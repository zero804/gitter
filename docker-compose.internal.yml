#
# Redis
#
redis1:
  image: redis:3.0.3
  restart: always
  entrypoint: [ "/usr/local/bin/redis-server", "--bind", "0.0.0.0", "--port", "6379", "--maxclients", "200", "--dir", "/tmp", "--save", ""]

redis2:
  image: redis:3.0.3
  restart: always
  links:
    - redis1
  entrypoint: [ "/usr/local/bin/redis-server", "--bind", "0.0.0.0",  "--port", "6380", "--slaveof", "redis1", "6379", "--maxclients", "200", "--dir", "/tmp", "--save", ""]

sentinel1:
  image: redis:3.0.3
  restart: 'on-failure:5'
  links:
    - redis1
    - redis2
  ports:
    - 26379
  entrypoint:
    - /bin/bash
    - -c
    - |
      echo 'sentinel monitor gitter-master-dev redis1 6379 1' > /redis-sentinel.conf &&
      exec /usr/local/bin/redis-server /redis-sentinel.conf --sentinel --bind 0.0.0.0 --maxclients 200

#
# Mongo
#
mongo1:
  image: mongo:3.2
  restart: always
  links:
    - mongo2
    - mongo3
  entrypoint: [ "/usr/bin/mongod", "--replSet", "troupeSet", "--journal", "--smallfiles", "--storageEngine=wiredTiger", "--oplogSize=20", "--port=27017" ]

mongo2:
  image: mongo:3.2
  restart: always
  entrypoint: [ "/usr/bin/mongod", "--replSet", "troupeSet", "--journal", "--smallfiles", "--storageEngine=wiredTiger", "--oplogSize=20", "--port=27018" ]

mongo3:
  image: mongo:3.2
  restart: always
  entrypoint: [ "/usr/bin/mongod", "--replSet", "troupeSet", "--journal", "--smallfiles", "--storageEngine=wiredTiger", "--oplogSize=20", "--port=27019" ]

mongosetup:
  image: mongo:3.2
  restart: 'no'
  links:
    - mongo1
    - mongo2
    - mongo3
  volumes:
   - ${WORKSPACE}:/src
  environment:
    ANNOUNCE_MONGO1_HOST: ""
    ANNOUNCE_MONGO2_HOST: ""
    ANNOUNCE_MONGO3_HOST: ""
  working_dir: /src
  entrypoint: [ "/src/scripts/docker/mongo/mongo-setup.sh" ]

neo4j:
  image: kbastani/docker-neo4j
  restart: always

elasticsearch:
  image: elasticsearch:1.4.2
  links:
    - mongo1
    - mongo2
    - mongo3
  volumes:
   - ${WORKSPACE}:/src
  environment:
    ANNOUNCE_ES_HOST:
  working_dir: /src
  entrypoint: [ "/src/scripts/docker/es/start-elasticsearch.sh" ]

elasticsearchsetup:
<<<<<<< HEAD
  image: node:4
=======
  image: elasticsearch:1.4.2
>>>>>>> fc3e1d6f
  restart: 'no'
  links:
    - mongo1
    - mongo2
    - mongo3
    - elasticsearch
  volumes:
   - ${WORKSPACE}:/src
  working_dir: /src
  entrypoint: [ "/src/scripts/docker/es/setup-elasticsearch.sh" ]

internal-min:
<<<<<<< HEAD
  image: node:4
=======
  image: node:${NODE_VERSION}
>>>>>>> fc3e1d6f
  restart: 'no'
  links:
    - redis1
    - redis2
    - mongo1
    - mongo2
    - mongo3
    - sentinel1
  environment:
    SU_TO_USER: ${SU_TO_USER}
    SU_TO_UID: ${SU_TO_UID}
  volumes:
   - ${WORKSPACE}:${WORKSPACE}
  extra_hosts:
    beta-internal: 10.0.0.140
  working_dir: ${WORKSPACE}

internal-mac:
<<<<<<< HEAD
  image: node:4
=======
  image: node:${NODE_VERSION}
>>>>>>> fc3e1d6f
  restart: 'no'
  links:
    - redis1
    - redis2
    - mongo1
    - mongo2
    - mongo3
    - sentinel1
  volumes:
   - ${WORKSPACE}:${WORKSPACE}
   - ${WORKSPACE}/node_modules_linux:${WORKSPACE}/node_modules/
  extra_hosts:
    beta-internal: 10.0.0.140
  working_dir: ${WORKSPACE}

internal:
<<<<<<< HEAD
  image: node:4
=======
  image: node:${NODE_VERSION}
>>>>>>> fc3e1d6f
  restart: 'no'
  links:
    - redis1
    - redis2
    - neo4j
    - mongo1
    - mongo2
    - mongo3
    - elasticsearch
    - sentinel1
  volumes:
   - ${WORKSPACE}:/src
  working_dir: /src<|MERGE_RESOLUTION|>--- conflicted
+++ resolved
@@ -83,11 +83,7 @@
   entrypoint: [ "/src/scripts/docker/es/start-elasticsearch.sh" ]
 
 elasticsearchsetup:
-<<<<<<< HEAD
-  image: node:4
-=======
   image: elasticsearch:1.4.2
->>>>>>> fc3e1d6f
   restart: 'no'
   links:
     - mongo1
@@ -100,11 +96,7 @@
   entrypoint: [ "/src/scripts/docker/es/setup-elasticsearch.sh" ]
 
 internal-min:
-<<<<<<< HEAD
-  image: node:4
-=======
   image: node:${NODE_VERSION}
->>>>>>> fc3e1d6f
   restart: 'no'
   links:
     - redis1
@@ -123,11 +115,7 @@
   working_dir: ${WORKSPACE}
 
 internal-mac:
-<<<<<<< HEAD
-  image: node:4
-=======
   image: node:${NODE_VERSION}
->>>>>>> fc3e1d6f
   restart: 'no'
   links:
     - redis1
@@ -144,11 +132,7 @@
   working_dir: ${WORKSPACE}
 
 internal:
-<<<<<<< HEAD
-  image: node:4
-=======
   image: node:${NODE_VERSION}
->>>>>>> fc3e1d6f
   restart: 'no'
   links:
     - redis1
