@import (reference) "./trp3Vars.less";

// This stuff doesn't have a proper home yet

.avatar-xs {
  position: relative;
  border-radius: 4px;
  width: 20px;
  height: 20px;
  background-size: cover;
}

.trpTroupeAvatar {
  background-color: rgba(255,255,255,0.1);
}

.trpDisplayPicture {
  display: inline-block;
  text-align: center;
  box-sizing: border-box;
  transform: translate3d(0, 0, 0);

  &.unread {
    animation: pulsate 3s ease-out;
    animation-iteration-count: infinite;
  }

  @media @retina {
    &.unread {
      animation: pulsate-retina 3s ease-out;
      animation-iteration-count: infinite;
    }
  }
}

a .trpDisplayPicture {
  color: white;
}


.avatar-xxs {
  position: relative;
  border-radius: 4px;
  width: 16px;
  height: 16px;
  background-size: cover;
}

.avatar-l {
  width: 128px;
  height: 128px;
  border-radius: 8px;
}

.avatar-s {
  position: relative;
  height: 30px;
  width: 30px;

<<<<<<< HEAD
  @media @mobile {
    width: 16px;
    height: 16px;
  }

=======
>>>>>>> 11366f3f
  border-radius: 4px;
  background-size: cover;


 .trpTroupeAvatarText {
  color: white;
  padding-top: 6px;
  font-weight: 300;
  letter-spacing: 1px;
}


}

.avatar-m {
  position: relative;
  height: 48px;
  width: 48px;
  background-size: cover;
  border-radius: 6px;
}<|MERGE_RESOLUTION|>--- conflicted
+++ resolved
@@ -57,14 +57,6 @@
   height: 30px;
   width: 30px;
 
-<<<<<<< HEAD
-  @media @mobile {
-    width: 16px;
-    height: 16px;
-  }
-
-=======
->>>>>>> 11366f3f
   border-radius: 4px;
   background-size: cover;
 
