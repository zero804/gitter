--- conflicted
+++ resolved
@@ -55,8 +55,6 @@
   padding: 3px 5px;
 }
 
-<<<<<<< HEAD
-=======
 #mainPage {
   box-shadow: 0 0 15px black;
   .animation(cubic-bezier(0.6, -0.28, 0.735, 0.045));
@@ -66,7 +64,6 @@
   left: 260px;
   .animation(linear);
 }
->>>>>>> d6d84d44
 
 #showUserhomeButton {
   position: absolute;
