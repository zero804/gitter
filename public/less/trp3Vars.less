--- conflicted
+++ resolved
@@ -37,13 +37,8 @@
 @desktop-menu-left-padding:          2.6rem;
 @menu-left-padding:                  1.5rem;
 
-<<<<<<< HEAD
 @menu-unread-badge-size:             2.4rem;
-@menu-search-headers-padding-bottom: 1.8rem;
-=======
-@menu-unread-badge-size:             2rem;
 @menu-search-headers-padding-bottom: 1.8rem;
 
 @menu-avatar-dims:        2.2rem;
-@menu-search-avatar-dims: @menu-avatar-dims / 1.5;
->>>>>>> 34ef9f5c
+@menu-search-avatar-dims: @menu-avatar-dims / 1.5;