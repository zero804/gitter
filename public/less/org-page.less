@import "base-web.less";
@import "typography.less";
@import "components/tag-list-edit.less";
@import "components/tag-modal";
@import "components/tag-error";

@import "trpModals.less";
@import "trpButtons.less";
@import "trp3.less";

@import 'components/room-card';
@import "bootstrap/mixins";

@import "colors.less";
@import "bootstrap/pagination";
@import "../js/views/profile-menu/profile-menu-view";

@large-breakpoint: 1200px;
@medium-breakpoint: 767px;
@small-breakpoint: 600px;
@xsmall-breakpoint: 400px;

@tag-vertical-padding: .75rem;

@subdued-border-color: @menu-border-color;
@subdued-text-color: fade(@dark, 60%);


html {
  box-sizing: border-box;
}

*, *:before, *:after {
  box-sizing: inherit;
}

body {
  margin: 0;
  overflow: auto;
}

.hidden {
  display: none;
}

.org-page__header {
  z-index: 1;
  position: fixed;
  top: 0;
  width: 100%;
  display: flex;
  padding: 0 4rem;
  height: 65px;
  background-image: linear-gradient(to left, @header-grad-bg-color, @header-base-bg-color);

  @media (max-width: @medium-breakpoint) {
    padding: .5em;
  }
}

.org-page__header-inner {
  display: flex;
  width: 100%;
  height: 100%;
}

.org-page__header-logo {
  box-sizing: border-box;
  align-self: flex-start;
  width: 36px;
  height: auto;
  margin-right: 1.7rem;
  margin-top: 1.7rem;
  padding: .3rem;
  border-radius: .4rem;
  background-color: white;
}

.org-page__header-body {
  flex: 1;
  display: flex;
  flex-wrap: wrap;
  justify-content: space-between;
  align-items: center;
}

.org-page__header-heading {
  margin-bottom: 1rem;
  padding-top: 7px;
  font-size: 2.4rem;
  font-weight: 300;

  a { color: white; }
}

<<<<<<< HEAD
=======
.org-page__header-body-actions {
  display: flex;
  align-items: center;
}

.org-page__header-favourite-button {
  padding-left: 1em;
  padding-right: 1em;

  background-color: transparent;
  border: 0;
  font-size: 3rem;
}

.org-page__header-favourite-button-icon {
  color: white;

  &.favourite {
    color: @trpYellow;
  }
}

>>>>>>> 5455f0a8
.org-page__header-share-link {
  margin-left: auto;
  margin-right: 10px;
}


.org-page-main {
  margin-top: 6rem;
  padding: 65px 3.25em-@excess-card-margin 3.25em 3.25em-@excess-card-margin;
  background-color: @main-application-bg-color;
  @excess-card-margin: 0.5em;

  @media (max-width: @medium-breakpoint) {
    padding: 30px 1em-@excess-card-margin;
  }
}


.org-page__room-list-header {
  display: flex;
  justify-content: space-between;
  align-items: center;
  margin-bottom: 2rem;

  color: @subdued-text-color;
}

.org-page__room-list-heading {
  // styleguide h3
  color: @org-section-heading-text-color;
  font-weight: 300;
}

.org-page__room-list-heading-info-item {
  margin-left: 1rem;
  color: @org-section-heading-text-color;
  font-weight: 300;

  @media (max-width: @xsmall-breakpoint) {
    display: none;
  }
}


.org-page__room-list {
  margin-left: 0;
  list-style: none;
}


.org-page__list-item(@highlight-color) {
  display: flex;
  align-items: center;
  margin-bottom: 3rem;
  padding: 2rem;

  border-top: 1px solid @subdued-border-color;
  border-left: 4px solid @highlight-color;
  border-bottom: 1px solid @subdued-border-color;
  border-right: 1px solid @subdued-border-color;
}

.org-page__room-item {
  .org-page__list-item(@jaffa);
}

.org-page__room-item-heading-link {
  overflow: hidden;
  flex-shrink: 0;
  width: 18%;

  @media (max-width: @large-breakpoint) and (min-width: @medium-breakpoint) {
    width: 25%;
  }
  @media (max-width: @medium-breakpoint) {
    flex: 1;
    width: auto;
  }
}

.org-page__room-item-heading {
  overflow: hidden;
  display: flex;
  align-items: center;

  font-size: 1.1em;
  font-weight: 400;
  white-space: nowrap;
}

.org-page__room-item-heading-name-piece {
  overflow: hidden;
  flex-shrink: 1000;
  max-width: calc(100% ~"-" 5ch);
  text-overflow: ellipsis;

  transition: flex-shrink .3s ease-in-out;

  &:last-child,
  &:only-child,
  &:hover {
    flex-shrink: .01;
  }
}

.org-page__room-item-heading-name-piece,
.org-page__room-item-heading-name-piece-separator {
  &:hover ~ .org-page__room-item-heading-name-piece {
    flex-shrink: 1000;
  }
}

.org-page__room-item-heading-private-icon {
  margin-left: 1rem;
}

.org-page__room-item-description {
  overflow: hidden;
  flex: 1;
  margin-left: 2rem;

  color: @subdued-text-color;
  white-space: nowrap;
  text-overflow: ellipsis;

  @media (max-width: @medium-breakpoint) {
    display: none;
  }
}

.org-page__room-item__tag-list {
  overflow: hidden;
  flex: 1;
  display: flex;
  flex-wrap: wrap;
  height: calc(1em ~"+" (2 * @tag-vertical-padding));

  margin-left: 2rem;
  list-style: none;

  @media (max-width: @large-breakpoint) {
    display: none;
  }
}

.org-page__room-item__tag-item {
  display: block;
  margin-right: 1rem;
  padding: @tag-vertical-padding 2rem;
  background-color: @pampas;
  border-radius: .4rem;

  color: @thunder;
  font-size: 1.2rem;
  letter-spacing: .1em;
  text-transform: uppercase;
}

.org-page__room-item-people-list {
  flex-shrink: 0;
  display: flex;
  margin-left: 2rem;
  list-style: none;
  line-height: 0;
}

.org-page__room-item-people-list-item {
  margin-right: .4rem;

  @media (max-width: @small-breakpoint) {
    &:nth-child(-n+2) {
      display: none;
    }
  }
}

.org-page__room-item-details {
  flex-shrink: 0;
  margin-left: 2rem;
  color: @subdued-text-color;
  white-space: nowrap;

  @media (max-width: @xsmall-breakpoint) {
    display: none;
  }
}


.org-page__topic-list-header {
  .org-page__room-list-header();
}

.org-page__topic-list-heading {
  .org-page__room-list-heading();
}

.org-page__topic-list-heading-action-create {
  @media (max-width: @xsmall-breakpoint) {
    display: none;
  }
}

.org-page__topic-list {
  .org-page__room-list();
  margin-bottom: 6rem;
}

.org-page__topic-item {
  .org-page__list-item(@blue);
}

.org-page__topic-item-heading-link {
  .org-page__room-item-heading-link();
  width: 25%;
}

.org-page__topic-item-heading {
  .org-page__room-item-heading();
  display: block;
  text-overflow: ellipsis;
}

.org-page__topic-item-description {
  .org-page__room-item-description();
}

.org-page__topic-item-people-list {
  .org-page__room-item-people-list();
}

.org-page__topic-item-people-list-item {
  .org-page__room-item-people-list-item();
}

.org-page__topic-item-details {
  .org-page__room-item-details();
}




.org-page__pagination {
  display: flex;
  flex-grow: 1;
  .pagination {
    margin: 20px auto;
  }
}<|MERGE_RESOLUTION|>--- conflicted
+++ resolved
@@ -93,8 +93,6 @@
   a { color: white; }
 }
 
-<<<<<<< HEAD
-=======
 .org-page__header-body-actions {
   display: flex;
   align-items: center;
@@ -117,7 +115,6 @@
   }
 }
 
->>>>>>> 5455f0a8
 .org-page__header-share-link {
   margin-left: auto;
   margin-right: 10px;
