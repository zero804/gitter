/*

Monokai Sublime style. Derived from Monokai by noformnocontent http://nn.mit-license.org/

*/


pre code {
  display: block;
  padding: 0.5em;
  background: #23241f;
<<<<<<< HEAD
  line-height: 1.4em;
=======
  line-height: 1.58em;
  word-wrap: normal;
>>>>>>> 60c15b19
}
pre .tag,
pre code {
  color: #f8f8f2;
}


pre {
  .hljs,
  .tag,
  .css .rule,
  .css .value,
  .aspectj .function,
  .css .function
  .preprocessor,
  .pragma {
    color: #f8f8f2;
  }

  .strongemphasis,
  .strong,
  .emphasis {
    color: #a8a8a2;
  }

  .bullet,
  .blockquote,
  .horizontal_rule,
  .number,
  .regexp,
  .alias .keyword,
  .literal,
  .hexcolor {
    color: #ae81ff;
  }

  .tag .value,
  .code,
  .title,
  .css .class,
  .class .title:last-child {
    color: #a6e22e;
  }

  .link_url {
    font-size: 80%;
  }

  .strong,
  .strongemphasis {
    font-weight: bold;
  }

  .emphasis,
  .strongemphasis,
  .class .title:last-child,
  .typename {
    font-style: italic;
  }

  .keyword,
  .ruby .class .keyword:first-child,
  .ruby .function .keyword,
  .function,
  .change,
  .winutils,
  .flow,
  .nginx .title,
  .tex .special,
  .header,
  .attribute,
  .symbol,
  .symbol .string,
  .tag .title,
  .value,
  .alias .keyword:first-child,
  .css .tag,
  .css .unit,
  .css .important {
    color: #f92672;
  }

  .function .keyword,
  .class .keyword:first-child,
  .aspect .keyword:first-child,
  .constant,
  .typename,
  .name,
  .css .attribute {
    color: #66d9ef;
  }

  .variable,
  .params,
  .class .title,
  .aspect .title {
    color: #f8f8f2;
  }

  .string,
  .css .id,
  .subst,
  .type,
  .ruby .class .parent,
  .built_in,
  .django .template_tag,
  .django .variable,
  .smalltalk .class,
  .django .filter .argument,
  .smalltalk .localvars,
  .smalltalk .array,
  .attr_selector,
  .pseudo,
  .addition,
  .stream,
  .envvar,
  .apache .tag,
  .apache .cbracket,
  .tex .command,
  .prompt,
  .link_label,
  .link_url {
    color: #e6db74;
  }

  .comment,
  .annotation,
  .decorator,
  .pi,
  .doctype,
  .deletion,
  .shebang,
  .apache .sqbracket,
  .tex .formula {
    color: #75715e;
  }

  .coffeescript .javascript,
  .javascript .xml,
  .tex .formula,
  .xml .javascript,
  .xml .vbscript,
  .xml .css,
  .xml .cdata,
  .xml .php,
  .php .xml {
    opacity: 0.5;
  }
}
<|MERGE_RESOLUTION|>--- conflicted
+++ resolved
@@ -9,12 +9,8 @@
   display: block;
   padding: 0.5em;
   background: #23241f;
-<<<<<<< HEAD
   line-height: 1.4em;
-=======
-  line-height: 1.58em;
   word-wrap: normal;
->>>>>>> 60c15b19
 }
 pre .tag,
 pre code {
