@free: #373233;
@personal: #6c3eb2;
@bronze: #934991;
@silver: #ea9448;
// new
@green: #00d1a0;
@dark: #241f20;
@gray: #393133;
@light: #f1f0ed;
@red: #fe0063;
@purple: #7936b5;
@orange: #ff8d3e;

@twitter-blue: #55acee;
@facebook-blue: #3b5998;

@error-red: #e74c3c;
<<<<<<< HEAD
=======
@troupe-green: #1dce73;
>>>>>>> 40ce0552

// Used to highlight permalink messages
@permalink-highlight-bg: #FFFF8A;

// legacy (from trp3Colours.less)
@trpGreen: @troupe-green; // lumo green alt: #01c48c
@trpDarkBlue: #162e34; // dark blue alt: #272d3b
@trpLightBlue: #2980b9;; // accent blue eg hyperlinks
@trpRed: @error-red;
@trpYellow: #f1c40f;
@trpOrange: #f39c12;
@trpAsbestos: #7f8c8d;
@trpBgColor: #f4f5f6; // just off white
@trpBgColor2: #f7faf5;
@trpBgAccent: #d3dfd3;
@trpPurple: #494259; // dark purple
@trpGrey: #c0c9c8; // mid grey
@trpLightGrey: #d6d6d6; // darker off-white for borders and ting
@trpDarkGrey: #333;
@trpDarkCream: #b5bfb5;

// super legacy (from trpColours.less)
@trpCyan: #1dd0cd; // turquoise
@trpOffWhite: #f6f6f6; // off-white
@trpDarkerGrey: #666666; // dark grey
<|MERGE_RESOLUTION|>--- conflicted
+++ resolved
@@ -15,10 +15,7 @@
 @facebook-blue: #3b5998;
 
 @error-red: #e74c3c;
-<<<<<<< HEAD
-=======
 @troupe-green: #1dce73;
->>>>>>> 40ce0552
 
 // Used to highlight permalink messages
 @permalink-highlight-bg: #FFFF8A;
