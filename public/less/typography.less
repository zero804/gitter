--- conflicted
+++ resolved
@@ -16,70 +16,6 @@
   font-style: normal;
 }
 */
-
-<<<<<<< HEAD
-=======
-
-@font-face {
-    font-family: "source-sans-pro";
-    src: url("/_s/lt/1/fonts/sourcesans/SourceSansPro-Regular.otf.woff") format('woff');
-    font-weight: normal;
-}
-
-@font-face {
-    font-family: "source-sans-pro";
-    src: url("/_s/lt/1/fonts/sourcesans/SourceSansPro-It.otf.woff") format('woff');
-    font-weight: normal;
-    font-style: italic;
-}
-
-@font-face {
-    font-family: "source-sans-pro";
-    src: url("/_s/lt/1/fonts/sourcesans/SourceSansPro-Bold.otf.woff") format('woff');
-    font-weight: bold;
-}
-
-@font-face {
-    font-family: "source-sans-pro";
-    src: url("/_s/lt/1/fonts/sourcesans/SourceSansPro-Semibold.otf.woff") format('woff');
-    font-weight: 600;
-}
-
-@font-face {
-    font-family: "source-sans-pro";
-    src: url("/_s/lt/1/fonts/sourcesans/SourceSansPro-BoldIt.otf.woff") format('woff');
-    font-weight: bold;
-    font-style: italic;
-}
-
-@font-face {
-    font-family: "source-sans-pro";
-    src: url("/_s/lt/1/fonts/sourcesans/SourceSansPro-Light.otf.woff") format('woff');
-    font-weight: 300;
-}
-
-@font-face {
-    font-family: "source-sans-pro";
-    src: url("/_s/lt/1/fonts/sourcesans/SourceSansPro-ExtraLight.otf.woff") format('woff');
-    font-weight: 200;
-}
-
-
-
-@font-base: "source-sans-pro",
-            /*
-             * native ios and android cant read from "/_s/l", but they look better with
-             * the same system fonts as the native elements anyway
-             */
-            -apple-system, "Roboto",
-            /*
-             * fonts for when our cdn explodes
-             */
-            "pt sans", "calibri", sans-serif;
-
->>>>>>> 85639e87
-/* Values derived from Major Second in http://type-scale.com/?size=16&scale=1.200&text=The%20quick%20brown%20fox%20jumped%20over%20the%20lazy%20dog&webfont=Source%20Sans%20Pro&font-family=Source%20Sans%20Pro&font-weight=400&font-family-headers=&font-weight-headers=inherit&background-color=white&font-color=%23333*/
-
 
 body {
   .m-default-fonts();
