@charset "UTF-8";
@import "bootstrap/bootstrap";

@import "colors";
@import "trpFonts";
@import "icon-mixins";

@import "trpModals";
@import "trp3Common";
@import "trpButtons";

@import "base-transition-mixins";

@keyframes pulsey {
    0% { opacity: 0.3; }
    50% { opacity: 0.9; }
    100% { opacity: 0.3; }
}

@keyframes spin {
  0%   {transform: rotate(0deg)}
  100% {transform: rotate(360deg)}
}

.pulse {
  animation: pulsey 2s linear infinite;
}

.pulse--fast {
  animation: pulsey 1s linear infinite;
}

.spinner {
  .prepend-octicon('\f087');
  animation: spin 1s infinite linear;
}

.isLoading {
  .prepend-octicon('\f00a');
}

html {
	height: 100%;
}

body {
	min-height: 100%;
	height: 100%;
	margin: 0;
	overflow: hidden;
  background-color: white;
  .user-select(none);
}

a {
	text-decoration: none;
	color: #333;
}

h2 {
  font-family: @fontSans;
  font-weight: 400;
}

p {
  font-family: inherit;
  font-size: inherit;
  line-height: inherit;
}

dl, dd {
  margin: 0;
}

label {
  font-size: 15px;
}

.hidden-input input {
  .trpBodyMedium;
  outline: 0;
  box-shadow: none;
  width: 320px;
  padding: 9px;
  border: 1px solid @trpGrey;
  background-color: fade(@trpGrey, 50%);
  border-radius: 4px;
  color: black;
}

.gtrInput {
  box-sizing: border-box;
  .trpBodyMedium;

  width: 100%;
  height: 32px;
  padding: 0px 10px;
  outline: 0;
  margin-bottom: 15px;
  box-shadow: none;
  display: inline-block;
  padding: 0px 9px;
  border: 1px solid @trpGrey;
  background-color: fade(@trpGrey, 50%);
  border-radius: 4px;
  color: black;

  &.room {
    width: 250px;
  }

}


.modal textarea.hidden-input {
  .trpBodyMedium;
  outline: 0;
  box-shadow: none;
  width: 320px;
  padding: 9px;
  border: 1px solid @trpGrey;
  background-color: fade(@trpGrey, 50%);
  border-radius: 4px;
  color: black;
}

.hidden-input input:focus {
  outline: 0;
  box-shadow: none;
}

.scrollbar-measure {
  width: 100px;
  height: 100px;
  overflow: scroll;
  position: absolute;
  top: -9999px;
}

.scrollList {
  max-height: 279px;
  overflow-x: hidden;
  overflow-y: auto;
  min-height: 100px;

  li {
    width: 250px;
    display: inline-block;
  }

  div {
    overflow-x: hidden;
    white-space: nowrap;
    text-overflow: ellipsis;
  }

  .trpLoading {
    margin-top: 16px;
  }

}

ul.scrollList a {
    padding: 4px 4px;
    border-radius: 3px;
  }

.scroller::-webkit-scrollbar {
    width: 9px;
}

/* Track */
.scroller::-webkit-scrollbar-track {
  background-color: rgba(200,200,200,0.1);
}

/* Handle */
.scroller::-webkit-scrollbar-thumb {
  border-radius: 10px;
  background: rgba(100,100,100,0.2);
  margin-right: 1px;
  .transition300ms;
}
.scroller:hover::-webkit-scrollbar-thumb {
  border-radius: 10px;
  background: rgba(100,100,100,0.4);
  margin-right: 1px;
  .transition300ms;
}
.scroller::-webkit-scrollbar-thumb:window-inactive {
  background: rgba(0,0,0,0.1);
}
.scrollpush {
  padding-right: 8px;
}

.trpBlankPage {
	position: fixed;
	top: 0;
	left: 0;
	bottom: 0;
	right: 0;
	z-index: -1;
}

a:hover {
	text-decoration: underline;
}

.trpPortraitAlert {
  position: fixed;
  top: 0px;
  left: 0px;
  width: 100%;
  height: 100%;
  z-index: 999999;
  background: #000;
  display: none;
}

.trpPortraitAlert {
  .message {
    margin: 0px auto;
    width: 400px;
    text-align: center;
    margin-top: 200px;

    .ipad-icon {
      width: 200px;
      margin-bottom: 20px;
    }
    .logo {
      margin-top: 300px;
    }

    p {
      width: 400px;
      font-family: @fontSans;
      font-size: 32px;
      color: white;
      line-height: 1.3em;
      text-shadow: 0 0 0 transparent,1px 1px 2px rgba(0,0,0,0.55);
    }
  }
}

@media only screen and (min-device-width: 768px) and (orientation: portrait) {
  .trpPortraitAlert {
    display: inline-block;
  }
}

body.logged-out {
  .menu {
    width: 350px;

    @media @small {
      left:-350px;
      transition-delay: 0s;

        &.visible {
          transition-delay: 0.3s;
          left: 0px;
        }
    }
  }

  .trpLeftMenuTab {
    width: 50px;
  }

  .trpFramePanel {
    margin-left: 100px;
    @media @small {
      margin-left: 0px;
    }

    &.leftCollapse {
      @media @small {
        left: 350px;
      }
    }
  }

  .trpContentPanel {
    bottom: 0;
  }
}

.trpButtonMedium, .trpButtonBig {
  .transition300ms;
}

.trpLeftMenuLogo {
  padding: 20px;

  .logo-container {
    float: left;
    background-image: url('../images/logo-text-white-48.png');
    width: 244px;
    height: 48px;
    margin-bottom: 20px;

    @media @retina {
      background-image: url('../images/logo-text-white-48@2x.png');
      background-size: contain;
    }
  }
}

.trpLeftMenuInfo {
  .trpBodyMedium;
  margin-bottom: 20px;
  clear: both;
  padding: 20px;
}

.trpLeftMenuSignup {
  box-sizing: border-box;
  padding: 0 20px;
  width: 100%;
}

#people-roster {
  margin-left: 6px;
}

.trpToolbarHeaderItem {
  display: inline-block;
  opacity: 0.5;
  .transition300ms;
}

.trpToolbarHeaderItem:hover {
  opacity: 1;
}

.trpToolbarHeaderItem:first-child {
  margin-right: 10px;
}

.trpToolbarHeaderItem.selected {
  opacity: 1;
}

.github-ORG {
  .prepend-org-icon;
  &:before {
    font-size: 16px;
  }
}

.github-ORG_CHANNEL {
  .prepend-channel-icon;
  &:before {
    font-size: 16px;
  }
}

.github-REPO {
  .prepend-repo-icon;
  &:before {
    font-size: 16px;
  }
}

.github-REPO_CHANNEL {
  .prepend-channel-icon;
  &:before {
    font-size: 16px;
  }
}

.github-USER_CHANNEL {
  .prepend-channel-icon;
  &:before {
    font-size: 16px;
  }
}

.github-LOCATION {
  .prepend-icon-location;
  &:before {
    font-size: 16px;
  }
}

.github-MAIL {
  .prepend-icon-mail;
  &:before {
    font-size: 16px;
  }
}

.github-LINK {
  .prepend-icon-link;
  &:before {
    font-size: 16px;
  }
}


.github-ONETOONE {
  .prepend-121-icon;
  &:before {
    font-size: 16px;
  }
}

.trpLeftMenuContainer {
  height: 100%;
  overflow: hidden;
}

.trpLeftMenuWrapper {
  display: inline-block;
	.trpBodyMedium;
	overflow-y: auto;
	overflow-x: hidden;
  font-weight: 300;
}

.trpLeftMenuToolbar {
	padding-left: 26px;
	padding-bottom: 12px;
	width: 280px;
}

.trpLeftMenuToolbarItems {
	margin: 0;
	padding: 0;
	list-style: none;
}

.trpLeftMenuToolbarItems li {
	display: inline-block;
	padding-right: 8px;
}

.trpLeftMenuIcon {
	opacity: 0.6;
	padding: 5px;
}

.selected {
	opacity: 1;
}


.unread-normal .trpLeftMenuIcon[data-list="list-troupes"], .unread-one2one .trpLeftMenuIcon[data-list="list-users"] {
	background-color: @trpPurple;
	border: 1px solid white;
	border-radius: 50em;
}

.trpLeftMenuSpacer {
	height: 100px;
}

.disabled {
  color: #CCC;
  cursor: not-allowed;
}

.gtrActivityItemText .mention {
  border: 1px solid transparent;
  background-color: fade(@trpGrey,20%);
  border-radius: 2px;
  padding: 0 4px;
  font-size: 11px;
  cursor: pointer;
}

body.dragging, body.dragging * {
  cursor: move !important;
}

.dragged {
  position: absolute;
  opacity: 0.5;
  z-index: 2000;
  list-style: none;
}

li:hover.dragged {
  background-color: transparent;
}

ul li.placeholder {
  position: relative;
  height: 25px;
  background-color: rgba(155,155,155,0.1);
  border-radius: 0 4px 4px 0;
  border-left: 0;
  color: white;
}

ul li.placeholder:before {
      position: absolute;
      content: "";
      width: 0;
      height: 0;
      margin-top: -5px;
      left: -5px;
      top: -4px;
      border: 5px solid transparent;
      border-right: none;
}

.trpUserHome {
  margin-left: 88px;

  @media @mobile {
    margin-left: 0px;
  }
}

.trpProfileAvatarLink {
  margin-left: 22px;
  margin-bottom: -2px;
  display: inline-block;
}

.trpFramePanel {
  height: 100%;
  flex-grow: 1;
  .transition500ms;

  @media @mid {
    left: @leftMarginMid;
  }

  @media @small {
    left: @leftMarginSmall;
  }

&.leftCollapse {
  @media @small {
    left: @leftMarginFull;
    right: -250px;
    transition-delay: 0;
  }
}

}

.trpContentPanel {
  position: absolute;
	background-color: white;
	margin-left: 0px;
/*  height is now specified in the html for as it renders better before the css is loaded*/
	width: 100%;
	text-align: center;
	top: 0px;
  bottom: 70px;
  right: 0px;
  overflow: none;
  .transition500ms;
}



.trpContentSpacer {
	width: 100%;
	min-width: 700px;
  display: inline-block;
}

.trpTroupeMoreActions {
  display: none;
}

.trpTroupeMoreActions, .trpTroupeHelp {
  padding: 12px 0 12px 10px;
  @media @mid {
    display: inline-block;
    width: 100%;
    padding-left: 18px;
    opacity: 0.6;
  }
}

.trpActionsMenuLabel {
  display: none;
}

.trpActionsMenuLabel.unfavourited {
  display: inline-block;
  @media @mid {
    display: none;
  }
}

.trpActionsMenuLabel.unfavourited {
  display: none;
  @media @mid {
    display: none;
  }
}

.trpActionsMenuLabel.favourited {
  display: inline-block;
  @media @mid {
    display: none;
  }
}

.trpTroupeHelp img {
  margin-right: 10px;
}

.trpChatPanel {

  display: block;
	text-align: left;
	text-align: center;
  .transition500ms;
  height: 100%;
}

.trpHomePanel {
    display: block;
    text-align: left;
    text-align: center;
    .transition500ms;
    height: 100%;
}


#people-list {

<<<<<<< HEAD
  margin-top: 71px;
=======
  margin-top: 55px;
>>>>>>> 0e68ed45

  .remaining {
    // display: none;
    &.showFull {
      display: initial;
    }
  }

  @media @mid {
    // dont show more than 10 avatars
    .roster > li:nth-child(n+11) {
      display:none;
    }

    .remaining {
      &.showMid {
        display: initial;
      }
      small {
        display: none;
      }
    }
  }
}

ul.roster {
  list-style: none;
  margin-left: 0;

  li {
    display: inline-block;
  }
}

.trpMoreBadge {
  clear: both;
  color: #333;
  border: 1px solid rgba(100,100,100,0.5);
  display: inline-block;
  border-radius: 4px;
  border: 1px solid fade(@trpLightBlue, 20%);
  background-color: fade(@trpLightBlue, 20%);
  border-radius: 2px;
  padding: 0 5px;
  margin-right: 4px;
  font-size: 11px;
  .transition300ms;
  margin-bottom: 12px;

  @media @mid {
    margin-left: -4px;
    margin-right: -2px;
    padding: 0 2px;
  }

}

.trpAddBadge {
  .trpMoreBadge;
  border: 1px solid fade(@green, 15%);
  background-color: fade(@green, 20%);
}

.trpMoreBadge:hover {
  background-color: fade(@trpLightBlue, 30%);
}

// .trpChatInputArea.rightCollapse,
.trpHeaderContainer.rightCollapse,
.trpChatPanel.rightCollapse {
  margin-right: 510px;

  @media @mid {
    margin-right: 120px;
  }
}

.trpToolbar.rightCollapse {
  right: 235px;
}

.trpToolbar.leftCollapse {
  right: -250px;
}

.build-started, .build-pending{
  .prepend-build-start-icon;
}

.build-failure {
  .prepend-build-failed-icon;
}

.build-fixed {
  .prepend-build-passed-icon;
}

.build-failing, .build-broken, .build-failed {
   .prepend-build-failed-icon;
}

.build-failure, .build-failing, .build-broken, .build-failed {
  color: @trpRed;

  a {
    color: red;
  }
}

.build-passed, .build-success{
  .prepend-build-passed-icon;
}

.trello-card-voted {
  .prepend-trello-card-vote;
}

.trello-card-created {
  .prepend-trello-card-create;
}

.trello-card-updated {
  .prepend-trello-card-update;
}

.trello-card-commented {
  .prepend-trello-card-update;
}

.github-push {
  .prepend-push-icon;
}

.sprintly {
  .prepend-icon-sprintly;
}

.huboard {
  .prepend-icon-huboard;
}

.bitbucket {
  .prepend-icon-bitbucket;
}

.prerendered {
  position: relative;
  .service-sprite {
    position: absolute;
    top: 3px;
    opacity: 0.8;
  }
  .gtrActivityItemText {
    padding-left: 1.5em;
  }
  a:hover {
    color: inherit;
  }

  &.error {
    color: #e74c3c;
    a {
      color: red;
    }
  }
}

.github-issue {
  position: relative;
}

.github-issue-opened {
  .prepend-issue-opened;
}

.github-issue-closed {
  .prepend-issue-closed;
}

.github-issue-reopened {
  .prepend-issue-reopened;
}

.github-member-add {
  .prepend-member-add;
}

.github-public {
  .prepend-public;
}

.github-watch {
  .prepend-watch;
}

.github-wiki {
  .prepend-wiki;
}

.github-fork {
  .prepend-fork;
}

.github-comment, .github-issue_comment, .github-commit_comment{
  .prepend-comment;
}

.github-sync {
  .prepend-sync;
}

.github-pull-request {
  .prepend-pull-request;
}

.trpContentPanel.leftCollapse {
  @media @small {
    left: @leftMarginFull;
    transition-delay: 0;
  }
}

.trpToolbar:hover {
  opacity: 1;
}

.trpRightPanel:hover + .trpToolbar {
  opacity: 1;
}

.trpToolbar .nano {
	height: 100%;
}

.trpToolbarSpacer {
  height: 40px;
}

#troupe-avatar-region {
  display: none;
  @media @mid {
    display: inline-block;
    padding-left: 19px;
    margin-bottom: 13px
  }
}

.webhook {
  cursor: pointer;
}

.divider {
  border-bottom: 1px solid @trpBgAccent;
}

.divider-top {
  border-top: 1px solid @trpBgAccent;
}

.trpToolbarHeader {
	font-family: @fontSans;
	font-size: 0.8em;
	text-transform: uppercase;
	padding-bottom: 8px;
	cursor: pointer;
  padding-top: 16px;
}

.trpToolbarListContent {
  padding-left: 10px;
}

.trpItemDetails {
	padding: 8px 0 8px 0;
	font-family: @fontSans;
	font-size: 14px;
	color: #333;
	width: 224px;
}

.trpDetailViewClose {
  display: inline-block;
	background-color: @trpGreen;
	position: absolute;
	right: 28px;
	text-align: center;
	.trpBodySmall;
	padding: 4px 6px;
	letter-spacing: 1px;
}

.login-content {
	width: 100%;
}

.notification-center {
  width: 300px;
	position: fixed;
	top: 100px;
	z-index: 900;
  left: 0px;

  @media @small {
    display: none;
  }

}

.notification {
	padding: 8px;
	background: @trpGreen;
	color: white;
	.trpBodyMedium;
	text-align: left;
	margin: 1px;
  opacity: 0.95;
  width: 300px;
  box-sizing: border-box;
  -moz-box-sizing: border-box;
}


.notification a {
	color: inherit;
}

.notification a:hover {
	text-decoration: none;
}

.notification-header {
	.trpBodyMedium;
}

.notification-text {
	.trpBodySmall;
}

.notification-error {
	background: #a44;
}

.qq-upload-list {
	bottom: 75px;
}

 .trpLoading {
	 display: inline-block;
	 background: url('../images/logo-mark-grey-64.png');
	 width: 64px;
	 height: 64px;
	 vertical-align: text-bottom;
   -webkit-animation: pulsey 2s linear infinite;
   animation: pulsey 2s linear infinite;
 }

.typeahead {
	margin-top: 0;
	border-radius: 0;
	overflow-x: hidden;
	overflow-y: auto;
}

.trpTroupeRelatedContent {
  @media @mid {
    display: none;
  }
  &.visible {
    @media @mid {

      width:240px;
      border-left: 4px solid rgba(211, 223, 211, 0.6);
      background-clip: padding-box;
    }
  }
}

.trpTroupeRelatedContentHolder {
  min-width: 230px;
}

.trpTroupeActions {
  position: absolute;
  bottom: 0;
  width: 100%;
  padding-top: 4px;
  cursor: pointer;
  padding-bottom: 12px;
  z-index: 200;
  /* MB: The below is bad, but not sure how to convert output of RGBA -> Hex without opactiy*/
  /* E.g. fade(@light,20%) without opacity */
  background-color: #FBFBFB;
}

.trpActionsMenuLabel {
  .trpBodyMedium;
  display: inline-block;
  vertical-align: middle;
  @media @mid {
    display: none;
  }
}

@media screen and (max-width:1024px) {

  .trpHeaderFavourite {
    margin-left: 0px;
  }

  .uv-tab {
    right: 100px;
    display: none;
  }

}

// TODO: as we progress with the css refactoring this will have to be changed. Walter.
.popover-content {
  .invited {
    box-sizing: border-box;
    background-color: hsl(0, 60%, 70%);
    padding: 10px;
    line-height: 10px;
    margin-bottom: 10px;
    border-radius: 4px;

    p {
      margin: 0;
      small {
        font-size: 0.8em;
        color: white;
      }
    }
  }
}

.popover-content .invited ~ .trpPopoverDetails,
.popover-content .invited ~ div img.avatar-l {
  opacity: 0.70;
  filter: alpha(opacity=70);
}

.trpPopoverDetails {
  box-sizing: border-box;
  float: right;
  max-width: 340px;
  margin-left: 12px;
  h1 {
    line-height: 28px;
  }
}

ul.trpUserDetails {
  list-style: none;
  padding-top: 15px;
  padding-bottom: 15px;
  margin: 0;

  padding: 0;
  margin-top: 0;
  margin-bottom: 0;

  & li {
    max-width: 100%;
    padding: 2px 0 2px 20px;
    overflow-x: hidden;
    font-size: 14px;
    text-overflow: ellipsis;
  }
}

.trpUserDetailActions {
  margin-left: 138px;
  margin-top: 8px;
  clear: both;
}

.vcard-stats {
  border-top: 1px solid #eee;
  border-bottom: 1px solid #eee;
  padding: 4px 2px;
  margin-bottom: 4px;
}

.octicon-organisation {
  .prepend-icon-organisation();
}
.octicon-location {
  .prepend-icon-location();
}
.octicon-link {
  .prepend-icon-link();
}
.octicon-clock {
  .prepend-icon-clock();
}

.octicon-mail {
  .prepend-icon-mail();
}<|MERGE_RESOLUTION|>--- conflicted
+++ resolved
@@ -629,11 +629,7 @@
 
 #people-list {
 
-<<<<<<< HEAD
-  margin-top: 71px;
-=======
   margin-top: 55px;
->>>>>>> 0e68ed45
 
   .remaining {
     // display: none;
