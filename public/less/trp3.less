--- conflicted
+++ resolved
@@ -407,11 +407,6 @@
   position: absolute;
   top: 100px;
   left: 100%;
-<<<<<<< HEAD
-
-  pointer-events: none;
-=======
->>>>>>> ae8118c2
   width: 300px;
 	z-index: 900;
   pointer-events: none;
