--- conflicted
+++ resolved
@@ -407,11 +407,6 @@
   position: absolute;
   top: 100px;
   left: 100%;
-<<<<<<< HEAD
-
-  pointer-events: none;
-=======
->>>>>>> 18d654d5
   width: 300px;
 	z-index: 900;
   pointer-events: none;
