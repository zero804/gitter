--- conflicted
+++ resolved
@@ -19,6 +19,10 @@
 h1, h2, h3, h4, h5 {
   margin: 0;
   font-weight: 100;
+}
+
+ul {
+  margin: 0;
 }
 
 .avatar {
@@ -65,8 +69,6 @@
   height: 16px;
 }
 
-<<<<<<< HEAD
-=======
 html {
   height: 100%;
 }
@@ -76,7 +78,6 @@
   margin: 0;
 }
 
->>>>>>> a7b3ac66
 nav {
   position: absolute;
   top: 0;
@@ -104,10 +105,9 @@
 .room-item {
   opacity: 0.8;
   flex: 1 0 250px;
-  /*max-width: 500px;*/
-  /* cursor: pointer; */
-  background-color: @dark;
-  border: 2px solid @dark;
+  cursor: pointer;
+  background-color: desaturate(@dark, 10%);
+  border: 4px solid lighten(@dark, 5%);
   color: white;
   /* padding: 0.625em; */
   // margin-right: 0.625em;
@@ -168,6 +168,7 @@
 .room-item__foot {
   text-transform: uppercase;
   padding: 0.625em;
+  text-align: center;
   background-color: #6e6e6e;
 }
 
