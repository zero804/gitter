--- conflicted
+++ resolved
@@ -11,17 +11,11 @@
   height:     @menu-item-height * 3;
   max-height: @menu-item-height;
   opacity:    0;
-<<<<<<< HEAD
+  color:      #ffffff;
   transition:
     height .2s ease-in,
     max-height .2s ease-in,
     opacity .2s ease-in;
-  overflow:   hidden;
-=======
-  color: #ffffff;
-  transition: opacity .2s ease-in, max-height .2s ease-in;
-
->>>>>>> 7185f5af
 
   &:hover {
     //.room-item-selected();
@@ -31,7 +25,7 @@
     }
   }
 
-  
+
   &.active {
     max-height: @menu-item-height * 3;
   }
@@ -50,20 +44,12 @@
     }
   }
 
-<<<<<<< HEAD
   &.will-hideaway {
     height: 0;
   }
 
-
   .loaded & {
     opacity: 1;
-  }
-
-=======
->>>>>>> 7185f5af
-  .desktop & {
-    //margin-left:   @desktop-menu-left-padding / 2;
   }
 
   .mobile & {
