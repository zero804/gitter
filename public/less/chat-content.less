--- conflicted
+++ resolved
@@ -38,18 +38,14 @@
   display: flex;
   justify-content: center;
   color: @color;
-<<<<<<< HEAD
-  transition: transform 0.1s cubic-bezier(0.17, 0.67, 0.83, 0.67), color 0.25s ease-in, border-color 0.25s ease-in;
 
   @media @mobile {
     display: none;
   }
 
-=======
   transition: transform 100ms cubic-bezier(0.17, 0.67, 0.83, 0.67),
               color 250ms ease-in,
               border-color 250ms ease-in;
->>>>>>> 34d75fca
 }
 
 .scrollHelper:hover {
