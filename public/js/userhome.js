--- conflicted
+++ resolved
@@ -3,12 +3,8 @@
   'utils/appevents',
   'backbone',
   'views/createRoom/confirmRepoRoomView',
-<<<<<<< HEAD
-], function(UserHomeView, appEvents, Backbone, confirmRepoRoomView) {
-=======
   'components/modal-region'
 ], function(UserHomeView, appEvents, Backbone, confirmRepoRoomView, modalRegion) {
->>>>>>> 7a66a84b
 
   "use strict";
 
@@ -25,14 +21,10 @@
   var Router = Backbone.Router.extend({
     routes: {
       'confirm/*uri': function(uri) {
-<<<<<<< HEAD
-        new confirmRepoRoomView.Modal({ uri: uri }).show();
-=======
         modalRegion.show(new confirmRepoRoomView.Modal({ uri: uri }));
       },
       '': function() {
         modalRegion.close();
->>>>>>> 7a66a84b
       }
     }
   });
