'use strict';

var Backbone = require('backbone');
var dragula = require('dragula');
var _ = require('underscore');
<<<<<<< HEAD

var distance = function(pt1, pt2) {
  var dist2 = Math.pow(pt1.x - pt2.x, 2) + Math.pow(pt1.y - pt2.y, 2);
  var dist = Math.sqrt(dist2);
  return dist;
};

=======
>>>>>>> 9da95cbe

var DNDCtrl = function(attrs) {

  if (!attrs || !attrs.model) {
    throw new Error('A valid model must be passed to a new instance of the DNDController');
  }

  this.model = attrs.model;
  this.onMouseUp = this.onMouseUp.bind(this);

  this.drag = dragula([], {
    moves: this.shouldItemMove.bind(this),
    deadzone: 10
  });

  this.drag.on('drag', this.onDragStart.bind(this));
  this.drag.on('dragend', this.onDragEnd.bind(this));
  this.drag.on('remove', this.onDragEnd.bind(this));
  this.drag.on('drop', this.onItemDropped.bind(this));
<<<<<<< HEAD
  this.drag.on('cancel', this.onDragCancel.bind(this));
  this.drag.on('over', this.onContainerHover.bind(this));

  // Can't space separate multiple events with dragulas `contra/emitter` :(
  this.drag.on('drop', this.onDragDoneDeadzoneActivate.bind(this));
  this.drag.on('cancel', this.onDragDoneDeadzoneActivate.bind(this));
=======
  this.drag.on('over', this.onContainerHover.bind(this));
>>>>>>> 9da95cbe
};

DNDCtrl.prototype = _.extend(DNDCtrl.prototype, Backbone.Events, {

  shouldItemMove: function (el) {
    return (el.tagName !== 'A' &&
            !el.classList.contains('search-message-empty-container') &&
            el.id !== 'empty-view');
  },

  pushContainer: function (el) {
    this.drag.containers.push(el);
  },

  //TODO TEST THIS
  removeContainer: function (el) {
    var index = this.drag.containers.indexOf(el);
    if (index === -1) { return; }

    this.drag.containers.splice(index, 1);
  },

  onItemDropped: function(el, target, source, sibling) {//jshint unused: true
    //guard against no drop target
    if(!target || !target.dataset) { return }

    if (this.model.get('state') !== 'favourite' &&
        target.dataset.stateChange === 'favourite') {
      this.trigger('room-menu:add-favourite', el.dataset.id);
      this.onDragEnd();
    } else if (target.classList.contains('collection-list--primary')) {
      this.trigger('room-menu:remove-favourite', el.dataset.id);
      this.onDragEnd();
    } else {
      var siblingID = !!sibling && sibling.dataset.id;
      this.trigger('room-menu:sort-favourite', el.dataset.id, siblingID);
      this.onDragEnd();
    }
  },

  onDragStart: function () {
    this.mirror = document.querySelector('gu-mirror');
    this.trigger('dnd:start-drag');
    window.addEventListener('mouseup', this.onMouseUp);
  },

  onDragEnd: function (el) {
    this.mirror = null;
    window.removeEventListener('mouseup', this.onMouseUp);
    if(el) {
      el.classList.remove('hidden');
      el.classList.remove('will-hideaway');
    }
    
    this.trigger('dnd:end-drag');
  },

  onMouseUp: function () {
    this.onDragEnd();
  },

  onContainerHover: function (el, container) { //jshint unused: true
    var mirror;
    var transit;

    //If we hover over the favourite collection hide the drag mirror
    if (container.classList.contains('collection-list--favourite')) {
      mirror = document.querySelector('.gu-mirror');
      transit = document.querySelector('.gu-transit');
      if (mirror) { mirror.classList.add('hidden'); }
      if(transit) { transit.classList.remove('will-hideaway'); }
    }

    //If we hover over the primary collection show the drag mirror
    else if (container.classList.contains('collection-list--primary')) {
      mirror = document.querySelector('.gu-mirror');
      transit = document.querySelector('.gu-transit');
      if (mirror) { mirror.classList.remove('hidden'); }
      if(transit) { transit.classList.add('will-hideaway'); }
    }
  },

});

module.exports = DNDCtrl;<|MERGE_RESOLUTION|>--- conflicted
+++ resolved
@@ -3,16 +3,6 @@
 var Backbone = require('backbone');
 var dragula = require('dragula');
 var _ = require('underscore');
-<<<<<<< HEAD
-
-var distance = function(pt1, pt2) {
-  var dist2 = Math.pow(pt1.x - pt2.x, 2) + Math.pow(pt1.y - pt2.y, 2);
-  var dist = Math.sqrt(dist2);
-  return dist;
-};
-
-=======
->>>>>>> 9da95cbe
 
 var DNDCtrl = function(attrs) {
 
@@ -32,16 +22,7 @@
   this.drag.on('dragend', this.onDragEnd.bind(this));
   this.drag.on('remove', this.onDragEnd.bind(this));
   this.drag.on('drop', this.onItemDropped.bind(this));
-<<<<<<< HEAD
-  this.drag.on('cancel', this.onDragCancel.bind(this));
   this.drag.on('over', this.onContainerHover.bind(this));
-
-  // Can't space separate multiple events with dragulas `contra/emitter` :(
-  this.drag.on('drop', this.onDragDoneDeadzoneActivate.bind(this));
-  this.drag.on('cancel', this.onDragDoneDeadzoneActivate.bind(this));
-=======
-  this.drag.on('over', this.onContainerHover.bind(this));
->>>>>>> 9da95cbe
 };
 
 DNDCtrl.prototype = _.extend(DNDCtrl.prototype, Backbone.Events, {
@@ -95,7 +76,7 @@
       el.classList.remove('hidden');
       el.classList.remove('will-hideaway');
     }
-    
+
     this.trigger('dnd:end-drag');
   },
 
