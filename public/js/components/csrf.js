/*jshint strict:true, undef:true, unused:strict, browser:true *//* global define:false */
define([
  'jquery',
  'utils/context'
], function($, context) {
  'use strict';

<<<<<<< HEAD
  $( document ).ajaxSend(function( event, jqxhr ) {
    jqxhr.setRequestHeader('x-access-token', context().accessToken);
=======
  function applyCsrf(jqxhr, settings) {
    var url = settings.url;
    if(!url) return;

    if(url.indexOf('/') !== 0 && !url.match(/https?:\/\/[\w.-_]*gitter.im\//)) {
      return;
    }

    jqxhr.setRequestHeader('x-access-token', context().accessToken);
  }

  $(document).ajaxSend(function(e, jqxhr, settings) {
    applyCsrf(jqxhr, settings);
>>>>>>> 7b4c194a
  });

  return function beforeSend(jqxhr, settings) {
    applyCsrf(jqxhr, settings);
  };
});<|MERGE_RESOLUTION|>--- conflicted
+++ resolved
@@ -5,10 +5,6 @@
 ], function($, context) {
   'use strict';
 
-<<<<<<< HEAD
-  $( document ).ajaxSend(function( event, jqxhr ) {
-    jqxhr.setRequestHeader('x-access-token', context().accessToken);
-=======
   function applyCsrf(jqxhr, settings) {
     var url = settings.url;
     if(!url) return;
@@ -22,7 +18,6 @@
 
   $(document).ajaxSend(function(e, jqxhr, settings) {
     applyCsrf(jqxhr, settings);
->>>>>>> 7b4c194a
   });
 
   return function beforeSend(jqxhr, settings) {
