/*jshint unused:true, browser:true*/
define([
  'jquery',
  './fayeWrapper',
  'log!realtime',
  '../utils/momentWrapper'
], function($, FayeWrapper, log, moment) {
  "use strict";

  var connected = false;
  var connectionProblemTimeoutHandle;
  var persistentOutage = false;

  var clientId = null;

  function isMobile() {
    return navigator.userAgent.indexOf('Mobile/') >= 0;
  }

  function connectionProblemTimeout() {
    connectionProblemTimeoutHandle = null;

    // If there was a timing issue
    if(connected) {
      if(persistentOutage) {
        persistentOutage = false;
        $(document).trigger('realtime:persistentOutageCleared');
      }

      return;
    }

    if(!persistentOutage) {
      persistentOutage = true;
      $(document).trigger('realtime:persistentOutage');
    }
  }

  var eyeballState = true;
  $(document).on('eyeballStateChange', function(event, state) {
    log('Switching eyeball state to ', state);
    eyeballState = state;
  });


  var ClientAuth = function() {};
  ClientAuth.prototype.outgoing = function(message, callback) {
    if(message.channel == '/meta/handshake') {
      message.ext = message.ext || {};
      if(window.troupeContext) message.ext.token = window.troupeContext.accessToken;
      message.ext.connType = isMobile() ? 'mobile' : 'online';
<<<<<<< HEAD
=======
      message.ext.client = isMobile() ? 'mobweb' : 'web';
>>>>>>> 3a193bd1

    } else if(message.channel == '/meta/subscribe') {
      message.ext = message.ext || {};
      message.ext.eyeballs = eyeballState ? 1 : 0;
    }

    callback(message);
  };

  ClientAuth.prototype.incoming = function(message, callback) {
    if(message.channel == '/meta/handshake') {
      if(message.successful) {
        if(clientId !== message.clientId) {
          clientId = message.clientId;
          log("Realtime reestablished. New id is " + message.clientId);
          $(document).trigger('realtime:newConnectionEstablished');
        }
      }
    }

    callback(message);
  };

  var SubscriptionTimestamp = function() {
    this._timestamps = {};
  };

  SubscriptionTimestamp.prototype.incoming = function(message, callback) {
    if(message.channel == '/meta/subscribe' && message.timestamp) {
      this._timestamps[message.subscription] = moment(message.timestamp).toDate();
    }

    callback(message);
  };

  SubscriptionTimestamp.prototype._getTimestamp = function(channel) {
    return this._timestamps[channel];
  };

  var subscriptionTimestampExtension = new SubscriptionTimestamp();

  function createClient() {
    var c;
    if(window.troupeContext) c = window.troupeContext.websockets;
    if(!c) {
      log('Websockets configuration not found, defaulting');
      c = {
        fayeUrl: '/faye',
        options: {}
      };
    }

    var client = new FayeWrapper(c.fayeUrl, c.options);

    if(c.disable) {
      for(var i = 0; i < c.length; i++) {
        client.disable(c.disable[i]);
      }
    }

    client.addExtension(new ClientAuth());
    client.addExtension(subscriptionTimestampExtension);

    client.bind('transport:down', function() {
      log('transport:down');
      connected = false;

      if(!connectionProblemTimeoutHandle) {
        connectionProblemTimeoutHandle = window.setTimeout(connectionProblemTimeout, 5000);
      }

      // the client is not online
      $(document).trigger('realtime:down');
    });

    client.bind('transport:up', function() {
      log('transport:up');
      connected = true;

      if(connectionProblemTimeoutHandle) {
        window.clearTimeout(connectionProblemTimeoutHandle);
        connectionProblemTimeoutHandle = null;
      }

      // the client is online
      $(document).trigger('realtime:up');

      // Long term outage
      if(persistentOutage) {
        persistentOutage = false;
        $(document).trigger('realtime:persistentOutageCleared');
      }
    });

    // TODO: this stuff below really should find a better home
    if(window.troupeContext && window.troupeContext.troupe) {
      client.subscribe('/troupes/' + window.troupeContext.troupe.id, function(message) {
        log("Troupe Subscription!", message);

        if(message.notification === 'presence') {
          if(message.status === 'in') {
            $(document).trigger('userLoggedIntoTroupe', message);
          } else if(message.status === 'out') {
            $(document).trigger('userLoggedOutOfTroupe', message);
          }
        }

        if (message.operation === "update") {
          $(document).trigger('troupeUpdate', message);
        }

      });
    }


    client.connect(function() {});


    return client;
  }


  // Give the initial load 5 seconds to connect before warning the user that there is a problem
  connectionProblemTimeoutHandle = window.setTimeout(connectionProblemTimeout, 5000);



  var client;
  function getOrCreateClient() {
    if(client) return client;
    client = createClient();
    return client;
  }

  $(document).on('reawaken', function() {
    log('Recycling connection after reawaken');
    if(client) client.recycle();
  });

  // Cordova events.... doesn't matter if IE8 doesn't handle them
  if(document.addEventListener) {
    document.addEventListener("deviceReady", function() {
      document.addEventListener("online", function() {
        log('realtime: online');
        if(client) client.ping();
      }, false);
    }, false);
  }

<<<<<<< HEAD
  var monitorConnection = _.once(function() {
    window.setInterval(fakeSubscription, 60000);

    $(document).on('reawaken', function() {
      log('Recycling connection after reawaken');
      recycleConnection();
    });

    // Cordova events.... doesn't matter if IE8 doesn't handle them
    if(document.addEventListener) {
      document.addEventListener("offline", function() { log('realtime: offline'); }, false);
      document.addEventListener("online", function() { log('realtime: online'); fakeSubscription(); }, false);
    }

  });
=======
>>>>>>> 3a193bd1


  return {
    getClientId: function() {
      var client = getOrCreateClient();
      return client.getClientId();
    },

    recycleConnection: function() {
      log('Recycling connection');
      getOrCreateClient().recycle();

    },

    subscribe: function(channel, callback, context) {
      return getOrCreateClient().subscribe(channel, callback, context);
    },

    getClient: function() {
      return getOrCreateClient();
    },

    getSubscriptionTimestamp: function(channel) {
      return subscriptionTimestampExtension._getTimestamp(channel);
    }
  };
});<|MERGE_RESOLUTION|>--- conflicted
+++ resolved
@@ -49,10 +49,7 @@
       message.ext = message.ext || {};
       if(window.troupeContext) message.ext.token = window.troupeContext.accessToken;
       message.ext.connType = isMobile() ? 'mobile' : 'online';
-<<<<<<< HEAD
-=======
       message.ext.client = isMobile() ? 'mobweb' : 'web';
->>>>>>> 3a193bd1
 
     } else if(message.channel == '/meta/subscribe') {
       message.ext = message.ext || {};
@@ -202,24 +199,6 @@
     }, false);
   }
 
-<<<<<<< HEAD
-  var monitorConnection = _.once(function() {
-    window.setInterval(fakeSubscription, 60000);
-
-    $(document).on('reawaken', function() {
-      log('Recycling connection after reawaken');
-      recycleConnection();
-    });
-
-    // Cordova events.... doesn't matter if IE8 doesn't handle them
-    if(document.addEventListener) {
-      document.addEventListener("offline", function() { log('realtime: offline'); }, false);
-      document.addEventListener("online", function() { log('realtime: online'); fakeSubscription(); }, false);
-    }
-
-  });
-=======
->>>>>>> 3a193bd1
 
 
   return {
