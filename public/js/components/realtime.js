--- conflicted
+++ resolved
@@ -266,20 +266,6 @@
 
   var monitorConnection = _.once(function() {
     window.setInterval(fakeSubscription, 60000);
-<<<<<<< HEAD
-
-    $(document).on('reawaken', function() {
-      log('Recycling connection after reawaken');
-      recycleConnection();
-    });
-
-    // Cordova events.... doesn't matter if IE8 doesn't handle them
-    if(document.addEventListener) {
-      document.addEventListener("offline", fakeSubscription, false);
-      document.addEventListener("online", fakeSubscription, false);
-    }
-
-=======
 
     $(document).on('reawaken', function() {
       log('Recycling connection after reawaken');
@@ -292,7 +278,6 @@
       document.addEventListener("online", function() { log('realtime: online'); fakeSubscription(); }, false);
     }
 
->>>>>>> 87130771
   });
 
   var _client;
