--- conflicted
+++ resolved
@@ -50,18 +50,11 @@
 
   Rate.prototype.cleanup = function(p) {
     var horizon = p - 2;
-<<<<<<< HEAD
-
-    Object.keys(this.hash).forEach(function(key) {
-      if(parseInt(key, 10) < horizon) {
-        delete this.hash[key];
-=======
     var hash = this.hash;
 
     Object.keys(hash).forEach(function(key) {
       if(parseInt(key, 10) < horizon) {
         delete hash[key];
->>>>>>> 9fcbbd6a
       }
     });
   };
