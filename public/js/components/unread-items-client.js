"use strict";
var _ = require('underscore');
var context = require('utils/context');
var realtime = require('./realtime');
var apiClient = require('./apiClient');
var log = require('utils/log');
var Backbone = require('backbone');
var appEvents = require('utils/appevents');

module.exports = (function() {


  function limit(fn, context, timeout) {
    return _.throttle(fn.bind(context), timeout || 30, { leading: false });
  }

  function _iteratePreload(incoming, fn, context) {
    var chats = incoming.chat;      // This is done this way to keep protocol compatibility
    var mentions = incoming.mention;

    var items = {};
    if (chats) {
      chats.forEach(function(itemId) {
        items[itemId] = false;
      });
    }
    if (mentions) {
      mentions.forEach(function(itemId) {
        items[itemId] = true;
      });
    }

    Object.keys(items).forEach(function(itemId) {
      var mentioned = items[itemId];
      fn.call(context, itemId, mentioned);
    });

  }

  function onceUserIdSet(callback, c) {
    var user = context.user();

    if(user.id) {
      callback.call(c, user.id);
    } else {
      user.once('change:id', function() {
        callback.call(c, user.id);
      });
    }
  }

  // -----------------------------------------------------
  // The main component of the unread-items-store
  // Events:
  // * newcountvalue: (length)
  // * unreadItemRemoved: (itemId)
  // * change:status: (itemId, mention)
  // * itemMarkedRead: (itemId, mention, lurkMode)
  // * add (itemId, mention)
  // -----------------------------------------------------
  var UnreadItemStore = function() {
    this.length = 0;
    this._lurkMode = false;
    this._items = {};

    this.notifyCountLimited = limit(this.notifyCount, this, 30);
  };

  _.extend(UnreadItemStore.prototype, Backbone.Events, {
    _unreadItemAdded: function(itemId, mention) {
      // Three options here:
      // 1 - new item
      // 2 - item exists and has the same mention status as before (nullop)
      // 3 - item exists and has a different mention status to before

      if (!this._items.hasOwnProperty(itemId)) {
        // Case 1
        this._items[itemId] = mention;
        this.length++;
        this.notifyCountLimited();

        this.trigger('add', itemId, mention);
      } else {
        if (this._items[itemId] === mention) {
          // Case 2
          return;
        }

        // Case 3
        this._items[itemId] = mention;
        this.trigger('change:status', itemId, mention);
      }
    },

    _unreadItemRemoved: function(itemId) {
      if (!this._items.hasOwnProperty(itemId)) return; // Does not exist
<<<<<<< HEAD

      delete this._items[itemId];
      this.length--;
      this.notifyCountLimited();

      this.trigger('unreadItemRemoved', itemId);
    },

    _mentionRemoved: function(itemId) {
      if (!this._items.hasOwnProperty(itemId)) return; // Does not exist
      this._items[itemId] = false;
      this.notifyCountLimited();
      this.trigger('change:status', itemId, false);
    },

    _markItemRead: function(itemId) {
      var inStore = this._items.hasOwnProperty(itemId);
      var lurkMode = this._lurkMode;

=======

      delete this._items[itemId];
      this.length--;
      this.notifyCountLimited();

      this.trigger('unreadItemRemoved', itemId);
    },

    _mentionRemoved: function(itemId) {
      if (!this._items.hasOwnProperty(itemId)) return; // Does not exist
      this._items[itemId] = false;
      this.notifyCountLimited();
      this.trigger('change:status', itemId, false);
    },

    _markItemRead: function(itemId) {
      var inStore = this._items.hasOwnProperty(itemId);
      var lurkMode = this._lurkMode;

>>>>>>> 7b317162
      if (!inStore) {
        /* Special case for lurk mode, still send the itemMarkedAsRead event
         * so that the model gets updated (even though its not actually unread)
         */
        if (lurkMode) {
          this.trigger('itemMarkedRead', itemId, false, true);
        }
        return;
      }

      var mentioned = this._items[itemId];

      delete this._items[itemId];
      this.length--;
      this.notifyCountLimited();
      this.trigger('itemMarkedRead', itemId, mentioned, lurkMode);
    },

    // via Realtime
    _unreadItemsAdded: function(items) {
      _iteratePreload(items, function(itemId, mention) {
        this._unreadItemAdded(itemId, mention);
      }, this);
    },

    // via Realtime
    _unreadItemsRemoved: function(incoming) {
      function hashArray(array) {
        if (!array) return {};

        return array.reduce(function(memo, value) {
          memo[value] = true;
          return memo;
        }, {});
      }

      var chats = hashArray(incoming.chat);
      var mentions = hashArray(incoming.mention);
      var all = _.extend({}, chats, mentions);
      var self = this;
      Object.keys(all).forEach(function(itemId) {
        var removeChat = chats[itemId];

        if (removeChat) {
          self._unreadItemRemoved(itemId);
        } else {
          // remove mention from chat
          self._mentionRemoved(itemId);
        }
      });

    },

    notifyCount: function() {
      this.trigger('newcountvalue', this.length);
      appEvents.trigger('unreadItemsCount', this.length);
    },

    getItems: function() {
      return Object.keys(this._items);
    },

    enableLurkMode: function() {
      this._lurkMode = true;
      this.markAllReadNotification();
    },

    disableLurkMode: function() {
      this._lurkMode = false;
    },

    markAllReadNotification: function() {
      Object.keys(this._items).forEach(function(itemId) {
        // Notify that all are read
        var mention = this._items[itemId];
        this.trigger('itemMarkedRead', itemId, mention, this._lurkMode);
      }, this);

      this._items = {};
      this.length = 0;
      this.notifyCountLimited();
    },

    markAllRead: function() {
      var self = this;
      onceUserIdSet(function() {
        apiClient.userRoom.delete("/unreadItems/all")
          .then(function() {
            self.markAllReadNotification();
          });
      }, self);

    },

    getFirstItem: function() {
<<<<<<< HEAD
      var items = Object.keys(this._items);
      return items.sort()[0]; // TODO: make this O(n) instead of (n log n)
=======
      return Object.keys(this._items).reduce(function(memo, value) {
        /* min */
        if (memo === null) return value;
        return memo < value ? memo : value;
      }, null);
>>>>>>> 7b317162
    }

  });

  // -----------------------------------------------------
  // This component sends read notifications back to the server
  // -----------------------------------------------------

  var ReadItemSender = function(unreadItemStore) {
    this._buffer = {};
    this._sendLimited = limit(this._send, this, 1000);

    unreadItemStore.on('itemMarkedRead', this._onItemMarkedRead.bind(this));

    var bound = this._onWindowUnload.bind(this);
    ['unload', 'beforeunload'].forEach(function(e) {
      window.addEventListener(e, bound, false);
    });
  };

  ReadItemSender.prototype = {
    _onItemMarkedRead: function(itemId, mention, lurkMode) {
      // Don't sent unread items back to the server in lurk mode unless its a mention
      if (lurkMode && !mention) return;

      // All items marked as read are send back to the server
      // as chats
      this._buffer[itemId] = true;
      this._sendLimited();
    },

    _onWindowUnload: function() {
      if(Object.keys(this._buffer) > 0) {
        // This causes mainthread locks in Safari
        // TODO: send to the parent frame?
        this._send({ sync: true });
      }
    },

    _send: function(options) {
      onceUserIdSet(function() {
        var items = Object.keys(this._buffer);
        if (!items.length) return;

        var queue = { chat: items };
        this._buffer = {};

        var async = !options || !options.sync;
        var self = this;

        apiClient.userRoom.post('/unreadItems', queue, {
            async: async,
            global: false
          })
          .fail(function() {
            log.info('uic: Error posting unread items to server. Will attempt again in 5s');

            // Unable to send messages, requeue them and try again in 5s
            setTimeout(function() {
              items.forEach(function(itemId) {
                self._onItemMarkedRead(itemId);
              });
            }, 5000);
          });

      }, this);

    }
  };

  // -----------------------------------------------------
  // Sync unread items with realtime notifications coming from the server
  // -----------------------------------------------------

  var TroupeUnreadItemRealtimeSync = function(unreadItemStore) {
    this._store = unreadItemStore;
  };

  _.extend(TroupeUnreadItemRealtimeSync.prototype, Backbone.Events, {
    _subscribe: function() {
      onceUserIdSet(function(userId) {

        var store = this._store;

        var subscription = '/v1/user/' + userId + '/rooms/' + context.getTroupeId() + '/unreadItems';

        realtime.subscribe(subscription, function(message) {
          switch(message.notification) {
            // New unread items
            case 'unread_items':
              store._unreadItemsAdded(message.items);
              break;

            // Unread items removed
            case 'unread_items_removed':
              store._unreadItemsRemoved(message.items);
              break;

            // New unread items
            case 'mark_all_read':
              store.markAllReadNotification();
              break;

            // Lurk mode switched on/off
            case 'lurk_change':
              if(message.lurk) {
                store.enableLurkMode();
              } else {
                store.disableLurkMode();
              }
              break;
          }
        });

        realtime.registerForSnapshots(subscription, function(snapshot) {
          var lurk = snapshot._meta && snapshot._meta.lurk;
          if(lurk) {
            store.enableLurkMode();
          }

          store._unreadItemsAdded(snapshot);
        });

      }, this);
    }

  });

  // -----------------------------------------------------
  // Monitors the view port and tells the store when things
  // have been read
  // -----------------------------------------------------

  var TroupeUnreadItemsViewportMonitor = function(scrollElement, unreadItemStore, collectionView) {
    _.bindAll(this, '_getBounds');
    this._collectionView = collectionView;
    this._scrollElement = scrollElement[0] || scrollElement;

    this._store = unreadItemStore;
    this._windowScrollLimited = limit(this._windowScroll, this, 50);

    var foldCountLimited = limit(this._foldCount, this, 50);
    this._foldCountLimited = foldCountLimited;
    this._inFocus = true;

    appEvents.on('eyeballStateChange', this._eyeballStateChange, this);

    this._scrollElement.addEventListener('scroll', this._getBounds, false);

    // this is not a live collection so this will not work inside an SPA
    //$('.mobile-scroll-class').on('scroll', this._getBounds);

    appEvents.on('unreadItemDisplayed', this._getBounds);

    var storeEvents = ['newcountvalue', 'unreadItemRemoved', 'change:status', 'itemMarkedRead', 'add'];
    storeEvents.forEach(function(evt) {
      unreadItemStore.on(evt, foldCountLimited);
    });

    // When the UI changes, rescan
    // appEvents.on('appNavigation', this._getBounds);
    setTimeout(this._getBounds, 250);
  };

  TroupeUnreadItemsViewportMonitor.prototype = {
    _getBounds: function() {
      if(!this._inFocus) {
        this._foldCountLimited();
        return;
      }

      this._scrollBounds();

      this._windowScrollLimited();
    },

    /** Accumulate the scroll bounds, making them larger only */
    _scrollBounds: function() {
      var scrollTop = this._scrollElement.scrollTop;
      var scrollBottom = scrollTop + this._scrollElement.clientHeight;

      if(!this._scrollTop || scrollTop < this._scrollTop) {
        this._scrollTop = scrollTop;
      }

      if(!this._scrollBottom || scrollBottom > this._scrollBottom) {
        this._scrollBottom = scrollBottom;
      }
    },

    _windowScroll: function() {
      if(!this._inFocus) {
        return;
      }

      this._scrollBounds();

      var self = this;

      var topBound = this._scrollTop;
      var bottomBound = this._scrollBottom;

      delete this._scrollTop;
      delete this._scrollBottom;

      var modelsInRange = this.findModelsInViewport(topBound, bottomBound);
      modelsInRange.forEach(function(model) {
        if (!model.get('unread')) return;

        self._store._markItemRead(model.id);
      });

      // TODO: do we need to do this?
      this._foldCount();
    },

    /**
     *
     */
    findModelsInViewport: function(viewportTop, viewportBottom) {
      // Note: assuming the collectionView does not have a custom sort
      var cv = this._collectionView;

      var childCollection = cv.collection;
      /* Get the children with models */

      /* TEMP TEMP TEMP TEMP TEMP */
      var models;
      if (childCollection.models.length === cv.children.length) {
        models = childCollection.models;
      } else {
        log.info("Mismatch between childCollection.models.length and cv.children.length resorting to oddness");

        models = childCollection.models.filter(function(model) {
          return cv.children.findByModelCid(model.cid);
        });
      }
      /* TEMP TEMP TEMP TEMP TEMP */

      var topIndex = _.sortedIndex(models, viewportTop, function(model) {
        if(typeof model === 'number') return model;
        var view = cv.children.findByModelCid(model.cid);
        return view.el.offsetTop;
      });

      var remainingChildren = models.slice(topIndex);
      if (viewportBottom === Number.POSITIVE_INFINITY) {
        /* Thats the whole lot */
        return remainingChildren;
      }

      var bottomIndex = _.sortedIndex(remainingChildren, viewportBottom, function(model) {
        if(typeof model === 'number') return model;
        var view = cv.children.findByModelCid(model.cid);
        return view.el.offsetTop;
      });

      return remainingChildren.slice(0, bottomIndex);
<<<<<<< HEAD
=======
    },

    _resetFoldModel: function() {
      // If there are no unread items, save the effort.
      acrossTheFoldModel.set({
        unreadAbove: 0,
        unreadBelow: 0,
        belowItemId: null,
        hasUnreadBelow: false,
        hasUnreadAbove: false
      });
>>>>>>> 7b317162
    },

    _foldCount: function() {
      var chats = this._store.getItems();
      if(!chats.length) {
        this._resetFoldModel();
        return;
      }

      var above = 0;
      var below = 0;

      var topBound = this._scrollElement.scrollTop;
      var bottomBound = topBound + this._scrollElement.clientHeight;
      if (bottomBound >= this._scrollElement.scrollHeight - 10) {
        /* At the bottom? */
        bottomBound =  Number.POSITIVE_INFINITY;
      }

      var modelsInRange = this.findModelsInViewport(topBound, bottomBound);
<<<<<<< HEAD
      var first = modelsInRange[0];
      var last = modelsInRange[modelsInRange.length - 1];
      var firstItemId = first.id;
      var lastItemId = last.id;

=======
      if (!modelsInRange.length) {
        this._resetFoldModel();
        return;
      }

      var first = modelsInRange[0];
      var last = modelsInRange[modelsInRange.length - 1];
      var firstItemId = first.id;
      var lastItemId = last.id;

>>>>>>> 7b317162
      chats.forEach(function(itemId) {
        if(itemId < firstItemId) above++;
        if(itemId > lastItemId) below++;
      });

      acrossTheFoldModel.set({
        unreadAbove: above,
        unreadBelow: below,
        hasUnreadAbove: above > 0,
        hasUnreadBelow: below > 0,
        belowItemId: last.id
      });

    },
    _eyeballStateChange: function(newState) {
      this._inFocus = newState;
      if(newState) {
        this._getBounds();
      }
    }
  };

  function CollectionSync(store, collection) {
    /*
    // * newcountvalue: (length)
    // * unreadItemRemoved: (itemId)
    // * change:status: (itemId, mention)
    // * itemMarkedRead: (itemId, mention, lurkMode)
    // * add (itemId, mention)
     */
    store.on('unreadItemRemoved', function(itemId) {
      collection.patch(itemId, { unread: false, mentioned: false });
    });

    store.on('itemMarkedRead', function(itemId, mention) {
      collection.patch(itemId, { unread: false, mentioned: mention });
    });

    store.on('change:status', function(itemId, mention) {
      collection.patch(itemId, { unread: true,  mentioned: mention });
    });

    store.on('add', function(itemId, mention) {
      collection.patch(itemId, { unread: true, mentioned: mention });
    });
  }


  var _unreadItemStore;

  /**
   * Returns an instance of the unread items store,
   * or throws an error if it's not obtainable
   */
  function getUnreadItemStore() {
    if(_unreadItemStore) return _unreadItemStore;

    // TODO: XXX: we'll need to come up with a new way of
    // figuring out if we're on a not-logged-in page
    if(context.troupe().id) {
      _unreadItemStore = new UnreadItemStore();
      new ReadItemSender(_unreadItemStore);
      var realtimeSync = new TroupeUnreadItemRealtimeSync(_unreadItemStore);
      realtimeSync._subscribe();
      // new ReadItemRemover(realtimeSync);

      return _unreadItemStore;
    }

    return null;

  }

  /**
   * Returns an instance of the unread items store,
   * or throws an error if it's not obtainable
   */
  function getUnreadItemStoreReq() {
    var store = getUnreadItemStore();
    if(store) return store;

    throw new Error("Unable to create an unread items store without a user");
  }

  var acrossTheFoldModel = new Backbone.Model({
    defaults: {
      unreadAbove: 0,
      unreadBelow: 0,
      hasUnreadBelow: false,
      hasUnreadAbove: false,
      belowItemId: null
    }
  });

  var unreadItemsClient = {
    acrossTheFold: function() {
      return acrossTheFoldModel;
    },

    markAllRead: function() {
      var unreadItemStore = getUnreadItemStoreReq();
      unreadItemStore.markAllRead();
    },

    syncCollections: function(collections) {
      var unreadItemStore = getUnreadItemStoreReq();
      new CollectionSync(unreadItemStore, collections.chat);

    },

    monitorViewForUnreadItems: function($el, collectionView) {
      var unreadItemStore = getUnreadItemStoreReq();
      return new TroupeUnreadItemsViewportMonitor($el, unreadItemStore, collectionView);
    },

    getFirstUnreadItem: function() {
      var unreadItemStore = getUnreadItemStoreReq();
      return unreadItemStore.getFirstItem();
    }
  };

  // Mainly useful for testing
  unreadItemsClient.getStore = function() { return _unreadItemStore; };
  unreadItemsClient.UnreadItemStore = UnreadItemStore;


  /* Expose */
  window._unreadItems = unreadItemsClient;

  return unreadItemsClient;

})();<|MERGE_RESOLUTION|>--- conflicted
+++ resolved
@@ -94,7 +94,6 @@
 
     _unreadItemRemoved: function(itemId) {
       if (!this._items.hasOwnProperty(itemId)) return; // Does not exist
-<<<<<<< HEAD
 
       delete this._items[itemId];
       this.length--;
@@ -114,27 +113,6 @@
       var inStore = this._items.hasOwnProperty(itemId);
       var lurkMode = this._lurkMode;
 
-=======
-
-      delete this._items[itemId];
-      this.length--;
-      this.notifyCountLimited();
-
-      this.trigger('unreadItemRemoved', itemId);
-    },
-
-    _mentionRemoved: function(itemId) {
-      if (!this._items.hasOwnProperty(itemId)) return; // Does not exist
-      this._items[itemId] = false;
-      this.notifyCountLimited();
-      this.trigger('change:status', itemId, false);
-    },
-
-    _markItemRead: function(itemId) {
-      var inStore = this._items.hasOwnProperty(itemId);
-      var lurkMode = this._lurkMode;
-
->>>>>>> 7b317162
       if (!inStore) {
         /* Special case for lurk mode, still send the itemMarkedAsRead event
          * so that the model gets updated (even though its not actually unread)
@@ -230,16 +208,11 @@
     },
 
     getFirstItem: function() {
-<<<<<<< HEAD
-      var items = Object.keys(this._items);
-      return items.sort()[0]; // TODO: make this O(n) instead of (n log n)
-=======
       return Object.keys(this._items).reduce(function(memo, value) {
         /* min */
         if (memo === null) return value;
         return memo < value ? memo : value;
       }, null);
->>>>>>> 7b317162
     }
 
   });
@@ -498,8 +471,6 @@
       });
 
       return remainingChildren.slice(0, bottomIndex);
-<<<<<<< HEAD
-=======
     },
 
     _resetFoldModel: function() {
@@ -511,7 +482,6 @@
         hasUnreadBelow: false,
         hasUnreadAbove: false
       });
->>>>>>> 7b317162
     },
 
     _foldCount: function() {
@@ -532,24 +502,16 @@
       }
 
       var modelsInRange = this.findModelsInViewport(topBound, bottomBound);
-<<<<<<< HEAD
+      if (!modelsInRange.length) {
+        this._resetFoldModel();
+        return;
+      }
+
       var first = modelsInRange[0];
       var last = modelsInRange[modelsInRange.length - 1];
       var firstItemId = first.id;
       var lastItemId = last.id;
 
-=======
-      if (!modelsInRange.length) {
-        this._resetFoldModel();
-        return;
-      }
-
-      var first = modelsInRange[0];
-      var last = modelsInRange[modelsInRange.length - 1];
-      var firstItemId = first.id;
-      var lastItemId = last.id;
-
->>>>>>> 7b317162
       chats.forEach(function(itemId) {
         if(itemId < firstItemId) above++;
         if(itemId > lastItemId) below++;
