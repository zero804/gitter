--- conflicted
+++ resolved
@@ -11,11 +11,7 @@
   // second bit will deal with unread items for other troupes
   //
   var unreadItemsCountsCache = {};
-<<<<<<< HEAD
-  var unreadItems = window.troupePreloads['unreadItems'] || {};
-=======
   var unreadItems = window.troupePreloads && window.troupePreloads['unreadItems'] || {};
->>>>>>> 10f1e17b
 
   var recentlyMarkedRead = {};
 
@@ -255,13 +251,9 @@
         }
       });
 
-<<<<<<< HEAD
-      recount();
-=======
       if(troupeCollection) {
         recount();
       }
->>>>>>> 10f1e17b
     }
   };
 
