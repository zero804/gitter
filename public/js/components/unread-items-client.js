--- conflicted
+++ resolved
@@ -480,23 +480,7 @@
     },
 
     _resetFoldModel: function() {
-      // If there are no unread items, save the effort.
-      acrossTheFoldModel.set({
-        unreadAbove: 0,
-        unreadBelow: 0,
-        belowItemId: null,
-        hasUnreadBelow: false,
-        hasUnreadAbove: false
-      });
-    },
-
-    _foldCount: function() {
-      var chats = this._store.getItems();
-
-      if(!chats.length) {
-<<<<<<< HEAD
-        // If there are no unread items, save the effort.
-        acrossTheFoldModel.set({
+       acrossTheFoldModel.set({
           unreadAbove: 0,
           unreadBelow: 0,
           hasUnreadBelow: false,
@@ -511,9 +495,12 @@
           oldestMentionId: null,
           mostRecentMentionId: null
         });
-=======
+    },
+
+    _foldCount: function() {
+      var chats = this._store.getItems();
+      if(!chats.length) {
         this._resetFoldModel();
->>>>>>> 4f94191f
         return;
       }
 
