--- conflicted
+++ resolved
@@ -668,23 +668,7 @@
     monitorViewForUnreadItems: function($el, collectionView) {
       var unreadItemStore = getUnreadItemStoreReq();
       return new TroupeUnreadItemsViewportMonitor($el, unreadItemStore, collectionView);
-<<<<<<< HEAD
-    },
-
-    getFirstUnreadItem: function() {
-      var unreadItemStore = getUnreadItemStoreReq();
-      //return unreadItemStore.getFirstItemOfType('chat');
-      return unreadItemStore.getFirstItem();
-    },
-
-    getFirstUnreadMention: function() {
-      var unreadItemStore = getUnreadItemStoreReq();
-      //return unreadItemStore.getFirstItemOfType('mention');
-      return unreadItemStore.getFirstItem();
-=======
->>>>>>> 11366f3f
-    }
-
+    }
   };
 
   // Mainly useful for testing
