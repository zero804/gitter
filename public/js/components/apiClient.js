/**
 * API Client
 *
 * This is a basic API client for communicating with the Gitter server.
 *
 * Basic Use
 * ------------
 *
 * The basic form of requests is:
 * apiClient.operation(url, data, options) -> $.Deferrer
 *
 * Note that altough the client returns a deferred, it will
 * in future return a promise.
 *
 * apiClient.get('/v1/eyeballs', data, options)
 * apiClient.post('/v1/eyeballs', data, options)
 * apiClient.put('/v1/eyeballs', data, options)
 * apiClient.patch('/v1/eyeballs', data, options)
 * apiClient.delete('/v1/eyeballs', data, options)
 *
 * Note that you should not include /api/ in your URL.
 *
 * Advanced usage
 * ---------------
 * apiClient.user.post('/collapsedItems', data, options)
 * apiClient.user.delete('/collapsedItems', data, options)
 *
 * These operations will use the current user resource as their root,
 *
 * The sub-resources available are:
 *
 * Sub Resource       | Root Resource
 * apiClient.user     | /v1/user/:userId
 * apiClient.userRoom | /v1/rooms/:roomId/user/:userId
 * apiClient.room     | /v1/rooms/:roomId
 *
 * Example
 * -------
 * Send a message to the current room:
 *
 * apiClient.room.post('/chatMessages', { text: 'hello from api client' })
 *   .then(function(response) {
 *     window.alert('I did a post.');
 *   })
 *   .fail(function(xhr) {
 *     window.alert('I am a failure: ' + xhr.status);
 *   })
 */
define([
  'jquery',
  'utils/context',
  'utils/appevents'
], function($, context, appEvents) {
  "use strict";

  /* @const */
  var DEFAULT_TIMEOUT = 15 * 1000;

  /* @const */
  var JSON_MIME_TYPE = "application/json";

  /* @const */
  var GET_DEFAULTS = {
    timeout: DEFAULT_TIMEOUT,
    dataType: "json"
  };

  /* @const */
  var POST_DEFAULTS = {
    timeout: DEFAULT_TIMEOUT,
    dataType: "json",
    contentType: JSON_MIME_TYPE,
  };

  /* @const */
  var OPERATIONS = [
      ['get', GET_DEFAULTS],
      ['post', POST_DEFAULTS],
      ['patch', POST_DEFAULTS],
      ['put', POST_DEFAULTS],
      ['delete', POST_DEFAULTS]
    ];

  function makeFullUrl(baseUrlFunction, url) {
    if(!url) url = '';

    var baseUrl = context.env('apiBasePath');

    if(!baseUrlFunction) {
      return baseUrl + url;
    }

    return baseUrl + baseUrlFunction() + url;
  }

  function makeChannel(baseUrlFunction, url) {
    if(!url) url = '';

    if(!baseUrlFunction) {
      return url;
    }

    return baseUrlFunction() + url;
  }

  function accessTokenDeferred() {
    var deferred = $.Deferred();

    context.getAccessToken(function(accessToken) {
      deferred.resolve(accessToken);
    });

    return deferred;
  }

  // TODO return a proper promise instead of a $.Deferred
  function operation(baseUrlFunction, method, defaultOptions, url, data, options) {
    options = defaults(options, defaultOptions);

    // If we're doing a DELETE but have no data, unset the contentType
    if(method === 'delete' && !data) {
      delete options.contentType;
    }

    var dataSerialized;
    if(options.contentType === JSON_MIME_TYPE) {
      dataSerialized = JSON.stringify(data);
    } else {
      // JQuery will serialize to form data for us
      dataSerialized = data;
    }

    return accessTokenDeferred()
      .then(function(accessToken) {
        var fullUrl = makeFullUrl(baseUrlFunction, url);

        var deferred = $.ajax({
          url: fullUrl,
          contentType: options.contentType,
          dataType: options.dataType,
          type: method,
          global: options.global,
          data: dataSerialized,
          context: options.context, // NB: deprecated: cant use with real promises
          timeout: options.timeout,
          async: options.async,
          headers: {
            'x-access-token': accessToken
          }
        });

        /* Don't add this to the 'promise' chain */
        deferred.fail(function(xhr) {
<<<<<<< HEAD
          /* Asyncronously notify */
          handleApiError(xhr, method, fullUrl);
=======
          if(options.global) {
            /* Asyncronously notify */
            handleApiError(xhr, method, fullUrl);
          }
>>>>>>> 7a66a84b
        });

        return deferred;
      });

  }

  // Minimize the number of different errors which are actually the same
  // This is useful for Sentry http://app.getsentry.com
  var routes = {
    githubIssues: /^\/api\/private\/gh\/[^/]+\/[^/]+\/issues/,
    githubUsers: /^\/api\/private\/gh\/users\//,
  };

  function findRouteForUrl(url) {
    var r = Object.keys(routes);
    for(var i = 0; i < r.length; i++) {
      var routeName = r[i];
      var re = routes[routeName];

      if(re.test(url)) return routeName;
    }
  }

  function handleApiError(xhr, method, url) {
    var status = xhr.status;

    var route = findRouteForUrl(url);

    if(xhr.statusText == "error" && status === 404) {
      /* Unreachable server */
      appEvents.trigger('bugreport', 'ajaxError: unreachable: '+ method + ' ' + (route || url), {
        tags: {
          type: 'ajax',
          subtype: 'unreachable',
          url: url
        }
      });

    } else if(status < 500) {
      // 400 errors are the problem of the ajax caller, not the global handler
      return;

    } else {
      appEvents.trigger('bugreport', 'ajaxError: HTTP ' + status + ' on ' + method + ' ' + (route || url), {
        tags: {
          type: 'ajax',
          subtype: 'HTTP' + status,
          url: url
        }
      });
    }

    appEvents.trigger('ajaxError');
  }


  // Util functions
  function defaults(options, defaultValues) {
    if(!options) options = {};
    Object.keys(defaultValues).forEach(function(key) {
      if(options[key] === undefined) {
        // Only using a shallow clone for simplicity
        options[key] = defaultValues[key];
      }
    });
    return options;
  }

  function getClient(baseUrlFunction) {
    return OPERATIONS
      .reduce(function(memo, descriptor) {
        var method = descriptor[0];
        var defaultOptions = descriptor[1];

        memo[method] = operation.bind(memo, baseUrlFunction, method, defaultOptions);
        return memo;
      }, {
        url: function(relativeUrl) {
          return makeFullUrl(baseUrlFunction, relativeUrl);
        },
        /**
         * Returns a function which returns URLs full urls for the
         * given relative URL
         */
        urlGenerator: function(relativeUrl) {
          return function() {
            return makeFullUrl(baseUrlFunction, relativeUrl);
          };
        },
        channel: function(relativeUrl) {
          return makeChannel(baseUrlFunction, relativeUrl);
        },
        channelGenerator: function(relativeUrl) {
          return function() {
            return makeChannel(baseUrlFunction, relativeUrl);
          };
        }
      });
  }

  return defaults(getClient(), {
    user: getClient(function() {
      return '/v1/user/' + context.getUserId();
    }),
    room: getClient(function() {
      return '/v1/rooms/' + context.getTroupeId();
    }),
    userRoom: getClient(function() {
      return '/v1/user/' + context.getUserId() + '/rooms/' + context.getTroupeId();
    }),
    priv: getClient(function() {
      return '/private';
    })
  });

});<|MERGE_RESOLUTION|>--- conflicted
+++ resolved
@@ -151,15 +151,10 @@
 
         /* Don't add this to the 'promise' chain */
         deferred.fail(function(xhr) {
-<<<<<<< HEAD
-          /* Asyncronously notify */
-          handleApiError(xhr, method, fullUrl);
-=======
           if(options.global) {
             /* Asyncronously notify */
             handleApiError(xhr, method, fullUrl);
           }
->>>>>>> 7a66a84b
         });
 
         return deferred;
