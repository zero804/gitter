--- conflicted
+++ resolved
@@ -4,15 +4,9 @@
   'utils/appevents',
   'backbone',
   'views/menu/troupeMenu',
-<<<<<<< HEAD
   'views/app/mobileAppView',
   'views/createRoom/confirmRepoRoomView',
-  'components/csrf'             // No ref
   ], function(UserHomeView, $, appEvents, Backbone, TroupeMenu, MobileAppView, confirmRepoRoomView) {
-=======
-  'views/app/mobileAppView'
-  ], function(UserHomeView, $, appEvents, TroupeMenu, MobileAppView) {
->>>>>>> 4fc858cb
   "use strict";
 
   appEvents.on('navigation', function(url) {
