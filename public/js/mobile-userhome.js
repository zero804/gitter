--- conflicted
+++ resolved
@@ -6,12 +6,8 @@
   'views/menu/troupeMenu',
   'views/app/mobileAppView',
   'views/createRoom/confirmRepoRoomView',
-<<<<<<< HEAD
-  ], function(UserHomeView, $, appEvents, Backbone, TroupeMenu, MobileAppView, confirmRepoRoomView) {
-=======
   'components/modal-region'
   ], function(UserHomeView, $, appEvents, Backbone, TroupeMenu, MobileAppView, confirmRepoRoomView, modalRegion) {
->>>>>>> c659632a
   "use strict";
 
   appEvents.on('navigation', function(url) {
@@ -33,14 +29,10 @@
   var Router = Backbone.Router.extend({
     routes: {
       'confirm/*uri': function(uri) {
-<<<<<<< HEAD
-        new confirmRepoRoomView.Modal({ uri: uri }).show();
-=======
         modalRegion.show(new confirmRepoRoomView.Modal({ uri: uri }));
       },
       '': function() {
         modalRegion.close();
->>>>>>> c659632a
       }
     }
   });
