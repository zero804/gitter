/*jshint unused:true browser:true*/
require([
  'jquery',
  'underscore',
  'backbone',
  'views/base',
  'collections/chat',
  'views/chat/chatInputView',
  'views/chat/chatCollectionView'
], function($, _, Backbone, TroupeViews, chatModels, ChatInputView, ChatCollectionView) {
  "use strict";

    // Setup the ChatView
  var chatCollection = new chatModels.ChatCollection();
  chatCollection.setSortBy('-sent');
  chatCollection.listen();
  chatCollection.reset(window.troupePreloads['chatMessages'], { parse: true });

  new ChatInputView({
    el: $('#chat-input'),
    collection: chatCollection
  }).render();

<<<<<<< HEAD

  });

  var troupeApp = new AppRouter();

  window.troupeApp = troupeApp;
  Backbone.history.start();
=======
  new ChatCollectionView({
    el: $('#frame-chat'),
    collection: chatCollection
  }).render();
>>>>>>> 06ecf620

  // Asynchronously load tracker
  require([
    'utils/tracking'
  ], function() {
    // No need to do anything here
  });

});<|MERGE_RESOLUTION|>--- conflicted
+++ resolved
@@ -21,20 +21,10 @@
     collection: chatCollection
   }).render();
 
-<<<<<<< HEAD
-
-  });
-
-  var troupeApp = new AppRouter();
-
-  window.troupeApp = troupeApp;
-  Backbone.history.start();
-=======
   new ChatCollectionView({
     el: $('#frame-chat'),
     collection: chatCollection
   }).render();
->>>>>>> 06ecf620
 
   // Asynchronously load tracker
   require([
