--- conflicted
+++ resolved
@@ -105,11 +105,7 @@
         profile: {
           el: "#profile-region",
           init: function(optionsForRegion) {
-<<<<<<< HEAD
-            return new ProfileView(optionsForRegion());
-=======
-            return new ProfileView(optionsForRegion({ model: this.model }, { rerender: true }));
->>>>>>> 5f30a987
+            return new ProfileView(optionsForRegion({ rerender: true }));
           }
         },
         favs: {
