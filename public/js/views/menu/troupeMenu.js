--- conflicted
+++ resolved
@@ -107,21 +107,12 @@
       this.repoList = false;
       var self = this;
 
-<<<<<<< HEAD
+      var showMenu = function () {
+        $('.wrap-menu').removeClass('hide');
+      };
+
       appEvents.on('menu:hide', function () {
         $('.wrap-menu').addClass('hide');
-      });
-
-      appEvents.on('menu:show', function () {
-        $('.wrap-menu').removeClass('hide');
-=======
-      var showMenu = function () {
-        $('.wrap-menu').removeClass('hide');
-      };
-
-      appEvents.on('menu:hide', function () {
-        $('.wrap-menu').addClass('hide');
->>>>>>> 0e68ed45
       });
 
       appEvents.on('menu:show', showMenu);
