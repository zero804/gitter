"use strict";
var $ = require('jquery');
var Marionette = require('backbone.marionette');
var Backbone = require('backbone');
var context = require('utils/context');
var appEvents = require('utils/appevents');
var isMobile = require('utils/is-mobile');
var troupeCollections = require('collections/instances/troupes');
var RoomCollectionView = require('./room-collection-view');
var SuggestedCollectionView = require('./suggested-collection-view');
var log = require('utils/log');
var cocktail = require('cocktail');
var KeyboardEventsMixin = require('views/keyboard-events-mixin');
var template = require('./tmpl/troupeMenu.hbs');
var CollectionWrapperViewTemplate = require('./tmpl/collection-wrapper-view.hbs');
var ProfileView = require('./profileView');
var OrgCollectionView = require('./orgCollectionView');

var apiClient = require('components/apiClient');

require('nanoscroller');

var SUGGESTED_ROOMS_THRESHOLD = 10; // non inclusive

module.exports = (function () {

  // Reply back to the child iframe - used in search
  appEvents.on('troupeRequest', function (payload, evt) {
    var msg = { child_window_event: ['troupesResponse', troupeCollections.troupes] };
    evt.source.postMessage(JSON.stringify(msg), evt.origin);
  });

  // wraps a view to give us more control of when to display it or not
  var CollectionWrapperView = Marionette.LayoutView.extend({

    ui: {
      hide: '.js-hide',
    },

    events: {
      'click @ui.hide': 'handleHide'
    },

    regions: {
      list: "#list"
    },

    template: CollectionWrapperViewTemplate,

    initialize: function (options) {
      this.collectionView = options.collectionView;
      this.collection = this.collectionView.collection;
      this.listenTo(this.collection, 'sync add reset remove', this.display);
      this.handleHide = options.handleHide;
    },

    serializeData: function () {
      return {
        canHide: typeof this.handleHide === 'function',
        header: this.options.header
      };
    },

    onRender: function () {
      if (this.collection.length) {
        this.$el.show();
      } else {
        this.$el.hide();
      }

      this.showChildView('list', this.collectionView);

      if (this.handleHide) {
        var hideIcon = this.ui.hide;
        hideIcon.tooltip({ container: 'body', title: 'Hide forever' });
      }
    },

    display: function () {
      if (this.collection.length > 0) {
        this.$el.show();
      } else {
        this.$el.hide();
      }
    }
  });

  var View = Marionette.ItemView.extend({
    className: 'menu',
    template: template,
    selectedListIcon: "icon-troupes",

    ui: {
      nano: '.nano',
      profile: '#left-menu-profile',
      recent: '#list-recents ul',
      favs: '#list-favs ul',
      orgs: '#left-menu-list-orgs',
      suggested: '#left-menu-list-suggested'
    },

    events: function () {
      var events = {};

      if (!isMobile()) {
        events['click #left-menu-profile'] = 'toggleHeaderExpansion';
      }

      return events;
    },

    keyboardEvents: {
      'room.up': 'selectPrev',
      'room.down': 'selectNext',
      'room.enter': 'navigateToCurrent',
      // Not working properly due to recent conversations sorting by date
      // 'room.prev': 'navigateToPrev',
      // 'room.next': 'navigateToNext',
      'room.1 room.2 room.3 room.4 room.5 room.6 room.7 room.8 room.9 room.10': 'navigateToRoom'
    },

    initialize: function () {
      // this.bindUIElements();
      // this.initHideListeners = _.once(_.bind(this.initHideListeners, this));
      this.repoList = false;

      this.state = new Backbone.Model({
        menuHeaderExpanded: false
      });

      var self = this;

      var showMenu = function () {
        self.$el.removeClass('menu--collapsed');
      };

      appEvents.on('menu:hide', function () {
        self.$el.addClass('menu--collapsed');
      });

      appEvents.on('menu:show', showMenu);
      appEvents.on('navigation', showMenu);
      appEvents.on('troupeUnreadTotalChange', function(values) {
        var unreadText = values.overall || ' ';
        self.$el.find('#menu-tab-unread-count').text(unreadText);
      });

      this.selectedIndex = 0;

      // Keep track of conversation change to select the proper element
      appEvents.on('context.troupeId', function(id) {
        $('#recentTroupesList li').removeClass('selected');
        var index = self.getIndexForId(id);
        if (index) self.selectedIndex = index;
      });

      // determining whether we should show the suggested rooms or not
      var hasItems = troupeCollections.troupes && !!(troupeCollections.troupes.length);

      if (hasItems) {
        this.getSuggestedRooms();
      } else {
        this.listenToOnce(troupeCollections.troupes, 'sync', function() {
          this.getSuggestedRooms();
        }.bind(this));
      }
    },

    getSuggestedRooms: function () {
      var suggestedRoomsHidden = context().suggestedRoomsHidden;

      if (!suggestedRoomsHidden && troupeCollections.troupes.length < SUGGESTED_ROOMS_THRESHOLD) {
        troupeCollections.suggested.fetch();
      }
    },

    setupNanoScroller: function (collection) {
      var ui = this.ui;
      var target = ui.nano[0];
      if (!target) return;

      var initScroller = function () {
        $(target).nanoScroller({ iOSNativeScrolling: true });
      };

      initScroller(); // initalise on startup

      // listening to events that can affect height, therefore scroll
      this.listenTo(collection, 'add remove', function () {
        setTimeout(initScroller, 100); // FIXME: requestAnimation frame does not work here :(
      });
    },

    // FIXME: WARNING -> THIS METHOD IS UNSAFE.
    getIndexForId: function(id) {
      if (!id) return;
      var els = $('#recentTroupesList li');
<<<<<<< HEAD
      for (var i = 0, el; el = els[i]; i++) { // wtf?
=======
      for (var i = 0, el; el = els[i] /* jshint -W084 */; i++) { 
>>>>>>> c4ae959a
        if ($(el).data('id') === id) return i;
      }
    },

    selectPrev: function(event) {
      appEvents.trigger('focus.request.out', event);
      var i = this.selectedIndex - 1;
      if (i === -1) i = 0; // Select first element
      this.select(i);
    },

    selectNext: function(event) {
      appEvents.trigger('focus.request.out', event);
      this.select(this.selectedIndex + 1);
    },

    select: function(i) {
      var itemElements = $('#recentTroupesList li');
      if (i >= 0 && i < itemElements.length) {
        this.selectedIndex = i;
        itemElements.removeClass('selected');
        $(itemElements[this.selectedIndex]).addClass('selected');
      }
    },

    navigateToCurrent: function () {
      var itemElements = $('#recentTroupesList li');
      itemElements.removeClass('selected');
      $(itemElements[this.selectedIndex]).click();
    },

    navigateTo: function (i) {
      var itemElements = $('#recentTroupesList li');
      if (i >= 0 && i < itemElements.length) {
        this.selectedIndex = i;
        $(itemElements[i]).click();
      }
    },

    navigateToRoom: function (e, handler) {
      var keys = handler.key.split('+');
      var key = keys[ keys.length - 1 ];
      if (key === '0') return this.navigateTo(9);
      var index = parseInt(key, 10) - 1;
      this.navigateTo(index);
    },

    serializeData: function() {
      return {
        showFooterButtons: !isMobile(),
        showExapandedHeader: isMobile(),
        showUnreadTab: !isMobile()
      };
    },

    show: function () {
      this.setupNanoScroller(troupeCollections.troupes);

      var ui = this.ui;

      new ProfileView({ el: ui.profile, model: this.state }).render();

      // mega-list: recent troupe view
      new RoomCollectionView({
        template: false,
        collection: troupeCollections.favourites,
        draggable: true,
        dropTarget: true,
        roomsCollection: troupeCollections.troupes,
        el: ui.favs
      }).render();

      new RoomCollectionView({
        template: false,
        collection: troupeCollections.recentRoomsNonFavourites,
        draggable: true,
        dropTarget: true,
        roomsCollection: troupeCollections.troupes,
        el: ui.recent
      }).render();

      // Organizations collection view
      new CollectionWrapperView({
        collectionView: new OrgCollectionView({ collection: troupeCollections.orgs }),
        header: 'Your Organizations',
        el: ui.orgs
      }).render();

      // Suggested repos
      new CollectionWrapperView({
        collectionView: new SuggestedCollectionView({ collection: troupeCollections.suggested }),
        header: 'Suggested Rooms',
        el: ui.suggested,
        // a little bit messy sorry
        handleHide: function () {
          apiClient.user
            .put('/settings/suggestedRoomsHidden', { value: true })
            .then(function () {
              troupeCollections.suggested.reset();
            })
            .fail(function (err) {
              log.error(err);
            });
        }
      }).render();
    },

    onRender: function () {
      this.show();
    },

    toggleHeaderExpansion: function() {
      this.state.set('menuHeaderExpanded', !this.state.get('menuHeaderExpanded'));
      $('#left-menu-profile').toggleClass('menu-header--expanded');
    }
  });

  cocktail.mixin(View, KeyboardEventsMixin);

  return View;

})();<|MERGE_RESOLUTION|>--- conflicted
+++ resolved
@@ -195,11 +195,7 @@
     getIndexForId: function(id) {
       if (!id) return;
       var els = $('#recentTroupesList li');
-<<<<<<< HEAD
-      for (var i = 0, el; el = els[i]; i++) { // wtf?
-=======
-      for (var i = 0, el; el = els[i] /* jshint -W084 */; i++) { 
->>>>>>> c4ae959a
+      for (var i = 0, el; el = els[i] /* jshint -W084 */; i++) {  // wtf?
         if ($(el).data('id') === id) return i;
       }
     },
