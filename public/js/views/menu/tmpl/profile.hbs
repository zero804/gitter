--- conflicted
+++ resolved
@@ -2,13 +2,8 @@
   <div class='menu-header__avatar'>
     {{ widget "avatar" user=user size='s' }}
   </div>
-<<<<<<< HEAD
-  <div class="menu-header__name">
-    <p>{{ user.displayName }}</p>
-=======
   <div class="menu-header__name u-font-larger">
-    {{ displayName }}
->>>>>>> 849dfe18
+    {{ user.displayName }}
   </div>
   {{#unless isMobile}}
     <div class="menu-header__state">
