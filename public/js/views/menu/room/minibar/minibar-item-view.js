--- conflicted
+++ resolved
@@ -97,13 +97,8 @@
   },
 
   onRender: function() {
-<<<<<<< HEAD
-    if(!this.firstRender || this.firstRender && this.model.get('roomMenuIsPinned')) {
+    if(!this.firstRender || this.firstRender && this.roomMenuModel && this.roomMenuModel.get('roomMenuIsPinned')) {
       this.onActiveStateUpdate();
-=======
-    if(!this.firstRender || this.firstRender && this.roomMenuModel && this.roomMenuModel.get('roomMenuIsPinned')) {
-      toggleClass(this.el, 'active', !!this.model.get('active'));
->>>>>>> 43d05c9c
     }
 
     this.firstRender = false;
