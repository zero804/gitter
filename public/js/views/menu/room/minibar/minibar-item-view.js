--- conflicted
+++ resolved
@@ -10,25 +10,18 @@
 
 
 module.exports =  Marionette.ItemView.extend({
-<<<<<<< HEAD
-  tagName:      'li',
-  template:     itemTemplate,
+  tagName: 'li',
+  template: itemTemplate,
   ui: {
+    minibarButton: '.room-menu-options__item-button',
     unreadIndicatorWrapper: '.room-menu-options__item__unread-indicator-wrapper',
     unreadIndicator: '.room-menu-options__item__unread-indicator'
-=======
-  tagName: 'li',
-  template: itemTemplate,
-
-  ui: {
-    minibarButton: '.room-menu-options__item-button'
   },
 
   behaviors: {
     Tooltip: {
       '.room-menu-options__item-button': { placement: 'right' }
     }
->>>>>>> 914ce8d5
   },
 
   modelEvents: {
