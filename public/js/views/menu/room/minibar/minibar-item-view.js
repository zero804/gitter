'use strict';

var _ = require('underscore');
var BaseItemView = require('../base-item-view');
var itemTemplate = require('./minibar-item-view.hbs');
var resolveRoomAvatar = require('gitter-web-shared/avatars/resolve-room-avatar-srcset');
var updateUnreadIndicatorClassState = require('../../../../components/menu/update-unread-indicator-class-state');
var toggleClass = require('utils/toggle-class');



module.exports = BaseItemView.extend({
  tagName: 'li',
  template: itemTemplate,
  ui: {
    minibarButton: '.room-menu-options__item-button',
    unreadIndicatorWrapper: '.room-menu-options__item__unread-indicator-wrapper',
    unreadIndicator: '.room-menu-options__item__unread-indicator'
  },

  behaviors: {
    Tooltip: {
      '.room-menu-options__item-button': { placement: 'right' }
    }
  },

  modelEvents: {
    'change:unreadItems change:mentions change:activity': 'onUnreadUpdate',
    'change:active': 'onActiveStateUpdate'
  },
  events: {
    'click': 'onItemClicked',
  },
  attributes: function() {
    var type = this.model.get('type');

    //account for initial render
    var className = 'room-menu-options__item--' + type;
    if (this.model.get('active')) { className = className += ' active'; }
    var id = (type === 'org') ? this.model.get('name') : type;

    return {
      'class':             className,
      'data-state-change': type,
      id:                  'minibar-' + id
    };
  },

  initialize: function(options) {
    this.roomMenuModel = options.roomMenuModel;
  },


  serializeData: function() {
    var data = this.model.toJSON();
    return _.extend({}, data, {
      isHome:            (data.type === 'all'),
      isSearch:          (data.type === 'search'),
      isFavourite:       (data.type === 'favourite'),
      isPeople:          (data.type === 'people'),
      isOrg:             (data.type === 'org'),
      isCommunityCreate: (data.type === 'community-create'),
      hasUnreadIndicators: (data.type === 'people' || data.type === 'org'),
      avatarSrcset:  resolveRoomAvatar({ uri: data.name }, 23)
    });
  },

  pulseIndicators: function() {
    // Re-trigger the pulse animation
    // 16ms is a good 60-fps number to trigger on which Firefox needs (requestAnimationFrame doesn't work for this)
    Array.prototype.forEach.call(this.ui.unreadIndicator, function(unreadIndicatorElement) {
    unreadIndicatorElement.classList.remove('pulse-animation');
      setTimeout(function() {
          unreadIndicatorElement.classList.add('pulse-animation');
      }, 16);
    });
  },


  onItemClicked: function() {
    this.trigger('minibar-item:activated', this.model);
  },

  onActiveStateUpdate: function() {
    var isActive = !!this.model.get('active');
    toggleClass(this.el, 'active', isActive);
  },

  onUnreadUpdate: function() {
    updateUnreadIndicatorClassState(this.model, this.ui.unreadIndicatorWrapper);
    updateUnreadIndicatorClassState(this.model, this.ui.unreadIndicator);

    this.pulseIndicators();
  },

  onRender: function() {
    if(this.roomMenuModel.get('roomMenuIsPinned')) {
      this.onActiveStateUpdate();
    }
<<<<<<< HEAD

    this.firstRender = false;
=======
>>>>>>> 775a4cf3
  },
});<|MERGE_RESOLUTION|>--- conflicted
+++ resolved
@@ -97,10 +97,5 @@
     if(this.roomMenuModel.get('roomMenuIsPinned')) {
       this.onActiveStateUpdate();
     }
-<<<<<<< HEAD
-
-    this.firstRender = false;
-=======
->>>>>>> 775a4cf3
   },
 });