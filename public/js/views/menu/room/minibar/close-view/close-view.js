--- conflicted
+++ resolved
@@ -7,11 +7,7 @@
 var closeViewMixin = require('./close-view-mixin');
 var cocktail = require('backbone.cocktail');
 
-<<<<<<< HEAD
-var CloseIconView= ItemView.extend({
-=======
 var CloseIconView = ItemView.extend({
->>>>>>> 156635ba
   template: template,
 
   ui: _.extend({}, ItemView.prototype.ui, {
