"use strict";

var Marionette = require('backbone.marionette');
var appEvents = require('../../../../utils/appevents');
var HomeView = require('./home-view/home-view');
var SearchView = require('./search-view/search-view');
var PeopleView = require('./people-view/people-view');
var GroupView = require('./group-view/group-view');
var CloseView = require('./close-view/close-view');
<<<<<<< HEAD
//var TempOrgView = require('./temp-org-view/temp-org-view');
var CollectionView = require('./minibar-collection-view');
=======
>>>>>>> 079bd719
var CommunityCreateView = require('./minibar-community-create-item-view');
var _ = require('underscore');

require('../../../behaviors/isomorphic');

module.exports = Marionette.LayoutView.extend({

  behaviors: function() {

    var behaviours = {
      Isomorphic: {
        home: { el: '#minibar-all', init: 'initHome' },
        search: { el: '#minibar-search', init: 'initSearch' },
        people: { el: '#minibar-people', init: 'initPeople' },
        groups: { el: '#minibar-groups', init: 'initGroups' },
        communityCreate: { el: '#minibar-community-create', init: 'initCommunityCreate' },
        close: { el: '#minibar-close', init: 'initClose' },
<<<<<<< HEAD
        collectionView: { el: '#minibar-collection', init: 'initCollection' },
        //tempOrg: { el: '#minibar-temp', init: 'initTemp' }
=======
        //collectionView: { el: '#minibar-collection', init: 'initCollection' }
>>>>>>> 079bd719
      },
    };

    return behaviours;
  },

  initHome: function (optionsForRegion){
    var homeView = new HomeView(optionsForRegion({
      model: this.homeModel,
      roomMenuModel: this.model,
    }));

    //We have to manually bind child events because of the Isomorphic Behaviour
    this.listenTo(homeView, 'minibar-item:activated', this.onHomeActivate, this);
    return homeView;
  },

  initSearch: function (optionsForRegion){
    var searchView = new SearchView(optionsForRegion({
      model: this.searchModel,
      roomMenuModel: this.model,
    }));

    //We have to manually bind child events because of the Isomorphic Behaviour
    this.listenTo(searchView, 'minibar-item:activated', this.onSearchActivate, this);
    return searchView;
  },

  initPeople: function (optionsForRegion){
    var peopleView = new PeopleView(optionsForRegion({
      model: this.peopleModel,
      roomMenuModel: this.model,
    }));

    //We have to manually bind child events because of the Isomorphic Behaviour
    this.listenTo(peopleView, 'minibar-item:activated', this.onPeopleActivate, this);
    return peopleView;
  },

  initGroups: function (optionsForRegion){
    var groupView = new GroupView(optionsForRegion({
      model: this.groupModel,
      roomMenuModel: this.model,
    }));

    //We have to manually bind child events because of the Isomorphic Behaviour
    this.listenTo(groupView, 'minibar-item:activated', this.onGroupActivate, this);
    return groupView;
  },

  initCommunityCreate: function (optionsForRegion){
    var communityCreateView = new CommunityCreateView(optionsForRegion({
      model: this.communityCreateModel,
      roomMenuModel: this.model
    }));

    return communityCreateView;
  },

  initClose: function (optionsForRegion){
    var closeView = new CloseView(optionsForRegion({
      model: this.closeModel,
      roomMenuModel: this.model
    }));

    //We have to manually bind child events because of the Isomorphic Behaviour
    this.listenTo(closeView, 'minibar-item:close', this.onCloseClicked, this);
    return closeView;
  },

<<<<<<< HEAD
  initTemp: function (/*optionsForRegion*/){
    /*
    var tempView = new TempOrgView(optionsForRegion({
      model: this.tempModel,
      roomMenuModel: this.model,
      roomCollection: this.roomCollection,
      groupCollection: this.collection,
    }));

    this.listenTo(tempView, 'minibar-item:activated', this.onTempOrgItemClicked, this);
    return tempView;
    */
  },

  initCollection: function (optionsForRegion){
=======
  initCollection: function (/*optionsForRegion*/){
    /*
>>>>>>> 079bd719
    var collectionView = new CollectionView(optionsForRegion({
      collection: this.collection,
      roomMenuModel: this.model,
      dndCtrl: this.dndCtrl,
      keyboardControllerView: this.keyboardControllerView,
    }));

    this.listenTo(collectionView, 'minibar-item:activated', this.onCollectionItemActivated, this);
    return collectionView;
  },

  modelEvents: {
    'change:state change:groupId': 'onMenuChangeState'
  },

  initialize: function(attrs) {
    this.bus = attrs.bus;
    this.dndCtrl = attrs.dndCtrl;
    this.model = attrs.model;
    this.roomCollection = attrs.roomCollection;
    this.homeModel = this.model.minibarHomeModel;
    this.searchModel = this.model.minibarSearchModel;
    this.peopleModel = this.model.minibarPeopleModel;
    this.groupModel = this.model.minibarGroupModel;
    this.communityCreateModel = this.model.minibarCommunityCreateModel;
    this.closeModel = this.model.minibarCloseModel;
    this.keyboardControllerView = attrs.keyboardControllerView;
    this.groupsCollection = attrs.groupsCollection;
    this.listenTo(this.bus, 'navigation', this.clearFocus, this);
    //When a snapshot comes back we need to re-set active/focus on the currently active element
    this.listenTo(this.collection, 'snapshot', this.onMenuChangeState, this);
    this.onMenuChangeState();
  },

  onHomeActivate: function (){
    this.changeMenuState('all');
  },

  onSearchActivate: function (){
    this.changeMenuState('search');
  },

  onPeopleActivate: function (){
    this.changeMenuState('people');
  },

  onGroupActivate: function(){
    this.changeMenuState('group');
  },

  onCollectionItemActivated: function (view, model){
    this.model.set('groupId', model.get('id'));
    this.changeMenuState('org');
  },

  changeMenuState: function(state){
    appEvents.trigger('stats.event', 'minibar.activated.' + state);
    this.model.set({
      panelOpenState: true,
      state: state,
    });
  },


  onCloseClicked: function() {
    var newVal = !this.model.get('roomMenuIsPinned');
    var ANIMATION_TIME = 150;

    //if we are opening the panel
    if (newVal === true) {
      if (this.model.get('panelOpenState') === true) {
        this.model.set({ roomMenuIsPinned: newVal });
        this.bus.trigger('room-menu:pin', newVal);
      } else {
        // We stagger the trigger here so we don't jank the UI
        // resizing the the left-menu and main chat-frame
        setTimeout(function() {
          this.model.set({ roomMenuIsPinned: newVal });
          this.bus.trigger('room-menu:pin', newVal);
        }.bind(this), ANIMATION_TIME);
      }

      this.model.set({ panelOpenState: newVal });
    }

    //
    else {
      this.model.set({ roomMenuIsPinned: newVal });
      this.bus.trigger('room-menu:pin', newVal);
      // We stagger the trigger here so we don't jank the UI
      // resizing the the left-menu and main chat-frame
      setTimeout(function() {
        this.model.set({ panelOpenState: newVal });
      }.bind(this), ANIMATION_TIME);
    }

  },

  onMenuChangeState: function (){
    this.clearCurrentActiveElement();
    var state = this.model.get('state');
    switch(state) {
      case 'all':
        return this.homeModel.set({ active: true, focus: true });
      case 'search':
        return this.searchModel.set({ active: true, focus: true });
      case 'people':
        return this.peopleModel.set({ active: true, focus: true });
      case 'group':
        return this.groupModel.set({ active: true, focus: true });
      case 'org':
        var groupId = this.model.get('groupId');
        var model = this.collection.get(groupId);
        if(!model) { return; }
        return model.set({ active: true, focus: true });
    }
  },

  clearCurrentActiveElement: function (){
    this.clearFocus();
    var activeModel = this.getActiveItem();
    if(activeModel) { activeModel.set('active', false); }
  },

  getAllModels: function() {
    return [this.homeModel,
      this.searchModel,
      this.peopleModel,
      this.groupModel]
      .concat(this.collection.models)
      .concat([
      this.communityCreateModel,
      this.closeModel
    ]);
  },

  getActiveItem: function() {
    var models = this.getAllModels();

    return _.find(models, function(f) {
      return f.get('active');
    });
  },

  clearFocus: function (){
    var models = this.getAllModels();
    models.forEach(function(model) {
      model.set('focus', false);
    });
  },

});<|MERGE_RESOLUTION|>--- conflicted
+++ resolved
@@ -7,11 +7,7 @@
 var PeopleView = require('./people-view/people-view');
 var GroupView = require('./group-view/group-view');
 var CloseView = require('./close-view/close-view');
-<<<<<<< HEAD
-//var TempOrgView = require('./temp-org-view/temp-org-view');
 var CollectionView = require('./minibar-collection-view');
-=======
->>>>>>> 079bd719
 var CommunityCreateView = require('./minibar-community-create-item-view');
 var _ = require('underscore');
 
@@ -29,12 +25,7 @@
         groups: { el: '#minibar-groups', init: 'initGroups' },
         communityCreate: { el: '#minibar-community-create', init: 'initCommunityCreate' },
         close: { el: '#minibar-close', init: 'initClose' },
-<<<<<<< HEAD
         collectionView: { el: '#minibar-collection', init: 'initCollection' },
-        //tempOrg: { el: '#minibar-temp', init: 'initTemp' }
-=======
-        //collectionView: { el: '#minibar-collection', init: 'initCollection' }
->>>>>>> 079bd719
       },
     };
 
@@ -105,26 +96,7 @@
     return closeView;
   },
 
-<<<<<<< HEAD
-  initTemp: function (/*optionsForRegion*/){
-    /*
-    var tempView = new TempOrgView(optionsForRegion({
-      model: this.tempModel,
-      roomMenuModel: this.model,
-      roomCollection: this.roomCollection,
-      groupCollection: this.collection,
-    }));
-
-    this.listenTo(tempView, 'minibar-item:activated', this.onTempOrgItemClicked, this);
-    return tempView;
-    */
-  },
-
   initCollection: function (optionsForRegion){
-=======
-  initCollection: function (/*optionsForRegion*/){
-    /*
->>>>>>> 079bd719
     var collectionView = new CollectionView(optionsForRegion({
       collection: this.collection,
       roomMenuModel: this.model,
