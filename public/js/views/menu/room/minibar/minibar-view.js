--- conflicted
+++ resolved
@@ -75,7 +75,7 @@
 
     this.listenTo(this.roomCollection, 'add remove', this.render, this);
     this.listenTo(this.collection, 'snapshot', this.onCollectionSnapshot, this);
-    this.listenTo(this.model, 'change:panelOpenState change:state change:selectedOrgName', this.onMenuStateUpdate, this);
+    this.listenTo(this.model, 'change:state change:selectedOrgName', this.onMenuStateUpdate, this);
     this.onMenuStateUpdate();
 
     this.keyboardControllerView.inject(this.keyboardControllerView.constants.MINIBAR_KEY, [
@@ -121,11 +121,16 @@
       modelName = this.model.get('name');
     }
 
-<<<<<<< HEAD
+    // Set the minibar-item active
+    model.set({
+      active: true
+    });
+
     var state = model.get('type');
     // close-passthrough
     // Don't change the state when we focus/activate the `close`/toggle icon
     if(state !== 'close') {
+      // Update the minibar state
       this.model.set({
         panelOpenState:       true,
         state:                state,
@@ -134,15 +139,6 @@
         activationSourceType: activationSourceType
       });
     }
-=======
-    // Update the minibar state
-    this.model.set({
-      panelOpenState:       true,
-      state:                model.get('type'),
-      profileMenuOpenState: false,
-      selectedOrgName:      modelName,
-    });
->>>>>>> 4bf600e6
   },
 
   onItemKeyboardActivated: function(view, model) { //jshint unused: true
@@ -205,9 +201,11 @@
 
   updateMinibarActiveState: function(currentState, selectedOrgName) {
     // Reset the currently active model
-    var activeModel = this.collection.findWhere({ active: true });
-    if (activeModel) {
-      activeModel.set('active', false);
+    var activeModels = this.collection.where({ active: true });
+    if (activeModels) {
+      activeModels.forEach(function(model) {
+        model.set('active', false);
+      });
     }
 
     // Activate the new model
