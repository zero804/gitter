"use strict";

var Marionette = require('backbone.marionette');
var ItemView = require('./minibar-item-view');
<<<<<<< HEAD
var ItemModel = require('./minibar-item-model');
var HomeView = require('./home-view/home-view');
var SearchView = require('./search-view/search-view');
var PeopleView = require('./people-view/people-view');
var CloseView = require('./close-view/close-view');
var CollectionView = require('./minibar-collection-view');

require('views/behaviors/isomorphic');

module.exports = Marionette.LayoutView.extend({

  behaviors: {
    Isomorphic: {
      home: { el: '#minibar-all', init: 'initHome' },
      search: { el: '#minibar-search', init: 'initSearch' },
      people: { el: '#minibar-people', init: 'initPeople' },
      collectionView: { el: '#minibar-collection', init: 'initCollection' },
      close: { el: '#minibar-close', init: 'initClose' },
    },
=======
var CloseItemView = require('./minibar-close-item-view');
var CommunityCreateItemView = require('./minibar-community-create-item-view');
var PeopleView = require('./minibar-people-item-view.js');
var domIndexById = require('../../../../utils/dom-index-by-id');

//TODO TEST ALL THE THINGS JP 2/2/16
var MinibarView = Marionette.CollectionView.extend({
  tagName:   'ul',
  id:        'minibar-list',
  childView: ItemView,
  childEvents: {
    'minibar-item:activated': 'onItemActivated',
    'minibar-item:close':   'onCloseClicked',
>>>>>>> 1eabc136
  },

  initHome: function (optionsForRegion){
    var homeView = new HomeView(optionsForRegion({
      model: new ItemModel({ name: 'all', type: 'all' }),
    }));

    //We have to manually bind child events because of the Isomorphic Behaviour
    this.listenTo(homeView, 'minibar-item:activated', this.onHomeActivate, this);
    return homeView;
  },

<<<<<<< HEAD
  initSearch: function (optionsForRegion){
    var searchView = new SearchView(optionsForRegion({
      model: new ItemModel({ name: 'search', type: 'search' }),
    }));
=======
  buildChildView: function(model, ViewClass, options) {

    //construct the default options
    var viewOptions = _.extend({}, options, { model: model });

    //construct specialist view for close button
    switch (model.get('type')) {
      case 'close':
        viewOptions = _.extend(viewOptions, { roomModel: this.model });
        return new CloseItemView(viewOptions);
      case 'community-create':
        return new CommunityCreateItemView(viewOptions);
      case 'people':
        viewOptions = _.extend(viewOptions, { roomCollection: this.roomCollection });
        return new PeopleView(viewOptions);
      default:
        return new ViewClass(viewOptions);
    }
>>>>>>> 1eabc136

    //We have to manually bind child events because of the Isomorphic Behaviour
    this.listenTo(searchView, 'minibar-item:activated', this.onSearchActivate, this);
    return searchView;
  },

  initPeople: function (optionsForRegion){
    var peopleView = new PeopleView(optionsForRegion({
      roomCollection: this.roomCollection,
    }));

    //We have to manually bind child events because of the Isomorphic Behaviour
    this.listenTo(peopleView, 'minibar-item:activated', this.onPeopleActivate, this);
    return peopleView;
  },

<<<<<<< HEAD
  initCollection: function (optionsForRegion){
    var collectionView = new CollectionView(optionsForRegion({
      collection: this.collection,
      model: this.model,
      roomCollection: this.roomCollection,
      keyboardControllerView: this.keyboardControllerView,
    }));

    this.listenTo(collectionView, 'minibar-item:activated', this.onCollectionItemActivated, this);
    return collectionView;
  },

  initClose: function (optionsForRegion){
    var closeView = new CloseView(optionsForRegion({
      model: new ItemModel({ name: 'close', type: 'close' }),
      roomModel: this.model
    }));

    //We have to manually bind child events because of the Isomorphic Behaviour
    this.listenTo(closeView, 'minibar-item:close', this.onCloseClicked, this);
    return closeView;
=======
    this.listenTo(this.roomCollection, 'add remove', this.render, this);
    this.listenTo(this.collection, 'snapshot', this.onCollectionSnapshot, this);
    this.listenTo(this.model, 'change:state change:selectedOrgName', this.onMenuStateUpdate, this);
    //Clicking a room item will trigger a navigation event so we want to clear any elements with focus in the minibar
    this.listenTo(this.bus, 'navigation', this.clearFocus, this);
    this.onMenuStateUpdate();

    //Guard against not getting a snapshot
    this.timeout = setTimeout(function() {
      this.onCollectionSnapshot();
    }.bind(this), 2000);
>>>>>>> 1eabc136
  },

  childEvents: {
    'minibar-item:activated': 'onItemActivated',
  },

  initialize: function(attrs) {
    this.bus = attrs.bus;
    this.model = attrs.model;
    this.roomCollection = attrs.roomCollection;
    this.keyboardControllerView = attrs.keyboardControllerView;
  },

  onHomeActivate: function (){
    this.changeMenuState('all');
  },

  onSearchActivate: function (){
    this.changeMenuState('search');
  },

  onPeopleActivate: function (){
    this.changeMenuState('people');
  },

  onCollectionItemActivated: function (view, model){
    this.changeMenuState('org');
    this.model.set('selectedOrgName', model.get('name'));
  },

<<<<<<< HEAD
  changeMenuState: function(state){
    this.model.set({
      panelopenstate: true,
      state: state,
      profilemenuopenstate: false,
    });
=======
    //Clear any elements on the minibar with focus
    //as we are about to re-assign that
    this.clearFocus();

    // Set the minibar-item active
    model.set({ active: true, focus: true });
>>>>>>> 1eabc136

  },

<<<<<<< HEAD
  onCloseClicked: function (){

=======
  onMenuStateUpdate: function() {
    this.updateMinibarActiveState(this.model.get('state'), this.model.get('selectedOrgName'));
  },

  onCloseClicked: function() {
>>>>>>> 1eabc136
    var newVal = !this.model.get('roomMenuIsPinned');
    var ANIMATION_TIME = 150;

    //if we are opening the panel
    if (newVal === true) {
      if (this.model.get('panelOpenState') === true) {
        this.model.set({ roomMenuIsPinned: newVal });
        this.bus.trigger('room-menu:pin', newVal);
      } else {
        // We stagger the trigger here so we don't jank the UI
        // resizing the the left-menu and main chat-frame
        setTimeout(function() {
          this.model.set({ roomMenuIsPinned: newVal });
          this.bus.trigger('room-menu:pin', newVal);
        }.bind(this), ANIMATION_TIME);
      }

      this.model.set({ panelOpenState: newVal });
    }

    //
    else {
      this.model.set({ roomMenuIsPinned: newVal });
      this.bus.trigger('room-menu:pin', newVal);
      // We stagger the trigger here so we don't jank the UI
      // resizing the the left-menu and main chat-frame
      setTimeout(function() {
        this.model.set({ panelOpenState: newVal });
      }.bind(this), ANIMATION_TIME);
    }

  },

<<<<<<< HEAD
});
=======

  updateMinibarActiveState: function(currentState, selectedOrgName) {
    // Reset the currently active model
    var activeModels = this.collection.where({ active: true });
    if (activeModels) {
      activeModels.forEach(function(model) {
        model.set('active', false);
      });
    }

    // Activate the new model
    var nextActiveModel = (currentState !== 'org') ?
      this.collection.findWhere({ type: currentState }) :
      this.collection.findWhere({ name: selectedOrgName });

    if (nextActiveModel) {
      nextActiveModel.set('active', true);
    }
  },

  clearFocus: function (){
    var elementsInFocus = this.collection.where({ focus: true });
    elementsInFocus.forEach(function(model){
      model.set('focus', false);
    });
  },


});


module.exports = MinibarView;
>>>>>>> 1eabc136
<|MERGE_RESOLUTION|>--- conflicted
+++ resolved
@@ -1,14 +1,14 @@
 "use strict";
 
 var Marionette = require('backbone.marionette');
-var ItemView = require('./minibar-item-view');
-<<<<<<< HEAD
 var ItemModel = require('./minibar-item-model');
 var HomeView = require('./home-view/home-view');
 var SearchView = require('./search-view/search-view');
 var PeopleView = require('./people-view/people-view');
 var CloseView = require('./close-view/close-view');
 var CollectionView = require('./minibar-collection-view');
+var CommunityCreateItemView = require('./minibar-community-create-item-view');
+var domIndexById = require('../../../../utils/dom-index-by-id');
 
 require('views/behaviors/isomorphic');
 
@@ -22,21 +22,6 @@
       collectionView: { el: '#minibar-collection', init: 'initCollection' },
       close: { el: '#minibar-close', init: 'initClose' },
     },
-=======
-var CloseItemView = require('./minibar-close-item-view');
-var CommunityCreateItemView = require('./minibar-community-create-item-view');
-var PeopleView = require('./minibar-people-item-view.js');
-var domIndexById = require('../../../../utils/dom-index-by-id');
-
-//TODO TEST ALL THE THINGS JP 2/2/16
-var MinibarView = Marionette.CollectionView.extend({
-  tagName:   'ul',
-  id:        'minibar-list',
-  childView: ItemView,
-  childEvents: {
-    'minibar-item:activated': 'onItemActivated',
-    'minibar-item:close':   'onCloseClicked',
->>>>>>> 1eabc136
   },
 
   initHome: function (optionsForRegion){
@@ -49,31 +34,10 @@
     return homeView;
   },
 
-<<<<<<< HEAD
   initSearch: function (optionsForRegion){
     var searchView = new SearchView(optionsForRegion({
       model: new ItemModel({ name: 'search', type: 'search' }),
     }));
-=======
-  buildChildView: function(model, ViewClass, options) {
-
-    //construct the default options
-    var viewOptions = _.extend({}, options, { model: model });
-
-    //construct specialist view for close button
-    switch (model.get('type')) {
-      case 'close':
-        viewOptions = _.extend(viewOptions, { roomModel: this.model });
-        return new CloseItemView(viewOptions);
-      case 'community-create':
-        return new CommunityCreateItemView(viewOptions);
-      case 'people':
-        viewOptions = _.extend(viewOptions, { roomCollection: this.roomCollection });
-        return new PeopleView(viewOptions);
-      default:
-        return new ViewClass(viewOptions);
-    }
->>>>>>> 1eabc136
 
     //We have to manually bind child events because of the Isomorphic Behaviour
     this.listenTo(searchView, 'minibar-item:activated', this.onSearchActivate, this);
@@ -90,7 +54,6 @@
     return peopleView;
   },
 
-<<<<<<< HEAD
   initCollection: function (optionsForRegion){
     var collectionView = new CollectionView(optionsForRegion({
       collection: this.collection,
@@ -112,23 +75,10 @@
     //We have to manually bind child events because of the Isomorphic Behaviour
     this.listenTo(closeView, 'minibar-item:close', this.onCloseClicked, this);
     return closeView;
-=======
-    this.listenTo(this.roomCollection, 'add remove', this.render, this);
-    this.listenTo(this.collection, 'snapshot', this.onCollectionSnapshot, this);
-    this.listenTo(this.model, 'change:state change:selectedOrgName', this.onMenuStateUpdate, this);
-    //Clicking a room item will trigger a navigation event so we want to clear any elements with focus in the minibar
-    this.listenTo(this.bus, 'navigation', this.clearFocus, this);
-    this.onMenuStateUpdate();
-
-    //Guard against not getting a snapshot
-    this.timeout = setTimeout(function() {
-      this.onCollectionSnapshot();
-    }.bind(this), 2000);
->>>>>>> 1eabc136
   },
 
-  childEvents: {
-    'minibar-item:activated': 'onItemActivated',
+  modelEvents: {
+    'change:state change:selectedOrgName': 'updateMinibarActiveState'
   },
 
   initialize: function(attrs) {
@@ -155,34 +105,16 @@
     this.model.set('selectedOrgName', model.get('name'));
   },
 
-<<<<<<< HEAD
   changeMenuState: function(state){
     this.model.set({
       panelopenstate: true,
       state: state,
       profilemenuopenstate: false,
     });
-=======
-    //Clear any elements on the minibar with focus
-    //as we are about to re-assign that
-    this.clearFocus();
-
-    // Set the minibar-item active
-    model.set({ active: true, focus: true });
->>>>>>> 1eabc136
-
   },
 
-<<<<<<< HEAD
-  onCloseClicked: function (){
-
-=======
-  onMenuStateUpdate: function() {
-    this.updateMinibarActiveState(this.model.get('state'), this.model.get('selectedOrgName'));
-  },
 
   onCloseClicked: function() {
->>>>>>> 1eabc136
     var newVal = !this.model.get('roomMenuIsPinned');
     var ANIMATION_TIME = 150;
 
@@ -216,10 +148,6 @@
 
   },
 
-<<<<<<< HEAD
-});
-=======
-
   updateMinibarActiveState: function(currentState, selectedOrgName) {
     // Reset the currently active model
     var activeModels = this.collection.where({ active: true });
@@ -246,9 +174,4 @@
     });
   },
 
-
-});
-
-
-module.exports = MinibarView;
->>>>>>> 1eabc136
+});