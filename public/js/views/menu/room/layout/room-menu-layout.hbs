--- conflicted
+++ resolved
@@ -34,26 +34,8 @@
         {{/each}}
 
         <li data-state-change="close" id="minibar-close"  class="room-menu-options__item--close {{#if roomMenuIsPinned}}left{{/if}}">
-<<<<<<< HEAD
           <button id="menu-toggle-button" class="room-menu-options__item-button menu-toggle-button" title="Toggle left menu">
-            <svg
-                 class="menu-toggle-icon js-menu-toggle-icon"
-                 width="30px"
-                 height="34px"
-                 viewBox="0 0 30 34"
-             >
-              <path d="M0,6 l15,0 l15,0" />
-              <path d="M0,17 l15,0 l15,0" />
-              <path d="M0,28 l15,0 l15,0" />
-            </svg>
-=======
-          <button id="menu-close-button" class="room-menu-options__item-button menu-close-button" title="Expand/Collapse">
-            <div class="close-icon">
-              <div class="close-icon-stay"></div>
-              <div class="close-icon-stay"></div>
-              <div class="close-icon-stay"></div>
-            </div>
->>>>>>> 3fa37b9f
+            {{> pinned-hamburger-menu-icon }}
           </button>
         </li>
 
