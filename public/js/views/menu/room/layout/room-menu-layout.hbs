--- conflicted
+++ resolved
@@ -43,7 +43,7 @@
 
           <li id="minibar-collection" class="minibar-collection">
             <ul class="minibar-collection-list">
-              {{#each troupeContext.snapshots.groupFavourites}}
+              {{#each leftMenu.groupFavourites}}
                 {{#if favourite}}
                   <li
                     id="minibar-{{id}}"
@@ -98,19 +98,12 @@
             <section id="favourite-collection" class="left-menu-collection">
               <div class="favourite-collection loaded active">
                 <div id="collection-list" class="collection-list--favourite">
-<<<<<<< HEAD
-                  {{#each troupeContext.snapshots.favourites}}
+                  {{#each leftMenu.favourites}}
                     <div
                       class="{{#if isNotOneToOne}}room-item--favourite{{else}}room-item--favourite-one2one{{/if}} {{#if isHidden}}hidden{{/if}}"
                       id="{{id}}"
                       data-id="{{id}}"
                       data-type="room">
-=======
-                  {{#each leftMenu.favourites}}
-                    <div class="{{#if isNotOneToOne}}room-item--favourite{{else}}room-item--favourite-one2one{{/if}} {{#if isHidden}}hidden{{/if}}"
-                         id="{{id}}"
-                         data-id="{{id}}">
->>>>>>> 079bd719
                       {{{ prerenderView "js/views/menu/room/primary-collection/primary-collection-item-view" }}}
                     </div>
                   {{/each}}
@@ -125,17 +118,12 @@
                   <i id="dismiss-suggestion" class="icon-cancel-circle collection-header__dismiss-suggestion hidden"></i>
                 </header>
                 <div id="collection-list" class="collection-list--primary">
-<<<<<<< HEAD
-                  {{#each troupeContext.snapshots.rooms}}
+                  {{#each leftMenu.rooms}}
                     <div
                       class="{{#if isNotOneToOne}}{{#if favourite}}room-item--favourite{{else}}room-item{{/if}}{{else}}room-item--one2one{{/if}} {{#if isHidden}}hidden{{/if}}"
                       id="{{id}}"
                       data-id="{{id}}"
                       data-type="room">
-=======
-                  {{#each leftMenu.rooms}}
-                    <div class="{{#if isNotOneToOne}}room-item{{else}}room-item--one2one{{/if}} {{#if isHidden}}hidden{{/if}}" id="{{id}}"  data-id="{{id}}">
->>>>>>> 079bd719
                       {{{ prerenderView "js/views/menu/room/primary-collection/primary-collection-item-view" }}}
                     </div>
                   {{/each}}
