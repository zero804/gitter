--- conflicted
+++ resolved
@@ -29,25 +29,12 @@
 
         {{#each leftMenuOrgs}} {{! JP 9/12/15 }} {{! TODO SHOULD THIS BE MOVED INTO A PARTIAL TO BE SHARED AROUND }}
           <li data-state-change="org" id="minibar-{{name}}"  data-org-name="{{name}}" class="room-menu-options__item--org">
-<<<<<<< HEAD
-          {{#if mentions}}<span class="room-menu-options__item__mentions">{{mentions}}</span>{{/if}}
-          {{#if unreadItems}}<span class="room-menu-options__item__unread-items">{{unreadItems}}</span>{{/if}}
-            <button class="room-menu-options__item-button" title="{{name}}">
-            <img class="room-menu-options__item__avatar" src="{{imgUrl}}" />
-          </button>
-        </li>
-        {{/each}}
-
-        <li data-state-change="close" id="minibar-close"  class="room-menu-options__item--close {{#if roomMenuIsPinned}}left{{/if}}">
-          <button id="menu-close-button" class="menu-close-button" title="Close">
-=======
             {{{ prerenderView "js/views/menu/room/minibar/minibar-item-view" }}}
           </li>
         {{/each}}
 
         <li data-state-change="close" id="minibar-close"  class="room-menu-options__item--close {{#if roomMenuIsPinned}}left{{/if}}">
           <button id="menu-close-button" class="room-menu-options__item-button menu-close-button" title="Close">
->>>>>>> 648f1fe3
             <div class="close-icon">
               <div class="close-icon-stay"></div>
               <div class="close-icon-stay"></div>
