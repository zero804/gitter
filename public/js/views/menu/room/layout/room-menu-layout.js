--- conflicted
+++ resolved
@@ -3,11 +3,7 @@
 var _                 = require('underscore');
 var $                 = require('jquery');
 var Marionette        = require('backbone.marionette');
-<<<<<<< HEAD
 var cocktail          = require('cocktail');
-var context           = require('utils/context');
-var fastdom           = require('fastdom');
-=======
 var fastdom           = require('fastdom');
 var context           = require('utils/context');
 var DNDCtrl           = require('components/menu/room/dnd-controller');
@@ -17,7 +13,6 @@
 var PanelView         = require('../panel/panel-view');
 var MinibarCollection = require('../minibar/minibar-collection');
 var getOrgNameFromTroupeName = require('gitter-web-shared/get-org-name-from-troupe-name');
->>>>>>> 57b7e346
 
 var RoomMenuModel      = require('../../../../models/room-menu-model');
 var MiniBarView        = require('../minibar/minibar-view');
@@ -114,10 +109,7 @@
       isMobile:                $('body').hasClass('mobile'),
     }));
 
-<<<<<<< HEAD
     this.keyboardControllerView = new KeyboardControllerView();
-=======
->>>>>>> 57b7e346
 
     //Make a new drag & drop control
     this.dndCtrl = new DNDCtrl({ model: this.model });
