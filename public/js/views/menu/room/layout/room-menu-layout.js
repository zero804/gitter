'use strict';

var _                 = require('underscore');
var $                 = require('jquery');
var Marionette        = require('backbone.marionette');
var cocktail          = require('cocktail');
var context           = require('utils/context');
var fastdom           = require('fastdom');

<<<<<<< HEAD
var RoomMenuModel      = require('../../../../models/room-menu-model');
var MiniBarView        = require('../minibar/minibar-view');
var PanelView          = require('../panel/panel-view');
var DNDCtrl            = require('../../../../components/menu/room/dnd-controller');
var MinibarCollection  = require('../minibar/minibar-collection');
var KeyboardEventMixin = require('views/keyboard-events-mixin');

var MINIBAR_ITEM_HEIGHT = 65;
var MENU_HIDE_DELAY = 200;
=======
var MINIBAR_ITEM_HEIGHT = 65;
>>>>>>> af806541

require('nanoscroller');
require('views/behaviors/isomorphic');


var RoomMenuLayoutView = Marionette.LayoutView.extend({

  behaviors: {
    Isomorphic: {
      minibar: { el: '.minibar-inner', init: 'initMiniBar' },
      panel: { el: '#room-menu__panel', init: 'initMenuPanel' },
    },
  },

  initMiniBar: function(optionsForRegion) {
    return new MiniBarView(optionsForRegion({
      model:          this.model,
      collection:     this.minibarCollection,
      bus:            this.bus,
      dndCtrl:        this.dndCtrl,
      roomCollection: this.model._roomCollection,
    }));
  },

  initMenuPanel: function(optionsForRegion) {
    return new PanelView(optionsForRegion({
      model:   this.model,
      bus:     this.bus,
      dndCtrl: this.dndCtrl,
    }));
  },

  ui: {
    minibar:      '#minibar',
    minibarInner: '.minibar-inner',
    minibarList:  '#minibar-list',
    panel:        '#panel',
  },

  events: {
    mouseleave: 'onMouseLeave'
  },

  childEvents: {
    render: 'onChildRender',
  },

  initialize: function(attrs) {

    //Event Bus
    if (!attrs || !attrs.bus) {
      throw new Error('A valid event bus needs to be passed to a new instance of RoomMenuLayout');
    }

    this.bus   = attrs.bus;

    //Room Collection
    if (!attrs || !attrs.roomCollection) {
      throw new Error('A valid room collection needs to be passed to a new instance of RoomMenyLayout');
    }


    this.roomCollection          = attrs.roomCollection;

    //TODO TEST THIS & FIGURE OUT IF THEY ARE REQUIRED FOR MOBILE?
    //JP 28/1/16
    this.orgCollection           = attrs.orgCollection;
    this.suggestedRoomCollection = attrs.suggestedRoomCollection;

    var orgsSnapshot = context.getSnapshot('orgs') || [];
    this.minibarCollection = new MinibarCollection(orgsSnapshot, { roomCollection: this.roomCollection });

    //Make a new model
    this.model = new RoomMenuModel(_.extend({}, context.getSnapshot('leftMenu'), {
      bus:                     this.bus,
      roomCollection:          this.roomCollection,
      orgCollection:           this.orgCollection,
      userModel:               context.user(),
      troupeModel:             context.troupe(),

      //TODO id this the best way to do this? JP 12/1/16
      isMobile:                $('body').hasClass('mobile'),
    }));

    //Make a new drag & drop control
    this.dndCtrl = new DNDCtrl({ model: this.model });

    window.addEventListener('resize', this._initNano.bind(this));
    this.listenTo(this.dndCtrl, 'dnd:start-drag', this.onDragStart.bind(this));
    this.listenTo(this.dndCtrl, 'dnd:end-drag',   this.onDragEnd.bind(this));
    this.listenTo(this.bus,     'panel:render',   this.onPanelRender, this);

    //this.$el.find('#searc-results').show();
  },

  onDragStart: function() {
    this.model.set('roomMenuWasPinned', this.model.get('roomMenuIsPinned'));
    this.model.set('roomMenuIsPinned', true);
    this.openPanel();
  },

  onDragEnd: function() {
    if (!this.model.get('roomMenuWasPinned')) {
      this.model.set('roomMenuIsPinned', false);
    }

    this.openPanel();
  },

  onMouseLeave: function() {
    this.closePanel();

    // Clear out the active selected state
    if(!this.model.get('roomMenuIsPinned')) {
      var activeModel = this.minibarCollection.findWhere({ active: true });
      if (activeModel) {
        activeModel.set('active', false);
      }
    }
  },

  openPanel: function() {
    if (this.model.get('roomMenuIsPinned')) { return; }

    this.model.set('panelOpenState', true);
    if (this.timeout) { clearTimeout(this.timeout); }
  },

  closePanel: function() {
    if (this.model.get('roomMenuIsPinned')) { return; }

    this.model.set('panelOpenState', false);
  },

  onChildRender: function () {
    this._initNano();
  },

  onPanelRender: function () {
    this._initNano();
  },

  _initNano: _.debounce(function () {
    var params = { sliderMaxHeight: 100, iOSNativeScrolling: true };
    fastdom.mutate(function() {

      //init panel && minibar scrollers
      this.ui.panel.nanoScroller(params);
      this.ui.minibarInner.nanoScroller(params);

      //because of the margins nanoScroller will never show the scroller
      //so here is some custom logic to work around it
      var minibarItems       = this.minibar.currentView.collection.length;
      var minibarItemsHeight = (minibarItems * MINIBAR_ITEM_HEIGHT);
      fastdom.measure(function() {
        var minibarContainerHeight = this.ui.minibarList.height();
        if (minibarItemsHeight > minibarContainerHeight) {
          fastdom.mutate(function(){
            //
            //if the combined height of the minibar items is greater
            //than the minibar container's height show the scrollbar
            this.ui.minibar.find('.nano-pane').show();
          }.bind(this));
        }
      }.bind(this));
    }.bind(this));
  }, 500),

  onDestroy: function() {
    window.removeEventListener('resize', this._initNano.bind(this));
    this.stopListening(this.dndCtrl);
  },

  getModel: function (){
    return this.model;
  },

});


cocktail.mixin(RoomMenuLayoutView, KeyboardEventMixin);

module.exports = RoomMenuLayoutView;<|MERGE_RESOLUTION|>--- conflicted
+++ resolved
@@ -7,7 +7,6 @@
 var context           = require('utils/context');
 var fastdom           = require('fastdom');
 
-<<<<<<< HEAD
 var RoomMenuModel      = require('../../../../models/room-menu-model');
 var MiniBarView        = require('../minibar/minibar-view');
 var PanelView          = require('../panel/panel-view');
@@ -17,9 +16,6 @@
 
 var MINIBAR_ITEM_HEIGHT = 65;
 var MENU_HIDE_DELAY = 200;
-=======
-var MINIBAR_ITEM_HEIGHT = 65;
->>>>>>> af806541
 
 require('nanoscroller');
 require('views/behaviors/isomorphic');
