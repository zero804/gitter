//TODO TEST THIS JP 10/2/16
'use strict';

var Marionette = require('backbone.marionette');
var _          = require('underscore');
var template   = require('./search-input-view.hbs');

module.exports = Marionette.ItemView.extend({

  template: template,
  className: 'left-menu-search empty',

  ui: {
    clear: '.js-search-clear',
    input: 'input',
  },

  events: {
    'change':          'onInputChange',
    'input':           'onInputChange',
    'click @ui.clear': 'onClearClicked',
  },

  modelEvents: {
    'change:state':      'onModelChangeState',
    'change:searchTerm': 'onModelChangeSearchTerm',
  },

  initialize: function() {
    this.onModelChangeState();
  },

  onInputChange: _.debounce(function(e) {
    e.preventDefault();
    var val = e.target.value.trim();

    //This is here and not in a model change event because of the debounce
    //Obviously the styles need to change more quickly to give a responsive feel to thr ui
    //JP 10/2/16
    this.el.classList.toggle('empty', !val);
    this.model.set('searchTerm', val);
  }, 100),

<<<<<<< HEAD
  onModelChangeState: function() {
    this.el.classList.toggle('active', (this.model.get('state') === 'search'));
=======
  onModelChangeState: function (model, val){ //jshint unused: true
    this.el.classList.toggle('active', (val === 'search'));
    this.ui.input.focus();
>>>>>>> ee207068
  },

  onModelChangeSearchTerm: function(model, val) { //jshint unused: true
    this.ui.input.val(val);
    this.el.classList.toggle('empty', !val);
    this.ui.input.focus();
  },

  onClearClicked: function(e) {
    e.preventDefault();
    this.model.set('searchTerm', '');
    this.ui.input.focus();
  },

});<|MERGE_RESOLUTION|>--- conflicted
+++ resolved
@@ -41,14 +41,9 @@
     this.model.set('searchTerm', val);
   }, 100),
 
-<<<<<<< HEAD
-  onModelChangeState: function() {
-    this.el.classList.toggle('active', (this.model.get('state') === 'search'));
-=======
   onModelChangeState: function (model, val){ //jshint unused: true
     this.el.classList.toggle('active', (val === 'search'));
-    this.ui.input.focus();
->>>>>>> ee207068
+    if(val === 'search') { this.ui.input.focus(); }
   },
 
   onModelChangeSearchTerm: function(model, val) { //jshint unused: true
