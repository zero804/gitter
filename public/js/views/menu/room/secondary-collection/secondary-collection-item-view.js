'use strict';

var _                       = require('underscore');
var roomNameShortener       = require('gitter-web-shared/room-name-shortener');
var BaseCollectionItemView  = require('../base-collection/base-collection-item-view');
var resolveRoomAvatarSrcSet = require('gitter-web-shared/avatars/resolve-room-avatar-srcset');
var parseForTemplate        = require('gitter-web-shared/parse/left-menu-primary-item');
var parseRoomItemName       = require('gitter-web-shared/get-org-menu-state-name-from-troupe-name');
var roomNameShortener       = require('gitter-web-shared/room-name-shortener');

module.exports = BaseCollectionItemView.extend({

  initialize: function() {
    BaseCollectionItemView.prototype.initialize.apply(this, arguments);
    this.listenTo(this.roomMenuModel, 'change:state:post', this.onMenuChangeState, this);
  },

  serializeData: function() {
    var data = parseForTemplate(this.model.toJSON(), this.roomMenuModel.get('state'));
<<<<<<< HEAD
    return data;
  }
=======

    if (data.fromUser) {
      return _.extend({}, data, {
        name: data.text,
        avatarUrl: data.fromUser.avatarUrlSmall,
      });
    }

    var name = (data.name || data.uri);
    return _.extend({}, data, {
      name:         roomNameShortener(name),
      avatarSrcset: resolveRoomAvatarSrcSet({ uri: data.uri }, 22)
    });
  },

  onMenuChangeState: function () {
    var name    = (this.model.get('name') || this.model.get('uri'));
    var content = (this.roomMenuModel.get('state') === 'org') ?
      parseRoomItemName(name) :
      roomNameShortener(name);
    this.ui.title.text(content);
  },
>>>>>>> 7185f5af
});<|MERGE_RESOLUTION|>--- conflicted
+++ resolved
@@ -17,23 +17,7 @@
 
   serializeData: function() {
     var data = parseForTemplate(this.model.toJSON(), this.roomMenuModel.get('state'));
-<<<<<<< HEAD
     return data;
-  }
-=======
-
-    if (data.fromUser) {
-      return _.extend({}, data, {
-        name: data.text,
-        avatarUrl: data.fromUser.avatarUrlSmall,
-      });
-    }
-
-    var name = (data.name || data.uri);
-    return _.extend({}, data, {
-      name:         roomNameShortener(name),
-      avatarSrcset: resolveRoomAvatarSrcSet({ uri: data.uri }, 22)
-    });
   },
 
   onMenuChangeState: function () {
@@ -43,5 +27,4 @@
       roomNameShortener(name);
     this.ui.title.text(content);
   },
->>>>>>> 7185f5af
 });