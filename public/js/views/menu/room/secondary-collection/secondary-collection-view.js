'use strict';

var Marionette         = require('backbone.marionette');
var _                  = require('underscore');
var ItemView           = require('./secondary-collection-item-view');
var SearchItemView     = require('./secondary-collection-item-search-view');
var BaseCollectionView = require('../base-collection/base-collection-view');
var EmptySearchView    = require('./secondary-collection-item-search-empty-view');

var proto = BaseCollectionView.prototype;

module.exports = BaseCollectionView.extend({
  childView: ItemView,
  className: 'secondary-collection',

  childEvents: {
    'item:clicked':      'onItemClicked',
  },

  getEmptyView: function(){
    switch(this.roomMenuModel.get('state')) {
      case 'search':
        return EmptySearchView;
      default:
        return Marionette.ItemView.extend({ template: false });
    }
  },

  buildChildView: function(model, ItemView, attrs) {
    var opts = _.extend({}, attrs, { model: model });

    //Only render  search result view if we are in the search state with search results
    if(this.roomMenuModel.get('state') === 'search' && !!this.collection.length) {
      return new SearchItemView(opts);
    }

    return new ItemView(opts);
  },

  serializeData: function() {
    var data = this.model.toJSON();
    return _.extend({}, data, {
      isSearch: (data.state === 'search'),
    });
  },

  initialize: function(attrs) {
    //TODO test this JP 8/1/16
    this.primaryCollection = attrs.primaryCollection;
    this.userModel         = attrs.userModel;
    this.troupeModel       = attrs.troupeModel;
    this.roomCollection    = attrs.roomCollection;
    this.listenTo(this.roomMenuModel, 'change:searchTerm', this.setActive, this);
    BaseCollectionView.prototype.initialize.apply(this, arguments);
  },

  setActive: function() {
    var shouldDisableCollection = false;

    switch (this.roomMenuModel.get('state')){
      case 'all':
<<<<<<< HEAD
        shouldDisableCollection = this.primaryCollection.length >= 10 || this.collection.length <= 0;
        break;
=======
        return (this.collection.length <= 0) ?
          this.el.classList.remove('active') :
          proto.setActive.apply(this, arguments);
>>>>>>> cfeba0c6

      case 'search':
        shouldDisableCollection = !this.roomMenuModel.get('searchTerm');
        break;

      default:
        shouldDisableCollection = !this.collection.length;
        break;
    }

    if(shouldDisableCollection) {
      this.model.set('active', false);
    }
    proto.setActive.apply(this, arguments);

    return shouldDisableCollection;
  },

  filter: function(model, index) {
    switch (this.roomMenuModel.get('state')) {
      case 'search':
        return (index <= 25);
      default:
        return !this.primaryCollection.get(model.get('id'));
    }
  },

  onDestroy: function() {
    this.stopListening(this.model);
  },

  onItemClicked: function(view) {
    return (this.roomMenuModel.get('state') === 'search') ?
      this.redirectToPermalink(view) :
      proto.onItemClicked.apply(this, arguments);
  },

  //TODO this assumes the room you are viewing is in the room collection
  //if not we should perform a API request to get the details JP 12/2/16
  redirectToPermalink: function(view) {
    var roomId = this.troupeModel.get('id');
    var room   = this.roomCollection.findWhere({ id: roomId });

    //TODO FIX THIS
    if (!room) { throw new Error('ROOM NOT IN ROOM LIST AGHHHHHHHHH .....'); }

    //Format URL
    var url  = room.get('uri');
    if (url[0] !== '/') { url = '/' + url }
    url      = url + '?at=' + view.model.get('id');

    var name = room.get('name');
    this._triggerNavigation(url, 'chat', name);
  },


});<|MERGE_RESOLUTION|>--- conflicted
+++ resolved
@@ -59,14 +59,8 @@
 
     switch (this.roomMenuModel.get('state')){
       case 'all':
-<<<<<<< HEAD
-        shouldDisableCollection = this.primaryCollection.length >= 10 || this.collection.length <= 0;
+        shouldDisableCollection = this.collection.length <= 0;
         break;
-=======
-        return (this.collection.length <= 0) ?
-          this.el.classList.remove('active') :
-          proto.setActive.apply(this, arguments);
->>>>>>> cfeba0c6
 
       case 'search':
         shouldDisableCollection = !this.roomMenuModel.get('searchTerm');
