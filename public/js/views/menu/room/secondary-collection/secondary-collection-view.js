'use strict';

<<<<<<< HEAD
var _                     = require('underscore');
var ItemView              = require('./secondary-collection-item-view');
var SearchItemView        = require('./secondary-collection-item-search-view');
var BaseCollectionView    = require('../base-collection/base-collection-view');
var EmptySearchView       = require('./secondary-collection-item-search-empty-view');
=======
var Marionette         = require('backbone.marionette');
var _                  = require('underscore');
var ItemView           = require('./secondary-collection-item-view');
var SearchItemView     = require('./secondary-collection-item-search-view');
var BaseCollectionView = require('../base-collection/base-collection-view');
var EmptySearchView    = require('./secondary-collection-item-search-empty-view');
>>>>>>> 964f504d

var proto = BaseCollectionView.prototype;

module.exports = BaseCollectionView.extend({
  childView: ItemView,
  className: 'secondary-collection',

  childEvents: {
    'item:clicked':      'onItemClicked',
  },

  getEmptyView: function(){
    switch(this.roomMenuModel.get('state')) {
      case 'search':
        return EmptySearchView;
      default:
        return Marionette.ItemView.extend({ template: false });
    }
  },

  buildChildView: function(model, ItemView, attrs) {
    var opts = _.extend({}, attrs, { model: model });

    //Only render  search result view if we are in the search state with search results
    if(this.roomMenuModel.get('state') === 'search' && !!this.collection.length) {
      return new SearchItemView(opts);
    }

    return new ItemView(opts);
  },

  serializeData: function() {
    var data = this.model.toJSON();
    return _.extend({}, data, {
      isSearch: (data.state === 'search'),
    });
  },

  initialize: function(attrs) {
    //TODO test this JP 8/1/16
    this.primaryCollection = attrs.primaryCollection;
    this.userModel         = attrs.userModel;
    this.troupeModel       = attrs.troupeModel;
    this.roomCollection    = attrs.roomCollection;
    this.listenTo(this.roomMenuModel, 'change:searchTerm', this.setActive, this);
    BaseCollectionView.prototype.initialize.apply(this, arguments);
  },

  setActive: function() {
    switch (this.roomMenuModel.get('state')){
      case 'all':
        return (this.primaryCollection.length >= 10) ?
          this.el.classList.remove('active') :
          proto.setActive.apply(this, arguments);

      case 'search':
        return !!this.roomMenuModel.get('searchTerm') ?
          proto.setActive.apply(this, arguments) :
          this.el.classList.remove('active');

      default:
        return !!this.collection.length ?
          proto.setActive.apply(this, arguments) :
          this.el.classList.remove('active');
    }
  },

  filter: function(model, index) {//jshint unused: true
    switch (this.roomMenuModel.get('state')) {
      case 'search':
        return true;
      default:
        return (index <= 10);
    }
  },

  onDestroy: function() {
    this.stopListening(this.model);
  },

  onItemClicked: function(view) {
    return (this.roomMenuModel.get('state') === 'search') ?
      this.redirectToPermalink(view) :
      proto.onItemClicked.apply(this, arguments);
  },

  //TODO this assumes the room you are viewing is in the room collection
  //if not we should perform a API request to get the details JP 12/2/16
  redirectToPermalink: function(view) {
    var roomId = this.troupeModel.get('id');
    var room   = this.roomCollection.findWhere({ id: roomId });

    //TODO FIX THIS
    if (!room) { throw new Error('ROOM NOT IN ROOM LIST AGHHHHHHHHH .....'); }

    //Format URL
    var url  = room.get('uri');
    if (url[0] !== '/') { url = '/' + url }
    url      = url + '?at=' + view.model.get('id');

    var name = room.get('name');
    this._triggerNavigation(url, 'chat', name);
  },


});<|MERGE_RESOLUTION|>--- conflicted
+++ resolved
@@ -1,19 +1,11 @@
 'use strict';
 
-<<<<<<< HEAD
-var _                     = require('underscore');
-var ItemView              = require('./secondary-collection-item-view');
-var SearchItemView        = require('./secondary-collection-item-search-view');
-var BaseCollectionView    = require('../base-collection/base-collection-view');
-var EmptySearchView       = require('./secondary-collection-item-search-empty-view');
-=======
 var Marionette         = require('backbone.marionette');
 var _                  = require('underscore');
 var ItemView           = require('./secondary-collection-item-view');
 var SearchItemView     = require('./secondary-collection-item-search-view');
 var BaseCollectionView = require('../base-collection/base-collection-view');
 var EmptySearchView    = require('./secondary-collection-item-search-empty-view');
->>>>>>> 964f504d
 
 var proto = BaseCollectionView.prototype;
 
