--- conflicted
+++ resolved
@@ -28,8 +28,6 @@
     return this.el.children[0];
   },
 
-<<<<<<< HEAD
-=======
   //JP 29/3/16
   //The primary collection has some show/hide logic around it's search header
   //in the favourite collection we don't have that piece of UI so we override and delegate
@@ -43,7 +41,6 @@
     BaseCollectionView.prototype.setActive.apply(this, arguments);
   },
 
->>>>>>> dc0b9780
   getEmptyView: function() {
     switch (this.roomMenuModel.get('state')) {
       default:
