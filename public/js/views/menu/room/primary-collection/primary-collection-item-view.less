--- conflicted
+++ resolved
@@ -41,25 +41,17 @@
     .room-item-active();
   }
 
+  &:hover,
   &.active,
   &.focus,
   &:focus {
     .room-item-active();
     outline: none;
-  }
-
-  &:hover {
-    .room-item-selected();
     text-decoration: none;
-    cursor: pointer;
-<<<<<<< HEAD
-    .room-item-active();
-=======
 
     & .room-item__options {
       color: @menu-item-color;
     }
->>>>>>> fb27d40b
   }
 
   //this sucks so so much.
