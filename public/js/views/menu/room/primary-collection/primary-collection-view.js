--- conflicted
+++ resolved
@@ -58,17 +58,11 @@
     this.model   = options.model;
     this.dndCtrl = options.dndCtrl;
     this.uiModel = new Backbone.Model({ isFocused: false, isDragging: false });
-<<<<<<< HEAD
+
     this.listenTo(this.roomMenuModel, 'change:searchTerm', this.onSearchTermChange, this);
     this.listenTo(this.collection, 'filter-complete', this.onSearchTermChange, this);
-=======
-
-    this.listenTo(this.roomMenuModel, 'change:searchTerm', this.setActive, this);
     this.listenTo(this.roomMenuModel, 'change:state:post', this.setActive, this);
 
-    this.listenTo(this.collection, 'filter-complete', this.setActive, this);
-
->>>>>>> 57b7e346
     this.listenTo(this.dndCtrl, 'dnd:start-drag', this.onDragStart, this);
     this.listenTo(this.dndCtrl, 'dnd:end-drag', this.onDragEnd, this);
     this.listenTo(this.uiModel, 'change:isDragging', this.onDragStateUpdate, this);
@@ -77,44 +71,21 @@
   },
 
   onSearchTermChange: function() {
-    // Other collections can extend this view so we
-    // guard against someone who doesn't have the searchHeader
-    if(this.ui.searchHeader.length) {
+    if(this.ui.headerContent.length) {
       if(this.roomMenuModel.get('state') === 'search') {
         if (!!this.roomMenuModel.get('searchTerm')) {
-<<<<<<< HEAD
-          this.ui.searchHeader[0].classList.remove('hidden');
-=======
-          this.el.classList.add('active');
           this.ui.headerContent[0].classList.remove('hidden');
->>>>>>> 57b7e346
         }
         else {
-<<<<<<< HEAD
-          this.ui.searchHeader[0].classList.add('hidden');
+          this.ui.headerContent[0].classList.add('hidden');
         }
       }
       else {
-        this.ui.searchHeader[0].classList.add('hidden');
+        this.ui.headerContent[0].classList.add('hidden');
       }
-=======
-          this.el.classList.remove('active');
-          this.ui.headerContent[0].classList.add('hidden');
-        }
+    }
 
-        break;
-      default:
-        this.ui.headerContent[0].classList.add('hidden');
-
-        if (!this.collection.length) {
-          return this.el.classList.remove('active');
-        }
-
-        proto.setActive.apply(this, arguments);
-        break;
-
->>>>>>> 57b7e346
-    }
+    this.setActive();
   },
 
   filter: function(model, index) { //jshint unused: true
