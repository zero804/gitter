'use strict';

var Backbone                    = require('backbone');
var Marionette                  = require('backbone.marionette');
var _                           = require('underscore');
var ItemView                    = require('./primary-collection-item-view');
var BaseCollectionView          = require('../base-collection/base-collection-view');
var EmptyAllView                = require('./primary-collection-item-all-empty-view.js');
var EmptySearchView             = require('./primary-collection-item-search-empty-view.js');
var EmptyFavouriteView          = require('./primary-collection-item-favourite-empty-view.js');
var perfTiming                  = require('components/perf-timing');
var compositeViewRenderTemplate = require('utils/composite-view-render-template');
var domIndexById                = require('../../../../utils/dom-index-by-id');
var toggleClass                 = require('utils/toggle-class');

var proto = BaseCollectionView.prototype;

var PrimaryCollectionView = BaseCollectionView.extend({

  //Ugh, Marionette, get your game together JP 17/2/16
  _renderTemplate: compositeViewRenderTemplate,
  childView: ItemView,
  className: 'primary-collection',

  ui: {
    collection:   '#collection-list',
    searchHeader: '#primary-collection-search-header'
  },

  reorderOnSort: true,
  hasInit: false,
  getEmptyView: function() {
    switch (this.roomMenuModel.get('state')) {
      case 'all':
        return EmptyAllView;
      case 'search':
        return EmptySearchView;
      case 'favourite':
        return EmptyFavouriteView;
      default:
        return Marionette.ItemView.extend({ template: false });
    }
  },

  childViewOptions: function(model) {
    var baseOptions   = BaseCollectionView.prototype.childViewOptions.apply(this, arguments);
    baseOptions.model = model;
    var id            = model.get('id');
    var element       = this.domMap[id];
    return !!element ? _.extend(baseOptions, { el: element }) : baseOptions;
  },

  initialize: function(options) {
    if (!options || !options.bus) {
      throw new Error('A valid event bus must be passed to a new PrimaryCollectionView');
    }

    this.bus     = options.bus;
    this.model   = options.model;
    this.dndCtrl = options.dndCtrl;
    this.uiModel = new Backbone.Model({ isFocused: false, isDragging: false });
<<<<<<< HEAD
    this.listenTo(this.roomMenuModel, 'change:searchTerm', this.onSearchTermChange, this);
=======
    this.listenTo(this.roomMenuModel, 'change:searchTerm', this.setActive, this);
    this.listenTo(this.collection, 'filter-complete', this.setActive, this);
>>>>>>> bcf72948
    this.listenTo(this.dndCtrl, 'dnd:start-drag', this.onDragStart, this);
    this.listenTo(this.dndCtrl, 'dnd:end-drag', this.onDragEnd, this);
    this.listenTo(this.uiModel, 'change:isDragging', this.onDragStateUpdate, this);
    this.listenTo(this.roomMenuModel, 'change:state:post', this.render, this);
    BaseCollectionView.prototype.initialize.apply(this, arguments);
  },

  onSearchTermChange: function() {
    // Other collections can extend this view so we
    // guard against someone who doesn't have the searchHeader
    if(this.ui.searchHeader.length) {
      if(this.roomMenuModel.get('state') === 'search') {
        if (!!this.roomMenuModel.get('searchTerm')) {
          this.ui.searchHeader[0].classList.remove('hidden');
        }
        else {
          this.ui.searchHeader[0].classList.add('hidden');
        }
      }
      else {
        this.ui.searchHeader[0].classList.add('hidden');
<<<<<<< HEAD
      }
=======

        if (!this.collection.length) {
          return this.el.classList.remove('active');
        }

        proto.setActive.apply(this, arguments);
        break;

>>>>>>> bcf72948
    }
  },

  filter: function(model, index) { //jshint unused: true
    switch (this.roomMenuModel.get('state')) {
      case 'search':
        return (index <= 5);
      default:
        return true;
    }
  },

  onDragStart: function () {
    this.uiModel.set('isDragging', true);
    this.el.classList.add('dragging');
  },

  onDragEnd: function () {
    this.uiModel.set('isDragging', false);
    this.el.classList.remove('dragging');
  },

  onDragStateUpdate: function (model, val) { //jshint unused: true
    toggleClass(this.el, 'dragging', val);
  },

  getChildContainerToBeIndexed: function () {
    //use the second child because the first child is the hidden search header
    return this.el.children[1];
  },

  //Before we render we remove the collection container from the drag & drop instance
  onBeforeRender: function() {
    this.domMap = domIndexById(this.getChildContainerToBeIndexed());
    this.dndCtrl.removeContainer(this.ui.collection[0]);
  },

  //Once we have rendered we re-add the container to dnd
  onRender: function() {
    if (!this.hasInit && this.collection.length > 0) {
      this.hasInit = true;
      perfTiming.end('left-menu-init');
    }

    this.dndCtrl.pushContainer(this.ui.collection[0]);
    BaseCollectionView.prototype.onRender.apply(this, arguments);
  },

  onDestroy: function() {
    this.stopListening(this.bus);
    this.stopListening(this.model);
    this.stopListening(this.dndCtrl);
    this.stopListening(this.collection);
  },

});

module.exports = PrimaryCollectionView;<|MERGE_RESOLUTION|>--- conflicted
+++ resolved
@@ -59,12 +59,8 @@
     this.model   = options.model;
     this.dndCtrl = options.dndCtrl;
     this.uiModel = new Backbone.Model({ isFocused: false, isDragging: false });
-<<<<<<< HEAD
     this.listenTo(this.roomMenuModel, 'change:searchTerm', this.onSearchTermChange, this);
-=======
-    this.listenTo(this.roomMenuModel, 'change:searchTerm', this.setActive, this);
-    this.listenTo(this.collection, 'filter-complete', this.setActive, this);
->>>>>>> bcf72948
+    this.listenTo(this.collection, 'filter-complete', this.onSearchTermChange, this);
     this.listenTo(this.dndCtrl, 'dnd:start-drag', this.onDragStart, this);
     this.listenTo(this.dndCtrl, 'dnd:end-drag', this.onDragEnd, this);
     this.listenTo(this.uiModel, 'change:isDragging', this.onDragStateUpdate, this);
@@ -86,18 +82,7 @@
       }
       else {
         this.ui.searchHeader[0].classList.add('hidden');
-<<<<<<< HEAD
       }
-=======
-
-        if (!this.collection.length) {
-          return this.el.classList.remove('active');
-        }
-
-        proto.setActive.apply(this, arguments);
-        break;
-
->>>>>>> bcf72948
     }
   },
 
