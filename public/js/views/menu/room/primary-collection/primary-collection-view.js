'use strict';

var Backbone                    = require('backbone');
var Marionette                  = require('backbone.marionette');
var _                           = require('underscore');
var ItemView                    = require('./primary-collection-item-view');
var BaseCollectionView          = require('../base-collection/base-collection-view');
var EmptyAllView                = require('./primary-collection-item-all-empty-view.js');
var EmptySearchView             = require('./primary-collection-item-search-empty-view.js');
var EmptyFavouriteView          = require('./primary-collection-item-favourite-empty-view.js');
var perfTiming                  = require('components/perf-timing');
var compositeViewRenderTemplate = require('utils/composite-view-render-template');
var domIndexById                = require('../../../../utils/dom-index-by-id');

var proto = BaseCollectionView.prototype;

var PrimaryCollectionView = BaseCollectionView.extend({

  //Ugh, Marionette, get your game together JP 17/2/16
  _renderTemplate: compositeViewRenderTemplate,
  childView: ItemView,
  className: 'primary-collection',

  ui: {
    collection:   '#collection-list',
    searchHeader: '#primary-collection-search-header'
  },

  hasInit: false,
  getEmptyView: function(){
    switch(this.roomMenuModel.get('state')) {
      case 'all':
        return EmptyAllView;
      case 'search':
        return EmptySearchView;
      case 'favourite':
        return EmptyFavouriteView;
      default:
        return Marionette.ItemView.extend({ template: false });
    }
  },

  childViewOptions: function(model) {
    var baseOptions   = BaseCollectionView.prototype.childViewOptions.apply(this, arguments);
    baseOptions.model = model;
    var id            = model.get('id');
    var element       = this.domMap[id];
    return !!element ? _.extend(baseOptions, { el: element }) : baseOptions;
  },

  initialize: function(options) {

    if (!options || !options.bus) {
      throw new Error('A valid event bus must be passed to a new PrimaryCollectionView');
    }

    this.bus     = options.bus;
    this.model   = options.model;
    this.dndCtrl = options.dndCtrl;
    this.uiModel = new Backbone.Model({ isFocused: false });

    //TODO turn this into an error if there is a dndCtrl
    this.listenTo(this.dndCtrl, 'room-menu:add-favourite', this.onFavouriteAdded, this);
    this.listenTo(this.dndCtrl, 'room-menu:sort-favourite', this.onFavouritesSorted, this);
    this.listenTo(this.roomMenuModel, 'change:searchTerm', this.setActive, this);
    BaseCollectionView.prototype.initialize.apply(this, arguments);
  },

  setActive: function() {
    switch (this.roomMenuModel.get('state')){
      case 'search':
        if(!!this.roomMenuModel.get('searchTerm')){
          this.el.classList.add('active');
          this.ui.searchHeader[0].classList.remove('hidden');
        }
        //
        else {
          this.el.classList.remove('active');
          this.ui.searchHeader[0].classList.add('hidden');
        }
        break;
      default:
        this.ui.searchHeader[0].classList.add('hidden');
        proto.setActive.apply(this, arguments);
        break;

    }
  },

  filter: function(model, index) { //jshint unused: true
    switch(this.roomMenuModel.get('state')) {
      case 'search':
        return (index <= 5);
      default:
        return true;
    }
  },

  //TODO The filter should be reused within the view filter method?
  onFavouriteAdded: function(id) {
    var newFavModel = this.collection.get(id);
<<<<<<< HEAD
    //TODO Move to collection.max
=======

    // @cutandpastey, this is wrong.
    // this should be `max + 1` not `length + 1`
    // as favorite index could = 1000
>>>>>>> 9d2141a5
    var favIndex    = this.collection
      .filter(function(model) { return !!model.get('favourite'); }).length;
      
    newFavModel.save({ favourite: favIndex + 1 }, { patch: true });
  },

  onFavouritesSorted: function(targetID, siblingID) {

    var target  = this.collection.get(targetID);
    var sibling = this.collection.get(siblingID);
    var index   = !!sibling ? sibling.get('favourite') : true;

    //Save the new favourite
    target.set('favourite', index);
    target.save();
    this.collection.sort();
  },

  getChildContainerToBeIndexed: function (){
    //use the second child because the first child is the hidden search header
    return this.el.children[1];
  },

  //Before we render we remove the collection container from the drag & drop instance
  onBeforeRender: function() {
    this.domMap = domIndexById(this.getChildContainerToBeIndexed());
    this.dndCtrl.removeContainer(this.ui.collection[0]);
  },

  //Once we have rendered we re-add the container to dnd
  onRender: function() {
    if (!this.hasInit && this.collection.length > 0) {
      this.hasInit = true;
      perfTiming.end('left-menu-init');
    }

    this.dndCtrl.pushContainer(this.ui.collection[0]);
    BaseCollectionView.prototype.onRender.apply(this, arguments);
  },

  onDestroy: function() {
    this.stopListening(this.bus);
    this.stopListening(this.model);
    this.stopListening(this.dndCtrl);
    this.stopListening(this.collection);
  },

});

module.exports = PrimaryCollectionView;<|MERGE_RESOLUTION|>--- conflicted
+++ resolved
@@ -99,17 +99,10 @@
   //TODO The filter should be reused within the view filter method?
   onFavouriteAdded: function(id) {
     var newFavModel = this.collection.get(id);
-<<<<<<< HEAD
     //TODO Move to collection.max
-=======
-
-    // @cutandpastey, this is wrong.
-    // this should be `max + 1` not `length + 1`
-    // as favorite index could = 1000
->>>>>>> 9d2141a5
     var favIndex    = this.collection
       .filter(function(model) { return !!model.get('favourite'); }).length;
-      
+
     newFavModel.save({ favourite: favIndex + 1 }, { patch: true });
   },
 
