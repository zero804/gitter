'use strict';

var Backbone         = require('backbone');
var itemTemplate     = require('./primary-collection-view.hbs');
var apiClient        = require('components/apiClient');
var context          = require('utils/context');
var appEvents        = require('utils/appevents');
var parseForTemplate = require('gitter-web-shared/parse/left-menu-primary-item');
var toggleClass      = require('utils/toggle-class');

var BaseCollectionItemView = require('../base-collection/base-collection-item-view');

module.exports = BaseCollectionItemView.extend({

  template: itemTemplate,
  events: {
    'click #room-item-options-toggle': 'onOptionsClicked',
    'click #room-item-hide':           'onHideClicked',
    'click #room-item-leave':          'onLeaveClicked',
    mouseleave:                      'onMouseOut',

    // Note this probably won't get triggered because we listen to clicks on
    // the wrapper but better safe than sorry
    click:                           'onClick'
  },

  className: null,
  attributes: function() {
    var id = this.model.get('id');
    return {
      class:     (this.model.get('githubType') === 'ONETOONE') ? 'room-item--one2one' : 'room-item',
      'data-id': id,
      id: id,
    };
  },

  initialize: function() {
    this.uiModel = new Backbone.Model({ menuIsOpen: false });
    this.listenTo(this.uiModel, 'change:menuIsOpen', this.onModelToggleMenu, this);
  },

  serializeData: function() {
    var data = parseForTemplate(this.model.toJSON(), this.roomMenuModel.get('state'));
    var absoluteRoomUri = context.env('basePath') + data.url;
    data.absoluteRoomUri = absoluteRoomUri;
    return data;
  },

  onOptionsClicked: function(e) {
    //Stop this view triggering up to the parent
    e.stopPropagation();
<<<<<<< HEAD
=======

>>>>>>> 964f504d
    //stop this view from triggering a click on the anchor
    e.preventDefault();
    if (this.roomMenuModel.get('state') === 'search') { return; }

    this.uiModel.set('menuIsOpen', !this.uiModel.get('menuIsOpen'));
  },

  onModelToggleMenu: function(model, val) {// jshint unused: true
    toggleClass(this.el, 'active', val);
  },

  onMouseOut: function() {
    this.uiModel.set('menuIsOpen', false);
  },

  onClick: function(e) {
    e.preventDefault();
  },

  onHideClicked: function(e) {
    e.stopPropagation();

    //TODO figure out why this throws an error.
    //implementation is exactly the same as on develop?
    //JP 13/1/16
    apiClient.user.delete('/rooms/' + this.model.id)
      .then(this.onHideComplete.bind(this))

      //TODO should this so some kind of visual error? JP
      .catch(this.onHideComplete.bind(this));
  },

  onHideComplete: function() {
    this.trigger('hide:complete');
  },

  onLeaveClicked: function(e) {
    e.stopPropagation();
    if (this.model.get('id') === context.getTroupeId()) {
      appEvents.trigger('about.to.leave.current.room');
    }

    apiClient.delete('/v1/rooms/' + this.model.get('id') + '/users/' + context.getUserId())
      .then(function() {
        this.trigger('leave:complete');
      }.bind(this));
  },

  render: function() {
    //TODO Figure out why there is soooo much rendering JP 5/2/16
    if (!Object.keys(this.model.changed)) { return; }

    BaseCollectionItemView.prototype.render.apply(this, arguments);
  },

  onDestroy: function() {
    this.stopListening(this.uiModel);
  },
});<|MERGE_RESOLUTION|>--- conflicted
+++ resolved
@@ -49,10 +49,7 @@
   onOptionsClicked: function(e) {
     //Stop this view triggering up to the parent
     e.stopPropagation();
-<<<<<<< HEAD
-=======
 
->>>>>>> 964f504d
     //stop this view from triggering a click on the anchor
     e.preventDefault();
     if (this.roomMenuModel.get('state') === 'search') { return; }
