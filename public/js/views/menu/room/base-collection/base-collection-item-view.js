'use strict';

var Marionette                      = require('backbone.marionette');
var toggleClass                     = require('utils/toggle-class');
var cocktail                        = require('cocktail');
var KeyboardEventMixin              = require('views/keyboard-events-mixin');
var toggleClass                     = require('utils/toggle-class');
var template                        = require('./base-collection-item-view.hbs');
var updateUnreadIndicatorClassState = require('../../../../components/menu/update-unread-indicator-class-state');

var BaseCollectionItemView = Marionette.ItemView.extend({

  className: 'room-item',
  template:  template,

  triggers: {
    'click': 'item:activated',
  },

  keyboardEvents: {
    'room-list-item:activate': 'onItemActivated',
  },

  modelEvents: {
    'change:active': 'onActiveChange',
    'change:focus':    'onItemFocused',
    'change:unreadItems change:mentions change:activity': 'onUnreadUpdate',
<<<<<<< HEAD
    'focus:item': 'focusItem',
    'blur:item': 'blurItem'
=======
    'change:isHidden': 'onHiddenChange',
>>>>>>> 7185f5af
  },

  ui: {
    container:       '#room-item__container',
    unreadIndicator: '.room-item__unread-indicator',
    title:           '#room-item-title',
  },

  constructor: function(attrs) {
    this.roomMenuModel = attrs.roomMenuModel;
    this.index         = attrs.index;
    Marionette.ItemView.prototype.constructor.apply(this, arguments);
  },

  attributes: function() {
    //TODO specialise this to be data-*-id eg data-room-id
    return {
      'data-id': this.model.get('id'),
    };
  },

  onRender: function (){
    toggleClass(this.el, 'hidden', this.model.get('isHidden'));
  },

  pulseIndicators: function() {
    // Re-trigger the pulse animation
    // 16ms is a good 60-fps number to trigger on which Firefox needs (requestAnimationFrame doesn't work for this)
    Array.prototype.forEach.call(this.ui.unreadIndicator, function(unreadIndicatorElement) {
    unreadIndicatorElement.style.animation = 'none';
      setTimeout(function() {
          unreadIndicatorElement.style.animation = '';
      }, 16);
    });
  },

  onActiveChange: function(model, val) { //jshint unused: true
    toggleClass(this.ui.container[0], 'active', !!val);
  },

  onItemActivated: function(e) {
    // Check to make sure the keyboard event was even spawned from this view
    if(e.target === this.ui.container[0]) {
      this.trigger('item:activated', this);
      e.preventDefault();
    }
  },

  onItemFocused: function(model, val) {//jshint unused: true
    toggleClass(this.ui.container[0], 'focus', !!val);
  },

  onUnreadUpdate: function() {
    updateUnreadIndicatorClassState(this.model, this.ui.unreadIndicator);

    // Update the count inside the badge indicator
    var unreadIndicatorContent = '';
    var unreads = this.model.get('unreadItems');
    var mentions = this.model.get('mentions');
    if(mentions === 0 && unreads > 0) {
      unreadIndicatorContent = unreads;
    }
    Array.prototype.forEach.call(  this.ui.unreadIndicator, function(indicatorElement) {
      indicatorElement.innerHTML = unreadIndicatorContent;
    });

    this.pulseIndicators();
  },

<<<<<<< HEAD
  focusItem: function() {
    this.ui.container.focus();
    toggleClass(this.ui.container[0], 'focus', true);
  },

  blurItem: function() {
    this.ui.container.blur();
    toggleClass(this.ui.container[0], 'focus', false);
  }

});


cocktail.mixin(BaseCollectionItemView, KeyboardEventMixin);


module.exports = BaseCollectionItemView;
=======
  onHiddenChange: function (model, val){ //jshint unused: true
    toggleClass(this.el, 'hidden', val);
  },

});
>>>>>>> 7185f5af
<|MERGE_RESOLUTION|>--- conflicted
+++ resolved
@@ -25,12 +25,9 @@
     'change:active': 'onActiveChange',
     'change:focus':    'onItemFocused',
     'change:unreadItems change:mentions change:activity': 'onUnreadUpdate',
-<<<<<<< HEAD
     'focus:item': 'focusItem',
-    'blur:item': 'blurItem'
-=======
+    'blur:item': 'blurItem',
     'change:isHidden': 'onHiddenChange',
->>>>>>> 7185f5af
   },
 
   ui: {
@@ -100,7 +97,6 @@
     this.pulseIndicators();
   },
 
-<<<<<<< HEAD
   focusItem: function() {
     this.ui.container.focus();
     toggleClass(this.ui.container[0], 'focus', true);
@@ -109,7 +105,11 @@
   blurItem: function() {
     this.ui.container.blur();
     toggleClass(this.ui.container[0], 'focus', false);
-  }
+  },
+
+  onHiddenChange: function (model, val){ //jshint unused: true
+    toggleClass(this.el, 'hidden', val);
+  },
 
 });
 
@@ -117,11 +117,4 @@
 cocktail.mixin(BaseCollectionItemView, KeyboardEventMixin);
 
 
-module.exports = BaseCollectionItemView;
-=======
-  onHiddenChange: function (model, val){ //jshint unused: true
-    toggleClass(this.el, 'hidden', val);
-  },
-
-});
->>>>>>> 7185f5af
+module.exports = BaseCollectionItemView;