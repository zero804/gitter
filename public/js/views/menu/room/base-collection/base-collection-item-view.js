'use strict';

var Marionette  = require('backbone.marionette');
<<<<<<< HEAD
var _           = require('underscore');
var context     = require('utils/context');
var toggleClass = require('utils/toggle-class');
var template    = require('./base-collection-item-view.hbs');
var updateUnreadIndicatorClassState = require('../../../../components/menu/update-unread-indicator-class-state');
=======
var template    = require('./base-collection-item-view.hbs');
var toggleClass = require('utils/toggle-class');
>>>>>>> 1d433039

module.exports = Marionette.ItemView.extend({

  className: 'room-item',
  template:  template,

  triggers: {
    'click': 'item:clicked',
  },

  modelEvents: {
    'change:selected': 'onSelectedChange',
    'change:focus':    'onItemFocused',
    'change:unreadItems change:mentions change:activity': 'onUnreadUpdate',
  },

  ui: {
    container: '#room-item__container',
    unreadIndicator: '.room-item__unread-indicator'
  },

  constructor: function(attrs) {
    this.roomMenuModel = attrs.roomMenuModel;
    this.index         = attrs.index;
    Marionette.ItemView.prototype.constructor.apply(this, arguments);
  },

  attributes: function() {
    //TODO specialise this to be data-*-id eg data-room-id
    return {
      'data-id': this.model.get('id'),
    };
  },

  pulseIndicators: function() {
    // Re-trigger the pulse animation
    // 16ms is a good 60-fps number to trigger on which Firefox needs (requestAnimationFrame doesn't work for this)
    Array.prototype.forEach.call(this.ui.unreadIndicator, function(unreadIndicatorElement) {
    unreadIndicatorElement.style.animation = 'none';
      setTimeout(function() {
          unreadIndicatorElement.style.animation = '';
      }, 16);
    });
  },

  onSelectedChange: function(model, val) { //jshint unused: true
    toggleClass(this.ui.container[0], 'selected', !!val);
  },

  onItemFocused: function(model, val) {//jshint unused: true
    toggleClass(this.ui.container[0], 'focus', !!val);
  },

  onUnreadUpdate: function() {
    updateUnreadIndicatorClassState(this.model, this.ui.unreadIndicator);

    // Update the count inside the badge indicator
    var unreadIndicatorContent = '';
    var unreads = this.model.get('unreadItems');
    var mentions = this.model.get('mentions');
    if(mentions === 0 && unreads > 0) {
      unreadIndicatorContent = unreads;
    }
    Array.prototype.forEach.call(  this.ui.unreadIndicator, function(indicatorElement) {
      indicatorElement.innerHTML = unreadIndicatorContent;
    });

    this.pulseIndicators();
  },

});<|MERGE_RESOLUTION|>--- conflicted
+++ resolved
@@ -1,16 +1,12 @@
 'use strict';
 
 var Marionette  = require('backbone.marionette');
-<<<<<<< HEAD
 var _           = require('underscore');
 var context     = require('utils/context');
 var toggleClass = require('utils/toggle-class');
 var template    = require('./base-collection-item-view.hbs');
 var updateUnreadIndicatorClassState = require('../../../../components/menu/update-unread-indicator-class-state');
-=======
-var template    = require('./base-collection-item-view.hbs');
 var toggleClass = require('utils/toggle-class');
->>>>>>> 1d433039
 
 module.exports = Marionette.ItemView.extend({
 
