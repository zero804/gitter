'use strict';

var Marionette                      = require('backbone.marionette');
var toggleClass                     = require('utils/toggle-class');
<<<<<<< HEAD
var cocktail                        = require('cocktail');
var KeyboardEventMixin              = require('views/keyboard-events-mixin');
var toggleClass                     = require('utils/toggle-class');
=======
>>>>>>> 7e0a43aa
var template                        = require('./base-collection-item-view.hbs');
var updateUnreadIndicatorClassState = require('../../../../components/menu/update-unread-indicator-class-state');

var BaseCollectionItemView = Marionette.ItemView.extend({

  className: 'room-item',
  template:  template,

  triggers: {
    'click': 'item:activated',
<<<<<<< HEAD
  },

  keyboardEvents: {
    'room-list-item:activate': 'onItemActivated',
  },

  modelEvents: {
    'change:active': 'onActiveChange',
=======
  },

  modelEvents: {
    'activated':       'onItemActivated',
    'change:selected': 'onSelectedChange',
>>>>>>> 7e0a43aa
    'change:focus':    'onItemFocused',
    'change:unreadItems change:mentions change:activity': 'onUnreadUpdate',
    'focus:item': 'focusItem',
    'blur:item': 'blurItem',
    'change:isHidden': 'onHiddenChange',
  },

  ui: {
    container:       '#room-item__container',
    unreadIndicator: '.room-item__unread-indicator',
    title:           '#room-item-title',
  },

  constructor: function(attrs) {
    this.roomMenuModel = attrs.roomMenuModel;
    this.index         = attrs.index;

    Marionette.ItemView.prototype.constructor.apply(this, arguments);
  },

  attributes: function() {
    //TODO specialise this to be data-*-id eg data-room-id
    return {
      'data-id': this.model.get('id'),
    };
  },

  getRoomName: function() {
    var model = this.model;

    var name = (model.get('uri') ||
                model.get('url') ||
                model.get('name') ||
                (model.get('fromUser') && model.get('fromUser').username));

    return name;
  },

  getRoomUrl: function() {
    var name = this.getRoomName();
    var url  = (name[0] !== '/') ?  '/' + name : name;

    return url;
  },

  onRender: function (){
    toggleClass(this.el, 'hidden', this.model.get('isHidden'));
  },

  pulseIndicators: function() {
    // Re-trigger the pulse animation
    // 16ms is a good 60-fps number to trigger on which Firefox needs (requestAnimationFrame doesn't work for this)
    Array.prototype.forEach.call(this.ui.unreadIndicator, function(unreadIndicatorElement) {
    unreadIndicatorElement.style.animation = 'none';
      setTimeout(function() {
          unreadIndicatorElement.style.animation = '';
      }, 16);
    });
  },

<<<<<<< HEAD
  onActiveChange: function(model, val) { //jshint unused: true
    toggleClass(this.ui.container[0], 'active', !!val);
  },

  onItemActivated: function(e) {
    // Check to make sure the keyboard event was even spawned from this view
    if(e.target === this.ui.container[0]) {
      this.trigger('item:activated', this);
      e.preventDefault();
    }
=======
  onItemActivated: function() {
    this.trigger('item:activated');
  },

  onSelectedChange: function(model, val) { //jshint unused: true
    toggleClass(this.ui.container[0], 'selected', !!val);
>>>>>>> 7e0a43aa
  },

  onItemFocused: function(model, val) {//jshint unused: true
    toggleClass(this.ui.container[0], 'focus', !!val);
  },

  onUnreadUpdate: function() {
    updateUnreadIndicatorClassState(this.model, this.ui.unreadIndicator);

    // Update the count inside the badge indicator
    var unreadIndicatorContent = '';
    var unreads = this.model.get('unreadItems');
    var mentions = this.model.get('mentions');
    if(mentions === 0 && unreads > 0) {
      unreadIndicatorContent = unreads;
    }
    Array.prototype.forEach.call(  this.ui.unreadIndicator, function(indicatorElement) {
      indicatorElement.innerHTML = unreadIndicatorContent;
    });

    this.pulseIndicators();
  },

  focusItem: function() {
    this.ui.container.focus();
    toggleClass(this.ui.container[0], 'focus', true);
  },

  blurItem: function() {
    this.ui.container.blur();
    toggleClass(this.ui.container[0], 'focus', false);
  },

  onHiddenChange: function (model, val){ //jshint unused: true
    toggleClass(this.el, 'hidden', val);
  },

});


cocktail.mixin(BaseCollectionItemView, KeyboardEventMixin);


module.exports = BaseCollectionItemView;<|MERGE_RESOLUTION|>--- conflicted
+++ resolved
@@ -1,13 +1,9 @@
 'use strict';
 
 var Marionette                      = require('backbone.marionette');
+var cocktail                        = require('cocktail');
 var toggleClass                     = require('utils/toggle-class');
-<<<<<<< HEAD
-var cocktail                        = require('cocktail');
 var KeyboardEventMixin              = require('views/keyboard-events-mixin');
-var toggleClass                     = require('utils/toggle-class');
-=======
->>>>>>> 7e0a43aa
 var template                        = require('./base-collection-item-view.hbs');
 var updateUnreadIndicatorClassState = require('../../../../components/menu/update-unread-indicator-class-state');
 
@@ -18,7 +14,6 @@
 
   triggers: {
     'click': 'item:activated',
-<<<<<<< HEAD
   },
 
   keyboardEvents: {
@@ -26,14 +21,8 @@
   },
 
   modelEvents: {
+    'activated':     'onItemActivated',
     'change:active': 'onActiveChange',
-=======
-  },
-
-  modelEvents: {
-    'activated':       'onItemActivated',
-    'change:selected': 'onSelectedChange',
->>>>>>> 7e0a43aa
     'change:focus':    'onItemFocused',
     'change:unreadItems change:mentions change:activity': 'onUnreadUpdate',
     'focus:item': 'focusItem',
@@ -94,25 +83,20 @@
     });
   },
 
-<<<<<<< HEAD
   onActiveChange: function(model, val) { //jshint unused: true
     toggleClass(this.ui.container[0], 'active', !!val);
   },
 
-  onItemActivated: function(e) {
+  onKeyboardItemActivated: function(e) {
     // Check to make sure the keyboard event was even spawned from this view
     if(e.target === this.ui.container[0]) {
-      this.trigger('item:activated', this);
+      this.onItemActivated();
       e.preventDefault();
     }
-=======
-  onItemActivated: function() {
-    this.trigger('item:activated');
   },
 
-  onSelectedChange: function(model, val) { //jshint unused: true
-    toggleClass(this.ui.container[0], 'selected', !!val);
->>>>>>> 7e0a43aa
+  onItemActivated: function(e) {
+    this.trigger('item:activated');
   },
 
   onItemFocused: function(model, val) {//jshint unused: true
