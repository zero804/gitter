'use strict';

var Backbone = require('backbone');

module.exports = Backbone.Model.extend({

  defaults: {
    header: false,
    active: false,
  },

  constructor: function(attrs, options) { //jshint unused: true
    if (!options || !options.roomMenuModel) {
      throw new Error('A valid instance of roomMenuModel must be passed to a new instance of BaseCollectionModel');
    }

    this.roomMenuModel = options.roomMenuModel;
<<<<<<< HEAD
    this.listenTo(this.roomMenuModel, 'change:state', this.onModelChangeState, this);
    this.listenTo(this.roomMenuModel, 'update:collection-active-states', this.updateModelActiveState, this);
=======
    this.listenTo(this.roomMenuModel, 'change:state:pre', this.onModelChangeState, this);
>>>>>>> 7185f5af
    Backbone.Model.prototype.constructor.apply(this, arguments);

    this.updateModelActiveState();
    this.onModelChangeState(this.roomMenuModel, this.roomMenuModel.get('state'));
  },

  updateModelActiveState: function() {

  },

  onModelChangeState: function(model, val) { //jshint unused: true
    this.set('state', val);
    switch (this.roomMenuModel.get('state')) {
      case 'all':
        this.onAll();
        break;
      case 'search':
        this.onSearch();
        break;
      case 'favourite':
        this.onFavourite();
        break;
      case 'people':
        this.onPeople();
        break;
      case 'org':
        this.onOrg();
        break;
      default:
        this.onDefault();
        break;
    }
  },

  onAll:       function() { this.onDefault(); },
  onSearch:    function() { this.onDefault(); },
  onFavourite: function() { this.onDefault(); },
  onPeople:    function() { this.onDefault(); },
  onOrg:       function() { this.onDefault(); },
  onDefault:   function() { this.onDefault(); },

});<|MERGE_RESOLUTION|>--- conflicted
+++ resolved
@@ -15,12 +15,8 @@
     }
 
     this.roomMenuModel = options.roomMenuModel;
-<<<<<<< HEAD
-    this.listenTo(this.roomMenuModel, 'change:state', this.onModelChangeState, this);
+    this.listenTo(this.roomMenuModel, 'change:state:post', this.onModelChangeState, this);
     this.listenTo(this.roomMenuModel, 'update:collection-active-states', this.updateModelActiveState, this);
-=======
-    this.listenTo(this.roomMenuModel, 'change:state:pre', this.onModelChangeState, this);
->>>>>>> 7185f5af
     Backbone.Model.prototype.constructor.apply(this, arguments);
 
     this.updateModelActiveState();
