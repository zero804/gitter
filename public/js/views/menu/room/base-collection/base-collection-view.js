'use strict';

var Marionette  = require('backbone.marionette');
var fastdom     = require('fastdom');
var template    = require('./base-collection-view.hbs');
var context     = require('utils/context');
var toggleClass = require('utils/toggle-class');

module.exports = Marionette.CompositeView.extend({

  template:           template,
  className:          'collection',
  childViewContainer: '#collection-list',

  childViewOptions: function(model) {
    var index = this.collection.indexOf(model);
    return {
      model:     model,
      index:     index,
      menuState: this.roomMenuModel.get('state'),
      roomMenuModel: this.roomMenuModel,
    };
  },

  ui: {
<<<<<<< HEAD
    header:        '#collection-header',
    headerContent: '#collection-header-text',
    dismissButton: '#dismiss-suggestion'
=======
    header:   '#collection-header',
    showMore: '#room-item-show-more'
>>>>>>> 3a94fad1
  },

  events: {
    'click @ui.header':  'onHeaderClicked',
  },

  modelEvents: {
<<<<<<< HEAD
    'change:header': 'onHeaderChange',
    'change:active': 'setActive'
=======
    'change:header': 'render',
>>>>>>> 3a94fad1
  },

  collectionEvents: {
    'add remove reset': 'onFilterComplete',
  },

  childEvents: {
    'item:clicked':   'onItemClicked',
    'hide:complete':  'onHideLeaveRoom',
    'leave:complete': 'onHideLeaveRoom',
  },

  constructor: function(attrs) {
    this.bus            = attrs.bus;
    this.collection     = attrs.collection;
    this.roomMenuModel  = attrs.roomMenuModel;
    this.roomCollection = attrs.roomCollection;
    this.listenTo(this.roomMenuModel, 'change:hasDismissedSuggestions', this.onDismissSuggestionsUpdate, this);
    Marionette.CompositeView.prototype.constructor.apply(this, arguments);
  },

  onItemClicked: function(view) {
    var model = view.model;
    var name = (model.get('uri') ||
                model.get('url') ||
                model.get('name') ||
                (model.get('fromUser') && model.get('fromUser').username));
    var url  = (name[0] !== '/') ?  '/' + name : name;

    //We have to explicitly check for false because search
    //results come through with `exists: false` for rooms yet to be created
    //whereas on room models `exists: undefined` :( JP 10/3/16
    if (model.get('exists') === false) {
      return this._openCreateRoomDialog(name);
    }

    //default trigger navigation to an existing room
    this._triggerNavigation(url, 'chat', name);
  },

  onFilterComplete: function() {
    this.setActive();
  },

  onBeforeRender: function() {
    this.setLoaded(false);
  },

  onRender: function() {
    fastdom.mutate(function() {
      this.setActive();
      this.setLoaded();
    }.bind(this));
  },

  setActive: function () {
    toggleClass(this.el, 'active', this.model.get('active'));
  },

  setLoaded: function (val) {
    val = (val || true);
    toggleClass(this.el, 'loaded', val);
  },

  onHideLeaveRoom: function (view) {
    //If we are hiding the current room, navigate to /home JP 11/3/16
    if (this._isCurrentRoom(view.model)) { this._navigateToHome(); }
  },

  onHeaderClicked: function (){
    this.roomMenuModel.set('hasDismissedSuggestions', !this.roomMenuModel.get('hasDismissedSuggestions'));
  },

  onDismissSuggestionsUpdate: function (model, val){ //jshint unused: true
    //Only opperate if we are displaying suggestions
    if(!this.model.get('isSuggestion')) { return; }
    //If the suggestions have been dismissed hide the collection
    if(val) { this.el.classList.remove('active'); }
  },

  //We avoid re-rendering AT ALL TIMES so now we have to manually change content
  onHeaderChange: function (model, val){ //jshint unused: true

    this.ui.headerContent.html(val);

    //If this is a suggestion show the cancel button
    if(this.model.get('isSuggestion')) {
      return this.ui.dismissButton[0].classList.remove('hidden');
    }
    return this.ui.dismissButton[0].classList.add('hidden');
  },

  onDestroy: function() {
    this.stopListening(context.troupe());
  },

  _triggerNavigation: function (url, type, name) {
    this.bus.trigger('navigation', url, type, name);
  },

  _navigateToHome: function () {
    this._triggerNavigation('/home', 'home', 'Home');
  },

  _isCurrentRoom: function (model) {
    return (context.troupe().get('id') === model.get('id'));
  },

  _openCreateRoomDialog: function(name) {
    window.location.hash = '#confirm/' + name;
  },

});<|MERGE_RESOLUTION|>--- conflicted
+++ resolved
@@ -23,14 +23,10 @@
   },
 
   ui: {
-<<<<<<< HEAD
     header:        '#collection-header',
     headerContent: '#collection-header-text',
-    dismissButton: '#dismiss-suggestion'
-=======
-    header:   '#collection-header',
-    showMore: '#room-item-show-more'
->>>>>>> 3a94fad1
+    dismissButton: '#dismiss-suggestion',
+    showMore:      '#room-item-show-more',
   },
 
   events: {
@@ -38,12 +34,8 @@
   },
 
   modelEvents: {
-<<<<<<< HEAD
     'change:header': 'onHeaderChange',
     'change:active': 'setActive'
-=======
-    'change:header': 'render',
->>>>>>> 3a94fad1
   },
 
   collectionEvents: {
