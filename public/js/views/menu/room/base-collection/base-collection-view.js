'use strict';

var Marionette  = require('backbone.marionette');
var fastdom     = require('fastdom');
var template    = require('./base-collection-view.hbs');
var context     = require('utils/context');
var toggleClass = require('utils/toggle-class');
var parseItemForTemplate = require('gitter-web-shared/parse/left-menu-primary-item');

module.exports = Marionette.CompositeView.extend({

  template:           template,
  className:          'collection',
  childViewContainer: '#collection-list',

  childViewOptions: function(model) {
    var index = this.collection.indexOf(model);
    return {
      model:     model,
      index:     index,
      menuState: this.roomMenuModel.get('state'),
      roomMenuModel: this.roomMenuModel,
    };
  },

  ui: {
    header:        '#collection-header',
    headerContent: '#collection-header-text',
    dismissButton: '#dismiss-suggestion',
    showMore:      '#room-item-show-more',
  },

  events: {
    'click @ui.header':  'onHeaderClicked',
  },

  modelEvents: {
    'change:header': 'onHeaderChange',
    'change:active': 'setActive'
  },

  collectionEvents: {
    'add remove reset': 'onFilterComplete',
  },

  childEvents: {
    'item:activated': 'onItemActivated',
    'hide:complete':  'onHideLeaveRoom',
    'leave:complete': 'onHideLeaveRoom',
  },

  constructor: function(attrs) {
    this.bus            = attrs.bus;
    this.collection     = attrs.collection;
    this.roomMenuModel  = attrs.roomMenuModel;
    this.roomCollection = attrs.roomCollection;
    this.listenTo(this.roomMenuModel, 'change:hasDismissedSuggestions', this.onDismissSuggestionsUpdate, this);
    Marionette.CompositeView.prototype.constructor.apply(this, arguments);
  },

<<<<<<< HEAD


  onItemClicked: function(view) {
=======
  onItemActivated: function(view) {
>>>>>>> 2f5274ee
    var model = view.model;
    var url = view.getRoomUrl();
    var name = view.getRoomName();

    //We have to explicitly check for false because search
    //results come through with `exists: false` for rooms yet to be created
    //whereas on room models `exists: undefined` :( JP 10/3/16
    if (model.get('exists') === false) {
      return this._openCreateRoomDialog(name);
    }

    //default trigger navigation to an existing room
    this._triggerNavigation(url, 'chat', name);
  },

  onFilterComplete: function() {
    this.setActive();
  },

  onBeforeRender: function() {
    this.setLoaded(false);
  },

  onRender: function() {
    fastdom.mutate(function() {
      this.setActive();
      this.setLoaded();
    }.bind(this));
  },

  setActive: function () {
    toggleClass(this.el, 'active', this.model.get('active'));
  },

  setLoaded: function (val) {
    val = (val || true);
    toggleClass(this.el, 'loaded', val);
  },

  onHideLeaveRoom: function (view) {
    //If we are hiding the current room, navigate to /home JP 11/3/16
    if (this._isCurrentRoom(view.model)) { this._navigateToHome(); }
  },

  onHeaderClicked: function (){
    this.roomMenuModel.set('hasDismissedSuggestions', !this.roomMenuModel.get('hasDismissedSuggestions'));
  },

  onDismissSuggestionsUpdate: function (model, val){ //jshint unused: true
    //Only opperate if we are displaying suggestions
    if(!this.model.get('isSuggestion')) { return; }
    //If the suggestions have been dismissed hide the collection
    if(val) { this.el.classList.remove('active'); }
  },

  //We avoid re-rendering AT ALL TIMES so now we have to manually change content
  onHeaderChange: function (model, val){ //jshint unused: true

    this.ui.headerContent.html(val);

    //If this is a suggestion show the cancel button
    if(this.model.get('isSuggestion')) {
      return this.ui.dismissButton[0].classList.remove('hidden');
    }
    return this.ui.dismissButton[0].classList.add('hidden');
  },

  onDestroy: function() {
    this.stopListening(context.troupe());
  },

  _triggerNavigation: function (url, type, name) {
    this.bus.trigger('navigation', url, type, name);
  },

  _navigateToHome: function () {
    this._triggerNavigation('/home', 'home', 'Home');
  },

  _isCurrentRoom: function (model) {
    return (context.troupe().get('id') === model.get('id'));
  },

  _openCreateRoomDialog: function(name) {
    window.location.hash = '#confirm/' + name;
  },

});<|MERGE_RESOLUTION|>--- conflicted
+++ resolved
@@ -58,13 +58,7 @@
     Marionette.CompositeView.prototype.constructor.apply(this, arguments);
   },
 
-<<<<<<< HEAD
-
-
-  onItemClicked: function(view) {
-=======
   onItemActivated: function(view) {
->>>>>>> 2f5274ee
     var model = view.model;
     var url = view.getRoomUrl();
     var name = view.getRoomName();
