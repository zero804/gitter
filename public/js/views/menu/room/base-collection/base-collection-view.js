'use strict';

var Marionette  = require('backbone.marionette');
var fastdom     = require('fastdom');
var template    = require('./base-collection-view.hbs');
var context     = require('utils/context');
var toggleClass = require('utils/toggle-class');

module.exports = Marionette.CompositeView.extend({

  template:           template,
  className:          'collection',
  childViewContainer: '#collection-list',

  childViewOptions: function(model) {
    var index = this.collection.indexOf(model);
    return {
      model:     model,
      index:     index,
      menuState: this.roomMenuModel.get('state'),
      roomMenuModel: this.roomMenuModel,
    };
  },

  modelEvents: {
    'change:header': 'render',
  },

  collectionEvents: {
    'change:mentions change:unreadMessages change:lastAccessTime add remove': 'render',
    'add remove reset': 'onFilterComplete',
  },

  childEvents: {
    'item:clicked':   'onItemClicked',
    'hide:complete':  'onHideLeaveRoom',
    'leave:complete': 'onHideLeaveRoom',
  },

  constructor: function(attrs) {
    this.bus           = attrs.bus;
    this.collection    = attrs.collection;
    this.roomMenuModel = attrs.roomMenuModel;
    this.listenTo(context.troupe(), 'change:id', this.updateSelectedModel, this);
    this.listenTo(this.roomMenuModel, 'change:state:post change:selectedOrgName', this.render, this);
    Marionette.CompositeView.prototype.constructor.apply(this, arguments);
  },

  initialize: function() {
<<<<<<< HEAD
    if(this.model.get('active')){
=======
    if (this.model.get('active')) {
>>>>>>> 964f504d
      this.render();
    }
  },

  updateSelectedModel: function() {
    var selectedModel      = this.collection.findWhere({ selected: true });
    var newlySelectedModel = this.collection.findWhere({ id: context.troupe().get('id') });

    if (selectedModel) selectedModel.set('selected', false);
    if (newlySelectedModel) newlySelectedModel.set('selected', true);
  },

  onItemClicked: function(view) {
    var model = view.model;
    var name = (model.get('uri') || model.get('url') || model.get('name') || model.get('fromUser').username);
    var url  = (name[0] !== '/') ?  '/' + name : name;

    //We have to explicitly check for false because search
    //results come through with `exists: false` for rooms yet to be created
    //whereas on room models `exists: undefined` :( JP 10/3/16
    if (model.get('exists') === false) {
      return this._openCreateRoomDialog(view.model);
    }

    //default trigger navigation to an existing room
    this._triggerNavigation(url, 'chat', name);
  },

  onFilterComplete: function() {
    this.setActive();
  },

  onBeforeRender: function() {
    this.setLoaded(false);
  },

  onRender: function() {
    fastdom.mutate(function() {
      this.setActive();
      this.setLoaded();
    }.bind(this));
  },

<<<<<<< HEAD
  setActive: function (){
=======
  setActive: function () {
>>>>>>> 964f504d
    toggleClass(this.el, 'active', this.model.get('active'));
  },

  setLoaded: function (val) {
    val = (val || true);
    toggleClass(this.el, 'loaded', val);
<<<<<<< HEAD
=======
  },

  onHideLeaveRoom: function (view) {
    //If we are hiding the current room, navigate to /home JP 11/3/16
    if (this._isCurrentRoom(view.model)) { this._navigateToHome(); }
>>>>>>> 964f504d
  },

  onDestroy: function() {
    this.stopListening(context.troupe());
  },

  _triggerNavigation: function (url, type, name) {
    this.bus.trigger('navigation', url, type, name);
  },

  _navigateToHome: function () {
    this._triggerNavigation('/home', 'home', 'Home');
  },

  _isCurrentRoom: function (model) {
    return (context.troupe().get('id') === model.get('id'));
  },

  _openCreateRoomDialog: function(model) {
    window.location.hash = '#confirm/' + model.get('name');
  },

});<|MERGE_RESOLUTION|>--- conflicted
+++ resolved
@@ -47,11 +47,7 @@
   },
 
   initialize: function() {
-<<<<<<< HEAD
-    if(this.model.get('active')){
-=======
     if (this.model.get('active')) {
->>>>>>> 964f504d
       this.render();
     }
   },
@@ -95,25 +91,18 @@
     }.bind(this));
   },
 
-<<<<<<< HEAD
-  setActive: function (){
-=======
   setActive: function () {
->>>>>>> 964f504d
     toggleClass(this.el, 'active', this.model.get('active'));
   },
 
   setLoaded: function (val) {
     val = (val || true);
     toggleClass(this.el, 'loaded', val);
-<<<<<<< HEAD
-=======
   },
 
   onHideLeaveRoom: function (view) {
     //If we are hiding the current room, navigate to /home JP 11/3/16
     if (this._isCurrentRoom(view.model)) { this._navigateToHome(); }
->>>>>>> 964f504d
   },
 
   onDestroy: function() {
