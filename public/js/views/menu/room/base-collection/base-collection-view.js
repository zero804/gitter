--- conflicted
+++ resolved
@@ -58,13 +58,7 @@
     Marionette.CompositeView.prototype.constructor.apply(this, arguments);
   },
 
-<<<<<<< HEAD
-
-
-  onItemClicked: function(view) {
-=======
   onItemActivated: function(view) {
->>>>>>> e9377845
     var model = view.model;
     var url = view.getRoomUrl();
     var name = view.getRoomName();
