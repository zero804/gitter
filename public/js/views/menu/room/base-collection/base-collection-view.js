--- conflicted
+++ resolved
@@ -68,7 +68,7 @@
     //We have to explicitly check for false because search
     //results come through with `exists: false` for rooms yet to be created
     //whereas on room models `exists: undefined` :( JP 10/3/16
-    if(model.get('exists') === false) {
+    if (model.get('exists') === false) {
       return this._openCreateRoomDialog(view.model);
     }
 
@@ -76,17 +76,6 @@
     this._triggerNavigation(url, 'chat', name);
   },
 
-<<<<<<< HEAD
-=======
-  _triggerNavigation: function (url, type, name){
-    this.bus.trigger('navigation', url, type, name);
-  },
-
-  _openCreateRoomDialog: function(model){
-      window.location.hash = '#confirm/' + model.get('name');
-  },
-
->>>>>>> 7442e9da
   onFilterComplete: function() {
     this.setActive();
   },
@@ -132,4 +121,8 @@
     return (context.troupe().get('id') === model.get('id'));
   },
 
+  _openCreateRoomDialog: function(model) {
+    window.location.hash = '#confirm/' + model.get('name');
+  },
+
 });