'use strict';

var _                       = require('underscore');
var Marionette              = require('backbone.marionette');
var resolveRoomAvatarSrcSet = require('gitter-web-shared/avatars/resolve-room-avatar-srcset');
var BaseCollectionView      = require('../base-collection/base-collection-view');
var BaseCollectionItemView  = require('../base-collection/base-collection-item-view');
var roomNameShortener       = require('gitter-web-shared/room-name-shortener');
var EmptySearchView         = require('./tertiary-collection-item-search-empty-view');
var toggleClass             = require('utils/toggle-class');

var proto = BaseCollectionView.prototype;

var ItemView = BaseCollectionItemView.extend({
  serializeData: function() {
    var data = this.model.toJSON();
<<<<<<< HEAD
    data.name = roomNameShortener(data.name || data.uri || '');
    var name = (this.roomMenuModel.get('state') === 'search') ? null : (data.name || data.uri);
=======
    var name = (data.name || data.uri);
>>>>>>> 74456c8b
    return _.extend({}, data, {
      name:         roomNameShortener(name),
      avatarSrcset: (!data.isRecentSearch) ? resolveRoomAvatarSrcSet({ uri: name }, 22) : null,
    });
  },
});

module.exports =  BaseCollectionView.extend({
  childView:          ItemView,
  className:          'tertiary-collection',

  ui :{
    header: '#collection-header'
  },

  initialize: function(attrs) {
    this.roomMenuModel       = attrs.roomMenuModel;
    this.roomCollection      = attrs.roomCollection;
    this.primaryCollection   = attrs.primaryCollection;
    this.secondaryCollection = attrs.secondaryCollection;

    this.listenTo(this.roomMenuModel, 'change:searchTerm', this.setActive, this);
    this.listenTo(this.collection, 'filter-complete', this.render, this);

    BaseCollectionView.prototype.initialize.apply(this, arguments);
  },

  getEmptyView: function(){
    switch(this.roomMenuModel.get('state')) {
      case 'search':
        return EmptySearchView;
      default:
        return Marionette.ItemView.extend({ template: false });
    }
  },

  filter: function (model, index){
    switch(this.roomMenuModel.get('state')) {
      case 'search':
        return (index <= 5);
      default:
        return  !this.primaryCollection.get(model.get('id')) &&
                !this.secondaryCollection.get(model.get('id'));
    }
  },


  setActive: function() {
    switch (this.roomMenuModel.get('state')) {
      case 'search':
        return (!this.roomMenuModel.get('searchTerm')) ?
          proto.setActive.apply(this, arguments) :
          this.el.classList.remove('active');

      default:
        return !!this.collection.length ?
          proto.setActive.apply(this, arguments) :
          this.el.classList.remove('active');
    }
  },

  onItemClicked: function() {
    switch (this.roomMenuModel.get('state')) {
      case 'all':
        return this.onOrgItemClicked.apply(this, arguments);
      case 'search':
        return this.onSearchItemClicked.apply(this, arguments);
      default:
        return proto.onItemClicked.apply(this, arguments);
    }
  },

  onOrgItemClicked: function(view) {
    var existingRoom = this.roomCollection.findWhere({ name: view.model.get('name') });
    if (!existingRoom) {
      return this._openCreateRoomDialog(view.model);
    }

    proto.onItemClicked.apply(this, arguments);
  },

  onSearchItemClicked: function(view) {
    this.roomMenuModel.set('searchTerm', view.model.get('name'));
  },

  onRender: function (){
    BaseCollectionView.prototype.onRender.apply(this, arguments);
    if(this.ui.header && this.ui.header[0]) {
      toggleClass(
        this.ui.header[0],
        'hidden',
        (this.isEmpty() && (this.roomMenuModel.get('state') === 'search'))
      );
    }
  },

  onDestroy: function() {
    this.stopListening();
  },

});<|MERGE_RESOLUTION|>--- conflicted
+++ resolved
@@ -14,12 +14,7 @@
 var ItemView = BaseCollectionItemView.extend({
   serializeData: function() {
     var data = this.model.toJSON();
-<<<<<<< HEAD
-    data.name = roomNameShortener(data.name || data.uri || '');
-    var name = (this.roomMenuModel.get('state') === 'search') ? null : (data.name || data.uri);
-=======
     var name = (data.name || data.uri);
->>>>>>> 74456c8b
     return _.extend({}, data, {
       name:         roomNameShortener(name),
       avatarSrcset: (!data.isRecentSearch) ? resolveRoomAvatarSrcSet({ uri: name }, 22) : null,
