'use strict';

var _                               = require('underscore');
var Marionette                      = require('backbone.marionette');
var fastdom                         = require('fastdom');
var appEvents                       = require('gitter-web-appevents');
var toggleClass                     = require('utils/toggle-class');
var PanelHeaderView                 = require('../header/header-view');
var PanelFooterView                 = require('../footer/footer-view');
var FavouriteCollectionView         = require('../favourite-collection/favourite-collection-view');
var FavouriteCollectionModel        = require('../favourite-collection/favourite-collection-model');
var PrimaryCollectionView           = require('../primary-collection/primary-collection-view');
var PrimaryCollectionModel          = require('../primary-collection/primary-collection-model');
var SecondaryCollectionView         = require('../secondary-collection/secondary-collection-view');
var SecondaryCollectionModel        = require('../secondary-collection/secondary-collection-model');
var TertiaryCollectionView          = require('../tertiary-collection/tertiary-collection-view');
var TertiaryCollectionModel         = require('../tertiary-collection/tertiary-collection-model');
var ProfileMenuView                 = require('../profile/profile-menu-view');
var FilteredFavouriteRoomCollection = require('../../../../collections/filtered-favourite-room-collection.js');
var SearchInputView                 = require('views/menu/room/search-input/search-input-view');
<<<<<<< HEAD
=======
var fastdom                         = require('fastdom');
var toggleClass                     = require('utils/toggle-class');
var favouriteCollectionFilter       = require('gitter-web-shared/filters/left-menu-primary-favourite');
>>>>>>> 7185f5af

require('views/behaviors/isomorphic');

var PanelView = Marionette.LayoutView.extend({

  behaviors: {
    Isomorphic: {
      header:              { el: '#panel-header', init: 'initHeader' },
      profile:             { el: '#profile-menu', init: 'initProfileMenu' },
      searchInput:         { el: '#search-input', init: 'initSearchInput' },
      favouriteCollection: { el: '#favourite-collection', init: 'initFavouriteCollection' },
      primaryCollection:   { el: '#primary-collection', init: 'initPrimaryCollection' },
      secondaryCollection: { el: '#secondary-collection', init: 'initSecondaryCollection' },
      teritaryCollection:  { el: '#tertiary-collection', init: 'initTertiaryCollection' },
      footer:              { el: '#panel-footer', init: 'initFooter' },
    },
  },


  initHeader: function(optionsForRegion) {
    return new PanelHeaderView(optionsForRegion({
      model:     this.model,
      userModel: this.model.userModel,
    }));
  },

  initProfileMenu: function(optionsForRegion) {
    return new ProfileMenuView(optionsForRegion({ model: this.model }));
  },

  initSearchInput: function(optionsForRegion) {
    return new SearchInputView(optionsForRegion({ model: this.model, bus: this.bus }));
  },

  initFavouriteCollection: function (optionsForRegion) {
<<<<<<< HEAD
=======
    //Sadly the favourite collection needs to be generated here rather than the room-menu-model
    //because it has a dependency on the dnd-controller JP 1/4/16
    var models = this.model._roomCollection.filter(favouriteCollectionFilter);
    var favCollection = new FilteredFavouriteRoomCollection(models, {
      roomModel:  this.model,
      collection: this.model._roomCollection,
      dndCtrl:    this.dndCtrl,
    });

>>>>>>> 7185f5af
    return new FavouriteCollectionView(optionsForRegion({
      collection:     this.favCollection,
      model:          this.favouriteCollectionModel,
      roomMenuModel:  this.model,
      bus:            this.bus,
      dndCtrl:        this.dndCtrl,
      roomCollection: this.model._roomCollection,
    }));

  },

  initPrimaryCollection: function(optionsForRegion) {
    return new PrimaryCollectionView(optionsForRegion({
      collection:     this.model.primaryCollection,
      model:          this.primaryCollectionModel,
      roomMenuModel:  this.model,
      bus:            this.bus,
      dndCtrl:        this.dndCtrl,
      roomCollection: this.model._roomCollection,
    }));
  },

  initSecondaryCollection: function(optionsForRegion) {
    return new SecondaryCollectionView(optionsForRegion({
      collection:        this.model.secondaryCollection,
      model:             this.secondaryCollectionModel,
      roomMenuModel:     this.model,
      bus:               this.bus,
      roomCollection:    this.model._roomCollection,
      primaryCollection: this.model.primaryCollection,
      userModel:         this.model.userModel,
      troupeModel:       this.model._troupeModel,
    }));
  },

  initTertiaryCollection: function(optionsForRegion) {
    return new TertiaryCollectionView(optionsForRegion({
      model:               this.tertiaryCollectionModel,
      collection:          this.model.tertiaryCollection,
      roomMenuModel:       this.model,
      bus:                 this.bus,
      primaryCollection:   this.model.primaryCollection,
      secondaryCollection: this.model.secondaryCollection,
      roomCollection:      this.model._roomCollection,
    }));
  },

  initFooter: function(optionsForRegion) {
    return new PanelFooterView(optionsForRegion({
      model: this.model,
      bus:   this.bus,
    }));
  },

  ui: {
    profileMenu: '#profile-menu'
  },

  events: {
    mouseenter: 'onMouseenter'
  },

  modelEvents: {
    'change:panelOpenState':       'onPanelOpenStateChange',
    'primary-collection:snapshot': 'onPrimaryCollectionSnapshot',
    'change:profileMenuOpenState': 'onProfileToggle'
  },

  childEvents: {
    render: 'onChildViewRender',
  },

  initialize: function(attrs) {
    this.bus     = attrs.bus;
    this.dndCtrl = attrs.dndCtrl;
    this.keyboardControllerView = attrs.keyboardControllerView;

    //Sadly the favourite collection needs to be generated here rather than the room-menu-model
    //because it has a dependency on the dnd-controller JP 1/4/16
    this.favCollection = new FilteredFavouriteRoomCollection({
      collection: this.model._roomCollection,
      roomModel:  this.model,
      dndCtrl:    this.dndCtrl,
    });
    this.listenTo(this.favCollection, 'filter-complete', function() {
      this.model.trigger('update:collection-active-states');
    }, this);


    this.favouriteCollectionModel = new FavouriteCollectionModel(null, {
      collection: this.favCollection,
      roomMenuModel: this.model
    });
    this.primaryCollectionModel = new PrimaryCollectionModel(null, {
      collection: this.model.primaryCollection,
      roomMenuModel: this.model
    });
    this.secondaryCollectionModel = new SecondaryCollectionModel({}, {
      collection: this.model.secondaryCollection,
      roomMenuModel: this.model
    });
    this.tertiaryCollectionModel = new TertiaryCollectionModel({}, {
      collection: this.model.tertiaryCollection,
      roomMenuModel: this.model
    });

    this.keyboardControllerView.inject(this.keyboardControllerView.constants.ROOM_LIST_KEY, [
      {
        collection: this.favCollection,
        getActive: function() {
          return this.favouriteCollectionModel.get('active');
        }.bind(this)
      }, {
        collection: this.model.primaryCollection,
        getActive: function() {
          return  this.primaryCollectionModel.get('active');
        }.bind(this)
      }, {
        collection: this.model.secondaryCollection,
        getActive: function() {
          return  this.secondaryCollectionModel.get('active');
        }.bind(this)
      }, {
        collection: this.model.tertiaryCollection,
        getActive: function() {
          return  this.tertiaryCollectionModel.get('active');
        }.bind(this)
      }
    ]);


    this.listenTo(this.bus, 'ui:swipeleft', this.onSwipeLeft, this);
    this.listenTo(this.bus, 'focus.request.chat', this.onSearchItemSelected, this);
    this.$el.find('#search-results').show();
  },

  onChildViewRender: _.debounce(function() {
    this._initNano({ iOSNativeScrolling: true, sliderMaxHeight: 200 });
  }, 50),

  _initNano: function(params) {
    fastdom.mutate(function() {
      this.$el.find('.nano').nanoScroller(params);
    }.bind(this));
  },

  onPanelOpenStateChange: function(model, val) { /*jshint unused: true */
    fastdom.mutate(function() {
      toggleClass(this.el, 'active', val);
    }.bind(this));
  },

  onMouseenter: function() {
    // If they are able to touch the main room-list panel, then we always stay open
    this.model.set('panelOpenState', true);
  },

  onSwipeLeft: function(e) {
    if (e.target === this.el) { this.model.set('panelOpenState', false); }
  },

  onSearchItemSelected: function() {
    if (!this.model.get('roomMenuIsPinned')) {
      this.model.set('panelOpenState', false);
    }
  },

  onPrimaryCollectionSnapshot: function() {
    this.el.classList.add('loading');
  },

  onChildRender: _.debounce(function (){
    this.bus.trigger('panel:render');
  }, 10),


  onProfileToggle: function(model, val) { //jshint unused: true
    this.ui.profileMenu[0].setAttribute('aria-hidden', !val);
  },

  onRender: function() {
    this.ui.profileMenu[0].setAttribute('aria-hidden', !this.profileMenuOpenState);
  },

  onDestroy: function() {
    this.stopListening(this.bus);
  },
});


module.exports = PanelView;<|MERGE_RESOLUTION|>--- conflicted
+++ resolved
@@ -18,12 +18,7 @@
 var ProfileMenuView                 = require('../profile/profile-menu-view');
 var FilteredFavouriteRoomCollection = require('../../../../collections/filtered-favourite-room-collection.js');
 var SearchInputView                 = require('views/menu/room/search-input/search-input-view');
-<<<<<<< HEAD
-=======
-var fastdom                         = require('fastdom');
-var toggleClass                     = require('utils/toggle-class');
 var favouriteCollectionFilter       = require('gitter-web-shared/filters/left-menu-primary-favourite');
->>>>>>> 7185f5af
 
 require('views/behaviors/isomorphic');
 
@@ -59,18 +54,6 @@
   },
 
   initFavouriteCollection: function (optionsForRegion) {
-<<<<<<< HEAD
-=======
-    //Sadly the favourite collection needs to be generated here rather than the room-menu-model
-    //because it has a dependency on the dnd-controller JP 1/4/16
-    var models = this.model._roomCollection.filter(favouriteCollectionFilter);
-    var favCollection = new FilteredFavouriteRoomCollection(models, {
-      roomModel:  this.model,
-      collection: this.model._roomCollection,
-      dndCtrl:    this.dndCtrl,
-    });
-
->>>>>>> 7185f5af
     return new FavouriteCollectionView(optionsForRegion({
       collection:     this.favCollection,
       model:          this.favouriteCollectionModel,
@@ -150,7 +133,8 @@
 
     //Sadly the favourite collection needs to be generated here rather than the room-menu-model
     //because it has a dependency on the dnd-controller JP 1/4/16
-    this.favCollection = new FilteredFavouriteRoomCollection({
+    var models = this.model._roomCollection.filter(favouriteCollectionFilter);
+    this.favCollection = new FilteredFavouriteRoomCollection(models, {
       collection: this.model._roomCollection,
       roomModel:  this.model,
       dndCtrl:    this.dndCtrl,
