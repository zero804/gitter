--- conflicted
+++ resolved
@@ -119,11 +119,7 @@
 
   onPanelOpenStateChange: function(model, val) { /*jshint unused: true */
     fastdom.mutate(function() {
-<<<<<<< HEAD
-      toggleClass(this.el, 'avtive', val);
-=======
       toggleClass(this.el, 'active', val);
->>>>>>> 3322fc46
     }.bind(this));
   },
 
