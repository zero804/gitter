--- conflicted
+++ resolved
@@ -10,6 +10,7 @@
 var PrimaryCollectionView = require('../primary-collection/primary-collection-view');
 var SecondaryCollectionView = require('../secondary-collection/secondary-collection-view');
 var TertiaryCollectionView = require('../tertiary-collection/tertiary-collection-view');
+var ProfileMenuView = require('../../../profile-menu/profile-menu-view');
 var TopicsAreaView = require('../topics-area/topics-area-view');
 var SearchInputView = require('../../../menu/room/search-input/search-input-view');
 var NeverEndingStory = require('../../../../utils/never-ending-story');
@@ -43,6 +44,10 @@
     }));
   },
 
+  initProfileMenu: function(optionsForRegion) {
+    return new ProfileMenuView(optionsForRegion({ model: this.model }));
+  },
+
   initGroupBackArea: function(optionsForRegion){
     return new GroupBackControl(optionsForRegion({ model: this.model }));
   },
@@ -197,14 +202,10 @@
     this.bus.trigger('panel:render');
   }, 10),
 
-<<<<<<< HEAD
-=======
-
   onProfileToggle: function(model, val) {
     this.ui.profileMenu[0].setAttribute('aria-hidden', !val);
   },
 
->>>>>>> 079bd719
   onModelChangeState: function (){
     var state = this.model.get('state');
     toggleClass(this.el, 'all', state === 'all');
