"use strict";
var roomNameTrimmer = require('utils/room-name-trimmer'); // TODO: move this to shared
var Marionette = require('backbone.marionette');
var template = require('./tmpl/suggested-list-item.hbs');
var troupeCollections = require('collections/instances/troupes');

/* How hillbillies manipulate urls */
function appendToUrl(url, params) {
  if (url.indexOf('?') >= 0) return params + "&" + params;
  return url + "?" + params;
}

<<<<<<< HEAD
/* This should be united with userhome/suggested-room-collection-view */
=======
  var SuggestedItemView = Marionette.ItemView.extend({
    tagName: 'li',
    className: 'room-list-item',
    template: template,
    modelEvents: {
      change: 'render',
    },
    serializeData: function() {
      var data = this.model.toJSON();
      data.uri = roomNameTrimmer(data.uri);
      data.linkUrl = data.exists ? '/' + this.model.get('uri') + '?source=suggested' : '#confirm/' + this.model.get('uri');
      data.owner = this.model.get('uri').split('/')[0];
      return data;
    }
  });
>>>>>>> d294f418

var SuggestedItemView = Marionette.ItemView.extend({
  tagName: 'li',
  className: 'room-list-item',
  template: template,
  modelEvents: {
    change: 'render',
  },
  serializeData: function() {
    var model = this.model;
    return {
      avatarUrl: appendToUrl(model.get('avatarUrl'), 's=30'),
      linkUrl: '/' + model.get('uri'),
      uri: roomNameTrimmer(model.get('uri'))
    };
  }
});

module.exports = Marionette.CollectionView.extend({
  tagName: 'ul',
  className: 'room-list',
  childView: SuggestedItemView,
  filter: function (child/*, index, collection*/) {
    /* Do not show any items that the user has joined */
    return !troupeCollections.troupes.get(child.id);
  }
});<|MERGE_RESOLUTION|>--- conflicted
+++ resolved
@@ -10,25 +10,7 @@
   return url + "?" + params;
 }
 
-<<<<<<< HEAD
 /* This should be united with userhome/suggested-room-collection-view */
-=======
-  var SuggestedItemView = Marionette.ItemView.extend({
-    tagName: 'li',
-    className: 'room-list-item',
-    template: template,
-    modelEvents: {
-      change: 'render',
-    },
-    serializeData: function() {
-      var data = this.model.toJSON();
-      data.uri = roomNameTrimmer(data.uri);
-      data.linkUrl = data.exists ? '/' + this.model.get('uri') + '?source=suggested' : '#confirm/' + this.model.get('uri');
-      data.owner = this.model.get('uri').split('/')[0];
-      return data;
-    }
-  });
->>>>>>> d294f418
 
 var SuggestedItemView = Marionette.ItemView.extend({
   tagName: 'li',
@@ -40,7 +22,7 @@
   serializeData: function() {
     var model = this.model;
     return {
-      avatarUrl: appendToUrl(model.get('avatarUrl'), 's=30'),
+      avatarUrl: appendToUrl(model.get('avatarUrl'), 'source=suggested-menu&s=30'),
       linkUrl: '/' + model.get('uri'),
       uri: roomNameTrimmer(model.get('uri'))
     };
