--- conflicted
+++ resolved
@@ -3,11 +3,7 @@
 
 @import "../../../less/base-zindex-levels";
 @import "../../../less/base-transition-mixins";
-<<<<<<< HEAD
-=======
-@import "../../../less/typography.less";
 @import "../../../less/logo.less";
->>>>>>> a0b7dd03
 
 /* Imports for child views */
 @import "./room-list";
@@ -393,54 +389,4 @@
   }
 }
 
-<<<<<<< HEAD
-.logo-animation {
-  animation: dropdown 1s linear 1s 1 normal forwards;
-  transform: translate3d(0,0,0);
-}
-
-.logo-left-arm {
-  animation-name: tuck-arms;
-  position: absolute;
-  left: 0;
-  top: 0;
-  background-color: white;
-  width: 2px;
-  height: 15px;
-}
-
-.logo-body-left {
-  animation-name: tuck-legs;
-  position: absolute;
-  background-color: white;
-  left: 5px;
-  width: 2px;
-  top: 4px;
-  height: 20px;
-}
-
-.logo-body-right {
-  animation-name: tuck-legs;
-  position: absolute;
-  background-color: white;
-  left: 10px;
-  width: 2px;
-  top: 4px;
-  height: 20px;
-}
-
-.logo-right-arm {
-  animation-name: tuck-arms;
-  position: absolute;
-  left: 15px;
-  top: 4px;
-  background-color: white;
-  width: 2px;
-  height: 11px;
-}
-=======
-// 98px logo width
-
->>>>>>> a0b7dd03
-
 // SPLIT TEST CSS END