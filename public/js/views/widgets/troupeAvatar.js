/*jshint strict:true, undef:true, unused:strict, browser:true *//* global define:false */
define([
  'jquery',
  'views/base',
  'hbs!./tmpl/troupeAvatar',
  'bootstrap_tooltip'
], function($, TroupeViews, template) {

  "use strict";

  /** @const */
  var RING_COLOURS = ['#1abc9c', '#2ecc71', '#9b59b6', '#3498db', '#e74c3c', '#f1c40f',
            '#d35400', '#c0392b', '#f39c12', '#e67e22', '#16a085' ,'#2980b9', '#95a5a6' ];

  return TroupeViews.Base.extend({
    tagName: 'div',
    template: template,
    initialize: function(options) {
      // var self = this;
      if(!this.model) this.model = options.troupe;
<<<<<<< HEAD
      this.hasUnread = false;

      this.listenTo(this.model, 'change:name', this.change);

      this.listenTo(this.model, 'change:unreadItems', this.unreadItemsChanged);
=======
      
      if(!options.noUnread) {
        this.hasUnread = false;
        this.listenTo(this.model, 'change:name', this.change);
        this.listenTo(this.model, 'change:unreadItems', this.unreadItemsChanged);
      }
>>>>>>> bec8ac8c
      if (options.noHref) {
        this.noHref = options.noHref;
      }
    },


    getRenderData:function () {

      function hash(troupeId) {
        if(!troupeId) return 0;
        var result = 0;
        for(var i = 0; i < troupeId.length; i++) {
          result += troupeId.charCodeAt(i);
        }

        return result;
      }

      var data = this.model.toJSON();
      data.noHref = this.noHref;
      if (!this.model.get('oneToOne')) {
        var initials = this.model.get('name')
                            .split(/[^\w]/)
                            .filter(function(f) { return f; })
                            .map(function(s) { return s.charAt(0); })
                            .slice(0,2)
                            .join('')
                            .toUpperCase();

        var colour = RING_COLOURS[hash(this.model.id) % RING_COLOURS.length];

        data.initials = initials;
        data.colour = colour;
      }
      return data;
    },

    unreadItemsChanged: function() {
      var newUnread = this.model.get('unreadItems') > 0;
      if(this.hasUnread !== newUnread) {
        this.hasUnread = newUnread;
        var $e = this.$el.find('.trpDisplayPicture');

        if(newUnread) {
          $e.addClass('unread');
        } else {
          $e.removeClass('unread');
        }
      }
    },

    change: function() {
      this.rerender();
    },

    afterRender: function() {
      this.unreadItemsChanged();

      this.$el.find('.avatar-s').first().tooltip({
        html : true,
        placement : 'vertical',
        container: "body"
      });
    }

  });

});<|MERGE_RESOLUTION|>--- conflicted
+++ resolved
@@ -18,20 +18,12 @@
     initialize: function(options) {
       // var self = this;
       if(!this.model) this.model = options.troupe;
-<<<<<<< HEAD
-      this.hasUnread = false;
-
-      this.listenTo(this.model, 'change:name', this.change);
-
-      this.listenTo(this.model, 'change:unreadItems', this.unreadItemsChanged);
-=======
       
       if(!options.noUnread) {
         this.hasUnread = false;
         this.listenTo(this.model, 'change:name', this.change);
         this.listenTo(this.model, 'change:unreadItems', this.unreadItemsChanged);
       }
->>>>>>> bec8ac8c
       if (options.noHref) {
         this.noHref = options.noHref;
       }
