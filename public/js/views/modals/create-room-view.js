--- conflicted
+++ resolved
@@ -38,18 +38,12 @@
     permissions: '#permissions',
     permPublic: '#perm-select-public',
     permPrivate: '#perm-select-private',
-<<<<<<< HEAD
-    validation: '#modal-failure',
-    existing: '#existing',
-    orgNameLabel: '#org-name',
-=======
     permInheritedOrg: '#perm-select-inherited-org',
     permInheritedRepo: '#perm-select-inherited-repo',
     validation: '#modal-failure',
     existing: '#existing',
     orgNameLabel: '#org-name',
     repoNameLabel: '#repo-name',
->>>>>>> 06e2479d
     roomNameInput: '#room-name',
     dropDownButton: '#dd-button',
   },
@@ -124,41 +118,6 @@
     var groupLinkPath = groupBackedBy.linkPath;
     var permissions = self.$el.find('input[type=radio]:visible:checked').val();
     var roomName = self.ui.roomNameInput.val().trim();
-<<<<<<< HEAD
-
-    if (permissions !== 'public' && permissions !== 'inherited' && permissions !== 'private') {
-      self.showValidationMessage('Please select the permissions for the room');
-      return;
-    }
-
-    // TODO: this will be GH_REPO too
-    if (permissions === 'inherited' && groupType !== 'GH_ORG') {
-      self.showValidationMessage('Please select the permissions for the room');
-      return;
-    }
-
-    if (!roomName) {
-      self.showValidationMessage('You need to specify a room name');
-      self.ui.roomNameInput.focus();
-      return;
-    }
-
-    if (roomName && !safeRoomName(roomName)) {
-      self.showValidationMessage('Please choose a channel name consisting of letter and number characters');
-      self.ui.roomNameInput.focus();
-      return;
-    }
-
-    var apiUrl = '/v1/groups/' + groupId + '/rooms';
-    var payload = {
-      name: roomName,
-      security: {
-        type: groupType, // null or GH_ORG or GH_REPO
-        security: permissions.toUpperCase(),
-        linkPath: (groupType) ? groupLinkPath : null
-      }
-    };
-=======
 
     if (permissions !== 'public' && permissions !== 'inherited' && permissions !== 'private') {
       self.showValidationMessage('Please select the permissions for the room');
@@ -206,7 +165,6 @@
         }
       };
     }
->>>>>>> 06e2479d
     return apiClient.post(apiUrl, payload)
       .then(function(data) {
         self.dialog.hide();
@@ -253,17 +211,13 @@
       'permissions': false,
       'permPublic': false,
       'permPrivate': false,
-<<<<<<< HEAD
-=======
       'permInheritedOrg': false,
       'permInheritedRepo': false,
->>>>>>> 06e2479d
       'existing': false,
     };
 
     var placeholder = "Required";
     var group = this.selectedGroup;
-<<<<<<< HEAD
 
     var checkForRepo;
     var createButtonEnabled;
@@ -271,33 +225,14 @@
     var groupUri;
     var groupBackedBy;
     var groupType;
-    var orgName;
+    var backingName;
 
     if (group) {
-      createButtonEnabled = true;
       roomName = this.ui.roomNameInput.val();
       groupUri = group.get('uri');
       groupBackedBy = group.get('backedBy');
       groupType = groupBackedBy.type;
-      orgName = groupBackedBy.linkPath || '';
-
-      // TODO: make this work for repo-based groups too
-      if (groupType === 'GH_ORG') {
-        // rooms inside github org/repo-based groups can have inherited permissions
-        ['permissions', 'permPublic', 'permPrivate'].forEach(function (f) { showHide[f] = true; });
-=======
-    var checkForRepo;
-    var groupName = "";
-    var createButtonEnabled = true;
-
-    if (group) {
-      groupName = group.get('name');
-      var roomName = this.ui.roomNameInput.val();
-      var groupUri = group.get('uri');
-      var groupBackedBy = group.get('backedBy');
-      var groupType = groupBackedBy.type;
-      var orgName = groupBackedBy.linkPath || '';
-      var repoName = groupBackedBy.linkPath || '';
+      backingName = groupBackedBy.linkPath || '';
 
       if (groupType === 'GH_ORG') {
         // rooms inside github org based groups can have inherited permissions
@@ -307,7 +242,6 @@
       } else if (groupType === 'GH_REPO') {
         // rooms inside github repo based groups can have inherited permissions
         ['permissions', 'permPublic', 'permPrivate', 'permInheritedRepo'].forEach(function (f) { showHide[f] = true; });
->>>>>>> 06e2479d
         checkForRepo = roomName && groupUri + '/' + roomName;
 
       } else {
@@ -316,7 +250,6 @@
         checkForRepo = roomName && groupUri + '/' + roomName;
       }
 
-      createButtonEnabled = false;
       var existing = roomName && troupeCollections.troupes.findWhere({ uri: groupUri + '/' + roomName});
       createButtonEnabled = !existing;
 
@@ -326,11 +259,8 @@
           'permissions': false,
           'permPublic': false,
           'permPrivate': false,
-<<<<<<< HEAD
-=======
           'permInheritedOrg': false,
           'permInheritedRepo': false,
->>>>>>> 06e2479d
           'existing': true
         };
         checkForRepo = null;
@@ -350,11 +280,8 @@
             'permissions': false,
             'permPublic': false,
             'permPrivate': false,
-<<<<<<< HEAD
-=======
             'permInheritedOrg': false,
             'permInheritedRepo': false,
->>>>>>> 06e2479d
             'existing': false
           };
           self.showValidationMessage('You cannot create a channel with this name as a repo with the same name already exists.');
@@ -364,7 +291,6 @@
     } else {
       applyShowHides();
     }
-
 
     function applyShowHides() {
       if (!self.dialog) return; // callback but room has already been created, therefore self.dialog is null
@@ -383,26 +309,16 @@
 
       self.dialog.showActions();
 
-      if(animated === false) {
+      if (animated === false) {
         arrayToJq(true).removeClass('hide');
         arrayToJq(false).addClass('hide');
-<<<<<<< HEAD
-        self.ui.roomNameInput.attr('placeholder', placeholder);
-        self.ui.orgNameLabel.text(orgName);
       } else {
         arrayToJq(true).filter(':hidden').removeClass('hide');
         arrayToJq(false).filter(':visible').addClass('hide');
-        self.ui.orgNameLabel.text(orgName);
-        self.ui.roomNameInput.attr('placeholder', placeholder);
-=======
-      } else {
-        arrayToJq(true).filter(':hidden').removeClass('hide');
-        arrayToJq(false).filter(':visible').addClass('hide');
->>>>>>> 06e2479d
       }
     }
-    self.ui.orgNameLabel.text(orgName);
-    self.ui.repoNameLabel.text(repoName);
+    self.ui.orgNameLabel.text(backingName);
+    self.ui.repoNameLabel.text(backingName);
     self.ui.roomNameInput.attr('placeholder', placeholder);
   },
 
