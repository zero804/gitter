--- conflicted
+++ resolved
@@ -221,17 +221,6 @@
 
     var checkForRepo;
     var createButtonEnabled;
-<<<<<<< HEAD
-
-    if (group) {
-      createButtonEnabled = true;
-      var roomName = this.ui.roomNameInput.val();
-      var groupUri = group.get('uri');
-      var groupBackedBy = group.get('backedBy');
-      var groupType = groupBackedBy.type;
-      var orgName = groupBackedBy.linkPath || '';
-      var repoName = groupBackedBy.linkPath || '';
-=======
     var roomName;
     var groupUri;
     var groupBackedBy;
@@ -244,7 +233,6 @@
       groupBackedBy = group.get('backedBy');
       groupType = groupBackedBy.type;
       backingName = groupBackedBy.linkPath || '';
->>>>>>> 0d17e7c9
 
       if (groupType === 'GH_ORG') {
         // rooms inside github org based groups can have inherited permissions
