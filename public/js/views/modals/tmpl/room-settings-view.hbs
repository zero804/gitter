--- conflicted
+++ resolved
@@ -1,15 +1,6 @@
 <div class="modal-content">
   <form id="troupeSettings">
 
-<<<<<<< HEAD
-    <select class="trpInput" style="width: 306px; height: 36px" id="notification-options">
-      <option value="all">All: Notify me for all messages</option>
-      <option value="mention">Announcements: Notify me for mentions and announcements</option>
-      <option value="mute">Mute: Notify me only when I'm directly mentioned</option>
-    </select>
-    <br>
-    <br>
-=======
     <select class="trpInput" style="width: 80%; height: 36px" id="notification-options">
     </select>
 
@@ -20,7 +11,6 @@
         they are for now.</p>      
     </div>
 
->>>>>>> 9efd87a1
     <div class="u-font-smaller" style="color: #999">
       <br>
       <p>
