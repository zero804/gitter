"use strict";

var Marionette             = require('backbone.marionette');
var apiClient              = require('components/apiClient');
var ModalView              = require('./modal');
var troupeSettingsTemplate = require('./tmpl/room-settings-view.hbs');
var userNotifications      = require('components/user-notifications');

<<<<<<< HEAD
function getNotificationSetting(value) {
  switch (value) {
    case 'all': return 'all';
    case 'annoucements': return 'mention';
    case 'mention': return 'mention';
    case 'mute': return 'mute';
    default:
      return 'mention';
  }
}
=======
var OPTIONS = [
  { val: 'all', text: 'All: Notify me for all messages' },
  { val: 'mention', text: 'Announcements: Notify me for mentions and announcements' },
  { val: 'mute', text: 'Mute: Notify me only when I\m directly mentioned' }
];
>>>>>>> 022f0c4c

var View = Marionette.ItemView.extend({
  template: troupeSettingsTemplate,
  events: {
    'click #close-settings' : 'destroySettings',
    'change #notification-options' : 'formChange'
  },
  modelEvents: {
    change: 'update'
  },
  ui: {
    options: '#notification-options',
    nonstandard: '#nonstandard',
  },

  initialize: function() {
    apiClient.userRoom.get('/settings/notifications')
      .bind(this)
      .then(function(settings) {
        this.model.set(settings);
      });

  },

  getNotificationOption: function() {
    var model = this.model;
    var value = model.get('mode') || model.get('push');
    var lurk = model.get('lurk');

    switch(value) {
      case 'all':
        return { selectValue: 'all', nonStandard: lurk === true, lurk: lurk };

      case 'annoucement':
      case 'annoucements':
      case 'mention':
        return { selectValue: 'mention', nonStandard: lurk === false, lurk: lurk };

      case 'mute':
        return { selectValue: 'mute', nonStandard: lurk === false, lurk: lurk };

      default:
        return null;
    }
  },

  update: function() {
    var val = this.getNotificationOption();
    var nonStandard = false;

    if (val) {
      if (val.nonStandard) {
        nonStandard = true;
        this.setOption('', 'Legacy setting: ' + val.selectValue + ' mode, with ' + (val.lurk ? 'lurk on' : 'lurk off'));
      } else {
        this.setOption(val.selectValue);
      }
    } else {
      this.setOption('', 'Please wait...');
    }

    if (nonStandard) {
      this.ui.nonstandard.show();
    } else {
      this.ui.nonstandard.hide();
    }
  },

  setOption: function(val, text) {
    var selectInput = this.ui.options;
    selectInput.empty();

    var found = false;
    var items = OPTIONS.map(function(o) {
      var option = document.createElement("option");
      option.value = o.val;
      option.textContent = o.text;
      var selected = o.val === val;
      option.selected = selected;
      if (selected) {
        found = true;
      }
      return option;
    });
    selectInput.append(items);

    if (!found) {
      var option = document.createElement("option");
      option.value = val;
      option.textContent = text;
      option.selected = true;
      option.style.display = 'none';
      selectInput.append(option);
    }
  },

  onRender: function() {
    this.update();
  },

  formChange: function(e) {
    if(e) e.preventDefault();

    var mode = this.ui.options.val();
    apiClient.userRoom.put('/settings/notifications', { mode: mode })
      .bind(this)
      .then(function(settings) {
        this.model.set(settings);
      });
  },

  destroySettings : function () {
    this.dialog.hide();
    this.dialog = null;
  },

  serializeData: function() {
<<<<<<< HEAD
    return _.extend({},
      context.getTroupe(), {
        notificationsBlocked: userNotifications.isAccessDenied(),
        isNativeDesktopApp: context().isNativeDesktopApp,
        troupeUrl: '//' + window.location.host + window.location.pathname
      });
=======
    return {
      notificationsBlocked: notifications.hasBeenDenied(),
    };
>>>>>>> 022f0c4c
  }

});

module.exports = ModalView.extend({
    initialize: function(options) {
      options.title = "Notification Settings";
      ModalView.prototype.initialize.apply(this, arguments);
      this.view = new View(options);
    }
});<|MERGE_RESOLUTION|>--- conflicted
+++ resolved
@@ -6,24 +6,11 @@
 var troupeSettingsTemplate = require('./tmpl/room-settings-view.hbs');
 var userNotifications      = require('components/user-notifications');
 
-<<<<<<< HEAD
-function getNotificationSetting(value) {
-  switch (value) {
-    case 'all': return 'all';
-    case 'annoucements': return 'mention';
-    case 'mention': return 'mention';
-    case 'mute': return 'mute';
-    default:
-      return 'mention';
-  }
-}
-=======
 var OPTIONS = [
   { val: 'all', text: 'All: Notify me for all messages' },
   { val: 'mention', text: 'Announcements: Notify me for mentions and announcements' },
   { val: 'mute', text: 'Mute: Notify me only when I\m directly mentioned' }
 ];
->>>>>>> 022f0c4c
 
 var View = Marionette.ItemView.extend({
   template: troupeSettingsTemplate,
@@ -107,7 +94,7 @@
         found = true;
       }
       return option;
-    });
+        });
     selectInput.append(items);
 
     if (!found) {
@@ -141,18 +128,9 @@
   },
 
   serializeData: function() {
-<<<<<<< HEAD
-    return _.extend({},
-      context.getTroupe(), {
-        notificationsBlocked: userNotifications.isAccessDenied(),
-        isNativeDesktopApp: context().isNativeDesktopApp,
-        troupeUrl: '//' + window.location.host + window.location.pathname
-      });
-=======
     return {
-      notificationsBlocked: notifications.hasBeenDenied(),
+      notificationsBlocked: userNotifications.isAccessDenied(),
     };
->>>>>>> 022f0c4c
   }
 
 });
