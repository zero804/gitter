"use strict";

var Marionette             = require('backbone.marionette');
var apiClient              = require('components/apiClient');
var ModalView              = require('./modal');
var troupeSettingsTemplate = require('./tmpl/room-settings-view.hbs');
<<<<<<< HEAD
var userNotifications      = require('components/user-notifications');

function getNotificationSetting(value) {
  switch (value) {
    case 'all': return 'all';
    case 'annoucements': return 'mention';
    case 'mention': return 'mention';
    case 'mute': return 'mute';
    default:
      return 'mention';
  }
}
=======
var notifications          = require('components/notifications');

var OPTIONS = [
  { val: 'all', text: 'All: Notify me for all messages' },
  { val: 'mention', text: 'Announcements: Notify me for mentions and announcements' },
  { val: 'mute', text: 'Mute: Notify me only when I\m directly mentioned' }
];
>>>>>>> 9efd87a1

var View = Marionette.ItemView.extend({
  template: troupeSettingsTemplate,
  events: {
    'click #close-settings' : 'destroySettings',
    'change #notification-options' : 'formChange'
  },
<<<<<<< HEAD

  ui: {
    options: '#notification-options'
  },

  initialize: function() {
    this.model = context.troupe();
  },

  onRender: function() {
    if (this.settings) {
      this.ui.options.val(this.settings);
    } else {
      apiClient.userRoom.get('/settings/notifications')
        .bind(this)
        .then(function(settings) {
          this.settings = getNotificationSetting(settings && settings.mode || settings.push);
          this.ui.options.val(this.settings);
        });
    }
  },

  formChange: function(e) {
    if(e) e.preventDefault();

    var mode = this.ui.options.val();
    apiClient.userRoom.put('/settings/notifications', { mode: mode });
=======
  modelEvents: {
    change: 'update'
  },
  ui: {
    options: '#notification-options',
    nonstandard: '#nonstandard',
  },

  initialize: function() {
    apiClient.userRoom.get('/settings/notifications')
      .bind(this)
      .then(function(settings) {
        this.model.set(settings);
      });

  },

  getNotificationOption: function() {
    var model = this.model;
    var value = model.get('mode') || model.get('push');
    var lurk = model.get('lurk');

    switch(value) {
      case 'all':
        return { selectValue: 'all', nonStandard: lurk === true, lurk: lurk };

      case 'annoucement':
      case 'annoucements':
      case 'mention':
        return { selectValue: 'mention', nonStandard: lurk === false, lurk: lurk };

      case 'mute':
        return { selectValue: 'mute', nonStandard: lurk === false, lurk: lurk };

      default:
        return null;
    }
>>>>>>> 9efd87a1
  },

  update: function() {
    var val = this.getNotificationOption();
    var nonStandard = false;

    if (val) {
      if (val.nonStandard) {
        nonStandard = true;
        this.setOption('', 'Legacy setting: ' + val.selectValue + ' mode, with ' + (val.lurk ? 'lurk on' : 'lurk off'));
      } else {
        this.setOption(val.selectValue);
      }
    } else {
      this.setOption('', 'Please wait...');
    }

    if (nonStandard) {
      this.ui.nonstandard.show();
    } else {
      this.ui.nonstandard.hide();
    }
  },

<<<<<<< HEAD
  serializeData: function() {
    return _.extend({},
      context.getTroupe(), {
        notificationsBlocked: userNotifications.isAccessDenied(),
        isNativeDesktopApp: context().isNativeDesktopApp,
        troupeUrl: '//' + window.location.host + window.location.pathname
      });
=======
  setOption: function(val, text) {
    var selectInput = this.ui.options;
    selectInput.empty();

    var found = false;
    var items = OPTIONS.map(function(o) {
      var option = document.createElement("option");
      option.value = o.val;
      option.textContent = o.text;
      var selected = o.val === val;
      option.selected = selected;
      if (selected) {
        found = true;
      }
      return option;
    });
    selectInput.append(items);

    if (!found) {
      var option = document.createElement("option");
      option.value = val;
      option.textContent = text;
      option.selected = true;
      option.style.display = 'none';
      selectInput.append(option);
    }
  },

  onRender: function() {
    this.update();
  },

  formChange: function(e) {
    if(e) e.preventDefault();

    var mode = this.ui.options.val();
    apiClient.userRoom.put('/settings/notifications', { mode: mode })
      .bind(this)
      .then(function(settings) {
        this.model.set(settings);
      });
  },

  destroySettings : function () {
    this.dialog.hide();
    this.dialog = null;
  },

  serializeData: function() {
    return {
      notificationsBlocked: notifications.hasBeenDenied(),
    };
>>>>>>> 9efd87a1
  }

});

module.exports = ModalView.extend({
    initialize: function(options) {
      options.title = "Notification Settings";
      ModalView.prototype.initialize.apply(this, arguments);
<<<<<<< HEAD
      this.view = new View({ });
=======
      this.view = new View(options);
>>>>>>> 9efd87a1
    }
});<|MERGE_RESOLUTION|>--- conflicted
+++ resolved
@@ -4,28 +4,13 @@
 var apiClient              = require('components/apiClient');
 var ModalView              = require('./modal');
 var troupeSettingsTemplate = require('./tmpl/room-settings-view.hbs');
-<<<<<<< HEAD
 var userNotifications      = require('components/user-notifications');
-
-function getNotificationSetting(value) {
-  switch (value) {
-    case 'all': return 'all';
-    case 'annoucements': return 'mention';
-    case 'mention': return 'mention';
-    case 'mute': return 'mute';
-    default:
-      return 'mention';
-  }
-}
-=======
-var notifications          = require('components/notifications');
 
 var OPTIONS = [
   { val: 'all', text: 'All: Notify me for all messages' },
   { val: 'mention', text: 'Announcements: Notify me for mentions and announcements' },
   { val: 'mute', text: 'Mute: Notify me only when I\m directly mentioned' }
 ];
->>>>>>> 9efd87a1
 
 var View = Marionette.ItemView.extend({
   template: troupeSettingsTemplate,
@@ -33,35 +18,6 @@
     'click #close-settings' : 'destroySettings',
     'change #notification-options' : 'formChange'
   },
-<<<<<<< HEAD
-
-  ui: {
-    options: '#notification-options'
-  },
-
-  initialize: function() {
-    this.model = context.troupe();
-  },
-
-  onRender: function() {
-    if (this.settings) {
-      this.ui.options.val(this.settings);
-    } else {
-      apiClient.userRoom.get('/settings/notifications')
-        .bind(this)
-        .then(function(settings) {
-          this.settings = getNotificationSetting(settings && settings.mode || settings.push);
-          this.ui.options.val(this.settings);
-        });
-    }
-  },
-
-  formChange: function(e) {
-    if(e) e.preventDefault();
-
-    var mode = this.ui.options.val();
-    apiClient.userRoom.put('/settings/notifications', { mode: mode });
-=======
   modelEvents: {
     change: 'update'
   },
@@ -99,7 +55,6 @@
       default:
         return null;
     }
->>>>>>> 9efd87a1
   },
 
   update: function() {
@@ -124,15 +79,6 @@
     }
   },
 
-<<<<<<< HEAD
-  serializeData: function() {
-    return _.extend({},
-      context.getTroupe(), {
-        notificationsBlocked: userNotifications.isAccessDenied(),
-        isNativeDesktopApp: context().isNativeDesktopApp,
-        troupeUrl: '//' + window.location.host + window.location.pathname
-      });
-=======
   setOption: function(val, text) {
     var selectInput = this.ui.options;
     selectInput.empty();
@@ -148,7 +94,7 @@
         found = true;
       }
       return option;
-    });
+        });
     selectInput.append(items);
 
     if (!found) {
@@ -183,9 +129,8 @@
 
   serializeData: function() {
     return {
-      notificationsBlocked: notifications.hasBeenDenied(),
+      notificationsBlocked: userNotifications.isAccessDenied(),
     };
->>>>>>> 9efd87a1
   }
 
 });
@@ -194,10 +139,6 @@
     initialize: function(options) {
       options.title = "Notification Settings";
       ModalView.prototype.initialize.apply(this, arguments);
-<<<<<<< HEAD
-      this.view = new View({ });
-=======
       this.view = new View(options);
->>>>>>> 9efd87a1
     }
 });