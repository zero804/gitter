--- conflicted
+++ resolved
@@ -6,15 +6,11 @@
 var apiClient = require('components/apiClient');
 var roomSettingsTemplate = require('./tmpl/room-settings-view.hbs');
 var Promise = require('bluebird');
-<<<<<<< HEAD
 var toggleClass = require('utils/toggle-class');
-=======
->>>>>>> f7faf192
 
 var View = Marionette.ItemView.extend({
   template: roomSettingsTemplate,
 
-<<<<<<< HEAD
   ui: {
     githubOnly: '#github-only',
     welcomeMessageContainer: '#welcome-message-container',
@@ -29,27 +25,13 @@
     'click #close-settings': 'destroySettings',
     'click @ui.welcomeMessagePreviewButton': 'previewWelcomeMessage',
     'click @ui.editWelcomeMessageButton': 'editWelcomeMessage',
-=======
-  events:   {
-    'click #close-settings': 'destroySettings',
-  },
-
-  ui: {
-    githubOnly: '#github-only',
-    welcomeMessage: '#room-welcome-message',
-    errorMessage: '#error-message',
->>>>>>> f7faf192
   },
 
   initialize: function() {
     this.listenTo(this, 'menuItemClicked', this.menuItemClicked, this);
     apiClient.room.get('/meta/welcome-message').then(function(welcomeMessage){
       welcomeMessage = (welcomeMessage || { text: '', html: '' });
-<<<<<<< HEAD
-      if(!!welcomeMessage.text.length) { return  this.initWithMessage(welcomeMessage); }
-=======
       if(!!welcomeMessage.text.length) { return this.initWithMessage(welcomeMessage); }
->>>>>>> f7faf192
       return this.initEmptyTextArea();
     }.bind(this));
   },
@@ -88,7 +70,6 @@
     this.update();
   },
 
-<<<<<<< HEAD
   previewWelcomeMessage: function (e){
     e.preventDefault();
     toggleClass(this.el, 'preview', true);
@@ -117,11 +98,6 @@
   formSubmit: function() {
     var providers             = (this.ui.githubOnly.is(':checked')) ? ['github'] : [];
     var welcomeMessageContent = this.getWelcomeMessageContent();
-=======
-  formSubmit: function() {
-    var providers = (this.ui.githubOnly.is(':checked')) ? ['github'] : [];
-    var welcomeMessageContent = this.ui.welcomeMessage.val();
->>>>>>> f7faf192
 
     Promise.all([
       apiClient.room.put('', { providers: providers }),
@@ -131,7 +107,6 @@
       context.setTroupe(updatedTroupe);
       this.destroySettings();
     }.bind(this))
-<<<<<<< HEAD
     .catch(this.showError.bind(this));
   },
 
@@ -144,12 +119,6 @@
     toggleClass(this.ui.welcomeMessagePreviewContainer[0], 'loading', false);
   },
 
-=======
-    .catch(function(){
-      this.ui.errorMessage[0].classList.remove('hidden');
-    }.bind(this));
-  }
->>>>>>> f7faf192
 });
 
 var Modal = ModalView.extend({
