'use strict';

var context = require('utils/context');
var Marionette = require('backbone.marionette');
var ModalView = require('./modal');
var apiClient = require('components/apiClient');
var roomSettingsTemplate = require('./tmpl/room-settings-view.hbs');
var Promise = require('bluebird');
var toggleClass = require('utils/toggle-class');

var View = Marionette.ItemView.extend({
  template: roomSettingsTemplate,

  ui: {
    githubOnly: '#github-only',
    welcomeMessageContainer: '#welcome-message-container',
    welcomeMessage: '#room-welcome-message',
    welcomeMessagePreviewButton: '#preview-welcome-message',
    welcomeMessagePreviewContainer: '#welcome-message-preview-container',
    editWelcomeMessageButton: '#close-welcome-message-preview',
    errorMessage: '#error-message',
  },

  events:   {
    'click #close-settings': 'destroySettings',
    'click @ui.welcomeMessagePreviewButton': 'previewWelcomeMessage',
    'click @ui.editWelcomeMessageButton': 'editWelcomeMessage',
  },

  initialize: function() {
    this.listenTo(this, 'menuItemClicked', this.menuItemClicked, this);
    apiClient.room.get('/meta/welcome-message').then(function(welcomeMessage){
      welcomeMessage = (welcomeMessage || { text: '', html: '' });
      if(!!welcomeMessage.text.length) { return this.initWithMessage(welcomeMessage); }
      return this.initEmptyTextArea();
    }.bind(this));
  },

  destroySettings: function () {
    this.dialog.hide();
    this.dialog = null;
  },

  menuItemClicked: function(action){
    switch(action) {
      case 'submit':
        this.formSubmit();
        break;
    }
  },

  update: function() {
    var hasGithub = (this.model.get('providers') || []).indexOf('github') !== -1;
    if (hasGithub) {
      this.ui.githubOnly.attr('checked', true);
    } else {
      this.ui.githubOnly.removeAttr('checked');
    }
  },

  initEmptyTextArea: function (){
    this.ui.welcomeMessage.attr('placeholder', 'Add a new welcome message here');
  },

  initWithMessage: function (msg){
    this.ui.welcomeMessage.val(msg.text);
  },

  onRender: function() {
    this.update();
  },

  previewWelcomeMessage: function (e){
    e.preventDefault();
    toggleClass(this.el, 'preview', true);
    this.fetchRenderedHTML().then(function(html){
      this.injectContentIntoPreview(html);
    }.bind(this));
  },

  editWelcomeMessage: function (e){
    e.preventDefault();
    this.ui.welcomeMessagePreviewContainer.html('Loading ...');
    toggleClass(this.ui.welcomeMessagePreviewContainer[0], 'loading', true);
    toggleClass(this.el, 'preview', false);
  },

  fetchRenderedHTML: function (){
    var welcomeMessageContent = this.getWelcomeMessageContent();
    return apiClient.post('/private/markdown-preview', { text: this.getWelcomeMessageContent() })
      .catch(this.showError.bind(this));
  },

  getWelcomeMessageContent: function (){
    return this.ui.welcomeMessage.val();
  },

  formSubmit: function() {
<<<<<<< HEAD
    var providers             = (this.ui.githubOnly.is(':checked')) ? ['github'] : [];
    var welcomeMessageContent = this.getWelcomeMessageContent();
=======
    var providers = (this.ui.githubOnly.is(':checked')) ? ['github'] : [];
    var welcomeMessageContent = this.ui.welcomeMessage.val();
>>>>>>> f5d813ee

    Promise.all([
      apiClient.room.put('', { providers: providers }),
      apiClient.room.put('/meta/welcome-message', { welcomeMessage: welcomeMessageContent }),
    ])
    .spread(function(updatedTroupe /*, metaResponse*/){
      context.setTroupe(updatedTroupe);
      this.destroySettings();
    }.bind(this))
    .catch(this.showError.bind(this));
  },

  showError: function (){
    this.ui.errorMessage[0].classList.remove('hidden');
  },

  injectContentIntoPreview: function (html){
    this.ui.welcomeMessagePreviewContainer.html(html);
    toggleClass(this.ui.welcomeMessagePreviewContainer[0], 'loading', false);
  },

});

var Modal = ModalView.extend({
  initialize: function(options) {
    options = options || {};
    options.title = options.title || 'Room Settings';
    ModalView.prototype.initialize.apply(this, arguments);
    this.view = new View(options);
  },
  menuItems: [
    { action: 'submit', pull: 'right', text: 'Submit', className: 'modal--default__footer__btn' }
  ]
});

module.exports = Modal;<|MERGE_RESOLUTION|>--- conflicted
+++ resolved
@@ -96,13 +96,8 @@
   },
 
   formSubmit: function() {
-<<<<<<< HEAD
     var providers             = (this.ui.githubOnly.is(':checked')) ? ['github'] : [];
     var welcomeMessageContent = this.getWelcomeMessageContent();
-=======
-    var providers = (this.ui.githubOnly.is(':checked')) ? ['github'] : [];
-    var welcomeMessageContent = this.ui.welcomeMessage.val();
->>>>>>> f5d813ee
 
     Promise.all([
       apiClient.room.put('', { providers: providers }),
