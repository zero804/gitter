--- conflicted
+++ resolved
@@ -19,12 +19,6 @@
       <br><h2>YOUR ORGANISATIONS</h2>
       <div class="org-list" id="org-list" style="margin-left: -10px">
 
-<<<<<<< HEAD
-        <span style="opacity: 0.8">You don't have any publicised organisations. <a id="upgrade-auth" href="/login/upgrade?scopes=repo" target="_new">Click here to see your private organisations.</a></span>
-        </span>
-
-=======
->>>>>>> a193dc71
       </div>
 
       <div class="repo-select">
