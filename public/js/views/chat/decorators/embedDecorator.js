--- conflicted
+++ resolved
@@ -9,24 +9,16 @@
 
   function embed(chatItemView) {
     chatItemView.$el.find('a.link').each(function(index, el) {
-<<<<<<< HEAD
-      oEmbed.parse(el.href, function(embed) {
-        if (embed && embed.html) {
-          $(el).after('<div class="embed">' + embed.html + '</div>');
-
-          // any iframely iframes will resize once content loads
-          $.iframely.registerIframesIn(chatItemView.$el);
-        }
-      });
-=======
       if(el.childElementCount === 0 && el.innerText === el.href) {
         oEmbed.parse(el.href, function(embed) {
           if (embed && embed.html) {
             $(el).after('<div class="embed">' + embed.html + '</div>');
+
+            // any iframely iframes will resize once content loads
+            $.iframely.registerIframesIn(chatItemView.$el);
           }
         });
       }
->>>>>>> 2fa93195
     });
   }
 
