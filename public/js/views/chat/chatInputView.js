--- conflicted
+++ resolved
@@ -19,13 +19,8 @@
   'views/keyboard-events-mixin',
   'utils/platform-keys',
   'bootstrap_tooltip', // No ref
-  'jquery-textcomplete', // No ref
-<<<<<<< HEAD
-], function(log, $, context, TroupeViews, appEvents, template, listItemTemplate,
-=======
-  'utils/sisyphus-cleaner' // No ref
+  'jquery-textcomplete' // No ref
 ], function(log, Marionette, $, context, TroupeViews, appEvents, template, listItemTemplate,
->>>>>>> bb82a29e
   emojiListItemTemplate, moment, hasScrollBars, isMobile, emoji, drafty, cdn, commands,
   cocktail, KeyboardEventsMixin, platformKeys) {
   "use strict";
