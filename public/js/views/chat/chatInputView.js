--- conflicted
+++ resolved
@@ -1,11 +1,5 @@
 "use strict";
-<<<<<<< HEAD
-var log = require('utils/log');
-var Backbone = require('backbone');
 var Marionette = require('backbone.marionette');
-=======
-var Marionette = require('marionette');
->>>>>>> faff4f49
 var $ = require('jquery');
 var context = require('utils/context');
 var appEvents = require('utils/appevents');
@@ -27,6 +21,9 @@
   /* This value is also in chatItemView and in chat-service on the server*/
   /** @const */
   var EDIT_WINDOW = 1000 * 60 * 10; // 10 minutes
+
+  /** @const */
+  var SUGGESTED_EMOJI = ['smile', 'worried', '+1', '-1', 'fire', 'sparkles', 'clap', 'shipit'];
 
   /** @const */
   var MOBILE_PLACEHOLDER = 'Touch here to type a chat message.';
