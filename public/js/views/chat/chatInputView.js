--- conflicted
+++ resolved
@@ -49,64 +49,19 @@
 
   template: template,
 
-<<<<<<< HEAD
-    template: template,
-
-    behaviors: {
-      Widgets: {},
-      Tooltip: {
-        '.js-toggle-compose-mode': { titleFn: 'getComposeModeTitle' },
-        '.js-md-help': { titleFn: 'getShowMarkdownTitle' }
-      },
-
-    },
-
-    ui: {
-      composeToggle: '.js-toggle-compose-mode',
-      textarea: '#chat-input-textarea',
-      joinRoom: '.js-join-room'
-    },
-
-    events: {
-      'click @ui.composeToggle': 'toggleComposeMode',
-      'paste': 'onPaste',
-      'click @ui.joinRoom': 'joinRoom'
-=======
   behaviors: {
     Widgets: {},
     Tooltip: {
       '.js-toggle-compose-mode': { titleFn: 'getComposeModeTitle' },
       '.js-md-help': { titleFn: 'getShowMarkdownTitle' }
->>>>>>> fef0e421
     },
 
   },
 
-<<<<<<< HEAD
-    initialize: function(options) {
-      //this.bindUIElements(); // TODO: use regions
-      this.composeMode = new ComposeMode();
-      this.compactView = options.compactView;
-
-      this.listenTo(appEvents, 'input.append', function(text, options) {
-        if(this.inputBox) {
-          this.inputBox.append(text, options);
-        }
-      });
-
-      this.listenTo(appEvents, 'focus.request.chat', function() {
-        if(this.inputBox) {
-          this.inputBox.$el.focus();
-          appEvents.trigger('focus.change.chat');
-        }
-      });
-    },
-=======
   ui: {
     composeToggle: '.js-toggle-compose-mode',
     textarea: '#chat-input-textarea',
   },
->>>>>>> fef0e421
 
   events: {
     'click @ui.composeToggle': 'toggleComposeMode',
@@ -129,101 +84,10 @@
       }
     });
 
-<<<<<<< HEAD
-      return {
-        user: context.user(),
-        isComposeModeEnabled: this.composeMode.isEnabled(),
-        placeholder: placeholder,
-        autofocus: !this.compactView,
-        composeModeToggleTitle: this.getComposeModeTitle(),
-        showMarkdownTitle: this.getShowMarkdownTitle(),
-        value: $("#chat-input-textarea").val()
-      };
-    },
-
-    onRender: function() {
-      var $textarea = this.ui.textarea;
-
-      // goddam why is not picking up the UI.
-      $('.js-join-room').click(this.joinRoom)
-      
-      if ($textarea.length) {
-        var inputBox = new ChatInputBoxView({
-          el: $textarea,
-          composeMode: this.composeMode,
-          autofocus: !this.compactView,
-          value: $textarea.val(),
-          commands: commands,
-          template: false
-        });
-        inputBox.render();
-
-        this.inputBox = inputBox;
-        $textarea.textcomplete(typeaheads);
-
-        // Use 'on' and 'off' instead of proper booleans as attributes are strings
-        $textarea.on('textComplete:show', function() {
-          $textarea.attr('data-prevent-keys', 'on');
-        });
-
-        $textarea.on('textComplete:hide', function() {
-          // Defer change to make sure the last key event is prevented
-          setTimeout(function() {
-            $textarea.attr('data-prevent-keys', 'off');
-          }, 0);
-        });
-
-        // http://stackoverflow.com/questions/16149083/keyboardshrinksview-makes-lose-focus/18904886#18904886
-        $textarea.on('touchend', function(){
-          window.setTimeout(function() {
-            $textarea.focus();
-          }, 300);
-
-          return true;
-        });
-
-        this.listenTo(this.inputBox, 'save', this.send);
-        this.listenTo(this.inputBox, 'subst', this.subst);
-        this.listenTo(this.inputBox, 'editLast', this.editLast);
-      }
-    },
-
-    toggleComposeMode: function (event) {
-      if(event && !event.origin) event.preventDefault();
-
-      this.composeMode.toggle();
-      var isComposeModeEnabled = this.composeMode.isEnabled();
-
-      var $icon = this.ui.composeToggle.find('i');
-      // remove all classes from icon
-      $icon.removeClass();
-      $icon.addClass(isComposeModeEnabled ? 'icon-keyboard-1' : 'icon-chat-alt');
-
-      var placeholder = isComposeModeEnabled ? PLACEHOLDER_COMPOSE_MODE : PLACEHOLDER;
-      this.$el.find('textarea').attr('placeholder', placeholder).focus();
-    },
-
-    /**
-     * composeModeAutoFillCodeBlock() automatically toggles compose mode and creates a Marked down codeblock template
-     */
-    composeModeAutoFillCodeBlock: function (event) {
-      var inputBox = this.inputBox.$el;
-      var val = inputBox.val();
-      var m = val.match(/^```([\w\-]+)?$/);
-      if (!m) return; // only continue if the content is '```'
-      var wasInChatMode = !this.composeMode.isEnabled();
-
-      event.preventDefault(); // shouldn't allow the creation of a new line
-
-      if (wasInChatMode) {
-        this.toggleComposeMode(event); // switch to compose mode
-        this.listenToOnce(this.inputBox, 'save', this.toggleComposeMode.bind(this, null)); // if we were in chat mode make sure that we set the state back to chat mode
-=======
     this.listenTo(appEvents, 'focus.request.chat', function() {
       if(this.inputBox) {
         this.inputBox.$el.focus();
         appEvents.trigger('focus.change.chat');
->>>>>>> fef0e421
       }
     });
   },
@@ -263,6 +127,12 @@
   onRender: function() {
     var $textarea = this.ui.textarea;
 
+    // hnngggg
+    if (!$textarea.length)  {
+      $('.js-join-room').click(this.joinRoom);
+      return;
+    }
+
     var inputBox = new ChatInputBoxView({
       el: $textarea,
       composeMode: this.composeMode,
@@ -300,12 +170,14 @@
     this.listenTo(this.inputBox, 'save', this.send);
     this.listenTo(this.inputBox, 'subst', this.subst);
     this.listenTo(this.inputBox, 'editLast', this.editLast);
-  },
-
-  toggleComposeMode: function (event) {
-    if(event && !event.origin) event.preventDefault();
-
-    this.composeMode.toggle();
+
+  
+    },
+  
+    toggleComposeMode: function (event) {
+      if(event && !event.origin) event.preventDefault();
+  
+      this.composeMode.toggle();
     var isComposeModeEnabled = this.composeMode.isEnabled();
 
     var $icon = this.ui.composeToggle.find('i');
@@ -437,24 +309,18 @@
 
       el.value = val.substring(0, selectionStart) + markdown + val.substring(selectionEnd);
 
-<<<<<<< HEAD
-        el.selectionStart = el.selectionEnd = selectionStart + markdown.length;
-        e.preventDefault();
-      }
-    },
-
-    joinRoom: function(e) {
-      if (e) e.preventDefault();
-
-      apiClient.post('/v1/rooms/' + context.getTroupeId() + '/users', {username: context().user.username})
-      .then(function(res) {
-        location.reload();
-      });
-=======
       el.selectionStart = el.selectionEnd = selectionStart + markdown.length;
       e.preventDefault();
->>>>>>> fef0e421
-    }
+    }
+  },
+
+  joinRoom: function(e) {
+    if (e) e.preventDefault();
+
+    apiClient.post('/v1/rooms/' + context.getTroupeId() + '/users', {username: context().user.username})
+    .then(function(res) {
+      location.reload();
+    });
   }
 });
 
