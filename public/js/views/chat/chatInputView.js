"use strict";
var Marionette = require('backbone.marionette');
var $ = require('jquery');
var context = require('utils/context');
var appEvents = require('utils/appevents');
var template = require('./tmpl/chatInputView.hbs');
var commands = require('./commands');
var cocktail = require('cocktail');
var KeyboardEventsMixin = require('views/keyboard-events-mixin');
var platformKeys = require('utils/platform-keys');
var typeaheads = require('./typeaheads');
<<<<<<< HEAD
=======
var ChatInputBoxView = require('./chat-input-box-view');
>>>>>>> 7b34463d
require('jquery-textcomplete');
require('views/behaviors/tooltip');

module.exports = (function() {

  /* This value is also in chatItemView and in chat-service on the server*/
  /** @const */
  var EDIT_WINDOW = 1000 * 60 * 10; // 10 minutes

  /** @const */
  var MOBILE_PLACEHOLDER = 'Touch here to type a chat message.';

  /** @const */
  var PLACEHOLDER = 'Click here to type a chat message. Supports GitHub flavoured markdown.';

  /** @const */
  var PLACEHOLDER_COMPOSE_MODE = PLACEHOLDER+' '+ platformKeys.cmd +'+Enter to send.';

  var ComposeMode = function() {
    var stringBoolean = window.localStorage.getItem('compose_mode_enabled') || 'false';
    this.disabled = JSON.parse(stringBoolean);
  };

  ComposeMode.prototype.toggle = function() {
    this.disabled = !this.disabled;
    var stringBoolean = JSON.stringify(this.disabled);
    window.localStorage.setItem('compose_mode_enabled', stringBoolean);
  };

  ComposeMode.prototype.isEnabled = function() {
    return this.disabled;
  };

  var ChatInputView = Marionette.ItemView.extend({

    template: template,

    behaviors: {
      Widgets: {},
      Tooltip: {
        '.js-toggle-compose-mode': { titleFn: 'getComposeModeTitle' },
        '.js-md-help': { titleFn: 'getShowMarkdownTitle' }
      },

    },

    ui: {
      composeToggle: '.js-toggle-compose-mode',
      textarea: '#chat-input-textarea',
    },

    events: {
      'click @ui.composeToggle': 'toggleComposeMode',
      'paste': 'onPaste'
    },

    keyboardEvents: {
      'chat.compose.auto': 'composeModeAutoFillCodeBlock',
      'chat.toggle': 'toggleComposeMode'
    },

    initialize: function(options) {
      this.bindUIElements(); // TODO: use regions
      this.composeMode = new ComposeMode();
      this.compactView = options.compactView;

      this.listenTo(appEvents, 'input.append', function(text, options) {
        if(this.inputBox) {
          this.inputBox.append(text, options);
        }
      });

      this.listenTo(appEvents, 'focus.request.chat', function() {
        if(this.inputBox) {
          this.inputBox.$el.focus();
          appEvents.trigger('focus.change.chat');
        }
      });
    },

    getComposeModeTitle: function() {
      var mode = this.composeMode.isEnabled() ? 'chat' : 'compose';
      return 'Switch to '+ mode +' mode ('+ platformKeys.cmd +' + /)';
    },

    getShowMarkdownTitle: function() {
      return 'Markdown help ('+ platformKeys.cmd +' + '+ platformKeys.gitter +' + m)';
    },

    serializeData: function() {
      var isComposeModeEnabled = this.composeMode.isEnabled();
      var placeholder;

      if(this.compactView) {
        placeholder = MOBILE_PLACEHOLDER;
      } else if(isComposeModeEnabled) {
        placeholder = PLACEHOLDER_COMPOSE_MODE;
      } else {
        placeholder = PLACEHOLDER;
      }

      return {
        user: context.user(),
        isComposeModeEnabled: this.composeMode.isEnabled(),
        placeholder: placeholder,
        autofocus: !this.compactView,
        composeModeToggleTitle: this.getComposeModeTitle(),
        showMarkdownTitle: this.getShowMarkdownTitle(),
        value: $("#chat-input-textarea").val()
      };
    },

    onRender: function() {
      var $textarea = this.ui.textarea;

      var inputBox = new ChatInputBoxView({
        el: $textarea,
        composeMode: this.composeMode,
        autofocus: !this.compactView,
        value: $textarea.val(),
        commands: commands,
        template: false
      });
      inputBox.render();

      this.inputBox = inputBox;
      $textarea.textcomplete(typeaheads);

      // Use 'on' and 'off' instead of proper booleans as attributes are strings
      $textarea.on('textComplete:show', function() {
        $textarea.attr('data-prevent-keys', 'on');
      });

      $textarea.on('textComplete:hide', function() {
        // Defer change to make sure the last key event is prevented
        setTimeout(function() {
          $textarea.attr('data-prevent-keys', 'off');
        }, 0);
      });

      // http://stackoverflow.com/questions/16149083/keyboardshrinksview-makes-lose-focus/18904886#18904886
      $textarea.on('touchend', function(){
        window.setTimeout(function() {
          $textarea.focus();
        }, 300);

        return true;
      });

      this.listenTo(this.inputBox, 'save', this.send);
      this.listenTo(this.inputBox, 'subst', this.subst);
      this.listenTo(this.inputBox, 'editLast', this.editLast);
    },

    toggleComposeMode: function (event) {
      if(event && !event.origin) event.preventDefault();

      this.composeMode.toggle();
      var isComposeModeEnabled = this.composeMode.isEnabled();

      var $icon = this.ui.composeToggle.find('i');
      // remove all classes from icon
      $icon.removeClass();
      $icon.addClass(isComposeModeEnabled ? 'icon-keyboard-1' : 'icon-chat-alt');

      var placeholder = isComposeModeEnabled ? PLACEHOLDER_COMPOSE_MODE : PLACEHOLDER;
      this.$el.find('textarea').attr('placeholder', placeholder).focus();
    },

    /**
     * composeModeAutoFillCodeBlock() automatically toggles compose mode and creates a Marked down codeblock template
     */
    composeModeAutoFillCodeBlock: function (event) {
      var inputBox = this.inputBox.$el;
      var val = inputBox.val();
      var m = val.match(/^```([\w\-]+)?$/);
      if (!m) return; // only continue if the content is '```'
      var wasInChatMode = !this.composeMode.isEnabled();

      event.preventDefault(); // shouldn't allow the creation of a new line

      if (wasInChatMode) {
        this.toggleComposeMode(event); // switch to compose mode
        this.listenToOnce(this.inputBox, 'save', this.toggleComposeMode.bind(this, null)); // if we were in chat mode make sure that we set the state back to chat mode
      }

      inputBox.val(function (index, val) { // jshint unused:true
        return val + '\n\n```'; // 1. create the code block
      });

      this.inputBox.setCaretPosition(m[0].length + 1); // 2. move caret inside the block (textarea)
    },

    /**
     * isStatusMessage() checks whether message is a status ('/me' command).
     *
     * @param <String> message
     * @return <Boolean>
     */
    isStatusMessage: function (message) {
      return (/^\/me /).test(message); // if it starts with '/me' it should be a status update
    },

    /**
     * textToStatus() converts a message to a status, removing the '/me' and replacing it with the current user's username
     *
     * @param <String> message
     * @return <Boolean>
     */
    textToStatus: function (message) {
      return message.replace(/^\/me /, '@' + context.getUser().username + ' ');
    },

    /**
     * send() what does send do?
     *
     * @param <String> val describe `val`
     * @return <Boolean>
     */
    send: function (val) {
      if (val) {
        /* baseline for message model */
        var newMessage = {
          text: val,
          fromUser: context.getUser(),
          sent: null,
        };

        /* if it is a status message add a key `status` to the Object created above with value `true` */
        if (this.isStatusMessage(newMessage.text)) {
          newMessage.text = this.textToStatus(newMessage.text);
          newMessage.status = true;
        }

        /* create the model */
        var model = this.collection.create(newMessage);

        /* emit event with model created */
        appEvents.trigger('chat.send', model);
      }
      return false;
    },

    getLastEditableMessage: function() {
      var usersChats = this.collection.filter(function(f) {
        var fromUser = f.get('fromUser');
        return fromUser && fromUser.id === context.getUserId();
      });

      return usersChats[usersChats.length - 1];
    },

    subst: function(search, replace, global) {
      var lastChat =  this.getLastEditableMessage();

      if(lastChat) {
        if(Date.now() - lastChat.get('sent').valueOf() <= EDIT_WINDOW) {
          var reString = search.replace(/(^|[^\[])\^/g, '$1');
          var re = new RegExp(reString, global ? "gi" : "i");
          var newText = lastChat.get('text').replace(re, replace);

          lastChat.set({
            text: newText,
            html: null
          }).save();
        }
      }
    },

    editLast: function() {
      var lastChat =  this.getLastEditableMessage();
      if(!lastChat) return;
      appEvents.trigger('chatCollectionView:editChat', lastChat);
    },

    onPaste: function(e) {
      if (e.originalEvent) e = e.originalEvent;
      if (!e.clipboardData) return;
      var markdown = e.clipboardData.getData('text/x-markdown');

      if (markdown) {
        var val = this.ui.textarea.val();
        var el = this.ui.textarea[0];

        var selectionStart = el.selectionStart;
        var selectionEnd = el.selectionEnd;

        el.value = val.substring(0, selectionStart) + markdown + val.substring(selectionEnd);

        el.selectionStart = el.selectionEnd = selectionStart + markdown.length;
        e.preventDefault();
      }
    }
  });

  cocktail.mixin(ChatInputView, KeyboardEventsMixin);

<<<<<<< HEAD
  var ChatCollectionResizer = function(options) {
    var el = options.el;
    var $el = $(el);

    this.resetInput = function(initial) {
      $el.css({ height: '', 'overflow-y': '' });

      adjustScroll(initial);
    };

    this.resizeInput = function() {
      var maxHeight = calculateMaxHeight();
      var scrollHeight = el.scrollHeight;
      var height = scrollHeight > maxHeight ? maxHeight : scrollHeight;
      var offsetHeight = el.offsetHeight;

      if(offsetHeight == height) {
        return;
      }

      $el.height(height);

      adjustScroll();
    };

    function adjustScroll(initial) {
      /* Tell the chatCollectionView that the viewport will resize
       * the argument is whether the resize is animated */
      appEvents.trigger('chatCollectionView:viewportResize', !initial);
    }
  };

  var ChatInputBoxView = Marionette.ItemView.extend({
    events: {
      "keyup": "onKeyUp",
      "keydown": "onKeyDown",
      "blur": "onBlur"
    },

    keyboardEvents: {
      "chat.edit.openLast": "onKeyEditLast",
      "chat.send": "onKeySend"
    },

    // pass in the textarea as el for ChatInputBoxView
    // pass in a scroll delegate
    initialize: function(options) {
      this.autofocus = options.autofocus;

      if(hasScrollBars()) {
        this.$el.addClass("scroller");
      }

      var chatResizer = new ChatCollectionResizer({
        el: this.el
      });

      this.chatResizer = chatResizer;

      this.listenTo(this, 'change', function() {
        chatResizer.resizeInput();
      });

      if (!this.options.editMode) this.drafty = drafty(this.el);

      chatResizer.resetInput(true);

      this.composeMode = options.composeMode;
      this.chatResizer.resizeInput();
    },

    onBlur: function() {
      if(isMobile() && !this.isTypeaheadShowing()) {
        this.processInput();
      }
    },
    onKeyDown: function(e) {
      if (e.keyCode === 33 || e.keyCode === 34) {
        appEvents.trigger(e.keyCode === 33 ? 'chatCollectionView:pageUp' : 'chatCollectionView:pageDown');
        e.stopPropagation();
        e.preventDefault();
      }
    },
    onKeyUp: function() {
      this.chatResizer.resizeInput();
    },

    onKeyEditLast: function() {
      if(!this.$el.val()) this.trigger('editLast');
    },

    onKeySend: function(event, handler) {
      var isComposeModeEnabled = this.composeMode && this.composeMode.isEnabled();
      // Has a modifier or not in compose mode
      var shouldHandle = handler.mods.length || !isComposeModeEnabled;
      // Need to test behaviour with typeahead
      if(!this.isTypeaheadShowing() && shouldHandle) {
        if(this.hasVisibleText()) {
          this.processInput();
        }
        event.preventDefault();
        return false;
      }
    },

    processInput: function() {
      var cmd = commands.findMatch(this.$el.val());
      if(cmd && cmd.action) {
        cmd.action(this);
      } else {
        this.send();
      }
    },

    send: function() {
      this.trigger('save', this.$el.val());
      this.reset();
    },

    reset: function() {
      $('#chatInputForm').trigger('reset');
      this.el.value = '';
      if (this.drafty) this.drafty.reset(); // Drafty is disabled in editMode
      this.chatResizer.resetInput();
    },

    append: function(text, options) {
      var current = this.$el.val();
      var start = current.length;
      if(!current || current.match(/\s+$/)) {
        current = current + text;
      } else {
        if(options && options.newLine) {
          start++;
          current = current + '\n' + text;
        } else {
          current = current + ' ' + text;
        }
      }
      this.chatResizer.resizeInput();
      this.$el.val(current);
      this.el.setSelectionRange(current.length, current.length);
      this.el.focus();

      this.el.scrollTop = this.el.clientHeight;
    },

    isTypeaheadShowing: function() {
      return this.$el.parent().find('.dropdown-menu').is(":visible");
    },

    hasVisibleText: function() {
      return !this.$el.val().match(/^\s+$/);
    }

  });

  cocktail.mixin(ChatInputBoxView, KeyboardEventsMixin);

  return { ChatInputView: ChatInputView, ChatInputBoxView: ChatInputBoxView };
=======
  return ChatInputView;
>>>>>>> 7b34463d

})();<|MERGE_RESOLUTION|>--- conflicted
+++ resolved
@@ -9,10 +9,7 @@
 var KeyboardEventsMixin = require('views/keyboard-events-mixin');
 var platformKeys = require('utils/platform-keys');
 var typeaheads = require('./typeaheads');
-<<<<<<< HEAD
-=======
 var ChatInputBoxView = require('./chat-input-box-view');
->>>>>>> 7b34463d
 require('jquery-textcomplete');
 require('views/behaviors/tooltip');
 
@@ -310,169 +307,6 @@
 
   cocktail.mixin(ChatInputView, KeyboardEventsMixin);
 
-<<<<<<< HEAD
-  var ChatCollectionResizer = function(options) {
-    var el = options.el;
-    var $el = $(el);
-
-    this.resetInput = function(initial) {
-      $el.css({ height: '', 'overflow-y': '' });
-
-      adjustScroll(initial);
-    };
-
-    this.resizeInput = function() {
-      var maxHeight = calculateMaxHeight();
-      var scrollHeight = el.scrollHeight;
-      var height = scrollHeight > maxHeight ? maxHeight : scrollHeight;
-      var offsetHeight = el.offsetHeight;
-
-      if(offsetHeight == height) {
-        return;
-      }
-
-      $el.height(height);
-
-      adjustScroll();
-    };
-
-    function adjustScroll(initial) {
-      /* Tell the chatCollectionView that the viewport will resize
-       * the argument is whether the resize is animated */
-      appEvents.trigger('chatCollectionView:viewportResize', !initial);
-    }
-  };
-
-  var ChatInputBoxView = Marionette.ItemView.extend({
-    events: {
-      "keyup": "onKeyUp",
-      "keydown": "onKeyDown",
-      "blur": "onBlur"
-    },
-
-    keyboardEvents: {
-      "chat.edit.openLast": "onKeyEditLast",
-      "chat.send": "onKeySend"
-    },
-
-    // pass in the textarea as el for ChatInputBoxView
-    // pass in a scroll delegate
-    initialize: function(options) {
-      this.autofocus = options.autofocus;
-
-      if(hasScrollBars()) {
-        this.$el.addClass("scroller");
-      }
-
-      var chatResizer = new ChatCollectionResizer({
-        el: this.el
-      });
-
-      this.chatResizer = chatResizer;
-
-      this.listenTo(this, 'change', function() {
-        chatResizer.resizeInput();
-      });
-
-      if (!this.options.editMode) this.drafty = drafty(this.el);
-
-      chatResizer.resetInput(true);
-
-      this.composeMode = options.composeMode;
-      this.chatResizer.resizeInput();
-    },
-
-    onBlur: function() {
-      if(isMobile() && !this.isTypeaheadShowing()) {
-        this.processInput();
-      }
-    },
-    onKeyDown: function(e) {
-      if (e.keyCode === 33 || e.keyCode === 34) {
-        appEvents.trigger(e.keyCode === 33 ? 'chatCollectionView:pageUp' : 'chatCollectionView:pageDown');
-        e.stopPropagation();
-        e.preventDefault();
-      }
-    },
-    onKeyUp: function() {
-      this.chatResizer.resizeInput();
-    },
-
-    onKeyEditLast: function() {
-      if(!this.$el.val()) this.trigger('editLast');
-    },
-
-    onKeySend: function(event, handler) {
-      var isComposeModeEnabled = this.composeMode && this.composeMode.isEnabled();
-      // Has a modifier or not in compose mode
-      var shouldHandle = handler.mods.length || !isComposeModeEnabled;
-      // Need to test behaviour with typeahead
-      if(!this.isTypeaheadShowing() && shouldHandle) {
-        if(this.hasVisibleText()) {
-          this.processInput();
-        }
-        event.preventDefault();
-        return false;
-      }
-    },
-
-    processInput: function() {
-      var cmd = commands.findMatch(this.$el.val());
-      if(cmd && cmd.action) {
-        cmd.action(this);
-      } else {
-        this.send();
-      }
-    },
-
-    send: function() {
-      this.trigger('save', this.$el.val());
-      this.reset();
-    },
-
-    reset: function() {
-      $('#chatInputForm').trigger('reset');
-      this.el.value = '';
-      if (this.drafty) this.drafty.reset(); // Drafty is disabled in editMode
-      this.chatResizer.resetInput();
-    },
-
-    append: function(text, options) {
-      var current = this.$el.val();
-      var start = current.length;
-      if(!current || current.match(/\s+$/)) {
-        current = current + text;
-      } else {
-        if(options && options.newLine) {
-          start++;
-          current = current + '\n' + text;
-        } else {
-          current = current + ' ' + text;
-        }
-      }
-      this.chatResizer.resizeInput();
-      this.$el.val(current);
-      this.el.setSelectionRange(current.length, current.length);
-      this.el.focus();
-
-      this.el.scrollTop = this.el.clientHeight;
-    },
-
-    isTypeaheadShowing: function() {
-      return this.$el.parent().find('.dropdown-menu').is(":visible");
-    },
-
-    hasVisibleText: function() {
-      return !this.$el.val().match(/^\s+$/);
-    }
-
-  });
-
-  cocktail.mixin(ChatInputBoxView, KeyboardEventsMixin);
-
-  return { ChatInputView: ChatInputView, ChatInputBoxView: ChatInputBoxView };
-=======
   return ChatInputView;
->>>>>>> 7b34463d
 
 })();