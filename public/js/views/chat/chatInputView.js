--- conflicted
+++ resolved
@@ -31,81 +31,7 @@
   /** @const */
   var EDIT_WINDOW = 240000;
 
-<<<<<<< HEAD
-      }
-    },
-    {
-      command: 'query @user',
-      description: 'Go private with @user',
-      completion: 'query @',
-      regexp: /^\/query/,
-      action: function(view) {
-        var userMatch = view.$el.val().match(/\/query @(\w+)/);
-        if (!userMatch) return;
-        var user = userMatch[1];
-        // this doesn't entire fix the issue of the chat not clearing properly
-        $('#chatInputForm').trigger('reset');
-        view.$el.val('');
-
-        var url = '/' + user;
-        var type = user === context.user().get('username') ? 'home' : 'chat';
-        var title = user;
-
-        appEvents.trigger('navigation', url, type, title);
-      }
-    },
-    {
-      command: 'leave',
-      description: 'Leave the room',
-      completion: 'leave ',
-      regexp: /^\/leave/,
-      criteria: function() {
-        return !context.inOneToOneTroupeContext();
-      },
-      action: function(view) {
-        view.$el.val('');
-
-        $.ajax({
-          url: "/api/v1/troupes/" + context.getTroupeId() + "/users/" + context.getUserId(),
-          data: "",
-          type: "DELETE",
-        });
-      }
-    },
-    {
-      command: 'channel',
-      description: 'Create/join a channel',
-      completion: 'channel ',
-      regexp: /^\/channel/,
-      criteria: function() {
-        var repoType = context.troupe().get('githubType');
-        return repoType === 'REPO' || repoType === 'ORG';
-      },
-      action: function(view) {
-
-        var channelMatch = view.$el.val().match(/\/channel\s+(.*)/);
-        if (!channelMatch) return;
-        var channel = channelMatch[1];
-
-        view.$el.val('');
-
-        $.ajax({
-          url: "/api/v1/troupes/" + context.getTroupeId() + "/channels/",
-          contentType: "application/json",
-          dataType: "json",
-          context: this,
-          data: JSON.stringify({ name: channel }),
-          type: "POST",
-          success: function(channelRoom) {
-            appEvents.trigger('navigation', channelRoom.url, 'chat', channelRoom.name);
-          }
-        });
-      }
-    }
-  ];
-=======
   var SUGGESTED_EMOJI = ['smile', 'worried', '+1', '-1', 'fire', 'sparkles', 'clap', 'shipit'];
->>>>>>> 2ebaf957
 
   var ChatInputView = TroupeViews.Base.extend({
     template: template,
