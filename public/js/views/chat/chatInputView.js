--- conflicted
+++ resolved
@@ -438,17 +438,10 @@
         return false;
       } else if(e.keyCode === UP_ARROW && !hasModifierKey(e) && !this.$el.val()) {
         this.trigger('editLast');
-<<<<<<< HEAD
       } else if(e.keyCode === PAGE_UP && !hasModifierKey(e)) {
-        this.chatCollectionView.pageUp();
+        if(this.chatCollectionView) this.chatCollectionView.pageUp();
       } else if(e.keyCode === PAGE_DOWN && !hasModifierKey(e)) {
-        this.chatCollectionView.pageDown();
-=======
-      } else if((e.keyCode === PAGE_UP && !hasModifierKey(e)) || (e.keyCode === UP_ARROW && e.metaKey)) {
-        if(this.chatCollectionView) this.chatCollectionView.pageUp();
-      } else if((e.keyCode === PAGE_DOWN && !hasModifierKey(e)) || (e.keyCode === DOWN_ARROW && e.metaKey)) {
         if(this.chatCollectionView) this.chatCollectionView.pageDown();
->>>>>>> ba302ac2
       }
     },
 
