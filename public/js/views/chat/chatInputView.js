/*jshint strict:true, undef:true, unused:strict, browser:true *//* global define:false */
define([
  'jquery',
  'utils/context',
  'views/base',
  'utils/appevents',
  'hbs!./tmpl/chatInputView',
  'utils/momentWrapper',
  'utils/safe-html',
  'utils/scrollbar-detect',
  'jquery-placeholder', // No ref
  'jquery-sisyphus' // No ref
], function($, context, TroupeViews, appEvents, template, moment, safeHtml, hasScrollBars) {
  "use strict";

  /** @const */
  var MAX_CHAT_HEIGHT = 145;

  /** @const */
  var EXTRA_PADDING = 10;

  var ChatInputView = TroupeViews.Base.extend({
    template: template,

    initialize: function(options) {
      this.rollers = options.rollers;
    },

    getRenderData: function() {
      return {
        user: context.user()
      };
    },

    afterRender: function() {
      var inputBox = new ChatInputBoxView({
        el: this.$el.find('.trpChatInputBoxTextArea'),
        rollers: this.rollers
      });
      this.inputBox = inputBox;
      this.$el.find('form').sisyphus({
        locationBased: true,
        timeout: 2,
        name: 'chat-' + context.getTroupeId(),
        onRestore: function() {
          inputBox.trigger('change');
        }
      }).restoreAllData();

      // http://stackoverflow.com/questions/16149083/keyboardshrinksview-makes-lose-focus/18904886#18904886
      this.$el.find("textarea").on('touchend', function(){
        var t = $(this);

        window.setTimeout(function() {
          t.focus();
        }, 300);

        return true;
      });

      this.listenTo(this.inputBox, 'save', this.send);
    },

    send: function(val) {
      if(val) {
        var model = this.collection.create({
          text: val,
          fromUser: context.getUser(),
          sent: moment()
        });
        appEvents.trigger('chat.send', model);
      }
      return false;
    }
  });

  var ChatCollectionResizer = function(options) {
    var compact = options.compactView;
    var rollers = options.rollers;
    var editMode = options.editMode;
<<<<<<< HEAD

    var el = options.el;
    var $el = $(el);

    var frameChat = $(compact ? '#content': '#content-wrapper').first();

    this.resetInput = function() {
      $el.css({ height: '', 'overflow-y': '' });

      var css = {};
      css[compact ? 'padding-bottom' : 'margin-bottom'] = '';
      frameChat.css(css);
      rollers.adjustScroll();
    };

    this.resizeInput = function() {
      var scrollHeight = el.scrollHeight;
      var height = scrollHeight > MAX_CHAT_HEIGHT ? MAX_CHAT_HEIGHT : scrollHeight;
      var offsetHeight = el.offsetHeight;
      if(offsetHeight == height) {
        return;
      }

      var overflow = height < scrollHeight ? 'scroll' : '';
      $el.css({ height: height, 'overflow-y': overflow });

      if (!editMode) {
        var css = {};

        if(compact) {
          frameChat.css({ 'padding-bottom': (height + EXTRA_PADDING) + 'px'});
        } else {
          frameChat.css({ 'margin-bottom': height + 'px'});

        }
        frameChat.css(css);
      }

      rollers.adjustScroll();
      window.setTimeout(function() {
        rollers.adjustScroll();
      }, 100);
    };

  };

  var ChatInputBoxView = TroupeViews.Base.extend({
    events: {
      "keydown":  "onKeyDown",
      "focusout": "onFocusOut"
    },

    // pass in the textarea as el for ChatInputBoxView
    // pass in a scroll delegate
    initialize: function(options) {
      this.$el.placeholder();

      if(hasScrollBars()) {
        this.$el.addClass("scroller");
      }

      var chatResizer = new ChatCollectionResizer({
        compactView: this.compactView,
        el: this.el,
        editMode: this.options.editMode,
        rollers: options.rollers
      });

      this.chatResizer = chatResizer;

      this.listenTo(this, 'change', function() {
        chatResizer.resizeInput();
      });

      chatResizer.resetInput();
    },

    onFocusOut: function() {
      if (this.compactView) this.send();
    },

=======

    var el = options.el;
    var $el = $(el);

    var frameChat = $(compact ? '#content': '#content-wrapper').first();

    this.resetInput = function() {
      $el.css({ height: '', 'overflow-y': '' });

      var css = {};
      css[compact ? 'padding-bottom' : 'margin-bottom'] = '';
      frameChat.css(css);

      if(rollers) {
        rollers.adjustScroll();
      }
    };

    this.resizeInput = function() {
      var scrollHeight = el.scrollHeight;
      var height = scrollHeight > MAX_CHAT_HEIGHT ? MAX_CHAT_HEIGHT : scrollHeight;
      var offsetHeight = el.offsetHeight;
      if(offsetHeight == height) {
        return;
      }

      var overflow = height < scrollHeight ? 'scroll' : '';
      $el.css({ height: height, 'overflow-y': overflow });

      if (!editMode) {
        var css = {};

        if(compact) {
          frameChat.css({ 'padding-bottom': (height + EXTRA_PADDING) + 'px'});
        } else {
          frameChat.css({ 'margin-bottom': height + 'px'});

        }
        frameChat.css(css);
      }

      if(rollers) {
        rollers.adjustScroll();
        window.setTimeout(function() {
          rollers.adjustScroll();
        }, 100);
      }

    };

  };

  var ChatInputBoxView = TroupeViews.Base.extend({
    events: {
      "keydown":  "onKeyDown",
      "focusout": "onFocusOut"
    },

    // pass in the textarea as el for ChatInputBoxView
    // pass in a scroll delegate
    initialize: function(options) {
      this.$el.placeholder();

      if(hasScrollBars()) {
        this.$el.addClass("scroller");
      }

      var chatResizer = new ChatCollectionResizer({
        compactView: this.compactView,
        el: this.el,
        editMode: this.options.editMode,
        rollers: options.rollers
      });

      this.chatResizer = chatResizer;

      this.listenTo(this, 'change', function() {
        chatResizer.resizeInput();
      });

      chatResizer.resetInput();
    },

    onFocusOut: function() {
      if (this.compactView) this.send();
    },

>>>>>>> 3b06408f
    onKeyDown: function(e) {
      if(e.keyCode == 13 && (!e.ctrlKey && !e.shiftKey) && (!this.$el.val().match(/^\s+$/))) {
        e.stopPropagation();
        e.preventDefault();

        this.send();
        return;
      }
      this.chatResizer.resizeInput();
    },

    send: function() {
      this.trigger('save', safeHtml(this.$el.val()));
      $('#chatInputForm').trigger('reset');
      this.$el.val('');
      this.chatResizer.resetInput();
    }
  });

  return { ChatInputView: ChatInputView, ChatInputBoxView: ChatInputBoxView };
});<|MERGE_RESOLUTION|>--- conflicted
+++ resolved
@@ -78,89 +78,6 @@
     var compact = options.compactView;
     var rollers = options.rollers;
     var editMode = options.editMode;
-<<<<<<< HEAD
-
-    var el = options.el;
-    var $el = $(el);
-
-    var frameChat = $(compact ? '#content': '#content-wrapper').first();
-
-    this.resetInput = function() {
-      $el.css({ height: '', 'overflow-y': '' });
-
-      var css = {};
-      css[compact ? 'padding-bottom' : 'margin-bottom'] = '';
-      frameChat.css(css);
-      rollers.adjustScroll();
-    };
-
-    this.resizeInput = function() {
-      var scrollHeight = el.scrollHeight;
-      var height = scrollHeight > MAX_CHAT_HEIGHT ? MAX_CHAT_HEIGHT : scrollHeight;
-      var offsetHeight = el.offsetHeight;
-      if(offsetHeight == height) {
-        return;
-      }
-
-      var overflow = height < scrollHeight ? 'scroll' : '';
-      $el.css({ height: height, 'overflow-y': overflow });
-
-      if (!editMode) {
-        var css = {};
-
-        if(compact) {
-          frameChat.css({ 'padding-bottom': (height + EXTRA_PADDING) + 'px'});
-        } else {
-          frameChat.css({ 'margin-bottom': height + 'px'});
-
-        }
-        frameChat.css(css);
-      }
-
-      rollers.adjustScroll();
-      window.setTimeout(function() {
-        rollers.adjustScroll();
-      }, 100);
-    };
-
-  };
-
-  var ChatInputBoxView = TroupeViews.Base.extend({
-    events: {
-      "keydown":  "onKeyDown",
-      "focusout": "onFocusOut"
-    },
-
-    // pass in the textarea as el for ChatInputBoxView
-    // pass in a scroll delegate
-    initialize: function(options) {
-      this.$el.placeholder();
-
-      if(hasScrollBars()) {
-        this.$el.addClass("scroller");
-      }
-
-      var chatResizer = new ChatCollectionResizer({
-        compactView: this.compactView,
-        el: this.el,
-        editMode: this.options.editMode,
-        rollers: options.rollers
-      });
-
-      this.chatResizer = chatResizer;
-
-      this.listenTo(this, 'change', function() {
-        chatResizer.resizeInput();
-      });
-
-      chatResizer.resetInput();
-    },
-
-    onFocusOut: function() {
-      if (this.compactView) this.send();
-    },
-
-=======
 
     var el = options.el;
     var $el = $(el);
@@ -248,7 +165,6 @@
       if (this.compactView) this.send();
     },
 
->>>>>>> 3b06408f
     onKeyDown: function(e) {
       if(e.keyCode == 13 && (!e.ctrlKey && !e.shiftKey) && (!this.$el.val().match(/^\s+$/))) {
         e.stopPropagation();
