"use strict";
var Backbone = require('backbone');
var Marionette = require('backbone.marionette');
var context = require('utils/context');
var template = require('./tmpl/chatInputView.hbs');
var ChatInputBoxView = require('./chat-input-box-view');
<<<<<<< HEAD
var apiClient = require('components/apiClient');

//require('views/behaviors/isomorphic');
require('jquery-textcomplete');
require('views/behaviors/tooltip');
require('views/behaviors/widgets');
=======
var ChatInputButtons = require('./chat-input-buttons');
>>>>>>> 9f656c2b

require('views/behaviors/isomorphic');

var ChatInputView = Marionette.LayoutView.extend({

  template: template,

  behaviors: {
    Widgets: {},
    Isomorphic: {
      chatInputBox: { el: '#chat-input-box-region', init: 'initChatInputBoxRegion' },
      chatInputButtons: { el: '#chat-input-buttons-region', init: 'initChatInputButtonsRegion' }
    }
  },

<<<<<<< HEAD
  initialize: function(options) {
    this.bindUIElements(); // TODO: use regions
    this.composeMode = new ComposeMode();
    this.compactView = options.compactView;

    this.listenTo(appEvents, 'input.append', function(text, options) {
      if(this.inputBox) {
        this.inputBox.append(text, options);
      }
    });

    this.listenTo(appEvents, 'focus.request.chat', function() {
      if(this.inputBox) {
        this.inputBox.$el.focus();
        appEvents.trigger('focus.change.chat');
      }
    });

    this.listenTo(context.troupe(), 'change', this.render);
=======
  regions: {
    chatInputBox: '#chat-input-box-region',
    chatInputButtons: '#chat-input-buttons-region'
>>>>>>> 9f656c2b
  },

  initialize: function() {
    // clean up old compose mode persistance in the next event loop.
    setTimeout(function() {
      window.localStorage.removeItem('compose_mode_enabled');
    }, 0);

    this.composeMode = new Backbone.Model({ isComposeModeEnabled: false });
  },

  serializeData: function() {
<<<<<<< HEAD
    var isComposeModeEnabled = this.composeMode.isEnabled();
    var placeholder;

    if(this.compactView) {
      placeholder = MOBILE_PLACEHOLDER;
    } else if(isComposeModeEnabled) {
      placeholder = PLACEHOLDER_COMPOSE_MODE;
    } else {
      placeholder = PLACEHOLDER;
    }

    var data = {
      user: context.user().toJSON(),
      troupe: context.troupe().toJSON(),
      isComposeModeEnabled: this.composeMode.isEnabled(),
      placeholder: placeholder,
      autofocus: !this.compactView,
      composeModeToggleTitle: this.getComposeModeTitle(),
      showMarkdownTitle: this.getShowMarkdownTitle(),
      value: $("#chat-input-textarea").val()
    };

    return data;
  },

  onRender: function() {
    var $textarea = this.ui.textarea;

    // hnngggg
    if (!$textarea.length)  {
      $('.js-join-room').click(this.joinRoom);
      return;
    }

    var inputBox = new ChatInputBoxView({
      el: $textarea,
      composeMode: this.composeMode,
      autofocus: !this.compactView,
      value: $textarea.val(),
      commands: commands,
      template: false
    });
    inputBox.render();

    this.inputBox = inputBox;
    $textarea.textcomplete(typeaheads);

    // Use 'on' and 'off' instead of proper booleans as attributes are strings
    $textarea.on('textComplete:show', function() {
      $textarea.attr('data-prevent-keys', 'on');
    });

    $textarea.on('textComplete:hide', function() {
      // Defer change to make sure the last key event is prevented
      setTimeout(function() {
        $textarea.attr('data-prevent-keys', 'off');
      }, 0);
    });

    // http://stackoverflow.com/questions/16149083/keyboardshrinksview-makes-lose-focus/18904886#18904886
    $textarea.on('touchend', function(){
      window.setTimeout(function() {
        $textarea.focus();
      }, 300);

      return true;
    });

    this.listenTo(this.inputBox, 'save', this.send);
    this.listenTo(this.inputBox, 'subst', this.subst);
    this.listenTo(this.inputBox, 'editLast', this.editLast);

  
  },
  
  toggleComposeMode: function (event) {
    if(event && !event.origin) event.preventDefault();
 
    this.composeMode.toggle();
    var isComposeModeEnabled = this.composeMode.isEnabled();

    var $icon = this.ui.composeToggle.find('i');
    // remove all classes from icon
    $icon.removeClass();
    $icon.addClass(isComposeModeEnabled ? 'icon-keyboard-1' : 'icon-chat-alt');

    var placeholder = isComposeModeEnabled ? PLACEHOLDER_COMPOSE_MODE : PLACEHOLDER;
    this.$el.find('textarea').attr('placeholder', placeholder).focus();
  },

  /**
   * composeModeAutoFillCodeBlock() automatically toggles compose mode and creates a Marked down codeblock template
   */
  composeModeAutoFillCodeBlock: function (event) {
    var inputBox = this.inputBox.$el;
    var val = inputBox.val();
    var m = val.match(/^```([\w\-]+)?$/);
    if (!m) return; // only continue if the content is '```'
    var wasInChatMode = !this.composeMode.isEnabled();

    event.preventDefault(); // shouldn't allow the creation of a new line

    if (wasInChatMode) {
      this.toggleComposeMode(event); // switch to compose mode
      this.listenToOnce(this.inputBox, 'save', this.toggleComposeMode.bind(this, null)); // if we were in chat mode make sure that we set the state back to chat mode
    }

    inputBox.val(function (index, val) { // jshint unused:true
      return val + '\n\n```'; // 1. create the code block
    });

    this.inputBox.setCaretPosition(m[0].length + 1); // 2. move caret inside the block (textarea)
  },

  /**
   * isStatusMessage() checks whether message is a status ('/me' command).
   *
   * @param <String> message
   * @return <Boolean>
   */
  isStatusMessage: function (message) {
    return (/^\/me /).test(message); // if it starts with '/me' it should be a status update
  },

  /**
   * textToStatus() converts a message to a status, removing the '/me' and replacing it with the current user's username
   *
   * @param <String> message
   * @return <Boolean>
   */
  textToStatus: function (message) {
    return message.replace(/^\/me /, '@' + context.getUser().username + ' ');
  },

  /**
   * send() what does send do?
   *
   * @param <String> val describe `val`
   * @return <Boolean>
   */
  send: function (val) {
    if (val) {
      /* baseline for message model */
      var newMessage = {
        text: val,
        fromUser: context.getUser(),
        sent: null,
      };

      /* if it is a status message add a key `status` to the Object created above with value `true` */
      if (this.isStatusMessage(newMessage.text)) {
        newMessage.text = this.textToStatus(newMessage.text);
        newMessage.status = true;
      }

      /* create the model */
      var model = this.collection.create(newMessage);

      /* emit event with model created */
      appEvents.trigger('chat.send', model);
    }
    return false;
  },

  getLastEditableMessage: function() {
    var usersChats = this.collection.filter(function(f) {
      var fromUser = f.get('fromUser');
      return fromUser && fromUser.id === context.getUserId();
    });

    return usersChats[usersChats.length - 1];
  },

  subst: function(search, replace, global) {
    var lastChat =  this.getLastEditableMessage();

    if(lastChat) {
      if(Date.now() - lastChat.get('sent').valueOf() <= EDIT_WINDOW) {
        var reString = search.replace(/(^|[^\[])\^/g, '$1');
        var re = new RegExp(reString, global ? "gi" : "i");
        var newText = lastChat.get('text').replace(re, replace);

        lastChat.set({
          text: newText,
          html: null
        }).save();
      }
    }
  },

  editLast: function() {
    var lastChat =  this.getLastEditableMessage();
    if(!lastChat) return;
    appEvents.trigger('chatCollectionView:editChat', lastChat);
  },

  onPaste: function(e) {
    if (e.originalEvent) e = e.originalEvent;
    if (!e.clipboardData) return;
    var markdown = e.clipboardData.getData('text/x-markdown');

    if (markdown) {
      var val = this.ui.textarea.val();
      var el = this.ui.textarea[0];

      var selectionStart = el.selectionStart;
      var selectionEnd = el.selectionEnd;

      el.value = val.substring(0, selectionStart) + markdown + val.substring(selectionEnd);

      el.selectionStart = el.selectionEnd = selectionStart + markdown.length;
      e.preventDefault();
    }
  },

  joinRoom: function(e) {
    if (e) e.preventDefault();

    apiClient.post('/v1/rooms/' + context.getTroupeId() + '/users', {username: context().user.username})
    .then(function(res) {
      location.reload();
    });
=======
    return { user: context.user() };
  },

  initChatInputBoxRegion: function(optionsForRegion) {
    return new ChatInputBoxView(optionsForRegion({
      composeMode: this.composeMode,
      collection: this.collection
    }));
  },

  initChatInputButtonsRegion: function(optionsForRegion) {
    return new ChatInputButtons(optionsForRegion({
      model: this.composeMode
    }));
>>>>>>> 9f656c2b
  }

});

module.exports = ChatInputView;<|MERGE_RESOLUTION|>--- conflicted
+++ resolved
@@ -4,16 +4,7 @@
 var context = require('utils/context');
 var template = require('./tmpl/chatInputView.hbs');
 var ChatInputBoxView = require('./chat-input-box-view');
-<<<<<<< HEAD
-var apiClient = require('components/apiClient');
-
-//require('views/behaviors/isomorphic');
-require('jquery-textcomplete');
-require('views/behaviors/tooltip');
-require('views/behaviors/widgets');
-=======
 var ChatInputButtons = require('./chat-input-buttons');
->>>>>>> 9f656c2b
 
 require('views/behaviors/isomorphic');
 
@@ -29,31 +20,9 @@
     }
   },
 
-<<<<<<< HEAD
-  initialize: function(options) {
-    this.bindUIElements(); // TODO: use regions
-    this.composeMode = new ComposeMode();
-    this.compactView = options.compactView;
-
-    this.listenTo(appEvents, 'input.append', function(text, options) {
-      if(this.inputBox) {
-        this.inputBox.append(text, options);
-      }
-    });
-
-    this.listenTo(appEvents, 'focus.request.chat', function() {
-      if(this.inputBox) {
-        this.inputBox.$el.focus();
-        appEvents.trigger('focus.change.chat');
-      }
-    });
-
-    this.listenTo(context.troupe(), 'change', this.render);
-=======
   regions: {
     chatInputBox: '#chat-input-box-region',
     chatInputButtons: '#chat-input-buttons-region'
->>>>>>> 9f656c2b
   },
 
   initialize: function() {
@@ -66,245 +35,20 @@
   },
 
   serializeData: function() {
-<<<<<<< HEAD
-    var isComposeModeEnabled = this.composeMode.isEnabled();
-    var placeholder;
-
-    if(this.compactView) {
-      placeholder = MOBILE_PLACEHOLDER;
-    } else if(isComposeModeEnabled) {
-      placeholder = PLACEHOLDER_COMPOSE_MODE;
-    } else {
-      placeholder = PLACEHOLDER;
-    }
-
-    var data = {
-      user: context.user().toJSON(),
-      troupe: context.troupe().toJSON(),
-      isComposeModeEnabled: this.composeMode.isEnabled(),
-      placeholder: placeholder,
-      autofocus: !this.compactView,
-      composeModeToggleTitle: this.getComposeModeTitle(),
-      showMarkdownTitle: this.getShowMarkdownTitle(),
-      value: $("#chat-input-textarea").val()
-    };
-
-    return data;
-  },
-
-  onRender: function() {
-    var $textarea = this.ui.textarea;
-
-    // hnngggg
-    if (!$textarea.length)  {
-      $('.js-join-room').click(this.joinRoom);
-      return;
-    }
-
-    var inputBox = new ChatInputBoxView({
-      el: $textarea,
-      composeMode: this.composeMode,
-      autofocus: !this.compactView,
-      value: $textarea.val(),
-      commands: commands,
-      template: false
-    });
-    inputBox.render();
-
-    this.inputBox = inputBox;
-    $textarea.textcomplete(typeaheads);
-
-    // Use 'on' and 'off' instead of proper booleans as attributes are strings
-    $textarea.on('textComplete:show', function() {
-      $textarea.attr('data-prevent-keys', 'on');
-    });
-
-    $textarea.on('textComplete:hide', function() {
-      // Defer change to make sure the last key event is prevented
-      setTimeout(function() {
-        $textarea.attr('data-prevent-keys', 'off');
-      }, 0);
-    });
-
-    // http://stackoverflow.com/questions/16149083/keyboardshrinksview-makes-lose-focus/18904886#18904886
-    $textarea.on('touchend', function(){
-      window.setTimeout(function() {
-        $textarea.focus();
-      }, 300);
-
-      return true;
-    });
-
-    this.listenTo(this.inputBox, 'save', this.send);
-    this.listenTo(this.inputBox, 'subst', this.subst);
-    this.listenTo(this.inputBox, 'editLast', this.editLast);
-
-  
-  },
-  
-  toggleComposeMode: function (event) {
-    if(event && !event.origin) event.preventDefault();
- 
-    this.composeMode.toggle();
-    var isComposeModeEnabled = this.composeMode.isEnabled();
-
-    var $icon = this.ui.composeToggle.find('i');
-    // remove all classes from icon
-    $icon.removeClass();
-    $icon.addClass(isComposeModeEnabled ? 'icon-keyboard-1' : 'icon-chat-alt');
-
-    var placeholder = isComposeModeEnabled ? PLACEHOLDER_COMPOSE_MODE : PLACEHOLDER;
-    this.$el.find('textarea').attr('placeholder', placeholder).focus();
-  },
-
-  /**
-   * composeModeAutoFillCodeBlock() automatically toggles compose mode and creates a Marked down codeblock template
-   */
-  composeModeAutoFillCodeBlock: function (event) {
-    var inputBox = this.inputBox.$el;
-    var val = inputBox.val();
-    var m = val.match(/^```([\w\-]+)?$/);
-    if (!m) return; // only continue if the content is '```'
-    var wasInChatMode = !this.composeMode.isEnabled();
-
-    event.preventDefault(); // shouldn't allow the creation of a new line
-
-    if (wasInChatMode) {
-      this.toggleComposeMode(event); // switch to compose mode
-      this.listenToOnce(this.inputBox, 'save', this.toggleComposeMode.bind(this, null)); // if we were in chat mode make sure that we set the state back to chat mode
-    }
-
-    inputBox.val(function (index, val) { // jshint unused:true
-      return val + '\n\n```'; // 1. create the code block
-    });
-
-    this.inputBox.setCaretPosition(m[0].length + 1); // 2. move caret inside the block (textarea)
-  },
-
-  /**
-   * isStatusMessage() checks whether message is a status ('/me' command).
-   *
-   * @param <String> message
-   * @return <Boolean>
-   */
-  isStatusMessage: function (message) {
-    return (/^\/me /).test(message); // if it starts with '/me' it should be a status update
-  },
-
-  /**
-   * textToStatus() converts a message to a status, removing the '/me' and replacing it with the current user's username
-   *
-   * @param <String> message
-   * @return <Boolean>
-   */
-  textToStatus: function (message) {
-    return message.replace(/^\/me /, '@' + context.getUser().username + ' ');
-  },
-
-  /**
-   * send() what does send do?
-   *
-   * @param <String> val describe `val`
-   * @return <Boolean>
-   */
-  send: function (val) {
-    if (val) {
-      /* baseline for message model */
-      var newMessage = {
-        text: val,
-        fromUser: context.getUser(),
-        sent: null,
-      };
-
-      /* if it is a status message add a key `status` to the Object created above with value `true` */
-      if (this.isStatusMessage(newMessage.text)) {
-        newMessage.text = this.textToStatus(newMessage.text);
-        newMessage.status = true;
-      }
-
-      /* create the model */
-      var model = this.collection.create(newMessage);
-
-      /* emit event with model created */
-      appEvents.trigger('chat.send', model);
-    }
-    return false;
-  },
-
-  getLastEditableMessage: function() {
-    var usersChats = this.collection.filter(function(f) {
-      var fromUser = f.get('fromUser');
-      return fromUser && fromUser.id === context.getUserId();
-    });
-
-    return usersChats[usersChats.length - 1];
-  },
-
-  subst: function(search, replace, global) {
-    var lastChat =  this.getLastEditableMessage();
-
-    if(lastChat) {
-      if(Date.now() - lastChat.get('sent').valueOf() <= EDIT_WINDOW) {
-        var reString = search.replace(/(^|[^\[])\^/g, '$1');
-        var re = new RegExp(reString, global ? "gi" : "i");
-        var newText = lastChat.get('text').replace(re, replace);
-
-        lastChat.set({
-          text: newText,
-          html: null
-        }).save();
-      }
-    }
-  },
-
-  editLast: function() {
-    var lastChat =  this.getLastEditableMessage();
-    if(!lastChat) return;
-    appEvents.trigger('chatCollectionView:editChat', lastChat);
-  },
-
-  onPaste: function(e) {
-    if (e.originalEvent) e = e.originalEvent;
-    if (!e.clipboardData) return;
-    var markdown = e.clipboardData.getData('text/x-markdown');
-
-    if (markdown) {
-      var val = this.ui.textarea.val();
-      var el = this.ui.textarea[0];
-
-      var selectionStart = el.selectionStart;
-      var selectionEnd = el.selectionEnd;
-
-      el.value = val.substring(0, selectionStart) + markdown + val.substring(selectionEnd);
-
-      el.selectionStart = el.selectionEnd = selectionStart + markdown.length;
-      e.preventDefault();
-    }
-  },
-
-  joinRoom: function(e) {
-    if (e) e.preventDefault();
-
-    apiClient.post('/v1/rooms/' + context.getTroupeId() + '/users', {username: context().user.username})
-    .then(function(res) {
-      location.reload();
-    });
-=======
-    return { user: context.user() };
+    return { user: context.user().toJSON() };
   },
 
   initChatInputBoxRegion: function(optionsForRegion) {
     return new ChatInputBoxView(optionsForRegion({
       composeMode: this.composeMode,
       collection: this.collection
-    }));
+    },  { rerender: true }));
   },
 
   initChatInputButtonsRegion: function(optionsForRegion) {
     return new ChatInputButtons(optionsForRegion({
       model: this.composeMode
     }));
->>>>>>> 9f656c2b
   }
 
 });
