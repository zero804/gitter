--- conflicted
+++ resolved
@@ -415,13 +415,9 @@
       });
 
       this.drafty = drafty(this.el);
-<<<<<<< HEAD
-      this.el.value = this.el.value + options.value;
-=======
       if (options.value) {
         this.el.value = this.el.value + options.value;
       }
->>>>>>> b246ac60
       chatResizer.resetInput(true);
 
       this.chatCollectionView = options.chatCollectionView;
