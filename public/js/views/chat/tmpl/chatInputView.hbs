--- conflicted
+++ resolved
@@ -1,17 +1,8 @@
-<<<<<<< HEAD
 	<div class="trpChatInputContainer">
     <div class="trpChatInputAvatar">
 	{{ widget "avatar" user=user size='s' showTooltip=false }}
     </div>
-	  <div class="trpChatInputBox">
+	  <form class="trpChatInputBox">
 	    <textarea class="trpChatInputBoxTextArea" id="chat-input-textarea" placeholder="{{#compactView}}Touch{{/compactView}}{{^compactView}}Click{{/compactView}} here to say something."></textarea>
-	  </div>
-	</div>
-=======
-<div>
-{{ widget "avatar" user=user size='s' showTooltip=false }}
-  <form id="chatInputForm" class="trpChatInputBox">
-    <textarea class="trpChatInputBoxTextArea" id="chat-input-textarea" name="chat-input-textarea" placeholder="{{#compactView}}Touch{{/compactView}}{{^compactView}}Click{{/compactView}} here to say something." autofocus="autofocus"></textarea>
-  </form>
-</div>
->>>>>>> 7eb85343
+	  </form>
+	</div>