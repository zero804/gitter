--- conflicted
+++ resolved
@@ -1,29 +1,7 @@
-<<<<<<< HEAD
-<div id='chat-input-el'>
-{{#if troupe.roomMember}}
-  <div class="chat-input__area">
-    <div class="chat-input__avatar">
-      {{ widget "avatar" user=user size='s' showTooltip=false }}
-    </div>
-    <form class="chat-input__box" name="chat">
-      <textarea class="chat-input__text-area" name="chat" id="chat-input-textarea" placeholder="{{placeholder}}" {{#if inputAutoFocus}}autofocus{{/if}} autocomplete="off" maxlength="4096">{{value}}</textarea>
-    </form>
-    <div class="chat-input__buttons">
-      <a href="#" class='js-toggle-compose-mode' title='{{ composeModeToggleTitle }}'><i class='icon-{{#if isComposeModeEnabled}}keyboard-1{{else}}chat-alt{{/if}}'></i></a>
-      <a href='#markdown' class='js-md-help' title='{{ showMarkdownTitle }}'><i class='octicon octicon-markdown'></i></a>
-    </div>
-  </div>
-{{else}}
-  <a href="#" class="chat-input__btn js-join-room">
-    Join room
-  </a>
-{{/if}}
-=======
 <div class="chat-input__area">
   <div class="chat-input__avatar">
-    {{ widget "avatar" model=user size='s' showTooltip=false }}
+    {{ widget "avatar" user=user size='s' showTooltip=false }}
   </div>
   <div id="chat-input-box-region"></div>
   <div id="chat-input-buttons-region" class="chat-input__buttons"></div>
->>>>>>> 45681019
 </div>