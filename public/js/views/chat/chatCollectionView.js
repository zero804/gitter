--- conflicted
+++ resolved
@@ -18,12 +18,9 @@
     Marionette, TroupeViews, appEvents, chatItemView, Rollers, cocktail /* tooltip*/) {
   "use strict";
 
-<<<<<<< HEAD
-=======
   /** @const */
   var PAGE_SIZE = 20;
 
->>>>>>> 63da6101
   /*
    * View
    */
@@ -145,8 +142,6 @@
       var scrollFromTop = this.$el.scrollTop();
       var pageHeight = Math.floor(this.$el.height() * 0.8);
       this.$el.scrollTop(scrollFromTop + pageHeight);
-<<<<<<< HEAD
-=======
     },
 
     getFetchData: function() {
@@ -168,11 +163,9 @@
         beforeId: lowestId,
         limit: PAGE_SIZE
       };
->>>>>>> 63da6101
     }
 
   });
-
   cocktail.mixin(ChatCollectionView, TroupeViews.SortableMarionetteView, InfiniteScrollMixin);
 
   return ChatCollectionView;
