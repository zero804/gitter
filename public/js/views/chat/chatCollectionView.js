--- conflicted
+++ resolved
@@ -1,9 +1,6 @@
-<<<<<<< HEAD
-'use strict';
-=======
 /* jshint maxcomplexity:16 */
 "use strict";
->>>>>>> fc3a4df6
+
 var $            = require('jquery');
 var _            = require('underscore');
 var Marionette   = require('backbone.marionette');
@@ -206,7 +203,6 @@
         this.rollers.setModeLocked(false);
       });
 
-<<<<<<< HEAD
       // This uses the last message seen behaviour to show an unread line
       // between the messages. Keeping it here for now, it wont user the
       // lastAccessTime in the future but will behave the same wa.
@@ -225,8 +221,6 @@
       //  }.bind(this));
       //});
 
-=======
->>>>>>> fc3a4df6
       this.listenTo(appEvents, 'command.collapse.chat', this.collapseChats);
       this.listenTo(appEvents, 'command.expand.chat', this.expandChats);
 
