/* jshint unused:true, browser:true,  strict:true *//* global define:false */
define([
  'underscore',
  'utils/context',
  'log!chat-collection-view',
  'collections/chat',
  'views/widgets/avatar',
  'views/infinite-scroll-mixin',
  'components/unread-items-client',
  'marionette',
  'views/base',
  'utils/appevents',
  './chatItemView',
  'utils/rollers',
  'cocktail',
  'bootstrap_tooltip' // No ref
], function(_, context, log, chatModels, AvatarView, InfiniteScrollMixin, unreadItemsClient,
    Marionette, TroupeViews, appEvents, chatItemView, Rollers, cocktail /* tooltip*/) {
  "use strict";

  /** @const */
  var PAGE_SIZE = 15;

  /*
   * View
   */
  var ChatCollectionView = Marionette.CollectionView.extend({
    itemView: chatItemView.ChatItemView,
    reverseScrolling: true,
    itemViewOptions: function(item) {
      var options = {
        userCollection: this.userCollection,
        decorators: this.decorators
      };

      if(item && item.id) {
        var e = this.$el.find('.model-id-' + item.id)[0];
        if(e) options.el = e;
      }
      return options;
    },
    scrollElementSelector: "#content-frame",

    adjustTopPadding: function() {
      $('.trpChatContainer > div:first-child').css({
        'padding-top' : $('#header-wrapper').height()+15
      });
    },

    initialize: function(options) {
      // this.hasLoaded = false;
<<<<<<< HEAD

      $('.trpChatContainer > div:first-child').css({
        'padding-top' : $('#header-wrapper').height()+15
=======
      this.adjustTopPadding();
      var self=this;
      var resizer;
      $(window).resize(function(){
        clearTimeout(resizer);
        resizer = setTimeout(self.adjustTopPadding, 100);
>>>>>>> 36c1b244
      });

      var contentFrame = document.querySelector(this.scrollElementSelector);

      this.rollers = new Rollers(contentFrame);

      /* Since there may be preloaded stuff */
      this.rollers.adjustScroll();

      this.userCollection = options.userCollection;
      this.decorators     = options.decorators || [];

      // CODEDEBT: Move unread-item-tracking into it's own module
      this.findChatToTrack();

      this.listenTo(this.collection, 'add', function() {
        if(this.unreadItemToTrack) return;
        this.findChatToTrack();
      });

      this.listenTo(this.collection, 'remove', function(e, model) {
        if(this.unreadItemToTrack && model === this.unreadItemToTrack) {
          this.findChatToTrack();
        }
      });

      this.listenTo(this.collection, 'change', function() {
        if(!this.unreadItemToTrack) return;
        if(this.unreadItemToTrack.get('unread')) return;

        this.findChatToTrack();
      });

      /* Scroll to the bottom when the user sends a new chat */
      this.listenTo(appEvents, 'chat.send', function() {
        this.rollers.scrollToBottom();
      });

    },

    findChatToTrack: function() {
      if(this._findingNextUnread) return;

      var nextUnread = this.collection.findWhere({ unread: true });

      this.unreadItemToTrack = nextUnread;

      if(!nextUnread) {
        this.rollers.cancelTrackUntil();
      } else {
        var view = this.children.findByModel(nextUnread);

        /* Can't find the view, it may not have been generated yet */
        if(view) {
          this.rollers.trackUntil(view.el);
        } else {
          this._findingNextUnread = true;
       }
      }
    },

    onAfterItemAdded: function() {
      if(this.collection.length === 1) {
        this.adjustTopPadding();
      }

      if(!this._findingNextUnread) return;

      var view = this.children.findByModel(this.unreadItemToTrack);
      if(view) {
        this._findingNextUnread = false;
        this.rollers.trackUntil(view.el);
      }
    },

    getFetchData: function() {
      log("Loading next message chunk.");

      var ids = this.collection.map(function(m) { return m.get('id'); });
      var lowestId = _.min(ids, function(a, b) {
        if(a < b) return -1;
        if(a > b) return 1;
        return 0;
      });

      if(lowestId === Infinity) {
        log('No messages loaded, cancelling pagenation (!!)');
        return;
      }

      return {
          beforeId: lowestId,
          limit: PAGE_SIZE
      };

    }

  });
  cocktail.mixin(ChatCollectionView, TroupeViews.SortableMarionetteView, InfiniteScrollMixin);

  return ChatCollectionView;
});<|MERGE_RESOLUTION|>--- conflicted
+++ resolved
@@ -49,18 +49,12 @@
 
     initialize: function(options) {
       // this.hasLoaded = false;
-<<<<<<< HEAD
-
-      $('.trpChatContainer > div:first-child').css({
-        'padding-top' : $('#header-wrapper').height()+15
-=======
       this.adjustTopPadding();
       var self=this;
       var resizer;
       $(window).resize(function(){
         clearTimeout(resizer);
         resizer = setTimeout(self.adjustTopPadding, 100);
->>>>>>> 36c1b244
       });
 
       var contentFrame = document.querySelector(this.scrollElementSelector);
