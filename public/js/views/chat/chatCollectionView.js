"use strict";
var $ = require('jquery');
var _ = require('underscore');
var log = require('utils/log');
var Marionette = require('marionette');
var TroupeViews = require('views/base');
var appEvents = require('utils/appevents');
var chatItemView = require('./chatItemView');
var Rollers = require('utils/rollers');
var cocktail = require('cocktail');
var unreadItemsClient = require('components/unread-items-client');

require('views/behaviors/infinite-scroll');
require('views/behaviors/smooth-scroll');

module.exports = (function() {

  function isFirstElementInParent(element) {
    var prev = element.previousSibling;
    if (!prev) return true;
    return prev.nodeType === 3 /* TEXT */ && !prev.previousSibling && prev.textContent.match(/^[\s\n\r]*$/); /* Whitespace */
  }

  function isLastElementInParent(element) {
    var next = element.nextSibling;
    if (!next) return true;
    return next.nodeType === 3 /* TEXT */ && !next.nextSibling && next.textContent.match(/^[\s\n\r]*$/); /* Whitespace */
  }

  function isAtStartOfParent(parent, element) {
    while (isFirstElementInParent(element) && element !== parent) element = element.parentElement;
    return element === parent;
  }

  function isAtEndOfParent(parent, element) {
    while (isLastElementInParent(element) && element !== parent) element = element.parentElement;
    return element === parent;
  }

  /** @const */
  var PAGE_SIZE = 100;

  var SCROLL_ELEMENT = "#content-frame";

  function getModelsInRange(collectionView, startElement, endElement) {
    var models = [];
    var i = 0;
    var child, children = collectionView.children;

    /* Find the start element */
    while(i < children.length) {
      child = children.findByIndex(i);
      if (child.el === startElement) {
        break;
      }
      i++;
    }

    /* Find the end element */
    while(i < children.length) {
      child = children.findByIndex(i);
      models.push(child.model);
      if (child.el === endElement) {
        return models;
      }
      i++;
    }
    /* Didn't find the end */
    return [];
  }

  function renderMarkdown(models) {
    var text = models.map(function(model) {
      var text;

      if (models.length > 1 && model.get('burstStart')) {
        var user = model.get('fromUser');
        var username = user && user.username;
        if (username) username = "@" + username;
        text = username + '\n' + model.get('text');
      } else {
        text = model.get('text');
      }
      if (!text) return '';
      if (text.charAt(text.length - 1) !== '\n') text = text + '\n';
      return text;
    }).join('');

    if (text.charAt(text.length -1) === '\n') return text.substring(0, text.length - 1);

    return text;
  }

  /*
   * View
   */
  var ChatCollectionView = Marionette.CollectionView.extend({

    behaviors: {
      InfiniteScroll: {
        reverseScrolling: true,
        scrollElementSelector: SCROLL_ELEMENT,
<<<<<<< HEAD
        contentWrapperSelector: '#chat-container'
=======
        contentWrapper: '#chat-container'
      },
      SmoothScroll: {
        scrollElementSelector: SCROLL_ELEMENT,
        contentWrapper: '#chat-container'
>>>>>>> 90d2f6cb
      }
    },

    events: {
      "copy": "onCopy"
    },

    itemView: chatItemView.ChatItemView,

    itemViewOptions: function(item) {
      var options = {
        decorators: this.decorators,
        rollers: this.rollers
      };

      if(item && item.id) {
        // This allows the chat collection view to bind to an existing element...
        var e = this.$el.find('.model-id-' + item.id)[0];
        if(e) options.el = e;
      }
      return options;
    },


    // This nasty thing changes the CSS rule for the first chat item to prevent a high headerView from covering it
    // We do this instead of jQuery because the first-child selector can
    adjustTopPadding: function() {
      var size = $('#header-wrapper').outerHeight() + 'px';
      var ss = document.styleSheets[2];
      try {
        if (ss.insertRule) {
          ss.insertRule('.trpChatContainer > div:first-child { padding-top: ' + size + ' }', ss.cssRules.length);
        } else if (ss.addRule) {
          ss.addRule('.trpChatContainer > div:first-child', 'padding-top:' + size);
        }
      } catch (err) {
        // TODO: Handle the error? WC.
      }
    },

    initialize: function(options) {
      // this.hasLoaded = false;
      this.adjustTopPadding();
      var self = this;
      var resizer;

      $(window).resize(function(){
        clearTimeout(resizer);
        resizer = setTimeout(self.adjustTopPadding, 100);
      });

      this.listenTo(appEvents, 'chatCollectionView:scrollToBottom', function() {
        this.collection.fetchLatest({}, function () {
          this.rollers.scrollToBottom();
          this.clearHighlight();
        }, this);
      });

      this.listenTo(appEvents, 'chatCollectionView:selectedChat', function (id, opts) {
        var model = this.collection.get(id);

        // clearing previously highlighted chat.
        this.clearHighlight();

        if (!model) return;

        // highlighting new and replacing "current"
        this.highlightChat(model, opts.highlights);
        this.highlighted = model;

        // finally scroll to it
        this.scrollToChatId(model);
      });

      this.listenTo(appEvents, 'chatCollectionView:clearHighlight', this.clearHighlight.bind(this));

      var contentFrame = document.querySelector(SCROLL_ELEMENT);
      this.rollers = new Rollers(contentFrame, this.el);

      this.decorators     = options.decorators || [];

      /* Scroll to the bottom when the user sends a new chat */
      this.listenTo(appEvents, 'chat.send', function() {
        this.rollers.scrollToBottom();
        this.collection.fetchLatest({}, function() {
        }, this);
      });

      this.listenTo(this.collection, 'fetch.started', function() {
        this.rollers.stable();
        this.rollers.setModeLocked(true);
      });

      this.listenTo(this.collection, 'fetch.completed', function() {
        this.rollers.setModeLocked(false);
      });

      this.listenTo(appEvents, 'command.collapse.chat', this.collapseChats);
      this.listenTo(appEvents, 'command.expand.chat', this.expandChats);
    },

    scrollToFirstUnread: function() {
      var self = this;

      //this.collection.fetchFromMarker('first-unread', {}, function() {
      //  var firstUnread = self.collection.findWhere({ unread: true });
      //  if(!firstUnread) return;
      //  var firstUnreadView = self.children.findByModel(firstUnread);
      //  if(!firstUnreadView) return;
      //  self.rollers.scrollToElement(firstUnreadView.el);
      //});

      var id = unreadItemsClient.getFirstUnreadItem();
      var model = self.collection.get(id);

      if (model) {
        var firstUnreadView = self.children.findByModel(model);
        self.rollers.scrollToElement(firstUnreadView.el);
        return;
      }

      this.collection.ensureLoaded(id, function() {
        var model = self.collection.get(id);
        var firstUnreadView = self.children.findByModel(model);
        if(!firstUnreadView) return;
        self.rollers.scrollToElement(firstUnreadView.el);
      });

    },

    onTrackViewportCenter: function() {
      if (!this.isScrolledToBottom()) {
        var el = this.rollers.getMostCenteredElement();
        this.rollers.stable(el);
      }
    },

    scrollToFirstUnreadBelow: function() {
      var contentFrame = document.querySelector(SCROLL_ELEMENT);

      var unreadItems = contentFrame.querySelectorAll('.unread');
      var viewportBottom = this.rollers.getScrollBottom() + 1;
      var firstOffscreenElement = _.sortedIndex(unreadItems, viewportBottom, function(element) {
        return element.offsetTop;
      });

      var element = unreadItems[firstOffscreenElement];
      if(element) {
        this.rollers.scrollToElement(element);
      }
    },

    scrollToBottom: function() {
      this.rollers.scrollToBottom();
    },

    isScrolledToBottom: function() {
      return this.rollers.isScrolledToBottom();
    },

    onAfterItemAdded: function() {
      if(this.collection.length === 1) {
        this.adjustTopPadding();
      }
    },

    pageUp: function() {
      var scrollFromTop = this.$el.scrollTop();
      var pageHeight = Math.floor(this.$el.height() * 0.8);
      this.$el.scrollTop(scrollFromTop - pageHeight);

      // page up doesnt trigger scroll events
      if(scrollFromTop === 0) {
        this.scroll.trigger('approaching.end');
      }
    },

    pageDown: function() {
      var scrollFromTop = this.$el.scrollTop();
      var pageHeight = Math.floor(this.$el.height() * 0.8);
      this.$el.scrollTop(scrollFromTop + pageHeight);
    },

    scrollToChat: function (chat) {
      var view = this.children.findByModel(chat);
      if (!view) return;
      this.rollers.scrollToElement(view.el, { centre: true });
      return true;
    },

    scrollToChatId: function (id) {
      var model = this.collection.get(id);
      if (!model) return;
      this.scrollToChat(model);
    },

    // used to highlight and "dim" chat messages, the behaviour Highlight responds to these changes.
    // to "dim" simply leave out the arr argument
    highlightChat: function (model, arr) {
      model.set('highlights', arr || []);
    },

    clearHighlight: function () {
      var old = this.highlighted;
      if (!old) return;
      try {
        this.highlightChat(old);
      } catch (e) {
        log.info('Could not clear previously highlighted item');
      }
    },

    getFetchData: function() {
      log.info("Loading next message chunk.");

      var ids = this.collection.map(function(m) { return m.get('id'); });
      var lowestId = _.min(ids, function(a, b) {
        if(a < b) return -1;
        if(a > b) return 1;
        return 0;
      });

      if (lowestId === Infinity) {
        log.info('No messages loaded, cancelling pagenation (!!)');
        return;
      }

      return {
        beforeId: lowestId,
        limit: PAGE_SIZE
      };
    },

    findLastCollapsibleChat: function() {
      var c = this.collection;
      for(var i = c.length - 1; i >= 0; i--) {
        var m = c.at(i);
        if(m.get('isCollapsible')) {
          return m;
        }
      }
    },

    setLastCollapsibleChat: function(state) {
      var last = this.findLastCollapsibleChat();
      if(!last) return;
      var chatItem = this.children.findByModel(last);
      if(chatItem) chatItem.setCollapse(state);
    },

    /* Collapses the most recent chat with embedded media */
    collapseChats: function() {
      this.setLastCollapsibleChat(true);
    },

    /* Expands the most recent chat with embedded media */
    expandChats: function() {
      this.setLastCollapsibleChat(false);
    },

    onCopy: function(e) {
      if (!window.getSelection /* ios8 */) return;

      if (e.originalEvent) e = e.originalEvent;

      var selection = window.getSelection();
      if (!selection || !selection.rangeCount || !selection.getRangeAt) {
        /* Just use the default */
        return;
      }

      var range = selection.getRangeAt(0);
      var plainText ='' + selection;

      var start = $(range.startContainer).parents('.chat-item')[0];
      var end = $(range.endContainer).parents('.chat-item')[0];
      if (!start || !end) {
        /* Selection outside of chat items */
        return;
      }

      var startText = $(range.startContainer).parents('.js-chat-item-text')[0];
      var endText = $(range.endContainer).parents('.js-chat-item-text')[0];

      /* Has a single chat been selected? If so, only use markdown if the WHOLE chat has been selected, and not a partial selection */
      if (startText && endText && startText === endText) {
        /* Partial selection */
        if(range.startOffset > 0 || range.endOffset < range.endContainer.textContent.length) return;

        var atStart = isAtStartOfParent(startText, range.startContainer);
        var atEnd = isAtEndOfParent(startText, range.endContainer);
        if (!atStart || !atEnd) return;
      }

      var models = getModelsInRange(this, start, end);

      /* If the offset is the end of the start container */
      if (range.startContainer.textContent.length && range.startContainer.textContent.length === range.startOffset) models.shift();

      /* ... or the beginning of the end container */
      if (range.endOffset === 0) models.pop();

      /* Nothing to render?*/
      if (!models.length) return;

      var text = renderMarkdown(models);
      e.clipboardData.setData('text/plain', plainText);
      e.clipboardData.setData('text/x-markdown', text);
      e.preventDefault();
    },

  });
  cocktail.mixin(ChatCollectionView, TroupeViews.SortableMarionetteView);

  return ChatCollectionView;

})();<|MERGE_RESOLUTION|>--- conflicted
+++ resolved
@@ -100,15 +100,11 @@
       InfiniteScroll: {
         reverseScrolling: true,
         scrollElementSelector: SCROLL_ELEMENT,
-<<<<<<< HEAD
         contentWrapperSelector: '#chat-container'
-=======
-        contentWrapper: '#chat-container'
       },
       SmoothScroll: {
         scrollElementSelector: SCROLL_ELEMENT,
         contentWrapper: '#chat-container'
->>>>>>> 90d2f6cb
       }
     },
 
