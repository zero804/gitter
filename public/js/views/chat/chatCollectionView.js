define([
  'jquery',
  'underscore',
  'log!chat-collection-view',
  'marionette',
  'views/base',
  'utils/appevents',
  './chatItemView',
  'utils/rollers',
  'cocktail',
  'views/behaviors/infinite-scroll' //No ref
], function($, _, log, Marionette, TroupeViews, appEvents, chatItemView, Rollers, cocktail) {
  "use strict";

  /** @const */
  var PAGE_SIZE = 20;

  var SCROLL_ELEMENT = "#content-frame";

  /*
   * View
   */
  var ChatCollectionView = Marionette.CollectionView.extend({

    behaviors: {
      InfiniteScroll: {
        reverseScrolling: true,
        scrollElementSelector: SCROLL_ELEMENT,
        contentWrapper: '#chat-container'
      }
    },

    itemView: chatItemView.ChatItemView,

    itemViewOptions: function(item) {
      var options = {
        userCollection: this.userCollection,
        decorators: this.decorators,
        rollers: this.rollers
      };

      if(item && item.id) {
        var e = this.$el.find('.model-id-' + item.id)[0];
        if(e) options.el = e;
      }
      return options;
    },


    // This nasty thing changes the CSS rule for the first chat item to prevent a high headerView from covering it
    // We do this instead of jQuery because the first-child selector can
    adjustTopPadding: function() {
      var size = $('#header-wrapper').height() + 15 + 'px';
      var ss = document.styleSheets[2];
      try {
        if (ss.insertRule) {
          ss.insertRule('.trpChatContainer > div:first-child { padding-top: ' + size + ' }', ss.cssRules.length);
        } else if (ss.addRule) {
          ss.addRule('.trpChatContainer > div:first-child', 'padding-top:' + size);
        }
      } catch (err) {
        // TODO: Handle the error? WC.
      }
    },

    initialize: function(options) {
      // this.hasLoaded = false;
      this.adjustTopPadding();
      var self = this;
      var resizer;

      $(window).resize(function(){
        clearTimeout(resizer);
        resizer = setTimeout(self.adjustTopPadding, 100);
      });

<<<<<<< HEAD
      this.listenTo(appEvents, 'chatCollectionView:scrolledToChat', this.scrollToChatId);

=======
      this.listenTo(appEvents, 'chatCollectionView:scrollToBottom', function() {
        this.collection.fetchLatest({}, function () {
          this.rollers.scrollToBottom();
          this.clearHighlight();
        }, this);
      });

      this.listenTo(appEvents, 'chatCollectionView:selectedChat', function (id, opts) {
        var model = this.collection.get(id);

        // clearing previously highlighted chat.
        this.clearHighlight();

        // highlighting new and replacing "current"
        this.highlightChat(model, opts.highlights);
        this.highlighted = model;

        // finally scroll to it
        this.scrollToChatId(model);
      }.bind(this));

      this.listenTo(appEvents, 'chatCollectionView:clearHighlight', this.clearHighlight.bind(this));

>>>>>>> 0e68ed45
      var contentFrame = document.querySelector(SCROLL_ELEMENT);
      this.rollers = new Rollers(contentFrame, this.el);

      this.userCollection = options.userCollection;
      this.decorators     = options.decorators || [];

      /* Scroll to the bottom when the user sends a new chat */
      this.listenTo(appEvents, 'chat.send', function() {
        this.rollers.scrollToBottom();
        this.collection.fetchLatest({}, function() {
        }, this);
      });

      this.listenTo(this.collection, 'fetch.started', function() {
        this.rollers.stable();
        this.rollers.setModeLocked(true);
      });

      this.listenTo(this.collection, 'fetch.completed', function() {
        this.rollers.setModeLocked(false);
      });

      this.listenTo(appEvents, 'command.collapse.chat', this.collapseChats);
      this.listenTo(appEvents, 'command.expand.chat', this.expandChats);
    },

    scrollToFirstUnread: function() {
      var self = this;
      this.collection.fetchFromMarker('first-unread', {}, function() {
        var firstUnread = self.collection.findWhere({ unread: true });
        if(!firstUnread) return;
        var firstUnreadView = self.children.findByModel(firstUnread);
        if(!firstUnreadView) return;
        self.rollers.scrollToElement(firstUnreadView.el);
      });

    },

    scrollToFirstUnreadBelow: function() {
      var contentFrame = document.querySelector(SCROLL_ELEMENT);

      var unreadItems = contentFrame.querySelectorAll('.unread');
      var viewportBottom = this.rollers.getScrollBottom() + 1;
      var firstOffscreenElement = _.sortedIndex(unreadItems, viewportBottom, function(element) {
        return element.offsetTop;
      });

      var element = unreadItems[firstOffscreenElement];
      if(element) {
        this.rollers.scrollToElement(element);
      }
    },

    scrollToBottom: function() {
      this.rollers.scrollToBottom();
    },

    isScrolledToBottom: function() {
      return this.rollers.isScrolledToBottom();
    },

    onAfterItemAdded: function() {
      if(this.collection.length === 1) {
        this.adjustTopPadding();
      }
    },

    pageUp: function() {
      var scrollFromTop = this.$el.scrollTop();
      var pageHeight = Math.floor(this.$el.height() * 0.8);
      this.$el.scrollTop(scrollFromTop - pageHeight);

      // page up doesnt trigger scroll events
      if(scrollFromTop === 0) {
        this.scroll.trigger('approaching.end');
      }
    },

    pageDown: function() {
      var scrollFromTop = this.$el.scrollTop();
      var pageHeight = Math.floor(this.$el.height() * 0.8);
      this.$el.scrollTop(scrollFromTop + pageHeight);
    },

<<<<<<< HEAD
    scrollToChatId: function(id) {
      var model = this.collection.get(id);
      if (!model) return;

      var view = this.children.findByModel(model);
      if (!view) return;

      this.rollers.scrollToElement(view.el, { centre: true });
      return true;
=======
    scrollToChat: function (chat) {
      var view = this.children.findByModel(chat);
      if (!view) return;
      this.rollers.scrollToElement(view.el, { centre: true });
      return true;
    },

    scrollToChatId: function (id) {
      var model = this.collection.get(id);
      if (!model) return;
      this.scrollToChat(model);
    },

    // used to highlight and "dim" chat messages, the behaviour Highlight responds to these changes.
    // to "dim" simply leave out the arr argument
    highlightChat: function (model, arr) {
      model.set('highlights', arr || []);
    },

    clearHighlight: function () {
      var old = this.highlighted;
      if (!old) return;
      try {
        this.highlightChat(old);
      } catch (e) {
        log('Could not clear previously highlighted item');
      }
>>>>>>> 0e68ed45
    },

    getFetchData: function() {
      log("Loading next message chunk.");

      var ids = this.collection.map(function(m) { return m.get('id'); });
      var lowestId = _.min(ids, function(a, b) {
        if(a < b) return -1;
        if(a > b) return 1;
        return 0;
      });

      if (lowestId === Infinity) {
        log('No messages loaded, cancelling pagenation (!!)');
        return;
      }

      return {
        beforeId: lowestId,
        limit: PAGE_SIZE
      };
    },

    findLastCollapsibleChat: function() {
      var c = this.collection;
      for(var i = c.length - 1; i >= 0; i--) {
        var m = c.at(i);
        if(m.get('isCollapsible')) {
          return m;
        }
      }
    },

    setLastCollapsibleChat: function(state) {
      var last = this.findLastCollapsibleChat();
      if(!last) return;
      var chatItem = this.children.findByModel(last);
      if(chatItem) chatItem.setCollapse(state);
    },

    /* Collapses the most recent chat with embedded media */
    collapseChats: function() {
      this.setLastCollapsibleChat(true);
    },

    /* Expands the most recent chat with embedded media */
    expandChats: function() {
      this.setLastCollapsibleChat(false);
    }

  });
  cocktail.mixin(ChatCollectionView, TroupeViews.SortableMarionetteView);

  return ChatCollectionView;
});<|MERGE_RESOLUTION|>--- conflicted
+++ resolved
@@ -74,10 +74,6 @@
         resizer = setTimeout(self.adjustTopPadding, 100);
       });
 
-<<<<<<< HEAD
-      this.listenTo(appEvents, 'chatCollectionView:scrolledToChat', this.scrollToChatId);
-
-=======
       this.listenTo(appEvents, 'chatCollectionView:scrollToBottom', function() {
         this.collection.fetchLatest({}, function () {
           this.rollers.scrollToBottom();
@@ -101,7 +97,6 @@
 
       this.listenTo(appEvents, 'chatCollectionView:clearHighlight', this.clearHighlight.bind(this));
 
->>>>>>> 0e68ed45
       var contentFrame = document.querySelector(SCROLL_ELEMENT);
       this.rollers = new Rollers(contentFrame, this.el);
 
@@ -186,17 +181,6 @@
       this.$el.scrollTop(scrollFromTop + pageHeight);
     },
 
-<<<<<<< HEAD
-    scrollToChatId: function(id) {
-      var model = this.collection.get(id);
-      if (!model) return;
-
-      var view = this.children.findByModel(model);
-      if (!view) return;
-
-      this.rollers.scrollToElement(view.el, { centre: true });
-      return true;
-=======
     scrollToChat: function (chat) {
       var view = this.children.findByModel(chat);
       if (!view) return;
@@ -224,7 +208,6 @@
       } catch (e) {
         log('Could not clear previously highlighted item');
       }
->>>>>>> 0e68ed45
     },
 
     getFetchData: function() {
