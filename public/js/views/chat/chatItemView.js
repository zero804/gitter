--- conflicted
+++ resolved
@@ -533,11 +533,7 @@
         chatItemView: this,
         targetElement: e.target,
         placement: 'horizontal',
-<<<<<<< HEAD
-        width: '150px'
-=======
         width: '100px'
->>>>>>> 11366f3f
       });
 
       this.listenTo(actions, 'render', function() {
