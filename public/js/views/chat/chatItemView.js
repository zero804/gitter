--- conflicted
+++ resolved
@@ -15,11 +15,9 @@
 var cocktail = require('cocktail');
 var chatCollapse = require('utils/collapsed-item-client');
 var KeyboardEventMixins = require('views/keyboard-events-mixin');
-<<<<<<< HEAD
 var LoadingCollectionMixin = require('views/loading-mixin');
-var apiClient = require('components/apiClient');
-=======
->>>>>>> 750b5044
+
+
 var RAF = require('utils/raf');
 var toggle = require('utils/toggle');
 require('views/behaviors/unread-items');
@@ -278,7 +276,7 @@
         var isCollapsible = !!this.model.get('isCollapsible');
         var $collapse = this.ui.collapse;
         toggle($collapse[0], isCollapsible);
-      }
+          }
     },
 
     getEditTooltip: function() {
