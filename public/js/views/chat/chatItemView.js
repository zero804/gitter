--- conflicted
+++ resolved
@@ -16,12 +16,8 @@
 var cocktail = require('cocktail');
 var chatCollapse = require('utils/collapsed-item-client');
 var KeyboardEventMixins = require('views/keyboard-events-mixin');
-<<<<<<< HEAD
 var apiClient = require('components/apiClient');
-
-=======
 var RAF = require('utils/raf');
->>>>>>> 884093bd
 require('views/behaviors/unread-items');
 require('views/behaviors/widgets');
 require('views/behaviors/sync-status');
@@ -114,13 +110,6 @@
         var notEditableInMS = sent ? sent.valueOf() - Date.now() + EDIT_WINDOW : EDIT_WINDOW;
         this.timeChangeTimeout = setTimeout(timeChange, notEditableInMS + 50);
       }
-    },
-
-<<<<<<< HEAD
-      if (!this.isOld()) {
-        var oldInMS = this.model.get('sent').valueOf() + OLD_TIMEOUT - Date.now();
-        setTimeout(timeChange, oldInMS + 50);
-      }
 
       this.listenToOnce(this, 'messageInViewport', function() {
         _.each(this.decorators, function(decorator) {
@@ -134,11 +123,11 @@
       if (this.model.get('unread')) {
         apiClient.userRoom.post('/unreadItems', {chat: [this.model.get('id')]});
       }
-=======
+    },
+
     /** XXX TODO NB: change this to onClose once we've moved to Marionette 2!!!! */
     onClose: function() {
       clearTimeout(this.timeChangeTimeout);
->>>>>>> 884093bd
     },
 
     template: function(data) {
