--- conflicted
+++ resolved
@@ -206,18 +206,9 @@
         this.$el.addClass('deleted');
       }
 
-<<<<<<< HEAD
-      this.$el.find('.js-chat-item-text').html(html);
-=======
       // This needs to be fast. innerHTML is much faster than .html()
       // by an order of magnitude
       this.ui.text[0].innerHTML = html;
-
-      var self = this;
-      this.decorators.forEach(function (decorator) {
-        decorator.decorate(self);
-      });
->>>>>>> 4e5b5971
     },
 
     onRender: function () {
