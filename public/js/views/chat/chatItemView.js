--- conflicted
+++ resolved
@@ -19,10 +19,7 @@
   'views/keyboard-events-mixin',
   'views/behaviors/unread-items',  // No ref
   'views/behaviors/widgets',      // No ref
-<<<<<<< HEAD
-=======
   'views/behaviors/sync-status',  // No ref
->>>>>>> b11bc537
   'bootstrap_tooltip',            // No ref
 ], function($, _, context, chatModels, AvatarView, Marionette, TroupeViews, uiVars, Popover,
   chatItemTemplate, statusItemTemplate, chatInputView, appEvents, cocktail, chatCollapse, KeyboardEventMixins) {
@@ -62,12 +59,8 @@
       Widgets: {},
       UnreadItems: {
         unreadItemType: 'chat',
-<<<<<<< HEAD
-      }
-=======
       },
       SyncStatus: {}
->>>>>>> b11bc537
     },
     isEditing: false,
 
