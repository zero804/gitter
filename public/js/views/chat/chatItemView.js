"use strict";
var $ = require('jquery');
var _ = require('underscore');
var context = require('utils/context');
var chatModels = require('collections/chat');
var AvatarView = require('views/widgets/avatar');
var Marionette = require('backbone.marionette');
var moment = require('moment');
var uiVars = require('views/app/uiVars');
var Popover = require('views/popover');
var chatItemTemplate = require('./tmpl/chatItemView.hbs');
var statusItemTemplate = require('./tmpl/statusItemView.hbs');
var actionsTemplate = require('./tmpl/actionsView.hbs');
var ChatInputBoxView = require('views/chat/chat-input-box-view');
var appEvents = require('utils/appevents');
var cocktail = require('cocktail');
var chatCollapse = require('utils/collapsed-item-client');
var KeyboardEventMixins = require('views/keyboard-events-mixin');
var LoadingCollectionMixin = require('views/loading-mixin');
var FastAttachMixin = require('views/fast-attach-mixin');

var RAF = require('utils/raf');
var toggle = require('utils/toggle');
require('views/behaviors/unread-items');
require('views/behaviors/widgets');
require('views/behaviors/highlight');

module.exports = (function() {


  /* @const */
  var MAX_HEIGHT = 640; /* This value also in chatItemView.less */
  // This needs to be adjusted in chatInputView as well as chat-server on the server
  /* @const */
  var EDIT_WINDOW = 1000 * 60 * 10; // 10 minutes

  var msToMinutes = function (ms) {
    return ms / (60 * 1000);
  };

  var mouseEvents = {
    'click .js-chat-item-edit':       'toggleEdit',
    'click .js-chat-item-collapse':   'toggleCollapse',
    'click .js-chat-item-readby':     'showReadBy',
    'click .js-chat-item-from':       'mentionUser',
    'click .js-chat-item-time':       'permalink',
    'mouseover .js-chat-item-readby': 'showReadByIntent',
    'click .webhook':                 'expandActivity',
    'click':                          'onClick',
    'dblclick':                       'onDblClick',
    'click .js-chat-item-actions':    'showActions'
  };

  var touchEvents = {
    'click .js-chat-item-edit':       'toggleEdit',
    "click":                          'onTouchClick'
  };

  var ChatItemView = Marionette.ItemView.extend({
    attributes: {
      class: 'chat-item'
    },
    ui: {
      collapse: '.js-chat-item-collapse',
      text: '.js-chat-item-text'
    },

    behaviors: {
      Widgets: {},
<<<<<<< HEAD
      UnreadItems: {
        unreadItemType: 'chat',
      },
=======
      Tooltip: {
        '.js-chat-item-edit': { titleFn: 'getEditTooltip' },
        '.js-chat-item-collapse': { titleFn: 'getCollapseTooltip' }
      },
      UnreadItems: { },
>>>>>>> f58960d9
      Highlight: {}
    },

    modelEvents: {
      'syncStatusChange': 'onSyncStatusChange',
      'change': 'onChange'
    },

    isEditing: false,

    events: uiVars.isMobile ? touchEvents : mouseEvents,

    keyboardEvents: {
      'chat.edit.escape': 'onKeyEscape',
      'chat.edit.send': 'onKeySend'
    },

    expandActivity: function() {
      $('.webhook .commits').slideToggle("fast");
    },

    initialize: function(options) {
      this.rollers = options.rollers;

      this._oneToOne = context.inOneToOneTroupeContext();
      this.isPermalinkable = !this._oneToOne;

      this.userCollection = options.userCollection;

      this.decorated = false;

      if (this.isInEditablePeriod()) {
        // update once the message is not editable
        var sent = this.model.get('sent');
        var notEditableInMS = sent ? sent.valueOf() - Date.now() + EDIT_WINDOW : EDIT_WINDOW;
        this.timeChangeTimeout = setTimeout(this.timeChange.bind(this), notEditableInMS + 50);
      }

      this.listenToOnce(this, 'messageInViewport', this.decorate);
    },

    onDestroy: function() {
      clearTimeout(this.timeChangeTimeout);
    },

    template: function(data) {
      if (data.status) {
        return statusItemTemplate(data);
      }

      return chatItemTemplate(data);
    },

    serializeData: function() {
      var data = this.model.toJSON();

      if (data.fromUser) {
        data.username = data.fromUser.username;
      }

      // No sent time, use the current time as the message has just been sent
      if (!data.sent) {
        data.sent = moment();
      }

      data.readByText = this.getReadByText(data.readBy);
      if(!data.html) {
        data.html = _.escape(data.text);
      }
      data.isPermalinkable = this.isPermalinkable;
      return data;
    },

    getReadByText: function(readByCount) {
      if(!readByCount) return '';
      if(this._oneToOne) return ' ';
      if(readByCount > 10) readByCount = 10;
      return readByCount;
    },

    onChange: function() {
      this.updateRender(this.model.changed);
    },

    onKeyEscape: function() {
      if(this.inputBox) {
        this.toggleEdit();
        this.focusInput();
      }
    },

    onKeySend: function(event) {
      if(this.inputBox) {
        this.inputBox.processInput();
      }
      event.preventDefault();
    },

    renderText: function() {
      var model = this.model;

      // Will only use the text when a value hasn't been returned from the server
      var html = model.get('html') || _.escape(model.get('text'));

      // Handle empty messages as deleted
      if (html.length === 0) {
        html = '<i>This message was deleted</i>';
        this.$el.addClass('deleted');
      }

      // This needs to be fast. innerHTML is much faster than .html()
      // by an order of magnitude
      this.ui.text[0].innerHTML = html;

      /* If the content has already been decorated, re-perform the decoration */
      if (this.decorated) {
        this.decorate();
      }
    },

    decorate: function() {
      this.decorated = true;
      this.options.decorators.forEach(function(decorator) {
        decorator.decorate(this);
      }, this);
    },

    onRender: function () {
      this.updateRender();
      this.timeChange();
    },

    timeChange: function() {
      var canEdit = this.canEdit();
      this.$el.toggleClass('isEditable', this.isInEditablePeriod());
      this.$el.toggleClass('canEdit', canEdit);
      // this.$el.toggleClass('cantEdit', !canEdit);
    },

    updateRender: function(changes) {
      /* NB: `unread` updates occur in the behaviour */
      var model = this.model;
      var $el = this.$el;
      var classList = this.el.classList;


      function toggleClass(className, state) {
        if(state) {
          classList.add(className);
        } else {
          classList.remove(className);
        }
      }

      if (!changes || 'html' in changes || 'text' in changes) {
        this.renderText();
      }

      if(!changes || 'mentioned' in changes) {
        toggleClass('mentioned', model.get('mentioned'));
      }

      if(!changes || 'fromUser' in changes) {
        toggleClass('isViewers', this.isOwnMessage());
      }

      if(!changes || 'editedAt' in changes) {
        toggleClass('hasBeenEdited', this.hasBeenEdited());
      }

      if(!changes || 'burstStart' in changes) {
        toggleClass('burstStart', !!model.get('burstStart'));
        toggleClass('burstContinued', !model.get('burstStart'));
      }

      if (!changes || 'burstFinal' in changes) {
        toggleClass('burstFinal', !!model.get('burstFinal'));
      }

      /* Don't run on the initial (changed=undefined) as its done in the template */
      if (changes && 'readBy' in changes) {
        var readByCount = model.get('readBy');
        var oldValue = model.previous('readBy');

        var readByLabel = $el.find('.js-chat-item-readby');

        if(readByLabel.length === 0) {
          if(readByCount) {
           readByLabel = $(document.createElement('div')).addClass('chat-item__icon--read js-chat-item-readby');
           readByLabel.insertBefore($el.find('.js-chat-item-edit'));

           RAF(function() {
             readByLabel.addClass('readBySome');
           });
          }
        } else {
          if((oldValue === 0) !== (readByCount === 0)) {
            // Things have changed
            readByLabel.toggleClass('readBySome', !!readByCount);
          }
        }
      }

      if(changes && 'collapsed' in changes) {
        var collapsed = model.get('collapsed');
        if(collapsed) {
          this.collapseEmbeds();
        } else {
          this.expandEmbeds();
        }

      }

      if(!changes || 'isCollapsible' in changes) {
        var isCollapsible = !!model.get('isCollapsible');
        var $collapse = this.ui.collapse;
        toggle($collapse[0], isCollapsible);
      }
    },

    focusInput: function() {
      $("#chat-input-textarea").focus();
    },

    saveChat: function(newText) {
      if (this.isEditing) {
        if (this.canEdit() && newText != this.model.get('text')) {
          this.model.set('text', newText);
          this.model.set('html', null);
          this.model.save();
        }
        this.focusInput();
        this.toggleEdit();
      }
    },

    isOwnMessage: function() {
      if (this.model.get('fromUser') === null) return false;
      return this.model.get('fromUser').id === context.getUserId();
    },

    isInEditablePeriod: function() {
      var sent = this.model.get('sent');

      if (!sent) return true; // No date means the message has not been sent
      var age = Date.now() - sent.valueOf();
      return age <= EDIT_WINDOW;
    },

    isEmbedded: function () {
      return context().embedded;
    },

    canEdit: function() {
      return this.isOwnMessage() && this.isInEditablePeriod() && !this.isEmbedded();
    },

    hasBeenEdited: function() {
      return !!this.model.get('editedAt');
    },

    hasBeenRead: function() {
      return !!this.model.get('readBy');
    },

    onToggleEdit: function() {
      this.toggleEdit();
    },

    toggleEdit: function() {
      if (this.isEditing) {
        this.isEditing = false;
        this.showText();
        this.stopListening(appEvents, 'focus.request.chat.edit');
        appEvents.trigger('chat.edit.hide');
      } else {
        if (this.canEdit()) {
          var self = this;
          this.isEditing = true;
          this.showInput();
          this.listenTo(appEvents, 'focus.request.chat.edit', function() {
            self.inputBox.$el.focus();
            appEvents.trigger('focus.change.chat.edit');
          });
          appEvents.trigger('chat.edit.show');
        }
      }
    },

    setCollapse: function (state) {
      state = !!state;
      var chatId = this.model.get('id');
      var collapsed = !!this.model.get('collapsed');
      if(state === collapsed) return;

      if (collapsed) {
        chatCollapse.uncollapse(chatId);
      } else {
        chatCollapse.collapse(chatId);
      }
      this.model.set('collapsed', !collapsed);
    },

    onToggleCollapse: function() {
      this.toggleCollapse();
    },

    // deals with collapsing images and embeds
    toggleCollapse: function () {
      var collapsed = this.model.get('collapsed');
      this.setCollapse(!collapsed);
    },

    collapseEmbeds: function() {
      // this.bindUIElements();
      var self = this;
      var embeds = self.$el.find('.embed');
      var icon = this.ui.collapse.find('i');

      clearTimeout(self.embedTimeout);

      this.ui.collapse.removeClass('chat-item__icon--collapse');
      this.ui.collapse.addClass('chat-item__icon--expand');
      icon.removeClass('octicon-fold');
      icon.addClass('octicon-unfold');

      if(self.rollers) {
        embeds.each(function(i, e) { // jshint unused:true
          self.rollers.startTransition(e, 500);
        });
      }

      embeds.css("overflow", undefined);
      embeds.css("max-height", "0");
      embeds.addClass('animateOut');

      // Remove after
      self.embedTimeout = setTimeout(function() {
        self.renderText();
      }, 600);
    },

    expandEmbeds: function() {
      // this.bindUIElements();
      var self = this;
      clearTimeout(self.embedTimeout);
      var icon = this.ui.collapse.find('i');

      icon.addClass('octicon-fold');
      icon.removeClass('octicon-unfold');
      this.ui.collapse.removeClass('chat-item__icon--expand');
      this.ui.collapse.addClass('chat-item__icon--collapse');

      function adjustMaxHeight(embeds) {
        setTimeout(function() {
          embeds.each(function(i, e) { // jshint unused:true
            var h = $(e).height();
            if(h <= MAX_HEIGHT) {
              $(e).css("max-height", h + "px");
            } else {
              $(e).css("overflow", "hidden");
            }
          });
        }, 3000);
      }

      // Used by the decorator
      self.expandFunction = function(embed) {
        embed.addClass('animateOut');

        RAF(function() {

          if(self.rollers) {
            self.rollers.startTransition(embed, 500);
          }

          embed.removeClass('animateOut');
          adjustMaxHeight(embed);
        });
      };

      self.renderText();

      // Give the browser a second to load the content
      self.embedTimeout = setTimeout(function() {
        var embeds = self.$el.find('.embed');

        if(self.rollers) {
          embeds.each(function(i, e) {  // jshint unused:true
            self.rollers.startTransition(e, 500);
          });
        }

        embeds.removeClass('animateOut');

        adjustMaxHeight(embeds);
      }, 10);
    },

    showText: function() {
      this.renderText();

      if (this.inputBox) {
        this.stopListening(this.inputBox);
        this.inputBox.remove();
        delete this.inputBox;
      }
    },

    showInput: function() {
      //var isAtBottom = this.scrollDelegate.isAtBottom();
      var chatInputText = this.ui.text;

      // create inputview
      chatInputText.html("<textarea class='trpChatInput'></textarea>");

      var unsafeText = this.model.get('text');

      var textarea = chatInputText.find('textarea').val(unsafeText);

      RAF(function() {
        textarea.focus();
        textarea.val("").val(unsafeText);
      });

      this.inputBox = new ChatInputBoxView({ el: textarea, editMode: true });
      this.listenTo(this.inputBox, 'save', this.saveChat);
    },

    showReadByIntent: function(e) {
      ReadByPopover.hoverTimeout(e, function() {
        this.showReadBy(e);
      }, this);
    },

    showReadBy: function(e) {
      if (this.compactView) return;

      if(this.popover) return;
      e.preventDefault();

      var popover = new ReadByPopover({
        model: this.model,
        userCollection: this.userCollection,
        scroller: this.$el.parents('.primary-scroll'), // TODO: make nice
        placement: 'vertical',
        minHeight: '88px',
        width: '300px',
        title: 'Read By',
        targetElement: e.target
      });

      popover.show();
      ReadByPopover.singleton(this, popover);
    },

    showActions: function(e) {
      e.preventDefault();
      if(this.popover) return;
      e.preventDefault();

      var actions = new ActionsPopover({
        model: this.model,
        chatItemView: this,
        targetElement: e.target,
        placement: 'horizontal',
        width: '150px'
      });

      actions.show();
      ReadByPopover.singleton(this, actions);
    },

    //mentionUser: function () {
    //  var mention = "@" + this.model.get('fromUser').username + " ";
    //  appEvents.trigger('input.append', mention);
    //},

    permalink: function(e) {
      if(!this.isPermalinkable) return;

      /* Holding the Alt key down while clicking adds the permalink to the chat input */
      appEvents.trigger('permalink.requested', 'chat', this.model, { appendInput: !!e.altKey });
    },

    highlight: function() {
      var self = this;
      this.$el.addClass('chat-item__highlighted');
      setTimeout(function() {
        self.$el.removeClass('chat-item__highlighted');
      }, 5000);
    },
    onTouchClick: function() {
      // this calls onSelected
      this.triggerMethod('selected', this.model);
    },

    onClick: function() {
      // this calls onSelected
      this.triggerMethod('selected', this.model);

      if (!window.getSelection) return;
      if (this.dblClickTimer) {
        clearTimeout(this.dblClickTimer);
        this.dblClickTimer = null;
        window.getSelection().selectAllChildren(this.el);
      }
    },

    onDblClick: function() {
      if (!window.getSelection) return;
      var self = this;
      self.dblClickTimer = setTimeout(function () {
        self.dblClickTimer = null;
      }, 200);
    },

    onSyncStatusChange: function(newState) {
      this.$el
        .toggleClass('synced', newState == 'synced')
        .toggleClass('syncing', newState == 'syncing')
        .toggleClass('syncerror', newState == 'syncerror');
    },

    attachElContent: FastAttachMixin.attachElContent

  });

  cocktail.mixin(ChatItemView, KeyboardEventMixins);

  var ReadByView = Marionette.CollectionView.extend({
    childView: AvatarView,
    className: 'popoverReadBy',
    initialize: function(options) {
      var c = new chatModels.ReadByCollection(null, { listen: true, chatMessageId: this.model.id, userCollection: options.userCollection });
      c.loading = true;
      this.collection = c;
    },
    onDestroy: function(){
      this.collection.unlisten();
    }
  });
  cocktail.mixin(ReadByView, LoadingCollectionMixin);

  var ReadByPopover = Popover.extend({
    initialize: function(options) {
      Popover.prototype.initialize.apply(this, arguments);
      this.view = new ReadByView({ model: this.model, userCollection: options.userCollection });
    }
  });

  var ActionsView = Marionette.ItemView.extend({
    template: actionsTemplate,
    initialize: function(options) {
      this.chatItemView = options.chatItemView;
    },
    events: {
      'click .js-chat-action-collapse': 'toggleCollapse',
      'click .js-chat-action-expand': 'toggleCollapse',
      'click .js-chat-action-edit': 'edit',
      'click .js-chat-action-reply': 'reply',
      'click .js-chat-action-quote': 'quote',
      'click .js-chat-action-delete': 'delete'
    },
    toggleCollapse: function() {
      this.chatItemView.triggerMethod('toggleCollapse');
    },
    edit: function() {
      this.chatItemView.triggerMethod('toggleEdit');
    },
    reply: function() {
      var mention = "@" + this.model.get('fromUser').username + " ";
      appEvents.trigger('input.append', mention);
    },
    quote: function() {
      appEvents.trigger('input.append', "> " + this.model.get('text'), { newLine: true });
    },
    delete: function() {
      this.model.set('text', '');
      this.model.save();
    },
    serializeData: function() {
      var deleted = !this.model.get('text');
      var data = {actions: [
        {name: 'reply', description: 'Reply'}
      ]};

      if (!deleted) data.actions.push({name: 'quote', description: 'Quote'});

      // FIXME Can't really use a triggerMethod here, maybe move the logic of canEdit() to this view?
      if (!deleted && this.chatItemView.canEdit()) {
        data.actions.push({name: 'edit', description: 'Edit'});
        data.actions.push({name: 'delete', description: 'Delete'});
      } else {
        data.actions.push({name: 'edit', description: 'Edit', disabled: true});
        data.actions.push({name: 'delete', description: 'Delete', disabled: true});
      }


      if (!deleted && this.model.get('isCollapsible')) {
        var action = this.model.get('collapsed') ? {name: 'expand', description: 'Expand'} : {name: 'collapse', description: 'Collapse'};
        data.actions.push(action);
      }

      return data;
    }
  });

  var ActionsPopover = Popover.extend({
    initialize: function(options) {
      Popover.prototype.initialize.apply(this, arguments);
      this.view = new ActionsView({ model: this.model, chatItemView: options.chatItemView });
    },
    events: {
      'click': 'hide'
    }
  });

  return {
    ChatItemView: ChatItemView,
    ReadByView: ReadByView,
    ReadByPopover: ReadByPopover,
    ActionsView: ActionsView,
    ActionsPopover: ActionsPopover
  };


})();<|MERGE_RESOLUTION|>--- conflicted
+++ resolved
@@ -67,17 +67,7 @@
 
     behaviors: {
       Widgets: {},
-<<<<<<< HEAD
-      UnreadItems: {
-        unreadItemType: 'chat',
-      },
-=======
-      Tooltip: {
-        '.js-chat-item-edit': { titleFn: 'getEditTooltip' },
-        '.js-chat-item-collapse': { titleFn: 'getCollapseTooltip' }
-      },
       UnreadItems: { },
->>>>>>> f58960d9
       Highlight: {}
     },
 
