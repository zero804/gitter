--- conflicted
+++ resolved
@@ -115,19 +115,9 @@
       this.$el.toggleClass('isOld', this.isOld());
     },
 
-<<<<<<< HEAD
-      if (!window._troupeCompactView) {
-        this.$el.find('.trpChatEdit [title]').tooltip({ container: 'body' });
-      }
-
-      // TODO: send the URL's from the server? twitter-text etc
-      oEmbed.defaults.maxheight = 250;
-      var self = this;
-=======
     // Note: This must only be called *once* after the element content is set from the model
     oEmbed: function() {
-      oEmbed.defaults.maxwidth = 370;
->>>>>>> b083f7ae
+      oEmbed.defaults.maxheight = 250;
       this.$el.find('.link').each(function(index, el) {
         oEmbed.parse(el.href, function(embed) {
           if (embed) {
