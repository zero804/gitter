"use strict";
var $ = require('jquery');
var _ = require('underscore');
var context = require('utils/context');
var chatModels = require('collections/chat');
var AvatarView = require('views/widgets/avatar');
var Marionette = require('backbone.marionette');
var moment = require('moment');
var uiVars = require('views/app/uiVars');
var Popover = require('views/popover');
var chatItemTemplate = require('./tmpl/chatItemView.hbs');
var statusItemTemplate = require('./tmpl/statusItemView.hbs');
var ChatInputBoxView = require('views/chat/chat-input-box-view');
var appEvents = require('utils/appevents');
var cocktail = require('cocktail');
var chatCollapse = require('utils/collapsed-item-client');
var KeyboardEventMixins = require('views/keyboard-events-mixin');
var LoadingCollectionMixin = require('views/loading-mixin');
var FastAttachMixin = require('views/fast-attach-mixin');

var RAF = require('utils/raf');
var toggle = require('utils/toggle');
require('views/behaviors/unread-items');
require('views/behaviors/widgets');
require('views/behaviors/highlight');
require('views/behaviors/tooltip');

module.exports = (function() {


  /* @const */
  var MAX_HEIGHT = 640; /* This value also in chatItemView.less */
  // This needs to be adjusted in chatInputView as well as chat-server on the server
  /* @const */
  var EDIT_WINDOW = 1000 * 60 * 10; // 10 minutes

  var msToMinutes = function (ms) {
    return ms / (60 * 1000);
  };

  var mouseEvents = {
    'click .js-chat-item-edit':       'toggleEdit',
    'click .js-chat-item-collapse':   'toggleCollapse',
    'click .js-chat-item-readby':     'showReadBy',
    'click .js-chat-item-from':       'mentionUser',
    'click .js-chat-item-time':       'permalink',
    'mouseover .js-chat-item-readby': 'showReadByIntent',
    'click .webhook':                 'expandActivity',
    'click':                          'onClick',
    'dblclick':                       'onDblClick'
  };

  var touchEvents = {
    'click .js-chat-item-edit':       'toggleEdit',
    "click":                          'onTouchClick'
  };

  var ChatItemView = Marionette.ItemView.extend({
    attributes: {
      class: 'chat-item'
    },
    ui: {
      collapse: '.js-chat-item-collapse',
      text: '.js-chat-item-text'
    },

    behaviors: {
      Widgets: {},
      Tooltip: {
        '.js-chat-item-edit': { titleFn: 'getEditTooltip' },
        '.js-chat-item-collapse': { titleFn: 'getCollapseTooltip' }
      },
      UnreadItems: {
        unreadItemType: 'chat',
      },
      Highlight: {}
    },

    modelEvents: {
<<<<<<< HEAD
      syncStatusChange: 'onSyncStatusChange'
=======
      'syncStatusChange': 'onSyncStatusChange',
      'change': 'onChange'
>>>>>>> 7b34463d
    },

    isEditing: false,

    events: uiVars.isMobile ? touchEvents : mouseEvents,

    keyboardEvents: {
      'chat.edit.escape': 'onKeyEscape',
      'chat.edit.send': 'onKeySend'
    },

    expandActivity: function() {
      $('.webhook .commits').slideToggle("fast");
    },

    initialize: function(options) {
      this.rollers = options.rollers;

      this._oneToOne = context.inOneToOneTroupeContext();
      this.isPermalinkable = !this._oneToOne;

      this.userCollection = options.userCollection;

      this.decorated = false;
<<<<<<< HEAD
      this.decorators = options.decorators;
=======
>>>>>>> 7b34463d

      if (this.isInEditablePeriod()) {
        // update once the message is not editable
        var sent = this.model.get('sent');
        var notEditableInMS = sent ? sent.valueOf() - Date.now() + EDIT_WINDOW : EDIT_WINDOW;
        this.timeChangeTimeout = setTimeout(this.timeChange.bind(this), notEditableInMS + 50);
      }

      this.listenToOnce(this, 'messageInViewport', this.decorate);
    },

    onDestroy: function() {
      clearTimeout(this.timeChangeTimeout);
    },

    template: function(data) {
      if (data.status) {
        return statusItemTemplate(data);
      }

      return chatItemTemplate(data);
    },

    serializeData: function() {
      var data = this.model.toJSON();

      if (data.fromUser) {
        data.username = data.fromUser.username;
      }

      // No sent time, use the current time as the message has just been sent
      if (!data.sent) {
        data.sent = moment();
      }

      data.readByText = this.getReadByText(data.readBy);
      if(!data.html) {
        data.html = _.escape(data.text);
      }
      data.isPermalinkable = this.isPermalinkable;
      return data;
    },

    getReadByText: function(readByCount) {
      if(!readByCount) return '';
      if(this._oneToOne) return ' ';
      if(readByCount > 10) readByCount = 10;
      return readByCount;
    },

    onChange: function() {
      this.updateRender(this.model.changed);
    },

    onKeyEscape: function() {
      if(this.inputBox) {
        this.toggleEdit();
        this.focusInput();
      }
    },

    onKeySend: function(event) {
      if(this.inputBox) {
        this.inputBox.processInput();
      }
      event.preventDefault();
    },

    renderText: function() {
      var model = this.model;

      // Will only use the text when a value hasn't been returned from the server
      var html = model.get('html') || _.escape(model.get('text'));

      // Handle empty messages as deleted
      if (html.length === 0) {
        html = '<i>This message was deleted</i>';
        this.$el.addClass('deleted');
      }

      // This needs to be fast. innerHTML is much faster than .html()
      // by an order of magnitude
      this.ui.text[0].innerHTML = html;

      /* If the content has already been decorated, re-perform the decoration */
      if (this.decorated) {
        this.decorate();
      }
    },

    decorate: function() {
      this.decorated = true;
<<<<<<< HEAD
      this.decorators.forEach(function(decorator) {
=======
      this.options.decorators.forEach(function(decorator) {
>>>>>>> 7b34463d
        decorator.decorate(this);
      }, this);
    },

    onRender: function () {
      this.updateRender();
      this.timeChange();
    },

    timeChange: function() {
      var canEdit = this.canEdit();
      this.$el.toggleClass('isEditable', this.isInEditablePeriod());
      this.$el.toggleClass('canEdit', canEdit);
      // this.$el.toggleClass('cantEdit', !canEdit);
    },

    updateRender: function(changes) {
      var model = this.model;
      var $el = this.$el;

      if (!changes || 'html' in changes || 'text' in changes) {
        this.renderText();
      }

      if (!changes || 'unread' in changes) {
        $el.toggleClass('unread', !!model.get('unread'));
      }

      if(!changes || 'fromUser' in changes) {
        $el.toggleClass('isViewers', this.isOwnMessage());
      }

      if(!changes || 'editedAt' in changes) {
        $el.toggleClass('hasBeenEdited', this.hasBeenEdited());
      }

      if(!changes || 'burstStart' in changes) {
        $el.toggleClass('burstStart', !!model.get('burstStart'));
        $el.toggleClass('burstContinued', !model.get('burstStart'));
      }

      if (!changes || 'burstFinal' in changes) {
        $el.toggleClass('burstFinal', !!model.get('burstFinal'));
      }

      /* Don't run on the initial (changed=undefined) as its done in the template */
      if (changes && 'readBy' in changes) {
        var readByCount = model.get('readBy');
        var oldValue = model.previous('readBy');

        var readByLabel = $el.find('.js-chat-item-readby');

        if(readByLabel.length === 0) {
          if(readByCount) {
           readByLabel = $(document.createElement('div')).addClass('chat-item__icon--read js-chat-item-readby');
           readByLabel.insertBefore($el.find('.js-chat-item-edit'));

           RAF(function() {
             readByLabel.addClass('readBySome');
           });
          }
        } else {
          if((oldValue === 0) !== (readByCount === 0)) {
            // Things have changed
            readByLabel.toggleClass('readBySome', !!readByCount);
          }
        }
      }

      if(changes && 'collapsed' in changes) {
        var collapsed = model.get('collapsed');
        if(collapsed) {
          this.collapseEmbeds();
        } else {
          this.expandEmbeds();
        }

      }

      if(!changes || 'isCollapsible' in changes) {
        var isCollapsible = !!model.get('isCollapsible');
        var $collapse = this.ui.collapse;
        toggle($collapse[0], isCollapsible);
          }
    },

    getEditTooltip: function() {
      if (this.isEmbedded()) return "You can't edit on embedded chats.";

      if(this.hasBeenEdited()) {
        return "Edited shortly after being sent";
      }

      if(this.canEdit()) {
        return "Edit within " + msToMinutes(EDIT_WINDOW) + " minutes of sending";
      }

      if(this.isOwnMessage()) {
        return "It's too late to edit this message.";
      }

      return  "You can't edit someone else's message";
    },

    getCollapseTooltip: function() {
      if (this.model.get('collapsed')) {
        return  "Show media.";
      }
      return "Hide media.";
    },

    getCollapsedTooltip: function() {
      // also for expanded
      return  "Displaying message, click here to collapse.";
    },

    focusInput: function() {
      $("#chat-input-textarea").focus();
    },

    saveChat: function(newText) {
      if (this.isEditing) {
        if (this.canEdit() && newText != this.model.get('text')) {
          this.model.set('text', newText);
          this.model.set('html', null);
          this.model.save();
        }
        this.focusInput();
        this.toggleEdit();
      }
    },

    isOwnMessage: function() {
      if (this.model.get('fromUser') === null) return false;
      return this.model.get('fromUser').id === context.getUserId();
    },

    isInEditablePeriod: function() {
      var sent = this.model.get('sent');

      if (!sent) return true; // No date means the message has not been sent
      var age = Date.now() - sent.valueOf();
      return age <= EDIT_WINDOW;
    },

    isEmbedded: function () {
      return context().embedded;
    },

    canEdit: function() {
      return this.isOwnMessage() && this.isInEditablePeriod() && !this.isEmbedded();
    },

    hasBeenEdited: function() {
      return !!this.model.get('editedAt');
    },

    hasBeenRead: function() {
      return !!this.model.get('readBy');
    },

    toggleEdit: function() {
      if (this.isEditing) {
        this.isEditing = false;
        this.showText();
        this.stopListening(appEvents, 'focus.request.chat.edit');
        appEvents.trigger('chat.edit.hide');
      } else {
        if (this.canEdit()) {
          var self = this;
          this.isEditing = true;
          this.showInput();
          this.listenTo(appEvents, 'focus.request.chat.edit', function() {
            self.inputBox.$el.focus();
            appEvents.trigger('focus.change.chat.edit');
          });
          appEvents.trigger('chat.edit.show');
        }
      }
    },

    setCollapse: function (state) {
      state = !!state;
      var chatId = this.model.get('id');
      var collapsed = !!this.model.get('collapsed');
      if(state === collapsed) return;

      if (collapsed) {
        chatCollapse.uncollapse(chatId);
      } else {
        chatCollapse.collapse(chatId);
      }
      this.model.set('collapsed', !collapsed);
    },

    // deals with collapsing images and embeds
    toggleCollapse: function () {
      var collapsed = this.model.get('collapsed');
      this.setCollapse(!collapsed);
    },

    collapseEmbeds: function() {
      // this.bindUIElements();
      var self = this;
      var embeds = self.$el.find('.embed');
      var icon = this.ui.collapse.find('i');

      clearTimeout(self.embedTimeout);

      this.ui.collapse.removeClass('chat-item__icon--collapse');
      this.ui.collapse.addClass('chat-item__icon--expand');
      icon.removeClass('octicon-fold');
      icon.addClass('octicon-unfold');

      if(self.rollers) {
        embeds.each(function(i, e) { // jshint unused:true
          self.rollers.startTransition(e, 500);
        });
      }

      embeds.css("overflow", undefined);
      embeds.css("max-height", "0");
      embeds.addClass('animateOut');

      // Remove after
      self.embedTimeout = setTimeout(function() {
        self.renderText();
      }, 600);
    },

    expandEmbeds: function() {
      // this.bindUIElements();
      var self = this;
      clearTimeout(self.embedTimeout);
      var icon = this.ui.collapse.find('i');

      icon.addClass('octicon-fold');
      icon.removeClass('octicon-unfold');
      this.ui.collapse.removeClass('chat-item__icon--expand');
      this.ui.collapse.addClass('chat-item__icon--collapse');

      function adjustMaxHeight(embeds) {
        setTimeout(function() {
          embeds.each(function(i, e) { // jshint unused:true
            var h = $(e).height();
            if(h <= MAX_HEIGHT) {
              $(e).css("max-height", h + "px");
            } else {
              $(e).css("overflow", "hidden");
            }
          });
        }, 3000);
      }

      // Used by the decorator
      self.expandFunction = function(embed) {
        embed.addClass('animateOut');

        RAF(function() {

          if(self.rollers) {
            self.rollers.startTransition(embed, 500);
          }

          embed.removeClass('animateOut');
          adjustMaxHeight(embed);
        });
      };

      self.renderText();

      // Give the browser a second to load the content
      self.embedTimeout = setTimeout(function() {
        var embeds = self.$el.find('.embed');

        if(self.rollers) {
          embeds.each(function(i, e) {  // jshint unused:true
            self.rollers.startTransition(e, 500);
          });
        }

        embeds.removeClass('animateOut');

        adjustMaxHeight(embeds);
      }, 10);
    },

    showText: function() {
      this.renderText();

      if (this.inputBox) {
        this.stopListening(this.inputBox);
        this.inputBox.remove();
        delete this.inputBox;
      }
    },

    showInput: function() {
      //var isAtBottom = this.scrollDelegate.isAtBottom();
      var chatInputText = this.ui.text;

      // create inputview
      chatInputText.html("<textarea class='trpChatInput'></textarea>");

      var unsafeText = this.model.get('text');

      var textarea = chatInputText.find('textarea').val(unsafeText);

      RAF(function() {
        textarea.focus();
        textarea.val("").val(unsafeText);
      });

      this.inputBox = new ChatInputBoxView({ el: textarea, editMode: true });
      this.listenTo(this.inputBox, 'save', this.saveChat);
    },

    showReadByIntent: function(e) {
      ReadByPopover.hoverTimeout(e, function() {
        this.showReadBy(e);
      }, this);
    },

    showReadBy: function(e) {
      if (this.compactView) return;

      if(this.popover) return;
      e.preventDefault();

      var popover = new ReadByPopover({
        model: this.model,
        userCollection: this.userCollection,
        scroller: this.$el.parents('.primary-scroll'), // TODO: make nice
        placement: 'vertical',
        minHeight: '88px',
        width: '300px',
        title: 'Read By',
        targetElement: e.target
      });

      popover.show();
      ReadByPopover.singleton(this, popover);
    },

    mentionUser: function () {
      var mention = "@" + this.model.get('fromUser').username + " ";
      appEvents.trigger('input.append', mention);
    },

    permalink: function(e) {
      if(!this.isPermalinkable) return;

      /* Holding the Alt key down while clicking adds the permalink to the chat input */
      appEvents.trigger('permalink.requested', 'chat', this.model, { appendInput: !!e.altKey });
    },

    highlight: function() {
      var self = this;
      this.$el.addClass('chat-item__highlighted');
      setTimeout(function() {
        self.$el.removeClass('chat-item__highlighted');
      }, 5000);
    },
    onTouchClick: function() {
      // this calls onSelected
      this.triggerMethod('selected', this.model);
    },

    onClick: function() {
      // this calls onSelected
      this.triggerMethod('selected', this.model);

      if (!window.getSelection) return;
      if (this.dblClickTimer) {
        clearTimeout(this.dblClickTimer);
        this.dblClickTimer = null;
        window.getSelection().selectAllChildren(this.el);
      }
    },

    onDblClick: function() {
      if (!window.getSelection) return;
      var self = this;
      self.dblClickTimer = setTimeout(function () {
        self.dblClickTimer = null;
      }, 200);
    },

    onSyncStatusChange: function(newState) {
      this.$el
        .toggleClass('synced', newState == 'synced')
        .toggleClass('syncing', newState == 'syncing')
        .toggleClass('syncerror', newState == 'syncerror');
    },

    attachElContent: FastAttachMixin.attachElContent

  });

  cocktail.mixin(ChatItemView, KeyboardEventMixins);

  var ReadByView = Marionette.CollectionView.extend({
    childView: AvatarView,
    className: 'popoverReadBy',
    initialize: function(options) {
      var c = new chatModels.ReadByCollection(null, { listen: true, chatMessageId: this.model.id, userCollection: options.userCollection });
      c.loading = true;
      this.collection = c;
    },
    onDestroy: function(){
      this.collection.unlisten();
    }
  });
  cocktail.mixin(ReadByView, LoadingCollectionMixin);

  var ReadByPopover = Popover.extend({
    initialize: function(options) {
      Popover.prototype.initialize.apply(this, arguments);
      this.view = new ReadByView({ model: this.model, userCollection: options.userCollection });
    }
  });

  return {
    ChatItemView: ChatItemView,
    ReadByView: ReadByView,
    ReadByPopover: ReadByPopover
  };


})();<|MERGE_RESOLUTION|>--- conflicted
+++ resolved
@@ -77,12 +77,8 @@
     },
 
     modelEvents: {
-<<<<<<< HEAD
-      syncStatusChange: 'onSyncStatusChange'
-=======
       'syncStatusChange': 'onSyncStatusChange',
       'change': 'onChange'
->>>>>>> 7b34463d
     },
 
     isEditing: false,
@@ -107,10 +103,6 @@
       this.userCollection = options.userCollection;
 
       this.decorated = false;
-<<<<<<< HEAD
-      this.decorators = options.decorators;
-=======
->>>>>>> 7b34463d
 
       if (this.isInEditablePeriod()) {
         // update once the message is not editable
@@ -203,11 +195,7 @@
 
     decorate: function() {
       this.decorated = true;
-<<<<<<< HEAD
-      this.decorators.forEach(function(decorator) {
-=======
       this.options.decorators.forEach(function(decorator) {
->>>>>>> 7b34463d
         decorator.decorate(this);
       }, this);
     },
@@ -291,7 +279,7 @@
         var isCollapsible = !!model.get('isCollapsible');
         var $collapse = this.ui.collapse;
         toggle($collapse[0], isCollapsible);
-          }
+      }
     },
 
     getEditTooltip: function() {
