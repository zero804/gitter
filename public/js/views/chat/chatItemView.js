--- conflicted
+++ resolved
@@ -119,21 +119,6 @@
       this.$el.toggleClass('isOld', this.isOld());
     },
 
-<<<<<<< HEAD
-    // Note: This must only be called *once* after the element content is set from the model
-    oEmbed: function() {
-      oEmbed.defaults.maxheight = 250;
-      this.$el.find('.link').each(function(index, el) {
-        oEmbed.parse(el.href, function(embed) {
-          if (embed) {
-            $(el).append('<div class="embed">' + embed.html + '</div>');
-          }
-        });
-      });
-    },
-
-=======
->>>>>>> 68cf3324
     highlightMention: function() {
       var self = this;
       _.each(this.model.get('mentions'), function(mention) {
