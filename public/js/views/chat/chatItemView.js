"use strict";
var $ = require('jquery');
var _ = require('underscore');
var context = require('utils/context');
var chatModels = require('collections/chat');
var AvatarView = require('views/widgets/avatar');
var Marionette = require('backbone.marionette');
var moment = require('moment');
var uiVars = require('views/app/uiVars');
var Popover = require('views/popover');
var chatItemTemplate = require('./tmpl/chatItemView.hbs');
var statusItemTemplate = require('./tmpl/statusItemView.hbs');
var actionsTemplate = require('./tmpl/actionsView.hbs');
var ChatInputBoxView = require('views/chat/chat-input-box-view');
var appEvents = require('utils/appevents');
var cocktail = require('cocktail');
var chatCollapse = require('utils/collapsed-item-client');
var KeyboardEventMixins = require('views/keyboard-events-mixin');
var LoadingCollectionMixin = require('views/loading-mixin');
var FastAttachMixin = require('views/fast-attach-mixin');

var RAF = require('utils/raf');
var toggle = require('utils/toggle');
require('views/behaviors/unread-items');
require('views/behaviors/widgets');
require('views/behaviors/highlight');

module.exports = (function() {


  /* @const */
  var MAX_HEIGHT = 640; /* This value also in chatItemView.less */
  // This needs to be adjusted in chatInputView as well as chat-server on the server
  /* @const */
  var EDIT_WINDOW = 1000 * 60 * 10; // 10 minutes

  var msToMinutes = function (ms) {
    return ms / (60 * 1000);
  };

  var mouseEvents = {
    'click .js-chat-item-edit':       'toggleEdit',
    'click .js-chat-item-collapse':   'toggleCollapse',
    'click .js-chat-item-readby':     'showReadBy',
    'click .js-chat-item-from':       'mentionUser',
    'click .js-chat-item-time':       'permalink',
    'mouseover .js-chat-item-readby': 'showReadByIntent',
    'click .webhook':                 'expandActivity',
    'click':                          'onClick',
    'dblclick':                       'onDblClick',
    'click .js-chat-item-actions':    'showActions'
  };

  var touchEvents = {
    'click .js-chat-item-edit':       'toggleEdit',
    "click":                          'onTouchClick'
  };

  var ChatItemView = Marionette.ItemView.extend({
    attributes: {
      class: 'chat-item'
    },
    ui: {
      collapse: '.js-chat-item-collapse',
      text: '.js-chat-item-text'
    },

    behaviors: {
      Widgets: {},
<<<<<<< HEAD
      UnreadItems: {
        unreadItemType: 'chat',
      },
=======
      Tooltip: {
        '.js-chat-item-edit': { titleFn: 'getEditTooltip' },
        '.js-chat-item-collapse': { titleFn: 'getCollapseTooltip' }
      },
      UnreadItems: { },
>>>>>>> 4a8e96ee
      Highlight: {}
    },

    modelEvents: {
      'syncStatusChange': 'onSyncStatusChange',
      'change': 'onChange'
    },

    isEditing: false,

    events: uiVars.isMobile ? touchEvents : mouseEvents,

    keyboardEvents: {
      'chat.edit.escape': 'onKeyEscape',
      'chat.edit.send': 'onKeySend'
    },

    expandActivity: function() {
      $('.webhook .commits').slideToggle("fast");
    },

    initialize: function(options) {
      this.rollers = options.rollers;

      this._oneToOne = context.inOneToOneTroupeContext();
      this.isPermalinkable = !this._oneToOne;

      this.userCollection = options.userCollection;

      this.decorated = false;

      if (this.isInEditablePeriod()) {
        // update once the message is not editable
        var sent = this.model.get('sent');
        var notEditableInMS = sent ? sent.valueOf() - Date.now() + EDIT_WINDOW : EDIT_WINDOW;
        this.timeChangeTimeout = setTimeout(this.timeChange.bind(this), notEditableInMS + 50);
      }

      this.listenToOnce(this, 'messageInViewport', this.decorate);
    },

    onDestroy: function() {
      clearTimeout(this.timeChangeTimeout);
    },

    template: function(data) {
      if (data.status) {
        return statusItemTemplate(data);
      }

      return chatItemTemplate(data);
    },

    serializeData: function() {
      var data = this.model.toJSON();

      if (data.fromUser) {
        data.username = data.fromUser.username;
      }

      // No sent time, use the current time as the message has just been sent
      if (!data.sent) {
        data.sent = moment();
      }

      data.readByText = this.getReadByText(data.readBy);
      if(!data.html) {
        data.html = _.escape(data.text);
      }
      data.isPermalinkable = this.isPermalinkable;
      return data;
    },

    getReadByText: function(readByCount) {
      if(!readByCount) return '';
      if(this._oneToOne) return ' ';
      if(readByCount > 10) readByCount = 10;
      return readByCount;
    },

    onChange: function() {
      this.updateRender(this.model.changed);
    },

    onKeyEscape: function() {
      if(this.inputBox) {
        this.toggleEdit();
        this.focusInput();
      }
    },

    onKeySend: function(event) {
      if(this.inputBox) {
        this.inputBox.processInput();
      }
      event.preventDefault();
    },

    renderText: function() {
      var model = this.model;

      // Will only use the text when a value hasn't been returned from the server
      var html = model.get('html') || _.escape(model.get('text'));

      // Handle empty messages as deleted
      if (html.length === 0) {
        html = '<i>This message was deleted</i>';
        this.$el.addClass('deleted');
      }

      // This needs to be fast. innerHTML is much faster than .html()
      // by an order of magnitude
      this.ui.text[0].innerHTML = html;

      /* If the content has already been decorated, re-perform the decoration */
      if (this.decorated) {
        this.decorate();
      }
    },

    decorate: function() {
      this.decorated = true;
      this.options.decorators.forEach(function(decorator) {
        decorator.decorate(this);
      }, this);
    },

    onRender: function () {
      this.updateRender();
      this.timeChange();
    },

    timeChange: function() {
      var canEdit = this.canEdit();
      this.$el.toggleClass('isEditable', this.isInEditablePeriod());
      this.$el.toggleClass('canEdit', canEdit);
      // this.$el.toggleClass('cantEdit', !canEdit);
    },

    updateRender: function(changes) {
      /* NB: `unread` updates occur in the behaviour */
      var model = this.model;
      var $el = this.$el;
      var classList = this.el.classList;


      function toggleClass(className, state) {
        if(state) {
          classList.add(className);
        } else {
          classList.remove(className);
        }
      }

      if (!changes || 'html' in changes || 'text' in changes) {
        this.renderText();
      }

      if(!changes || 'mentioned' in changes) {
        toggleClass('mentioned', model.get('mentioned'));
      }

      if(!changes || 'fromUser' in changes) {
        toggleClass('isViewers', this.isOwnMessage());
      }

      if(!changes || 'editedAt' in changes) {
        toggleClass('hasBeenEdited', this.hasBeenEdited());
      }

      if(!changes || 'burstStart' in changes) {
        toggleClass('burstStart', !!model.get('burstStart'));
        toggleClass('burstContinued', !model.get('burstStart'));
      }

      if (!changes || 'burstFinal' in changes) {
        toggleClass('burstFinal', !!model.get('burstFinal'));
      }

      /* Don't run on the initial (changed=undefined) as its done in the template */
      if (changes && 'readBy' in changes) {
        var readByCount = model.get('readBy');
        var oldValue = model.previous('readBy');

        var readByLabel = $el.find('.js-chat-item-readby');

        if(readByLabel.length === 0) {
          if(readByCount) {
           readByLabel = $(document.createElement('div')).addClass('chat-item__icon--read js-chat-item-readby');
           readByLabel.insertBefore($el.find('.js-chat-item-edit'));

           RAF(function() {
             readByLabel.addClass('readBySome');
           });
          }
        } else {
          if((oldValue === 0) !== (readByCount === 0)) {
            // Things have changed
            readByLabel.toggleClass('readBySome', !!readByCount);
          }
        }
      }

      if(changes && 'collapsed' in changes) {
        var collapsed = model.get('collapsed');
        if(collapsed) {
          this.collapseEmbeds();
        } else {
          this.expandEmbeds();
        }

      }

      if(!changes || 'isCollapsible' in changes) {
        var isCollapsible = !!model.get('isCollapsible');
        var $collapse = this.ui.collapse;
        toggle($collapse[0], isCollapsible);
      }
    },

    focusInput: function() {
      $("#chat-input-textarea").focus();
    },

    saveChat: function(newText) {
      if (this.isEditing) {
        if (this.canEdit() && newText != this.model.get('text')) {
          this.model.set('text', newText);
          this.model.set('html', null);
          this.model.save();
        }
        this.focusInput();
        this.toggleEdit();
      }
    },

    isOwnMessage: function() {
      if (this.model.get('fromUser') === null) return false;
      return this.model.get('fromUser').id === context.getUserId();
    },

    isInEditablePeriod: function() {
      var sent = this.model.get('sent');

      if (!sent) return true; // No date means the message has not been sent
      var age = Date.now() - sent.valueOf();
      return age <= EDIT_WINDOW;
    },

    isEmbedded: function () {
      return context().embedded;
    },

    canEdit: function() {
      return this.isOwnMessage() && this.isInEditablePeriod() && !this.isEmbedded();
    },

    hasBeenEdited: function() {
      return !!this.model.get('editedAt');
    },

    hasBeenRead: function() {
      return !!this.model.get('readBy');
    },

    onToggleEdit: function() {
      this.toggleEdit();
    },

    toggleEdit: function() {
      if (this.isEditing) {
        this.isEditing = false;
        this.showText();
        this.stopListening(appEvents, 'focus.request.chat.edit');
        appEvents.trigger('chat.edit.hide');
      } else {
        if (this.canEdit()) {
          var self = this;
          this.isEditing = true;
          this.showInput();
          this.listenTo(appEvents, 'focus.request.chat.edit', function() {
            self.inputBox.$el.focus();
            appEvents.trigger('focus.change.chat.edit');
          });
          appEvents.trigger('chat.edit.show');
        }
      }
    },

    setCollapse: function (state) {
      state = !!state;
      var chatId = this.model.get('id');
      var collapsed = !!this.model.get('collapsed');
      if(state === collapsed) return;

      if (collapsed) {
        chatCollapse.uncollapse(chatId);
      } else {
        chatCollapse.collapse(chatId);
      }
      this.model.set('collapsed', !collapsed);
    },

    onToggleCollapse: function() {
      this.toggleCollapse();
    },

    // deals with collapsing images and embeds
    toggleCollapse: function () {
      var collapsed = this.model.get('collapsed');
      this.setCollapse(!collapsed);
    },

    collapseEmbeds: function() {
      // this.bindUIElements();
      var self = this;
      var embeds = self.$el.find('.embed');
      var icon = this.ui.collapse.find('i');

      clearTimeout(self.embedTimeout);

      this.ui.collapse.removeClass('chat-item__icon--collapse');
      this.ui.collapse.addClass('chat-item__icon--expand');
      icon.removeClass('octicon-fold');
      icon.addClass('octicon-unfold');

      if(self.rollers) {
        embeds.each(function(i, e) { // jshint unused:true
          self.rollers.startTransition(e, 500);
        });
      }

      embeds.css("overflow", undefined);
      embeds.css("max-height", "0");
      embeds.addClass('animateOut');

      // Remove after
      self.embedTimeout = setTimeout(function() {
        self.renderText();
      }, 600);
    },

    expandEmbeds: function() {
      // this.bindUIElements();
      var self = this;
      clearTimeout(self.embedTimeout);
      var icon = this.ui.collapse.find('i');

      icon.addClass('octicon-fold');
      icon.removeClass('octicon-unfold');
      this.ui.collapse.removeClass('chat-item__icon--expand');
      this.ui.collapse.addClass('chat-item__icon--collapse');

      function adjustMaxHeight(embeds) {
        setTimeout(function() {
          embeds.each(function(i, e) { // jshint unused:true
            var h = $(e).height();
            if(h <= MAX_HEIGHT) {
              $(e).css("max-height", h + "px");
            } else {
              $(e).css("overflow", "hidden");
            }
          });
        }, 3000);
      }

      // Used by the decorator
      self.expandFunction = function(embed) {
        embed.addClass('animateOut');

        RAF(function() {

          if(self.rollers) {
            self.rollers.startTransition(embed, 500);
          }

          embed.removeClass('animateOut');
          adjustMaxHeight(embed);
        });
      };

      self.renderText();

      // Give the browser a second to load the content
      self.embedTimeout = setTimeout(function() {
        var embeds = self.$el.find('.embed');

        if(self.rollers) {
          embeds.each(function(i, e) {  // jshint unused:true
            self.rollers.startTransition(e, 500);
          });
        }

        embeds.removeClass('animateOut');

        adjustMaxHeight(embeds);
      }, 10);
    },

    showText: function() {
      this.renderText();

      if (this.inputBox) {
        this.stopListening(this.inputBox);
        this.inputBox.remove();
        delete this.inputBox;
      }
    },

    showInput: function() {
      //var isAtBottom = this.scrollDelegate.isAtBottom();
      var chatInputText = this.ui.text;

      // create inputview
      chatInputText.html("<textarea class='trpChatInput'></textarea>");

      var unsafeText = this.model.get('text');

      var textarea = chatInputText.find('textarea').val(unsafeText);

      RAF(function() {
        textarea.focus();
        textarea.val("").val(unsafeText);
      });

      this.inputBox = new ChatInputBoxView({ el: textarea, editMode: true });
      this.listenTo(this.inputBox, 'save', this.saveChat);
    },

    showReadByIntent: function(e) {
      ReadByPopover.hoverTimeout(e, function() {
        this.showReadBy(e);
      }, this);
    },

    showReadBy: function(e) {
      if (this.compactView) return;

      if(this.popover) return;
      e.preventDefault();

      var popover = new ReadByPopover({
        model: this.model,
        userCollection: this.userCollection,
        scroller: this.$el.parents('.primary-scroll'), // TODO: make nice
        placement: 'vertical',
        minHeight: '88px',
        width: '300px',
        title: 'Read By',
        targetElement: e.target
      });

      popover.show();
      ReadByPopover.singleton(this, popover);
    },

    showActions: function(e) {
      e.preventDefault();
      if(this.popover) return;
      e.preventDefault();

      var actions = new ActionsPopover({
        model: this.model,
        chatItemView: this,
        targetElement: e.target,
        placement: 'horizontal',
        width: '150px'
      });

      actions.show();
      ReadByPopover.singleton(this, actions);
    },

    //mentionUser: function () {
    //  var mention = "@" + this.model.get('fromUser').username + " ";
    //  appEvents.trigger('input.append', mention);
    //},

    permalink: function(e) {
      if(!this.isPermalinkable) return;

      /* Holding the Alt key down while clicking adds the permalink to the chat input */
      appEvents.trigger('permalink.requested', 'chat', this.model, { appendInput: !!e.altKey });
    },

    highlight: function() {
      var self = this;
      this.$el.addClass('chat-item__highlighted');
      setTimeout(function() {
        self.$el.removeClass('chat-item__highlighted');
      }, 5000);
    },
    onTouchClick: function() {
      // this calls onSelected
      this.triggerMethod('selected', this.model);
    },

    onClick: function() {
      // this calls onSelected
      this.triggerMethod('selected', this.model);

      if (!window.getSelection) return;
      if (this.dblClickTimer) {
        clearTimeout(this.dblClickTimer);
        this.dblClickTimer = null;
        window.getSelection().selectAllChildren(this.el);
      }
    },

    onDblClick: function() {
      if (!window.getSelection) return;
      var self = this;
      self.dblClickTimer = setTimeout(function () {
        self.dblClickTimer = null;
      }, 200);
    },

    onSyncStatusChange: function(newState) {
      this.$el
        .toggleClass('synced', newState == 'synced')
        .toggleClass('syncing', newState == 'syncing')
        .toggleClass('syncerror', newState == 'syncerror');
    },

    attachElContent: FastAttachMixin.attachElContent

  });

  cocktail.mixin(ChatItemView, KeyboardEventMixins);

  var ReadByView = Marionette.CollectionView.extend({
    childView: AvatarView,
    className: 'popoverReadBy',
    initialize: function(options) {
      var c = new chatModels.ReadByCollection(null, { listen: true, chatMessageId: this.model.id, userCollection: options.userCollection });
      c.loading = true;
      this.collection = c;
    },
    onDestroy: function(){
      this.collection.unlisten();
    }
  });
  cocktail.mixin(ReadByView, LoadingCollectionMixin);

  var ReadByPopover = Popover.extend({
    initialize: function(options) {
      Popover.prototype.initialize.apply(this, arguments);
      this.view = new ReadByView({ model: this.model, userCollection: options.userCollection });
    }
  });

  var ActionsView = Marionette.ItemView.extend({
    template: actionsTemplate,
    initialize: function(options) {
      this.chatItemView = options.chatItemView;
    },
    events: {
      'click .js-chat-action-collapse': 'toggleCollapse',
      'click .js-chat-action-expand': 'toggleCollapse',
      'click .js-chat-action-edit': 'edit',
      'click .js-chat-action-reply': 'reply',
      'click .js-chat-action-quote': 'quote',
      'click .js-chat-action-delete': 'delete'
    },
    toggleCollapse: function() {
      this.chatItemView.triggerMethod('toggleCollapse');
    },
    edit: function() {
      this.chatItemView.triggerMethod('toggleEdit');
    },
    reply: function() {
      var mention = "@" + this.model.get('fromUser').username + " ";
      appEvents.trigger('input.append', mention);
    },
    quote: function() {
      appEvents.trigger('input.append', "> " + this.model.get('text'), { newLine: true });
    },
    delete: function() {
      this.model.set('text', '');
      this.model.save();
    },
    serializeData: function() {
      var deleted = !this.model.get('text');
      var data = {actions: [
        {name: 'reply', description: 'Reply'}
      ]};

      if (!deleted) data.actions.push({name: 'quote', description: 'Quote'});

      // FIXME Can't really use a triggerMethod here, maybe move the logic of canEdit() to this view?
      if (!deleted && this.chatItemView.canEdit()) {
        data.actions.push({name: 'edit', description: 'Edit'});
        data.actions.push({name: 'delete', description: 'Delete'});
      } else {
        data.actions.push({name: 'edit', description: 'Edit', disabled: true});
        data.actions.push({name: 'delete', description: 'Delete', disabled: true});
      }


      if (!deleted && this.model.get('isCollapsible')) {
        var action = this.model.get('collapsed') ? {name: 'expand', description: 'Expand'} : {name: 'collapse', description: 'Collapse'};
        data.actions.push(action);
      }

      return data;
    }
  });

  var ActionsPopover = Popover.extend({
    initialize: function(options) {
      Popover.prototype.initialize.apply(this, arguments);
      this.view = new ActionsView({ model: this.model, chatItemView: options.chatItemView });
    },
    events: {
      'click': 'hide'
    }
  });

  return {
    ChatItemView: ChatItemView,
    ReadByView: ReadByView,
    ReadByPopover: ReadByPopover,
    ActionsView: ActionsView,
    ActionsPopover: ActionsPopover
  };


})();<|MERGE_RESOLUTION|>--- conflicted
+++ resolved
@@ -67,17 +67,7 @@
 
     behaviors: {
       Widgets: {},
-<<<<<<< HEAD
-      UnreadItems: {
-        unreadItemType: 'chat',
-      },
-=======
-      Tooltip: {
-        '.js-chat-item-edit': { titleFn: 'getEditTooltip' },
-        '.js-chat-item-collapse': { titleFn: 'getCollapseTooltip' }
-      },
       UnreadItems: { },
->>>>>>> 4a8e96ee
       Highlight: {}
     },
 
