/* jshint unused:strict, browser:true,  strict:true */
/* global define:false */
define([
  'jquery',
  'underscore',
  'utils/context',
  'collections/chat',
  'views/widgets/avatar',
  'marionette',
  'views/base',
  'views/app/uiVars',
  'views/popover',
  'hbs!./tmpl/chatItemView',
  'hbs!./tmpl/statusItemView',
  'views/chat/chatInputView',
  'utils/appevents',
  'cocktail',
  'utils/collapsed-item-client',
  'views/keyboard-events-mixin',
  'views/behaviors/unread-items',  // No ref
  'views/behaviors/widgets',      // No ref
<<<<<<< HEAD
=======
  'views/behaviors/sync-status',  // No ref
>>>>>>> 3473cce5
  'bootstrap_tooltip',            // No ref
], function($, _, context, chatModels, AvatarView, Marionette, TroupeViews, uiVars, Popover,
  chatItemTemplate, statusItemTemplate, chatInputView, appEvents, cocktail, chatCollapse, KeyboardEventMixins) {

  "use strict";

  /* @const */
  var OLD_TIMEOUT = 3600000; /*1 hour*/
  var MAX_HEIGHT = 640; /* This value also in chatItemView.less */
  // This needs to be adjusted in chatInputView as well as chat-server on the server
  /* @const */
  var EDIT_WINDOW = 1000 * 60 * 10; // 10 minutes

  var msToMinutes = function (ms) {
    return ms / (60 * 1000);
  };

  var mouseEvents = {
    'click .js-chat-item-edit':       'toggleEdit',
    'click .js-chat-item-collapse':   'toggleCollapse',
    'click .js-chat-item-readby':     'showReadBy',
    'mouseover .js-chat-item-readby': 'showReadByIntent',
    'click .webhook':                 'expandActivity',
    "click":                          'chatSelected'
  };

  var touchEvents = {
    'click .js-chat-item-edit':       'toggleEdit',
    "click":                          'chatSelected'
  };

  var ChatItemView = Marionette.ItemView.extend({
    attributes: {
      class: 'chat-item'
    },
    behaviors: {
      Widgets: {},
      UnreadItems: {
        unreadItemType: 'chat',
<<<<<<< HEAD
      }
=======
      },
      SyncStatus: {}
>>>>>>> 3473cce5
    },
    isEditing: false,

    events: uiVars.isMobile ? touchEvents : mouseEvents,

    keyboardEvents: {
      'chat.edit.escape': 'onKeyEscape',
      'chat.edit.send': 'onKeySend'
    },

    expandActivity: function() {
      $('.webhook .commits').slideToggle("fast");
    },

    initialize: function(options) {
      this.rollers = options.rollers;

      this.listenToOnce(this.model, 'change:unread', function() {
        if (!this.model.get('unread')) {
          this.$el.removeClass('unread');
        }
      });

      this._oneToOne = context.inOneToOneTroupeContext();

      this.userCollection = options.userCollection;

      this.decorators = options.decorators;

      this.listenTo(this.model, 'change', this.onChange);

      var timeChange = this.timeChange.bind(this);
      if (this.isInEditablePeriod()) {
        // update once the message is not editable
        var notEditableInMS = this.model.get('sent').valueOf() + EDIT_WINDOW - Date.now();
        setTimeout(timeChange, notEditableInMS + 50);
      }

      if (!this.isOld()) {
        var oldInMS = this.model.get('sent').valueOf() + OLD_TIMEOUT - Date.now();
        setTimeout(timeChange, oldInMS + 50);
      }
      this.render();
    },

    template: function(data) {
      if (data.status) {
        return statusItemTemplate(data);
      }

      return chatItemTemplate(data);
    },

    serializeData: function() {
      var data = this.model.toJSON();

      if (data.fromUser) {
        data.username = data.fromUser.username;
      }
      data.readByText = this.getReadByText(data.readBy);
      if(!data.html) {
        data.html = _.escape(data.text);
      }
      return data;
    },

    getReadByText: function(readByCount) {
      if(!readByCount) return '';
      if(this._oneToOne) return ' ';
      if(readByCount > 10) readByCount = 10;
      return readByCount;
    },

    onChange: function() {
      var changed = this.model.changed;

      if ('html' in changed) {
        this.renderText();
      }

      this.updateRender(this.model.changed);
    },

    onKeyEscape: function() {
      if(this.inputBox) {
        this.toggleEdit();
        this.focusInput();
      }
    },

    onKeySend: function(event) {
      if(this.inputBox) {
        this.inputBox.processInput();
      }
      event.preventDefault();
    },

    renderText: function() {
      // We need to parse the text a little to hyperlink known links and escape html to prevent injection
      // var links = this.model.get('urls') || [];
      // var mentions = this.model.get('mentions') || [];
      var issues = [];
      if (context.troupe().get('githubType') === 'REPO') {
        issues = this.model.get('issues') || [];
      }

      // Will only use the text when a value hasn't been returned from the server
      var html = this.model.get('html') || _.escape(this.model.get('text'));

      // Handle empty messages as deleted
      if (html.length === 0) {
        html = '<i>This message was deleted</i>';
        this.$el.addClass('deleted');
      }

      this.$el.find('.js-chat-item-text').html(html);

      _.each(this.decorators, function (decorator) {
        decorator.decorate(this);
      }, this);
    },

    onRender: function () {
      this.renderText();
      this.updateRender();
      this.timeChange();

      if (!this.compactView) {
        var editIcon = this.$el.find('.js-chat-item-edit');
        var collapseIcon = this.$el.find('.js-chat-item-collapse');
        editIcon.tooltip({ container: 'body', title: this.getEditTooltip.bind(this) });
        collapseIcon.tooltip({ container: 'body', title: this.getCollapseTooltip.bind(this) });
      }
    },

    timeChange: function() {
      this.$el.toggleClass('isEditable', this.isInEditablePeriod());
      this.$el.toggleClass('canEdit', this.canEdit());
      this.$el.toggleClass('cantEdit', !this.canEdit());
      this.$el.toggleClass('isOld', this.isOld());
    },

    updateRender: function(changes) {
      if(!changes || 'fromUser' in changes) {
        this.$el.toggleClass('isViewers', this.isOwnMessage());
      }

      if(!changes || 'editedAt' in changes) {
        this.$el.toggleClass('hasBeenEdited', this.hasBeenEdited());
      }

      if(!changes || 'burstStart' in changes) {
        this.$el.toggleClass('burstStart', this.model.get('burstStart'));
        this.$el.toggleClass('burstContinued', !this.model.get('burstStart'));
      }

      if (!changes || 'burstFinal' in changes) {
        this.$el.toggleClass('burstFinal', this.model.get('burstFinal'));
      }

      /* Don't run on the initial (changed=undefined) as its done in the template */
      if (changes && 'readBy' in changes) {
        var readByCount = this.model.get('readBy');
        var oldValue = this.model.previous('readBy');

        var readByLabel = this.$el.find('.js-chat-item-readby');

        if(readByLabel.length === 0) {
          if(readByCount) {
           readByLabel = $(document.createElement('div')).addClass('chat-item__icon--read js-chat-item-readby');
           readByLabel.insertBefore(this.$el.find('.js-chat-item-edit'));
           setTimeout(function() {
             readByLabel.addClass('readBySome');
           }, 10);
          }
        } else {
          if((oldValue === 0) !== (readByCount === 0)) {
            // Things have changed
            readByLabel.toggleClass('readBySome', !!readByCount);
          }
        }
      }

      if(changes && 'collapsed' in changes) {
        var collapsed = this.model.get('collapsed');
        if(collapsed) {
          this.collapseEmbeds();
        } else {
          this.expandEmbeds();
        }

      }

      if(!changes || 'isCollapsible' in changes) {
        var isCollapsible = this.model.get('isCollapsible');

        if(isCollapsible) {
          if(this.$el.find('.js-chat-item-collapse').length) return;

          var collapseElement = $(document.createElement('div'));
          collapseElement.addClass('js-chat-item-collapse');
          if(this.model.get('collapsed')) {
            collapseElement.addClass('chat-item__icon--expand');
          } else {
            collapseElement.addClass('chat-item__icon--collapse');
          }

          this.$el.find('.js-chat-item-details').append(collapseElement);
        } else {
          this.$el.find('.js-chat-item-collapse').remove();
        }
      }


    },

    getEditTooltip: function() {
      if (this.isEmbedded()) return "You can't edit on embedded chats.";

      if(this.hasBeenEdited()) {
        return "Edited shortly after being sent";
      }

      if(this.canEdit()) {
        return "Edit within " + msToMinutes(EDIT_WINDOW) + " minutes of sending";
      }

      if(this.isOwnMessage()) {
        return "It's too late to edit this message.";
      }

      return  "You can't edit someone else's message";
    },

    getCollapseTooltip: function() {
      if (this.model.get('collapsed')) {
        return  "Show media.";
      }
      return "Hide media.";
    },

    getCollapsedTooltip: function() {
      // also for expanded
      return  "Displaying message, click here to collapse.";
    },

    focusInput: function() {
      $("#chat-input-textarea").focus();
    },

    saveChat: function(newText) {
      if (this.isEditing) {
        if (this.canEdit() && newText != this.model.get('text')) {
          this.model.set('text', newText);
          this.model.set('html', null);
          this.model.save();
        }
        this.focusInput();
        this.toggleEdit();
      }
    },

    isOwnMessage: function() {
      if (this.model.get('fromUser') === null) return false;
      return this.model.get('fromUser').id === context.getUserId();
    },

    isInEditablePeriod: function() {
      var age = Date.now() - this.model.get('sent').valueOf();
      return age <= EDIT_WINDOW;
    },

    isEmbedded: function () {
      return context().embedded;
    },

    isOld: function() {
      var age = Date.now() - this.model.get('sent').valueOf();
      return age >= OLD_TIMEOUT;
    },

    canEdit: function() {
      return this.isOwnMessage() && this.isInEditablePeriod() && !this.isEmbedded();
    },

    hasBeenEdited: function() {
      return !!this.model.get('editedAt');
    },

    hasBeenRead: function() {
      return !!this.model.get('readBy');
    },

    toggleEdit: function() {
      if (this.isEditing) {
        this.isEditing = false;
        this.showText();
        this.stopListening(appEvents, 'focus.request.chat.edit');
        appEvents.trigger('chat.edit.hide');
      } else {
        if (this.canEdit()) {
          var self = this;
          this.isEditing = true;
          this.showInput();
          this.listenTo(appEvents, 'focus.request.chat.edit', function() {
            self.inputBox.$el.focus();
            appEvents.trigger('focus.change.chat.edit');
          });
          appEvents.trigger('chat.edit.show');
        }
      }
    },

    setCollapse: function (state) {
      state = !!state;
      var chatId = this.model.get('id');
      var collapsed = !!this.model.get('collapsed');
      if(state === collapsed) return;

      if (collapsed) {
        chatCollapse.uncollapse(chatId);
      } else {
        chatCollapse.collapse(chatId);
      }
      this.model.set('collapsed', !collapsed);
    },

    // deals with collapsing images and embeds
    toggleCollapse: function () {
      var collapsed = this.model.get('collapsed');
      this.setCollapse(!collapsed);
    },

    collapseEmbeds: function() {
      var self = this;
      clearTimeout(self.embedTimeout);
      var embeds = self.$el.find('.embed');

      if(self.rollers) {
        embeds.each(function(i, e) {
          self.rollers.startTransition(e, 500);
        });
      }

      embeds.css("overflow", undefined);
      embeds.css("max-height", "0");
      embeds.addClass('animateOut');

      // Remove after
      self.embedTimeout = setTimeout(function() {
        self.renderText();
      }, 600);
    },

    expandEmbeds: function() {
      var self = this;
      clearTimeout(self.embedTimeout);

      function adjustMaxHeight(embeds) {
        setTimeout(function() {
          embeds.each(function(i, e) {
            var h = $(e).height();
            if(h <= MAX_HEIGHT) {
              $(e).css("max-height", h + "px");
            } else {
              $(e).css("overflow", "hidden");
            }
          });
        }, 3000);
      }

      // Used by the decorator
      self.expandFunction = function(embed) {
        embed.addClass('animateOut');

        setTimeout(function() {

          if(self.rollers) {
            self.rollers.startTransition(embed, 500);
          }

          embed.removeClass('animateOut');
          adjustMaxHeight(embed);
        }, 10);
      };

      self.renderText();

      // Give the browser a second to load the content
      self.embedTimeout = setTimeout(function() {
        var embeds = self.$el.find('.embed');

        if(self.rollers) {
          embeds.each(function(i, e) {
            self.rollers.startTransition(e, 500);
          });
        }

        embeds.removeClass('animateOut');

        adjustMaxHeight(embeds);
      }, 10);
    },

    showText: function() {
      this.renderText();

      if (this.inputBox) {
        this.stopListening(this.inputBox);
        this.inputBox.remove();
        delete this.inputBox;
      }
    },

    showInput: function() {
      //var isAtBottom = this.scrollDelegate.isAtBottom();
      var chatInputText = this.$el.find('.js-chat-item-text');

      // create inputview
      chatInputText.html("<textarea class='trpChatInput'></textarea>");

      var unsafeText = this.model.get('text');

      var textarea = chatInputText.find('textarea').val(unsafeText);

      setTimeout(function() {
        textarea.focus();
        textarea.val("").val(unsafeText);
      }, 10);

      this.inputBox = new chatInputView.ChatInputBoxView({ el: textarea, editMode: true });
      this.listenTo(this.inputBox, 'save', this.saveChat);
    },

    showReadByIntent: function(e) {
      ReadByPopover.hoverTimeout(e, function() {
        this.showReadBy(e);
      }, this);
    },

    showReadBy: function(e) {
      if (this.compactView) return;

      if(this.popover) return;
      e.preventDefault();

      var popover = new ReadByPopover({
        model: this.model,
        userCollection: this.userCollection,
        scroller: this.$el.parents('.primary-scroll'),
        placement: 'vertical',
        minHeight: '88px',
        width: '300px',
        title: 'Read By',
        targetElement: e.target
      });

      popover.show();
      ReadByPopover.singleton(this, popover);
    },

    chatSelected: function() {
      this.triggerMethod('selected');
    }
  });

  cocktail.mixin(ChatItemView, KeyboardEventMixins);

  var ReadByView = Marionette.CollectionView.extend({
    itemView: AvatarView,
    className: 'popoverReadBy',
    initialize: function(options) {
      var c = new chatModels.ReadByCollection(null, { listen: true, chatMessageId: this.model.id, userCollection: options.userCollection });
      c.loading = true;
      this.collection = c;
    },
    onClose: function(){
      this.collection.unlisten();
    }
  });
  cocktail.mixin(ReadByView, TroupeViews.LoadingCollectionMixin);

  var ReadByPopover = Popover.extend({
    initialize: function(options) {
      Popover.prototype.initialize.apply(this, arguments);
      this.view = new ReadByView({ model: this.model, userCollection: options.userCollection });
    }
  });

  return {
    ChatItemView: ChatItemView,
    ReadByView: ReadByView,
    ReadByPopover: ReadByPopover
  };

});<|MERGE_RESOLUTION|>--- conflicted
+++ resolved
@@ -19,10 +19,7 @@
   'views/keyboard-events-mixin',
   'views/behaviors/unread-items',  // No ref
   'views/behaviors/widgets',      // No ref
-<<<<<<< HEAD
-=======
   'views/behaviors/sync-status',  // No ref
->>>>>>> 3473cce5
   'bootstrap_tooltip',            // No ref
 ], function($, _, context, chatModels, AvatarView, Marionette, TroupeViews, uiVars, Popover,
   chatItemTemplate, statusItemTemplate, chatInputView, appEvents, cocktail, chatCollapse, KeyboardEventMixins) {
@@ -62,12 +59,8 @@
       Widgets: {},
       UnreadItems: {
         unreadItemType: 'chat',
-<<<<<<< HEAD
-      }
-=======
       },
       SyncStatus: {}
->>>>>>> 3473cce5
     },
     isEditing: false,
 
