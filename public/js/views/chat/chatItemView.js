--- conflicted
+++ resolved
@@ -191,13 +191,8 @@
       this.$el.toggleClass('isOld', this.isOld());
     },
 
-<<<<<<< HEAD
-    updateRender: function (changes) {
-
-=======
     updateRender: function(changes) {
       var self = this;
->>>>>>> 1fef216c
       if(!changes || 'fromUser' in changes) {
         this.$el.toggleClass('isViewers', this.isOwnMessage());
       }
@@ -244,17 +239,10 @@
         var collapsed = this.model.get('collapsed');
         var embeds =  this.$el.find('.embed');
 
-<<<<<<< HEAD
-        if (collapsed) {
-          embeds.removeClass('animateIn').addClass('animateOut');
-        } else {
-          embeds.removeClass('animateOut').addClass('animateIn');
-=======
         if(this.rollers) {
           embeds.each(function(i, e) {
             self.rollers.startTransition(e, 500);
           });
->>>>>>> 1fef216c
         }
 
         embeds.toggleClass('animateIn', !collapsed);
