"use strict";
var $ = require('jquery');
var _ = require('underscore');
var context = require('utils/context');
var chatModels = require('collections/chat');
var AvatarView = require('views/widgets/avatar');
var Marionette = require('marionette');
var TroupeViews = require('views/base');
var moment = require('moment');
var uiVars = require('views/app/uiVars');
var Popover = require('views/popover');
var chatItemTemplate = require('./tmpl/chatItemView.hbs');
var statusItemTemplate = require('./tmpl/statusItemView.hbs');
var chatInputView = require('views/chat/chatInputView');
var appEvents = require('utils/appevents');
var cocktail = require('cocktail');
var chatCollapse = require('utils/collapsed-item-client');
var KeyboardEventMixins = require('views/keyboard-events-mixin');
var apiClient = require('components/apiClient');
var RAF = require('utils/raf');
require('views/behaviors/unread-items');
require('views/behaviors/widgets');
require('views/behaviors/sync-status');
require('views/behaviors/highlight');
require('views/behaviors/tooltip');

module.exports = (function() {


  /* @const */
  var MAX_HEIGHT = 640; /* This value also in chatItemView.less */
  // This needs to be adjusted in chatInputView as well as chat-server on the server
  /* @const */
  var EDIT_WINDOW = 1000 * 60 * 10; // 10 minutes

  var msToMinutes = function (ms) {
    return ms / (60 * 1000);
  };

  var mouseEvents = {
    'click .js-chat-item-edit':       'toggleEdit',
    'click .js-chat-item-collapse':   'toggleCollapse',
    'click .js-chat-item-readby':     'showReadBy',
    'click .js-chat-item-from':       'mentionUser',
    'click .js-chat-item-time':       'permalink',
    'mouseover .js-chat-item-readby': 'showReadByIntent',
    'click .webhook':                 'expandActivity',
    'click':                          'onClick',
    'dblclick':                       'onDblClick'
  };

  var touchEvents = {
    'click .js-chat-item-edit':       'toggleEdit',
    "click":                          'onTouchClick'
  };

  var ChatItemView = Marionette.ItemView.extend({
    attributes: {
      class: 'chat-item'
    },

    ui: {
      collapse: '.js-chat-item-collapse',
      text: '.js-chat-item-text'
    },

    behaviors: {
      Widgets: {},
      Tooltip: {
        '.js-chat-item-edit': { titleFn: 'getEditTooltip' },
        '.js-chat-item-collapse': { titleFn: 'getCollapseTooltip' }
      },
      UnreadItems: {
        unreadItemType: 'chat',
      },
      SyncStatus: {},
      Highlight: {}
    },

    isEditing: false,

    events: uiVars.isMobile ? touchEvents : mouseEvents,

    keyboardEvents: {
      'chat.edit.escape': 'onKeyEscape',
      'chat.edit.send': 'onKeySend'
    },

    expandActivity: function() {
      $('.webhook .commits').slideToggle("fast");
    },

    initialize: function(options) {
      this.rollers = options.rollers;

      this.listenToOnce(this.model, 'change:unread', function() {
        if (!this.model.get('unread')) {
          this.$el.removeClass('unread');
        }
      });

      this._oneToOne = context.inOneToOneTroupeContext();
      this.isPermalinkable = !this._oneToOne;

      this.userCollection = options.userCollection;

      this.decorators = options.decorators;

      this.listenTo(this.model, 'change', this.onChange);

      var timeChange = this.timeChange.bind(this);
      if (this.isInEditablePeriod()) {
        // update once the message is not editable
        var sent = this.model.get('sent');
        var notEditableInMS = sent ? sent.valueOf() - Date.now() + EDIT_WINDOW : EDIT_WINDOW;
        this.timeChangeTimeout = setTimeout(timeChange, notEditableInMS + 50);
      }

      this.listenToOnce(this, 'messageInViewport', function() {
<<<<<<< HEAD
        _.each(this.decorators, function(decorator) {
          decorator.decorate(this);
        }.bind(this));
        this.markAsRead();
      }.bind(this));
    },

    markAsRead: function() {
      if (this.model.get('unread')) {
        apiClient.userRoom.post('/unreadItems', {chat: [this.model.get('id')]});
      }
=======
        this.decorators.forEach(function(decorator) {
          decorator.decorate(this);
        }, this);
      });
>>>>>>> fc709b97
    },

    /** XXX TODO NB: change this to onClose once we've moved to Marionette 2!!!! */
    onClose: function() {
      clearTimeout(this.timeChangeTimeout);
    },

    template: function(data) {
      if (data.status) {
        return statusItemTemplate(data);
      }

      return chatItemTemplate(data);
    },

    serializeData: function() {
      var data = this.model.toJSON();

      if (data.fromUser) {
        data.username = data.fromUser.username;
      }

      // No sent time, use the current time as the message has just been sent
      if (!data.sent) {
        data.sent = moment();
      }

      data.readByText = this.getReadByText(data.readBy);
      if(!data.html) {
        data.html = _.escape(data.text);
      }
      data.isPermalinkable = this.isPermalinkable;
      return data;
    },

    getReadByText: function(readByCount) {
      if(!readByCount) return '';
      if(this._oneToOne) return ' ';
      if(readByCount > 10) readByCount = 10;
      return readByCount;
    },

    onChange: function() {
      var changed = this.model.changed;

      if ('html' in changed) {
        this.renderText();
      }

      this.updateRender(this.model.changed);
    },

    onKeyEscape: function() {
      if(this.inputBox) {
        this.toggleEdit();
        this.focusInput();
      }
    },

    onKeySend: function(event) {
      if(this.inputBox) {
        this.inputBox.processInput();
      }
      event.preventDefault();
    },

    renderText: function() {
      var model = this.model;

      // Will only use the text when a value hasn't been returned from the server
      var html = model.get('html') || _.escape(model.get('text'));

      // Handle empty messages as deleted
      if (html.length === 0) {
        html = '<i>This message was deleted</i>';
        this.$el.addClass('deleted');
      }

      // This needs to be fast. innerHTML is much faster than .html()
      // by an order of magnitude
      this.ui.text[0].innerHTML = html;
    },

    onRender: function () {
      this.renderText();
      this.updateRender();
      this.timeChange();
    },


    timeChange: function() {
      this.$el.toggleClass('isEditable', this.isInEditablePeriod());
      this.$el.toggleClass('canEdit', this.canEdit());
      this.$el.toggleClass('cantEdit', !this.canEdit());
    },

    updateRender: function(changes) {
      if(!changes || 'fromUser' in changes) {
        this.$el.toggleClass('isViewers', this.isOwnMessage());
      }

      if(!changes || 'editedAt' in changes) {
        this.$el.toggleClass('hasBeenEdited', this.hasBeenEdited());
      }

      if(!changes || 'burstStart' in changes) {
        this.$el.toggleClass('burstStart', this.model.get('burstStart'));
        this.$el.toggleClass('burstContinued', !this.model.get('burstStart'));
      }

      if (!changes || 'burstFinal' in changes) {
        this.$el.toggleClass('burstFinal', this.model.get('burstFinal'));
      }

      /* Don't run on the initial (changed=undefined) as its done in the template */
      if (changes && 'readBy' in changes) {
        var readByCount = this.model.get('readBy');
        var oldValue = this.model.previous('readBy');

        var readByLabel = this.$el.find('.js-chat-item-readby');

        if(readByLabel.length === 0) {
          if(readByCount) {
           readByLabel = $(document.createElement('div')).addClass('chat-item__icon--read js-chat-item-readby');
           readByLabel.insertBefore(this.$el.find('.js-chat-item-edit'));

           RAF(function() {
             readByLabel.addClass('readBySome');
           });
          }
        } else {
          if((oldValue === 0) !== (readByCount === 0)) {
            // Things have changed
            readByLabel.toggleClass('readBySome', !!readByCount);
          }
        }
      }

      if(changes && 'collapsed' in changes) {
        var collapsed = this.model.get('collapsed');
        if(collapsed) {
          this.collapseEmbeds();
        } else {
          this.expandEmbeds();
        }

      }

      if(!changes || 'isCollapsible' in changes) {
        var isCollapsible = this.model.get('isCollapsible');
        var $collapse = this.$el.find('.js-chat-item-collapse');
        if(isCollapsible) {
          if ($collapse.length) return;

          var collapseElement = $(document.createElement('div'));
          var icon = $(document.createElement('i'));
          icon.addClass('octicon');

          collapseElement.append(icon);
          collapseElement.addClass('js-chat-item-collapse');

          if(this.model.get('collapsed')) {
            icon.addClass('octicon-unfold');
            collapseElement.addClass('chat-item__icon--expand');
          } else {
            collapseElement.addClass('chat-item__icon--collapse');
            icon.addClass('octicon-fold');
          }

          this.$el.find('.js-chat-item-details').append(collapseElement);
        } else {
          $collapse.remove();
        }
      }
    },

    getEditTooltip: function() {
      if (this.isEmbedded()) return "You can't edit on embedded chats.";

      if(this.hasBeenEdited()) {
        return "Edited shortly after being sent";
      }

      if(this.canEdit()) {
        return "Edit within " + msToMinutes(EDIT_WINDOW) + " minutes of sending";
      }

      if(this.isOwnMessage()) {
        return "It's too late to edit this message.";
      }

      return  "You can't edit someone else's message";
    },

    getCollapseTooltip: function() {
      if (this.model.get('collapsed')) {
        return  "Show media.";
      }
      return "Hide media.";
    },

    getCollapsedTooltip: function() {
      // also for expanded
      return  "Displaying message, click here to collapse.";
    },

    focusInput: function() {
      $("#chat-input-textarea").focus();
    },

    saveChat: function(newText) {
      if (this.isEditing) {
        if (this.canEdit() && newText != this.model.get('text')) {
          this.model.set('text', newText);
          this.model.set('html', null);
          this.model.save();
        }
        this.focusInput();
        this.toggleEdit();
      }
    },

    isOwnMessage: function() {
      if (this.model.get('fromUser') === null) return false;
      return this.model.get('fromUser').id === context.getUserId();
    },

    isInEditablePeriod: function() {
      var sent = this.model.get('sent');

      if (!sent) return true; // No date means the message has not been sent
      var age = Date.now() - sent.valueOf();
      return age <= EDIT_WINDOW;
    },

    isEmbedded: function () {
      return context().embedded;
    },

    canEdit: function() {
      return this.isOwnMessage() && this.isInEditablePeriod() && !this.isEmbedded();
    },

    hasBeenEdited: function() {
      return !!this.model.get('editedAt');
    },

    hasBeenRead: function() {
      return !!this.model.get('readBy');
    },

    toggleEdit: function() {
      if (this.isEditing) {
        this.isEditing = false;
        this.showText();
        this.stopListening(appEvents, 'focus.request.chat.edit');
        appEvents.trigger('chat.edit.hide');
      } else {
        if (this.canEdit()) {
          var self = this;
          this.isEditing = true;
          this.showInput();
          this.listenTo(appEvents, 'focus.request.chat.edit', function() {
            self.inputBox.$el.focus();
            appEvents.trigger('focus.change.chat.edit');
          });
          appEvents.trigger('chat.edit.show');
        }
      }
    },

    setCollapse: function (state) {
      state = !!state;
      var chatId = this.model.get('id');
      var collapsed = !!this.model.get('collapsed');
      if(state === collapsed) return;

      if (collapsed) {
        chatCollapse.uncollapse(chatId);
      } else {
        chatCollapse.collapse(chatId);
      }
      this.model.set('collapsed', !collapsed);
    },

    // deals with collapsing images and embeds
    toggleCollapse: function () {
      var collapsed = this.model.get('collapsed');
      this.setCollapse(!collapsed);
    },

    collapseEmbeds: function() {
      this.bindUIElements();
      var self = this;
      var embeds = self.$el.find('.embed');
      var icon = this.ui.collapse.find('i');

      clearTimeout(self.embedTimeout);

      this.ui.collapse.removeClass('chat-item__icon--collapse');
      this.ui.collapse.addClass('chat-item__icon--expand');
      icon.removeClass('octicon-fold');
      icon.addClass('octicon-unfold');

      if(self.rollers) {
        embeds.each(function(i, e) { // jshint unused:true
          self.rollers.startTransition(e, 500);
        });
      }

      embeds.css("overflow", undefined);
      embeds.css("max-height", "0");
      embeds.addClass('animateOut');

      // Remove after
      self.embedTimeout = setTimeout(function() {
        self.renderText();
      }, 600);
    },

    expandEmbeds: function() {
      this.bindUIElements();
      var self = this;
      clearTimeout(self.embedTimeout);
      var icon = this.ui.collapse.find('i');

      icon.addClass('octicon-fold');
      icon.removeClass('octicon-unfold');
      this.ui.collapse.removeClass('chat-item__icon--expand');
      this.ui.collapse.addClass('chat-item__icon--collapse');

      function adjustMaxHeight(embeds) {
        setTimeout(function() {
          embeds.each(function(i, e) { // jshint unused:true
            var h = $(e).height();
            if(h <= MAX_HEIGHT) {
              $(e).css("max-height", h + "px");
            } else {
              $(e).css("overflow", "hidden");
            }
          });
        }, 3000);
      }

      // Used by the decorator
      self.expandFunction = function(embed) {
        embed.addClass('animateOut');

        RAF(function() {

          if(self.rollers) {
            self.rollers.startTransition(embed, 500);
          }

          embed.removeClass('animateOut');
          adjustMaxHeight(embed);
        });
      };

      self.renderText();

      // Give the browser a second to load the content
      self.embedTimeout = setTimeout(function() {
        var embeds = self.$el.find('.embed');

        if(self.rollers) {
          embeds.each(function(i, e) {  // jshint unused:true
            self.rollers.startTransition(e, 500);
          });
        }

        embeds.removeClass('animateOut');

        adjustMaxHeight(embeds);
      }, 10);
    },

    showText: function() {
      this.renderText();

      if (this.inputBox) {
        this.stopListening(this.inputBox);
        this.inputBox.remove();
        delete this.inputBox;
      }
    },

    showInput: function() {
      //var isAtBottom = this.scrollDelegate.isAtBottom();
      var chatInputText = this.ui.text;

      // create inputview
      chatInputText.html("<textarea class='trpChatInput'></textarea>");

      var unsafeText = this.model.get('text');

      var textarea = chatInputText.find('textarea').val(unsafeText);

      RAF(function() {
        textarea.focus();
        textarea.val("").val(unsafeText);
      });

      this.inputBox = new chatInputView.ChatInputBoxView({ el: textarea, editMode: true });
      this.listenTo(this.inputBox, 'save', this.saveChat);
    },

    showReadByIntent: function(e) {
      ReadByPopover.hoverTimeout(e, function() {
        this.showReadBy(e);
      }, this);
    },

    showReadBy: function(e) {
      if (this.compactView) return;

      if(this.popover) return;
      e.preventDefault();

      var popover = new ReadByPopover({
        model: this.model,
        userCollection: this.userCollection,
        scroller: this.$el.parents('.primary-scroll'),
        placement: 'vertical',
        minHeight: '88px',
        width: '300px',
        title: 'Read By',
        targetElement: e.target
      });

      popover.show();
      ReadByPopover.singleton(this, popover);
    },

    mentionUser: function () {
      var mention = "@" + this.model.get('fromUser').username + " ";
      appEvents.trigger('input.append', mention);
    },

    permalink: function(e) {
      if(!this.isPermalinkable) return;

      /* Holding the Alt key down while clicking adds the permalink to the chat input */
      appEvents.trigger('permalink.requested', 'chat', this.model, { appendInput: !!e.altKey });
    },

    highlight: function() {
      var self = this;
      this.$el.addClass('chat-item__highlighted');
      setTimeout(function() {
        self.$el.removeClass('chat-item__highlighted');
      }, 5000);
    },
    onTouchClick: function() {
      // this calls onSelected
      this.triggerMethod('selected', this.model);
    },

    onClick: function() {
      // this calls onSelected
      this.triggerMethod('selected', this.model);

      if (!window.getSelection) return;
      if (this.dblClickTimer) {
        clearTimeout(this.dblClickTimer);
        this.dblClickTimer = null;
        window.getSelection().selectAllChildren(this.el);
      }
    },

    onDblClick: function() {
      if (!window.getSelection) return;
      var self = this;
      self.dblClickTimer = setTimeout(function () {
        self.dblClickTimer = null;
      }, 200);
    }

  });

  cocktail.mixin(ChatItemView, KeyboardEventMixins);

  var ReadByView = Marionette.CollectionView.extend({
    itemView: AvatarView,
    className: 'popoverReadBy',
    initialize: function(options) {
      var c = new chatModels.ReadByCollection(null, { listen: true, chatMessageId: this.model.id, userCollection: options.userCollection });
      c.loading = true;
      this.collection = c;
    },
    onClose: function(){
      this.collection.unlisten();
    }
  });
  cocktail.mixin(ReadByView, TroupeViews.LoadingCollectionMixin);

  var ReadByPopover = Popover.extend({
    initialize: function(options) {
      Popover.prototype.initialize.apply(this, arguments);
      this.view = new ReadByView({ model: this.model, userCollection: options.userCollection });
    }
  });

  return {
    ChatItemView: ChatItemView,
    ReadByView: ReadByView,
    ReadByPopover: ReadByPopover
  };


})();<|MERGE_RESOLUTION|>--- conflicted
+++ resolved
@@ -16,7 +16,6 @@
 var cocktail = require('cocktail');
 var chatCollapse = require('utils/collapsed-item-client');
 var KeyboardEventMixins = require('views/keyboard-events-mixin');
-var apiClient = require('components/apiClient');
 var RAF = require('utils/raf');
 require('views/behaviors/unread-items');
 require('views/behaviors/widgets');
@@ -117,24 +116,10 @@
       }
 
       this.listenToOnce(this, 'messageInViewport', function() {
-<<<<<<< HEAD
-        _.each(this.decorators, function(decorator) {
-          decorator.decorate(this);
-        }.bind(this));
-        this.markAsRead();
-      }.bind(this));
-    },
-
-    markAsRead: function() {
-      if (this.model.get('unread')) {
-        apiClient.userRoom.post('/unreadItems', {chat: [this.model.get('id')]});
-      }
-=======
         this.decorators.forEach(function(decorator) {
           decorator.decorate(this);
         }, this);
       });
->>>>>>> fc709b97
     },
 
     /** XXX TODO NB: change this to onClose once we've moved to Marionette 2!!!! */
