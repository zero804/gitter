--- conflicted
+++ resolved
@@ -590,7 +590,6 @@
       textarea.val("").val(unsafeText);
 
       this.listenTo(this.inputBox, 'save', this.onEditSave);
-<<<<<<< HEAD
 
       // chrome 48 android sends blur events and generally freaks out if you do this
       // in the same event loop or in a requestAnimationFrame
@@ -601,9 +600,8 @@
         // iOS 9 doesnt put the carat at the end of the text
         textarea.val("").val(unsafeText);
       }, 0);
-=======
+
       this.listenTo(this.inputBox, 'cancel', this.onEditCancel);
->>>>>>> 74d2cb52
     },
 
     showReadByIntent: function(e) {
