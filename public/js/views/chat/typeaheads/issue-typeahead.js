"use strict";

var isMobile = require('utils/is-mobile');
var apiClient = require('components/apiClient');
var template = require('./tmpl/typeahead.hbs');

module.exports = function() {
  return {
    match: /(^|\s)(([\w-_]+\/[\w-_]+)?#(\d*))$/,
    maxCount: isMobile() ? 3 : 10,
    search: function (term, callback) {
      var terms = term.split('#');
      var repoName = terms[0];
      var issueNumber = terms[1];
      var query = {};

      if(repoName) query.repoName = repoName;
      if(issueNumber) query.issueNumber = issueNumber;

      apiClient.room.get('/issues', query)
        .catch(function() {
          return [];
        })
        .then(function(data) {
          callback(data);
        });
    },
    template: function(issue) {
      return template({
        name: issue.number,
        description: issue.title
      });
    },
    replace: function(issue) {
<<<<<<< HEAD
      if (issue.number.indexOf('#') >= 0) {
=======
      if ((typeof issue.number === 'string') && issue.number.indexOf('#') >= 0) {
>>>>>>> 8a86eda1
        return '$1$3' + issue.number + ' ';
      } else {
        return '$1$3#' + issue.number + ' ';
      }

    }
  };
};<|MERGE_RESOLUTION|>--- conflicted
+++ resolved
@@ -32,11 +32,7 @@
       });
     },
     replace: function(issue) {
-<<<<<<< HEAD
-      if (issue.number.indexOf('#') >= 0) {
-=======
       if ((typeof issue.number === 'string') && issue.number.indexOf('#') >= 0) {
->>>>>>> 8a86eda1
         return '$1$3' + issue.number + ' ';
       } else {
         return '$1$3#' + issue.number + ' ';
