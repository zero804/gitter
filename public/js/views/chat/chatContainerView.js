--- conflicted
+++ resolved
@@ -32,13 +32,9 @@
             }, this);
 
             this.collection.on('add', function(){
-<<<<<<< HEAD
-              unreadItemsClient.monitorViewForUnreadItems(this.options.monitorScrollPane, chatCollectionView);
-=======
               if(document.hasFocus()){
                 unreadItemsClient.monitorViewForUnreadItems(this.options.monitorScrollPane, chatCollectionView);
               }
->>>>>>> 4fbc5657
             }, this);
           }
 
