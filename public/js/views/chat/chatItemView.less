--- conflicted
+++ resolved
@@ -312,25 +312,13 @@
     
     // If you adjust this value (below), you'll also need 
     // to adjust the MAX_HEIGHT value in chatItemView.js 
-<<<<<<< HEAD
-    max-height: 800px;
-=======
     max-height: 480px;
     max-width: 640px;
->>>>>>> 21ad2081
 
     &.animateOut {
       max-height: 0;
     }
 
-<<<<<<< HEAD
-    max-width: 500px;
-    iframe {
-      max-width: 100%;
-      max-height: 281px;
-    }
-=======
->>>>>>> 21ad2081
     &.embed-limited {
       max-width: 100%;
       iframe {
