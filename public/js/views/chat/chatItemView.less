--- conflicted
+++ resolved
@@ -171,32 +171,6 @@
   transition: 0.2s opacity linear;
 }
 
-<<<<<<< HEAD
-.chat-item__aside {
-  float: left;
-  margin-left: 0.4em;
-  margin-top: 2px;
-}
-
-.chat-item__avatar {
-  margin-left: 1.6em;
-
-  @media @mobile {
-    margin-left: 0;
-    margin-top: 5px;
-  }
-
-}
-
-.chat-item__actions {
-  float: right;
-  text-align: right;
-  opacity: 0;
-  width: 40px;
-
-  @media @mobile {
-    display: none;
-=======
 .chat-item__action, .chat-item__action-disabled {
   border-radius: 4px;
   padding: 0px 5px;
@@ -226,70 +200,21 @@
 
   &.syncerror {
     background-color: #edb2bd;
->>>>>>> 11366f3f
-  }
-
-}
-
-<<<<<<< HEAD
-.chat-item:hover .chat-item__actions {
-  opacity: 1;
-  transition: 0.2s opacity linear;
-}
-
-.chat-item__action, .chat-item__action-disabled {
-  border-radius: 4px;
-  padding: 0px 5px;
-}
-
-.chat-item__action:hover {
-  cursor: pointer;
-  background: #08c;
-  color: white;
-}
-
-.chat-item__action-disabled {
-  color: #CCC;
-}
-
-.chat-item__action-disabled:hover {
-  background: #08c;
-  cursor: default;
-}
-
-.chat-item__container {
-  box-sizing: border-box;
-  border-right: 2px solid transparent;
-  margin: 0.888em 12px 0px;
-  text-align: left;
-  transition: 1s border linear;
-
-  &.syncerror {
-    background-color: #edb2bd;
-  }
-}
-
-=======
->>>>>>> 11366f3f
+  }
+}
+
 .chat-item__from {
   vertical-align: middle;
   display: inline-block;
   cursor: pointer;
   font-weight: 600;
   margin-top: 2px;
-<<<<<<< HEAD
-=======
   opacity: 0.5;
->>>>>>> 11366f3f
 }
 
 .chat-item__time {
   vertical-align: middle;
   display: inline-block;
-<<<<<<< HEAD
-  opacity: 0.8;
-=======
->>>>>>> 11366f3f
   color: #ddd;
   float: right;
   margin-top: 2px;
@@ -399,12 +324,8 @@
     line-height: 1.5;
   }
 
-<<<<<<< HEAD
-  .mention {
-=======
   .mention,
   .groupmention {
->>>>>>> 11366f3f
     border-bottom: 1px dotted;
     cursor: pointer;
     padding: 0 2px;
@@ -443,15 +364,6 @@
   pre {
     margin: 4px 0 0 0;
   }
-<<<<<<< HEAD
-
-  @media @mobile {
-    margin-left: 18px;
-    margin-right: 0px;
-    padding: 0 0 0 10px;
-  }
-=======
->>>>>>> 11366f3f
 }
 
 .chat-item__status {
