--- conflicted
+++ resolved
@@ -117,13 +117,10 @@
   margin-left: 0px;
 }
 
-<<<<<<< HEAD
-=======
 body.embedded .chat-input-box__region {
   margin-left: 50px;
 }
 
->>>>>>> 246bdfa0
 body.mobile .chat-input__box {
   margin-left: @avatarWidth + 12px;
   margin-right: 12px;
