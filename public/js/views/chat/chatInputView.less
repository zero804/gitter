@import "base-zindex-levels";
@import "base-transition-mixins";

.chat-input {
  position: relative;

  box-sizing: border-box;
  z-index: @l1;

  background-color: white;

  min-height: 70px;
  flex-shrink: 0;
  border-top: 1px solid rgba(0, 0, 0, 0.05);
}

.progress {
  position: absolute;
  // top: -2px;
  right: 0;
  left: 0;
  background-color: transparent;
  width: 100%;
  height: 2px;
  overflow: hidden;
}

.progress__bar {
  background-color: @trpGreen;
  box-shadow: 0px 0px 1px 1px @trpGreen;
  overflow: hidden;
  width: 0%;
  display: none;
  transition: width 1s;
  transition-timing-function: ease;
}

.chat-input__container {
  box-sizing: border-box;

  margin-top: 10px;
  display: block;
  text-align: center;

  @media @mid {
    .avatar-s {
      width: 24px;
      height: 24px;
    }
  }
}

.chat-input__area {
  box-sizing: border-box;
  text-align: center;
  position: relative;
  display: inline-block;
  width: 100%;
  padding: 0 0px 4px 44px;

  @media @mid {
    // padding: 0 32px;
    padding-right: 42px;
  }

  @media @small {
    padding: 0 42px 0 44px;
  }

  @media @mobile {
    padding: 3px 10px;
  }
}

.chat-input__buttons {
  z-index: @l2;
  display: flex;
  right: 10px;
  top: 0px;
  flex-direction: column;
  justify-content: space-around;
  height: 50px;
  font-size: 18px;
  position: absolute;

  @media @mobile {
    display: none;
  }
}

<<<<<<< HEAD
.chat-input__buttons i {
  line-height: 1.2;
  opacity: 0.5;
  transition: opacity 0.3s;
}

.chat-input__buttons i:hover {
  opacity: 0.9;
=======
  .md-help {
    opacity: 0.5;
    .transition300ms(opacity);

    &:before {
      font-family: 'troupe-icons';
      content: '\e82d';
      margin-right: 6px;
      width: 12px;
      font-size: 20px;
      -webkit-font-smoothing: antialiased;
      opacity: 0.4;
    }

    &:hover {
      opacity: 0.9;
    }
  }

  .compose-mode-toggle {
    margin-bottom: 4px;
    opacity: 0.5;
    .transition300ms(opacity);
    cursor: pointer;
    .prepend-pencil-off;
    height: 20px;
    &:before {
      margin-left: 3px;
      font-size: 16px;
    };
    /*&:hover {
      .prepend-pencil-on;
    }*/
    &.active {
      opacity: 0.7;
      .prepend-pencil-on;
      /*&:hover {
        .prepend-pencil-off;
      }*/
    }
    &:hover {
      opacity: 0.9;
    }
  }
>>>>>>> e6ba3374
}

.chat-input__avatar {
  float: left;
}

.chat-input__box {
  margin-left: 30px;
  margin-bottom: 0px;
  padding: 0 52px 0 20px;
  display: block;
  background-color: white;
  // height: 58px;
  vertical-align: top;
  border-radius: 5px 5px 5px 5px;

  @media @mid {
    margin-left: 40px;
    padding: 0;
  }

  @media @mobile {
    margin-left: 34px;
  }
}

.chat-input__text-area {

  .trpBodyMedium;

  display: block;
  width: 100%;
  outline: none;

  padding: 0px;
  border: 0px;
  resize: none;
  margin: 0px;
  box-shadow: none;
  height: 44px;

  color: black;
  // padding: 5px;
  // margin: -5px 0 0 -5px;
  // margin-bottom: 12px;

  &:focus {
    outline: none;
  }
}<|MERGE_RESOLUTION|>--- conflicted
+++ resolved
@@ -88,7 +88,6 @@
   }
 }
 
-<<<<<<< HEAD
 .chat-input__buttons i {
   line-height: 1.2;
   opacity: 0.5;
@@ -97,52 +96,6 @@
 
 .chat-input__buttons i:hover {
   opacity: 0.9;
-=======
-  .md-help {
-    opacity: 0.5;
-    .transition300ms(opacity);
-
-    &:before {
-      font-family: 'troupe-icons';
-      content: '\e82d';
-      margin-right: 6px;
-      width: 12px;
-      font-size: 20px;
-      -webkit-font-smoothing: antialiased;
-      opacity: 0.4;
-    }
-
-    &:hover {
-      opacity: 0.9;
-    }
-  }
-
-  .compose-mode-toggle {
-    margin-bottom: 4px;
-    opacity: 0.5;
-    .transition300ms(opacity);
-    cursor: pointer;
-    .prepend-pencil-off;
-    height: 20px;
-    &:before {
-      margin-left: 3px;
-      font-size: 16px;
-    };
-    /*&:hover {
-      .prepend-pencil-on;
-    }*/
-    &.active {
-      opacity: 0.7;
-      .prepend-pencil-on;
-      /*&:hover {
-        .prepend-pencil-off;
-      }*/
-    }
-    &:hover {
-      opacity: 0.9;
-    }
-  }
->>>>>>> e6ba3374
 }
 
 .chat-input__avatar {
