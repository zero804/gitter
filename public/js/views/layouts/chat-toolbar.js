"use strict";

var $ = require('jquery');
var context = require('../../utils/context');
var appEvents = require('../../utils/appevents');
var ChatLayout = require('./chat');
var HeaderView = require('../app/headerView');

var rightToolbarModel = require('../../models/right-toolbar-model');
var RightToolbarView = require('../righttoolbar/rightToolbarView');

require('../behaviors/isomorphic');

module.exports = ChatLayout.extend({
  events: {
    'click .chat-input-nli a[href^="/login"]': 'clickLogin'
  },

  clickLogin: function(e) {
    e.preventDefault();
    var href = $(e.currentTarget).attr('href');
    var route = 'login'+href.slice(href.indexOf('?'));
    appEvents.trigger('loginClicked', route);
  },

  behaviors: {
    Isomorphic: {
      chat: {
        el: '#content-wrapper',
        init: 'initChatRegion' // Declared in super
      },
      toolbar: {
        el: "#right-toolbar-layout",
        init: 'initToolbarRegion'
      },
      header: {
        el: '#header-wrapper',
        init: 'initHeaderRegion'
      }
    }
  },

<<<<<<< HEAD
  initialize: function() {
    var rightToolbarSnapshot = context.getSnapshot('rightToolbar');
    this.rightToolbarModel = new RightToolBarModel(rightToolbarSnapshot);
=======
  initialize: function(attrs) {
    this.groupsCollection = attrs.groupsCollection;
    this.roomCollection = attrs.roomCollection;
>>>>>>> 1c8ded9a
  },

  initToolbarRegion: function(optionsForRegion) {
    return new RightToolbarView(optionsForRegion({
      model: rightToolbarModel
    }));
  },

  initHeaderRegion: function(optionsForRegion) {
    return new HeaderView(optionsForRegion({
      model: context.troupe(),
<<<<<<< HEAD
      rightToolbarModel: this.rightToolbarModel
=======
      groupsCollection: this.groupsCollection,
      roomCollection: this.roomCollection
>>>>>>> 1c8ded9a
    }));
  }
});<|MERGE_RESOLUTION|>--- conflicted
+++ resolved
@@ -5,7 +5,6 @@
 var appEvents = require('../../utils/appevents');
 var ChatLayout = require('./chat');
 var HeaderView = require('../app/headerView');
-
 var rightToolbarModel = require('../../models/right-toolbar-model');
 var RightToolbarView = require('../righttoolbar/rightToolbarView');
 
@@ -40,17 +39,6 @@
     }
   },
 
-<<<<<<< HEAD
-  initialize: function() {
-    var rightToolbarSnapshot = context.getSnapshot('rightToolbar');
-    this.rightToolbarModel = new RightToolBarModel(rightToolbarSnapshot);
-=======
-  initialize: function(attrs) {
-    this.groupsCollection = attrs.groupsCollection;
-    this.roomCollection = attrs.roomCollection;
->>>>>>> 1c8ded9a
-  },
-
   initToolbarRegion: function(optionsForRegion) {
     return new RightToolbarView(optionsForRegion({
       model: rightToolbarModel
@@ -59,13 +47,7 @@
 
   initHeaderRegion: function(optionsForRegion) {
     return new HeaderView(optionsForRegion({
-      model: context.troupe(),
-<<<<<<< HEAD
-      rightToolbarModel: this.rightToolbarModel
-=======
-      groupsCollection: this.groupsCollection,
-      roomCollection: this.roomCollection
->>>>>>> 1c8ded9a
+      model: context.troupe()
     }));
   }
 });