--- conflicted
+++ resolved
@@ -1,12 +1,7 @@
 "use strict";
 var $ = require('jquery');
 var _ = require('underscore');
-<<<<<<< HEAD
 var Marionette = require('backbone.marionette');
-var TroupeViews = require('./base');
-=======
-var Marionette = require('marionette');
->>>>>>> df167d8b
 var Mutant = require('mutant');
 var popoverTemplate = require('./tmpl/popover.hbs');
 
