@import (reference) "../../../less/base-zindex-levels";
@import (reference) "../../../less/colors.less";
@import (reference) "../../../less/trp3Vars.less";
@import (reference) "../../../less/trpButtons.less";

@import "../controls/dropdown";

@chat-header-heading-font-size: 24px;
@chat-header-heading-line-height: 40px;
@chat-header-topic-font-size: 1em;
@chat-header-topic-line-height: 25px;

.chat-header {
  box-sizing:       border-box;
  position:         absolute;
  display:          flex;
  width:            100%;
  padding-left:     @desktop-menu-left-padding;
  padding-right:    @desktop-menu-left-padding;
  background-color: rgba(255, 255, 255, 0.97);
  border-bottom:    1px solid rgba(0,0,0,0.05);
  z-index:          @zindexChatHeader;
}

.chat-header-inner {
  overflow:    hidden;
  flex:        1;
  display:     flex;
  align-items: flex-start;
}

.chat-header__main-grouping {
  display: flex;
  align-items: center;
  // header can expand to fit long topics when hovered over
  min-height: @chat-frame-desktop-header-height;
}


.chat-header_header-grouping {
  overflow: hidden;
}

.chat-header__heading {
  box-sizing: border-box;
  max-width: 100%;
  margin-top: 0;
  margin-bottom: 0;
  padding-left: 18px;
  padding-right: 20px;

  white-space: nowrap;
}

.chat-header__title {
  overflow: hidden;
  display: inline-block;
  max-width: 100%;

  color: #333;
  font-size: @chat-header-heading-font-size;
  line-height: @chat-header-heading-line-height;
  font-weight: 600;
  text-overflow: ellipsis;

  &:hover {
    text-decoration: none;
  }
}

.chat-header__topic-grouping {
  overflow: hidden;
  position: relative;
  flex: 1;

  & .topic-input {
    width: 95%;
    resize: none;
    height: 20px;
    margin-bottom: 0px;
    padding: 1px 2px;
  }

}

.chat-header__topic-wrapper {
  align-self: flex-start;
  width: 100%;
  white-space: nowrap;

  @space-to-chat-header: (@chat-frame-desktop-header-height - @chat-header-heading-line-height) / 2;
  @chat-header-font-vertical-padding: (@chat-header-heading-line-height - @chat-header-heading-font-size) / 2;
  @vert-diff-baseline-offset-between-header-and-topic: @chat-header-font-vertical-padding ~"+" @chat-header-heading-font-size ~"-" @chat-header-topic-line-height;
  // The extra `.125` is for account for desenders to match baseline
  margin-top: calc(@space-to-chat-header ~"+" @vert-diff-baseline-offset-between-header-and-topic ~"+" .125em);
}

.chat-header__topic {
  box-sizing: border-box;
  overflow: hidden;
  display: inline-block;
  vertical-align: baseline;
  width: 100%;
  // min height so that an empty topic can be double clicked to edit
  min-height: @chat-header-topic-line-height;
  // max height to allow height animations
  max-height: @chat-header-topic-line-height;
  margin: 0;
  padding-right: 2em;

  color: #777;
  font-size: @chat-header-topic-font-size;
  line-height: @chat-header-topic-line-height;
  font-style: italic;
  text-overflow: ellipsis;
  white-space: nowrap;

  transition: max-height .5s ease-in-out;

  .chat-header__topic-wrapper:hover & {
    // pleanty of room to auto expand into
    max-height: 800px;

    white-space: normal;
    word-wrap: break-word;
  }
}

.chat-header__topic a {
  color: #666;

  &:hover {
    color: @trpLightBlue;
  }
}

.chat-header__content h1 .octicon-lock:before {
  font-size: 16px;
  position: relative;
  top: -3px;
  left: 5px;
  color: #666;
}

.chat-header__content .icon-lock {
  font-size: 16px;
}

.chat-header__permission-icon, .chat-header__title {
  vertical-align: middle;
}







.chat-header__org-page,
.chat-header__favourite,
.chat-header__settings {
  body.embedded & { visibility: hidden; }
  display: inline-block;
  margin-left: 2px;

  font-size: 26px;
  line-height: 1;
  color: rgba(51, 51, 51, 0.4);
  text-align: center;
  cursor: pointer;

  transition: color .2s ease-in-out;

  &:hover {
    color: rgba(51, 51, 51, 1);
  }


  & > .chat-header__action-icon {
    color: inherit;
  }
}

.chat-header__org-page {
  .chat-header__action-icon {
    /* To make the icon equal with the other font-icons */
    margin-left: 0.18em;
    margin-right: 0.18em;
  }
}

.chat-header__favourite {
  &.favourite {
    color: #f1c40f;
  }
}

.chat-header__avatar-grouping {
  flex-shrink: 0;
}

.chat-header__avatar {
  @side: 38px;
  height: @side;
  float: left;
  box-sizing: border-box;
  background-color: white;
  position: relative;
  user-select: none;

  img {
    width: @side;
    height: @side;

    border-radius: 4px;
  }
}

.chat-header__avatar--pro {
  &:after {
    position: absolute;
    display: inline-block;
    content: '';
    background: @pro;
    height: 4px;
    border-top: 1px solid rgba(255, 255, 255, 1);
    bottom: 0px;
    width: 100%;
    left: 0;
    border-radius: 0 0 4px 4px;
  }
}

.chat-header-wrapper {
  height: 100%;
}

.chat-and-toolbar-wrapper {
  box-sizing: border-box;
  display: flex;
  justify-content: flex-end;
  align-items: stretch;
  height: 100%;
  padding-top: @chat-frame-desktop-header-height;
}

.chat-app {
  box-sizing: border-box;
  overflow: hidden;
  position: relative;
  flex: 1;
  display: flex;
  flex-direction: column;
<<<<<<< HEAD
=======
  /* Sometimes `.chat-and-toolbar-wrapper` isn't a parent */
  height: 100%;
>>>>>>> 3322fc46
}

.org-page-link {
  &:hover {
    text-decoration: none;
  }
}<|MERGE_RESOLUTION|>--- conflicted
+++ resolved
@@ -251,11 +251,8 @@
   flex: 1;
   display: flex;
   flex-direction: column;
-<<<<<<< HEAD
-=======
   /* Sometimes `.chat-and-toolbar-wrapper` isn't a parent */
   height: 100%;
->>>>>>> 3322fc46
 }
 
 .org-page-link {
