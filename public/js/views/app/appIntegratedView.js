/*jshint strict:true, undef:true, unused:strict, browser:true *//* global define:false */
define([
  'jquery',
  'underscore',
  'views/base',
  'utils/context',
  'utils/appevents',
  'marionette',
  'views/signup/usernameView',
  'views/profile/profileView',
  'views/app/uiVars',
  'components/webNotifications',
  'components/modal-region',
  'bootstrap_tooltip',  // no ref
  "nanoscroller"        // no ref
<<<<<<< HEAD
  ], function($, _, TroupeViews, context, appEvents, Marionette, UsernameView, uiVars, modalRegion) {
=======
  ], function($, _, TroupeViews, context, log, Marionette, UsernameView, ProfileView, uiVars, notifications, modalRegion) {
>>>>>>> 43bb9d5f
  "use strict";

  var touchEvents = {
    "click #menu-toggle-button":        "onMenuToggle",
    "keypress":                         "onKeyPress"
  };

  var mouseEvents = {
    "click #menu-toggle-button":        "onMenuToggle",
    "mouseenter #left-menu-hotspot":    "onLeftMenuHotspot",
    "mouseenter #menu-toggle":          "onLeftMenuHotspot",
    "mouseenter #content-frame":        "onMouseEnterContentFrame",
    "mouseenter #header-wrapper":       "onMouseEnterHeader",
    "mouseenter #left-menu":            "onMouseEnterLeftMenu",
    "mouseenter #toolbar-frame":        "onMouseEnterToolbar",
    "mouseleave #toolbar-frame":        "onMouseLeaveToolbar",
    "mouseleave #header-wrapper":       "onMouseLeaveHeader",

    "keypress":                         "onKeyPress"
  };

  $('.trpDisplayPicture').tooltip('destroy');

  var AppIntegratedLayout = Marionette.Layout.extend({
    el: 'body',
    leftmenu: false,
    rightpanel: false,
    profilemenu: false,
    shifted: false,
    alertpanel: false,

    regions: {
      leftMenuRegion: "#left-menu",
      rightPanelRegion: "#right-panel",
      rightToolbarRegion: "#toolbar-frame",
      headerRegion: "#header-wrapper"
    },

    events: uiVars.isMobile ? touchEvents : mouseEvents,

    initialize: function() {
      var self = this;

      // $('body').append('<span id="fineUploader"></span>');

      //$(".nano").nanoScroller({ preventPageScrolling: true });

      this.dialogRegion = modalRegion;
      this._leftMenuLockCount = 0;

      this.rightPanelRegion.on('show', function() {
        //log("SHOW PANEL");
        self.showPanel("#right-panel");
      });

      this.rightPanelRegion.on('close', function() {
        window.setTimeout(function() {
          if(!self.rightPanelRegion.currentView) {
            //log("CLOSE PANEL");
            self.hidePanel("#right-panel");
          }
        }, 100);
      });

      var profileCompleteTimeout = 60 * 1000;
      setTimeout(function() {
        self.ensureSignupIsComplete();
      }, profileCompleteTimeout);
    },

    ensureSignupIsComplete: function() {
      var self = this, noteId = 'completeSignup';
      if (!context.isProfileComplete() || !context().user.username) {
        notifications.notify({
          id: noteId,
          content: "<a href='#'>Click here to complete the signup process</a>",
          timeout: Infinity,
          click: function() {
            notifications.notify({ id: noteId, action: 'hide' });
            self.ensureProfileIsComplete();
            self.ensureProfileIsUsernamed();
          }
        });
      }
    },

    ensureProfileIsComplete: function() {
      if (!context.isProfileComplete()) {
        new ProfileView.Modal().show();
      }
    },

    ensureProfileIsUsernamed: function() {
      var user = context.getUser();
      if (user && !user.username /* if the context has not yet loaded, what do we do? */) {
        new UsernameView.Modal().show();
      }
    },

    hidePanel: function (whichPanel) {

      $(whichPanel).animate({
        right: uiVars.hidePanelValue
      }, 350, function() {
        $(whichPanel).hide();
      });

      if ($(document).width() < 1250) {
        $("#header-frame, #alert-content, #chat-input").animate({
          left: '+=100px'
        }, 350, function() {
        });
      }

      $("#content-frame").animate({
            paddingRight: '-=100px'
          }, 350, function() {
          });

      this.rightpanel = false;
    },

    showPanel: function(whichPanel) {
      if (!this.rightpanel) {
        $(whichPanel).show();
        $(whichPanel).animate({
          right: '0px'
        }, 350, function() {
      // $("#left-menu").show();
        });

        if ($(document).width() < 1250) {

          $("#header-frame, #alert-content, #chat-input").animate({
            left: '-=100px'
          }, 350, function() {
          });

          $("#content-frame").animate({
            paddingRight: '+=100px'
          }, 350, function() {
          });
        }

        this.rightpanel = true;
      }
    },

    showMenu: function() {
      if (this._menuAnimating) return;
      this.openLeftMenu();
    },

    hideMenu: function() {
      if(this._menuAnimating || this._leftMenuLockCount > 0) return;

      this.closeLeftMenu();
    },

    togglePanel: function(whichPanel) {
      if (this.rightpanel) {
        this.hidePanel(whichPanel);
      } else {
        this.showPanel(whichPanel);
      }
    },

    toggleMenu: function() {
      if (this.leftmenu) {
        this.hideMenu();
      } else {
        this.showMenu();
      }
    },

    toggleAlert: function() {
      if (this.alertpanel) {
        this.alertpanel = false;
        $("#content-frame, #menu-toggle-button, #left-menu, #right-panel").animate({
          marginTop: '0px'
        }, 350);
      }

      else {
        this.alertpanel = true;
         $("#content-frame, #menu-toggle-button, #left-menu, #right-panel").animate({
          marginTop: '120px'
        }, 350);
      }
      $("#alert-panel").slideToggle(350);
    },

    onMenuToggle: function() {
      this.toggleMenu();
    },

    onLeftMenuHotspot: function() {
      this.showMenu();
    },

    onMouseEnterContentFrame: function() {
      if (this.leftmenu) {
        this.hideMenu();
      }
    },

    onMouseEnterLeftMenu: function() {
      $(".nano").nanoScroller({ preventPageScrolling: true });
    },

    onMouseEnterToolbar: function() {
      $(".nano").nanoScroller({ preventPageScrolling: true });
    },

    onMouseLeaveToolbar: function() {

    },

    activateSearchList: function () {

      $("#list-search-input").focus();
    },

    onKeyPress: function(e) {
      // return if a form input has focus
      if ( $("*:focus").is("textarea, input") ) return true;

      // return in a modal is open
      if ( $("body").hasClass('modal-open') ) return true;

      // unless the left menu is open,
      if (!this.leftmenu) {
        // put focus on the chat input box
        $("#chat-input-textarea").focus();
        // the first key press will propogate to the input box
        return true;
      }
      // if the left menu is open,
      else {
        // show and focus the search box
        $(window).trigger('showSearch');
        // the first key press should be propogated if the box is displayed before focussed
        return true;
      }

      // t shows Troupe menu
      // if(e.keyCode == 84) {
      //   this.toggleMenu();
      // }

      // esc returns to the mail view
      if(e.keyCode == 27) {
        window.location.href = '#';
      }

      // esc returns to the mail view
    },

    /* Header */
    onMouseEnterHeader: function() {
      this.showProfileMenu();
    },

    onMouseLeaveHeader: function() {
      this.hideProfileMenu();
    },

    showProfileMenu: function() {
      if (!this.profilemenu) {

        // $(".trpProfileMenu").animate({
        //     width: '132px'
        // }, 250, function () {

        // });

        $(".trpProfileMenu").fadeIn('fast');
        this.profilemenu = true;
      }
    },

    hideProfileMenu: function() {
      if (this.profilemenu) {
        $(".trpProfileMenu").fadeOut('fast');
        // $(".trpProfileMenu").animate({
        //     width: '0px'
        // }, 250);
        this.profilemenu = false;
      }
    },

    lockLeftMenuOpen: function() {
      this._leftMenuLockCount++;
    },

    unlockLeftMenuOpen: function() {
      this._leftMenuLockCount--;
    },

    openLeftMenu: function() {
      if (this.leftmenu) return;

      if (!window._troupeIsTablet) $("#chat-input-textarea").blur();

      if (this.selectedListIcon == "icon-search") {
        this.activateSearchList();
      }

      var self = this;
      this._menuAnimating = true;

      appEvents.trigger('leftMenu:animationStarting');
      setTimeout(function() {
        self._menuAnimating = false;
        appEvents.trigger('leftMenu:showing');
        appEvents.trigger('leftMenu:animationComplete');
      }, 350);


      if ($(window).width() < 1250) {
        $("#menu-toggle-button, #left-menu-hotspot, #left-menu").animate({
          left: "+=280px"
        }, 350);


        $("#content-frame, #alert-content, #header-frame, #chat-input").animate({
          left: "+=280px"
        }, 350);

        $("#right-panel").animate({
          right: "-=280px"
        }, 350);
      } else {
        $("#menu-toggle-button, #left-menu-hotspot, #left-menu").animate({
          left: "+=280px"
        }, 350);


        $("#content-frame, #alert-content, #header-frame, #chat-input").animate({
          left: "+=180px"
        }, 350);

        $("#right-panel").animate({
          right: "-=280px"
        }, 350);
      }

      $("left-menu-hotspot").hide();
      this.leftmenu = true;
    },

    closeLeftMenu: function() {
      if(!this.leftmenu) return;
      this._leftMenuLockCount = 0;

      // refocus chat input in case it's lost focus but don't do that on tablets
      if (!window._troupeIsTablet) $("#chat-input-textarea").focus();

      var self = this;
      this._menuAnimating = true;

      appEvents.trigger('leftMenu:animationStarting');
      setTimeout(function() {
        self._menuAnimating = false;
        appEvents.trigger('leftMenu:hidden');
        appEvents.trigger('leftMenu:animationComplete');
      }, 350);

      if ($(window).width() < 1250) {
        $("#menu-toggle-button, #left-menu-hotspot, #left-menu").animate({
          left: "-=280px"
        }, 350);


        $("#content-frame, #alert-content, #header-frame, #chat-input").animate({
          left: "-=280px"
        }, 350);

        $("#right-panel").animate({
          right: "+=280px"
        }, 350);
      }

      else {
        $("#menu-toggle-button, #left-menu-hotspot, #left-menu").animate({
          left: "-=280px"
        }, 350);

        $("#content-frame, #alert-content, #header-frame, #chat-input").animate({
          left: "-=180px"
        }, 350);

        $("#right-panel").animate({
          right: "+=280px"
        }, 350);
      }

      $("left-menu-hotspot").hide();
      this.leftmenu = false;
    }

  });

  _.extend(AppIntegratedLayout.prototype, TroupeViews.DelayedShowLayoutMixin);

  return AppIntegratedLayout;
});<|MERGE_RESOLUTION|>--- conflicted
+++ resolved
@@ -4,6 +4,7 @@
   'underscore',
   'views/base',
   'utils/context',
+  'log!appIntegratedView',
   'utils/appevents',
   'marionette',
   'views/signup/usernameView',
@@ -13,11 +14,7 @@
   'components/modal-region',
   'bootstrap_tooltip',  // no ref
   "nanoscroller"        // no ref
-<<<<<<< HEAD
-  ], function($, _, TroupeViews, context, appEvents, Marionette, UsernameView, uiVars, modalRegion) {
-=======
-  ], function($, _, TroupeViews, context, log, Marionette, UsernameView, ProfileView, uiVars, notifications, modalRegion) {
->>>>>>> 43bb9d5f
+  ], function($, _, TroupeViews, context, log, appEvents, Marionette, UsernameView, ProfileView, uiVars, notifications, modalRegion) {
   "use strict";
 
   var touchEvents = {
