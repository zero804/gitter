/*jshint unused:true, browser:true */
define([
  'jquery',
  'underscore',
  'backbone',
  'views/app/uiVars',
  'fineuploader',
  "nanoscroller",
  "views/base",
  "views/signup/usernameView",
  'log!app-integrated-view',
  'components/unread-items-client',
  'collections/instances/troupes'
  ], function($, _, Backbone, uiVars, qq, _nano, TroupeViews, UsernameView, log, unreadItemsClient, troupeCollections) {
  "use strict";

  return Backbone.Marionette.Layout.extend({
    el: 'body',
    leftmenu: false,
    rightpanel: false,
    profilemenu: false,
    shifted: false,
    alertpanel: false,

    regions: {
      peopleRosterRegion: "#people-roster",
      fileRegion: "#file-list",
      leftMenuRegion: "#left-menu",
      mailRegion: ".frame-conversations",
      requestRegion: "#request-roster",
      rightPanelRegion: "#right-panel",
      headerRegion: "#header-region"
    },

    events: {
      "click #menu-toggle-button":        "onMenuToggle",
      "mouseenter #left-menu-hotspot":    "onLeftMenuHotspot",
      "mouseenter #menu-toggle":          "onLeftMenuHotspot",
      "mouseenter #content-frame":        "onMouseEnterContentFrame",
      "mouseenter #header-wrapper":       "onMouseEnterHeader",
      "click #people-header":             "onPeopleHeaderClick",
      "click #request-header":            "onRequestHeaderClick",

      "mouseenter #left-menu":            "onMouseEnterLeftMenu",
      "mouseenter #toolbar-frame":        "onMouseEnterToolbar",
      "mouseleave #toolbar-frame":        "onMouseLeaveToolbar",
      "mouseleave #header-wrapper":       "onMouseLeaveHeader",

      "mouseenter .left-menu-icon":       "onMouseEnterToolbarItem",
      "mouseleave .left-menu-icon":       "onMouseLeaveToolbarItem",

      "click .left-menu-icon":            "onLeftMenuListIconClick",

      "click #file-header":               "onFileHeaderClick",
      "click #mail-header":               "onMailHeaderClick",
      "click .trpHeaderFavourite":        "toggleFavourite",
      "keypress":                         "onKeyPress"
    },

    initialize: function() {
      var self = this;

      // $('body').append('<span id="fineUploader"></span>');

      $(".nano").nanoScroller({ preventPageScrolling: true });

      /* This is a special region which acts like a region, but is implemented completely differently */
      this.dialogRegion = {
        currentView: null,
        show: function(view) {
          if(this.currentView) {
            this.currentView.fade = false;
            this.currentView.hideInternal();
          }
          this.currentView = view;
          view.navigable = true;
          view.show();
        },
        close: function() {
          if(this.currentView) {
            this.currentView.navigationalHide();
            this.currentView = null;
          }
        }
      };

/*
      this.uploader = new qq.FineUploader({
        element: $('#fineUploader')[0],
        dragAndDrop: {
          extraDropzones: [$('body')[0]],
          hideDropzones: false,
          disableDefaultDropzone: false
        },
        text: {
          dragZone: '', // text to display
          dropProcessing: '',
          waitingForResponse: '',
          uploadButton: ''
        },
        request: {
          endpoint: '/troupes/' + window.troupeContext.troupe.id + '/downloads/'
        },
        callbacks: {
          onComplete: function(id, fileName, response) {
            var model;

            if(response.success) {
              self.app.collections['files'].add(response.file, { merge: true });

              model = self.app.collections['files'].get(response.file.id);
              model.on('change', onChange);
            }

            function onChange() {
              var versions = model.get('versions');
              var hasThumb = versions.at(versions.length - 1).get('thumbnailStatus') !== 'GENERATING';
              if (hasThumb) {
                window.location.href = "#file/" + response.file.id;
                model.off('change', onChange);
              }
            }
          }
        }
      });
*/

      this.rightPanelRegion.on('show', function() {
        //log("SHOW PANEL");
        self.showPanel("#right-panel");
      });

      this.rightPanelRegion.on('close', function() {
        window.setTimeout(function() {
          if(!self.rightPanelRegion.currentView) {
            //log("CLOSE PANEL");
            self.hidePanel("#right-panel");
          }
        }, 100);
      });

<<<<<<< HEAD
      $(document).on('troupeUpdate', function(e, message) {
        // header title
        $('.trpHeaderTitle').html(message.model.name);
        // window / title bar
        self.updateTitlebar(unreadItemsClient.getCounts());
      });

      function onTroupeUnreadTotalChange(event, values) {
        self.updateTitlebar(values);

        function updateBadge(selector, count) {
          var badge = self.$el.find(selector);
          badge.text(count);
          if(count > 0) {
            badge.show();
          } else {
            badge.hide();
          }
        }

        // overall count
        updateBadge('#unread-badge', values.overall);
      }

      $(document).on('troupeUnreadTotalChange', onTroupeUnreadTotalChange);
      onTroupeUnreadTotalChange(null, unreadItemsClient.getCounts());

=======
      toggler('#unreadTroupesList', troupeCollections.unreadTroupes);
      toggler('#favTroupesList', troupeCollections.favouriteTroupes);
      toggler('#recentTroupesList', troupeCollections.recentTroupes);
      toggler('#invitesList', troupeCollections.incomingInvites);

      function toggler(element, collection) {
        function toggle() {
          $(element).toggle(collection.length > 0);
        }

        collection.on('all', toggle);
        toggle();
      }

>>>>>>> 8fac90cf
      //this.ensureProfileIsUsernamed();
    },
/*
    ensureProfileIsUsernamed: function() {
      var user = window.troupeContext.user;
      if (!user.username) {
        new TroupeViews.Modal({ view: new UsernameView() }).show();
      }
    },
*/
    toggleRightPanel: function(id) {
      $('#'+id).slideToggle(350);
    },

    toggleFiles: function () {
      $("#file-list").slideToggle(350);
      $("#fineUploader").toggle();
    },

    toggleMails: function () {
      $("#mail-list").slideToggle(350);
    },

    hidePanel: function (whichPanel) {

      $(whichPanel).animate({
        right: uiVars.hidePanelValue
      }, 350, function() {
        $(whichPanel).hide();
      });

      if ($(document).width() < 1250) {
        $("#content-frame, #header-frame, #alert-content, #chat-input").animate({
          left: '+=100px'
        }, 350, function() {
        });
      }

      this.rightpanel = false;
    },

    showPanel: function(whichPanel) {
      if (!this.rightpanel) {
        $(whichPanel).show();
        $(whichPanel).animate({
          right: '0px'
        }, 350, function() {
      // $("#left-menu").show();
        });

        if ($(document).width() < 1250) {

          $("#content-frame, #header-frame, #alert-content, #chat-input").animate({
            left: '-=100px'
          }, 350, function() {
          });

        }

        this.rightpanel = true;
      }
    },

    showMenu: function() {
      if (this.leftmenu) return;

      if (this.selectedListIcon == "icon-search") {
        this.activateSearchList();
      }

      if ($(window).width() < 1250) {

        $("#menu-toggle-button, #left-menu-hotspot, #left-menu").animate({
          left: "+=280px"
        }, 350);


        $("#content-frame, #alert-content, #header-frame, #chat-input").animate({
          left: "+=280px"
        }, 350);

        $("#right-panel").animate({
          right: "-=280px"
        }, 350);
      }

      else {
        $("#menu-toggle-button, #left-menu-hotspot, #left-menu").animate({
          left: "+=280px"
        }, 350);


        $("#content-frame, #alert-content, #header-frame, #chat-input").animate({
          left: "+=180px"
        }, 350);

        $("#right-panel").animate({
          right: "-=280px"
        }, 350);
      }


      $("left-menu-hotspot").hide();
      this.leftmenu = true;
    },

    hideMenu: function() {

      if (!this.leftmenu) return;

      // refocus chat input in case it's lost focus but don't do that on tablets
      if (!window._troupeIsTablet) $("#chat-input-textarea").focus();


      if ($(window).width() < 1250) {
        $("#menu-toggle-button, #left-menu-hotspot, #left-menu").animate({
          left: "-=280px"
        }, 350);


        $("#content-frame, #alert-content, #header-frame, #chat-input").animate({
          left: "-=280px"
        }, 350);

        $("#right-panel").animate({
          right: "+=280px"
        }, 350);
      }

      else {
        $("#menu-toggle-button, #left-menu-hotspot, #left-menu").animate({
          left: "-=280px"
        }, 350);


        $("#content-frame, #alert-content, #header-frame, #chat-input").animate({
          left: "-=180px"
        }, 350);

        $("#right-panel").animate({
          right: "+=280px"
        }, 350);
      }

      $("left-menu-hotspot").hide();
      this.leftmenu = false;
    },

    togglePanel: function(whichPanel) {
      if (this.rightpanel) {
        this.hidePanel(whichPanel);
      } else {
        this.showPanel(whichPanel);
      }
    },

    toggleMenu: function() {
      if (this.leftmenu) {
        this.hideMenu();
      } else {
        this.showMenu();
      }
    },

    toggleAlert: function() {
      if (this.alertpanel) {
        this.alertpanel = false;
        $("#content-frame, #menu-toggle-button, #left-menu, #right-panel").animate({
          marginTop: '0px'
        }, 350);
      }

      else {
        this.alertpanel = true;
         $("#content-frame, #menu-toggle-button, #left-menu, #right-panel").animate({
          marginTop: '120px'
        }, 350);
      }
      $("#alert-panel").slideToggle(350);
    },

    onMenuToggle: function() {
      this.toggleMenu();
    },

    onLeftMenuHotspot: function() {
      this.showMenu();
    },

    onMouseEnterContentFrame: function() {
      if (this.leftmenu) {
        this.hideMenu();
      }
    },

    onMailHeaderClick: function() {
      this.toggleMails();
    },

    onFileHeaderClick: function() {
      this.toggleFiles();
    },

    onRequestHeaderClick: function() {
      this.toggleRightPanel('request-list');
    },

    onPeopleHeaderClick: function() {
      this.toggleRightPanel('people-roster');
    },

    onAddPeopleClick: function() {
    },

    onMouseEnterLeftMenu: function() {
      $(".nano").nanoScroller({ preventPageScrolling: true });
    },

    onMouseEnterToolbar: function() {
      $(".nano").nanoScroller({ preventPageScrolling: true });
    },

    onMouseLeaveToolbar: function() {

    },

    onMouseEnterToolbarItem: function(e) {
      $(e.target).fadeTo(100, 1.0);
    },

    onMouseLeaveToolbarItem: function(e) {
      if ($(e.target).hasClass('selected')) return true;

      $(e.target).fadeTo(100, 0.6);
    },


    activateSearchList: function () {

      $("#list-search-input").focus();
    },

    onKeyPress: function(e) {
      // return if a form input has focus
      if ( $("*:focus").is("textarea, input") ) return true;

      // return in a modal is open
      if ( $("body").hasClass('modal-open') ) return true;

      if (!this.leftmenu) {
        $("#chat-input-textarea").focus();
        return true;
      }

      // t shows Troupe menu
      // if(e.keyCode == 84) {
      //   this.toggleMenu();
      // }

      // esc returns to the mail view
      if(e.keyCode == 27) {
        window.location.href = '#';
      }

      if (!this.leftmenu) {
        $("#chat-input-textarea").focus();
        return true;
    }

      // t shows Troupe menu
      // if(e.keyCode == 84) {
      //   this.toggleMenu();
      // }

      // esc returns to the mail view
    }

  });
});<|MERGE_RESOLUTION|>--- conflicted
+++ resolved
@@ -63,26 +63,6 @@
       // $('body').append('<span id="fineUploader"></span>');
 
       $(".nano").nanoScroller({ preventPageScrolling: true });
-
-      /* This is a special region which acts like a region, but is implemented completely differently */
-      this.dialogRegion = {
-        currentView: null,
-        show: function(view) {
-          if(this.currentView) {
-            this.currentView.fade = false;
-            this.currentView.hideInternal();
-          }
-          this.currentView = view;
-          view.navigable = true;
-          view.show();
-        },
-        close: function() {
-          if(this.currentView) {
-            this.currentView.navigationalHide();
-            this.currentView = null;
-          }
-        }
-      };
 
 /*
       this.uploader = new qq.FineUploader({
@@ -139,50 +119,6 @@
         }, 100);
       });
 
-<<<<<<< HEAD
-      $(document).on('troupeUpdate', function(e, message) {
-        // header title
-        $('.trpHeaderTitle').html(message.model.name);
-        // window / title bar
-        self.updateTitlebar(unreadItemsClient.getCounts());
-      });
-
-      function onTroupeUnreadTotalChange(event, values) {
-        self.updateTitlebar(values);
-
-        function updateBadge(selector, count) {
-          var badge = self.$el.find(selector);
-          badge.text(count);
-          if(count > 0) {
-            badge.show();
-          } else {
-            badge.hide();
-          }
-        }
-
-        // overall count
-        updateBadge('#unread-badge', values.overall);
-      }
-
-      $(document).on('troupeUnreadTotalChange', onTroupeUnreadTotalChange);
-      onTroupeUnreadTotalChange(null, unreadItemsClient.getCounts());
-
-=======
-      toggler('#unreadTroupesList', troupeCollections.unreadTroupes);
-      toggler('#favTroupesList', troupeCollections.favouriteTroupes);
-      toggler('#recentTroupesList', troupeCollections.recentTroupes);
-      toggler('#invitesList', troupeCollections.incomingInvites);
-
-      function toggler(element, collection) {
-        function toggle() {
-          $(element).toggle(collection.length > 0);
-        }
-
-        collection.on('all', toggle);
-        toggle();
-      }
-
->>>>>>> 8fac90cf
       //this.ensureProfileIsUsernamed();
     },
 /*
