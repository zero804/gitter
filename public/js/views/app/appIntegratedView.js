/*jshint unused:true browser:true*/
// Filename: views/home/main
define([
  'jquery',
  'underscore',
  'backbone',
  'utils/vent',
  'views/app/uiVars',
  'fineuploader'
  ], function($, _, Backbone, vent, uiVars, qq) {
  "use strict";

  return Backbone.View.extend({
    el: 'body',
    leftmenu: false,
    rightpanel: false,
    profilemenu: false,
    shifted: false,
    alertpanel: false,
    events: {
    "click #menu-toggle":               "onMenuToggle",
      "mouseenter #left-menu-hotspot":    "onLeftMenuHotspot",
      "mouseenter #chat-frame":           "onMouseEnterChatFrame",
      "mouseenter #header-wrapper":       "onMouseEnterHeader",
      "mouseenter #content-frame":        "onMouseEnterContent",
<<<<<<< HEAD
      "click #people-header":             "onPeopleHeaderClick",
      "click #request-header":               "onRequestHeaderClick",
=======
      "mouseenter #left-menu":            "onMouseEnterLeftMenu",
>>>>>>> ebcfae1a
      "click #file-header":               "onFileHeaderClick",
      "click #mail-header":               "onMailHeaderClick",
      "keydown":                          "onKeyDown"
    },

    initialize: function(options) {
      var self = this;
      this.app = options.app;

      $('body').append('<span id="fineUploader"></span>');
      this.uploader = new qq.FineUploader({
        element: $('#fineUploader')[0],
        dragAndDrop: {
          extraDropzones: [document.body],
          hideDropzones: false,
          disableDefaultDropzone: false
        },
        text: {
          dragZone: '', // text to display
          dropProcessing: '',
          waitingForResponse: ''
        },
        request: {
          endpoint: '/troupes/' + window.troupeContext.troupe.id + '/downloads/'
        },
        callbacks: {
          onComplete: function(id, fileName, response) {
            if(response.success) {
              self.app.collections['files'].add(response.file, { merge: true });
              window.location.href = "#file/" + response.file.id;
            }
          }
        }
      });

      this.app.rightPanelRegion.on('show', function() {
        //console.log("SHOW PANEL");
        self.showPanel("#right-panel");
      });

      this.app.rightPanelRegion.on('close', function() {
        window.setTimeout(function() {
          if(!self.app.rightPanelRegion.currentView) {
            //console.log("CLOSE PANEL");
            self.hidePanel("#right-panel");
          }
        }, 100);
      });
    },

    toggleRightPanel: function(id) {
      $('#'+id).slideToggle(350);
    },

    toggleFiles: function () {
      $("#file-list").slideToggle(350);
    },

    toggleMails: function () {
      $("#mail-list").slideToggle(350);
    },

    showProfileMenu: function() {
      if (!this.profilemenu) {

        $(".trpProfileMenu").animate({
            width: '120px'
        }, 250);
        this.profilemenu = true;
      }
    },


    hideProfileMenu: function() {
      if (this.profilemenu) {
        $(".trpProfileMenu").animate({
            width: '0px'
        }, 250);
        this.profilemenu = false;
      }
    },

    hidePanel: function (whichPanel) {

      $(whichPanel).animate({
        right: uiVars.hidePanelValue
      }, 350, function() {
        $(whichPanel).hide();
      });

      $("#content-frame, #header-frame, #alert-content").animate({
        marginRight: '0px'
      }, 350, function() {
      });

      this.rightpanel = false;
    },

    showPanel: function(whichPanel) {
      if (!this.rightpanel) {
        $(whichPanel).show();
        $(whichPanel).animate({
          right: '0px'
        }, 350, function() {
      // $("#left-menu").show();
        });

        $("#content-frame, #header-frame, #alert-content").animate({
          marginRight: uiVars.menuSlideValue
        }, 350, function() {
        });

        this.rightpanel = true;
      }
    },

    showMenu: function() {
      if (this.leftmenu) return;

      console.log("Test: " + uiVars.blahName);

      // if there's not enough space to bring the left panel out, we need to shift things a bit to the right
      if (($(document).width() < 1380) && (this.rightpanel)) {
        this.shifted = true;
        $('#right-panel').animate({ right: uiVars.shiftedPanelValue }, 350);

        $("#content-frame, #header-frame, #alert-content").animate({
          marginRight: uiVars.shiftedMarginValue,
          marginLeft: uiVars.menuSlideValue
        }, 350);

      } else {
        $("#content-frame, #header-frame, #alert-content").animate({
          marginLeft: uiVars.menuSlideValue
        }, 350);

      }

      $("#left-menu").animate({
        left: '0px'
      }, 350);

      $("#menu-toggle-button").animate({
        left: uiVars.panelWidthValue
      }, 350);

      $("left-menu-hotspot").hide();
      this.leftmenu = true;
    },

    hideMenu: function() {

      // if the right panel has been shifted, we need to behave a little differently when hiding the menu
      if (this.shifted) {
        this.shifted = false;
        $('#right-panel').animate({ right: 0 }, 350);

        $("#content-frame, #header-frame, #alert-content").animate({
          marginLeft: '0px',
          marginRight: uiVars.menuSlideValue
        }, 350);

      } else {

        $("#content-frame, #header-frame, #alert-content").animate({
          marginLeft: '0px'
        }, 350);

      }

      $("#left-menu").animate({
        left: uiVars.hidePanelValue
      }, 350, function() {
        $("left-menu-hotspot").show();
      });

      $("#menu-toggle-button").animate({
        left: '0px'
      }, 350);



      this.leftmenu = false;
    },

    togglePanel: function(whichPanel) {
      if (this.rightpanel) {
        this.hidePanel(whichPanel);
      } else {
        this.showPanel(whichPanel);
      }
    },

    toggleMenu: function() {
      if (this.leftmenu) {
        this.hideMenu();
      } else {
        this.showMenu();
      }
    },

    toggleAlert: function() {
      if (this.alertpanel) {
        this.alertpanel = false;
        $("#content-frame, #menu-toggle-button, #left-menu, #right-panel").animate({
          marginTop: '0px'
        }, 350);
      }

      else {
        this.alertpanel = true;
         $("#content-frame, #menu-toggle-button, #left-menu, #right-panel").animate({
          marginTop: '120px'
        }, 350);
      }
      $("#alert-panel").slideToggle(350);
    },

    onMenuToggle: function() {
      this.toggleMenu();
    },

    onLeftMenuHotspot: function() {
      this.showMenu();
    },

    onMouseEnterChatFrame: function() {
      this.hideMenu();
    },

    onMouseEnterHeader: function() {
      this.showProfileMenu();
    },

    onMouseEnterContent: function() {
      document.body.style.overflow='auto';
      this.hideProfileMenu();
    },

    onMouseLeaveHeader: function() {
      this.hideProfileMenu();
    },

    onMailHeaderClick: function() {
      this.toggleMails();
    },

    onFileHeaderClick: function() {
      this.toggleFiles();
    },

<<<<<<< HEAD
    onRequestHeaderClick: function() {
      this.toggleRightPanel('request-list');
    },

    onPeopleHeaderClick: function() {
      this.toggleRightPanel('people-list');
    },

    onAddPeopleClick: function() {
=======
    onMouseEnterLeftMenu: function() {
      document.body.style.overflow='hidden';
    },

    onKeyDown: function(e) {

      // return if a form input has focus
      if ( $("*:focus").is("textarea, input") ) return;

      // a shows an alert
      if(e.keyCode == 65) {
        this.toggleAlert();
      }

      // t shows Troupe menu
      if(e.keyCode == 84) {
        this.toggleMenu();
      }
>>>>>>> ebcfae1a

    }

  });
});<|MERGE_RESOLUTION|>--- conflicted
+++ resolved
@@ -23,12 +23,11 @@
       "mouseenter #chat-frame":           "onMouseEnterChatFrame",
       "mouseenter #header-wrapper":       "onMouseEnterHeader",
       "mouseenter #content-frame":        "onMouseEnterContent",
-<<<<<<< HEAD
       "click #people-header":             "onPeopleHeaderClick",
       "click #request-header":               "onRequestHeaderClick",
-=======
+      
       "mouseenter #left-menu":            "onMouseEnterLeftMenu",
->>>>>>> ebcfae1a
+
       "click #file-header":               "onFileHeaderClick",
       "click #mail-header":               "onMailHeaderClick",
       "keydown":                          "onKeyDown"
@@ -280,7 +279,6 @@
       this.toggleFiles();
     },
 
-<<<<<<< HEAD
     onRequestHeaderClick: function() {
       this.toggleRightPanel('request-list');
     },
@@ -290,7 +288,8 @@
     },
 
     onAddPeopleClick: function() {
-=======
+	},
+	
     onMouseEnterLeftMenu: function() {
       document.body.style.overflow='hidden';
     },
@@ -309,7 +308,6 @@
       if(e.keyCode == 84) {
         this.toggleMenu();
       }
->>>>>>> ebcfae1a
 
     }
 
