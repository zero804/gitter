--- conflicted
+++ resolved
@@ -124,23 +124,9 @@
 
       $("#toolbar-frame, #content-frame, #header-wrapper, #chat-input-wrapper").css({"right" : "0px"});
 
-<<<<<<< HEAD
       $(whichPanel).css({
         "right": '-260px'
       });
-=======
-      if ($(document).width() < 1250) {
-        $("#header-frame, #alert-content, #chat-input").animate({
-          left: '+=100px'
-        }, 350, function() {
-        });
-      }
->>>>>>> f2ead2f8
-
-      $("#content-frame").animate({
-            paddingRight: '-=100px'
-          }, 350, function() {
-          });
 
       this.rightpanel = false;
     },
@@ -149,35 +135,29 @@
       if (!this.rightpanel) {
 
 
-<<<<<<< HEAD
         $("#toolbar-frame, #content-frame, #header-wrapper, #chat-input-wrapper").css({"right" :"260px"});
 
         $(whichPanel).css({
           "right": '0px'
         }, 350);
         $(whichPanel).show();
-=======
-          $("#header-frame, #alert-content, #chat-input").animate({
-            left: '-=100px'
-          }, 350, function() {
-          });
-
-          $("#content-frame").animate({
-            paddingRight: '+=100px'
-          }, 350, function() {
-          });
-        }
->>>>>>> f2ead2f8
 
         this.rightpanel = true;
       }
     },
 
     showMenu: function() {
-<<<<<<< HEAD
-      log("*********** Showing left menu");
+      if (this._menuAnimating) return;
+      this.openLeftMenu();
+    },
+
+    hideMenu: function() {
+      if(this._menuAnimating || this._leftMenuLockCount > 0) return;
+      this.closeLeftMenu();
+    },
+
+    openLeftMenu: function() {
       if (this.leftmenu) return;
-
 
       if (!window._troupeIsTablet) $("#chat-input-textarea").blur();
 
@@ -185,6 +165,16 @@
         this.activateSearchList();
       }
 
+      var self = this;
+      this._menuAnimating = true;
+
+      appEvents.trigger('leftMenu:animationStarting');
+      setTimeout(function() {
+        self._menuAnimating = false;
+        appEvents.trigger('leftMenu:showing');
+        appEvents.trigger('leftMenu:animationComplete');
+      }, 350);
+
       $("#left-menu").css({
         "width": "280px"
       });
@@ -192,36 +182,34 @@
       // $("#content-frame, #header-wrapper, #chat-input-wrapper").css({"left" : "280px"});
 
       $("#chat-frame, #header-container, #chat-input").css({"marginLeft" : "+=280px"});
-
       this.leftmenu = true;
     },
 
-    hideMenu: function() {
-      if (!this.leftmenu) return;
+    closeLeftMenu: function() {
+      if(!this.leftmenu) return;
+      this._leftMenuLockCount = 0;
 
       // refocus chat input in case it's lost focus but don't do that on tablets
       if (!window._troupeIsTablet) $("#chat-input-textarea").focus();
 
-      // $("#content-frame, #header-wrapper, #chat-input-wrapper").css({"left" : "0px"});
+      var self = this;
+      this._menuAnimating = true;
+
+      appEvents.trigger('leftMenu:animationStarting');
+      setTimeout(function() {
+        self._menuAnimating = false;
+        appEvents.trigger('leftMenu:hidden');
+        appEvents.trigger('leftMenu:animationComplete');
+      }, 350);
 
       $("#chat-frame, #header-container, #chat-input").css({"marginLeft" : "-=280px"});
 
       $("#left-menu").css({
         "width": "0px"
       });
-
       this.leftmenu = false;
-=======
-      if (this._menuAnimating) return;
-      this.openLeftMenu();
-    },
-
-    hideMenu: function() {
-      if(this._menuAnimating || this._leftMenuLockCount > 0) return;
-
-      this.closeLeftMenu();
->>>>>>> f2ead2f8
-    },
+    },
+
 
     togglePanel: function(whichPanel) {
       if (this.rightpanel) {
@@ -232,7 +220,6 @@
     },
 
     showFiles: function() {
-      log("*** SHOWING FILES ***");
       $("#file-list").css({"width" : "200px" , "padding-left" : "20px"});
       this.files = true;
     },
@@ -381,109 +368,8 @@
 
     unlockLeftMenuOpen: function() {
       this._leftMenuLockCount--;
-    },
-
-    openLeftMenu: function() {
-      if (this.leftmenu) return;
-
-      if (!window._troupeIsTablet) $("#chat-input-textarea").blur();
-
-      if (this.selectedListIcon == "icon-search") {
-        this.activateSearchList();
-      }
-
-      var self = this;
-      this._menuAnimating = true;
-
-      appEvents.trigger('leftMenu:animationStarting');
-      setTimeout(function() {
-        self._menuAnimating = false;
-        appEvents.trigger('leftMenu:showing');
-        appEvents.trigger('leftMenu:animationComplete');
-      }, 350);
-
-
-      if ($(window).width() < 1250) {
-        $("#menu-toggle-button, #left-menu-hotspot, #left-menu").animate({
-          left: "+=280px"
-        }, 350);
-
-
-        $("#content-frame, #alert-content, #header-frame, #chat-input").animate({
-          left: "+=280px"
-        }, 350);
-
-        $("#right-panel").animate({
-          right: "-=280px"
-        }, 350);
-      } else {
-        $("#menu-toggle-button, #left-menu-hotspot, #left-menu").animate({
-          left: "+=280px"
-        }, 350);
-
-
-        $("#content-frame, #alert-content, #header-frame, #chat-input").animate({
-          left: "+=180px"
-        }, 350);
-
-        $("#right-panel").animate({
-          right: "-=280px"
-        }, 350);
-      }
-
-      $("left-menu-hotspot").hide();
-      this.leftmenu = true;
-    },
-
-    closeLeftMenu: function() {
-      if(!this.leftmenu) return;
-      this._leftMenuLockCount = 0;
-
-      // refocus chat input in case it's lost focus but don't do that on tablets
-      if (!window._troupeIsTablet) $("#chat-input-textarea").focus();
-
-      var self = this;
-      this._menuAnimating = true;
-
-      appEvents.trigger('leftMenu:animationStarting');
-      setTimeout(function() {
-        self._menuAnimating = false;
-        appEvents.trigger('leftMenu:hidden');
-        appEvents.trigger('leftMenu:animationComplete');
-      }, 350);
-
-      if ($(window).width() < 1250) {
-        $("#menu-toggle-button, #left-menu-hotspot, #left-menu").animate({
-          left: "-=280px"
-        }, 350);
-
-
-        $("#content-frame, #alert-content, #header-frame, #chat-input").animate({
-          left: "-=280px"
-        }, 350);
-
-        $("#right-panel").animate({
-          right: "+=280px"
-        }, 350);
-      }
-
-      else {
-        $("#menu-toggle-button, #left-menu-hotspot, #left-menu").animate({
-          left: "-=280px"
-        }, 350);
-
-        $("#content-frame, #alert-content, #header-frame, #chat-input").animate({
-          left: "-=180px"
-        }, 350);
-
-        $("#right-panel").animate({
-          right: "+=280px"
-        }, 350);
-      }
-
-      $("left-menu-hotspot").hide();
-      this.leftmenu = false;
     }
+
 
   });
   cocktail.mixin(AppIntegratedLayout, TroupeViews.DelayedShowLayoutMixin);
