// Filename: views/home/main
define([
  'jquery',
  'underscore',
  'backbone',
  'utils/vent',
<<<<<<< HEAD
  'fineuploader'
  ], function($, _, Backbone, vent, qq) {
=======
  'views/app/uiVars'
  ], function($, _, Backbone, vent, uiVars) {
>>>>>>> bc16e713
  /*jslint browser: true*/
  /*global require console */
  "use strict";

  return Backbone.View.extend({
    el: 'body',
    leftmenu: false,
    rightpanel: false,
    profilemenu: false,
    shifted: false,
    events: {
    "click #menu-toggle":               "onMenuToggle",
      "mouseenter #left-menu-hotspot":    "onLeftMenuHotspot",
      "mouseenter #chat-frame":           "onMouseEnterChatFrame",
      "mouseenter #header-wrapper":       "onMouseEnterHeader",
      "mouseenter #content-frame":        "onMouseEnterContent",
      "click #file-header":               "onFileHeaderClick",
      "click #mail-header":               "onMailHeaderClick"
    },

    initialize: function(options) {
      var self = this;
      this.app = options.app;

      var uploader = new qq.FineUploader({
        element: document.getElementById("file-upload-button"),
        dragAndDrop: {
          extraDropzones: [document.body],
          hideDropzones: false,
          disableDefaultDropzone: false
        },
        request: {
          endpoint: '/troupes/' + window.troupeContext.troupe.id + '/downloads/'
        },
        debug: true
      });

      this.app.rightPanelRegion.on('show', function() {
        console.log("SHOW PANEL");
        self.showPanel("#right-panel");
      });

      this.app.rightPanelRegion.on('close', function() {
        window.setTimeout(function() {
          if(!self.app.rightPanelRegion.currentView) {
            console.log("CLOSE PANEL");
            self.hidePanel("#right-panel");
          }
        }, 100);
      });
    },

    toggleFiles: function () {
      $("#file-list").slideToggle(350);
    },

    toggleMails: function () {
      $("#mail-list").slideToggle(350);
    },

    showProfileMenu: function() {
      if (!this.profilemenu) {

        $(".trpProfileMenu").animate({
            width: '120px'
        }, 250);
        this.profilemenu = true;
      }
    },


    hideProfileMenu: function() {
      if (this.profilemenu) {
        $(".trpProfileMenu").animate({
            width: '0px'
        }, 250);
        this.profilemenu = false;
      }
    },

    hidePanel: function (whichPanel) {

      $(whichPanel).animate({
        right: uiVars.hidePanelValue
      }, 350, function() {
        $(whichPanel).hide();
      });

      $("#content-frame").animate({
        marginRight: '0px'
      }, 350, function() {
      });

      $("#header-frame").animate({
        marginRight: '0px'
      }, 350, function() {
      });

      this.rightpanel = false;
    },

    showPanel: function(whichPanel) {
      if (!this.rightpanel) {
        $(whichPanel).show();
        $(whichPanel).animate({
          right: '0px'
        }, 350, function() {
      // $("#left-menu").show();
        });

        $("#content-frame").animate({
          marginRight: uiVars.menuSlideValue
        }, 350, function() {
        });

        $("#header-frame").animate({
          marginRight: uiVars.menuSlideValue
        }, 350, function() {
        });

        this.rightpanel = true;
      }
    },

    showMenu: function() {
      if (this.leftmenu) return;

      console.log("Test: " + uiVars.blahName);

      // if there's not enough space to bring the left panel out, we need to shift things a bit to the right
      if (($(document).width() < 1380) && (this.rightpanel)) {
        this.shifted = true;
        $('#right-panel').animate({ right: uiVars.shiftedPanelValue }, 350);
        
        $("#content-frame").animate({
          marginRight: uiVars.shiftedMarginValue,
          marginLeft: uiVars.menuSlideValue
        }, 350);

        $("#header-frame").animate({
          marginRight: uiVars.shiftedMarginValue,
          marginLeft: uiVars.menuSlideValue
        }, 350);

      } else {
        $("#content-frame").animate({
          marginLeft: uiVars.menuSlideValue
        }, 350);

        $("#header-frame").animate({
          marginLeft: uiVars.menuSlideValue
        }, 350);
      }

      $("#left-menu").animate({
        left: '0px'
      }, 350);

      $("#menu-toggle-button").animate({
        left: uiVars.panelWidthValue
      }, 350);

      $("left-menu-hotspot").hide();
      this.leftmenu = true;
    },

    hideMenu: function() {

      // if the right panel has been shifted, we need to behave a little differently when hiding the menu
      if (this.shifted) {
        this.shifted = false;
        $('#right-panel').animate({ right: 0 }, 350);

        $("#content-frame").animate({
          marginLeft: '0px',
          marginRight: uiVars.menuSlideValue
        }, 350);

        $("#header-frame").animate({
          marginLeft: '0px',
          marginRight: uiVars.menuSlideValue
        }, 350);

      } else {

        $("#content-frame").animate({
          marginLeft: '0px'
        }, 350);

        $("#header-frame").animate({
          marginLeft: '0px'
        }, 350);

      }

      $("#left-menu").animate({
        left: uiVars.hidePanelValue
      }, 350, function() {
        $("left-menu-hotspot").show();
      });

      $("#menu-toggle-button").animate({
        left: '0px'
      }, 350);



      this.leftmenu = false;
    },

    togglePanel: function(whichPanel) {
      if (this.rightpanel) {
        this.hidePanel(whichPanel);
      } else {
        this.showPanel(whichPanel);
      }
    },

    toggleMenu: function() {
      if (this.leftmenu) {
        this.hideMenu();
      } else {
        this.showMenu();
      }
    },

    onMenuToggle: function() {
      this.toggleMenu();
    },

    onLeftMenuHotspot: function() {
      this.showMenu();
    },

    onMouseEnterChatFrame: function() {
      this.hideMenu();
    },

    onMouseEnterHeader: function() {
      this.showProfileMenu();
    },

    onMouseEnterContent: function() {
      this.hideProfileMenu();
    },

    onMouseLeaveHeader: function() {
      this.hideProfileMenu();
    },

    onMailHeaderClick: function() {
        this.toggleMails();
    },

    onFileHeaderClick: function() {
        this.toggleFiles();
    }

  });
});<|MERGE_RESOLUTION|>--- conflicted
+++ resolved
@@ -4,13 +4,9 @@
   'underscore',
   'backbone',
   'utils/vent',
-<<<<<<< HEAD
+  'views/app/uiVars',
   'fineuploader'
-  ], function($, _, Backbone, vent, qq) {
-=======
-  'views/app/uiVars'
-  ], function($, _, Backbone, vent, uiVars) {
->>>>>>> bc16e713
+  ], function($, _, Backbone, vent, uiVars, qq) {
   /*jslint browser: true*/
   /*global require console */
   "use strict";
