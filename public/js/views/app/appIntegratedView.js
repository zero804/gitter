--- conflicted
+++ resolved
@@ -158,10 +158,7 @@
       collections['unreadTroupes'].on('all', toggleUnreads);
       collections['favouriteTroupes'].on('all', toggleFavs);
       collections['recentTroupes'].on('all', toggleRecents);
-<<<<<<< HEAD
-=======
       collections['incomingInvites'].on('all', toggleInvites);
->>>>>>> 87130771
 
       function toggleUnreads() {
         $('#unreadTroupesList').toggle(collections['unreadTroupes'].length > 0);
@@ -175,11 +172,6 @@
         $('#recentTroupesList').toggle(collections['recentTroupes'].length > 0);
       }
 
-<<<<<<< HEAD
-      toggleUnreads();
-      toggleFavs();
-      toggleRecents();
-=======
       function toggleInvites() {
         $('#invitesList').toggle(collections['incomingInvites'].length > 0);
       }
@@ -188,7 +180,6 @@
       toggleFavs();
       toggleRecents();
       toggleInvites();
->>>>>>> 87130771
     },
 
     updateTitlebar: function(values) {
