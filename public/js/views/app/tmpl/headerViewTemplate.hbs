<div class="chat-header__main-grouping chat-header__avatar-grouping">
  <div class="chat-header__avatar {{#if premium}}chat-header__avatar--pro{{/if}}">
    <img src='{{avatarSrcSet.src}}' srcset='{{avatarSrcSet.srcset}}' height='{{avatarSrcSet.size}}' width='{{avatarSrcSet.size}}'>
  </div>
</div>

<div class="chat-header__main-grouping chat-header_header-grouping">
  <h1 class='js-chat-name chat-header__heading' title="{{ lockTooltip }}">
    <a {{#if githubLink}}href="{{ githubLink }}"{{/if}} class="chat-header__title" target="_blank">{{ troupeName }}</a>

    {{#if isPrivate}}
      <i class='octicon octicon-lock chat-header__permission-icon'></i>
    {{/if}}
  </h1>
</div>


{{#unless oneToOne}}
<div class="chat-header__main-grouping chat-header__topic-grouping">
  <div class="chat-header__topic-wrapper">
    <p class="js-chat-topic chat-header__topic">{{troupeTopic}}</p>
  </div>
</div>
{{/unless}}


<div class="chat-header__main-grouping">
  {{#if ownerIsOrg}}
    <div class="js-org-page chat-header__org-page">
      <a href="{{orgPageHref}}" title="Navigate to {{orgName}}'s page"  class="chat-header__action-icon org-page-link js-org-page">
        <i class="chat-header__action-icon icon-globe"></i>
      </a>
    </div>
  {{/if}}

  {{#unless archives}}
    {{#if user}}
<<<<<<< HEAD
      <button class="js-favourite-button chat-header__favourite" aria-label="Favourite {{troupeName}}">
        <i class="icon-star-1 {{#if troupeFavourite}}favourite{{/if}}" aria-hidden="true"></i>
      </button>
        <button class="js-chat-settings chat-header__settings" aria-label="Open room settings dropdown">
          <i class="octicon octicon-tools" data-toggle="dropdown" aria-hidden="true"></i>
        </button>
    {{/if}}
  {{/unless}}

</div>

<div class="chat-header__content">

  <h2 class='js-chat-name' title="{{ lockTooltip }}">
    {{#if githubLink}}
      <a href="{{ githubLink }}" class="chat-header__title" target="_blank">{{ troupeName }}</a>
    {{else}}
      {{ troupeName }}
=======
      <div class="chat-header__favourite js-favourite-button">
        <i class="chat-header__action-icon icon-star-empty {{#if troupeFavourite}}favourite{{/if}}"></i>
      </div>
        {{#unless oneToOne}}
          <div class="chat-header__settings js-chat-settings" data-toggle="dropdown">
            <i class="chat-header__action-icon icon-slider-vertical"></i>
          </div>
        {{/unless}}
>>>>>>> b22c3dc7
    {{/if}}
  {{/unless}}
</div><|MERGE_RESOLUTION|>--- conflicted
+++ resolved
@@ -35,35 +35,12 @@
 
   {{#unless archives}}
     {{#if user}}
-<<<<<<< HEAD
-      <button class="js-favourite-button chat-header__favourite" aria-label="Favourite {{troupeName}}">
-        <i class="icon-star-1 {{#if troupeFavourite}}favourite{{/if}}" aria-hidden="true"></i>
-      </button>
-        <button class="js-chat-settings chat-header__settings" aria-label="Open room settings dropdown">
-          <i class="octicon octicon-tools" data-toggle="dropdown" aria-hidden="true"></i>
-        </button>
-    {{/if}}
-  {{/unless}}
-
-</div>
-
-<div class="chat-header__content">
-
-  <h2 class='js-chat-name' title="{{ lockTooltip }}">
-    {{#if githubLink}}
-      <a href="{{ githubLink }}" class="chat-header__title" target="_blank">{{ troupeName }}</a>
-    {{else}}
-      {{ troupeName }}
-=======
       <div class="chat-header__favourite js-favourite-button">
         <i class="chat-header__action-icon icon-star-empty {{#if troupeFavourite}}favourite{{/if}}"></i>
       </div>
-        {{#unless oneToOne}}
-          <div class="chat-header__settings js-chat-settings" data-toggle="dropdown">
-            <i class="chat-header__action-icon icon-slider-vertical"></i>
-          </div>
-        {{/unless}}
->>>>>>> b22c3dc7
+      <div class="chat-header__settings js-chat-settings" data-toggle="dropdown">
+        <i class="chat-header__action-icon icon-slider-vertical"></i>
+      </div>
     {{/if}}
   {{/unless}}
 </div>