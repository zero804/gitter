--- conflicted
+++ resolved
@@ -15,10 +15,6 @@
 </div>
 
 
-<<<<<<< HEAD
-=======
-
->>>>>>> 8824aa3d
 <div class="chat-header__main-grouping chat-header__topic-grouping">
   <div class="chat-header__topic-wrapper">
     {{~#unless oneToOne~}}
