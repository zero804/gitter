--- conflicted
+++ resolved
@@ -1,9 +1,9 @@
 <div class="trpHeaderContainer">
   {{#unless oneToOne}}
   <div class="settingsCog">
-<<<<<<< HEAD
     <div class="dropdown-toggle" data-toggle="dropdown"></div>
     <ul id="cog-dropdown" class="dropdown dropdown-hidden" role="menu">
+      <li><a role="menuitem" tabindex="-1" href="#add">Add people to this room</a></li>
       <li><a role="menuitem" tabindex="-1" href="#inv">Share this chat room</a>
       <li role="presentation" class="divider"></li>
       <li><a id="notifications-settings-link" role="menuitem" tabindex="-1" href="#notifications">Notifications</a></li>
@@ -12,21 +12,6 @@
           <li><a role="menuitem" tabindex="-1" href="{{troupeUrl}}#integrations" target="_blank">Integrations</a></li>
         {{else}}
           <li><a role="menuitem" tabindex="-1" href="#integrations">Integrations</a></li>
-=======
-    <div class="dropdown">
-      <div class="dropdown-toggle" data-toggle="dropdown"></div>
-      <ul class="dropdown-menu hover" role="menu">
-        <li><a role="menuitem" tabindex="-1" href="#add">Add people to this room</a></li>
-        <li><a role="menuitem" tabindex="-1" href="#inv">Share this room</a></li>
-        <li role="presentation" class="divider"></li>
-        <li><a id="notifications-settings-link" role="menuitem" tabindex="-1" href="#notifications">Notifications</a></li>
-        {{#if permissions.admin}}
-          {{#if isNativeDesktopApp}}
-            <li><a role="menuitem" tabindex="-1" href="{{troupeUrl}}#integrations" target="_blank">Integrations</a></li>
-          {{else}}
-            <li><a role="menuitem" tabindex="-1" href="#integrations">Integrations</a></li>
-          {{/if}}
->>>>>>> cb4bf34f
         {{/if}}
       {{/if}}
       <li role="presentation" class="divider"></li>
