--- conflicted
+++ resolved
@@ -21,11 +21,7 @@
       </ul>
     </div>
   </div>
-<<<<<<< HEAD
-  <div class="activityFeedToggle show-activity" id="activity-feed-toggle"></div>
-=======
 <!--   <div class="activityFeedToggle show-activity" id="activity-feed-toggle"></div> -->
->>>>>>> fd616a70
   {{/unless}}
   <div class="trpTroupeFavourite {{#if troupeFavourite}}favourited{{/if}}" id="favourite-button">
       <div style="display: inline-block; vertical-align: middle">
