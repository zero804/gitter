<div class="chat-header__main-grouping chat-header__avatar-grouping">
<<<<<<< HEAD
  <div class="chat-header__avatar {{#if headerView.premium }}chat-header__avatar--pro{{/if}}">
    <img {{{ avatarSrcSet headerView.avatarUrl 48 }}}>
  </div>
=======
  <form
    class="chat-header__avatar {{#if headerView.premium }}chat-header__avatar--pro{{/if}} js-chat-header-group-avatar-upload-form"
    action=""
    enctype="multipart/form-data"
    method="POST">
    <input type="hidden" class="js-chat-header-group-avatar-upload-signature" name="signature" value="">
    <input type="hidden" class="js-chat-header-group-avatar-upload-params" name="params" value="">
    <input
      id="chat-header-group-avatar-upload-input"
      class="chat-header__group-avatar-upload-input js-chat-header-group-avatar-upload-input"
      name="file"
      type="file"
      accept="image/*"
      {{#unless canChangeGroupAvatar}}disabled{{/unless}} />
    <label
      class="chat-header__group-avatar-upload-label js-chat-header-group-avatar-upload-label"
      for="chat-header-group-avatar-upload-input"
      {{#if canChangeGroupAvatar}}title="Upload new avatar"{{/if}}>
      <img class="js-chat-header-avatar-image" {{{ avatarSrcSet headerView.avatarUrl 48 }}}>
      <div class="chat-header__group-avatar-upload-progress hidden js-chat-header-group-avatar-upload-progress"></div>
    </label>
  </form>
>>>>>>> d8f9f2ae
</div>

<div class="chat-header__main-grouping chat-header__info-grouping">
  <div class="chat-header__heading-sub-group">
    <h1 class="js-chat-name chat-header__heading">
      {{#if archives}}
      <a href="{{ headerView.url }}" class="chat-header__title">{{ headerView.troupeName }}</a>
      {{else}}
      <a {{#if headerView.githubLink}}href="{{ headerView.githubLink }}"{{/if}} class="chat-header__title" target="_blank">{{ headerView.troupeName }}</a>
      {{/if}}
      {{#if headerView.isPrivate}}
        <i class='octicon octicon-lock chat-header__permission-icon'></i>
      {{/if}}
    </h1>
  </div>
  <div class="chat-header__topic-sub-group js-room-topic-edit-activator" tabindex="0">
    <div class="chat-header__topic-wrapper js-room-topic-wrapper {{when headerView.isAdmin 'is-admin' : ''}} {{when shouldShowPlaceholderRoomTopic 'is-new-room' : ''}}">
      {{~#unless headerView.oneToOne~}}
      <p class="js-room-topic chat-header__topic {{when headerView.isAdmin 'is-admin' : ''}} {{when shouldShowPlaceholderRoomTopic 'is-new-room' : ''}}">{{ headerView.troupeTopic }}</p>
      {{~/unless~}}
    </div>
  </div>
</div>


<div class="chat-header__main-grouping chat-header__action-grouping">
  {{#if headerView.groupPageUrl }}
    <a href="{{ headerView.groupPageUrl }}" class="chat-header__org-page org-page-link js-chat-header-org-page-action" title="More {{ headerView.group.uri }} rooms">
      <i class="chat-header__action-icon icon-globe"></i>
    </a>
  {{/if}}

  {{#unless archives}}
    {{#if user}}
    <button class="chat-header__favourite js-favourite-button" title="Favourite {{ headerView.troupeName }}">
      <i class="chat-header__action-icon icon-star-empty {{#if headerView.troupeFavourite }}favourite{{/if}}" aria-hidden="true"></i>
    </button>
    <button class="chat-header__settings js-chat-settings" title="Room settings" data-toggle="dropdown">
       <i class="chat-header__action-icon icon-slider-vertical" aria-hidden="true"></i>
    </button>
    {{/if}}
    <button class="chat-header__right-toolbar-toggle js-right-toolbar-toggle-button {{when isRightToolbarPinned 'pinned' ''}}" title="Toggle right-toolbar">
      <div class="chat-header__right-toolbar-toggle-icon">
        <img class="chat-header__right-toolbar-toggle-icon-base" src='{{cdn "images/svg/right-toolbar-toggle-base.svg"}}' />
        <img class="chat-header__right-toolbar-toggle-icon-arrow-collapse" src='{{cdn "images/svg/right-toolbar-toggle-arrow-collapse.svg"}}' />
        <img class="chat-header__right-toolbar-toggle-icon-arrow-expand" src='{{cdn "images/svg/right-toolbar-toggle-arrow-expand.svg"}}' />
      </div>
    </button>
  {{/unless}}
</div><|MERGE_RESOLUTION|>--- conflicted
+++ resolved
@@ -1,9 +1,4 @@
 <div class="chat-header__main-grouping chat-header__avatar-grouping">
-<<<<<<< HEAD
-  <div class="chat-header__avatar {{#if headerView.premium }}chat-header__avatar--pro{{/if}}">
-    <img {{{ avatarSrcSet headerView.avatarUrl 48 }}}>
-  </div>
-=======
   <form
     class="chat-header__avatar {{#if headerView.premium }}chat-header__avatar--pro{{/if}} js-chat-header-group-avatar-upload-form"
     action=""
@@ -26,7 +21,6 @@
       <div class="chat-header__group-avatar-upload-progress hidden js-chat-header-group-avatar-upload-progress"></div>
     </label>
   </form>
->>>>>>> d8f9f2ae
 </div>
 
 <div class="chat-header__main-grouping chat-header__info-grouping">
