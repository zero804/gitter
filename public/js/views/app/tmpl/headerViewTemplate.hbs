<div class="trpTroupeFavourite {{#if troupe.favourite}}favourited{{/if}}" id="favourite-button">
    <div style="display: inline-block; vertical-align: middle">
      <i class="trpHeaderFavIcon favourited" width="24" height="24"></i>
      <i class="trpHeaderFavIcon unfavourited" width="24" height="24"></i>
    </div>
</div>
<h1>{{troupe.uri}}</h1>
<p id="trpTopic">{{troupe.topic}}</p>
{{#unless troupe.oneToOne}}
<div class="settingsCog">
  <div class="dropdown">
    <div class="dropdown-toggle" data-toggle="dropdown"></div>
    <ul class="dropdown-menu" role="menu">
      {{#if hellFreezesOver}}
      <li><a role="menuitem" tabindex="-1" href="#|share">Add someone to this Troupe</a></li>
      {{/if}}
      <li><a role="menuitem" tabindex="-1" href="#|inv">Invite someone to this chat</a>
      <li role="presentation" class="divider"></li>
      <li><a role="menuitem" tabindex="-1" href="#|troupeSettings">Notifications</a></li>
      <li><a role="menuitem" tabindex="-1" href="#|integrations">Integrations</a></li>
      <li role="presentation" class="divider"></li>
<<<<<<< HEAD
      <li><a role="menuitem" tabindex="-1" href="http://www.github.com/{{troupe.uri}}" onclick="window.open('http://www.github.com/{{troupe.uri}}')">Open in GitHub</a></li>
=======
      <li><a role="menuitem" tabindex="-1" href="http://www.github.com/{{troupe.uri}}" target="_blank">Open in GitHub</a></li>
>>>>>>> 135e71ac
    </ul>
  </div>
</div>
{{/unless}}<|MERGE_RESOLUTION|>--- conflicted
+++ resolved
@@ -19,11 +19,7 @@
       <li><a role="menuitem" tabindex="-1" href="#|troupeSettings">Notifications</a></li>
       <li><a role="menuitem" tabindex="-1" href="#|integrations">Integrations</a></li>
       <li role="presentation" class="divider"></li>
-<<<<<<< HEAD
-      <li><a role="menuitem" tabindex="-1" href="http://www.github.com/{{troupe.uri}}" onclick="window.open('http://www.github.com/{{troupe.uri}}')">Open in GitHub</a></li>
-=======
       <li><a role="menuitem" tabindex="-1" href="http://www.github.com/{{troupe.uri}}" target="_blank">Open in GitHub</a></li>
->>>>>>> 135e71ac
     </ul>
   </div>
 </div>
