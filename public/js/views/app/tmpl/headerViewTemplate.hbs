--- conflicted
+++ resolved
@@ -12,23 +12,12 @@
 
   {{#unless archives}}
     {{#if user}}
-<<<<<<< HEAD
-      <div class="chat-header__favourite">
-        <i class="js-favourite-button icon-star-1 {{#if troupeFavourite}}favourite{{/if}}"></i>
-      </div>
-      <div class="chat-header__settings">
-        <i class="js-chat-settings octicon octicon-tools" data-toggle="dropdown"></i>
-      </div>
-=======
       <button class="js-favourite-button chat-header__favourite" aria-label="Favourite {{troupeName}}">
         <i class="icon-star-1 {{#if troupeFavourite}}favourite{{/if}}" aria-hidden="true"></i>
       </button>
-      {{#unless oneToOne}}
         <button class="js-chat-settings chat-header__settings" aria-label="Open room settings dropdown">
           <i class="octicon octicon-tools" data-toggle="dropdown" aria-hidden="true"></i>
         </button>
-      {{/unless}}
->>>>>>> cb3e729e
     {{/if}}
   {{/unless}}
 
