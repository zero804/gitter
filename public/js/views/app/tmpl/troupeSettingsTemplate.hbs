--- conflicted
+++ resolved
@@ -1,24 +1,8 @@
 <div class="modal-content">
-<<<<<<< HEAD
-<!--   <iframe id="integrations-iframe" style="margin-bottom: 15px; display: none;" src="{{url}}/integrations" width="530" height="420" frameborder="0" marginheight="0" marginwidth="0"></iframe> -->
-=======
   <iframe id="integrations-iframe" style="margin-bottom: 15px; display: none;" src="{{url}}/integrations" width="530" height="420" frameborder="0" marginheight="0" marginwidth="0"></iframe>
->>>>>>> 2044164f
   <form id="troupeSettings">
     <div class="trpBodyMedium">Troupe name<br></div>
     <input type="text" name="name" value="{{name}}"/ class="trpInput" style="margin-top: 8px">
-    <br><br>
-    <div class="trpBodyMedium" style="margin-bottom: 6px;">
-        Notification Settings
-    </div>
-
-    <select class="trpInput" style="width: 290px" id="notification-options">
-      <option value="all">Notify me for all messages</option>
-      <option value="mention">Notify me when somebody mentions me</option>
-      <option value="mute">Don't notify me at all</option>
-    </select>
-    <br>
-    <div class="trpBodySmall" style="color: #999">Notification settings only apply to you and not to other users.<br>Download <a href="/apps" target="new" class="trpGreen">Troupe Apps</a> on Mac, Windows or iPhone to receive notifications.</div>
     <div class="trpRequestSubmit"><br>
       <button type="submit" class="trpModalButton trpButtonMedium trpBtnGreen" id="save-troupe-settings">Save</button>
 <!--       <button type="button" class="trpModalButton trpButtonMedium trpBtnGrey" id="cancel-troupe-settings">Cancel</button> -->
