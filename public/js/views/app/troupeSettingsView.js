define([
  'views/base',
  'collections/desktop',
  'hbs!./tmpl/troupeSettingsTemplate',
  'log!troupe-settings-view',
  'utils/validate-wrapper'
], function(TroupeViews, collections, troupeSettingsTemplate, log, validation) {

  var View = TroupeViews.Base.extend({
    template: troupeSettingsTemplate,
    events: {
      'submit #troupeSettings': 'saveSettings',
      'click #cancel-troupe-settings' : 'closeSettings',
      'click #delete-troupe': 'deleteTroupe',
      'click #leave-troupe': 'leaveTroupe'
    },

    initialize: function(options) {
      var self = this;
      this.model = collections.troupes.get(window.troupeContext.troupe.id);
      this.userCollection = collections.users;
      this.$el.toggleClass('canLeave', this.canLeave());
      this.$el.toggleClass('canDelete', this.canDelete());
    },

    closeSettings : function () {
      this.dialog.hide();
      this.dialog = null;
    },

    afterRender: function() {
      this.validateForm();
    },

    canDelete: function() {
      return this.userCollection.length == 1;
    },

    deleteTroupe: function() {
      var self = this;

      if (!this.canDelete()) {
        return alert("You need to be the only person in the troupe to delete it.");
      }

      TroupeViews.confirm("Are you sure you want to delete this troupe?", {
        'click #ok': function() {

          window.troupeContext.troupeIsDeleted = true;

          $.ajax({
            url: '/troupes/' + self.model.id,
            contentType: "application/json",
            dataType: "json",
            type: "DELETE",
            success: function() {
              self.dialog.hide();
              self.dialog = null;
            },
            error: function() {
              alert("Unable to delete the troupe, you need to be the only person in the troupe to delete it.");
            },
            global: false
          });
        }
      });
    },

    canLeave: function() {
      return this.userCollection.length > 1;
    },

    leaveTroupe: function() {
      var errMsg = "You cannot leave a troupe if you are the only member, rather delete it.";

      if (!this.canLeave()) {
        return alert(errMsg);
      }

      TroupeViews.confirm("Are you sure you want to remove yourself from this troupe?", {
        'click #ok': function() {
          $.ajax({
            url: "/troupes/" + window.troupeContext.troupe.id + "/users/" + window.troupeContext.user.id,
            data: "",
            type: "DELETE",
            success: function(data) {
              window.location = window.troupeContext.homeUrl;
            },
            error: function() {
              alert(errMsg);
            },
            global: false
          });
        }
      });

    },

    getRenderData: function() {
      return _.extend({},
        window.troupeContext.troupe, {
        canLeave: this.canLeave(),
        canDelete: this.canDelete()
      });
    },

<<<<<<< HEAD
    validateForm : function () {
      console.log("Validate init");
=======
     validateForm : function () {
>>>>>>> 4952eaf0
      var validateEl = this.$el.find('#troupeSettings');
      validateEl.validate({
        rules: {
          name: validation.rules.troupeName()
        },
        messages: {
          name: validation.messages.troupeName()
        },
        showErrors: function(errorMap) {
          var errors = "";

          _.each(_.keys(errorMap), function(key) {
            var errorMessage = errorMap[key];
            errors += errorMessage + "<br>";
          });

          $('#failure-text').html(errors);
          if(errors) {
            $('#request_validation').show();
          } else {
             $('#request_validation').hide();
          }
        }
     });
    },


    saveSettings: function(e) {
      if(e) e.preventDefault();

      var troupeName = this.$el.find('input[name=name]').val().trim();
      var self = this;

      if(window.troupeContext.troupe.name === troupeName) {
        self.dialog.hide();
        self.dialog = null;
        return;
      }

      window.troupeContext.troupe.name = troupeName;

      $.ajax({
        url: '/troupes/' + window.troupeContext.troupe.id,
        contentType: "application/json",
        dataType: "json",
        type: "PUT",
        data: JSON.stringify({ name: troupeName }),
        success: function() {
          self.dialog.hide();
          self.dialog = null;
        }
      });
    }
  });

  return TroupeViews.Modal.extend({
      initialize: function(options) {
        options.title = "Settings";
        TroupeViews.Modal.prototype.initialize.apply(this, arguments);
        this.view = new View({ });
      }
    });
  });<|MERGE_RESOLUTION|>--- conflicted
+++ resolved
@@ -104,12 +104,7 @@
       });
     },
 
-<<<<<<< HEAD
     validateForm : function () {
-      console.log("Validate init");
-=======
-     validateForm : function () {
->>>>>>> 4952eaf0
       var validateEl = this.$el.find('#troupeSettings');
       validateEl.validate({
         rules: {
