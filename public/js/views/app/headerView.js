'use strict';

var _ = require('underscore');
var Backbone = require('backbone');
var Marionette = require('backbone.marionette');
var cocktail = require('backbone.cocktail');
var autolink = require('autolink');  // eslint-disable-line node/no-missing-require
var clientEnv = require('gitter-client-env');
var context = require('../../utils/context');
var toggleClass = require('../../utils/toggle-class');
var MenuBuilder = require('../../utils/menu-builder');
var appEvents = require('../../utils/appevents');
var getOrgNameFromUri = require('gitter-web-shared/get-org-name-from-uri');

var apiClient = require('../../components/api-client');
var userNotifications = require('../../components/user-notifications');
var Dropdown = require('../controls/dropdown');
var KeyboardEventMixin = require('../keyboard-events-mixin');
var headerViewTemplate = require('./tmpl/headerViewTemplate.hbs');
var getHeaderViewOptions = require('gitter-web-shared/templates/get-header-view-options');

require('../behaviors/tooltip');
require('transloadit');


var TRANSLOADIT_DEFAULT_OPTIONS = {
  wait: true,
  modal: false,
  autoSubmit: false,
  debug: false
};



var HeaderView = Marionette.ItemView.extend({
  template: headerViewTemplate,

  modelEvents: {
    change: 'renderIfRequired',
  },

  ui: {
    avatarImage: '.js-chat-header-avatar-image',
    groupAvatarUploadForm: '.js-chat-header-group-avatar-upload-form',
    groupAvatarFileInput: '.js-chat-header-group-avatar-upload-input',
    groupAvatarSignatureInput: '.js-chat-header-group-avatar-upload-signature',
    groupAvatarParamsInput: '.js-chat-header-group-avatar-upload-params',
    groupAvatarProgress: '.js-chat-header-group-avatar-upload-progress',
    cog:            '.js-chat-settings',
    dropdownMenu:   '#cog-dropdown',
    topic:          '.js-room-topic',
    topicWrapper:   '.js-room-topic-wrapper',
    topicActivator: '.js-room-topic-edit-activator',
    name:           '.js-chat-name',
    favourite:      '.js-favourite-button',
    orgrooms:       '.js-chat-header-org-page-action',
    toggleRightToolbarButton: '.js-right-toolbar-toggle-button',
  },

  events: {
    'change @ui.groupAvatarFileInput': 'onGroupAvatarUploadChange',
    'click @ui.cog':               'showDropdown',
    'click #leave-room':           'leaveRoom',
    'click @ui.favourite':         'toggleFavourite',
    'dblclick @ui.topicActivator': 'showInput',
    'keydown textarea':            'detectKeys',
    'click @ui.orgrooms':          'goToOrgRooms',
    'click @ui.toggleRightToolbarButton': 'toggleRightToolbar'
  },

  keyboardEvents: {
     'room-topic.edit': 'showInput'
   },

  behaviors: {
    Tooltip: {
      '.js-chat-header-group-avatar-upload-label': { placement: 'right' },
      '.js-chat-name': { titleFn: 'getChatNameTitle', placement: 'right' },
      '.js-chat-header-org-page-action': { placement: 'left' },
      '.js-favourite-button': { placement: 'left' },
      '.js-chat-settings': { placement: 'left' }
    },
  },

  initialize: function(options) {
    this.groupsCollection = options.groupsCollection;
    this.roomCollection = options.roomCollection;
    this.rightToolbarModel = options.rightToolbarModel;
    this.menuItemsCollection = new Backbone.Collection([]);
    this.buildDropdown();

    this.listenTo(this.rightToolbarModel, 'change:isPinned', this.onPanelPinStateChange, this);
  },

  serializeData: function() {
    var data = this.model.toJSON();

    var isStaff = context.isStaff();
    var isAdmin = context.isTroupeAdmin();
<<<<<<< HEAD
    var canChangeGroupAvatar = isStaff || isAdmin;
=======
    var canChangeGroupAvatar = data.groupId && (isStaff || isAdmin);
>>>>>>> 0e57905d
    _.extend(data, {
      headerView: getHeaderViewOptions(data),
      user: !!context.isLoggedIn(),
      archives: this.options.archives,
      shouldShowPlaceholderRoomTopic: data.userCount <= 1,
      isRightToolbarPinned: this.rightToolbarModel.get('isPinned'),
      canChangeGroupAvatar: canChangeGroupAvatar
    });

    return data;
  },

  buildDropdown: function() {
    if (context.isLoggedIn()) {
      this.dropdown = new Dropdown({
        allowClickPropagation: true,
        collection: this.menuItemsCollection,
        placement: 'right',

        // Do not set the target element for now as it's re-rendered on room
        // change. We'll set it dynamically before showing the dropdown
      });

      this.listenTo(this.dropdown, 'selected', function(e) {
        var href = e.get('href');
        if (href === '#leave') {
          this.leaveRoom();
        } else if (href === '#notifications') {
          this.requestBrowserNotificationsPermission();
        }
      });
    }
  },

  onPanelPinStateChange: function() {
    // Archives don't have certain actions
    if(this.ui.toggleRightToolbarButton.length > 0) {
      toggleClass(this.ui.toggleRightToolbarButton[0], 'pinned', this.rightToolbarModel.get('isPinned'));
    }
  },

  getChatNameTitle: function() {
    var model = this.model;
    if (model.get('public')) {
      return 'Anyone can join';
    }

    if (model.get('oneToOne')) {
      return 'This chat is just between you two';
    }

    var backend = model.get('backend');

    switch (backend && backend.type) {
      case 'GH_REPO':
        return 'All repo collaborators can join';

      case 'GH_ORG':
        return 'All org members can join';

      default:
        return 'Only invited users can join';
    }


  },

  onRender: function() {
    if (this.dropdown) {
      // Deal with re-renders
      this.dropdown.hide();
    }

    this.ui.favourite.css({ visibility: context.isLoggedIn() ? 'visible' : 'hidden' });
    this.ui.favourite.toggleClass('favourite', !!this.model.get('favourite'));
    var topicEl = this.ui.topic[0];
    if (topicEl) {
      autolink(topicEl);
    }

    this.onPanelPinStateChange();
  },

  showDropdown: function() {
    this.dropdown.setTargetElement(this.ui.cog[0]);
    this.menuItemsCollection.reset(this.createMenu());
    this.dropdown.show();
  },

  createMenu: function() {
    var c = context();
    var isStaff = context.isStaff();
    var isAdmin = context.isTroupeAdmin();
    var isRoomMember = context.isRoomMember();
    var backend = this.model.get('backend');
    var type = backend && backend.type;
    var isOneToOne = this.model.get('oneToOne');
    var isPublic = this.model.get('public');
    var url = this.model.get('url');
    var staffOrAdmin = isStaff || isAdmin;
    var isGitHubObject = type === 'GH_REPO' || type === 'GH_ORG';

    var menuBuilder = new MenuBuilder();

    menuBuilder.addConditional(!isOneToOne, { title: 'Add people to this room', href: '#add' });
    menuBuilder.addConditional(!isOneToOne, { title: 'Share this chat room', href: '#share' });
    menuBuilder.addDivider();
    menuBuilder.addConditional(isRoomMember, { title: 'Notifications', href: '#notifications' });

    if (!isOneToOne) {
      var settingMenuItem = c.isNativeDesktopApp ?
          { title: 'Integrations', href: clientEnv['basePath'] + url + '#integrations', target: '_blank', dataset: { disableRouting: 1 } } :
          { title: 'Integrations', href: '#integrations' };

      menuBuilder.addConditional(isAdmin, settingMenuItem);

      menuBuilder.addConditional(staffOrAdmin, { title: 'Tags', href: '#tags' });
      menuBuilder.addConditional(staffOrAdmin, { title: 'Settings', href: '#settings' });
      menuBuilder.addConditional(staffOrAdmin, { title: 'Permissions', href: '#permissions' });
      menuBuilder.addDivider();

      menuBuilder.add({ title: 'Archives', href: url + '/archives/all', target: '_blank'});
      menuBuilder.addConditional(isGitHubObject, { title: 'Open in GitHub', href: 'https://www.github.com' + url, target: '_blank' });

      menuBuilder.addDivider();

      menuBuilder.addConditional(isAdmin, { title: 'Delete this room', href: '#delete' });
      menuBuilder.addConditional(isRoomMember, { title: 'Leave this room', href: '#leave' });
    }

    return menuBuilder.getItems();
  },

  leaveRoom: function() {
    if (!context.isLoggedIn()) return;

    apiClient.room.delete('/users/' + context.getUserId(), { })
      .then(function() {
        appEvents.trigger('navigation', '/home', 'home', ''); // TODO: figure out a title
        //context.troupe().set('roomMember', false);
      });
  },

  goToOrgRooms: function(e) {
    e.preventDefault();
    var group = this.model.get('group');
    if (!group) return;
    var groupUri = group.uri;
    appEvents.trigger('navigation', '/orgs/' + groupUri + '/rooms', 'iframe', groupUri + ' rooms');
  },

  toggleFavourite: function() {
    if (!context.isLoggedIn()) return;

    this.model.set('favourite', !this.model.get('favourite'));
    var isFavourite = !!this.model.get('favourite');
    this.ui.favourite.toggleClass('favourite', isFavourite);

    apiClient.userRoom.put('', { favourite: isFavourite });

  },

  toggleRightToolbar: function() {
    this.rightToolbarModel.set({
      isPinned: !this.rightToolbarModel.get('isPinned')
    });
  },

  saveTopic: function() {
    var topic = this.$el.find('textarea').val();
    context.troupe().set('topic', topic);

    apiClient.room.put('', { topic: topic });

    this.editingTopic = false;
  },

  cancelEditTopic: function() {
    this.editingTopic = false;
    this.render();
  },

  detectKeys: function(e) {
    this.detectReturn(e);
    this.detectEscape(e);
  },

  detectReturn: function(e) {
    if (e.keyCode === 13 && (!e.ctrlKey && !e.shiftKey)) {
      // found submit
      e.stopPropagation();
      e.preventDefault();
      this.saveTopic();
    }
  },

  detectEscape: function(e) {
    if (e.keyCode === 27) {
      // found escape, cancel edit
      this.cancelEditTopic();
    }
  },

  showInput: function() {
    if (!context.isTroupeAdmin()) return;
    if (this.editingTopic === true) return;
    this.editingTopic = true;

    var unsafeText = this.model.get('topic');

    this.oldTopic = unsafeText;

    toggleClass(this.ui.topicActivator[0], 'is-editing', true);
    toggleClass(this.ui.topicWrapper[0], 'is-editing', true);
    toggleClass(this.ui.topic[0], 'is-editing', true);
    // create inputview
    this.ui.topic.html('<textarea class="topic-input"></textarea>');

    var textarea = this.ui.topic.find('textarea').val(unsafeText);

    setTimeout(function() {
      textarea.select();
    }, 10);

  },

  requestBrowserNotificationsPermission: function() {
    userNotifications.requestAccess();
  },

  // Look at the attributes that have changed
  // and decide whether to re-render
  renderIfRequired: function() {
    var model = this.model;

    function changedContains(changedAttributes) {
      var changed = model.changed;
      if (!changed) return;
      for (var i = 0; i < changedAttributes.length; i++) {
        if (changed.hasOwnProperty(changedAttributes[i])) return true;
      }
    }

    if (changedContains(['uri', 'name', 'id', 'favourite', 'topic', 'avatarUrl', 'group', 'roomMember', 'backend', 'public'])) {
      // The template may have been set to false
      // by the Isomorphic layout
      this.options.template = headerViewTemplate;
      this.render();


      // If it is a new chat header, we can edit the topic again
      this.editingTopic = false;
    }
  },

  onGroupAvatarUploadChange: function() {
    this.uploadGroupAvatar();
  },

  updateProgressBar: function(spec) {
    var bar = this.ui.groupAvatarProgress;
    var value = spec.value && (spec.value * 100) + '%';
    bar.css('width', value);
  },

  resetProgressBar: function() {
    this.ui.groupAvatarProgress.addClass('hidden');
    this.updateProgressBar({
      value: 0
    });
  },

  handleUploadStart: function() {
    this.ui.groupAvatarProgress.removeClass('hidden');
    this.updateProgressBar({
      // Just show some progress
      value: .2
    });
  },

  handleUploadProgress: function(done, expected) {
    this.updateProgressBar({
      value: done / expected
    });
  },

  handleUploadSuccess: function(/*res*/) {
    this.resetProgressBar();
    appEvents.triggerParent('user_notification', {
      title: 'Avatar upload complete',
      text: 'Wait a few moments for your new avatar to appear...'
    });

    // TODO: Make this work not on refresh
    // See snippet below
    setTimeout(function() {
      appEvents.triggerParent('navigation', null, null, null, {
        refresh: true
      });
    }.bind(this), 1000);
    /* * /
    var urlParse = require('url-parse');
    var urlJoin = require('url-join');
    var avatars = require('gitter-web-avatars');
    setTimeout(function() {
      var currentRoom = context.troupe();
      var currentGroup = this.groupsCollection.get(currentRoom.get('groupId'));

      // Assemble the new URL
      // We cache bust the long-running one so we can show the updated avatar
      // When the user refreshes, they will go back to using the version avatar URL
      var unversionedAvatarUrl = avatars.getForGroupId(currentGroup.get('id'));
      var parsedAvatarUrl = urlParse(unversionedAvatarUrl, true);
      parsedAvatarUrl.query.cacheBuster = Math.ceil(Math.random() * 9999);
      var newAvatarUrl = parsedAvatarUrl.toString();

      currentGroup.set('avatarUrl', newAvatarUrl);
      currentRoom.set('avatarUrl', newAvatarUrl);
      // TODO: This does not work because it is empty and is not shared with parent frame
      if(this.roomCollection) {
        console.log(this.roomCollection.where({ groupId: currentGroup.get('id') }));
      }
    }.bind(this), 5000);
    /* */
  },

  handleUploadError: function(err) {
    appEvents.triggerParent('user_notification', {
      title: 'Error Uploading File',
      text:  err.message
    });
    this.resetProgressBar();
  },

  uploadGroupAvatar: function() {
    var currentRoom = context.troupe();
    if(!this.groupsCollection || !currentRoom) {
      return;
    }

    var currentGroup = this.groupsCollection.get(currentRoom.get('groupId'));
    // For groups that were created within page lifetime
    var groupId = currentGroup ? currentGroup.get('id') : currentRoom.get('groupId');
    var groupUri = currentGroup ? currentGroup.get('uri') : getOrgNameFromUri(document.location.pathname);

    this.handleUploadStart();

    apiClient.priv.get('/generate-signature', {
      type: 'avatar',
        group_id: groupId,
        group_uri: groupUri
      })
      .then(function(res) {
        this.ui.groupAvatarParamsInput[0].setAttribute('value', res.params);
        this.ui.groupAvatarSignatureInput[0].setAttribute('value', res.sig);

        var formData = new FormData(this.ui.groupAvatarUploadForm[0]);

        this.ui.groupAvatarUploadForm.unbind('submit.transloadit');
        this.ui.groupAvatarUploadForm.transloadit(_.extend(TRANSLOADIT_DEFAULT_OPTIONS, {
          formData: formData,
          onStart: this.handleUploadStart.bind(this),
          onProgress: this.handleUploadProgress.bind(this),
          onSuccess: this.handleUploadSuccess.bind(this),
          onError: this.handleUploadError.bind(this)
        }));

        this.ui.groupAvatarUploadForm.trigger('submit.transloadit');
      }.bind(this));
  }
});

cocktail.mixin(HeaderView, KeyboardEventMixin);


module.exports = HeaderView;<|MERGE_RESOLUTION|>--- conflicted
+++ resolved
@@ -97,11 +97,7 @@
 
     var isStaff = context.isStaff();
     var isAdmin = context.isTroupeAdmin();
-<<<<<<< HEAD
-    var canChangeGroupAvatar = isStaff || isAdmin;
-=======
     var canChangeGroupAvatar = data.groupId && (isStaff || isAdmin);
->>>>>>> 0e57905d
     _.extend(data, {
       headerView: getHeaderViewOptions(data),
       user: !!context.isLoggedIn(),
