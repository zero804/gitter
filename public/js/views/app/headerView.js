'use strict';
var _                        = require('underscore');
var context                  = require('utils/context');
var apiClient                = require('components/apiClient');
var Marionette               = require('backbone.marionette');
var Backbone                 = require('backbone');
var cocktail                 = require('cocktail');
var autolink                 = require('autolink');
var userNotifications        = require('components/user-notifications');
var Dropdown                 = require('views/controls/dropdown');
var appEvents                = require('utils/appevents');
var KeyboardEventMixin       = require('views/keyboard-events-mixin');
var headerViewTemplate       = require('./tmpl/headerViewTemplate.hbs');
var getOrgNameFromTroupeName = require('gitter-web-shared/get-org-name-from-troupe-name');
var resolveRoomAvatarSrcSet  = require('gitter-web-shared/avatars/resolve-room-avatar-srcset');

require('views/behaviors/tooltip');


function getPrivateStatus(data) {
  return data.githubType === 'ORG' || data.githubType === 'ONETOONE' || data.security === 'PRIVATE';
}

function getGithubUrl(data) {
  if (data.githubType !== 'REPO') return;
  return 'https://github.com' + data.url;
}

var HeaderView = Marionette.ItemView.extend({
  template: headerViewTemplate,

  modelEvents: {
    change:       'renderIfRequired',
  },

  ui: {
<<<<<<< HEAD
    cog:            '.js-chat-settings',
    dropdownMenu:   '#cog-dropdown',
    topic:          '.js-chat-topic',
    topicActivator: '.js-room-topic-edit-activator',
    name:           '.js-chat-name',
    favourite:      '.js-favourite-button',
    orgrooms:       '.js-org-page',
=======
    cog:          '.js-chat-settings',
    dropdownMenu: '#cog-dropdown',
    topic:        '.js-chat-topic',
    name:         '.js-chat-name',
    favourite:    '.js-favourite-button',
    orgrooms:     '.js-chat-header-org-page-action',
>>>>>>> e2682324
  },

  events: {
    'click @ui.cog':               'showDropdown',
    'click #leave-room':           'leaveRoom',
    'click @ui.favourite':         'toggleFavourite',
    'dblclick @ui.topicActivator': 'showInput',
    'keydown textarea':            'detectKeys',
    'click @ui.orgrooms':          'goToOrgRooms',
  },

  keyboardEvents: {
     'room-topic.edit': 'showInput'
   },

  behaviors: {
    Tooltip: {
      '.js-chat-name': { titleFn: 'getChatNameTitle', placement: 'right' },
      '.js-chat-header-org-page-action': { placement: 'left' },
      '.js-favourite-button': { placement: 'left' },
      '.js-chat-settings': { placement: 'left' }
    },
  },

  initialize: function() {
    this.menuItemsCollection = new Backbone.Collection([]);
    this.buildDropdown();
  },

  serializeData: function() {
    var data = this.model.toJSON();
    var orgName = getOrgNameFromTroupeName(data.name);
    var orgPageHref = '/orgs/' + orgName + '/rooms/';

    _.extend(data, {
      troupeName:      data.name,
      troupeFavourite: !!data.favourite,
      troupeTopic:     data.topic,
      avatarSrcSet:    resolveRoomAvatarSrcSet({ uri: data.url }, 48),
      user:            !!context.isLoggedIn(),
      isAdmin:         context.isTroupeAdmin(),
      archives:        this.options.archives,
      oneToOne:        (data.githubType === 'ONETOONE'),
      githubLink:      getGithubUrl(data),
      isPrivate:       getPrivateStatus(data),
      orgName:         orgName,
      orgPageHref:     orgPageHref,
      shouldShowPlaceholderRoomTopic: data.userCount <= 1
    });

    return data;
  },

  buildDropdown: function() {
    if (context.isLoggedIn()) {
      this.dropdown = new Dropdown({
        allowClickPropagation: true,
        collection: this.menuItemsCollection,
        placement: 'right',

        // Do not set the target element for now as it's re-rendered on room
        // change. We'll set it dynamically before showing the dropdown
      });

      this.listenTo(this.dropdown, 'selected', function(e) {
        var href = e.get('href');
        if (href === '#leave') {
          this.leaveRoom();
        } else if (href === '#notifications') {
          this.requestBrowserNotificationsPermission();
        }
      });
    }
  },

  getChatNameTitle: function() {
    var model = this.model;
    if (model.get('security') === 'PUBLIC') return 'Anyone can join';

    switch (model.get('githubType')) {
      case 'REPO':
        return 'All repo collaborators can join';

      case 'ORG':
        return 'All org members can join';

      case 'REPO_CHANNEL':
        var repoName = model.get('uri').split('/')[1];
        var repoRealm = model.get('security') === 'PRIVATE' ? 'Only invited users' : 'Anyone in ' + repoName;
        return repoRealm + ' can join';

      case 'ORG_CHANNEL':
        var orgName = model.get('uri').split('/')[0];
        var orgRealm = model.get('security') === 'PRIVATE' ? 'Only invited users' : 'Anyone in ' + orgName;
        return orgRealm + ' can join';

      case 'USER_CHANNEL':
        return 'Only invited users can join';

      default:
        return model.get('oneToOne') ? 'This chat is just between you two' : 'Only invited users can join';
    }
  },

  onRender: function() {
    if (this.dropdown) {
      // Deal with re-renders
      this.dropdown.hide();
    }

    this.ui.favourite.css({ visibility: context.isLoggedIn() ? 'visible' : 'hidden' });
    this.ui.favourite.toggleClass('favourite', !!this.model.get('favourite'));
    var topicEl = this.ui.topic[0];
    if (topicEl) {
      autolink(topicEl);
    }


  },

  showDropdown: function() {
    this.dropdown.setTargetElement(this.ui.cog[0]);
    this.menuItemsCollection.reset(this.createMenu());
    this.dropdown.show();
  },

  createMenu: function() {
      var menuItems = [];
      var c = context();
      var isStaff = context.isStaff();
      var isAdmin = context.isTroupeAdmin();
      var isRoomMember = context.isRoomMember();
      var githubType = this.model.get('githubType');
      var isOneToOne = githubType === 'ONETOONE';
      var url = this.model.get('url');

      if (!isOneToOne) {
        menuItems.push({ title: 'Add people to this room', href: '#add' });
        menuItems.push({ title: 'Share this chat room', href: '#share' });
        menuItems.push({ divider: true });
      }

      if (isRoomMember) menuItems.push({ title: 'Notifications', href: '#notifications' });

      if (!isOneToOne) {
        if (isAdmin) {
          if (c.isNativeDesktopApp) {
            menuItems.push({ title: 'Integrations', href: context.env('basePath') + url + '#integrations', target: '_blank', dataset: { disableRouting: 1 } });
          } else {
            menuItems.push({ title: 'Integrations', href: '#integrations' });
          }
        }

        if (isStaff || isAdmin) {
          menuItems.push({ title: 'Edit tags', href: '#tags/' + context().troupe.id });
        }

        menuItems.push({ divider: true });

        menuItems.push({ title: 'Archives', href: url + '/archives/all', target: '_blank'});

        if (githubType === 'REPO' || githubType === 'ORG') {
          menuItems.push({ title: 'Open in GitHub', href: 'https://www.github.com' + url, target: '_blank' });
        }

        menuItems.push({ divider: true });

        if (isAdmin) {
          menuItems.push({ title: 'Delete this room', href: '#delete' });
        }

        if (isRoomMember) {
          menuItems.push({ title: 'Leave this room', href: '#leave' });
        }
      }

      return menuItems;
    },

  leaveRoom: function() {
    if (!context.isLoggedIn()) return;

    apiClient.room.delete('/users/' + context.getUserId(), { })
      .then(function() {
        appEvents.trigger('navigation', '/home', 'home', ''); // TODO: figure out a title
        //context.troupe().set('roomMember', false);
      });
  },

  goToOrgRooms: function(e) {
    e.preventDefault();
    var orgName = getOrgNameFromTroupeName(context.troupe().get('name'));
    appEvents.trigger('navigation', '/orgs/' + orgName + '/rooms', 'iframe', orgName + ' rooms');
  },

  toggleFavourite: function() {
    if (!context.isLoggedIn()) return;

    this.model.set('favourite', !this.model.get('favourite'));
    var isFavourite = !!this.model.get('favourite');
    this.ui.favourite.toggleClass('favourite', isFavourite);

    apiClient.userRoom.put('', { favourite: isFavourite });

  },

  saveTopic: function() {
    var topic = this.$el.find('textarea').val();
    context.troupe().set('topic', topic);

    apiClient.room.put('', { topic: topic });

    // TODO: once saved topic recalculate the header size
    this.editingTopic = false;
  },

  cancelEditTopic: function() {
    this.editingTopic = false;
    this.render();
  },

  detectKeys: function(e) {
    this.detectReturn(e);
    this.detectEscape(e);
  },

  detectReturn: function(e) {
    if (e.keyCode === 13 && (!e.ctrlKey && !e.shiftKey)) {
      // found submit
      e.stopPropagation();
      e.preventDefault();
      this.saveTopic();
    }
  },

  detectEscape: function(e) {
    if (e.keyCode === 27) {
      // found escape, cancel edit
      this.cancelEditTopic();
    }
  },

  showInput: function() {
    if (!context.isTroupeAdmin()) return;
    if (this.editingTopic === true) return;
    this.editingTopic = true;

    var unsafeText = this.model.get('topic');

    this.oldTopic = unsafeText;

    // create inputview
    this.ui.topic.html('<textarea class=\'topic-input\'></textarea>');

    var textarea = this.ui.topic.find('textarea').val(unsafeText);

    setTimeout(function() {
      textarea.select();
    }, 10);

  },

  requestBrowserNotificationsPermission: function() {
    userNotifications.requestAccess();
  },

  // Look at the attributes that have changed
  // and decide whether to re-render
  renderIfRequired: function() {
    var model = this.model;

    function changedContains(changedAttributes) {
      var changed = model.changed;
      if (!changed) return;
      for (var i = 0; i < changedAttributes.length; i++) {
        if (changed.hasOwnProperty(changedAttributes[i])) return true;
      }
    }

    if (changedContains(['name', 'id', 'githubType', 'favourite', 'topic', 'ownerIsOrg', 'roomMember'])) {
      // The template may have been set to false
      // by the Isomorphic layout
      this.options.template = headerViewTemplate;
      this.render();
    }
  },
});

cocktail.mixin(HeaderView, KeyboardEventMixin);


module.exports = HeaderView;<|MERGE_RESOLUTION|>--- conflicted
+++ resolved
@@ -34,22 +34,13 @@
   },
 
   ui: {
-<<<<<<< HEAD
     cog:            '.js-chat-settings',
     dropdownMenu:   '#cog-dropdown',
     topic:          '.js-chat-topic',
     topicActivator: '.js-room-topic-edit-activator',
     name:           '.js-chat-name',
     favourite:      '.js-favourite-button',
-    orgrooms:       '.js-org-page',
-=======
-    cog:          '.js-chat-settings',
-    dropdownMenu: '#cog-dropdown',
-    topic:        '.js-chat-topic',
-    name:         '.js-chat-name',
-    favourite:    '.js-favourite-button',
-    orgrooms:     '.js-chat-header-org-page-action',
->>>>>>> e2682324
+    orgrooms:       '.js-chat-header-org-page-action',
   },
 
   events: {
