/*jshint strict:true, undef:true, unused:strict, browser:true *//* global define:false */
define([
  'jquery',
  'utils/context',
  'marionette',
  'backbone',
  'autolink',
  'components/notifications',
  'views/controls/dropdown'
], function($, context, Marionette, Backbone, /*headerViewTemplate, */ autolink, notifications, Dropdown)  {
  "use strict";

  return Marionette.ItemView.extend({
    modelEvents: {
      change: 'redisplay'
    },
    ui: {
      cog: '.dropdown-toggle',
      dropdownMenu: '#cog-dropdown',
      topic: '#trpTopic',
      name: '#name-label',
      favourite: '#favourite-button'
    },
    events: {
      'click @ui.cog': 'showDropdown',
      'click #leave-room': 'leaveRoom',
      'click @ui.favourite': 'toggleFavourite'
    },

    initialize: function() {
      this.bindUIElements();

      this.showActivity = true;
      if(context.isLoggedIn()) {
        this.dropdown = new Dropdown({
          allowClickPropagation: true,
          collection: new Backbone.Collection(this.createMenu()),
          targetElement: this.ui.cog[0],
          placement: 'right'
        });

        this.listenTo(this.dropdown, 'selected', function(e) {
          var href = e.get('href');
          if(href === '#leave') {
            this.leaveRoom();
          } else if(href === '#notifications') {
            this.requestBrowserNotificationsPermission();
          }
        });
<<<<<<< HEAD
=======
      } else {
        this.ui.favourite.css({ visibility: 'hidden' });
>>>>>>> 66fb86c8
      }
    },

    showDropdown: function() {
      this.dropdown.show();
    },

    createMenu: function() {
        var menuItems = [
          { title: 'Add people to this room', href: '#add' }
        ];

        var c = context();
        var url = this.model.get('url');

        if(context.troupe().get('security') !== 'PRIVATE')
          menuItems.push({ title: 'Share this chat room', href: '#inv' });

        menuItems.push({ divider: true });
        menuItems.push({ title: 'Notifications', href: '#notifications' });

        if(c.permissions && c.permissions.admin) {
          if(c.isNativeDesktopApp) {
            menuItems.push({ title: 'Integrations', href: window.location.origin + url + '#integrations', target: '_blank' });
          } else {
            menuItems.push({ title: 'Integrations', href: '#integrations' });
          }
        }

        menuItems.push({ divider: true });

        var githubType = this.model.get('githubType');
        if(githubType === 'REPO' || githubType === 'ORG') {
          menuItems.push({ title: 'Open in GitHub', href: 'https://www.github.com' + url, target: '_blank' });
        }
        menuItems.push({ title: 'Leave this room', href: '#leave' });

        return menuItems;
      },

    leaveRoom: function() {
      if(!context.isLoggedIn()) return;

      $.ajax({
        url: "/api/v1/rooms/" + context.getTroupeId() + "/users/" + context.getUserId(),
        data: "",
        type: "DELETE",
      });
    },

    toggleFavourite: function() {
      if(!context.isLoggedIn()) return;

      this.ui.favourite.toggleClass('favourited');
      var isFavourite = this.ui.favourite.hasClass('favourited');

      $.ajax({
        url: '/api/v1/user/' + context.getUserId() + '/rooms/' + context.getTroupeId(),
        contentType: "application/json",
        dataType: "json",
        type: "PUT",
        data: JSON.stringify({ favourite: isFavourite })
      });
    },


    requestBrowserNotificationsPermission: function() {
      if(context().desktopNotifications) {
        notifications.enable();
      }
    },

    redisplay: function() {
      var model = this.model;

      this.ui.name.text(model.get('name'));

      this.ui.topic.text(model.get('topic'));
      autolink(this.ui.topic[0]);

      this.ui.favourite.toggleClass('favourited', !!model.get('favourite'));
    }

  });

});<|MERGE_RESOLUTION|>--- conflicted
+++ resolved
@@ -47,11 +47,8 @@
             this.requestBrowserNotificationsPermission();
           }
         });
-<<<<<<< HEAD
-=======
       } else {
         this.ui.favourite.css({ visibility: 'hidden' });
->>>>>>> 66fb86c8
       }
     },
 
