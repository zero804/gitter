'use strict';
<<<<<<< HEAD
var _                    = require('underscore');
var context              = require('utils/context');
var apiClient            = require('components/apiClient');
var Marionette           = require('backbone.marionette');
var Backbone             = require('backbone');
var autolink             = require('autolink');
var notifications        = require('components/notifications');
var Dropdown             = require('views/controls/dropdown');
var appEvents            = require('utils/appevents');
var headerViewTemplate   = require('./tmpl/headerViewTemplate.hbs');
var resolveRoomAvatarSrcSet = require('gitter-web-shared/avatars/resolve-room-avatar-srcset');
var getOrgNameFromTroupeName = require('../../../../shared/get-org-name-from-troupe-name');
=======
var _                        = require('underscore');
var context                  = require('utils/context');
var apiClient                = require('components/apiClient');
var Marionette               = require('backbone.marionette');
var Backbone                 = require('backbone');
var autolink                 = require('autolink');
var notifications            = require('components/notifications');
var Dropdown                 = require('views/controls/dropdown');
var appEvents                = require('utils/appevents');
var headerViewTemplate       = require('./tmpl/headerViewTemplate.hbs');
var resolveRoomAvatarUrl     = require('gitter-web-shared/avatars/resolve-room-avatar-url');
var getOrgNameFromTroupeName = require('gitter-web-shared/get-org-name-from-troupe-name');
>>>>>>> ed7b473b

require('views/behaviors/tooltip');

function getPrivateStatus(data) {
  return data.githubType === 'ORG' || data.githubType === 'ONETOONE' || data.security === 'PRIVATE';
}

function getGithubUrl(data) {
  if (data.githubType !== 'REPO') return;
  return 'https://github.com' + data.url;
}

module.exports = Marionette.ItemView.extend({
  template: headerViewTemplate,

  modelEvents: {
    change:       'renderIfRequired',
  },

  ui: {
    cog:          '.js-chat-settings',
    dropdownMenu: '#cog-dropdown',
    topic:        '.js-chat-topic',
    name:         '.js-chat-name',
    favourite:    '.js-favourite-button',
    orgrooms:     '.js-org-page',
  },

  events: {
    'click @ui.cog':       'showDropdown',
    'click #leave-room':   'leaveRoom',
    'click @ui.favourite': 'toggleFavourite',
    'dblclick @ui.topic':  'showInput',
    'keydown textarea':    'detectKeys',
    'click @ui.orgrooms':  'goToOrgRooms',
  },

  behaviors: {
    Tooltip: {
      '.js-chat-name': { titleFn: 'getChatNameTitle', placement: 'right' },
      '.js-org-page':  { titleFn: 'getOrgPageTitle', placement: 'left' },
    },
  },

  initialize: function() {
    this.menuItemsCollection = new Backbone.Collection([]);
    this.buildDropdown();
  },

  serializeData: function() {
    var data = this.model.toJSON();
    var orgName = getOrgNameFromTroupeName(data.name);
    var orgPageHref = '/orgs/' + orgName + '/rooms/';

    _.extend(data, {
      troupeName:      data.name,
      troupeFavourite: !!data.favourite,
      troupeTopic:     data.topic,
      avatarSrcSet:    resolveRoomAvatarSrcSet(data.url, 48),
      user:            !!context.isLoggedIn(),
      archives:        this.options.archives,
      oneToOne:        (data.githubType === 'ONETOONE'),
      githubLink:      getGithubUrl(data),
      isPrivate:       getPrivateStatus(data),
      orgName:         orgName,
      orgPageHref:     orgPageHref
    });

    return data;
  },

  buildDropdown: function() {
    if (context.isLoggedIn()) {
      this.dropdown = new Dropdown({
        allowClickPropagation: true,
        collection: this.menuItemsCollection,
        placement: 'right',

        // Do not set the target element for now as it's re-rendered on room
        // change. We'll set it dynamically before showing the dropdown
      });

      this.listenTo(this.dropdown, 'selected', function(e) {
        var href = e.get('href');
        if (href === '#leave') {
          this.leaveRoom();
        } else if (href === '#notifications') {
          this.requestBrowserNotificationsPermission();
        }
      });
    }
  },

  getChatNameTitle: function() {
    var model = this.model;
    if (model.get('security') === 'PUBLIC') return 'Anyone can join';

    switch (model.get('githubType')) {
      case 'REPO':
        return 'All repo collaborators can join';

      case 'ORG':
        return 'All org members can join';

      case 'REPO_CHANNEL':
        var repoName = model.get('uri').split('/')[1];
        var repoRealm = model.get('security') === 'PRIVATE' ? 'Only invited users' : 'Anyone in ' + repoName;
        return repoRealm + ' can join';

      case 'ORG_CHANNEL':
        var orgName = model.get('uri').split('/')[0];
        var orgRealm = model.get('security') === 'PRIVATE' ? 'Only invited users' : 'Anyone in ' + orgName;
        return orgRealm + ' can join';

      case 'USER_CHANNEL':
        return 'Only invited users can join';

      default:
        return model.get('oneToOne') ? 'This chat is just between you two' : 'Only invited users can join';
    }
  },

  getOrgPageTitle: function() {
    var uri = this.model.get('uri');
    var orgName = uri.split('/')[0];
    return 'More ' + orgName + ' rooms';
  },

  onRender: function() {
    if (this.dropdown) {
      // Deal with re-renders
      this.dropdown.hide();
    }

    this.ui.favourite.css({ visibility: context.isLoggedIn() ? 'visible' : 'hidden' });
    this.ui.favourite.toggleClass('favourite', !!this.model.get('favourite'));
    var topicEl = this.ui.topic[0];
    if (topicEl) {
      autolink(topicEl);
    }
  },

  showDropdown: function() {
    this.dropdown.setTargetElement(this.ui.cog[0]);
    this.menuItemsCollection.reset(this.createMenu());
    this.dropdown.show();
  },

  createMenu: function() {
      var menuItems = [
        { title: 'Add people to this room', href: '#add' },
      ];

      var c = context();
      var isAdmin = context.isTroupeAdmin();
      var isRoomMember = context.isRoomMember();

      var url = this.model.get('url');

      menuItems.push({ title: 'Share this chat room', href: '#share' });
      menuItems.push({ divider: true });

      if (isRoomMember) menuItems.push({ title: 'Notifications', href: '#notifications' });

      if (isAdmin) {
        if (c.isNativeDesktopApp) {
          menuItems.push({ title: 'Integrations', href: context.env('basePath') + url + '#integrations', target: '_blank', dataset: { disableRouting: 1 } });
        } else {
          menuItems.push({ title: 'Integrations', href: '#integrations' });
        }

        if (context.troupe().get('githubType') !== 'USER_CHANNEL') {
          menuItems.push({ title: 'Edit tags', href: '#tags/' + context().troupe.id });
        }
      }

      menuItems.push({ divider: true });

      menuItems.push({ title: 'Archives', href: url + '/archives/all', target: '_blank'});

      var githubType = this.model.get('githubType');
      if (githubType === 'REPO' || githubType === 'ORG') {
        menuItems.push({ title: 'Open in GitHub', href: 'https://www.github.com' + url, target: '_blank' });
      }

      menuItems.push({ divider: true });

      if (isAdmin) {
        menuItems.push({ title: 'Delete this room', href: '#delete' });
      }

      if (isRoomMember) menuItems.push({ title: 'Leave this room', href: '#leave' });

      return menuItems;
    },

  leaveRoom: function() {
    if (!context.isLoggedIn()) return;

    apiClient.room.delete('/users/' + context.getUserId(), { })
      .then(function() {
        appEvents.trigger('navigation', '/home', 'home', ''); // TODO: figure out a title
        //context.troupe().set('roomMember', false);
      });
  },

  goToOrgRooms: function(e) {
    e.preventDefault();
    var orgName = getOrgNameFromTroupeName(context.troupe().get('name'));
    appEvents.trigger('navigation', '/orgs/' + orgName + '/rooms', 'iframe', orgName + ' rooms');
  },

  toggleFavourite: function() {
    if (!context.isLoggedIn()) return;

    this.model.set('favourite', !this.model.get('favourite'));
    var isFavourite = !!this.model.get('favourite');
    this.ui.favourite.toggleClass('favourite', isFavourite);

    apiClient.userRoom.put('', { favourite: isFavourite });

  },

  saveTopic: function() {
    var topic = this.$el.find('textarea').val();
    context.troupe().set('topic', topic);

    apiClient.room.put('', { topic: topic });

    // TODO: once saved topic recalculate the header size
    this.editingTopic = false;
  },

  cancelEditTopic: function() {
    this.editingTopic = false;
    this.render();
  },

  detectKeys: function(e) {
    this.detectReturn(e);
    this.detectEscape(e);
  },

  detectReturn: function(e) {
    if (e.keyCode === 13 && (!e.ctrlKey && !e.shiftKey)) {
      // found submit
      e.stopPropagation();
      e.preventDefault();
      this.saveTopic();
    }
  },

  detectEscape: function(e) {
    if (e.keyCode === 27) {
      // found escape, cancel edit
      this.cancelEditTopic();
    }
  },

  showInput: function() {
    if (!context.isTroupeAdmin()) return;
    if (this.editingTopic === true) return;
    this.editingTopic = true;

    var unsafeText = this.model.get('topic');

    this.oldTopic = unsafeText;

    // create inputview
    this.ui.topic.html('<textarea class=\'topic-input\'></textarea>');

    var textarea = this.ui.topic.find('textarea').val(unsafeText);

    setTimeout(function() {
      textarea.select();
    }, 10);

  },

  requestBrowserNotificationsPermission: function() {
    if(notifications.hasNotBeenSetup() && context().desktopNotifications){
      notifications.enable();
    }
  },

  // Look at the attributes that have changed
  // and decide whether to re-render
  renderIfRequired: function() {
    var model = this.model;

    function changedContains(changedAttributes) {
      var changed = model.changed;
      if (!changed) return;
      for (var i = 0; i < changedAttributes.length; i++) {
        if (changed.hasOwnProperty(changedAttributes[i])) return true;
      }
    }

    if (changedContains(['name', 'id', 'githubType', 'favourite', 'topic', 'ownerIsOrg', 'roomMember'])) {
      // The template may have been set to false
      // by the Isomorphic layout
      this.options.template = headerViewTemplate;
      this.render();
    }
  },
});<|MERGE_RESOLUTION|>--- conflicted
+++ resolved
@@ -1,18 +1,4 @@
 'use strict';
-<<<<<<< HEAD
-var _                    = require('underscore');
-var context              = require('utils/context');
-var apiClient            = require('components/apiClient');
-var Marionette           = require('backbone.marionette');
-var Backbone             = require('backbone');
-var autolink             = require('autolink');
-var notifications        = require('components/notifications');
-var Dropdown             = require('views/controls/dropdown');
-var appEvents            = require('utils/appevents');
-var headerViewTemplate   = require('./tmpl/headerViewTemplate.hbs');
-var resolveRoomAvatarSrcSet = require('gitter-web-shared/avatars/resolve-room-avatar-srcset');
-var getOrgNameFromTroupeName = require('../../../../shared/get-org-name-from-troupe-name');
-=======
 var _                        = require('underscore');
 var context                  = require('utils/context');
 var apiClient                = require('components/apiClient');
@@ -23,9 +9,8 @@
 var Dropdown                 = require('views/controls/dropdown');
 var appEvents                = require('utils/appevents');
 var headerViewTemplate       = require('./tmpl/headerViewTemplate.hbs');
-var resolveRoomAvatarUrl     = require('gitter-web-shared/avatars/resolve-room-avatar-url');
 var getOrgNameFromTroupeName = require('gitter-web-shared/get-org-name-from-troupe-name');
->>>>>>> ed7b473b
+var resolveRoomAvatarSrcSet = require('gitter-web-shared/avatars/resolve-room-avatar-srcset');
 
 require('views/behaviors/tooltip');
 
