"use strict";
var $ = require('jquery');
var _ = require('underscore');

var context = require('utils/context');
var Marionette = require('marionette');
var appEvents = require('utils/appevents');
var apiClient = require('components/apiClient');
var uiVars = require('views/app/uiVars');
var chatInputView = require('views/chat/chatInputView');
var itemCollections = require('collections/instances/integrated-items');
var modalRegion = require('components/modal-region');
var hasScrollBars = require('utils/scrollbar-detect');
var cocktail = require('cocktail');
var KeyboardEventsMixin = require('views/keyboard-events-mixin');
var ChatCollectionView = require('views/chat/chatCollectionView');
var issueDecorator = require('views/chat/decorators/issueDecorator');
var commitDecorator = require('views/chat/decorators/commitDecorator');
var mentionDecorator = require('views/chat/decorators/mentionDecorator');
var embedDecorator = require('views/chat/decorators/embedDecorator');
var emojiDecorator = require('views/chat/decorators/emojiDecorator');
var UnreadBannerView = require('views/app/unreadBannerView');
var RightToolbarView = require('views/righttoolbar/rightToolbarView');
<<<<<<< HEAD
var unreadBannerModel = require('./unreadBannerModel');
=======
var unreadBannerModel = require('collections/unread-banner');
var unreadItemsClient = require('components/unread-items-client');
>>>>>>> fc709b97

require('transloadit');

var PROGRESS_THRESHOLD = 62.5;

function contains(domStringsList, item) {
  if (!domStringsList) return false;
  for (var i = 0; i < domStringsList.length; i++) {
    if (domStringsList[i] === item) return true;
  }
  return false;
}

module.exports = (function() {

  var touchEvents = {
    "keypress":                         "onKeyPress",
    'click @ui.scrollToBottom': appEvents.trigger.bind(appEvents, 'chatCollectionView:scrollToBottom')
  };

  var standardEvents = {
    "click .js-favourite-button": "toggleFavourite",
    'paste': 'handlePaste',
    'click @ui.scrollToBottom': appEvents.trigger.bind(appEvents, 'chatCollectionView:scrollToBottom'),

    /* Drag drop events */
    'dragenter': 'onDragEnter',
    'dragleave': 'onDragLeave',
    'dragover': 'onDragOver',
    'drop': 'onDrop'
  };

  function ignoreEvent(e) {
    e.stopPropagation();
    e.preventDefault();
  }

  var ChatLayout = Marionette.Layout.extend({

    el: 'body',

    ui: {
      scrollToBottom: '.js-scroll-to-bottom',
      progressBar: '#file-progress-bar',
      dragOverlay: '.js-drag-overlay'
    },

    events: uiVars.isMobile ? touchEvents : standardEvents,

    keyboardEvents: {
      'backspace': 'onKeyBackspace',
      'quote': 'onKeyQuote'
    },

    /**
     * IMPORTANT: when dragging moving over child nodes will cause dragenter and dragleave, so we need to keep this count, if it's zero means that we should hide the overlay. WC.
     */
    dragCount: 0,

    initialize: function() {

      this.bindUIElements();

      // Setup the ChatView - this is instantiated once for the application, and shared between many views
      var chatCollectionView = new ChatCollectionView({
        el: '#chat-container',
        collection: itemCollections.chats,
        decorators: [issueDecorator, commitDecorator, mentionDecorator, embedDecorator, emojiDecorator]
      });
      chatCollectionView.bindUIElements();

      this.listenTo(itemCollections.chats, 'atBottomChanged', function(isBottom) {
        this.ui.scrollToBottom.toggleClass('scrollHelper--hidden', isBottom);
      }.bind(this));

      this.rightToolbar = new RightToolbarView({ el: "#right-toolbar-layout" });

      this.chatInputView = new chatInputView.ChatInputView({
        el: '#chat-input',
        collection: itemCollections.chats,
        chatCollectionView: chatCollectionView,
        rollers: chatCollectionView.rollers
      }).render();

<<<<<<< HEAD
=======
      var unreadChatsModel = unreadItemsClient.acrossTheFold();    
   
      itemCollections.chats.once('sync', function() {    
        unreadItemsClient.monitorViewForUnreadItems($('#content-frame'));    
      });

>>>>>>> fc709b97
      new UnreadBannerView.Top({
        el: '#unread-banner',
        model: unreadBannerModel,
        chatCollectionView: chatCollectionView
      }).render();

      new UnreadBannerView.Bottom({
        el: '#bottom-unread-banner',
        model: unreadBannerModel,
        chatCollectionView: chatCollectionView
      }).render();

      this.chatCollectionView = chatCollectionView;
      this.dialogRegion = modalRegion;

      if (hasScrollBars()) {
        $(".primary-scroll").addClass("scroller");
        $(".js-chat-input-container").addClass("scrollpush");
        $("#room-content").addClass("scroller");
      }
    },

    onKeyBackspace: function(e) {
      e.stopPropagation();
      e.preventDefault();
    },

    onKeyQuote: function(e) {
      e.preventDefault();
      e.stopPropagation();
      this.quoteText();
    },

    getSelectionText: function() {
      var text = "";
      if (window.getSelection) {
        text = window.getSelection().toString();
      } else if (document.selection && document.selection.type != "Control") {
        text = document.selection.createRange().text;
      }
      return text;
    },

    quoteText: function() {
      var selectedText = this.getSelectionText();
      if (selectedText.length > 0) {
        appEvents.trigger('input.append', "> " + selectedText, { newLine: true });
      }
    },

    updateProgressBar: function(spec) {
      var bar = this.ui.progressBar;
      var value = spec.value && spec.value.toFixed(0) + '%';
      var timeout = spec.timeout || 200;
      setTimeout(function() { bar.css('width', value); }, timeout);
    },

    resetProgressBar: function() {
      this.ui.progressBar.hide();
      this.updateProgressBar({
        value: 0,
        timeout: 0
      });
    },

    handleUploadProgress: function(done, expected) {
      this.updateProgressBar({ value: PROGRESS_THRESHOLD + (done/expected) * (100 - PROGRESS_THRESHOLD), timeout: 0 });
    },

    handleUploadStart: function() {
      this.ui.progressBar.show();
    },

    handleUploadSuccess: function(res) {
      this.resetProgressBar();
      var n = parseInt(res.fields.numberOfFiles, 10);
      appEvents.triggerParent('user_notification', {
        title: 'Upload complete',
        text: (n > 1 ? n + ' files' : 'file') + ' uploaded successfully.'
      });
    },

    handleUploadError: function(err) {
      appEvents.triggerParent('user_notification', {
        title: 'Error Uploading File',
        text:  err.message
      });
      this.resetProgressBar();
    },

    isTextDrag: function(e) {
      var dt = e.dataTransfer;
      if (contains(dt.types, 'Files')) return false;
      if (!dt.files && dt.files.length > 0) {
        return false;
      }

      var items = dt.items;
      if (!items) return true;
      for (var i = 0; i < items.length; i++) {
        var kind = items[i].kind;
        if (kind !== 'string') {
          return false;
        }
      }

      return true;
    },

    onDragEnter: function(e) {
      if (e.originalEvent) e = e.originalEvent;
      if (this.isTextDrag(e)) return;
      this.dragCounter++;
      this.ui.dragOverlay.toggleClass('hide', false);
      ignoreEvent(e);
    },

    onDragLeave: function(e) {
      if (e.originalEvent) e = e.originalEvent;
      if (this.isTextDrag(e)) return;

      this.dragCounter--;
      this.ui.dragOverlay.toggleClass('hide', this.dragCounter === 0);
      ignoreEvent(e);
    },

    onDragOver: function(e) {
      if (e.originalEvent) e = e.originalEvent;
      if (this.isTextDrag(e)) return;
      ignoreEvent(e);
    },

    onDrop: function(e) {
      if (e.originalEvent) e = e.originalEvent;
      if (this.isTextDrag(e)) return;

      this.dragCounter = 0; // reset the counter
      this.ui.dragOverlay.toggleClass('hide', true);
      ignoreEvent(e);

      var files = e.dataTransfer.files;
      this.upload(files);
    },

    isImage: function(blob) {
      return /image\//.test(blob.type);
    },

    /**
     * handles pasting, image-only for now
     */
    handlePaste: function(evt) {
      evt = evt.originalEvent || evt;
      var clipboard = evt.clipboardData;
      var blob = null;

      if (!clipboard || !clipboard.items) {
        return; // Safari + FF, don't support pasting images in. Ignore and perform default behaviour. WC.
      }

      if (clipboard.items.length === 1) {
        blob = clipboard.items[0].getAsFile();
        if (!blob || !this.isImage(blob)) {
          return;
        } else {
          evt.preventDefault();
          this.upload([blob]);
        }
      }
    },

    upload: function(files) {
      if (!files.length) return;

      this.ui.progressBar.show();

      this.updateProgressBar({
        value: 0,
        timeout: 0
      });

      this.updateProgressBar({
        value: PROGRESS_THRESHOLD,
        timeout: 200
      });

      var DEFAULT_OPTIONS = {
        wait: true,
        modal: false,
        autoSubmit: false,
        debug: false,
        onStart: this.handleUploadStart.bind(this),
        onProgress: this.handleUploadProgress.bind(this),
        onSuccess: this.handleUploadSuccess.bind(this),
        onError: this.handleUploadError.bind(this)
      };

      var formData = new FormData();
      var type = '';

      for (var i = 0; i < files.length; i++) {
        var file = files[i];
        var t = file.type.split('/').shift();

        if (!i) {
          type = t;
        } else {
          if (t !== type) {
            type = '';
          }
        }

        formData.append('file', file);
      }

      formData.append('numberOfFiles', files.length);
      apiClient.priv.get('/generate-signature', {
          room_uri: context.troupe().get('oneToOne') ? context.user().get('username') : context.troupe().get('uri'),
          room_id: context.getTroupeId(),
          type: type
        })
        .then(function(res) {
          formData.append("signature", res.sig);

          var form = $('#upload-form');
          form.find('input[name="params"]').attr('value', res.params);
          form.unbind('submit.transloadit');
          form.transloadit(_.extend(DEFAULT_OPTIONS, { formData: formData }));
          form.submit();
        });
    }
  });

  cocktail.mixin(ChatLayout, KeyboardEventsMixin);

  return ChatLayout;

})();
<|MERGE_RESOLUTION|>--- conflicted
+++ resolved
@@ -21,12 +21,8 @@
 var emojiDecorator = require('views/chat/decorators/emojiDecorator');
 var UnreadBannerView = require('views/app/unreadBannerView');
 var RightToolbarView = require('views/righttoolbar/rightToolbarView');
-<<<<<<< HEAD
-var unreadBannerModel = require('./unreadBannerModel');
-=======
 var unreadBannerModel = require('collections/unread-banner');
 var unreadItemsClient = require('components/unread-items-client');
->>>>>>> fc709b97
 
 require('transloadit');
 
@@ -111,24 +107,21 @@
         rollers: chatCollectionView.rollers
       }).render();
 
-<<<<<<< HEAD
-=======
       var unreadChatsModel = unreadItemsClient.acrossTheFold();    
    
       itemCollections.chats.once('sync', function() {    
         unreadItemsClient.monitorViewForUnreadItems($('#content-frame'));    
       });
 
->>>>>>> fc709b97
       new UnreadBannerView.Top({
         el: '#unread-banner',
-        model: unreadBannerModel,
+        model: unreadChatsModel,
         chatCollectionView: chatCollectionView
       }).render();
 
       new UnreadBannerView.Bottom({
         el: '#bottom-unread-banner',
-        model: unreadBannerModel,
+        model: unreadChatsModel,
         chatCollectionView: chatCollectionView
       }).render();
 
