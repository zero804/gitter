define([
  'jquery',
  'utils/context',
  'marionette',
  'utils/appevents',
  'components/apiClient',
  'views/app/uiVars',
  'views/chat/chatInputView',
  'collections/instances/integrated-items',
  'components/modal-region',
  'utils/scrollbar-detect',
  'cocktail',
  'views/keyboard-events-mixin',
  'views/chat/chatCollectionView',
  'views/chat/decorators/webhookDecorator',
  'views/chat/decorators/issueDecorator',
  'views/chat/decorators/commitDecorator',
  'views/chat/decorators/mentionDecorator',
  'views/chat/decorators/embedDecorator',
  'views/chat/decorators/emojiDecorator',
  'views/app/unreadBannerView',
  'views/app/historyLimitView',
  'views/app/headerView',
  'components/unread-items-client',
  'views/righttoolbar/rightToolbarView',
  'transloadit'  // No ref
], function($, context, Marionette, appEvents, apiClient, uiVars, chatInputView, itemCollections, modalRegion, hasScrollBars, cocktail, KeyboardEventsMixin, ChatCollectionView,
    webhookDecorator, issueDecorator, commitDecorator, mentionDecorator, embedDecorator,
    emojiDecorator, UnreadBannerView, HistoryLimitView, HeaderView, unreadItemsClient,
    RightToolbarView /*, SearchView*/) {
  "use strict";

  var touchEvents = {
    // "click #menu-toggle-button":        "onMenuToggle",
    "keypress":                         "onKeyPress",
    'click @ui.scrollToBottom': appEvents.trigger.bind(appEvents, 'chatCollectionView:scrollToBottom')
  };

  var mouseEvents = {
    "click .js-favourite-button":          "toggleFavourite",
    'click @ui.scrollToBottom': appEvents.trigger.bind(appEvents, 'chatCollectionView:scrollToBottom')
  };

  // Nobody knows why this is here. Delete it
  // $('.trpDisplayPicture').tooltip('destroy');

  var ChatLayout = Marionette.Layout.extend({
    el: 'body',
    leftmenu: false,
    rightpanel: false,
    profilemenu: false,
    shifted: false,
    alertpanel: false,
    files: false,
    originalRightMargin: "",

    ui: {
      scrollToBottom: '.js-scroll-to-bottom'
    },

    regions: {
    },

    events: uiVars.isMobile ? touchEvents : mouseEvents,

    keyboardEvents: {
      'backspace': 'onKeyBackspace',
      'quote': 'onKeyQuote'
    },

    initialize: function() {

<<<<<<< HEAD
=======
      this.bindUIElements();

>>>>>>> 0e68ed45
      // Setup the ChatView - this is instantiated once for the application, and shared between many views
      var chatCollectionView = new ChatCollectionView({
        el: '#chat-container',
        collection: itemCollections.chats,
        userCollection: itemCollections.users,
        decorators: [webhookDecorator, issueDecorator, commitDecorator, mentionDecorator, embedDecorator, emojiDecorator]
      }).render();

<<<<<<< HEAD
=======
      this.listenTo(itemCollections.chats, 'atBottomChanged', function (isBottom) {
        this.ui.scrollToBottom.toggleClass('u-scale-zero', isBottom);
      }.bind(this));

>>>>>>> 0e68ed45
      new HeaderView({ model: context.troupe(), el: '#header' });

      this.rightToolbar = new RightToolbarView({ el: "#toolbar-content" });

      this.chatInputView = new chatInputView.ChatInputView({
        el: '#chat-input',
        collection: itemCollections.chats,
        chatCollectionView: chatCollectionView,
        userCollection: itemCollections.users,
        rollers: chatCollectionView.rollers
      }).render();

      var unreadChatsModel = unreadItemsClient.acrossTheFold();

      itemCollections.chats.once('sync', function() {
        unreadItemsClient.monitorViewForUnreadItems($('#content-frame'));
      });

      new UnreadBannerView.Top({
        el: '#unread-banner',
        model: unreadChatsModel,
        chatCollectionView: chatCollectionView
      }).render();

      new UnreadBannerView.Bottom({
        el: '#bottom-unread-banner',
        model: unreadChatsModel,
        chatCollectionView: chatCollectionView
      }).render();

      new HistoryLimitView({
        el: '#limit-banner',
        collection: itemCollections.chats,
        chatCollectionView: chatCollectionView
      }).render();

      this.chatCollectionView = chatCollectionView;
      this.dialogRegion = modalRegion;

      if (hasScrollBars()) {
        $(".primary-scroll").addClass("scroller");
        $(".js-chat-input-container").addClass("scrollpush");
        $("#room-content").addClass("scroller");
      }

      this.enableDragAndDrop();
    },

    onKeyBackspace: function(e) {
      e.stopPropagation();
      e.preventDefault();
    },

    onKeyQuote: function(e) {
      e.preventDefault();
      e.stopPropagation();
      this.quoteText();
    },

    getSelectionText: function() {
      var text = "";
      if (window.getSelection) {
        text = window.getSelection().toString();
      } else if (document.selection && document.selection.type != "Control") {
        text = document.selection.createRange().text;
      }
      return text;
    },

    quoteText: function() {
      var selectedText = this.getSelectionText();
      if (selectedText.length > 0) {
        appEvents.trigger('input.append', "> " + selectedText, { newLine: true });
      }
    },

    enableDragAndDrop: function() {
      var progressBar = $('#file-progress-bar');

      function ignoreEvent(e) {
        e.stopPropagation();
        e.preventDefault();
      }

      function start() {}

      function progress(bytesReceived, bytesExpected) {
        var percentage = (bytesReceived / bytesExpected * 100 + 20).toFixed(2) + '%';
        setTimeout(function(){ progressBar.css('width', percentage); }, 200);
      }

      function reset() {
        progressBar.hide(function() {
          progressBar.css('width', '0%');
        });
      }

      function error(assembly) {
        if (assembly) {
          appEvents.triggerParent('user_notification', {
            title: "Error uploading file",
            text:  assembly.message
          });
        }
        progressBar.hide(function() {
          progressBar.css('width', '0%');
        });
      }

      function dropEvent(e) {
        e.stopPropagation();
        e.preventDefault();

        progressBar.show();
        setTimeout(function(){ progressBar.css('width', '10%'); }, 50);
        setTimeout(function(){ progressBar.css('width', '20%'); }, 600);

        // Prepare formdata
        e = e.originalEvent;
        var files = e.dataTransfer.files;
        if (files.length === 0) {
          reset();
          return;
        }

        var formdata = new FormData();
        var type = '';
        for(var i = 0; i < files.length; i++) {
          var file = files[i];
          var t = file.type.split('/').shift();

          if(!i) {
            type = t;
          } else {
            if(t !== type) {
              type = '';
            }
          }

          formdata.append("file", file);
        }

        // Generate signature and upload
        apiClient.priv.get('/generate-signature', {
            room_uri: context.troupe().get('uri'),
            room_id: context.getTroupeId(),
            type: type
          })
          .then(function(data) {
            formdata.append("signature", data.sig);

            var options = {
              wait: true,
              modal: false,
              autoSubmit: false,
              onStart: start,
              onProgress: progress,
              onSuccess: reset,
              onError: error,
              debug: false,
              formData: formdata
            };

            var form = $('#upload-form');
            form.find('input[name="params"]').attr('value', data.params);
            form.unbind('submit.transloadit');
            form.transloadit(options);
            form.submit();
        });
      }

      var el = $('body');
      el.on('dragenter', ignoreEvent);
      el.on('dragover',  ignoreEvent);
      el.on('drop',      dropEvent);
    },

    showSearchMode: function() {
      // this.rightToolbar.$el.hide();
      // this.chatInputView.$el.hide();
      // this.chatSearchCollectionView.$el.show();
      // this.searchView.$el.show();
    }
  });

  cocktail.mixin(ChatLayout, KeyboardEventsMixin);

  return ChatLayout;
});<|MERGE_RESOLUTION|>--- conflicted
+++ resolved
@@ -70,11 +70,8 @@
 
     initialize: function() {
 
-<<<<<<< HEAD
-=======
       this.bindUIElements();
 
->>>>>>> 0e68ed45
       // Setup the ChatView - this is instantiated once for the application, and shared between many views
       var chatCollectionView = new ChatCollectionView({
         el: '#chat-container',
@@ -83,13 +80,10 @@
         decorators: [webhookDecorator, issueDecorator, commitDecorator, mentionDecorator, embedDecorator, emojiDecorator]
       }).render();
 
-<<<<<<< HEAD
-=======
       this.listenTo(itemCollections.chats, 'atBottomChanged', function (isBottom) {
         this.ui.scrollToBottom.toggleClass('u-scale-zero', isBottom);
       }.bind(this));
 
->>>>>>> 0e68ed45
       new HeaderView({ model: context.troupe(), el: '#header' });
 
       this.rightToolbar = new RightToolbarView({ el: "#toolbar-content" });
