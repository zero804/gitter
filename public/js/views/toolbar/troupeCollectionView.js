/*jshint strict:true, undef:true, unused:strict, browser:true *//* global define:false */
define([
  'utils/context',
  'marionette',
  'hbs!./tmpl/troupeListItem',
  'utils/appevents',
  'utils/momentWrapper',
<<<<<<< HEAD
  'views/base',
  'cocktail'
], function(context, Marionette, troupeListItemTemplate, appEvents, moment, TroupeViews, cocktail) {
=======
  'log!item'
], function(context, Marionette, troupeListItemTemplate, appEvents, moment, log) {
>>>>>>> 99a42637
  "use strict";

  var createRoom = context.getUser().createRoom;

  var TroupeItemView = Marionette.ItemView.extend({
    tagName: 'li',
    template: troupeListItemTemplate,
    modelEvents: {
      change: 'render',
    },
    events: {
      click: 'clicked'
    },
    serializeData: function() {
      var data = this.model.toJSON();
      data.createRoom = createRoom;
      return data;
    },
    clicked: function() {
      var model = this.model;
      setTimeout(function() {
        // Make things feel a bit more responsive, but not too responsive
        model.set('lastAccessTime', moment());
      }, 150);

      appEvents.trigger('navigation', model.get('url'), 'chat', model.get('name'), model.id);
    }
  });

  var CollectionView = Marionette.CollectionView.extend({
    tagName: 'ul',
    className: 'trpTroupeList',
    itemView: TroupeItemView
  });

  cocktail.mixin(CollectionView, TroupeViews.SortableMarionetteView);

  return CollectionView;

});<|MERGE_RESOLUTION|>--- conflicted
+++ resolved
@@ -5,14 +5,10 @@
   'hbs!./tmpl/troupeListItem',
   'utils/appevents',
   'utils/momentWrapper',
-<<<<<<< HEAD
   'views/base',
-  'cocktail'
-], function(context, Marionette, troupeListItemTemplate, appEvents, moment, TroupeViews, cocktail) {
-=======
-  'log!item'
-], function(context, Marionette, troupeListItemTemplate, appEvents, moment, log) {
->>>>>>> 99a42637
+  'cocktail',
+  'log!troupeCollView'
+], function(context, Marionette, troupeListItemTemplate, appEvents, moment,  TroupeViews, cocktail, log) {
   "use strict";
 
   var createRoom = context.getUser().createRoom;
