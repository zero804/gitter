"use strict";
var Marionette = require('backbone.marionette');
var context = require('utils/context');
var TroupeViews = require('views/base');
var AvatarView = require('views/widgets/avatar');
var collectionTemplate = require('./tmpl/peopleCollectionView.hbs');
var remainingTempate = require('./tmpl/remainingView.hbs');


module.exports = (function() {

  var PeopleCollectionView = Marionette.CollectionView.extend({
    tagName: 'ul',

    className: 'roster',
<<<<<<< HEAD
    childView: AvatarView,
    childViewOptions: function() {
      return { tagName: 'li', showStatus: true, tooltipPlacement: 'left' };
    },
    initialize: function() {
      this.listenTo(this.collection, 'sort reset', this.render);
=======

    itemView: AvatarView,

    itemViewOptions: function(item) {
      var options = {
        tagName: 'li',
        showStatus: true,
        tooltipPlacement: 'left'
      };

      if(item && item.id) {
        var prerenderedUserEl = this.$el.find('.js-model-id-' + item.id)[0];
        if (prerenderedUserEl) {
          options.el = prerenderedUserEl;
        }
      }

      return options;
>>>>>>> df167d8b
    }
  });

  var RemainingView = Marionette.ItemView.extend({
    className: 'remaining',

    template: remainingTempate,

    modelEvents: {
      'change:userCount': 'render'
    },

    serializeData: function() {
      var userCount = this.model.get('userCount');
      var data = {
        showAddBadge: context.isLoggedIn() && !context.inOneToOneTroupeContext(),
        userCount: userCount,
        hasHiddenMembers: userCount > 25
      };

      return data;
    }
  });

  var ExpandableRosterView = Marionette.LayoutView.extend({
    template: collectionTemplate,

    regions: {
      rosterRegion: "#roster-region",
      remainingRegion: "#remaining-region"
    },

    initialize: function(options) {
      var prerenderedRosterEl = this.$el.find('#roster-view')[0];
      var rosterView = new PeopleCollectionView({
        el: prerenderedRosterEl,
        collection: options.rosterCollection
      });

      var prerenderedRemainingEl = this.$el.find('#remaining-view')[0];
      var remainingView = new RemainingView({
        el: prerenderedRemainingEl,
        model: context.troupe()
      });

      // attach without emptying existing regions
      this.rosterRegion.attachView(rosterView);
      this.remainingRegion.attachView(remainingView);
    }
  });

  var AllUsersModal = TroupeViews.Modal.extend({
    initialize: function(options) {
      options = options || {};
      options.title = "People";
      TroupeViews.Modal.prototype.initialize.call(this, options);
      this.view = new PeopleCollectionView(options);
    }
  });

  return {
    ExpandableRosterView: ExpandableRosterView,
    Modal: AllUsersModal
  };


})();<|MERGE_RESOLUTION|>--- conflicted
+++ resolved
@@ -6,25 +6,15 @@
 var collectionTemplate = require('./tmpl/peopleCollectionView.hbs');
 var remainingTempate = require('./tmpl/remainingView.hbs');
 
-
 module.exports = (function() {
-
   var PeopleCollectionView = Marionette.CollectionView.extend({
     tagName: 'ul',
 
     className: 'roster',
-<<<<<<< HEAD
+
     childView: AvatarView,
-    childViewOptions: function() {
-      return { tagName: 'li', showStatus: true, tooltipPlacement: 'left' };
-    },
-    initialize: function() {
-      this.listenTo(this.collection, 'sort reset', this.render);
-=======
 
-    itemView: AvatarView,
-
-    itemViewOptions: function(item) {
+    childViewOptions: function(item) {
       var options = {
         tagName: 'li',
         showStatus: true,
@@ -39,7 +29,6 @@
       }
 
       return options;
->>>>>>> df167d8b
     }
   });
 
@@ -61,7 +50,7 @@
       };
 
       return data;
-    }
+      }
   });
 
   var ExpandableRosterView = Marionette.LayoutView.extend({
