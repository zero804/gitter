--- conflicted
+++ resolved
@@ -35,20 +35,11 @@
       var monthYearFormatted = archiveDate.format('MMMM YYYY', { lang: language });
 
       return {
-<<<<<<< HEAD
         previousDate: p && p.format('Do MMM YYYY', { lang: language }),
         dayName: numericDate,
         dayOrdinal: ordinalPart,
         previousDateLink: p && '/' + uri + '/archives/' + p.format('YYYY/MM/DD', { lang: 'en' }),
-=======
-        previousDate: p && p.format('Do MMM YYYY'),
-        dayName: dayName,
-        dayOrdinal: dayOrdinal,
-        monthName : p.format('MMMM'),
-        yearName : p.format('YYYY'),
-        previousDateLink: p && '/' + uri + '/archives/' + p.format('YYYY/MM/DD'),
->>>>>>> 7041374b
-        nextDate: n && n.format('Do MMM YYYY'),
+        nextDate: n && n.format('Do MMM YYYY', { lang: language }),
         nextDateLink: n && '/' + uri + '/archives/' + n.format('YYYY/MM/DD', { lang: 'en' }),
         monthYearFormatted: monthYearFormatted
       };
