'use strict';

var _ = require('underscore');
var $ = require('jquery');
var Marionette = require('backbone.marionette');
var moment = require('moment');
var context = require('utils/context');
var apiClient = require('components/apiClient');
var template = require('./tmpl/archive-navigation-view.hbs');
var CalHeatMap = require('cal-heatmap');
var getTimezoneInfo = require('utils/detect-timezone');

module.exports = (function() {

  var language = context.lang();

  return Marionette.ItemView.extend({
    ui: {
      navigation: '#archive-navigation'
    },
    template: template,
    serializeData: function() {
      var uri = context.troupe().get('uri');

      var p = this.options.previousDate && moment(this.options.previousDate).utc();
      var n = this.options.nextDate && moment(this.options.nextDate).utc();

      var archiveDate = moment(this.options.archiveDate).utc().locale(language);

      var ordinalDate = archiveDate.format('Do');
      var numericDate = archiveDate.format('D');

      var ordinalPart;
      if(ordinalDate.indexOf('' + numericDate) === 0) {
        ordinalPart = ordinalDate.substring(('' + numericDate).length);
      } else {
        ordinalPart = '';
      }
      var monthYearFormatted = archiveDate.format('MMMM YYYY');

      return {
        previousDate: p && p.locale(language).format('Do MMM YYYY'),
        dayName: numericDate,
        dayOrdinal: ordinalPart,
        previousDateLink: p && '/' + uri + '/archives/' + p.format('YYYY/MM/DD'),
        nextDate: n && n.locale(language).format('Do MMM YYYY'),
        nextDateLink: n && '/' + uri + '/archives/' + n.format('YYYY/MM/DD'),
        monthYearFormatted: monthYearFormatted
      };
    },

    onRender: function() {
      var a = moment(this.options.archiveDate).utc();
      // Get the date **in the local timezone** so that the highlighted
      // date does not display incorrectly for west-of-the-meridian locations
      var highlightDate = new Date(a.year(), a.month(), a.date());

      var range = 3;

      // if the first day of the next month is in the future, subtract one from range
      var next = moment(new Date(a.year(), a.month(), 1)).add(1, 'months');
      if (next > moment()) {
        range = 2;
      }

      // start and end is only for elasticsearch, so fine if it is outside of
      // the range we're going to display. In fact we deliberately add a day on
      // each end just in case for timezones
      var start = moment(a).subtract(32, 'days');
      var end = moment(a).add(32, 'days');
      var startIso = start.toISOString()
      var endIso = end.toISOString()
      var troupeId = context.getTroupeId();
      var tz = getTimezoneInfo().iso;
<<<<<<< HEAD
      var heatmapURL = '/chat-heatmap/' + troupeId + '?start=' + startIso + '&end='+ endIso + '&tz=' + tz;
=======
>>>>>>> e253949b

      function mangleHeatmap() {
        var $rects = $('.graph-rect').not('.q1,.q2,.q3,.q4,.q5');
        $rects.each(function(i, el) {
          el.classList.remove('hover_cursor');
          el.classList.add('empty');
        });
      }

      var cal = new CalHeatMap();
      cal.init({
        itemSelector: this.ui.navigation[0],
        start: start.toDate(),
        maxDate: new Date(),
        highlight: [highlightDate],
        minDate: new Date(2013, 10, 1), // 1 November 2013
        range: range,
        domain: "month",
        subDomain: "day",
        verticalOrientation: false,
        considerMissingDataAsZero: false,
        displayLegend: false,
        data: {},
        onClick: function(date, value) {
          if(!value) return;
          var yyyy = date.getFullYear();
          var mm = date.getMonth() + 1;
          if(mm < 10) mm = "0" + mm;

          var dd = date.getDate();
          if(dd < 10) dd = "0" + dd;

<<<<<<< HEAD
          window.location.assign('/' + context.troupe().get('uri') + '/archives/' + yyyy + '/' + mm + '/' + dd + '?tz=' + tz);
=======
          window.location.assign('/' + context.troupe().get('uri') + '/archives/' + yyyy + '/' + mm + '/' + dd);
>>>>>>> e253949b
        },
        onComplete: function() {
          mangleHeatmap();
        }
      });
<<<<<<< HEAD
      apiClient.priv.get(heatmapURL)
=======
      apiClient.priv.get('/chat-heatmap/' + troupeId, { start: startIso, end: endIso, tz: tz })
>>>>>>> e253949b
        .then(function(heatmapData) {
          cal.update(heatmapData);
          mangleHeatmap();
          setTimeout(mangleHeatmap, 0);
        });
    }
  });


})();<|MERGE_RESOLUTION|>--- conflicted
+++ resolved
@@ -72,10 +72,6 @@
       var endIso = end.toISOString()
       var troupeId = context.getTroupeId();
       var tz = getTimezoneInfo().iso;
-<<<<<<< HEAD
-      var heatmapURL = '/chat-heatmap/' + troupeId + '?start=' + startIso + '&end='+ endIso + '&tz=' + tz;
-=======
->>>>>>> e253949b
 
       function mangleHeatmap() {
         var $rects = $('.graph-rect').not('.q1,.q2,.q3,.q4,.q5');
@@ -108,21 +104,13 @@
           var dd = date.getDate();
           if(dd < 10) dd = "0" + dd;
 
-<<<<<<< HEAD
-          window.location.assign('/' + context.troupe().get('uri') + '/archives/' + yyyy + '/' + mm + '/' + dd + '?tz=' + tz);
-=======
           window.location.assign('/' + context.troupe().get('uri') + '/archives/' + yyyy + '/' + mm + '/' + dd);
->>>>>>> e253949b
         },
         onComplete: function() {
           mangleHeatmap();
         }
       });
-<<<<<<< HEAD
-      apiClient.priv.get(heatmapURL)
-=======
       apiClient.priv.get('/chat-heatmap/' + troupeId, { start: startIso, end: endIso, tz: tz })
->>>>>>> e253949b
         .then(function(heatmapData) {
           cal.update(heatmapData);
           mangleHeatmap();
