'use strict';

var _ = require('underscore');
var Marionette = require('backbone.marionette');
var cocktail = require('cocktail');
var toggleClass = require('utils/toggle-class');
var appEvents = require('utils/appevents');
var KeyboardEventMixin = require('views/keyboard-events-mixin');

require('views/behaviors/isomorphic');

var template = require('./community-create-view.hbs');

var stepConstants = require('./step-constants');
var CommunityCreateStepViewModel = require('./community-create-step-view-model');
var CommunityCreatMainStepViewModel = require('./main-step/community-create-main-step-view-model');
var CommunityCreateGitHubProjectsStepViewModel = require('./github-projects-step/community-create-github-projects-step-view-model');


var ActiveCollection = require('./active-collection');

var CommunityCreationMainView = require('./main-step/community-creation-main-view');
var CommunityCreationGithubProjectsView = require('./github-projects-step/community-creation-github-projects-view');
var CommunityCreationInvitePeopleView = require('./invite-step/community-creation-invite-people-view');
var CommunityCreationOverviewView = require('./overview-step/community-creation-overview-view');



var CommunityCreateView = Marionette.LayoutView.extend({
  template: template,

  className: 'community-create-root-inner',

  ui: {
    close: '.js-community-create-close'
  },

  behaviors: {
    Isomorphic: {
      mainStepView: { el: '.js-community-create-main-step-root', init: 'initMainStepView' },
      invitePeopleStepView: { el: '.js-community-create-invite-people-step-root', init: 'initInvitePeopleView' },
      githubProjectsStepView: { el: '.js-community-create-github-projects-step-root', init: 'initGitHubProjectsView' },
      overviewStepView: { el: '.js-community-create-overview-step-root', init: 'initOverviewView' },
    },
  },

  initMainStepView: function(optionsForRegion) {
    this.mainStepView = new CommunityCreationMainView(optionsForRegion({
      model: this.mainStepViewModel,
      communityCreateModel: this.model,
      orgCollection: this.orgCollection,
      repoCollection: this.repoCollection
    }));
    return this.mainStepView;
  },

  initGitHubProjectsView: function(optionsForRegion) {
    this.githubProjectsStepView = new CommunityCreationGithubProjectsView(optionsForRegion({
      model: this.githubProjectsStepViewModel,
      communityCreateModel: this.model,
      orgCollection: this.orgCollection,
      unusedOrgCollection: this.unusedOrgCollection,
      repoCollection: this.repoCollection,
      unusedRepoCollection: this.unusedRepoCollection
    }));
    return this.githubProjectsStepView;
  },

  initInvitePeopleView: function(optionsForRegion) {
    this.invitePeopleStepView = new CommunityCreationInvitePeopleView(optionsForRegion({
      model: this.invitePeopleStepViewModel,
      communityCreateModel: this.model,
      orgCollection: this.orgCollection,
      repoCollection: this.repoCollection
    }));
    return this.invitePeopleStepView;
  },

  initOverviewView: function(optionsForRegion) {
    this.overviewStepView = new CommunityCreationOverviewView(optionsForRegion({
      model: this.overviewStepViewModel,
      communityCreateModel: this.model,
      orgCollection: this.orgCollection,
      repoCollection: this.repoCollection,
      groupsCollection: this.groupsCollection
    }));
    return this.overviewStepView;
  },

  events: {
    'click @ui.close': 'closeView'
  },

  keyboardEvents: {
    'document.escape': 'closeView'
  },

  modelEvents: {
    'change:active': 'onActiveChange',
    'change:stepState': 'onStepChangeState'
  },

  initialize: function(options) {
    var orgCollection = options.orgCollection;
    var unusedOrgCollection = options.unusedOrgCollection;
    var repoCollection = options.repoCollection;
    var unusedRepoCollection = options.unusedRepoCollection

    this.orgCollection = new ActiveCollection(orgCollection.models, {
      collection: orgCollection
    });
    this.unusedOrgCollection = new ActiveCollection(unusedOrgCollection.models, {
      collection: unusedOrgCollection
    });

    this.repoCollection = new ActiveCollection(repoCollection.models, {
      collection: repoCollection
    });
    this.unusedRepoCollection = new ActiveCollection(unusedRepoCollection.models, {
      collection: unusedRepoCollection
    });

    this.groupsCollection = options.groupsCollection;

    this.mainStepViewModel = new CommunityCreatMainStepViewModel({
      communityCreateModel: this.model,
      active: true
    });
    this.githubProjectsStepViewModel = new CommunityCreateGitHubProjectsStepViewModel({
      communityCreateModel: this.model,
      active: false
    });
    this.invitePeopleStepViewModel = new CommunityCreateStepViewModel({
      communityCreateModel: this.model,
      active: false
    });
    this.overviewStepViewModel = new CommunityCreateStepViewModel({
      communityCreateModel: this.model,
      active: false
    });
  },

  onStepChangeState: function() {
    var newStepState = this.model.get('stepState');

    appEvents.trigger('stats.event', 'community.create.active.' + this.model.get('stepState'));
    this.mainStepViewModel.set({ active: newStepState === stepConstants.MAIN });
    this.githubProjectsStepViewModel.set({ active: newStepState === stepConstants.GITHUB_PROJECTS });
    this.invitePeopleStepViewModel.set({ active: newStepState === stepConstants.INVITE });
    this.overviewStepViewModel.set({ active: newStepState === stepConstants.OVERVIEW });
  },

  onActiveChange: function() {
<<<<<<< HEAD
    appEvents.trigger('stats.event', 'community.create.enter');
    toggleClass(this.$el[0], 'active', this.model.get('active'));
=======
    var isActive = this.model.get('active');
    toggleClass(this.$el[0], 'active', isActive);

    if(isActive) {
      appEvents.trigger('stats.event', 'community.create.enter');
    }

    // Reset for next time if we are hiding create community
    if(!isActive) {
      // Get around the infinite recursion
     this.model.clear({ silent: true }).set(_.omit(this.model.defaults, 'active'));
    }
>>>>>>> d8f9f2ae
  },

  closeView: function() {
    appEvents.trigger('stats.event', 'community.create.exit.' + this.model.get('stepState'));
    this.model.set('active', false);
    window.location.hash = '#';
  },

  onRender: function() {
    this.onActiveChange();
  },

  show: function() {
    this.render();

    var rootWrapperElement = document.createElement('div');
    rootWrapperElement.classList.add('community-create-app-root');
    rootWrapperElement.appendChild(this.el);
    document.body.appendChild(rootWrapperElement);
  },

  navigationalHide: function() {
    this.closeView();
  }
});


cocktail.mixin(CommunityCreateView, KeyboardEventMixin);

module.exports = CommunityCreateView;<|MERGE_RESOLUTION|>--- conflicted
+++ resolved
@@ -151,10 +151,6 @@
   },
 
   onActiveChange: function() {
-<<<<<<< HEAD
-    appEvents.trigger('stats.event', 'community.create.enter');
-    toggleClass(this.$el[0], 'active', this.model.get('active'));
-=======
     var isActive = this.model.get('active');
     toggleClass(this.$el[0], 'active', isActive);
 
@@ -167,7 +163,6 @@
       // Get around the infinite recursion
      this.model.clear({ silent: true }).set(_.omit(this.model.defaults, 'active'));
     }
->>>>>>> d8f9f2ae
   },
 
   closeView: function() {
