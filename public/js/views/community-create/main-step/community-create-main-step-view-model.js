/* eslint complexity: ["error", 15] */
'use strict';

var CommunityCreateStepViewModel = require('../community-create-step-view-model');
var slugAvailabilityStatusConstants = require('../slug-availability-status-constants');
var slugger = require('../../../utils/slugger');

var CommunityCreateMainStepViewModel = CommunityCreateStepViewModel.extend({
  validate: function() {
    var errors = {};

    var communityName = this.communityCreateModel.get('communityName') || '';

    var hasCommunityName = communityName.length > 0;
    if(!hasCommunityName) {
      errors.communityName = 'Please fill in the community name';
    } else if (!/^[^\<\>]{1,80}$/.test(communityName)) {
      errors.communityName = 'Invalid community name';
    }

    var communitySlug = this.communityCreateModel.get('communitySlug') || '';
    var hasCommunitySlug = communitySlug.length > 0;
    var slugValid = slugger.isValid(communitySlug);
    var slugAvailabilityStatus = this.communityCreateModel.get('communitySlugAvailabilityStatus');
    if(!hasCommunitySlug) {
      errors.communitySlug = 'Please fill in the community slug';
    } else if(communitySlug.length < 2 || communitySlug.length > 80) {
      errors.communitySlug = 'Slug length must be 2 to 80 characters';
    } else if(!slugValid || slugAvailabilityStatus === slugAvailabilityStatusConstants.INVALID) {
      errors.communitySlug = 'Slug contains invalid characters';
<<<<<<< HEAD
    } else if(slugAvailabilityStatus === slugAvailabilityStatusConstants.NEEDS_MORE_PERMISSIONS && this.communityCreateModel.get('githubOrgId')) {
      errors.communitySlug = 'Allow private repo access on the GitHub org or make your org membership public';
    } else if(slugAvailabilityStatus === slugAvailabilityStatusConstants.AUTHENTICATION_FAILED) {
      errors.communitySlug = 'Authentication Failed. It is probably a GitHub app scope mismatch between public/private on your own user and the org.';
=======
    } else if(slugAvailabilityStatus === slugAvailabilityStatusConstants.AUTHENTICATION_FAILED) {
      errors.communitySlug = 'Authentication Failed. It is probably a GitHub app scope mismatch between public/private on your own user and the org';
    } else if(slugAvailabilityStatus === slugAvailabilityStatusConstants.NEEDS_MORE_PERMISSIONS) {
      errors.communitySlug = 'Allow private repo access on the GitHub org or make your org membership public. We are forbidden from seeing what is going on';
>>>>>>> 6ad2103a
    } else if(slugAvailabilityStatus === slugAvailabilityStatusConstants.UNAVAILABLE) {
      errors.communitySlug = 'This address is not available';
    } else if(slugAvailabilityStatus === slugAvailabilityStatusConstants.PENDING) {
      errors.communitySlug = 'Checking availability';
    }

    return Object.keys(errors).length > 0 ? errors : undefined;
  }
});

module.exports = CommunityCreateMainStepViewModel;<|MERGE_RESOLUTION|>--- conflicted
+++ resolved
@@ -28,17 +28,10 @@
       errors.communitySlug = 'Slug length must be 2 to 80 characters';
     } else if(!slugValid || slugAvailabilityStatus === slugAvailabilityStatusConstants.INVALID) {
       errors.communitySlug = 'Slug contains invalid characters';
-<<<<<<< HEAD
-    } else if(slugAvailabilityStatus === slugAvailabilityStatusConstants.NEEDS_MORE_PERMISSIONS && this.communityCreateModel.get('githubOrgId')) {
-      errors.communitySlug = 'Allow private repo access on the GitHub org or make your org membership public';
-    } else if(slugAvailabilityStatus === slugAvailabilityStatusConstants.AUTHENTICATION_FAILED) {
-      errors.communitySlug = 'Authentication Failed. It is probably a GitHub app scope mismatch between public/private on your own user and the org.';
-=======
     } else if(slugAvailabilityStatus === slugAvailabilityStatusConstants.AUTHENTICATION_FAILED) {
       errors.communitySlug = 'Authentication Failed. It is probably a GitHub app scope mismatch between public/private on your own user and the org';
     } else if(slugAvailabilityStatus === slugAvailabilityStatusConstants.NEEDS_MORE_PERMISSIONS) {
       errors.communitySlug = 'Allow private repo access on the GitHub org or make your org membership public. We are forbidden from seeing what is going on';
->>>>>>> 6ad2103a
     } else if(slugAvailabilityStatus === slugAvailabilityStatusConstants.UNAVAILABLE) {
       errors.communitySlug = 'This address is not available';
     } else if(slugAvailabilityStatus === slugAvailabilityStatusConstants.PENDING) {
