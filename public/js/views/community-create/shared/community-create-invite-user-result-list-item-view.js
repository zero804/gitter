--- conflicted
+++ resolved
@@ -6,14 +6,12 @@
 var clientEnv = require('gitter-client-env');
 var avatars = require('gitter-web-avatars');
 var toggleClass = require('utils/toggle-class');
+var resolveRoomAvatarSrcSet = require('gitter-web-shared/avatars/resolve-room-avatar-srcset');
 
 var InviteUserResultListItemTemplate = require('./community-creation-invite-user-result-list-item-view.hbs');
 
-<<<<<<< HEAD
-=======
 var AVATAR_SIZE = 44;
 
->>>>>>> d8f9f2ae
 var InviteUserResultListItemView = Marionette.ItemView.extend({
   template: InviteUserResultListItemTemplate,
   tagName: 'li',
@@ -33,27 +31,13 @@
     var githubUsername = this.model.get('githubUsername');
     var twitterUsername = this.model.get('twitterUsername');
     var username = githubUsername || twitterUsername || this.model.get('username');
-<<<<<<< HEAD
-=======
     data.vendorUsername = username;
->>>>>>> d8f9f2ae
     var emailAddress = data.emailAddress;
 
     data.absoluteUri = urlJoin(clientEnv.basePath, username);
 
-<<<<<<< HEAD
-    // TODO: Handle Twitter avatars?
-    if(username) {
-      data.avatarUrl = avatars.getForUser({
-        username: username,
-        gv: this.model.get('gv')
-      });
-    }
-    else if(emailAddress) {
-=======
     data.avatarSrcset = resolveRoomAvatarSrcSet({ uri: data.username }, AVATAR_SIZE);
     if(emailAddress) {
->>>>>>> d8f9f2ae
       data.avatarUrl = avatars.getForGravatarEmail(emailAddress);
     }
 
