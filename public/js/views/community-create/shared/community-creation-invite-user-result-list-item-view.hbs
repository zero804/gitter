--- conflicted
+++ resolved
@@ -1,7 +1,3 @@
-<<<<<<< HEAD
-<a href="{{ absoluteUri }}" class="community-create-invite-user-result-list-item-link" target="_blank">
-  <img class="community-create-invite-user-result-list-item-avatar" {{{ avatarSrcSet avatarUrl 44 }}}>
-=======
 <a
   href="{{ absoluteUri }}"
   class="community-create-invite-user-result-list-item-link"
@@ -19,7 +15,6 @@
       height="{{ avatarSrcset.size }}"
       width="{{ avatarSrcset.size }}" />
   {{/if}}
->>>>>>> d8f9f2ae
   <span class="community-create-invite-user-result-list-item-name">
     {{ displayName }}
   </span>
