--- conflicted
+++ resolved
@@ -1,7 +1,3 @@
-<<<<<<< HEAD
-<a href="{{ absoluteUri }}" class="community-create-people-list-item-link" target="_blank">
-  <img class="community-create-people-list-item-avatar" {{{ avatarSrcSet avatarUrl 44 }}}>
-=======
 <a
   href="{{ absoluteUri }}"
   class="community-create-people-list-item-link"
@@ -21,7 +17,6 @@
       width="{{ avatarSrcset.size }}" />
   {{/if}}
 
->>>>>>> d8f9f2ae
   {{#if canEditEmail}}
     <div class="community-create-people-list-item-overlay">
       <input
