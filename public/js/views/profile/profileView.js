--- conflicted
+++ resolved
@@ -97,11 +97,7 @@
 
       var validation = {
         rules: {
-<<<<<<< HEAD
-          displayName: { required: true, minlength: 4 },
-=======
           displayName: { required: true, minlength: 2 },
->>>>>>> a743e7ea
           password: { minlength: 6 },
           oldPassword: { required: function() {
               // if this is an existing user and they have set a value for the password field then oldPassword is required as well.
