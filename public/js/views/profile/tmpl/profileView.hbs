<div class="trpModalProfile">
  <div class="trpModalProfilePic">
    <div id="frame-profile">{{ widget "avatar" user=user size='s' }}</div>
    <div class="button-choose-avatar trpModalSubtext">Change picture</div>
  </div>
  <form action="/updateprofile" method="post" id="updateprofileform" style="display: inline-block; text-align: left">
    <div class="trpProfileForm">
<<<<<<< HEAD
      {{#if existingUser}}
        <input type="text" id="displayName" class="trpInput" name="displayName" value="{{displayName}}" placeholder="Click here and type your full name"><br>
        <input type="email" disabled id="email" placeholder="Change to a new email address" class="trpInput" name="newEmail" value="{{user.email}}">
        <a href="#|profile/emails">Add / Edit</a><br>
        <input type="password" id="password" class="trpInput" name="password" value="" placeholder="Optional: Change password"><br>
      {{else}}
        <input type="text" id="displayName" class="trpInput" name="displayName" value="{{displayName}}" placeholder="Click here and type your name"><br>
        <input type="password" id="password" class="trpInput" name="password" value="" placeholder="Then choose a password"><br>
      {{/if}}
=======
>>>>>>> a7d4dac0

        <div class="trpFormItem">
          <label for="displayName" class="trpFormLabel">Full Name</label>
          <input type="text" id="displayName" class="trpInput" name="displayName" value="{{displayName}}" placeholder="Enter your full name"/>
        </div>
        {{#existingUser}}
        <div class="trpFormItem">
          <label for="newEmail" class="trpFormLabel">Email Address</label>
          <input type="email" disabled id="email" placeholder="Change to a new email address" class="trpInput" name="newEmail" value="{{user.email}}"/>
          <a id="manageEmailsBtn" href="#|profile/emails" class="trpFormInputAction" style="text-decoration: none">
            <img src='{{ cdn "images/2/icon-edit.png"}}' width="16" height="16" title=""/ style="vertical-align: middle; padding-bottom: 1px">
            <span>CHANGE</span>
          </a>
        </div>
        {{/existingUser}}
        <div class="trpFormItem">
          <label for="password" class="trpFormLabel">Password</label>
          {{#existingUser}}
          <input type="password" id="password" class="trpInput" name="password" value="" placeholder="It's a secret">
          {{/existingUser}}
          {{^existingUser}}
          <input type="password" id="password" class="trpInput" name="password" value="" placeholder="Choose a password">
          <br><br>
          {{/existingUser}}
        </div>
<!-- 
        <input type="text" id="displayName" class="trpInput" name="displayName" value="{{displayName}}" placeholder="Click here and type your name"><br>
        <input type="password" id="password" class="trpInput" name="password" value="" placeholder="Then choose a password"><br> -->
        {{#existingUser}}
        <div class="trpFormItem" id="old-password" style="display: none">
          <label class="trpFormLabel" for="oldPassword">Old password</label>
          <input type="password" id="oldPassword" placeholder="Enter your OLD password" class="trpInput" name="oldPassword"/>
        </div>
        {{/existingUser}}
    </div>
    <div style="text-align: center">
    <input type="submit" class="trpButtonBig trpBtnGreen getstarted" name="submit" value="Save">
    </div>
  </form>
 </div>
 <div class="trpModalFailure form-failure" style="display:none">
  <span class="trpModalTitle"><span class="trpModalFailureText failure-text">There is an error with the form fields</span></span>
 </div>
</div>
<|MERGE_RESOLUTION|>--- conflicted
+++ resolved
@@ -5,18 +5,6 @@
   </div>
   <form action="/updateprofile" method="post" id="updateprofileform" style="display: inline-block; text-align: left">
     <div class="trpProfileForm">
-<<<<<<< HEAD
-      {{#if existingUser}}
-        <input type="text" id="displayName" class="trpInput" name="displayName" value="{{displayName}}" placeholder="Click here and type your full name"><br>
-        <input type="email" disabled id="email" placeholder="Change to a new email address" class="trpInput" name="newEmail" value="{{user.email}}">
-        <a href="#|profile/emails">Add / Edit</a><br>
-        <input type="password" id="password" class="trpInput" name="password" value="" placeholder="Optional: Change password"><br>
-      {{else}}
-        <input type="text" id="displayName" class="trpInput" name="displayName" value="{{displayName}}" placeholder="Click here and type your name"><br>
-        <input type="password" id="password" class="trpInput" name="password" value="" placeholder="Then choose a password"><br>
-      {{/if}}
-=======
->>>>>>> a7d4dac0
 
         <div class="trpFormItem">
           <label for="displayName" class="trpFormLabel">Full Name</label>
