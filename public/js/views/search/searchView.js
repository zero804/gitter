--- conflicted
+++ resolved
@@ -11,16 +11,11 @@
   'hbs!./tmpl/search',
   'hbs!./tmpl/result',
   'utils/text-filter',
+  'utils/multi-debounce',
   'views/keyboard-events-mixin',
-<<<<<<< HEAD
-  'views/behaviors/widgets',
-  'utils/multi-debounce',
-], function ($, context, appEvents, Backbone, Marionette, _, cocktail, itemCollections, ChatSearchModels, searchTemplate, resultTemplate, textFilter, KeyboardEventsMixin, multiDebounce) {
-=======
   'views/behaviors/widgets', // No ref
   'views/behaviors/highlight' // No ref
-], function ($, context, appEvents, Backbone, Marionette, _, cocktail, itemCollections, ChatSearchModels, chatCollectionView, searchTemplate, resultTemplate, textFilter, multiDebounce, KeyboardEventsMixin) {
->>>>>>> d77a5de3
+], function ($, context, appEvents, Backbone, Marionette, _, cocktail, itemCollections, ChatSearchModels, searchTemplate, resultTemplate, textFilter, multiDebounce, KeyboardEventsMixin) {
   "use strict";
 
   var EmptyResultsView = Marionette.ItemView.extend({
@@ -112,7 +107,6 @@
 
   var RoomsCollectionView = Marionette.CollectionView.extend({
     itemView: RoomResultItemView,
-    // TODO: emptyView - results?
     emptyView: EmptyResultsView
   });
 
