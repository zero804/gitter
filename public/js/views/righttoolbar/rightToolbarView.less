@import (reference) "trp3Vars";
@import "../../../less/colors";

// Base
@import "../../../less/base-avatar.less";

// Required views
@import "../people/peopleCollectionView";
@import "activity.less";

.right-toolbar-region {
  box-sizing: border-box;
  position: relative;
  top: 0;
  bottom: 0;
  right: 0;

  order: 2;
  flex-shrink: 0;
  display: flex;

  color: #333;
  text-align: left;

  & > .right-toolbar {
    position: relative;
    color: #333;
    display: inline-block;
    flex-shrink: 0;
    order: 2;
    width: 300px;
    text-align: left;
    vertical-align: top;
    right: 0;
    top: 0;
    bottom: 0;
    background-color: @main-application-bg-color;
    border-left: 1px solid @menu-border-color;

    transition: width 200ms ease-in-out;

    &.collapsed {
      .collapsed-breakpoint();
    }

    .trpToolbarHeader {
      margin-top: 8px;
      margin-left: 14px;
      margin-bottom: 8px;
      text-transform: uppercase;
      cursor: pointer;
    }

    .trpToolbarList {
      min-height: 40px;

      ul {
        list-style: none;
        margin: 0px;
      }
    }

    .oneToOne {
      max-height: 300px;
    }


    .trpRepoInfoContainer {
      padding-left: 5px;

      & li {
        width: 100%;
        overflow-x: hidden;
        text-overflow: ellipsis;
        list-style: none;
      }

      .vcard-stats {
        border-top: 1px solid fade(@trpGrey, 20%);
        border-bottom: 1px solid fade(@trpGrey, 20%);
        padding: 4px 0;
        margin: 8px 0;
      }

      h1 {
        word-wrap: break-word;
      }

      p {
        margin: 0px 0px 5px;
      }

      ul {
        display: inline-block;
        border: 1px 0 solid @trpGrey;
      }
    }
  }



  // this is bad, but until the margins/padding is done properly
  // for all <h1>, <p> etc tags in the toolbar, we have to style
  // the individual elements :(
  #activity-header {
    margin-top: 30px;
  }

  .right-toolbar {
    display: flex;
    flex-direction: column;
    user-select: none;
  }

  .right-toolbar__pinned-toggle-button {
    display: flex;
    justify-content: center;
    align-items: center;
    height: @chat-frame-desktop-header-height;
    padding: 0 2rem;

    background-color: transparent;
    border: 0;

    transition: background-color .2s ease;

    &:hover,
    &:focus {
      background-color: rgba(0, 0, 0, .05);
      outline: none;
    }
  }



  .right-toolbar__search-header {
    height: 74px;
    border-bottom: 1px solid rgb(240, 240, 240);
    flex-shrink: 0;
    display: flex;
    align-items: stretch;
  }

  .right-toolbar__body {
    .scroller();
    overflow-x: hidden;
    overflow-y: auto;
    flex: 1;
    padding-top: 10px;
  }


  .remaining-region {
    margin-top: 1rem;
  }

  .remaining-view {

  }

  .remaining-view-button,
  .remaining-view-secondary-button {
  }
  .remaining-view-secondary-button {
    color: darken(@caribbean, 10%);
  }

  .remaining-view-button-secondary-text {
    color: rgba(51, 51, 51, 0.5);
  }



  .right-toolbar-activity-area {

  }

  .right-toolbar-activity-area-inner {

  }

  .right-toolbar-activity-list {
    min-width: 230px;
    margin: 0;
    list-style-type: none;
  }

  .right-toolbar__footer {
    display: flex;
    justify-content: flex-end;
    flex-shrink: 0;
    width: 100%;
  }
}




.collapsed-breakpoint() {
  width: @right-toolbar-collapsed-width;
  padding-right: 0px;


  #activity-header {
    opacity: 0;
  }

  #people-header, #top-header, #repo-info, #activity-tip {
    display: none;
  }

  #people-list .trpToolbarListContent {
    margin-left: 6px;
    padding-top: 16px;
    padding-right: 20px;
    padding-left: 14px;
  }


  .right-toolbar {
    .trpToolbarList {
      max-height: 40%;
    }
  }

  .remaining-view {
    display: none;
  }

  .right-toolbar-activity-area {
    display: none;

    &.visible {
      width: 240px;
      border-left: 4px solid rgba(211, 223, 211, 0.6);
      background-clip: padding-box;
    }
  }
}



.right-toolbar-region__footer {
  box-sizing: border-box;
  position: absolute;
  bottom: 0;
<<<<<<< HEAD
  width: 100%;
  height: 70px;
  padding-top: 21px;
  padding-right: 21px;
  background: linear-gradient(
    top,
    rgba(255, 255, 255, 0),
    @main-application-bg-color 35%
  );
=======
  right: 0;
  width: 72px;
  height: 70px;
  padding-top: 21px;
  padding-right: 21px;
  background: white;
  border: 1px solid @menu-border-color;
>>>>>>> 932581a0
  text-align: right;
  .menu-toggle-icon {
    display: inline-block;
    vertical-align: middle;
    margin: auto;
    fill: none;
    stroke: #8d8d8d;
    stroke-width: 2;
    cursor: pointer;
    transition: transform 0.2s ease;
    &:hover,
    .menu-toggle-button:hover > & {
      transform: translateZ(0) rotateZ(-90deg);
      stroke: black;
    }
  }
}<|MERGE_RESOLUTION|>--- conflicted
+++ resolved
@@ -244,25 +244,17 @@
   box-sizing: border-box;
   position: absolute;
   bottom: 0;
-<<<<<<< HEAD
   width: 100%;
   height: 70px;
   padding-top: 21px;
   padding-right: 21px;
+
   background: linear-gradient(
     top,
     rgba(255, 255, 255, 0),
     @main-application-bg-color 35%
   );
-=======
-  right: 0;
-  width: 72px;
-  height: 70px;
-  padding-top: 21px;
-  padding-right: 21px;
-  background: white;
-  border: 1px solid @menu-border-color;
->>>>>>> 932581a0
+
   text-align: right;
   .menu-toggle-icon {
     display: inline-block;
@@ -274,6 +266,7 @@
     cursor: pointer;
     transition: transform 0.2s ease;
     &:hover,
+
     .menu-toggle-button:hover > & {
       transform: translateZ(0) rotateZ(-90deg);
       stroke: black;
