"use strict";
var $ = require('jquery');
var Backbone = require('backbone');
var Marionette = require('marionette');
var context = require('utils/context');
var itemCollections = require('collections/instances/integrated-items');
var PeopleCollectionView = require('views/people/peopleCollectionView');
var SearchView = require('views/search/searchView');
var SearchInputView = require('views/search/search-input-view');
var repoInfo = require('./repoInfo');
var ActivityStream = require('./activity');
var hasScrollBars = require('utils/scrollbar-detect');

module.exports = (function() {


  var RightToolbarLayout = Marionette.Layout.extend({

    regions: {
      search: '#search-results',
      repo_info: "#repo-info"
    },

    events: {
      'click #upgrade-auth': 'onUpgradeAuthClick',
      'click #people-header' : 'showPeopleList',
      'click #info-header' : 'showRepoInfo',
      'submit #upload-form': 'upload'
    },

    toggleSearch: function () {
      // hide all regions and show/hide search...
    },

    initialize: function () {
      // People View
      new PeopleCollectionView.ExpandableRosterView({
        rosterCollection: itemCollections.roster,
        userCollection: itemCollections.sortedUsers,
        el: $('#people-roster')
      });

      // Repo info
      if (context.troupe().get('githubType') === 'REPO') {
        var repo = new repoInfo.model();
        repo.fetch({ data: { repo: context.troupe().get('uri') } });
        this.repo_info.show(new repoInfo.view({ model: repo }));
      }

      // Activity
      new ActivityStream({
        el: $('#activity'),
        collection: itemCollections.events
      });

      // Search
      var searchState = new Backbone.Model({
        searchTerm: '',
        active: false,
        isLoading: false
      });

      new SearchInputView({
        el: $('#search-input'),
        model: searchState
      }).render();

<<<<<<< HEAD
      this.searchView.on('search:expand', function () {
        $('.right-toolbar').addClass('expand');
      });

      this.searchView.on('search:collapse', function () {
=======
      var searchView = new SearchView({
        el: $('#search-results'),
        model: searchState
      }).render();

      searchView.on('search:expand', function () {
        $('.right-toolbar').addClass('expand');
      });

      searchView.on('search:collapse', function () {
>>>>>>> 40b83031
        $('.right-toolbar').removeClass('expand');
      });

      searchView.on('search:show', function () {
        $('#toolbar-top-content').hide();
        $('#zendesk-footer').hide();
      }.bind(this));

      searchView.on('search:hide', function () {
        $('#toolbar-top-content').show();
        $('#zendesk-footer').show();
      }.bind(this));

      itemCollections.events.on('add reset sync', function() {

        if (itemCollections.events.length >0) {
          this.$el.find('#activity-header').show();
          itemCollections.events.off('add reset sync', null, this);
        } else {
          if (context().permissions.admin) {
            this.$el.find('#activity-header').show();
          }

        }
      }, this);
    },

    showPeopleList: function() {
      $('#repo-info').hide();
      $('#people-roster').show();
      $('#people-header').addClass('selected');
      $('#info-header').removeClass('selected');
    },

    showRepoInfo: function() {
      $('#people-roster').hide();
      $('#repo-info').show();
      $('#people-header').removeClass('selected');
      $('#info-header').addClass('selected');
    }

  });

  return RightToolbarLayout;


})();
<|MERGE_RESOLUTION|>--- conflicted
+++ resolved
@@ -65,13 +65,6 @@
         model: searchState
       }).render();
 
-<<<<<<< HEAD
-      this.searchView.on('search:expand', function () {
-        $('.right-toolbar').addClass('expand');
-      });
-
-      this.searchView.on('search:collapse', function () {
-=======
       var searchView = new SearchView({
         el: $('#search-results'),
         model: searchState
@@ -82,7 +75,6 @@
       });
 
       searchView.on('search:collapse', function () {
->>>>>>> 40b83031
         $('.right-toolbar').removeClass('expand');
       });
 
