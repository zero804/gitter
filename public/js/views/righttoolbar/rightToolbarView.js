/*jshint strict:true, undef:true, unused:strict, browser:true *//* global define:false */
define([
  'jquery',
  'backbone',
  'marionette',
  'views/base',
  'utils/context',
  // 'fineuploader',
  'hbs!./tmpl/rightToolbar',
  'collections/instances/integrated-items',
  'views/people/peopleCollectionView',
  'cocktail',
<<<<<<< HEAD
  'utils/uservoice',
=======
  'views/widgets/troupeAvatar',
>>>>>>> 898a2c24
  './repoInfo',
  './activity',
  'utils/scrollbar-detect'
], function($, Backbone, Marionette, TroupeViews, context, /*qq,*/ rightToolbarTemplate, itemCollections,
<<<<<<< HEAD
  PeopleCollectionView, cocktail, userVoice, repoInfo, ActivityStream, hasScrollBars) {
=======
  PeopleCollectionView, cocktail, TroupeAvatar, repoInfo, activityStream, hasScrollBars) {
>>>>>>> 898a2c24
  "use strict";

  var RightToolbarLayout = Marionette.Layout.extend({
    tagName: "span",
    template: rightToolbarTemplate,

    regions: {
      people: "#people-roster",
      repo_info: "#repo-info",
      activity: "#activity"
    },

    events: {
      'click #upgrade-auth': 'onUpgradeAuthClick',
      'click .activity-expand' : 'expandActivity',
      'click #people-header' : 'showPeopleList',
      'click #info-header' : 'showRepoInfo'
    },

    showPeopleList: function() {
      $('#repo-info').hide();
      $('#people-roster').show();

      $('#people-header').addClass('selected');
      $('#info-header').removeClass('selected');
    },

    showRepoInfo: function() {
      $('#people-roster').hide();
      $('#repo-info').show();
      $('#people-header').removeClass('selected');
      $('#info-header').addClass('selected');
    },

    serializeData: function() {
      var isRepo;
      if (context().troupe.githubType === 'REPO') {
        isRepo = true;
      }
      return {
        isRepo : isRepo
      }
    },

    onShow: function() {
       if (hasScrollBars()) {
        $(".trpChatContainer").addClass("scroller");
        $(".trpChatInputArea").addClass("scrollpush");
        $("#room-content").addClass("scroller");
      }
    },

    expandActivity: function() {
      $('.activity-expand .commits').slideToggle();
    },

    onRender: function() {
      $('#toolbar-frame').show();

      // userVoice.install(this.$el.find('#help-button'), context.getUser());

      // People View
      this.people.show(new PeopleCollectionView.ExpandableRosterView({
        rosterCollection: itemCollections.roster,
        userCollection: itemCollections.sortedUsers
      }));

      // Repo info
      if (context().troupe.githubType === 'REPO') {
        var repo = new repoInfo.model();
        repo.fetch({ data: $.param({repo: context().troupeUri })});
        this.repo_info.show(new repoInfo.view({ model: repo }));
      }

      // Activity
      this.activity.show(new ActivityStream({ collection: itemCollections.events }));

      itemCollections.events.on('add reset sync', function() {

        if (itemCollections.events.length >0) {
          this.$el.find('#activity-header').show();
          itemCollections.events.off('add reset sync', null, this);
        }
      }, this);

    },

  });
  cocktail.mixin(RightToolbarLayout, TroupeViews.DelayedShowLayoutMixin);

  return RightToolbarLayout;

});<|MERGE_RESOLUTION|>--- conflicted
+++ resolved
@@ -1,7 +1,6 @@
 /*jshint strict:true, undef:true, unused:strict, browser:true *//* global define:false */
 define([
   'jquery',
-  'backbone',
   'marionette',
   'views/base',
   'utils/context',
@@ -10,20 +9,11 @@
   'collections/instances/integrated-items',
   'views/people/peopleCollectionView',
   'cocktail',
-<<<<<<< HEAD
-  'utils/uservoice',
-=======
-  'views/widgets/troupeAvatar',
->>>>>>> 898a2c24
   './repoInfo',
   './activity',
   'utils/scrollbar-detect'
-], function($, Backbone, Marionette, TroupeViews, context, /*qq,*/ rightToolbarTemplate, itemCollections,
-<<<<<<< HEAD
-  PeopleCollectionView, cocktail, userVoice, repoInfo, ActivityStream, hasScrollBars) {
-=======
-  PeopleCollectionView, cocktail, TroupeAvatar, repoInfo, activityStream, hasScrollBars) {
->>>>>>> 898a2c24
+], function($, Marionette, TroupeViews, context, /*qq,*/ rightToolbarTemplate, itemCollections,
+  PeopleCollectionView, cocktail, repoInfo, ActivityStream, hasScrollBars) {
   "use strict";
 
   var RightToolbarLayout = Marionette.Layout.extend({
@@ -63,9 +53,10 @@
       if (context().troupe.githubType === 'REPO') {
         isRepo = true;
       }
+
       return {
         isRepo : isRepo
-      }
+      };
     },
 
     onShow: function() {
