.qq-uploader { position:relative; width: 100%;}

.qq-upload-button {
	
}

.qq-upload-drop-area {
<<<<<<< HEAD
    position:absolute; top:0;  left:0px; width:620px; height:28px; z-index:2;
    poes: boris;
=======
    position:absolute; top:0;  left:1px; width:620px; height:28px; z-index:2;
>>>>>>> 3d9835b9
    background:#000000; text-align:center; 	filter: alpha(opacity=80);
	opacity: 0.8;
}
.qq-upload-drop-area span {
    display:block; position:absolute; top: 40%; width:100%; margin-top:-8px; font-size:14px; color: #FFFFFF;
}
.qq-upload-drop-area-active {
	filter: alpha(opacity=90);
	opacity: 0.9;
}

/*.qq-upload-list {margin:15px 35px; padding:0; list-style:disc;}*/

.qq-upload-list {
	position: fixed;
	bottom: 10px;
	right: 10px;
	background:#000000; 
	filter: alpha(opacity=90);
	opacity: 0.9;
	color: #FFFFFF;
	list-style-type: none;
	min-width: 200px;
}

.qq-upload-list li { margin:0; padding:5px; line-height:15px; font-size:12px;}
.qq-upload-file, .qq-upload-spinner, .qq-upload-size, .qq-upload-cancel, .qq-upload-failed-text {
    margin-right: 7px;
}

.qq-upload-file {}
.qq-upload-spinner {display:inline-block; background: url("loading.gif"); width:15px; height:15px; vertical-align:text-bottom;}
.qq-upload-size,.qq-upload-cancel {font-size:11px;}

.qq-upload-failed-text {display:none;}
.qq-upload-fail .qq-upload-failed-text {display:inline;}<|MERGE_RESOLUTION|>--- conflicted
+++ resolved
@@ -5,12 +5,8 @@
 }
 
 .qq-upload-drop-area {
-<<<<<<< HEAD
-    position:absolute; top:0;  left:0px; width:620px; height:28px; z-index:2;
+    position:absolute; top:0;  left:1px; width:620px; height:28px; z-index:2;
     poes: boris;
-=======
-    position:absolute; top:0;  left:1px; width:620px; height:28px; z-index:2;
->>>>>>> 3d9835b9
     background:#000000; text-align:center; 	filter: alpha(opacity=80);
 	opacity: 0.8;
 }
