'use strict';

var $ = require('jquery');
var backbone = require('backbone');
var Marionette = require('backbone.marionette');
var appEvents = require('utils/appevents');
var onready = require('utils/onready');
var toggleClass = require('utils/toggle-class');
var ExploreView = require('views/explore/explore-view');

require('utils/tracking');
require('utils/frame-utils');

require('gitter-styleguide/css/components/buttons.css');
require('gitter-styleguide/css/components/headings.css');


onready(function() {


  var exploreView = new ExploreView({
    el: '.explore-page-wrap'
  });
  //exploreView.render();



  var tagPillElements = document.querySelectorAll('.js-explore-tag-pill');
  var roomCardElements = document.querySelectorAll('.js-explore-room-card');
  var showMoreElemnts = document.querySelectorAll('.js-explore-show-more-tag-pills');
  var tagPillListElements = document.querySelectorAll('.js-explore-tag-pills-list');


  Array.prototype.forEach.call(roomCardElements, function(roomItemElement) {
    roomItemElement.addEventListener('click', function() {
      // Tracking
      appEvents.trigger('track-event', 'explore_room_click');
    });
  });



  var activeClass = 'is-active';

  var updateRoomCardListVisibility = function() {
    // Grab the active tags
    var activeTags = {};
    Array.prototype.filter.call(tagPillElements, function(tagPillElement) {
      return tagPillElement.classList.contains(activeClass);
    })
    .forEach(function(tagPillElement) {
      (tagPillElement.getAttribute('data-tags') || '').split(',').forEach(function(tag) {
        activeTags[tag] = true;
      });
    });

    Array.prototype.forEach.call(roomCardElements, function(roomItemElement) {
      (roomItemElement.getAttribute('data-tags') || '').split(',').some(function(roomTag) {
        var hasActiveTag = activeTags[roomTag];
        toggleClass(roomItemElement, 'is-hidden', !hasActiveTag);
        return hasActiveTag;
      });
    });
  };
  // Initially call it
  updateRoomCardListVisibility();


<<<<<<< HEAD
=======
  /* * /
>>>>>>> 1ca7bea0
  // Hook up our pills to update the card list
  var toggleTagPillActive = function(el, state) {
    toggleClass(el, activeClass, state);
    el.setAttribute('aria-selected', state);
  }
  Array.prototype.forEach.call(tagPillElements, function(tagPillElement) {
    tagPillElement.addEventListener('click', function() {
      // Redirect to new page (we don't have a API to query client-side yet)
<<<<<<< HEAD
      window.location.href = tagPillElement.getAttribute('href');

      /* * /
=======
      //window.location.href = tagPillElement.getAttribute('href');

>>>>>>> 1ca7bea0
      // Only one tag can be selected at a time so
      // unselect all of the tags
      Array.prototype.forEach.call(tagPillElements, function(tagPillElement) {
        toggleTagPillActive(tagPillElement, false);
      });
      // Select the tag we just clicked
      toggleTagPillActive(tagPillElement, true);

      updateRoomCardListVisibility();

      // Tracking
      appEvents.trigger('track-event', 'explore_pills_click', {
        tag: tagPillElement.textContent.toLowerCase()
      });
<<<<<<< HEAD
      /* */
=======
>>>>>>> 1ca7bea0
    });
  });
  /* */


<<<<<<< HEAD

=======
>>>>>>> 1ca7bea0
  // Expand/Collapse tag pill list
  Array.prototype.forEach.call(showMoreElemnts, function(showMoreElement) {
    showMoreElement.addEventListener('click', function() {
      var state = toggleClass(showMoreElement, 'is-expanded');

      Array.prototype.forEach.call(tagPillListElements, function(pillListElement) {
        toggleClass(pillListElement, 'is-expanded', state);
        pillListElement.setAttribute('aria-selected', state);
      });
    });
  });


});<|MERGE_RESOLUTION|>--- conflicted
+++ resolved
@@ -66,10 +66,7 @@
   updateRoomCardListVisibility();
 
 
-<<<<<<< HEAD
-=======
   /* * /
->>>>>>> 1ca7bea0
   // Hook up our pills to update the card list
   var toggleTagPillActive = function(el, state) {
     toggleClass(el, activeClass, state);
@@ -78,14 +75,8 @@
   Array.prototype.forEach.call(tagPillElements, function(tagPillElement) {
     tagPillElement.addEventListener('click', function() {
       // Redirect to new page (we don't have a API to query client-side yet)
-<<<<<<< HEAD
-      window.location.href = tagPillElement.getAttribute('href');
-
-      /* * /
-=======
       //window.location.href = tagPillElement.getAttribute('href');
 
->>>>>>> 1ca7bea0
       // Only one tag can be selected at a time so
       // unselect all of the tags
       Array.prototype.forEach.call(tagPillElements, function(tagPillElement) {
@@ -100,19 +91,11 @@
       appEvents.trigger('track-event', 'explore_pills_click', {
         tag: tagPillElement.textContent.toLowerCase()
       });
-<<<<<<< HEAD
-      /* */
-=======
->>>>>>> 1ca7bea0
     });
   });
   /* */
 
 
-<<<<<<< HEAD
-
-=======
->>>>>>> 1ca7bea0
   // Expand/Collapse tag pill list
   Array.prototype.forEach.call(showMoreElemnts, function(showMoreElement) {
     showMoreElement.addEventListener('click', function() {
