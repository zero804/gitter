--- conflicted
+++ resolved
@@ -180,28 +180,7 @@
     });
   };
 
-  // FIXME This is very inneficient, it was kind of ok before because it was 
-  // using the users live collection but that is gone now
   appEvents.on('command.room.remove', function(username) {
-<<<<<<< HEAD
-    var userCollection = new userModels.UserCollection();
-    userCollection.fetch();
-    userCollection.once('sync', function() {
-      var user = userCollection.findWhere({username: username});
-
-      if (user) {
-        apiClient.room.delete("/users/" + user.id, "")
-          .then(function() {
-            userCollection.remove(user);
-          })
-          .fail(function(xhr) {
-            if (xhr.status < 500) notifyRemoveError(xhr.responseJSON.error);
-            else notifyRemoveError('');
-        });
-      }
-      else notifyRemoveError('User '+ username +' was not found in this room.');
-    });
-=======
     if (!username) return;
 
     apiClient.room.delete("/users/" + username + '?type=username', "")
@@ -209,7 +188,6 @@
         if (xhr.status < 500) notifyRemoveError(xhr.responseJSON.error);
         else notifyRemoveError('');
       });
->>>>>>> 884093bd
   });
 
   var appView = new ChatIntegratedView({ el: 'body' });
