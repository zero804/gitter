/*jshint strict:true, undef:true, unused:strict, browser:true *//* global require:false */
require([
  'jquery',
  'backbone',
  'utils/context',
  'components/live-context',
  'utils/appevents',
  'views/people/peopleCollectionView',
  'views/app/chatIntegratedView',
  'views/chat/chatInputView',
  'views/chat/chatCollectionView',
  'collections/instances/integrated-items',
  'views/righttoolbar/rightToolbarView',
  'views/shareSearch/inviteView',
  'views/app/troupeSettingsView',
  'views/app/markdownView',
  'views/app/integrationSettingsModal',
  'components/unread-items-client',

  'views/chat/decorators/webhookDecorator',
  'views/chat/decorators/issueDecorator',
  'views/chat/decorators/commitDecorator',
  'views/chat/decorators/mentionDecorator',
  'views/chat/decorators/embedDecorator',
  'views/chat/decorators/emojiDecorator',
  'views/app/unreadBannerView',
  'views/app/headerView',

  'views/widgets/preload',      // No ref
  'filtered-collection',        // No ref
  'components/dozy',            // Sleep detection No ref
  'template/helpers/all',       // No ref
  'components/eyeballs',        // No ref
  'bootstrap-dropdown',         // No ref
  'components/bug-reporting',   // No ref
  'components/csrf'             // No ref
], function($, Backbone, context, liveContext, appEvents, peopleCollectionView, ChatIntegratedView, chatInputView,
    ChatCollectionView, itemCollections, RightToolbarView,
<<<<<<< HEAD
    inviteView, troupeSettingsView, markdownView, IntegrationSettingsModal,
    Router, unreadItemsClient, webhookDecorator, issueDecorator, commitDecorator, mentionDecorator,
=======
    inviteView, TroupeSettingsView, MarkdownView, IntegrationSettingsModal,
    unreadItemsClient, webhookDecorator, issueDecorator, mentionDecorator,
>>>>>>> 5c04f984
    embedDecorator, emojiDecorator, UnreadBannerView, HeaderView) {
  "use strict";

  // Make drop down menus drop down
  // This is a bit nasty
  // $(document).on("click", ".trpButtonDropdown .trpButtonMenu", function(/*event*/) {
  //   $(this).parent().next().toggle();
  // });


  $(document).on("click", "a", function(e) {
    if(this.href) {
      var href = $(this).attr('href');
      if(href.indexOf('#') === 0) {
        e.preventDefault();
        window.location = href;
      }
    }

    return true;
  });



  // When a user clicks an internal link, prevent it from opening in a new window
  $(document).on("click", "a.link", function(e) {
    var basePath = context.env('basePath');
    var href = e.target.getAttribute('href');
    if(!href || href.indexOf(basePath) !== 0) {
      return;
    }

    e.preventDefault();
    window.parent.location.href = href;
  });

  function postMessage(message) {
    parent.postMessage(JSON.stringify(message), context.env('basePath'));
  }


  postMessage({ type: "context.troupeId", troupeId: context.getTroupeId(), name: context.troupe().get('name') });

  appEvents.on('navigation', function(url, type, title) {
    postMessage({ type: "navigation", url: url, urlType: type, title: title});
  });

  appEvents.on('realtime.testConnection', function() {
    postMessage({ type: "realtime.testConnection" });
  });

  appEvents.on('realtime:newConnectionEstablished', function() {
    postMessage({ type: "realtime.testConnection" });
  });

  var appView = new ChatIntegratedView({ el: 'body' });
  appView.rightToolbarRegion.show(new RightToolbarView());

  new HeaderView({ model: context.troupe(), el: '#header' }).render();

  // instantiate user email collection
  // var userEmailCollection = new UserEmailCollection.UserEmailCollection();

  // Setup the ChatView

  var chatCollectionView = new ChatCollectionView({
    el: $('#content-frame'),
    collection: itemCollections.chats,
    userCollection: itemCollections.users,
    decorators: [webhookDecorator, issueDecorator, commitDecorator, mentionDecorator, embedDecorator, emojiDecorator]
  }).render();

  var unreadChatsModel = unreadItemsClient.acrossTheFold();

  new UnreadBannerView.Top({
    el: '#unread-banner',
    model: unreadChatsModel,
    chatCollectionView: chatCollectionView
  }).render();

  new UnreadBannerView.Bottom({
    el: '#bottom-unread-banner',
    model: unreadChatsModel,
    chatCollectionView: chatCollectionView
  }).render();

  itemCollections.chats.once('sync', function() {
    unreadItemsClient.monitorViewForUnreadItems($('#content-frame'));
  });

  // unreadItemsClient.monitorViewForUnreadItems($('#file-list'));

  new chatInputView.ChatInputView({
    el: $('#chat-input'),
    collection: itemCollections.chats,
    chatCollectionView: chatCollectionView,
    rollers: chatCollectionView.rollers
  }).render();

  var Router = Backbone.Router.extend({
    routes: {
      // TODO: get rid of the pipes
      "": "hideModal",
      "inv": "inv",
      "people": "people",
      "notifications": "notifications",
      "markdown": "markdown",
      "integrations": "integrations",
    },

    hideModal: function() {
      appView.dialogRegion.close();
    },

    people: function() {
      appView.dialogRegion.show(new peopleCollectionView.Modal({ collection: itemCollections.sortedUsers }));
    },

    notifications: function() {
      appView.dialogRegion.show(new TroupeSettingsView({}));
    },

    markdown: function() {
      appView.dialogRegion.show(new MarkdownView({}));
    },

    integrations: function() {
      if(context().permissions.admin) {
        appView.dialogRegion.show(new IntegrationSettingsModal({}));
      } else {
        window.location = '#';
      }
    },

    inv: function() {
      appView.dialogRegion.show(new inviteView.Modal({}));
    }

  });

  new Router();

  // Listen for changes to the room
  liveContext.syncRoom();

  function oauthUpgradeCallback(e) {
    if(e.data !== "oauth_upgrade_complete") return;

    window.removeEventListener("message", oauthUpgradeCallback, false);

    $.ajax({
      dataType: "json",
      data: {
        autoConfigureHooks: 1
      },
      type: 'PUT',
      url: '/api/v1/troupes/' + context.getTroupeId(),
      success: function() {
        appEvents.trigger('user_notification', {
          title: 'Thank You',
          text: 'Your integrations have been setup.'
        });
      }
    });
  }

  function promptForHook() {
    appEvents.trigger('user_notification', {
      click: function(e) {
        e.preventDefault();
        window.addEventListener("message", oauthUpgradeCallback, false);
        window.open('/login/upgrade?scopes=public_repo');
      },
      title: 'Authorisation',
      text: 'Your room has been created, but we weren\'t able ' +
            'to integrate with the repository as we need write ' +
            'access to your GitHub repositories. Click here to ' +
            'give Gitter access to do this.',
      timeout: 12000
    });
  }

  if(context.popEvent('hooks_require_additional_public_scope')) {
    setTimeout(promptForHook, 1500);
  }

  if(context.popEvent('room_created_now')) {
    if (!context.getTroupe().oneToOne) {
      setTimeout(function() {
        window.location.hash = "!|inv";
      }, 500);
    }
  }

  Backbone.history.start();
});<|MERGE_RESOLUTION|>--- conflicted
+++ resolved
@@ -36,13 +36,8 @@
   'components/csrf'             // No ref
 ], function($, Backbone, context, liveContext, appEvents, peopleCollectionView, ChatIntegratedView, chatInputView,
     ChatCollectionView, itemCollections, RightToolbarView,
-<<<<<<< HEAD
-    inviteView, troupeSettingsView, markdownView, IntegrationSettingsModal,
-    Router, unreadItemsClient, webhookDecorator, issueDecorator, commitDecorator, mentionDecorator,
-=======
-    inviteView, TroupeSettingsView, MarkdownView, IntegrationSettingsModal,
-    unreadItemsClient, webhookDecorator, issueDecorator, mentionDecorator,
->>>>>>> 5c04f984
+    inviteView, troupeSettingsView, MarkdownView, IntegrationSettingsModal,
+    unreadItemsClient, webhookDecorator, issueDecorator, commitDecorator, mentionDecorator,
     embedDecorator, emojiDecorator, UnreadBannerView, HeaderView) {
   "use strict";
 
