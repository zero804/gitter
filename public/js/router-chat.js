--- conflicted
+++ resolved
@@ -36,13 +36,8 @@
   'components/csrf'             // No ref
 ], function($, Backbone, context, liveContext, appEvents, peopleCollectionView, ChatIntegratedView, chatInputView,
     ChatCollectionView, itemCollections, RightToolbarView,
-<<<<<<< HEAD
     inviteView, TroupeSettingsView, MarkdownView, AddPeopleViewModal, IntegrationSettingsModal,
-    unreadItemsClient, webhookDecorator, issueDecorator, mentionDecorator,
-=======
-    inviteView, troupeSettingsView, MarkdownView, IntegrationSettingsModal,
     unreadItemsClient, webhookDecorator, issueDecorator, commitDecorator, mentionDecorator,
->>>>>>> 7d3c3c21
     embedDecorator, emojiDecorator, UnreadBannerView, HeaderView) {
   "use strict";
 
