"use strict";
var urlUtil = require('url');
var $ = require('jquery');
var Backbone = require('backbone');
var context = require('utils/context');
var liveContext = require('components/live-context');
var appEvents = require('utils/appevents');
var log = require('utils/log');
var isValidRoomUri = require('utils/valid-room-uri');
var ChatIntegratedView = require('views/app/chatIntegratedView');
var itemCollections = require('collections/instances/integrated-items');
var onready = require('./utils/onready');

var apiClient = require('components/apiClient');
var HeaderView = require('views/app/headerView');

require('utils/initial-setup');
require('components/statsc');
require('views/widgets/preload');
require('filtered-collection');
require('components/dozy');
require('template/helpers/all');
require('components/eyeballs');
require('components/bug-reporting');
require('components/focus-events');

// Preload widgets
require('views/widgets/avatar');
require('views/widgets/timeago');

onready(function () {

  postMessage({ type: "chatframe:loaded" });

  $(document).on("click", "a", function (e) {
<<<<<<< HEAD
    var basePath = context.env('basePath');
    var href = e.target.getAttribute('href');
    var path = href.replace(basePath, '');

    if (href.indexOf('#') === 0) {
      e.preventDefault();
      window.location = href;
      return true;
    }

    if (href.indexOf(basePath) === 0 && isValidRoomUri(path)) {
        e.preventDefault();
        appEvents.trigger('navigation', path, 'chat');
    } else {
      return true;
=======
    var url = urlUtil.parse(e.target.getAttribute('href'));
    var internalLink = url.hostname === context.env('baseServer');

    // modals
    if (url.href.indexOf('#') === 0) {
      e.preventDefault();
      window.location = url.hash;
      return true;
    }

    // internal links to valid rooms shouldn't open in new windows
    if (internalLink && isValidRoomUri(url.path)) {
      e.preventDefault();
      window.parent.location.href = url.href;
>>>>>>> 3b391f90
    }
  });

  window.addEventListener('message', function(e) {
    if(e.origin !== context.env('basePath')) {
      log.info('Ignoring message from ' + e.origin);
      return;
    }

    var message;
    try {
      message = JSON.parse(e.data);
    } catch(err) {
      /* It seems as through chrome extensions use this event to pass messages too. Ignore them. */
      return;
    }

    log.info('Received message ', message);

    var makeEvent = function(message) {
      var origin = 'app';
      if (message.event && message.event.origin) origin = message.event.origin;
      message.event = {
        origin: origin,
        preventDefault: function() {
          log.info('Warning: could not use preventDefault() because the event comes from the `' + this.origin + '` frame');
        },
        stopPropagation: function() {
          log.info('Warning: could not use stopPropagation() because the event comes from the `' + this.origin + '` frame');
        },
        stopImmediatePropagation: function() {
          log.info('Warning: could not use stopImmediatePropagation() because the event comes from the `' + this.origin + '` frame');
        }
      };
    };

    switch(message.type) {
      case 'keyboard':
        makeEvent(message);
        appEvents.trigger('keyboard.' + message.name, message.event, message.handler);
        appEvents.trigger('keyboard.all', message.name, message.event, message.handler);
        break;

      case 'focus':
        makeEvent(message);
        appEvents.trigger('focus.request.' + message.focus, message.event);
        break;
    }
  });

  function postMessage(message) {
    parent.postMessage(JSON.stringify(message), context.env('basePath'));
  }

  postMessage({ type: "context.troupeId", troupeId: context.getTroupeId(), name: context.troupe().get('name') });

  appEvents.on('navigation', function(url, type, title) {
    postMessage({ type: "navigation", url: url, urlType: type, title: title});
  });

  appEvents.on('route', function(hash) {
    postMessage({ type: "route", hash: hash });
  });

  appEvents.on('realtime.testConnection', function(reason) {
    postMessage({ type: "realtime.testConnection", reason: reason });
  });

  appEvents.on('realtime:newConnectionEstablished', function() {
    postMessage({ type: "realtime.testConnection", reason: 'newConnection' });
  });

  appEvents.on('unreadItemsCount', function(newCount) {
    postMessage({ type: "unreadItemsCount", count: newCount, troupeId: context.getTroupeId() });
  });

  // Bubble keyboard events
  appEvents.on('keyboard.all', function (name, event, handler) {
    // Don't send back events coming from the app frame
    if (event.origin && event.origin === 'app') return;
    var message = {
      type: 'keyboard',
      name: name,
      // JSON serialisation makes it not possible to send the event object
      // Keep track of the origin in case of return
      event: {origin: event.origin},
      handler: handler
    };
    postMessage(message);
  });

  // Bubble chat toggle events
  appEvents.on('chat.edit.show', function() {
    postMessage({type: 'chat.edit.show'});
  });
  appEvents.on('chat.edit.hide', function() {
    postMessage({type: 'chat.edit.hide'});
  });

  // Send focus events to app frame
  appEvents.on('focus.request.app.in', function(event) {
    postMessage({type: 'focus', focus: 'in', event: event});
  });
  appEvents.on('focus.request.app.out', function(event) {
    postMessage({type: 'focus', focus: 'out', event: event});
  });

  appEvents.on('ajaxError', function() {
    postMessage({ type: 'ajaxError' });
  });

  var notifyRemoveError = function(message) {
    appEvents.triggerParent('user_notification', {
      title: 'Failed to remove user',
      text: message,
      className: 'notification-error'
    });
  };

  appEvents.on('command.room.remove', function(username) {
    var user = itemCollections.users.findWhere({username: username});
    if (user) {
      apiClient.room.delete("/users/" + user.id, "")
        .then(function() {
          itemCollections.users.remove(user);
        })
        .fail(function(xhr) {
          if (xhr.status < 500) notifyRemoveError(xhr.responseJSON.error);
          else notifyRemoveError('');
      });
    }
    else notifyRemoveError('User '+ username +' was not found in this room.');
  });

  var appView = new ChatIntegratedView({ el: 'body' });
  new HeaderView({ model: context.troupe(), el: '#header' });

  // This may require a better home
  itemCollections.users.once('sync', function() {
    if(context().permissions.admin) {
      if (itemCollections.users.length === 1) { //itemCollections.chats.length === 0)

        require.ensure([
          'views/app/collaboratorsView',
          'collections/collaborators'],
          function(require) {
            var CollaboratorsView = require('views/app/collaboratorsView');
            var collaboratorsModels = require('collections/collaborators');
            var collaborators = new collaboratorsModels.CollabCollection();
            collaborators.fetch();
            collaborators.once('sync', function() {
              var collaboratorsView = new CollaboratorsView({ collection: collaborators });
              $('#content-frame').prepend(collaboratorsView.render().el);
            });
        });

      }
    }
  });

  var Router = Backbone.Router.extend({
    routes: {
      // TODO: get rid of the pipes
      "": "hideModal",
      "share": "share",
      "people": "people",
      "notifications": "notifications",
      "markdown": "markdown",
      "keys" : "keys",
      "integrations": "integrations",
      "add" : "addPeople"
    },

    hideModal: function() {
      appView.dialogRegion.close();
    },

    people: function() {
      require.ensure(['views/people/peopleCollectionView'], function(require) {
        var peopleCollectionView = require('views/people/peopleCollectionView');
        appView.dialogRegion.show(new peopleCollectionView.Modal({ collection: itemCollections.sortedUsers }));
      });
    },

    notifications: function() {
      require.ensure(['views/app/troupeSettingsView'], function(require) {
        var TroupeSettingsView = require('views/app/troupeSettingsView');
        appView.dialogRegion.show(new TroupeSettingsView({}));
      });
    },

    markdown: function() {
      require.ensure(['views/app/markdownView'], function(require) {
        var MarkdownView = require('views/app/markdownView');
        appView.dialogRegion.show(new MarkdownView({}));
      });
    },

    keys: function() {
      require.ensure(['views/app/keyboardView'], function(require) {
        var KeyboardView = require('views/app/keyboardView');
        appView.dialogRegion.show(new KeyboardView({}));
      });
    },

    addPeople: function() {
      require.ensure(['views/app/addPeopleView'], function(require) {
        var AddPeopleViewModal = require('views/app/addPeopleView');
        appView.dialogRegion.show(new AddPeopleViewModal({}));
      });

    },

    integrations: function() {
      if(context().permissions.admin) {
        require.ensure(['views/app/integrationSettingsModal'], function(require) {
          var IntegrationSettingsModal = require('views/app/integrationSettingsModal');

          appView.dialogRegion.show(new IntegrationSettingsModal({}));
        });
      } else {
        window.location = '#';
      }
    },

    share: function() {
      require.ensure(['views/share/share-view'], function(require) {
        var shareView = require('views/share/share-view');

        appView.dialogRegion.show(new shareView.Modal({}));
      });
    }

  });

  var router = new Router();

  var showingHelp = false;
  var hideHelp = function() {
    router.navigate('', {trigger: true});
    showingHelp = false;
  };

  appEvents.on('keyboard.help.markdown', function(event) {
    if (showingHelp === 'markdown') hideHelp();
    else {
      appEvents.trigger('focus.request.out', event);
      router.navigate('markdown', {trigger: true});
      showingHelp = 'markdown';
    }
  });

  appEvents.on('keyboard.help.keyboard', function(event) {
    if (showingHelp === 'keys') hideHelp();
    else {
      appEvents.trigger('focus.request.out', event);
      router.navigate('keys', {trigger: true});
      showingHelp = 'keys';
    }
  });

  appEvents.on('keyboard.document.escape', function() {
    if (showingHelp) hideHelp();
  });

  // Listen for changes to the room
  liveContext.syncRoom();

  function oauthUpgradeCallback(e) {
    if(e.data !== "oauth_upgrade_complete") return;

    window.removeEventListener("message", oauthUpgradeCallback, false);

    apiClient.room.put('', { autoConfigureHooks: 1 })
      .then(function() {
        appEvents.trigger('user_notification', {
          title: 'Thank You',
          text: 'Your integrations have been setup.'
        });
    });
  }

  function promptForHook() {
    appEvents.trigger('user_notification', {
      click: function(e) {
        e.preventDefault();
        window.addEventListener("message", oauthUpgradeCallback, false);
        window.open('/login/upgrade?scopes=public_repo');
      },
      title: 'Authorisation',
      text: 'Your room has been created, but we weren\'t able ' +
            'to integrate with the repository as we need write ' +
            'access to your GitHub repositories. Click here to ' +
            'give Gitter access to do this.',
      timeout: 12000
    });
  }

  if(context.popEvent('hooks_require_additional_public_scope')) {
    setTimeout(promptForHook, 1500);
  }

  Backbone.history.start();
});
<|MERGE_RESOLUTION|>--- conflicted
+++ resolved
@@ -33,23 +33,6 @@
   postMessage({ type: "chatframe:loaded" });
 
   $(document).on("click", "a", function (e) {
-<<<<<<< HEAD
-    var basePath = context.env('basePath');
-    var href = e.target.getAttribute('href');
-    var path = href.replace(basePath, '');
-
-    if (href.indexOf('#') === 0) {
-      e.preventDefault();
-      window.location = href;
-      return true;
-    }
-
-    if (href.indexOf(basePath) === 0 && isValidRoomUri(path)) {
-        e.preventDefault();
-        appEvents.trigger('navigation', path, 'chat');
-    } else {
-      return true;
-=======
     var url = urlUtil.parse(e.target.getAttribute('href'));
     var internalLink = url.hostname === context.env('baseServer');
 
@@ -64,7 +47,6 @@
     if (internalLink && isValidRoomUri(url.path)) {
       e.preventDefault();
       window.parent.location.href = url.href;
->>>>>>> 3b391f90
     }
   });
 
