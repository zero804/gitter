--- conflicted
+++ resolved
@@ -211,7 +211,6 @@
 
   new HeaderView({ model: context.troupe(), el: '#header' });
 
-<<<<<<< HEAD
   // This may require a better home
   if (context.isTroupeAdmin() && context.troupe().get('userCount') <= 1) {
     require.ensure([
@@ -229,8 +228,6 @@
     });
   }
 
-=======
->>>>>>> 4b5898ab
   var Router = Backbone.Router.extend({
     routes: {
       "": "hideModal",
