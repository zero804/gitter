--- conflicted
+++ resolved
@@ -8,13 +8,10 @@
 
 var GroupModel = Backbone.Model.extend({
   defaults: {
-<<<<<<< HEAD
     type: 'org',
-=======
     unreadItems: false,
     mentions: false,
     activity: false
->>>>>>> 867e7648
   }
 });
 
