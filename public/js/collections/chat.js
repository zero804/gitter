define([
  'underscore',
  'utils/context',
  './base',
  '../utils/momentWrapper',
<<<<<<< HEAD
  './infinite-mixin',
  'cocktail'
], function(_, context, TroupeCollections, moment, InfiniteCollectionMixin, cocktail) {
=======
  '../utils/burst-calculator',
  'cocktail'
], function (_, context, TroupeCollections, moment, burstCalculator, cocktail) {
>>>>>>> 6dfc5fd8
  "use strict";

  var userId = context.getUserId();

  function mentionsUser(message) {
    var m = message.mentions;
    if (!m) return false;
    for (var i = 0; i < m.length; i++) {
      if(userId && m[i].userId === userId) return true;
    }
    return false;
  }

  var ChatModel = TroupeCollections.Model.extend({
    idAttribute: "id",
    parse: function (message) {

      if (message.sent) {
        message.sent = moment(message.sent, moment.defaultFormat);
      }

      if (message.editedAt) {
        message.editedAt = moment(message.editedAt, moment.defaultFormat);
      }

      // Check for the special case of messages from the current user
      if (message.unread && message.fromUser) {
        if (message.fromUser.id === userId) {
          message.unread = false;
        }
      }

      if (mentionsUser(message)) {
        message.mentioned = true;
      } else {
        message.mentioned = false;
      }

      return message;
    },
    toJSON: function() {
      var d = _.clone(this.attributes);
      var sent = this.get('sent');
      if(sent) {
        // Turn the moment sent value into a string
        d.sent = sent.format();
      }

      // No need to send html back to the server
      delete d.html;

      return d;
    }
  });


  var ChatCollection = TroupeCollections.LiveCollection.extend({
    model: ChatModel,
    modelName: 'chat',
    nestedUrl: "chatMessages",
    initialSortBy: "sent",
    sortByMethods: {
      'sent': function(chat) {
        var offset = chat.id ? 0 : 300000;

        var sent = chat.get('sent');

        if(!sent) return offset;
        return sent.valueOf() + offset;
      }
    },
    initialize: function() {
      this.listenTo(this, 'add remove', function (model, collection) {
        collection.once('sort', function () {
          burstCalculator.calc.call(this, model);
        });
      });

      this.listenTo(this, 'reset sync', function () {
        burstCalculator.parse(this);
      });
    },
    parse: function (collection) {
      return burstCalculator.parse(collection);
    },
	// subscriptionOptions: function() {
    //   return { aroundId: '539adf13fad68e388a5de07e' };
    // },
    findModelForOptimisticMerge: function (newModel) {
      var optimisticModel = this.find(function(model) {
        return !model.id && model.get('text') === newModel.get('text');
      });

      return optimisticModel;
    },
  });
  cocktail.mixin(ChatCollection, InfiniteCollectionMixin, TroupeCollections.ReversableCollectionBehaviour);

  var ReadByModel = TroupeCollections.Model.extend({
    idAttribute: "id"
  });

  var ReadByCollection = TroupeCollections.LiveCollection.extend({
    model: ReadByModel,
    modelName: 'chatReadBy',
    initialize: function(models, options) {
      var userCollection = options.userCollection;
      if(userCollection) {
        this.transformModel = function(model) {
          var m = userCollection.get(model.id);
          if(m) return m.toJSON();

          return model;
        };
      }

      this.chatMessageId = options.chatMessageId;
      this.url = "/api/v1/rooms/" + context.getTroupeId() + "/chatMessages/" + this.chatMessageId + "/readBy";
    }
  });

  return {
    ReadByModel: ReadByModel,
    ReadByCollection: ReadByCollection,
    ChatModel: ChatModel,
    ChatCollection: ChatCollection
  };
});<|MERGE_RESOLUTION|>--- conflicted
+++ resolved
@@ -3,15 +3,10 @@
   'utils/context',
   './base',
   '../utils/momentWrapper',
-<<<<<<< HEAD
+  '../utils/burst-calculator',
   './infinite-mixin',
   'cocktail'
-], function(_, context, TroupeCollections, moment, InfiniteCollectionMixin, cocktail) {
-=======
-  '../utils/burst-calculator',
-  'cocktail'
-], function (_, context, TroupeCollections, moment, burstCalculator, cocktail) {
->>>>>>> 6dfc5fd8
+], function(_, context, TroupeCollections, moment, burstCalculator, InfiniteCollectionMixin, cocktail) {
   "use strict";
 
   var userId = context.getUserId();
