--- conflicted
+++ resolved
@@ -79,16 +79,11 @@
       }
     },
     initialize: function() {
-<<<<<<< HEAD
-      this.listenTo(this, 'add reset sync remove', function () {
-        this.calculateBursts();
-=======
       var self = this;
 
       this.listenTo(this, 'add remove', function (model, ctx, options) {
         if('burstStart' in model.attributes) return; // already calculated bursts for this batch
         this.calculateBurst(model);
->>>>>>> 9ba281f7
       });
 
       this.listenTo(this, 'reset', function (collection, options) {
@@ -100,14 +95,10 @@
     parse: function (collections) {
       return this.parseBursts(collections);
     },
-<<<<<<< HEAD
-    // subscriptionOptions: function() {
+	// subscriptionOptions: function() {
     //   return { aroundId: '539adf13fad68e388a5de07e' };
     // },
-    findModelForOptimisticMerge: function(newModel) {
-=======
     findModelForOptimisticMerge: function (newModel) {
->>>>>>> 9ba281f7
       var optimisticModel = this.find(function(model) {
         return !model.id && model.get('text') === newModel.get('text');
       });
@@ -115,15 +106,6 @@
       return optimisticModel;
     },
     /**
-<<<<<<< HEAD
-      * setFinalBurst() sets the final burst class for the previous chat item once a new burst happens
-      *
-      * chatItem `Object` chat-item to be set as burst final
-      * void
-      */
-    setFinalBurst: function (chatItem) {
-      chatItem.set('burstFinal', true);
-=======
      * findBurstStart() it retrieves the start of a burst for a given chat-item
      *
      * chatItem Backbone.Model the item in which we're trying to find a suitable burst start 
@@ -135,7 +117,6 @@
         prevChatItem = this.at(this.indexOf(prevChatItem) - 1);
       }
       return prevChatItem;
->>>>>>> 9ba281f7
     },
     /**
      * calculateBurst() it calculates bursts based on the latest item used on resets and add events
@@ -193,11 +174,6 @@
       var burstUser,
           burstStart,
           self = this;
-<<<<<<< HEAD
-
-      this.forEach(function (chat, index, chats) {
-=======
->>>>>>> 9ba281f7
 
       return collection.map(function (chat, index) {
 
@@ -223,17 +199,10 @@
         if (!burstUser) {
           burstUser = newUser;
           burstStart = newSentTime;
-<<<<<<< HEAD
-          chat.set('burstStart', true);
-          if (index !== 0) self.setFinalBurst(chats[index - 1]);
-          return;
-        }
-=======
           chat.burstStart = true;
           if (index !== 0) collection[index - 1].burstFinal = true;
           return chat;
         } 
->>>>>>> 9ba281f7
 
         // if the current user is different or the duration since last burst is larger than 5 minutes we have a new burst
         if (newUser !== burstUser || sinceBurstStart > self.BURST_WINDOW) {
