'use strict';

var Backbone          = require('backbone');
var roomSort          = require('gitter-realtime-client').sortsFilters.model;
var troupeModels      = require('../troupes');
var orgModels         = require('../orgs');
var unreadItemsClient = require('components/unread-items-frame-client');
var appEvents         = require('utils/appevents');
var Sorted            = require('backbone-sorted-collection');
var errorHandle       = require('utils/live-collection-error-handle');
var context           = require('utils/context');
<<<<<<< HEAD
=======
var moment            = require('moment');
var _                 = require('underscore');
>>>>>>> ae8118c2


require('filtered-collection');

module.exports = (function() {
  var orgsCollection = new orgModels.OrgCollection(null, { listen: true });
  var existingRooms = context.getSnapshot('rooms').map(function(data){
    return !!data.lastAccessTime ? _.extend(data, { lastAccessTime: moment(data.lastAccessTime) }) : data;
  });
  var troupeCollection = new troupeModels.TroupeCollection(existingRooms, { listen: true });

  orgsCollection.on('error', errorHandle.bind(null, 'org-collection'));

  unreadItemsClient.installTroupeListener(troupeCollection);

  function filterTroupeCollection(filter) {
    var c = new Backbone.FilteredCollection(null, { model: troupeModels.TroupeModel, collection: troupeCollection });
    c.setFilter(filter);
    var sorted = new Sorted(c);
    return sorted;
  }

  // collection of favourited troupes
  var favourites = filterTroupeCollection(roomSort.favourites.filter);
  favourites.setSort(roomSort.favourites.sort);

  // collection of recent troupes exc. favourites
  var recentRoomsNonFavourites = filterTroupeCollection(roomSort.recents.filter);
  recentRoomsNonFavourites.setSort(roomSort.recents.sort);

  appEvents.on('activity', function(message) {
    /* Lurk mode... */

    var troupeId = message.troupeId;
    var model = troupeCollection.get(troupeId);
    if(!model) return;

    if(!model.get('lurk')) return;
    var a = model.get('activity');
    if(a) {
      model.set('activity', a + 1);
    } else {
      model.set('activity', 1);
    }
  });

  //We never post activity changes back to the server so
  //reset lurk activity for the current room JP 4/2/16
  context.troupe().on('change:id', function(troupe, val){ //jshint unused: true
    var activeRoom = troupeCollection.get(val);
    if(activeRoom) { activeRoom.set('activity', false); }
  });


  var collections = {
    /* All rooms */
    troupes: troupeCollection,
    /* Filtered rooms */
    favourites: favourites,
    recentRoomsNonFavourites: recentRoomsNonFavourites,
    orgs: orgsCollection
  };

  window._troupeCollections = collections;
  return collections;

})();<|MERGE_RESOLUTION|>--- conflicted
+++ resolved
@@ -9,11 +9,8 @@
 var Sorted            = require('backbone-sorted-collection');
 var errorHandle       = require('utils/live-collection-error-handle');
 var context           = require('utils/context');
-<<<<<<< HEAD
-=======
 var moment            = require('moment');
 var _                 = require('underscore');
->>>>>>> ae8118c2
 
 
 require('filtered-collection');
