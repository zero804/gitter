'use strict';

var Backbone          = require('backbone');
var roomSort          = require('gitter-realtime-client').sortsFilters.model;
var troupeModels      = require('../troupes');
var orgModels         = require('../orgs');
var unreadItemsClient = require('components/unread-items-frame-client');
var appEvents         = require('utils/appevents');
var Sorted            = require('backbone-sorted-collection');
var errorHandle       = require('utils/live-collection-error-handle');
var context           = require('utils/context');
var moment            = require('moment');
var _                 = require('underscore');


require('filtered-collection');

module.exports = (function() {
  var orgsCollection = new orgModels.OrgCollection(null, { listen: true });
<<<<<<< HEAD
  var existingRooms = context.getSnapshot('rooms').map(function(data){
=======
  var roomsSnapshot = context.getSnapshot('rooms') || [];
  var existingRooms = roomsSnapshot.map(function(data){
>>>>>>> 0dd1fa0f
    return !!data.lastAccessTime ? _.extend(data, { lastAccessTime: moment(data.lastAccessTime) }) : data;
  });
  var troupeCollection = new troupeModels.TroupeCollection(existingRooms, { listen: true });

  orgsCollection.on('error', errorHandle.bind(null, 'org-collection'));

  unreadItemsClient.installTroupeListener(troupeCollection);

  function filterTroupeCollection(filter) {
    var c = new Backbone.FilteredCollection(null, { model: troupeModels.TroupeModel, collection: troupeCollection });
    c.setFilter(filter);
    var sorted = new Sorted(c);
    return sorted;
  }

  // collection of favourited troupes
  var favourites = filterTroupeCollection(roomSort.favourites.filter);
  favourites.setSort(roomSort.favourites.sort);

  // collection of recent troupes exc. favourites
  var recentRoomsNonFavourites = filterTroupeCollection(roomSort.recents.filter);
  recentRoomsNonFavourites.setSort(roomSort.recents.sort);

  appEvents.on('activity', function(message) {
    /* Lurk mode... */

    var troupeId = message.troupeId;
    var model = troupeCollection.get(troupeId);
    if(!model) return;

    if(!model.get('lurk')) return;
    var a = model.get('activity');
    if(a) {
      model.set('activity', a + 1);
    } else {
      model.set('activity', 1);
    }
  });

  //We never post activity changes back to the server so
  //reset lurk activity for the current room JP 4/2/16
  context.troupe().on('change:id', function(troupe, val){ //jshint unused: true
    var activeRoom = troupeCollection.get(val);
    if(activeRoom) { activeRoom.set('activity', false); }
  });


  var collections = {
    /* All rooms */
    troupes: troupeCollection,
    /* Filtered rooms */
    favourites: favourites,
    recentRoomsNonFavourites: recentRoomsNonFavourites,
    orgs: orgsCollection
  };

  window._troupeCollections = collections;
  return collections;

})();<|MERGE_RESOLUTION|>--- conflicted
+++ resolved
@@ -17,12 +17,8 @@
 
 module.exports = (function() {
   var orgsCollection = new orgModels.OrgCollection(null, { listen: true });
-<<<<<<< HEAD
-  var existingRooms = context.getSnapshot('rooms').map(function(data){
-=======
   var roomsSnapshot = context.getSnapshot('rooms') || [];
   var existingRooms = roomsSnapshot.map(function(data){
->>>>>>> 0dd1fa0f
     return !!data.lastAccessTime ? _.extend(data, { lastAccessTime: moment(data.lastAccessTime) }) : data;
   });
   var troupeCollection = new troupeModels.TroupeCollection(existingRooms, { listen: true });
