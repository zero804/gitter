--- conflicted
+++ resolved
@@ -113,13 +113,6 @@
     }
 
 
-<<<<<<< HEAD
-  // collection of troupes that are Repos
-  var repoTroupeCollection = filterTroupeCollection(function(m) {
-    var githubType = m.get('githubType');
-    return githubType === 'REPO' || githubType === 'ORG_CHANNEL' || githubType === 'REPO_CHANNEL';
-=======
->>>>>>> 2ebaf957
   });
 
   // Sync up with the context
@@ -134,40 +127,9 @@
   appEvents.on('activity', function(message) {
     /* Lurk mode... */
 
-<<<<<<< HEAD
-  // collection of recent troupes only, will be empty at first.
-  // doesn't need to be connected to events from the main collection,
-  // because this only changes when the page is refreshed
-  // (TODO actually it changes when another window accesses it as well, but this change doesn't get pushed through faye yet)
-  var recentTroupeCollection = new Backbone.Collection();
-
-  // when the list of troupes come in filter them and put them in recentTroupeCollection
-  troupeCollection.on('reset sync change:lastAccessTime add remove', function() {
-    // filter out troupes that don't have a last access time
-    var recentTroupeModels = _.filter(troupeCollection.models, function(v) {
-      return !!v.get('lastAccessTime');
-    });
-
-    // sort the troupes by last accessed
-    recentTroupeModels = _.sortBy(recentTroupeModels, function(v) {
-      var lastAccess = v.get('lastAccessTime');
-
-      return lastAccess.valueOf();
-    }).reverse();
-
-    // filter to the most recent 5
-    recentTroupeModels = _.filter(recentTroupeModels, function(v, k) {
-      return k < 5;
-    });
-
-    // set these as the models for recentTroupeCollection and send out a reset on that collection
-    recentTroupeCollection.reset(recentTroupeModels);
-    recentTroupeCollection.trigger('sync');
-=======
     var troupeId = message.troupeId;
     var model = troupeCollection.get(troupeId);
     if(!model) return;
->>>>>>> 2ebaf957
 
     if(!model.get('lurk')) return;
     var a = model.get('activity');
