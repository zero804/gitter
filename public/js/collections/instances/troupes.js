--- conflicted
+++ resolved
@@ -9,15 +9,10 @@
   '../troupes',
   '../orgs',
   'components/unread-items-frame-client',
-<<<<<<< HEAD
   'utils/appevents',
-  'filtered-collection' /* no ref */
-], function($, _, Backbone, context, base, realtime, troupeModels, orgModels, unreadItemsClient, appEvents) {
-=======
   'backbone-sorted-collection',
   'filtered-collection' /* no ref */
-], function($, _, Backbone, context, base, realtime, troupeModels, orgModels, unreadItemsClient, Sorted) {
->>>>>>> ba468f7f
+], function($, _, Backbone, context, base, realtime, troupeModels, orgModels, unreadItemsClient, appEvents, Sorted) {
   'use strict';
 
   var orgsCollection = new orgModels.OrgCollection(null, { listen: true });
@@ -78,24 +73,6 @@
     var c = naturalComparator(a.get('favourite'), b.get('favourite'));
     if(c !== 0) return c;
     return naturalComparator(a.get('name'), b.get('name'));
-<<<<<<< HEAD
-  };
-
-  function inOrder(collection) {
-    var comparator = collection.comparator;
-    for(var i = 1; i < collection.length; i++) {
-      var a = collection.at(i - 1);
-      var b = collection.at(i);
-      if(comparator(a, b) > 0) return false;
-    }
-    return true;
-  }
-  favourites.on('reset sync change:favourite add remove filter-complete', function() {
-    if(!inOrder(favourites)) {
-      favourites.sort();
-    }
-=======
->>>>>>> ba468f7f
   });
 
   var recentRoomsNonFavourites = filterTroupeCollection(function(m) {
@@ -120,17 +97,7 @@
 
       return reverseNaturalComparator(aLastAccessTime && aLastAccessTime.valueOf(), bLastAccessTime && bLastAccessTime.valueOf());
     } else return c;
-<<<<<<< HEAD
-  };
-
-  recentRoomsNonFavourites.on('reset sync change:favourite change:lastAccessTime change:unreadItems add remove  filter-complete', function() {
-    if(!inOrder(recentRoomsNonFavourites)) {
-      recentRoomsNonFavourites.sort();
-    }
-=======
->>>>>>> ba468f7f
   });
-
 
   // Sync up with the context
   troupeCollection.on("add", function(model) {
