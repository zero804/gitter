'use strict';

var apiClient = require('../components/api-client');
var syncMixinFactory = require('gitter-web-api-client/lib/sync-mixin-factory');

/**
 * Singleton Sync Mixin
 */
var SyncMixin = syncMixinFactory(apiClient);

<<<<<<< HEAD
function performAction(m, url, model, options) {
  switch(m) {
    case 'get':
      return apiClient.get(url, options.data);

    case 'patch':
      if (options.attrs) {
        return apiClient.patch(url, options.attrs);
      } else {
        return apiClient.patch(url, model);
      }
      /* break; */

    default:
      return apiClient[m](url, model);
  }
}
module.exports = {
  sync: function(method, model, options) {

    var url = options.url || _.result(model, 'url');
    if(!url) throw new Error('URL required');

    var m = methodMap[method];

    var promise = performAction(m, url, model, options);

    if(options.success) {
      promise.then(options.success);
    }

    if(options.error) {
      promise.catch(options.error); // Backbone will trigger the 'error' event
    }

    model.trigger('request', model, null, _.extend({}, options, {
      method: method
    }));
    return promise;
  }
};
=======
module.exports = SyncMixin;
>>>>>>> 80cc938a
<|MERGE_RESOLUTION|>--- conflicted
+++ resolved
@@ -8,48 +8,4 @@
  */
 var SyncMixin = syncMixinFactory(apiClient);
 
-<<<<<<< HEAD
-function performAction(m, url, model, options) {
-  switch(m) {
-    case 'get':
-      return apiClient.get(url, options.data);
-
-    case 'patch':
-      if (options.attrs) {
-        return apiClient.patch(url, options.attrs);
-      } else {
-        return apiClient.patch(url, model);
-      }
-      /* break; */
-
-    default:
-      return apiClient[m](url, model);
-  }
-}
-module.exports = {
-  sync: function(method, model, options) {
-
-    var url = options.url || _.result(model, 'url');
-    if(!url) throw new Error('URL required');
-
-    var m = methodMap[method];
-
-    var promise = performAction(m, url, model, options);
-
-    if(options.success) {
-      promise.then(options.success);
-    }
-
-    if(options.error) {
-      promise.catch(options.error); // Backbone will trigger the 'error' event
-    }
-
-    model.trigger('request', model, null, _.extend({}, options, {
-      method: method
-    }));
-    return promise;
-  }
-};
-=======
-module.exports = SyncMixin;
->>>>>>> 80cc938a
+module.exports = SyncMixin;