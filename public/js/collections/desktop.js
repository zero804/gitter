--- conflicted
+++ resolved
@@ -61,49 +61,6 @@
           log('Preload completed, resetting collections');
           this.preloadStarted = false;
 
-<<<<<<< HEAD
-  var preloader = {
-    init: function() {
-      var that = this;
-      $(document).on('realtime:newConnectionEstablished', function() {
-        if(!that.initialConnectionEstablished) {
-          that.initialConnectionEstablished = true;
-          return;
-        }
-
-        that.fetchData();
-
-      });
-    },
-
-    getTimestamp: function() {
-      return this._timestamp;
-    },
-
-    fetchData: function() {
-      if(this.preloadStarted) return;
-      this.preloadStarted = true;
-
-      log('Reloading data');
-
-      this.trigger('preload:start');
-
-      fileCollection.reset();
-      conversationCollection.reset();
-      troupeCollection.reset();
-      userCollection.reset();
-
-      $.ajax({
-        url: window.location.pathname + '/preload?d=' + Date.now(),
-        dataType: "json",
-        type: "GET",
-        context: this,
-        success: function(data) {
-          log('Preload completed, resetting collections');
-          this.preloadStarted = false;
-
-=======
->>>>>>> 87130771
           this._timestamp = moment(data.timestamp).toDate();
 
           this.trigger('preload:complete', data);
@@ -113,10 +70,7 @@
 
       // Currently we don't have requests in the preloaded collection.
       requestCollection.fetch();
-<<<<<<< HEAD
-=======
       inviteCollection.fetch();
->>>>>>> 87130771
     }
   };
   _.extend(preloader, Backbone.Events);
@@ -129,8 +83,6 @@
     requestCollection.listen();
     requestCollection.fetch();
 
-<<<<<<< HEAD
-=======
     inviteCollection = new inviteModels.InviteCollection();
     inviteCollection.listen();
     inviteCollection.fetch();
@@ -140,7 +92,6 @@
       troupeCollection.trigger('sync');
     });
 
->>>>>>> 87130771
     chatCollection         = new chatModels.ChatCollection(null, { preloader: preloader, listen: true });
     fileCollection         = new fileModels.FileCollection(null, { preloader: preloader, listen: true });
     conversationCollection = new conversationModels.ConversationCollection(null, { preloader: preloader, listen: true });
