'use strict';

var FilteredCollection = require('backbone-filtered-collection');
var _                  = require('underscore');

//Filters
var defaultFilter              = require('gitter-web-shared/filters/left-menu-primary-default');
var favouriteFilter            = require('gitter-web-shared/filters/left-menu-primary-favourite');
var one2oneFilter              = require('gitter-web-shared/filters/left-menu-primary-one2one');
var orgFilter                  = require('gitter-web-shared/filters/left-menu-primary-org');

//Sort
var defaultSort                = require('gitter-web-shared/sorting/left-menu-primary-default');
var favouriteSort              = require('gitter-web-shared/sorting/left-menu-primary-favourite');

<<<<<<< HEAD
var FilteredRoomCollection = function() {
  FilteredCollection.apply(this, arguments);
};

FilteredRoomCollection.prototype = _.extend(
  FilteredRoomCollection.prototype,
  FilteredCollection.prototype, {

    initialize: function(options) {//jshint unused: true
      if (!options || !options.roomModel) {
        throw new Error('A valid RoomMenuModel must be passed to a new instance of FilteredRoomCollection');
      }

      this.roomModel = options.roomModel;
      this.listenTo(this.roomModel, 'change:state', this.onModelChangeState, this);
      this.listenTo(this.roomModel, 'change:selectedOrgName', this.onOrgNameChange, this);

      if (!options || !options.collection) {
        throw new Error('A valid RoomCollection must be passed to a new instance of FilteredRoomCollection');
      }

      this.roomCollection = options.collection;
      this.listenTo(this.roomCollection, 'snapshot', this.onRoomCollectionSnapshot, this);

      this.listenTo(this, 'sync', this.onSync, this);

      FilteredCollection.prototype.initialize.apply(this, arguments);
      this.onModelChangeState();
    },
=======
var sortAndFilters = require('gitter-realtime-client/lib/sorts-filters').model;

var FilteredRoomCollection = function() {
  FilteredCollection.apply(this, arguments);
};

FilteredRoomCollection.prototype = _.extend(
  FilteredRoomCollection.prototype,
  FilteredCollection.prototype, {

    initialize: function(options) {//jshint unused: true
      if (!options || !options.roomModel) {
        throw new Error('A valid RoomMenuModel must be passed to a new instance of FilteredRoomCollection');
      }

      this.roomModel = options.roomModel;
      this.listenTo(this.roomModel, 'change:state', this.onModelChangeState, this);
      this.listenTo(this.roomModel, 'change:selectedOrgName', this.onOrgNameChange, this);

      if (!options || !options.collection) {
        throw new Error('A valid RoomCollection must be passed to a new instance of FilteredRoomCollection');
      }

      this.roomCollection = options.collection;
      this.listenTo(this.roomCollection, 'snapshot', this.onRoomCollectionSnapshot, this);
>>>>>>> 964f504d

      this.listenTo(this, 'sync', this.onSync, this);

      FilteredCollection.prototype.initialize.apply(this, arguments);
      this.onModelChangeState();
    },

  comparator: sortAndFilters.recents.sort,

  onModelChangeState: function() {//jshint unused: true
    this.comparator = FilteredRoomCollection.prototype.comparator;
    switch (this.roomModel.get('state')) {
      case 'favourite' :
        this.setFilter(this.filterFavourite.bind(this));
        this.comparator = this.sortFavourites;
        break;
      case 'people' :
        this.setFilter(this.filterOneToOnes.bind(this));
        break;
      case 'search' :
        this.setFilter(this.filterSearches.bind(this));
        break;
      case 'org' :
        this.setFilter(this.filterOrgRooms.bind(this));
        break;
      default:
        this.setFilter(this.filterDefault);
        break;
    }
    //sort silently to stop multiple renders
    this.sort({ silent: true });
  },

  onOrgNameChange: function() {
    this.setFilter();
  },

  filterFavourite: sortAndFilters.favourites.filter,

  filterOneToOnes: function(model) {
    return one2oneFilter(model.toJSON());
  },

  filterSearches: function() {
    return false;
  },

<<<<<<< HEAD
  filterDefault: function(model) {
    return defaultFilter(model.toJSON());
  },
=======
  filterDefault: sortAndFilters.recents.filter,
>>>>>>> 964f504d

  filterOrgRooms: function(model) {
    var orgName = this.roomModel.get('selectedOrgName');
    return orgFilter(model.toJSON(), orgName);
  },

  onRoomCollectionSnapshot: function() {
    var args = Array.prototype.slice.call(arguments);
    this.trigger.apply(this, ['snapshot'].concat(args));
  },

  sortFavourites: sortAndFilters.favourites.sort,

  onSync: function() {
    if (this.comparator) { this.sort(); }
  },

});

module.exports = FilteredRoomCollection;<|MERGE_RESOLUTION|>--- conflicted
+++ resolved
@@ -13,37 +13,6 @@
 var defaultSort                = require('gitter-web-shared/sorting/left-menu-primary-default');
 var favouriteSort              = require('gitter-web-shared/sorting/left-menu-primary-favourite');
 
-<<<<<<< HEAD
-var FilteredRoomCollection = function() {
-  FilteredCollection.apply(this, arguments);
-};
-
-FilteredRoomCollection.prototype = _.extend(
-  FilteredRoomCollection.prototype,
-  FilteredCollection.prototype, {
-
-    initialize: function(options) {//jshint unused: true
-      if (!options || !options.roomModel) {
-        throw new Error('A valid RoomMenuModel must be passed to a new instance of FilteredRoomCollection');
-      }
-
-      this.roomModel = options.roomModel;
-      this.listenTo(this.roomModel, 'change:state', this.onModelChangeState, this);
-      this.listenTo(this.roomModel, 'change:selectedOrgName', this.onOrgNameChange, this);
-
-      if (!options || !options.collection) {
-        throw new Error('A valid RoomCollection must be passed to a new instance of FilteredRoomCollection');
-      }
-
-      this.roomCollection = options.collection;
-      this.listenTo(this.roomCollection, 'snapshot', this.onRoomCollectionSnapshot, this);
-
-      this.listenTo(this, 'sync', this.onSync, this);
-
-      FilteredCollection.prototype.initialize.apply(this, arguments);
-      this.onModelChangeState();
-    },
-=======
 var sortAndFilters = require('gitter-realtime-client/lib/sorts-filters').model;
 
 var FilteredRoomCollection = function() {
@@ -69,7 +38,6 @@
 
       this.roomCollection = options.collection;
       this.listenTo(this.roomCollection, 'snapshot', this.onRoomCollectionSnapshot, this);
->>>>>>> 964f504d
 
       this.listenTo(this, 'sync', this.onSync, this);
 
@@ -117,13 +85,7 @@
     return false;
   },
 
-<<<<<<< HEAD
-  filterDefault: function(model) {
-    return defaultFilter(model.toJSON());
-  },
-=======
   filterDefault: sortAndFilters.recents.filter,
->>>>>>> 964f504d
 
   filterOrgRooms: function(model) {
     var orgName = this.roomModel.get('selectedOrgName');
