require.config(window.require_config);

// Two weird things I can't figure out here.
// Firstly, the first time you click Get Started if you haven't touched any of the form elements, no tooltip shows
// even though the tooltip show call looks like it happens - I tested to make sure it was being executed by putting an alert before it
// I thought it maybe had something to do with the form field automatically focusing, so I turned focusInvalid on the validater off
// and that didn't do anything. 
//
// AH! I figured it out. The tooltip element hasn't been created yet or something like that. If I pre-create the tooltip in the HTML (see the moustache file)
// then it's all fine. But this is a filthy hack.

// The second bit I don't get is that the tooltips continue to show afterwards, even if I try to set options.trigger to manual, they still still
// on hover and focus. Annoying.
//
// Anyhoo, it's a bit of a mess at the moment, but at least it won't submit with bad shit in it.

require(
    [
    'jquery',
    'views/base',
    'views/signup/signupModalView',
    'views/signup/signupModalConfirmView',
<<<<<<< HEAD
=======
    'views/login/loginModalView',
>>>>>>> 9c3f7906
    'jquery_validate' ],
    function($, TroupeViews, SignupModalView, SignupModalConfirmView, LoginModalView) {
      var loginFormVisible = false;

      var validationErrors = {};
      function attachTooltipHandlerToItem(index, el) {
        var jel = $(el);
          jel.tooltip({title: function() {
            var v = validationErrors[el.name];
            return v ? v:"";
          }});
      }

      $('.button-signup').on('click', function() {
        var view = new SignupModalView();
        var modal = new TroupeViews.Modal({ view: view });
        view.on('signup.complete', function(data) {
          modal.off('signup.complete');

          modal.transitionTo(new TroupeViews.Modal({ view: new SignupModalConfirmView({ data: data }) }));
        });

        modal.show();

        return false;
      });


      $('.button-existing-users-login').on('click', function() {
        var view = new LoginModalView();
        var modal = new TroupeViews.Modal({ view: view });
        view.on('login.complete', function(data) {
          modal.off('login.complete');

          window.location.href="/" + data.defaultTroupe.uri;
        });

        modal.show();

        return false;
      });



      $('#signupForm .validateable').each(attachTooltipHandlerToItem);
      $("#signupForm").validate({
        debug: true,
        focusInvalid: false,
        submitHandler: function(form) {
          form.submit();
        },
        showErrors: function(errorMap, errorList){
          $('#signupForm .validateable').each(function(index, el) {
            if (errorMap[el.name]) {
              $(el).data('tooltip').options.placement = 'bottom';
              $(el).data('tooltip').options.trigger = 'focus';
              $(el).tooltip('show');
            } else {
              $(el).tooltip('hide');
            }

          });
          validationErrors = errorMap;
        },
        errorClass : "help-inline",
        rules : {
          troupeName : {
            maxlength : 32,
            minlength: 4,
            required : true
          },
          email : {
            required: true,
            email: true
          }
        },
        messages: {
          troupeName: {
            minlength: "Please choose a longer name for your Troupe. It needs to be at least 4 letters.",
            required: "Please choose a name for your Troupe."
          },
          email : {
            required: "Please type your email address here.",
            email: "Hmmm, that doesn't look like an email address."
          }
        }
  
      });
});
    <|MERGE_RESOLUTION|>--- conflicted
+++ resolved
@@ -20,10 +20,7 @@
     'views/base',
     'views/signup/signupModalView',
     'views/signup/signupModalConfirmView',
-<<<<<<< HEAD
-=======
     'views/login/loginModalView',
->>>>>>> 9c3f7906
     'jquery_validate' ],
     function($, TroupeViews, SignupModalView, SignupModalConfirmView, LoginModalView) {
       var loginFormVisible = false;
