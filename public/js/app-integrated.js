--- conflicted
+++ resolved
@@ -273,55 +273,6 @@
 
   app.addInitializer(function(/*options*/){
 
-    // Setup the ChatView
-    chatCollection = new chatModels.ChatCollection();
-    instantiateCollection(chatCollection, 'chatMessages');
-
-
-    // Request Collections
-    requestCollection = new requestModels.RequestCollection();
-    requestCollection.listen();
-    requestCollection.fetch();
-
-
-    // File Collections
-    fileCollection = new fileModels.FileCollection();
-    instantiateCollection(fileCollection, 'files');
-
-    // Conversation Collections
-    conversationCollection = new conversationModels.ConversationCollection();
-    instantiateCollection(conversationCollection, 'conversations');
-
-
-    // Troupe Collections
-    troupeCollection = new troupeModels.TroupeCollection();
-    instantiateCollection(troupeCollection, 'troupes');
-    troupeCollection.on("remove", function(model) {
-      if(model.id == window.troupeContext.troupe.id) {
-        // TODO: tell the person that they've been kicked out of the troupe
-        window.location.reload();
-      }
-    });
-
-    unreadItemsClient.installTroupeListener(troupeCollection);
-
-    var filteredTroupeCollection = new Backbone.FilteredCollection(null, {model: troupeModels.TroupeModel, collection: troupeCollection });
-    filteredTroupeCollection.setFilter(function(m) {
-      return !m.get('oneToOne') /* || m.get('unreadItems') > 0 */;
-    });
-
-    var peopleOnlyTroupeCollection = new Backbone.FilteredCollection(null, {model: troupeModels.TroupeModel, collection: troupeCollection });
-    peopleOnlyTroupeCollection.setFilter(function(m) {
-      return m.get('oneToOne');
-    });
-
-    // User Collections
-    userCollection = new userModels.UserCollection();
-    instantiateCollection(userCollection, 'users');
-
-
-    // Configure the views
-
     var headerView = new (TroupeViews.Base.extend({
       template: headerViewTemplate,
       getRenderData: function() {
@@ -331,10 +282,7 @@
 
     app.headerRegion.show(headerView);
 
-<<<<<<< HEAD
-=======
     // Setup the ChatView
->>>>>>> 57cd171c
 
     new ChatInputView({
       el: $('#chat-input'),
@@ -347,30 +295,18 @@
       userCollection: userCollection
     }).render();
 
-<<<<<<< HEAD
-
-=======
->>>>>>> 57cd171c
     // Request View
     var requestView = new RequestView({
       collection: requestCollection
     });
     app.requestRegion.show(requestView);
 
-<<<<<<< HEAD
-
-=======
->>>>>>> 57cd171c
     // File View
     var fileView = new FileView({
       collection: fileCollection
     });
     app.fileRegion.show(fileView);
 
-<<<<<<< HEAD
-
-=======
->>>>>>> 57cd171c
     // Conversation View
     if (!window.troupeContext.troupe.oneToOne) {
       var conversationView = new ConversationView({
@@ -384,8 +320,6 @@
 
     // add the troupe views to the left menu
 
-<<<<<<< HEAD
-=======
     // recent troupe view
     var recentTroupeCollectionView = new TroupeCollectionView({
       collection: recentTroupeCollection
@@ -393,7 +327,6 @@
     app.leftMenuRecent.show(recentTroupeCollectionView);
 
     // normal troupe view
->>>>>>> 57cd171c
     var troupeCollectionView = new TroupeCollectionView({
       collection: filteredTroupeCollection
     });
@@ -411,29 +344,9 @@
     });
     app.leftMenuUnread.show(unreadTroupeCollectionView);
 
-<<<<<<< HEAD
-
-    // update online status of user models
-    $(document).on('userLoggedIntoTroupe', updateUserStatus);
-    $(document).on('userLoggedOutOfTroupe', updateUserStatus);
-
-    function updateUserStatus(e, data) {
-      var user = userCollection.get(data.userId);
-      if (user) {
-        // the backbone models have not always come through before the presence events,
-        // but they will come with an accurate online status so we can just ignore the presence event
-        user.set('online', (data.status === 'in') ? true : false);
-      }
-    }
-
-    // send out a change event to avatar widgets that are not necessarily connected to a model object.
-    userCollection.on('change', function(model) {
-      $(document).trigger("avatar:change", model.toJSON());
-=======
     // favourite troupe view
     var favouriteTroupeCollectionView = new TroupeCollectionView({
       collection: favouriteTroupesCollection
->>>>>>> 57cd171c
     });
     app.leftMenuFavourites.show(favouriteTroupeCollectionView);
 
