--- conflicted
+++ resolved
@@ -145,11 +145,7 @@
         { name: "profile",        re: /^profile$/,                viewType: profileView.Modal },
         { name: "share",          re: /^share$/,                  viewType: shareView.Modal },
         { name: "create",         re: /^create$/,                 viewType: createTroupeView.Modal,       collection: collections.troupes,   skipModelLoad: true },
-<<<<<<< HEAD
-=======
         { name: "upgradeOneToOne",  re: /^upgradeOneToOne$/,      viewType: createTroupeView.Modal,       collection: collections.troupes,   skipModelLoad: true, viewOptions: { upgradeOneToOne: true } } ,
-        { name: "shareTroupe",    re: /^shareTroupe/,             viewType: shareTroupeView.Modal },
->>>>>>> a9f89976
         { name: "troupeSettings", re: /^troupeSettings/,          viewType: troupeSettingsView }
 
       ];
