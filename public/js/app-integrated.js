/*jshint unused:true, browser:true*/
require([
  'jquery',
  'underscore',
  'backbone',
  'backbone.keys', // no ref
  'marionette',
  'template/helpers/all',
  'views/base',
  'components/realtime',
  'components/eyeballs',
  'components/dozy',
  'views/app/appIntegratedView',
  'views/chat/chatInputView',
  'views/chat/chatCollectionView',
  'views/file/fileView',
  'views/conversation/conversationView',
  'views/request/requestView',
  'collections/desktop',
  'collections/troupes',
  'collections/files',
  'collections/conversations',
  'collections/users',
  'collections/chat',
  'collections/requests',
  'views/file/fileDetailView',
  'views/file/filePreviewView',
  'views/file/fileVersionsView',
  'views/request/requestDetailView',
  'views/people/personDetailView',
  'views/conversation/conversationDetailView',
  'views/toolbar/troupeCollectionView',
  'views/people/peopleCollectionView',
  'views/profile/profileView',
  'views/shareSearch/shareSearchView',
  'views/signup/createTroupeView',
  'hbs!./views/invite/tmpl/invitesItemTemplate',
  'hbs!./views/app/tmpl/appHeader',
  'views/app/troupeSettingsView',
  'components/webNotifications',
  'components/unread-items-client',
  'log!app-integrated',
  'components/errorReporter',
  'filtered-collection'
], function($, _, Backbone, _backboneKeys, Marionette, _Helpers, TroupeViews, realtime, eyeballs, dozy, AppIntegratedView, chatInputView, ChatCollectionView, FileView, ConversationView, RequestView,
            collections, troupeModels, fileModels, conversationModels, userModels, chatModels, requestModels, FileDetailView, filePreviewView, fileVersionsView,
            RequestDetailView, PersonDetailView, conversationDetailView, TroupeCollectionView, PeopleCollectionView, profileView, shareSearchView,
<<<<<<< HEAD
            createTroupeView, headerViewTemplate,
=======
            createTroupeView, invitesItemTemplate, headerViewTemplate,
>>>>>>> 87130771
            troupeSettingsView, webNotifications, unreadItemsClient, log /*, errorReporter , FilteredCollection */) {
  "use strict";

  $(document).on("click", "a", function(event) {
    if(this.href) {
      var href = $(this).attr('href');
      if(href.substring(0, 2) === "#|") {
        event.preventDefault();

        href = href.substring(2);

        var currentFragment;
        var hash = window.location.hash;

        if(!hash) {
          currentFragment = '#';
        } else {
          currentFragment = hash.split('|', 1)[0];
        }

        window.location = currentFragment + "|" + href;
      }
    }

    return true;
  });

  // Make drop down menus drop down
  $(document).on("click", ".trpButtonDropdown .trpButtonMenu", function(/*event*/) {
    $(this).parent().next().toggle();
  });

  var app = new Marionette.Application();
  app.collections = {};
  app.addRegions({
    leftMenuUnread: "#left-menu-list-unread",
    leftMenuInvites: "#left-menu-list-invites",
    leftMenuRecent: "#left-menu-list-recent",
    leftMenuFavourites: "#left-menu-list-favourites",
    leftMenuTroupes: "#left-menu-list",
    leftMenuPeople: "#left-menu-list-users",
    leftMenuSearch: "#left-menu-list-search",
    peopleRosterRegion: "#people-roster",
    fileRegion: "#file-list",
    mailRegion: ".frame-conversations",
    requestRegion: "#request-roster",
    rightPanelRegion: "#right-panel",
    headerRegion: "#header-region"
  });

  /* This is a special region which acts like a region, but is implemented completely differently */
  app.dialogRegion = {
    currentView: null,
    show: function(view) {
      if(this.currentView) {
        this.currentView.fade = false;
        this.currentView.hideInternal();
      }
      this.currentView = view;
      view.navigable = true;
      view.show();
    },
    close: function() {
      if(this.currentView) {
        this.currentView.navigationalHide();
        this.currentView = null;
      }
    }
  };

  var router;
  var appView = new AppIntegratedView({ app: app });

  function track(name) {
    $(document).trigger('track', name);
  }

  var Router = Backbone.Router.extend({
    initialize: function(/*options*/) {
      this.regionsFragments = {};
      this.route(/^(.*?)$/, "handle");
    },

    regionFragmentMapping: [
      'rightPanelRegion',
      'dialogRegion'
    ],

    getViewDetails: function(fragment) {

      var routes = [
        { name: "request",        re: /^request\/(\w+)$/,         viewType: RequestDetailView,            collection: collections.requests },
        { name: "file",           re: /^file\/(\w+)$/,            viewType: FileDetailView,               collection: collections.files },
        { name: "filePreview",    re: /^file\/preview\/(\w+)$/,   viewType: filePreviewView.Modal,        collection: collections.files },
        { name: "fileVersions",   re: /^file\/versions\/(\w+)$/,  viewType: fileVersionsView.Modal,       collection: collections.files },
        { name: "mail",           re: /^mail\/(\w+)$/,            viewType: conversationDetailView.Modal, collection: collections.conversations },
        { name: "person",         re: /^person\/(\w+)$/,          viewType: PersonDetailView,             collection: collections.users },

        { name: "profile",        re: /^profile$/,                viewType: profileView.Modal },
        { name: "share",          re: /^share$/,                  viewType: shareSearchView.Modal },
        { name: "create",         re: /^create$/,                 viewType: createTroupeView.Modal,       collection: collections.troupes,   skipModelLoad: true },
        { name: "upgradeOneToOne",  re: /^upgradeOneToOne$/,      viewType: createTroupeView.Modal,       collection: collections.troupes,   skipModelLoad: true, viewOptions: { upgradeOneToOne: true } } ,
        { name: "troupeSettings", re: /^troupeSettings/,          viewType: troupeSettingsView }

      ];

      var match = null;
      _.any(routes, function(route) {
        if(route.re.test(fragment)) {
          match = route;
          return true;
        }
      });

      if(!match) return null;

      var result = match.re.exec(fragment);

      return {
        viewType: match.viewType,
        collection: match.collection,
        viewOptions: match.viewOptions,
        skipModelLoad: match.skipModelLoad ? match.skipModelLoad : /* If there is no collection, skipModelLoad=true */ !match.collection,
        name: match.name,
        id: result[1]
      };
    },

    handle: function(path) {
      var h = window.location.hash;
      if (h.indexOf('#%7C') === 0) {
        window.location.hash = h.replace(/%7C/, '|');
        path = path.replace(/%7C/, '|');
      }
      var parts = path ? path.split("|") : [];

      this.regionFragmentMapping.forEach(function(regionName, index) {
        var fragment = parts[index] ? parts[index] : "";

        if(fragment.substring(0, 1) === '#') {
          fragment = fragment.substring(1);
        }

        var region, viewDetails;

        function loadItemIntoView() {
          var model = viewDetails.skipModelLoad ? null : viewDetails.collection.get(viewDetails.id);
          var cv = region.currentView;

          if(viewDetails.collection) {
            if(cv instanceof viewDetails.viewType &&
              cv.supportsModelReplacement &&
              cv.supportsModelReplacement()) {
              cv.replaceModel(model);
              $(document).trigger('appNavigation');

              return;
            }
          }

          /* Default case: load the view from scratch */
          var viewOptions = _.extend({ model: model, collection: viewDetails.collection }, viewDetails.viewOptions);
          var view = new viewDetails.viewType(viewOptions);
          region.show(view);
          $(document).trigger('appNavigation');
        }

        if(this.regionsFragments[regionName] !== fragment) {
          this.regionsFragments[regionName] = fragment;

          region = app[regionName];

          if(fragment) {
            // lookup handler:
            viewDetails = this.getViewDetails(fragment);

            if(viewDetails) {
              track(viewDetails.name);

              // If we have a collection and we need to load a model item,
              // ensure that the collection has already been populated. If it
              // hasn't, wait until it has
              if(!viewDetails.skipModelLoad) {
                if(viewDetails.collection.length === 0) {
                  viewDetails.collection.once('reset', loadItemIntoView, this);
                  return;
                }
              }

              loadItemIntoView();
              return;
            } else {
              track('unknown');
            }
          }

          region.close();
        } else {
          // This hasn't changed....
        }
      }, this);
    }

  });

  // reference collections
  var chatCollection = collections.chats;
  var requestCollection = collections.requests;
  var fileCollection = collections.files;
  var conversationCollection = collections.conversations;
  // Troupe Collections
  var userCollection = collections.users;
  var troupeCollection = collections.troupes;
  var filteredTroupeCollection = collections.normalTroupes;
  var peopleOnlyTroupeCollection = collections.peopleTroupes;
  var unreadTroupeCollection = collections.unreadTroupes;
  var favouriteTroupesCollection = collections.favouriteTroupes;
  var recentTroupeCollection = collections.recentTroupes;
  var incomingInvitesCollection = collections.incomingInvites;
  // TODO is this used by anyone anymore?
  app.collections['chats'] = collections.chats;
  app.collections['requests'] = collections.requests;
  app.collections['files'] = collections.files;
  app.collections['conversations'] = collections.conversations;
  app.collections['users'] = collections.users;
  app.collections['troupes'] = collections.troupes;
  app.collections['recentTroupes'] = collections.recentTroupes;
  app.collections['unreadTroupes'] = collections.unreadTroupes;
  app.collections['favouriteTroupes'] = collections.favouriteTroupes;

  app.addInitializer(function(/*options*/){

    var headerView = new (TroupeViews.Base.extend({
      template: headerViewTemplate,
      getRenderData: function() {
        return { user: window.troupeContext.user, troupeContext: troupeContext };
      }
    }))();

    app.headerRegion.show(headerView);

    // Setup the ChatView

    var chatCollectionView = new ChatCollectionView({
      el: $('#frame-chat'),
      collection: chatCollection,
      userCollection: userCollection
    }).render();

    new chatInputView.ChatInputView({
      el: $('#chat-input'),
      collection: chatCollection,
      scrollDelegate: chatCollectionView.scrollDelegate
    }).render();

    // Request View
    var requestView = new RequestView({
      collection: requestCollection
    });
    app.requestRegion.show(requestView);

    // File View
    var fileView = new FileView({
      collection: fileCollection
    });
    app.fileRegion.show(fileView);

    // Conversation View
    if (!window.troupeContext.troupe.oneToOne) {
      var conversationView = new ConversationView({
        collection: conversationCollection
      });
      app.mailRegion.show(conversationView);
    }
    else {
      $('#mail-list').hide();
    }

    // add the troupe views to the left menu

    // recent troupe view
    var recentTroupeCollectionView = new TroupeCollectionView({
      collection: recentTroupeCollection
    });
    app.leftMenuRecent.show(recentTroupeCollectionView);

    // normal troupe view
    var troupeCollectionView = new TroupeCollectionView({
      collection: filteredTroupeCollection
    });
    app.leftMenuTroupes.show(troupeCollectionView);

    // one to one troupe view
    var oneToOneTroupeCollectionView = new TroupeCollectionView({
      collection: peopleOnlyTroupeCollection
    });
    app.leftMenuPeople.show(oneToOneTroupeCollectionView);

    // unread troupe view
    var unreadTroupeCollectionView = new TroupeCollectionView({
      collection: unreadTroupeCollection
    });
    app.leftMenuUnread.show(unreadTroupeCollectionView);

    // favourite troupe view
    var favouriteTroupeCollectionView = new TroupeCollectionView({
      collection: favouriteTroupesCollection
    });
    app.leftMenuFavourites.show(favouriteTroupeCollectionView);

    // incoming invites collection view
    var invitesCollectionView = new Marionette.CollectionView({
      collection: incomingInvitesCollection,
      itemView: TroupeViews.Base.extend({
        tagName: 'li',
        template: invitesItemTemplate
      })
    });
    app.leftMenuInvites.show(invitesCollectionView);

    // People View
    var peopleCollectionView = new PeopleCollectionView({
      collection: userCollection
    });
    app.peopleRosterRegion.show(peopleCollectionView);

  });

  app.on("initialize:after", function(){
    router = new Router({});

    router.initialize();
    Backbone.history.start();
  });

  // Asynchronously load tracker
  require([
    'utils/tracking'
  ], function(/*tracking*/) {
    // No need to do anything here
  });


  app.start();
  window._troupeDebug = {
    app: app
  };
  return app;
});<|MERGE_RESOLUTION|>--- conflicted
+++ resolved
@@ -45,11 +45,7 @@
 ], function($, _, Backbone, _backboneKeys, Marionette, _Helpers, TroupeViews, realtime, eyeballs, dozy, AppIntegratedView, chatInputView, ChatCollectionView, FileView, ConversationView, RequestView,
             collections, troupeModels, fileModels, conversationModels, userModels, chatModels, requestModels, FileDetailView, filePreviewView, fileVersionsView,
             RequestDetailView, PersonDetailView, conversationDetailView, TroupeCollectionView, PeopleCollectionView, profileView, shareSearchView,
-<<<<<<< HEAD
-            createTroupeView, headerViewTemplate,
-=======
             createTroupeView, invitesItemTemplate, headerViewTemplate,
->>>>>>> 87130771
             troupeSettingsView, webNotifications, unreadItemsClient, log /*, errorReporter , FilteredCollection */) {
   "use strict";
 
