'use strict';

//TODO This has basically turned into a controller, refactor it JP 2/2/16

var Backbone = require('backbone');
var _ = require('underscore');
var ProxyCollection = require('backbone-proxy-collection');
var RecentSearchesCollection = require('../collections/recent-searches');
var SuggestedOrgCollection = require('../collections/org-suggested-rooms');
var apiClient = require('components/apiClient');
var context = require('utils/context');

var FilteredMinibarGroupCollection = require('../collections/filtered-minibar-group-collection');
var FilteredRoomCollection = require('../collections/filtered-room-collection');
var FilteredFavouriteRoomCollection = require('../collections/filtered-favourite-room-collection');
var SuggestedRoomsByRoomCollection = require('../collections/left-menu-suggested-by-room');
var SuggestedRoomsByGroupName = require('../collections/org-suggested-rooms-by-name');
var UserSuggestions = require('../collections/user-suggested-rooms');
var SearchRoomPeopleCollection = require('../collections/left-menu-search-rooms-and-people');
var SearchChatMessages = require('../collections/search-chat-messages');

var FavouriteCollectionModel = require('../views/menu/room/favourite-collection/favourite-collection-model');
var PrimaryCollectionModel = require('../views/menu/room/primary-collection/primary-collection-model');
var SecondaryCollectionModel = require('../views/menu/room/secondary-collection/secondary-collection-model');
var TertiaryCollectionModel = require('../views/menu/room/tertiary-collection/tertiary-collection-model');
var favouriteCollectionFilter = require('gitter-web-shared/filters/left-menu-primary-favourite');
var MinibarItemModel = require('../views/menu/room/minibar/minibar-item-model');
var MinibarPeopleModel = require('../views/menu/room/minibar/people-view/people-model');
var MinibarTempOrgModel = require('../views/menu/room/minibar/temp-org-view/temp-org-model');

var getOrgNameFromUri = require('gitter-web-shared/get-org-name-from-uri');

var states = [
  'all',
  'search',
  'people',
  'org',
  'temp-org'
];

var SEARCH_DEBOUNCE_INTERVAL = 1000;

module.exports = Backbone.Model.extend({

  defaults: {
    state: '',
    searchTerm: '',
    roomMenuIsPinned: true,
    groupId: '',
    hasDismissedSuggestions: false,
  },

  constructor: function (attrs, options){
    //It is the case that some users will have `selectedOrgName` saved in the DB
    //Now we use groupId this will result in a totally broken app
    //In this case we want to redirect the user to the all state to prevent broken stuff
    if(attrs.state === 'org' && !attrs.groupId) { attrs.state = 'all'; }
    Backbone.Model.prototype.constructor.call(this, attrs, options);
  },

  initialize: function(attrs) {

    this.set('panelOpenState', this.get('roomMenuIsPinned'));

    if (!attrs || !attrs.bus) {
      throw new Error('A valid message bus must be passed when creating a new RoomMenuModel');
    }

    if (!attrs || !attrs.roomCollection) {
      throw new Error('A valid room collection must be passed to a new RoomMenuModel');
    }

    if (!attrs || !attrs.userModel) {
      throw new Error('A valid user model must be passed to a new RoomMenuModel');
    }

    this.searchInterval = SEARCH_DEBOUNCE_INTERVAL;

    //assign internal collections
    this._roomCollection = attrs.roomCollection;
    delete attrs.roomCollection;

    this._troupeModel = attrs.troupeModel;
    delete attrs.troupeModel;

    this.dndCtrl = attrs.dndCtrl;
    delete attrs.dndCtrl;

    this._orgCollection = attrs.orgCollection;

    this._detailCollection = (attrs.detailCollection || new Backbone.Collection());
    delete attrs.detailCollection;

    this.userModel = attrs.userModel;
    delete attrs.userModel;

    this.groupsCollection = attrs.groupsCollection;
    delete attrs.groupsCollection;

    //expose the public collection
    this.searchTerms = new RecentSearchesCollection(null);
    this.searchRoomAndPeople = new SearchRoomPeopleCollection(null, { roomMenuModel: this, roomCollection: this._roomCollection });
    this.searchMessageQueryModel = new Backbone.Model({ skip: 0 });
    this.searchChatMessages = new SearchChatMessages(null, { roomMenuModel: this, roomModel: this._troupeModel, queryModel: this.searchMessageQueryModel });
    this.suggestedOrgs = new SuggestedOrgCollection({ contextModel: this, roomCollection: this._roomCollection });
    this.userSuggestions = new UserSuggestions(null, { contextModel: context.user() });
    this._suggestedRoomCollection = new SuggestedRoomsByRoomCollection({
      roomMenuModel:           this,
      troupeModel:             this._troupeModel,
      roomCollection:          this._roomCollection,
      suggestedOrgsCollection: this.suggestedOrgs,
    });

    this.suggestedRoomsByOrgName = new SuggestedRoomsByGroupName(null, { roomMenuModel: this });

    var state = this.get('state');
    this.minibarHomeModel = new MinibarItemModel({ name: 'all', type: 'all', active: (state === 'all') });
    this.minibarSearchModel = new MinibarItemModel({ name: 'search', type: 'search', active: (state === 'search') });
    this.minibarPeopleModel = new MinibarPeopleModel({ active: (state === 'people')}, { roomCollection: this._roomCollection });
    this.minibarCommunityCreateModel = new MinibarItemModel({ name: 'Create Community', type: 'community-create' });
    this.minibarCloseModel = new MinibarItemModel({ name: 'close', type: 'close' });
    this.minibarTempOrgModel = new MinibarTempOrgModel(attrs.tempOrg, { troupe: context.troupe(), });

    //Setup an inital active group model
    this.groupsCollection.forEach(function(model){
      if(state === 'org' && model.id === this.get('groupId')) {
        model.set('active', true);
      }
    }.bind(this));

    this.minibarCollection = new FilteredMinibarGroupCollection(null, {
      collection: this.groupsCollection
    });


    this.activeRoomCollection = new FilteredRoomCollection(null, {
      roomModel:  this,
      collection: this._roomCollection,
    });

    var favModels = this._roomCollection.filter(favouriteCollectionFilter);
    this.favouriteCollection = new FilteredFavouriteRoomCollection(favModels, {
      collection: this._roomCollection,
      roomModel:  this,
      dndCtrl:    this.dndCtrl,
    });

    this.favouriteCollectionModel = new FavouriteCollectionModel(null, {
      collection: this.favouriteCollection,
      roomMenuModel: this
    });

    this.primaryCollection = new ProxyCollection({ collection: this.activeRoomCollection });
    this.primaryCollectionModel = new PrimaryCollectionModel(null, {
      collection: this.primaryCollection,
      roomMenuModel: this
    });

    this.secondaryCollection = new ProxyCollection({ collection: this.searchTerms });
    this.secondaryCollectionModel = new SecondaryCollectionModel({}, {
      collection: this.secondaryCollection,
      roomMenuModel: this
    });

    this.tertiaryCollection = new ProxyCollection({ collection: this._orgCollection });
    this.tertiaryCollectionModel = new TertiaryCollectionModel({}, {
      collection: this.tertiaryCollection,
      roomMenuModel: this
    });

    this.searchFocusModel = new Backbone.Model({ focus: false });

    this.listenTo(this.primaryCollection, 'snapshot', this.onPrimaryCollectionSnapshot, this);
    this.snapshotTimeout = setTimeout(function(){
      this.onPrimaryCollectionSnapshot();
    }.bind(this), 1000);

    //TODO have added setState so this can be removed
    //tests must be migrated
    this.bus = attrs.bus;
    delete attrs.bus;

    this.listenTo(this, 'change:searchTerm', this.onSearchTermChange, this);
    this.listenTo(this, 'change:state', this.onSwitchState, this);
    this.listenTo(this, 'change', _.throttle(this.save.bind(this), 1500));
    this.listenTo(context.troupe(), 'change:id', this.onRoomChange, this);
    this.listenTo(this.bus, 'left-menu-menu-bar:activate', this.onMenuBarActivateRequest, this);
<<<<<<< HEAD

=======
>>>>>>> d8f9f2ae
    this.onSwitchState(this, this.get('state'));
  },

  //custom set to limit states that can be assigned
  set: function (key, val){
    var isChangingState = (key === 'state') || (_.isObject(key) && !!key.state);
    if(!isChangingState) { return Backbone.Model.prototype.set.apply(this, arguments); }
    var newState = _.isObject(key) ? key.state : val;
    //If we are changing the models state value
    if(states.indexOf(newState) === -1) { return; }
    return Backbone.Model.prototype.set.apply(this, arguments);
  },

  onSwitchState: function(model, val) {
    var searchFocus = false;
    switch (val) {
      case 'all':
        this.primaryCollection.switchCollection(this.activeRoomCollection);
        this.secondaryCollection.switchCollection(this.userSuggestions);
        this.tertiaryCollection.switchCollection(this._orgCollection);
        break;

      case 'search':
        this.primaryCollection.switchCollection(this.searchRoomAndPeople);
        this.secondaryCollection.switchCollection(this.searchChatMessages);
        this.tertiaryCollection.switchCollection(this.searchTerms);
        searchFocus = true;
        break;

      case 'org':
        this.primaryCollection.switchCollection(this.activeRoomCollection);
        this.secondaryCollection.switchCollection(this.suggestedOrgs);
        this.tertiaryCollection.switchCollection(this._suggestedRoomCollection);
        break;

      case 'temp-org':
        this.set('groupId', null);
        this.primaryCollection.switchCollection(this.activeRoomCollection);
        this.secondaryCollection.switchCollection(this.suggestedRoomsByOrgName);
        this.tertiaryCollection.switchCollection(this._suggestedRoomCollection);
        break;


      default:
        this.primaryCollection.switchCollection(this.activeRoomCollection);
        this.secondaryCollection.switchCollection(new Backbone.Collection(null));
        this.tertiaryCollection.switchCollection(new Backbone.Collection(null));
        break;
    }

    this.trigger('change:state:post');
    this.searchFocusModel.set('focus', searchFocus);
  },

  onSearchTermChange: _.debounce(function() {
    this.searchTerms.add({ name: this.get('searchTerm') });
  }, SEARCH_DEBOUNCE_INTERVAL),

  onPrimaryCollectionSnapshot: function() {
    clearTimeout(this.snapshotTimeout);
    this.trigger('primary-collection:snapshot');
  },

  toJSON: function() {
    var attrs = this.attributes;

    //only ever store the defaults everything else is determined at run-time
    return Object.keys(this.defaults).reduce(function(memo, key) {
      if (key === 'searchTerm') return memo;
      memo[key] = attrs[key];
      return memo;
    }, {});
  },

  //This can be changed to userPreferences once the data is maintained
  //JP 8/1/16
  sync: function(method, model, options) {
    var self = this;

    //save
    if (method === 'create' || method === 'update' || method === 'patch') {
      return apiClient.user.put('/settings/leftRoomMenu', this.toJSON(), {
        // No need to get the JSON back from the server...
        dataType: 'text'
      })
      .then(function() { if (options.success) options.success.apply(self, arguments); })
      .catch(function(err) { if (options.error) options.error(err); });
    }

    //The only time we need to fetch data is on page load
    //so we can just pull it our of the troupe context
    //JP 11/1/16
    this.set(context.getLeftRoomMenuContext());
    if (options.success) options.success();
  },

  onRoomChange: function (){
    var activeModel = this._getModel('active', true);
    var newlyActiveModel = this._getModel('id', context.troupe().get('id'));

    if(activeModel) { activeModel.set('active', false); }
    if(newlyActiveModel) { newlyActiveModel.set('active', true); }
    if(!this.get('roomMenuIsPinned')) { this.set('panelOpenState', false); }
  },

  onMenuBarActivateRequest: function(data) {
    data = data || {};
    this.set({
      panelOpenState: true,
      profileMenuOpenState: false,
      state: data.state,
<<<<<<< HEAD
      selectedOrgName: data.selectedOrgName
=======
      groupId: data.groupId,
>>>>>>> d8f9f2ae
    });
  },

  getCurrentGroup: function (){
    if(this.get('state') !== 'org') { return false; }
<<<<<<< HEAD
    var selectedOrg = this.get('selectedOrgName');
    if(!selectedOrg) { throw new Error('Left menu is in the org state with no selected org'); }
    return this.minibarCollection.findWhere({ name: selectedOrg });
=======
    return this.groupsCollection.get(this.get('groupId'));
>>>>>>> d8f9f2ae
  },

  _getModel: function (prop, val){
    var query = {}; query[prop] = val;
    return this.primaryCollection.findWhere(query) ||
      this.secondaryCollection.findWhere(query) ||
        this.tertiaryCollection.findWhere(query) ||
          this._roomCollection.findWhere(query);
  },

});<|MERGE_RESOLUTION|>--- conflicted
+++ resolved
@@ -185,10 +185,6 @@
     this.listenTo(this, 'change', _.throttle(this.save.bind(this), 1500));
     this.listenTo(context.troupe(), 'change:id', this.onRoomChange, this);
     this.listenTo(this.bus, 'left-menu-menu-bar:activate', this.onMenuBarActivateRequest, this);
-<<<<<<< HEAD
-
-=======
->>>>>>> d8f9f2ae
     this.onSwitchState(this, this.get('state'));
   },
 
@@ -300,23 +296,13 @@
       panelOpenState: true,
       profileMenuOpenState: false,
       state: data.state,
-<<<<<<< HEAD
-      selectedOrgName: data.selectedOrgName
-=======
       groupId: data.groupId,
->>>>>>> d8f9f2ae
     });
   },
 
   getCurrentGroup: function (){
     if(this.get('state') !== 'org') { return false; }
-<<<<<<< HEAD
-    var selectedOrg = this.get('selectedOrgName');
-    if(!selectedOrg) { throw new Error('Left menu is in the org state with no selected org'); }
-    return this.minibarCollection.findWhere({ name: selectedOrg });
-=======
     return this.groupsCollection.get(this.get('groupId'));
->>>>>>> d8f9f2ae
   },
 
   _getModel: function (prop, val){
