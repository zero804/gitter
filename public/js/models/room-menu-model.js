'use strict';

//TODO This has basically turned into a controller, refactor it JP 2/2/16

var Backbone = require('backbone');
var _ = require('underscore');
var ProxyCollection = require('backbone-proxy-collection');
var RecentSearchesCollection = require('../collections/recent-searches');
var SuggestedOrgCollection = require('../collections/org-suggested-rooms');
var apiClient = require('components/apiClient');
var FilteredRoomCollection = require('../collections/filtered-room-collection.js');
var SuggestedRoomsByRoomCollection = require('../collections/left-menu-suggested-by-room');
var UserSuggestions = require('../collections/user-suggested-rooms');
var SearchRoomPeopleCollection = require('../collections/left-menu-search-rooms-and-people');
var SearchChatMessages = require('../collections/search-chat-messages');
var context = require('utils/context');
var FilteredFavouriteRoomCollection = require('../collections/filtered-favourite-room-collection');
var FavouriteCollectionModel = require('../views/menu/room/favourite-collection/favourite-collection-model');
var PrimaryCollectionModel = require('../views/menu/room/primary-collection/primary-collection-model');
var SecondaryCollectionModel = require('../views/menu/room/secondary-collection/secondary-collection-model');
var TertiaryCollectionModel = require('../views/menu/room/tertiary-collection/tertiary-collection-model');
var MinibarItemModel = require('../views/menu/room/minibar/minibar-item-model.js');
var MinibarPeopleModel = require('../views/menu/room/minibar/people-view/people-model');
var MinibarTempOrgModel = require('../views/menu/room/minibar/temp-org-view/temp-org-model');

var states = [
  'all',
  'search',
  'people',
  'org',
];

var SEARCH_DEBOUNCE_INTERVAL = 1000;

module.exports = Backbone.Model.extend({

  defaults: {
    state:                     '',
    searchTerm:                '',
    roomMenuIsPinned:          true,
    selectedOrgName:           '',
    hasDismissedSuggestions:   false,
  },

  //TODO Remove all these delete statements and pass the object with the options hash
  //not the attrs
  //JP 27/1/16
  initialize: function(attrs) {

    this.set('panelOpenState', this.get('roomMenuIsPinned'));

    if (!attrs || !attrs.bus) {
      throw new Error('A valid message bus must be passed when creating a new RoomMenuModel');
    }

    if (!attrs || !attrs.roomCollection) {
      throw new Error('A valid room collection must be passed to a new RoomMenuModel');
    }

    if (!attrs || !attrs.userModel) {
      throw new Error('A valid user model must be passed to a new RoomMenuModel');
    }

    this.searchInterval = SEARCH_DEBOUNCE_INTERVAL;

    //assign internal collections
    this._roomCollection = attrs.roomCollection;
    delete attrs.roomCollection;

    this._troupeModel = attrs.troupeModel;
    delete attrs.troupeModel;

    this.dndCtrl = attrs.dndCtrl;
    delete attrs.dndCtrl;

    this._orgCollection = attrs.orgCollection;

    this._detailCollection = (attrs.detailCollection || new Backbone.Collection());
    delete attrs.detailCollection;

    this.userModel = attrs.userModel;
    delete attrs.userModel;

    this.groupsCollection = attrs.groupsCollection;
    delete attrs.groupsCollection;

    //expose the public collection
    this.searchTerms = new RecentSearchesCollection(null);
    this.searchRoomAndPeople = new SearchRoomPeopleCollection(null, { roomMenuModel: this, roomCollection: this._roomCollection });
    this.searchMessageQueryModel = new Backbone.Model({ skip: 0 });
    this.searchChatMessages = new SearchChatMessages(null, { roomMenuModel: this, roomModel: this._troupeModel, queryModel: this.searchMessageQueryModel });
    this.suggestedOrgs = new SuggestedOrgCollection({ contextModel: this, roomCollection: this._roomCollection });
    this.userSuggestions = new UserSuggestions(null, { contextModel: context.user() });
    this._suggestedRoomCollection = new SuggestedRoomsByRoomCollection({
      roomMenuModel:           this,
      troupeModel:             this._troupeModel,
      roomCollection:          this._roomCollection,
      suggestedOrgsCollection: this.suggestedOrgs,
    });

    var orgsSnapshot = context.getSnapshot('groups') || [];
    var state = this.get('state');
    var selectedOrg = this.get('selectedOrgName');
    this.minibarHomeModel = new MinibarItemModel({ name: 'all', type: 'all', active: (state === 'all') });
    this.minibarSearchModel = new MinibarItemModel({ name: 'search', type: 'search', active: (state === 'search') });
    this.minibarPeopleModel = new MinibarPeopleModel({ active: (state === 'people')}, { roomCollection: this._roomCollection });
    this.minibarCloseModel = new MinibarItemModel({ name: 'close', type: 'close' });
    this.minibarTempOrgModel = new MinibarTempOrgModel(attrs.tempOrg, { troupe: context.troupe(), });

    var minibarModels = orgsSnapshot.map(function(model){
      return _.extend({}, model, { active: (state === 'org' && model.name === selectedOrg) });
    });

    this.groupsCollection.add(minibarModels);
    this.minibarCollection = this.groupsCollection;

    this.activeRoomCollection = new FilteredRoomCollection(context.getSnapshot('rooms'), {
      roomModel:  this,
      collection: this._roomCollection,
    });

    this.favouriteCollection = new FilteredFavouriteRoomCollection(context.getSnapshot('favourites'), {
      collection: this._roomCollection,
      roomModel:  this,
      dndCtrl:    this.dndCtrl,
    });

    this.favouriteCollectionModel = new FavouriteCollectionModel(null, {
      collection: this.favouriteCollection,
      roomMenuModel: this
    });

    this.primaryCollection = new ProxyCollection({ collection: this.activeRoomCollection });
    this.primaryCollectionModel = new PrimaryCollectionModel(null, {
      collection: this.primaryCollection,
      roomMenuModel: this
    });

    this.secondaryCollection = new ProxyCollection({ collection: this.searchTerms });
    this.secondaryCollectionModel = new SecondaryCollectionModel({}, {
      collection: this.secondaryCollection,
      roomMenuModel: this
    });

    this.tertiaryCollection = new ProxyCollection({ collection: this._orgCollection });
    this.tertiaryCollectionModel = new TertiaryCollectionModel({}, {
      collection: this.tertiaryCollection,
      roomMenuModel: this
    });

    this.searchFocusModel = new Backbone.Model({ focus: false });

    this.listenTo(this.primaryCollection, 'snapshot', this.onPrimaryCollectionSnapshot, this);
    this.snapshotTimeout = setTimeout(function(){
      this.onPrimaryCollectionSnapshot();
    }.bind(this), 1000);

    //TODO have added setState so this can be removed
    //tests must be migrated
    this.bus = attrs.bus;
    delete attrs.bus;

    this.listenTo(this, 'change:searchTerm', this.onSearchTermChange, this);
    this.listenTo(this, 'change:state', this.onSwitchState, this);
    this.listenTo(this, 'change', _.throttle(this.save.bind(this), 1500));
    this.listenTo(context.troupe(), 'change:id', this.onRoomChange, this);
    this.onSwitchState(this, this.get('state'));
  },

  //custom set to limit states that can be assigned
  set: function (key, val){
    var isChangingState = (key === 'state') || (_.isObject(key) && !!key.state);
    if(!isChangingState) { return Backbone.Model.prototype.set.apply(this, arguments); }
    var newState = _.isObject(key) ? key.state : val;
    //If we are changing the models state value
    if(states.indexOf(newState) === -1) { return; }
    return Backbone.Model.prototype.set.apply(this, arguments);
  },

  onSwitchState: function(model, val) {
    //TODO Test this JP 27/1/15
    var searchFocus = false;
    switch (val) {
      case 'all':
        this.primaryCollection.switchCollection(this.activeRoomCollection);
        this.secondaryCollection.switchCollection(this.userSuggestions);
        this.tertiaryCollection.switchCollection(this._orgCollection);
        break;

      case 'search':
        this.primaryCollection.switchCollection(this.searchRoomAndPeople);
        this.secondaryCollection.switchCollection(this.searchChatMessages);
        this.tertiaryCollection.switchCollection(this.searchTerms);
        searchFocus = true;
        break;

      case 'org':
        this.primaryCollection.switchCollection(this.activeRoomCollection);
        this.secondaryCollection.switchCollection(this.suggestedOrgs);
        this.tertiaryCollection.switchCollection(this._suggestedRoomCollection);
        break;

      default:
        this.primaryCollection.switchCollection(this.activeRoomCollection);
        this.secondaryCollection.switchCollection(new Backbone.Collection(null));
        this.tertiaryCollection.switchCollection(new Backbone.Collection(null));
        break;
    }

    this.trigger('change:state:post');
    this.searchFocusModel.set('focus', searchFocus);
  },

  onSearchTermChange: _.debounce(function() {
    this.searchTerms.add({ name: this.get('searchTerm') });
  }, SEARCH_DEBOUNCE_INTERVAL),

  onPrimaryCollectionSnapshot: function() {
    clearTimeout(this.snapshotTimeout);
    this.trigger('primary-collection:snapshot');
  },

  toJSON: function() {
    var attrs = this.attributes;

    //only ever store the defaults everything else is determined at run-time
    return Object.keys(this.defaults).reduce(function(memo, key) {
      if (key === 'searchTerm') return memo;
      memo[key] = attrs[key];
      return memo;
    }, {});
  },

  //This can be changed to userPreferences once the data is maintained
  //JP 8/1/16
  sync: function(method, model, options) {
    var self = this;

    //save
    if (method === 'create' || method === 'update' || method === 'patch') {
      return apiClient.user.put('/settings/leftRoomMenu', this.toJSON(), {
        // No need to get the JSON back from the server...
        dataType: 'text'
      })
      .then(function() { if (options.success) options.success.apply(self, arguments); })
      .catch(function(err) { if (options.error) options.error(err); });
    }

    //The only time we need to fetch data is on page load
    //so we can just pull it our of the troupe context
    //JP 11/1/16
    this.set(context.getLeftRoomMenuContext());
    if (options.success) options.success();
  },

  onRoomChange: function (){
    var activeModel = this._getModel('active', true);
    var newlyActiveModel = this._getModel('id', context.troupe().get('id'));

    if(activeModel) { activeModel.set('active', false); }
    if(newlyActiveModel) { newlyActiveModel.set('active', true); }
    if(!this.get('roomMenuIsPinned')) { this.set('panelOpenState', false); }
  },

  getCurrentGroup: function (){
    if(this.get('state') !== 'org') { return false; }
    var selectedOrg = this.get('selectedOrgname');
<<<<<<< HEAD
=======
    if(!selectedOrg.length) { throw new Error('Left menu is in the org state with no selected org'); }
>>>>>>> 9d68667f
    return this.minibarCollection.findWhere({ name: selectedOrg });
  },

  _getModel: function (prop, val){
    var query = {}; query[prop] = val;
    return this.primaryCollection.findWhere(query) ||
      this.secondaryCollection.findWhere(query) ||
        this.tertiaryCollection.findWhere(query) ||
          this._roomCollection.findWhere(query);
  },

});<|MERGE_RESOLUTION|>--- conflicted
+++ resolved
@@ -265,10 +265,7 @@
   getCurrentGroup: function (){
     if(this.get('state') !== 'org') { return false; }
     var selectedOrg = this.get('selectedOrgname');
-<<<<<<< HEAD
-=======
     if(!selectedOrg.length) { throw new Error('Left menu is in the org state with no selected org'); }
->>>>>>> 9d68667f
     return this.minibarCollection.findWhere({ name: selectedOrg });
   },
 
