'use strict';

//TODO This has basically turned into a controller, refactor it JP 2/2/16

var Backbone                       = require('backbone');
var _                              = require('underscore');
var ProxyCollection                = require('backbone-proxy-collection');
var RecentSearchesCollection       = require('../collections/recent-searches');
var SuggestedOrgCollection         = require('../collections/org-suggested-rooms');
var apiClient                      = require('components/apiClient');
var FilteredRoomCollection         = require('../collections/filtered-room-collection.js');
var SuggestedRoomsByRoomCollection = require('../collections/left-menu-suggested-by-room');
var UserSuggestions                = require('../collections/user-suggested-rooms');
var SearchRoomPeopleCollection     = require('../collections/left-menu-search-rooms-and-people');
var SearchChatMessages             = require('../collections/search-chat-messages');
var perfTiming                     = require('components/perf-timing');
var context                        = require('utils/context');
var defaultCollectionFilter        = require('gitter-web-shared/filters/left-menu-primary-default');

var states = [
  'all',
  'search',
  'favourite',
  'people',
  'org',
];

var SEARCH_DEBOUNCE_INTERVAL = 1000;

module.exports = Backbone.Model.extend({

  //TODO: Review these defaults once the pin
  //behaviour is finalised
  defaults: {
    state:                     '',
    searchTerm:                '',
    panelOpenState:            true,
    roomMenuIsPinned:          true,
    selectedOrgName:           '',
    hasDismissedSuggestions:   false,
    // 'keyboard', null (we can probably assume click from mouse)
    activationSourceType:      null
  },

  //TODO Remove all these delete statements and pass the object with the options hash
  //not the attrs
  //JP 27/1/16
  initialize: function(attrs) {

    perfTiming.start('left-menu-init');

    if (!attrs || !attrs.bus) {
      throw new Error('A valid message bus must be passed when creating a new RoomMenuModel');
    }

    if (!attrs || !attrs.roomCollection) {
      throw new Error('A valid room collection must be passed to a new RoomMenuModel');
    }

    if (!attrs || !attrs.userModel) {
      throw new Error('A valid user model must be passed to a new RoomMenuModel');
    }

    this.searchInterval = SEARCH_DEBOUNCE_INTERVAL;

    //assign internal collections
    this._roomCollection          = attrs.roomCollection;
    delete attrs.roomCollection;

    this._troupeModel = attrs.troupeModel;
    delete attrs.troupeModel;


    //TODO TEST THIS & THROW ERROR JP 25/1/16
    this._orgCollection = attrs.orgCollection;

    this._detailCollection = (attrs.detailCollection || new Backbone.Collection());
    delete attrs.detailCollection;

    this.userModel = attrs.userModel;
    delete attrs.userModel;

    //expose the public collection
    this.searchTerms              = new RecentSearchesCollection(null);
    this.searchRoomAndPeople      = new SearchRoomPeopleCollection(null, { roomMenuModel: this, roomCollection: this._roomCollection });
    this.searchChatMessages       = new SearchChatMessages(null, { roomMenuModel: this, roomModel: this._troupeModel });
    this.suggestedOrgs            = new SuggestedOrgCollection({ contextModel: this, roomCollection: this._roomCollection });
    this.userSuggestions          = new UserSuggestions(null, { contextModel: context.user() });
    this._suggestedRoomCollection = new SuggestedRoomsByRoomCollection({
      roomMenuModel:           this,
      troupeModel:             this._troupeModel,
      roomCollection:          this._roomCollection,
      suggestedOrgsCollection: this.suggestedOrgs,
    });

    var models = this._roomCollection.filter(defaultCollectionFilter);
    this.activeRoomCollection   = new FilteredRoomCollection(models, {
      roomModel:  this,
      collection: this._roomCollection,
    });



    this.primaryCollection   = new ProxyCollection({ collection: this.activeRoomCollection });
    this.secondaryCollection = new ProxyCollection({ collection: this.searchTerms });
    this.tertiaryCollection  = new ProxyCollection({ collection: this._orgCollection });

    this.listenTo(this.primaryCollection, 'snapshot', this.onPrimaryCollectionSnapshot, this);
    this.snapshotTimeout = setTimeout(function(){
      this.onPrimaryCollectionSnapshot();
    }.bind(this), 1000);

    //TODO have added setState so this can be removed
    //tests must be migrated
    this.bus = attrs.bus;
    delete attrs.bus;

    this.listenTo(this.bus, 'room-menu:change:state', this.onStateChangeCalled, this);
    this.listenTo(this, 'change:searchTerm', this.onSearchTermChange, this);
    this.listenTo(this, 'change:state', this.onSwitchState, this);
    this.listenTo(this, 'change', _.throttle(this.save.bind(this), 1500));
    this.listenTo(context.troupe(), 'change:id', this.onRoomChange, this);

    // TODO: Should we be doing this stuff inside the collection-models?
    //   We do something similar with the search in the model itself so maybe...
    this.listenTo(this.activeRoomCollection, 'filter-complete', this.fireUpdateActiveState, this);
    this.listenTo(this.searchTerms, 'filter-complete', this.fireUpdateActiveState, this);
    this.listenTo(this.suggestedOrgs, 'sync', this.fireUpdateActiveState, this);
    this.listenTo(this.searchRoomAndPeople, 'reset', this.fireUpdateActiveState, this);
    this.listenTo(this.searchChatMessages, 'reset', this.fireUpdateActiveState, this);


    //boot the model
    this.onSwitchState(this, this.get('state'));
  },

  onStateChangeCalled: function(newState) {

    if (states.indexOf(newState) === -1) {
      throw new Error('Please only pass a valid state to roomMenuModel change state, you passed:' + newState);
    }


    perfTiming.start('left-menu-change');
    this.set('state', newState);
    perfTiming.end('left-menu-change');
  },

  //This may be redundant
  setState: function(type) {
    this.onStateChangeCalled(type);
  },

  onSwitchState: function(model, val) {/*jshint unused: true */
    //TODO Test this JP 27/1/15
    switch (val) {
      case 'all':
        this.primaryCollection.switchCollection(this.activeRoomCollection);
        this.secondaryCollection.switchCollection(this.userSuggestions);
        this.tertiaryCollection.switchCollection(this._orgCollection);
        break;

      case 'search':
        this.primaryCollection.switchCollection(this.searchRoomAndPeople);
        this.secondaryCollection.switchCollection(this.searchChatMessages);
        this.tertiaryCollection.switchCollection(this.searchTerms);
        break;

      case 'favourite':
        this.primaryCollection.switchCollection(this.activeRoomCollection);
        this.secondaryCollection.switchCollection(this._suggestedRoomCollection);
        break;

      case 'org':
        this.primaryCollection.switchCollection(this.activeRoomCollection);
        this.secondaryCollection.switchCollection(this.suggestedOrgs);
        this.tertiaryCollection.switchCollection(this._suggestedRoomCollection);
        break;

      default:
        this.primaryCollection.switchCollection(this.activeRoomCollection);
        this.secondaryCollection.switchCollection(new Backbone.Collection(null));
        this.tertiaryCollection.switchCollection(new Backbone.Collection(null));
        break;
    }

<<<<<<< HEAD
    this.fireUpdateActiveState();
=======
    this.trigger('change:state:pre');
>>>>>>> 57b7e346
    this.trigger('change:state:post');
  },

  fireUpdateActiveState: function() {
    this.trigger('update:collection-active-states');
  },

  onSearchTermChange: _.debounce(function() {
    this.searchTerms.add({ name: this.get('searchTerm') });
  }, SEARCH_DEBOUNCE_INTERVAL),

  onPrimaryCollectionSnapshot: function() {
    clearTimeout(this.snapshotTimeout);
    this.trigger('primary-collection:snapshot');
  },

  toJSON: function() {
    var attrs = this.attributes;

    //only ever store the defaults everything else is determined at run-time
    return Object.keys(this.defaults).reduce(function(memo, key) {
      if (key === 'searchTerm') return memo;
      memo[key] = attrs[key];
      return memo;
    }, {});
  },

  //This can be changed to userPreferences once the data is maintained
  //JP 8/1/16
  sync: function(method, model, options) {//jshint unused: true
    var self = this;
    var attrs;

    //save
    if (method === 'create' || method === 'update' || method === 'patch') {
      attrs = JSON.stringify(this);
      return apiClient.user.put('/settings/leftRoomMenu', this.toJSON(), {
          // No need to get the JSON back from the server...
          dataType: 'text'
        })
        .then(function() { if (options.success) options.success.apply(self, arguments); })
        .catch(function(err) { if (options.error) options.error(err); });
    }

    //if we are in a mobile environment then the menu will never be pinned
    if (this.get('isMobile')) {
      window.troupeContext = {
        leftRoomMenuState: {
          roomMenuIsPinned: false,
          panelOpenState:   false,
        },
      };
    }

    //The only time we need to fetch data is on page load
    //so we can just pull it our of the troupe context
    //JP 11/1/16
    this.set(context.getLeftRoomMenuContext());
    if (options.success) options.success();
  },

  onRoomChange: function (){
    var activeModel      = this._getModel('active', true);
    var newlyActiveModel = this._getModel('id', context.troupe().get('id'));

    if(activeModel) { activeModel.set('active', false); }
    if(newlyActiveModel) { newlyActiveModel.set('active', true); }
  },

  _getModel: function (prop, val){
    var query = {}; query[prop] = val;
    return this.primaryCollection.findWhere(query) ||
           this.secondaryCollection.findWhere(query) ||
           this.tertiaryCollection.findWhere(query) ||
           this._roomCollection.findWhere(query);
  },

});<|MERGE_RESOLUTION|>--- conflicted
+++ resolved
@@ -184,11 +184,7 @@
         break;
     }
 
-<<<<<<< HEAD
     this.fireUpdateActiveState();
-=======
-    this.trigger('change:state:pre');
->>>>>>> 57b7e346
     this.trigger('change:state:post');
   },
 
