--- conflicted
+++ resolved
@@ -104,21 +104,13 @@
       var dd = date.getDate();
       if(dd < 10) dd = "0" + dd;
 
-<<<<<<< HEAD
-      window.location.assign('/' + context.troupe().get('uri') + '/archives/' + yyyy + '/' + mm + '/' + dd + '?tz=' + tz);
-=======
       window.location.assign('/' + context.troupe().get('uri') + '/archives/' + yyyy + '/' + mm + '/' + dd);
->>>>>>> 9a543c1d
     },
     onComplete: function() {
       mangleHeatmap();
     }
   });
-<<<<<<< HEAD
-  apiClient.priv.get('/chat-heatmap/' + troupeId + '?tz='+tz)
-=======
   apiClient.priv.get('/chat-heatmap/' + troupeId, { tz: tz })
->>>>>>> 9a543c1d
     .then(function(heatmapData) {
       cal.update(heatmapData);
       mangleHeatmap();
