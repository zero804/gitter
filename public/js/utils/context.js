--- conflicted
+++ resolved
@@ -8,11 +8,7 @@
 module.exports = (function() {
 
   var ctx         = window.troupeContext || {};
-<<<<<<< HEAD
-  var snapshots   = (ctx.snapshots || { rooms: [], orgs: [] });
-=======
   var snapshots   = ctx.snapshots || {};
->>>>>>> 0dd1fa0f
 
   function getTroupeModel() {
     var troupeModel;
@@ -305,10 +301,6 @@
 
     //cleanup
     delete snapshots[key];
-<<<<<<< HEAD
-    delete ctx.snapshots[key];
-=======
->>>>>>> 0dd1fa0f
 
     return snapshot;
   };
