--- conflicted
+++ resolved
@@ -10,10 +10,7 @@
   }
 
   _gaq.push(['_setAccount', window.troupeTrackingId]);
-<<<<<<< HEAD
-=======
   _gaq.push(['_setAllowAnchor',true]);
->>>>>>> f174bbd0
 
   function trackPageView(routeName) {
     _gaq.push(['_trackEvent', 'Route', routeName]);
