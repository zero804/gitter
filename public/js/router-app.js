--- conflicted
+++ resolved
@@ -45,25 +45,15 @@
   'template/helpers/all', // No ref
   'components/eyeballs', // No ref
   'bootstrap-dropdown' // No ref
-<<<<<<< HEAD
-], function($, Backbone, context, AppIntegratedView, chatInputView, ChatCollectionView,
-            itemCollections, troupeCollections, UserEmailCollection, RightToolbarView,
-            filePreviewView, fileVersionsView, RequestDetailView, InviteDetailView, PersonDetailView,
-            conversationDetailView, profileView, profileEmailView, profileAddEmailView, completeYourProfileModal, shareSearchView,
-            inviteView, createTroupeView, UsernameView, troupeSettingsView, IntegrationSettingsModal, TroupeMenuView, ReinviteModal, Router,
-            unreadItemsClient, FileDecorator, webhookDecorator, userDecorator,
-            embedDecorator /*, errorReporter , FilteredCollection */) {
-=======
 ], function($, Backbone, context, AppIntegratedView, chatInputView,
     ChatCollectionView, itemCollections, troupeCollections, /*UserEmailCollection,*/
     RightToolbarView, filePreviewView, fileVersionsView, /* RequestDetailView,*/
     InviteDetailView, PersonDetailView, conversationDetailView, /*profileView,
     profileEmailView, profileAddEmailView,*/ /* completeYourProfileModal,*/
-    shareSearchView, createTroupeView, /*UsernameView,*/ troupeSettingsView,
+    shareSearchView, inviteView, createTroupeView, /*UsernameView,*/ troupeSettingsView,
     IntegrationSettingsModal, TroupeMenuView, /* ReinviteModal, */ Router,
     unreadItemsClient, FileDecorator, webhookDecorator, userDecorator,
     embedDecorator /*, errorReporter , FilteredCollection */) {
->>>>>>> cb9f414d
   "use strict";
 
   // Make drop down menus drop down
