--- conflicted
+++ resolved
@@ -436,10 +436,7 @@
       'createroom': 'createRoom',
       'createroom/:name': 'createRoom',
       'createcommunity': 'createCommunity',
-<<<<<<< HEAD
       'permissions': 'permissions'
-=======
->>>>>>> 43373e20
     },
 
     hideModal: function() {
