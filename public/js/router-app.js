/*jshint strict:true, undef:true, unused:strict, browser:true *//* global require:false */
require([
  'utils/appevents',
  'utils/context',
  'backbone',
  'underscore',
  'views/app/appIntegratedView',
  'views/toolbar/troupeMenu',
  'collections/instances/troupes',
  'components/titlebar',
  'components/realtime',
  'views/createRoom/createRoomView',
  'views/createRoom/createRepoRoomView',
  'views/createRoom/chooseRoomView',
  'log!router-app',
  'views/widgets/preload',                // No ref
  'components/webNotifications',          // No ref
  'components/desktopNotifications',      // No ref
  'template/helpers/all',                 // No ref
  'components/bug-reporting',             // No ref
  'components/csrf',                      // No ref
  'components/ajax-errors'                // No ref
], function(appEvents, context, Backbone, _, AppIntegratedView, TroupeMenuView, troupeCollections,
  TitlebarUpdater, realtime, createRoomView, createRepoRoomView, chooseRoomView, log) {
  "use strict";

  var chatIFrame = document.getElementById('content-frame');
  if(window.location.hash) {
    chatIFrame.src = chatIFrame.src + window.location.hash;
  }

  var appView = new AppIntegratedView({ });

  appView.leftMenuRegion.show(new TroupeMenuView({ }));

  function updateContent(state) {
    if(state) {
      // TODO: update the title....
      context.setTroupeId(undefined);
      var hash;
      var windowHash = window.location.hash;
      if(!windowHash || windowHash === '#') {
        hash = '#initial';
      } else {
        hash = windowHash;
      }
      chatIFrame.contentWindow.location.assign(state + hash);
    }
  }

  var titlebarUpdater = new TitlebarUpdater();

  var allRoomsCollection = troupeCollections.troupes;
  allRoomsCollection.on("remove", function(model) {
    if(model.id == context.getTroupeId()) {
      var username = context.user().get('username');
      var newLocation = '/' + username;
      var newFrame = newLocation + '/~home';
      var title = '';

      titlebarUpdater.setRoomName(title);

      window.history.pushState(newFrame, title, newLocation);
      updateContent(newFrame);
    }
  });

  appEvents.on('navigation', function(url, type, title) {
    // This is a bit hacky..
    // Add a /-/ if the path only has one component
    // so /moo/ goes to /moo/-/chat but
    // /moo/foo goes to /moo/foo/chat
    var frameUrl = url + '/~' + type;
    titlebarUpdater.setRoomName(title);

    window.history.pushState(frameUrl, title, url);
    updateContent(frameUrl);
  });

  // Revert to a previously saved state
  window.addEventListener('popstate', function(event) {
    updateContent(event.state);
  });

  window.addEventListener('message', function(e) {
    if(e.origin !== context.env('basePath')) return;

    var message = JSON.parse(e.data);
    switch(message.type) {
      case 'context.troupeId':
        context.setTroupeId(message.troupeId);
        titlebarUpdater.setRoomName(message.name);
        break;

      case 'navigation':
        appEvents.trigger('navigation', message.url, message.urlType, message.title);
        break;

      case 'route':
        window.location.hash = '#' + message.hash;
        break;

      case 'unreadItemsCount':
<<<<<<< HEAD
        var count = e.data.count;
        var troupeId = e.data.troupeId;
=======
        var count = message.count;
        var troupeId = message.troupeId;
>>>>>>> 4ae1f73a
        if(troupeId !== context.getTroupeId()) {
          log('warning: troupeId mismatch in unreadItemsCount');
        }
        var v = {
          unreadItems: count
        };

        if(count === 0) {
          // If there are no unread items, there can't be unread mentions
          // either
          v.mentions = 0;
        }

        allRoomsCollection.patch(troupeId, v);
        break;

      case 'realtime.testConnection':
        realtime.testConnection();
        break;
    }
  });

  function reallyOnce(emitter, name, callback, context) {
    var once = _.once(function() {
      emitter.off(name, once);
      callback.apply(context, arguments);
    });

    once._callback = callback;
    return emitter.once(name, once);
  }

  var Router = Backbone.Router.extend({
    routes: {
      // TODO: get rid of the pipes
      "": "hideModal",
      "createcustomroom": "createcustomroom",
      "createcustomroom/:name": "createcustomroom",
      "createreporoom": "createreporoom",
      "createroom" : "createroom"
    },

    hideModal: function() {
      appView.dialogRegion.close();
    },

    createroom: function() {
      appView.dialogRegion.show(new chooseRoomView.Modal());
    },

    createcustomroom: function(name) {
      /* Figure out who's the daddy */

      function getParentUri(troupe) {
        if(troupe.get('oneToOne') === true) {
          return context.user().get('username');
        }

        if(troupe.get('githubType') === 'REPO' || troupe.get('githubType') === 'ORG') {
          return troupe.get('uri');
        }

        return troupe.get('uri').split('/').slice(0, -1).join('/');
      }

      function showWithOptions(options) {
        appView.dialogRegion.show(new createRoomView.Modal(options));
      }

      var uri = window.location.pathname.split('/').slice(1).join('/');
      if(uri === context.user().get('username')) {
        showWithOptions({ initialParent: uri, roomName: name });
      }

      var current = allRoomsCollection.findWhere({ url: '/' + uri });
      if(!current) {
        reallyOnce(allRoomsCollection, 'reset sync', function() {
          current = allRoomsCollection.findWhere({ url: '/' + uri });
          if(current) {
            uri = getParentUri(current);
            showWithOptions({ initialParent: uri, roomName: name });
          } else {
            showWithOptions({ roomName: name });
          }
        });
        return;
      }

      uri = getParentUri(current);
      showWithOptions({ initialParent: uri, roomName: name });
    },

    createreporoom: function() {
      appView.dialogRegion.show(new createRepoRoomView.Modal());
    }
  });

  new Router();
  Backbone.history.start();

  // Asynchronously load tracker
  require([
    'utils/tracking'
  ], function(/*tracking*/) {
    // No need to do anything here
  });
});<|MERGE_RESOLUTION|>--- conflicted
+++ resolved
@@ -101,13 +101,8 @@
         break;
 
       case 'unreadItemsCount':
-<<<<<<< HEAD
-        var count = e.data.count;
-        var troupeId = e.data.troupeId;
-=======
         var count = message.count;
         var troupeId = message.troupeId;
->>>>>>> 4ae1f73a
         if(troupeId !== context.getTroupeId()) {
           log('warning: troupeId mismatch in unreadItemsCount');
         }
