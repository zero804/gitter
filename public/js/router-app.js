"use strict";
require('utils/initial-setup');

var appEvents = require('utils/appevents');
var context = require('utils/context');
var Backbone = require('backbone');
var _ = require('underscore');
var AppIntegratedView = require('views/app/appIntegratedView');
var troupeCollections = require('collections/instances/troupes');
var TitlebarUpdater = require('components/titlebar');
var realtime = require('components/realtime');
var log = require('utils/log');
var onready = require('./utils/onready');
var $ = require('jquery');
<<<<<<< HEAD
var RAF = require('utils/raf');
=======
>>>>>>> 1fbd957a

require('components/statsc');
require('views/widgets/preload');
require('components/webNotifications');
require('components/desktopNotifications');
require('template/helpers/all');
require('components/bug-reporting');
require('components/focus-events');
require('utils/tracking');

// Preload widgets
require('views/widgets/avatar');

var loading = function (el) {
  return {
    show: function () {
      el.removeClass('hide');
    },
    hide: function () {
      el.addClass('hide');
    },
  };
};

onready(function () {
  var loadingScreen = loading($('.loading-frame'));
  var chatIFrame = document.getElementById('content-frame');
  loadingScreen.show();

  chatIFrame.addEventListener('load', loadingScreen.hide, false);
  appEvents.on('chatframe:loaded', loadingScreen.hide);

  if (window.location.hash) {
    var noHashSrc = chatIFrame.src.split('#')[0];
    chatIFrame.src = noHashSrc + window.location.hash;
  }

  function pushState(state, title, url) {
    window.history.pushState(state, title, url);
    appEvents.trigger('track', url);
  }

  var appView = new AppIntegratedView({ });

  function updateContent(iframeUrl) {
    var hash;
    var windowHash = window.location.hash;

    context.setTroupeId(undefined); // TODO: update the title....

    if (!windowHash || windowHash === '#') {
      hash = '#initial';
    } else {
      hash = windowHash;
    }

<<<<<<< HEAD
    RAF(function () {
      chatIFrame.src = iframeUrl + hash;
=======
    chatIFrame.contentWindow.requestAnimationFrame(function () {
      chatIFrame.contentWindow.location.replace(iframeUrl + hash);
>>>>>>> 1fbd957a
    });
  }

  var titlebarUpdater = new TitlebarUpdater();

  var allRoomsCollection = troupeCollections.troupes;
  allRoomsCollection.on("remove", function(model) {
    if(model.id == context.getTroupeId()) {
      var username = context.user().get('username');
      var newLocation = '/' + username;
      var newFrame = newLocation + '/~home';
      var title = '';

      titlebarUpdater.setRoomName(title);

      pushState(newFrame, title, newLocation);
      updateContent(newFrame);
    }
  });

  // Called from the OSX native client for faster page loads
  // when clicking on a chat notification
  window.gitterLoader = function(url) {
    var title = url.replace(/^\//,'');
    appEvents.trigger('navigation', url, 'chat', title);
  };

  appEvents.on('navigation', function (url, type, title) {
    if (url === window.location.pathname) { return; } // no need to reload frame, we're already there.
    loadingScreen.show();
    var frameUrl = url + '/~' + type;
    pushState(frameUrl, title, url);
    titlebarUpdater.setRoomName(title);
    updateContent(frameUrl);
  });


  // Revert to a previously saved state
  window.onpopstate = function(e) {
    var iframeUrl = e.state;

    if(!iframeUrl) {
      // state is new i.e first page in history or new navigation
      // so we have to guess the iframe url
      var type = context.user().get('url') === window.location.pathname ? 'home' : 'chat';
      iframeUrl = window.location.pathname + '/~' + type;
    }

    updateContent(iframeUrl);
    appEvents.trigger('track', window.location.pathname + window.location.hash);
    return true;
  };

  window.addEventListener('message', function(e) {
    if(e.origin !== context.env('basePath')) {
      log.info('rapp: Ignoring message from ' + e.origin);
      return;
    }

    var message;
    try {
      message = JSON.parse(e.data);
    } catch(err) {
      /* It seems as through chrome extensions use this event to pass messages too. Ignore them. */
      return;
    }

    log.info('rapp: Received message ', message);

    var makeEvent = function(message) {
      var origin = 'chat';
      if (message.event && message.event.origin) origin = message.event.origin;
      message.event = {
        origin: origin,
        preventDefault: function() {
          log.warn('rapp: could not call preventDefault() because the event comes from the `' + this.origin + '` frame, it must be called from the original frame');
        },
        stopPropagation: function() {
          log.warn('rapp: could not call stopPropagation() because the event comes from the `' + this.origin + '` frame, it must be called from the original frame');
        },
        stopImmediatePropagation: function() {
          log.warn('rapp: could not call stopImmediatePropagation() because the event comes from the `' + this.origin + '` frame, it must be called from the original frame');
        }
      };
    };

    switch(message.type) {
      case 'context.troupeId':
        context.setTroupeId(message.troupeId);
        titlebarUpdater.setRoomName(message.name);
        appEvents.trigger('context.troupeId', message.troupeId);
        break;

      case 'navigation':
        appEvents.trigger('navigation', message.url, message.urlType, message.title);
        break;

      case 'route':
        window.location.hash = '#' + message.hash;
        break;

      case 'unreadItemsCount':
        var count = message.count;
        var troupeId = message.troupeId;
        if (troupeId !== context.getTroupeId()) {
<<<<<<< HEAD
          log.warning('troupeId mismatch in unreadItemsCount');
=======
          log.warn('troupeId mismatch in unreadItemsCount');
>>>>>>> 1fbd957a
        }
        var v = {
          unreadItems: count
        };

        if(count === 0) {
          // If there are no unread items, there can't be unread mentions
          // either
          v.mentions = 0;
        }

        log.info('rapp: Received unread count message ', { troupeId: troupeId, update: v });
        allRoomsCollection.patch(troupeId, v);
        break;

      case 'realtime.testConnection':
        var reason = message.reason;
        realtime.testConnection('chat.' + reason);
        break;

      // No parameters
      case 'chat.edit.hide':
      case 'chat.edit.show':
      case 'ajaxError':
        appEvents.trigger(message.type);
        break;

      case 'keyboard':
        makeEvent(message);
        appEvents.trigger('keyboard.' + message.name, message.event, message.handler);
        appEvents.trigger('keyboard.all', message.name, message.event, message.handler);
        break;

      case 'focus':
        makeEvent(message);
        appEvents.trigger('focus.request.' + message.focus, message.event);
        break;

      case 'chatframe:loaded':
        appEvents.trigger('chatframe:loaded');
        break;
    }
  });

  function postMessage(message) {
    chatIFrame.contentWindow.postMessage(JSON.stringify(message), context.env('basePath'));
  }

  // Call preventDefault() on tab events so that we can manage focus as we want
  appEvents.on('keyboard.tab.next keyboard.tab.prev', function(e) {
    if (!e.origin) e.preventDefault();
  });

  // Send focus events to chat frame
  appEvents.on('focus.request.chat.in', function(event) {
    postMessage({type: 'focus', focus: 'in', event: event});
  });

  appEvents.on('focus.request.chat.out', function(event) {
    postMessage({type: 'focus', focus: 'out', event: event});
  });

  // Sent keyboard events to chat frame
  appEvents.on('keyboard.all', function (name, event, handler) {
    // Don't send back events coming from the chat frame
    if (event.origin && event.origin === 'chat') return;
    var message = {
      type: 'keyboard',
      name: name,
      // JSON serialisation makes it not possible to send the event object
      // Keep track of the origin in case of return
      event: {origin: event.origin},
      handler: handler
    };
    postMessage(message);
  });

  function reallyOnce(emitter, name, callback, context) {
    var once = _.once(function() {
      emitter.off(name, once);
      callback.apply(context, arguments);
    });

    once._callback = callback;
    return emitter.once(name, once);
  }

  var Router = Backbone.Router.extend({
    routes: {
      // TODO: get rid of the pipes
      "": "hideModal",
      "createcustomroom": "createcustomroom",
      "createcustomroom/:name": "createcustomroom",
      "createreporoom": "createreporoom",
      "createroom" : "createroom",
      "confirm/*uri" : "confirmRoom"
    },

    hideModal: function() {
      appView.dialogRegion.close();
    },

    createroom: function() {
      require.ensure(['views/createRoom/chooseRoomView'], function(require) {
        var chooseRoomView = require('views/createRoom/chooseRoomView');
        appView.dialogRegion.show(new chooseRoomView.Modal());
      });
    },

    createcustomroom: function(name) {
      /* Figure out who's the daddy */

      function getParentUri(troupe) {
        if(troupe.get('oneToOne') === true) {
          return context.user().get('username');
        }

        if(troupe.get('githubType') === 'REPO' || troupe.get('githubType') === 'ORG') {
          return troupe.get('uri');
        }

        return troupe.get('uri').split('/').slice(0, -1).join('/');
      }

      function showWithOptions(options) {
        require.ensure(['views/createRoom/createRoomView'], function(require) {
          var createRoomView = require('views/createRoom/createRoomView');
          appView.dialogRegion.show(new createRoomView.Modal(options));
        });
      }

      var uri = window.location.pathname.split('/').slice(1).join('/');
      if(uri === context.user().get('username')) {
        showWithOptions({ initialParent: uri, roomName: name });
      }

      var current = allRoomsCollection.findWhere({ url: '/' + uri });
      if(!current) {
        reallyOnce(allRoomsCollection, 'reset sync', function () {
          current = allRoomsCollection.findWhere({ url: '/' + uri });
          if(current) {
            uri = getParentUri(current);
            showWithOptions({ initialParent: uri, roomName: name });
          } else {
            showWithOptions({ roomName: name });
          }
        });
        return;
      }

      uri = getParentUri(current);
      showWithOptions({ initialParent: uri, roomName: name });
    },

    createreporoom: function() {
      require.ensure(['views/createRoom/createRepoRoomView'], function(require) {
        var createRepoRoomView = require('views/createRoom/createRepoRoomView');
        appView.dialogRegion.show(new createRepoRoomView.Modal());
      });
    },

    confirmRoom: function(uri) {
      require.ensure(['views/createRoom/confirmRepoRoomView'], function(require) {
        var confirmRepoRoomView = require('views/createRoom/confirmRepoRoomView');
        appView.dialogRegion.show(new confirmRepoRoomView.Modal({ uri: uri }));
      });
    }
  });

  new Router();
  Backbone.history.start();

  if (context.popEvent('new_user_signup')) {
    require.ensure("scriptjs", function(require) {
      var $script = require("scriptjs");
      $script("//platform.twitter.com/oct", function() {
        var twitterOct = window.twttr && window.twttr.conversion;
        twitterOct.trackPid('l4t99');
      });
    });
  }


});
<|MERGE_RESOLUTION|>--- conflicted
+++ resolved
@@ -12,10 +12,7 @@
 var log = require('utils/log');
 var onready = require('./utils/onready');
 var $ = require('jquery');
-<<<<<<< HEAD
 var RAF = require('utils/raf');
-=======
->>>>>>> 1fbd957a
 
 require('components/statsc');
 require('views/widgets/preload');
@@ -72,13 +69,8 @@
       hash = windowHash;
     }
 
-<<<<<<< HEAD
     RAF(function () {
       chatIFrame.src = iframeUrl + hash;
-=======
-    chatIFrame.contentWindow.requestAnimationFrame(function () {
-      chatIFrame.contentWindow.location.replace(iframeUrl + hash);
->>>>>>> 1fbd957a
     });
   }
 
@@ -184,11 +176,7 @@
         var count = message.count;
         var troupeId = message.troupeId;
         if (troupeId !== context.getTroupeId()) {
-<<<<<<< HEAD
-          log.warning('troupeId mismatch in unreadItemsCount');
-=======
           log.warn('troupeId mismatch in unreadItemsCount');
->>>>>>> 1fbd957a
         }
         var v = {
           unreadItems: count
