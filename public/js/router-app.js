--- conflicted
+++ resolved
@@ -9,7 +9,7 @@
 var Backbone = require('backbone');
 var moment = require('moment');
 var clientEnv = require('gitter-client-env');
-<<<<<<< HEAD
+
 var onready = require('./utils/onready');
 var urlParser = require('./utils/url-parser');
 var RAF = require('./utils/raf');
@@ -23,37 +23,11 @@
 var linkHandler = require('./components/link-handler');
 var roomListGenerator = require('./components/chat-cache/room-list-generator');
 var troupeCollections = require('./collections/instances/troupes');
-var repoModels = require('./collections/repos');
-var RepoCollection = repoModels.ReposCollection;
-var orgModels = require('./collections/orgs');
-var OrgCollection = orgModels.OrgCollection;
-var groupModels = require('./collections/groups');
-var CommunityCreateModel = require('./views/community-create/community-create-model');
-var CreateRoomModel = require('./models/create-room-view-model');
 var scopeUpgrader = require('./components/scope-upgrader');
-
+var presentCreateRoomDialog = require('./ensured/present-create-room-dialog');
+var presentCreateCommunityDialog = require('./ensured/present-create-community-dialog');
 var AppLayout = require('./views/layouts/app-layout');
 var LoadingView = require('./views/app/loading-view');
-=======
-var onready = require('utils/onready');
-var urlParser = require('utils/url-parser');
-var RAF = require('utils/raf');
-var appEvents = require('utils/appevents');
-var context = require('utils/context');
-
-var TitlebarUpdater = require('components/titlebar');
-var realtime = require('components/realtime');
-var RoomCollectionTracker = require('components/room-collection-tracker');
-var SPARoomSwitcher = require('components/spa-room-switcher');
-var linkHandler = require('components/link-handler');
-var roomListGenerator = require('components/chat-cache/room-list-generator');
-var troupeCollections = require('collections/instances/troupes');
-var scopeUpgrader = require('components/scope-upgrader');
-var presentCreateRoomDialog = require('./ensured/present-create-room-dialog');
-var presentCreateCommunityDialog = require('./ensured/present-create-community-dialog');
-var AppLayout = require('views/layouts/app-layout');
-var LoadingView = require('views/app/loading-view');
->>>>>>> 126ac838
 
 require('./components/statsc');
 require('./views/widgets/preload');
@@ -469,51 +443,6 @@
       });
     },
 
-<<<<<<< HEAD
-    createroom: function(initialRoomName) {
-      var getSuitableGroupId = function() {
-        var groupId = null;
-
-        var menuBarGroup = appLayout.getRoomMenuModel().getCurrentGroup();
-        if(menuBarGroup) {
-          groupId = menuBarGroup.get('id');
-        }
-        else {
-          var slimCurrentTroupe = context.troupe();
-          var currentTroupe = troupeCollections.troupes.get(slimCurrentTroupe.get('id'));
-
-          if(currentTroupe) {
-            groupId = currentTroupe.get('groupId');
-          }
-          // Last ditch effort, perhaps they are visiting a room they haven't joined
-          // on page load and we can see the full troupe
-          else {
-            groupId = slimCurrentTroupe.get('groupId');
-          }
-        }
-
-        return groupId;
-      };
-
-      initializeAdminGroupsCollection();
-
-      if(repoCollection.length === 0) {
-        repoCollection.fetch();
-      }
-
-      require.ensure(['./views/modals/create-room-view'], function(require) {
-        var createRoomView = require('./views/modals/create-room-view');
-        var modal = new createRoomView.Modal({
-          model: new CreateRoomModel(),
-          initialGroupId: getSuitableGroupId(),
-          initialRoomName: initialRoomName,
-          groupsCollection: adminGroupsCollection,
-          troupeCollection: troupeCollections.troupes,
-          repoCollection: repoCollection
-        });
-
-        appLayout.dialogRegion.show(modal);
-=======
     createRoom: function(initialRoomName) {
       presentCreateRoomDialog({
         dialogRegion: appLayout.dialogRegion,
@@ -521,32 +450,12 @@
         groupsCollection: troupeCollections.groups,
         roomMenuModel: appLayout.getRoomMenuModel(),
         initialRoomName: initialRoomName
->>>>>>> 126ac838
       });
     },
 
     createCommunity: function() {
-<<<<<<< HEAD
-      initializeUnusedRepoCollection();
-      initializeUnusedOrgCollection();
-
-      require.ensure(['./views/community-create/community-create-view'], function(require) {
-        var CommunityCreateView = require('./views/community-create/community-create-view');
-        communityCreateModel.set('active', true);
-        var communityCreateView = new CommunityCreateView({
-          model: communityCreateModel,
-          orgCollection: troupeCollections.orgs,
-          unusedOrgCollection: unusedOrgCollection,
-          repoCollection: repoCollection,
-          unusedRepoCollection: unusedRepoCollection,
-          groupsCollection: troupeCollections.groups
-        });
-
-        appLayout.dialogRegion.show(communityCreateView);
-=======
       presentCreateCommunityDialog({
         dialogRegion: appLayout.dialogRegion
->>>>>>> 126ac838
       });
     },
 
