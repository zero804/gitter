--- conflicted
+++ resolved
@@ -436,10 +436,7 @@
       'createroom': 'createRoom',
       'createroom/:name': 'createRoom',
       'createcommunity': 'createCommunity',
-<<<<<<< HEAD
       'permissions': 'permissions'
-=======
->>>>>>> cda0b622
     },
 
     hideModal: function() {
