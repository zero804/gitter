/*jshint strict:true, undef:true, unused:strict, browser:true *//* global require:false */
require([
  'jquery',
  'backbone',
  'utils/context',
  'utils/appevents',
  'views/app/appIntegratedView',
  'views/chat/chatInputView',
  'views/chat/chatCollectionView',
  'collections/instances/integrated-items',
  'collections/instances/troupes',
  'views/righttoolbar/rightToolbarView',
  'views/file/fileDetailView',
  'views/file/filePreviewView',
  'views/file/fileVersionsView',
  'views/request/requestDetailView',
  'views/invite/inviteDetailView',
  'views/people/personDetailView',
  'views/conversation/conversationDetailView',
  'views/profile/profileView',
  'views/shareSearch/shareSearchView',
  'views/signup/createTroupeView',
  'views/signup/usernameView',
  'views/app/headerView',
  'views/app/troupeSettingsView',
  'views/toolbar/troupeMenu',
  'views/invite/reinviteModal',
  'utils/router',
  'components/unread-items-client',
  'views/chat/decorator',
  'components/webNotifications', // No ref
  'components/desktopNotifications', // No ref
  'components/errorReporter',  // No ref
  'filtered-collection', // No ref
  'components/dozy', // Sleep detection No ref
  'template/helpers/all', // No ref
  'components/eyeballs' // No ref
], function($, Backbone, context, appEvents, AppIntegratedView, chatInputView, ChatCollectionView,
            itemCollections, troupeCollections, RightToolbarView, FileDetailView, filePreviewView, fileVersionsView,
            RequestDetailView, InviteDetailView, PersonDetailView, conversationDetailView, profileView, shareSearchView,
            createTroupeView, UsernameView, HeaderView,
            troupeSettingsView, TroupeMenuView, ReinviteModal, Router, unreadItemsClient, chatDecorator /*, errorReporter , FilteredCollection */) {
  "use strict";

  // Make drop down menus drop down
  $(document).on("click", ".trpButtonDropdown .trpButtonMenu", function(/*event*/) {
    $(this).parent().next().toggle();
  });

  var troupeCollection = troupeCollections.troupes;

  troupeCollection.on("remove", function(model) {
    if(model.id == context.getTroupeId()) {
      // TODO: tell the person that they've been kicked out of the troupe
      window.location.reload();
    }
  });


  var appView = new AppIntegratedView({ });
  appView.leftMenuRegion.show(new TroupeMenuView({ }));
  appView.headerRegion.show(new HeaderView());
  appView.rightToolbarRegion.show(new RightToolbarView());

  $('.nano').nanoScroller({ preventPageScrolling: true });

  // Setup the ChatView

<<<<<<< HEAD
  var chatCollectionView = new ChatCollectionView({
    el: $('#content-frame'),
=======
  new ChatCollectionView({
    el: $('#frame-chat'),
>>>>>>> 68cf3324
    collection: itemCollections.chats,
    userCollection: itemCollections.users,
    decorator: chatDecorator
  }).render();

  unreadItemsClient.monitorViewForUnreadItems($('#content-frame'));
  unreadItemsClient.monitorViewForUnreadItems($('#toolbar-frame .nano'));


  new chatInputView.ChatInputView({
    el: $('#chat-input'),
    collection: itemCollections.chats
  }).render();

  new Router({
    routes: [
      { name: "request",          re: /^request\/(\w+)$/,         viewType: RequestDetailView,            collection: itemCollections.requests },
      { name: "invite",           re: /^invite\/(\w+)$/,          viewType: InviteDetailView,             collection: itemCollections.invites },
      { name: "file",             re: /^file\/(\w+)$/,            viewType: FileDetailView,               collection: itemCollections.files },
      { name: "filePreview",      re: /^file\/preview\/(\w+)$/,   viewType: filePreviewView.Modal,        collection: itemCollections.files },
      { name: "fileVersions",     re: /^file\/versions\/(\w+)$/,  viewType: fileVersionsView.Modal,       collection: itemCollections.files },
      { name: "mail",             re: /^mail\/(\w+)$/,            viewType: conversationDetailView.Modal, collection: itemCollections.conversations },
      { name: "person",           re: /^person\/(\w+)$/,          viewType: PersonDetailView,             collection: itemCollections.users },

      { name: "profile",          re: /^profile$/,                viewType: profileView.Modal },
      { name: "share",            re: /^share$/,                  viewType: shareSearchView.Modal },
      { name: "connect",          re: /^connect$/,                viewType: shareSearchView.Modal,        viewOptions: { overrideContext: true, inviteToConnect: true } },
      { name: "create",           re: /^create$/,                 viewType: createTroupeView.Modal,       collection: troupeCollections.troupes,   skipModelLoad: true },
      { name: "upgradeOneToOne",  re: /^upgradeOneToOne$/,        viewType: createTroupeView.Modal,       collection: troupeCollections.troupes,   skipModelLoad: true, viewOptions: { upgradeOneToOne: true } } ,
      { name: "chooseUsername",   re: /^chooseUsername/,          viewType: UsernameView.Modal },
      { name: "reinvite",         re: /^reinvite\/(\w+)$/,        viewType: ReinviteModal,                collection: troupeCollections.outgoingConnectionInvites, viewOptions: { overrideContext: true, inviteToConnect: true } },
      { name: "troupeSettings",   re: /^troupeSettings/,          viewType: troupeSettingsView }
    ],
    regions: [appView.rightPanelRegion, appView.dialogRegion]
  });


  if(!window.localStorage.troupeTourApp) {
    window.localStorage.troupeTourApp = 1;
    require([
      'tours/tour-controller'
    ], function(tourController) {
      tourController.init({ appIntegratedView: appView });
    });
  }

  Backbone.history.start();

  // Asynchronously load tracker
  require([
    'utils/tracking'
  ], function(/*tracking*/) {
    // No need to do anything here
  });
});<|MERGE_RESOLUTION|>--- conflicted
+++ resolved
@@ -66,13 +66,8 @@
 
   // Setup the ChatView
 
-<<<<<<< HEAD
   var chatCollectionView = new ChatCollectionView({
     el: $('#content-frame'),
-=======
-  new ChatCollectionView({
-    el: $('#frame-chat'),
->>>>>>> 68cf3324
     collection: itemCollections.chats,
     userCollection: itemCollections.users,
     decorator: chatDecorator
