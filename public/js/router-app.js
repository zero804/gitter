--- conflicted
+++ resolved
@@ -489,19 +489,10 @@
       function getSuitableGroupId() {
         var groupId = false;
 
-<<<<<<< HEAD
-        var slimCurrentTroupe = context.troupe();
-        var currentTroupe = troupeCollections.troupes.get(slimCurrentTroupe.get('id'));
-=======
->>>>>>> bcdd939e
         var menuBarGroup = appLayout.getRoomMenuModel().getCurrentGroup();
         if(menuBarGroup) {
           groupId = menuBarGroup.get('id');
         }
-<<<<<<< HEAD
-        else if(currentTroupe) {
-          groupId = currentTroupe.get('groupId');
-=======
         else {
           var slimCurrentTroupe = context.troupe();
           var currentTroupe = troupeCollections.troupes.get(slimCurrentTroupe.get('id'));
@@ -509,7 +500,6 @@
           if(currentTroupe) {
             groupId = currentTroupe.get('groupId');
           }
->>>>>>> bcdd939e
         }
 
         return groupId;
