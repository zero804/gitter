/* eslint complexity: ["error", 19] */
'use strict';

require('utils/initial-setup');
require('utils/font-setup');

var debug = require('debug-proxy')('app:router-app');
var $ = require('jquery');
var _ = require('underscore');
var Backbone = require('backbone');
var moment = require('moment');
var clientEnv = require('gitter-client-env');
var onready = require('utils/onready');
var urlParser = require('utils/url-parser');
var RAF = require('utils/raf');
var appEvents = require('utils/appevents');
var context = require('utils/context');

var TitlebarUpdater = require('components/titlebar');
var realtime = require('components/realtime');
var RoomCollectionTracker = require('components/room-collection-tracker');
var SPARoomSwitcher = require('components/spa-room-switcher');
var linkHandler = require('components/link-handler');
var roomListGenerator = require('components/chat-cache/room-list-generator');
var troupeCollections = require('collections/instances/troupes');
var repoModels = require('collections/repos');
<<<<<<< HEAD
var ReposCollection = repoModels.ReposCollection;
=======
var RepoCollection = repoModels.ReposCollection;
var orgModels = require('collections/orgs');
var OrgCollection = orgModels.OrgCollection;
>>>>>>> d8f9f2ae
var groupModels = require('collections/groups');
var CommunityCreateModel = require('views/community-create/community-create-model');
var CreateRoomModel = require('models/create-room-view-model');

var AppLayout = require('views/layouts/app-layout');
var LoadingView = require('views/app/loading-view');

require('components/statsc');
require('views/widgets/preload');
require('components/user-notifications');
require('template/helpers/all');
require('components/bug-reporting');
require('components/focus-events');


require('utils/tracking');
require('components/ping');

// Preload widgets
require('views/widgets/avatar');



onready(function() {
  var chatIFrame = document.getElementById('content-frame');
  var titlebarUpdater = new TitlebarUpdater();

  new LoadingView(chatIFrame, document.getElementById('loading-frame'));

  // Send the hash to the child
  if (window.location.hash) {
    var noHashSrc = chatIFrame.src.split('#')[0];
    chatIFrame.src = noHashSrc + window.location.hash;
  }

  /* TODO: add the link handler here? */
  require('components/link-handler').installLinkHandler();

  /*
   * Push State Management
   */

  /* Replace the `null` state on startup with the real state, so that when a client clicks back to the
   * first page of gitter, we know what the original URL was (instead of null)
   */
  window.history.replaceState(chatIFrame.src, '', window.location.href);

  function initChatCache() {
    //if we don't have any troupes in the troupeCollection
    //wait for it to sync before posting the message
    if(!troupeCollections.troupes.length) {
      troupeCollections.troupes.once('sync', function(){
        postMessage({
          type: 'roomList',
          rooms: roomListGenerator(troupeCollections.troupes),
        });
      });
    }
    else {
      postMessage({
        type: 'roomList',
        rooms: roomListGenerator(troupeCollections.troupes),
      });
    }
  }

  function getContentFrameLocation() {
    var contentFrame = document.querySelector('#content-frame');
    return contentFrame.contentWindow.location;
  }

  var roomSwitcher = new SPARoomSwitcher(troupeCollections.troupes, clientEnv.basePath, getContentFrameLocation);
  roomSwitcher.on('replace', function(href) {
    debug('Room switch: replace %s', href);

    context.setTroupeId(undefined); // TODO: update the title....
    /*
     * Use location.replace so as not to affect the history state of the application
     *
     * The history has already been pushed via the pushstate, so we don't want to double up
     */
    RAF(function() {
      getContentFrameLocation().replace(href);
    });
  });

  roomSwitcher.on('reload', function() {
    debug('Room switch: reload');
    context.setTroupeId(undefined); // TODO: update the title....
    RAF(function() {
      getContentFrameLocation().reload(true);
    });
  });

  roomSwitcher.on('switch', function(troupe, permalinkChatId) {
    debug('Room switch: switch to %s', troupe.attributes);

    context.setTroupeId(troupe.id);

    // turn backbone object to plain one so we don't modify the original
    var newTroupe = troupe.toJSON();

    // Set the last access time immediately to prevent
    // delay in hidden rooms becoming visible only
    // once we get the server-side update
    var liveCollectionTroupe = troupeCollections.troupes.get(troupe.id)
    if (liveCollectionTroupe) {
      liveCollectionTroupe.set('lastAccessTime', moment());
    }

    // add the group to the troupe as if it was serialized by the server
    var groupModel = troupeCollections.groups.get(newTroupe.groupId);
    if (groupModel) {
      newTroupe.group = groupModel.toJSON();
    }

    //post a navigation change to the iframe
    postMessage({
      type: 'change:room',
      newTroupe: newTroupe,
      permalinkChatId: permalinkChatId
    });
  });

  function pushState(state, title, url) {
    if (state == window.history.state) {
      // Don't repush the same state...
      return;
    }

    titlebarUpdater.setRoomName(title);
    window.history.pushState(state, title, url);
    appEvents.trigger('track', url);
  }

  /* Deal with the popstate */
  window.onpopstate = function(e) {
    var iframeUrl = e.state;
    if (!iframeUrl) return;

    //generate title
    var urlDetails = urlParser.parse(iframeUrl);
    var pageTitle = urlDetails.pathname.split('/');
    pageTitle.pop();
    pageTitle = pageTitle.join('/');
    pageTitle = pageTitle.substring(1);

    //update title
    titlebarUpdater.setRoomName(pageTitle);

    //switch rooms
    roomSwitcher.change(iframeUrl);
  };

  // Called from the OSX native client for faster page loads
  // when clicking on a chat notification
  window.gitterLoader = function(url) {
    if (url[0] !== '/') {
      url = '/' + url;
    }

    var parsed = urlParser.parse(url);
    linkHandler.routeLink(parsed, { appFrame: true });
  };

  function onUnreadItemsCountMessage(message) {
    var count = message.count;
    var troupeId = message.troupeId;
    if (troupeId !== context.getTroupeId()) {
      debug('troupeId mismatch in unreadItemsCount: got', troupeId, 'expected', context.getTroupeId());
    }

    var v = {
      unreadItems: count,
    };

    if (count === 0) {
      // If there are no unread items, there can't be unread mentions
      // either
      v.mentions = 0;
    }

    debug('Received unread count message: troupeId=%s, update=%j ', troupeId, v);
    allRoomsCollection.patch(troupeId, v);
  }

  function onClearActivityBadgeMessage(message) {
    var troupeId = message.troupeId;
    allRoomsCollection.patch(troupeId, { activity: 0 });
  }

  window.addEventListener('message', function(e) {
    if (e.origin !== clientEnv.basePath) {
      debug('Ignoring message from %s', e.origin);
      return;
    }

    var message;
    try {
      message = JSON.parse(e.data);
    } catch (err) {
      /* It seems as through chrome extensions use this event to pass messages too. Ignore them. */
      return;
    }

    debug('Received message %j', message);

    var makeEvent = function(message) {
      var origin = 'chat';
      if (message.event && message.event.origin) origin = message.event.origin;
      message.event = {
        origin: origin,
        preventDefault: function() {
        },
        stopPropagation: function() {
        },
        stopImmediatePropagation: function() {
        },
      };
    };

    switch (message.type) {
      case 'context.troupeId':
        context.setTroupeId(message.troupeId);
        titlebarUpdater.setRoomName(message.name);
        appEvents.trigger('context.troupeId', message.troupeId);
      break;

      case 'navigation':
        appEvents.trigger('navigation', message.url, message.urlType, message.title);
      break;

      case 'route':
        window.location.hash = '#' + message.hash;
      break;

      case 'community-create-view:toggle':
        appEvents.trigger('community-create-view:toggle', message.active);
        break;

      //when the chat app requests the room list send it
      case 'request:roomList':
        initChatCache();
        break;

      case 'unreadItemsCount':
        onUnreadItemsCountMessage(message);
        break;

      case 'clearActivityBadge':
        onClearActivityBadgeMessage(message);
        break;

      case 'realtime.testConnection':
        var reason = message.reason;
        realtime.testConnection('chat.' + reason);
      break;

      // No parameters
      case 'chat.edit.hide':
      case 'chat.edit.show':
      case 'ajaxError':
        appEvents.trigger(message.type);
      break;

      case 'keyboard':
        makeEvent(message);
        message.name = (message.name || '');
        //patch the event key value as this is needed and seems to get lost
        message.event.key = message.name.split('.').pop();
        appEvents.trigger('keyboard.' + message.name, message.event, message.handler);
        appEvents.trigger('keyboard.all', message.name, message.event, message.handler);
      break;

      case 'focus':
        makeEvent(message);
        appEvents.trigger('focus.request.' + message.focus, message.event);
      break;

      case 'childframe:loaded':
        appEvents.trigger('childframe:loaded');
        roomSwitcher.setIFrameLoadingState(false);
      break;

      case 'permalink.requested':
        var url = message.url + '?at=' + message.id;
        var frameUrl = message.url + '/~' + message.permalinkType + '?at=' + message.id;
        var title = message.url.substring(1);
        pushState(frameUrl, title, url);
      break;
    }
  }, false);


  var allRoomsCollection = troupeCollections.troupes;
  new RoomCollectionTracker(allRoomsCollection);

  var repoCollection = new RepoCollection();
  var unusedRepoCollection = new RepoCollection();
  var unusedOrgCollection = new OrgCollection();

  var initializeUnusedRepoCollection = _.once(function() {
    unusedRepoCollection.fetch({
      data: {
          type: 'unused'
        }
      },
      {
        add: true,
        remove: true,
        merge: true
      }
    );
  });

  var initializeUnusedOrgCollection = _.once(function() {
    unusedOrgCollection.fetch({
      data: {
          type: 'unused'
        }
      },
      {
        add: true,
        remove: true,
        merge: true
      }
    );
  });

  var adminGroupsCollection = new groupModels.Collection([]);
  var initializeAdminGroupsCollection = _.once(function() {
    adminGroupsCollection.fetch({
      data: {
          type: 'admin'
        }
      },
      {
        add: true,
        remove: true,
        merge: true
      }
    );
  });

  var adminGroupsCollection = new groupModels.Collection([]);
  var initializeAdminGroupsCollection = _.once(function() {
    adminGroupsCollection.fetch({
      data: {
          type: 'admin'
        }
      },
      {
        add: true,
        remove: true,
        merge: true
      }
    );
  });

  var communityCreateModel = new CommunityCreateModel({
    active: false
  });


  allRoomsCollection.on('remove', function(model) {
    if (model.id === context.getTroupeId()) {
      //context.troupe().set('roomMember', false);
      var newLocation = '/home';
      var newFrame = '/home/~home';
      var title = 'home';

      pushState(newFrame, title, newLocation);
      roomSwitcher.change(newFrame);
    }
  });


  var appLayout = new AppLayout({
    template: false,
    el: 'body',
    roomCollection: troupeCollections.troupes,
    //TODO ADD THIS TO MOBILE JP 25/1/16
    orgCollection: troupeCollections.orgs,
    repoCollection: repoCollection,
    groupsCollection: troupeCollections.groups
  });
  appLayout.render();



  function postMessage(message) {
    chatIFrame.contentWindow.postMessage(JSON.stringify(message), clientEnv.basePath);
  }

  appEvents.on('community-create-view:toggle', function(active) {
    communityCreateModel.set('active', active);
    if(active) {
      window.location.hash = '#createcommunity';
    }
  });

  appEvents.on('navigation', function(url, type, title, options) {
    debug('navigation: %s', url);
    options = options || {};
    var parsed = urlParser.parse(url);
    var frameUrl = parsed.pathname + '/~' + type + parsed.search;

    if(!url && options.refresh) {
      window.location.reload();
      return;
    }

    if (parsed.pathname === window.location.pathname) {
      pushState(frameUrl, title, url);
      postMessage({
        type: 'permalink.navigate',
        query: urlParser.parseSearch(parsed.search),
      });
      return;
    }

    pushState(frameUrl, title, url);
    roomSwitcher.change(frameUrl);
  });



  // Call preventDefault() on tab events so that we can manage focus as we want
  appEvents.on('keyboard.tab.next keyboard.tab.prev', function(e) {
    if (!e.origin) e.preventDefault();
  });

  // Send focus events to chat frame
  appEvents.on('focus.request.chat.in', function(event) {
    postMessage({
      type: 'focus',
      focus: 'in',
      event: event,
    });
  });

  appEvents.on('focus.request.chat.out', function(event) {
    postMessage({
      type: 'focus',
      focus: 'out',
      event: event,
    });
  });

  appEvents.on('about.to.leave.current.room', function() {
    postMessage({
      type: 'about.to.leave.current.room'
    });
  });

  appEvents.on('room-menu:pin', function(val) {
    $('.app-layout').toggleClass('pinned', val);
  });

  // Sent keyboard events to chat frame
  appEvents.on('keyboard.all', function(name, event, handler) {
    // Don't send back events coming from the chat frame
    if (event.origin && event.origin === 'chat') return;
    var message = {
      type: 'keyboard',
      name: name,

      // JSON serialisation makes it not possible to send the event object
      // Keep track of the origin in case of return
      event: {
        origin: event.origin,
      },
      handler: handler,
    };
    postMessage(message);
  });



  var Router = Backbone.Router.extend({
    routes: {
      // TODO: get rid of the pipes
      '': 'hideModal',
      'createroom': 'createroom',
      'createroom/:name': 'createroom',
      'confirm/*uri': 'confirmRoom',
      'createcommunity': 'createCommunity'
    },

    hideModal: function() {
      appLayout.dialogRegion.destroy();
    },

<<<<<<< HEAD
    createroom: function() {
      initializeAdminGroupsCollection();
      require.ensure(['views/modals/choose-room-view'], function(require) {
        var chooseRoomView = require('views/modals/choose-room-view');
        appLayout.dialogRegion.show(new chooseRoomView.Modal());
      });
    },

    createreporoom: function() {
      require.ensure(['views/modals/create-repo-room'], function(require) {
         var createRepoRoomView = require('views/modals/create-repo-room');
         appLayout.dialogRegion.show(new createRepoRoomView.Modal());
       });
    },

    createcustomroom: function(name) {
      function getSuitableGroupId() {
        var groupId = false;
=======
    confirmRoom: function(uri) {
      require.ensure(['views/modals/confirm-repo-room-view'], function(require) {
        var confirmRepoRoomView = require('views/modals/confirm-repo-room-view');
        appLayout.dialogRegion.show(new confirmRepoRoomView.Modal({
          uri: uri,
        }));
      });
    },

    createroom: function(initialRoomName) {
      var getSuitableGroupId = function() {
        var groupId = null;
>>>>>>> d8f9f2ae

        var menuBarGroup = appLayout.getRoomMenuModel().getCurrentGroup();
        if(menuBarGroup) {
          groupId = menuBarGroup.get('id');
        }
        else {
          var slimCurrentTroupe = context.troupe();
          var currentTroupe = troupeCollections.troupes.get(slimCurrentTroupe.get('id'));
<<<<<<< HEAD

          if(currentTroupe) {
            groupId = currentTroupe.get('groupId');
          }
        }

        return groupId;
=======

          if(currentTroupe) {
            groupId = currentTroupe.get('groupId');
          }
          // Last ditch effort, perhaps they are visiting a room they haven't joined
          // on page load and we can see the full troupe
          else {
            groupId = slimCurrentTroupe.get('groupId');
          }
        }

        return groupId;
      };

      initializeAdminGroupsCollection();

      if(repoCollection.length === 0) {
        repoCollection.fetch();
>>>>>>> d8f9f2ae
      }

      initializeAdminGroupsCollection();

      require.ensure(['views/modals/create-room-view'], function(require) {
        var createRoomView = require('views/modals/create-room-view');
        var modal = new createRoomView.Modal({
<<<<<<< HEAD
          initialGroupId: getSuitableGroupId(),
          roomName: name,
          groupsCollection: adminGroupsCollection
=======
          model: new CreateRoomModel(),
          initialGroupId: getSuitableGroupId(),
          initialRoomName: initialRoomName,
          groupsCollection: adminGroupsCollection,
          troupeCollection: troupeCollections.troupes,
          repoCollection: repoCollection
>>>>>>> d8f9f2ae
        });

        appLayout.dialogRegion.show(modal);
      });
    },

    createCommunity: function() {
      initializeUnusedRepoCollection();
      initializeUnusedOrgCollection();

      require.ensure(['views/community-create/community-create-view'], function(require) {
        var CommunityCreateView = require('views/community-create/community-create-view');
        communityCreateModel.set('active', true);
        var communityCreateView = new CommunityCreateView({
          model: communityCreateModel,
          orgCollection: troupeCollections.orgs,
          unusedOrgCollection: unusedOrgCollection,
          repoCollection: repoCollection,
          unusedRepoCollection: unusedRepoCollection,
          groupsCollection: troupeCollections.groups
        });

        appLayout.dialogRegion.show(communityCreateView);
      });
    }
  });

  new Router();
  Backbone.history.start();

  if (context.popEvent('invite_failed')) {
    appEvents.trigger('user_notification', {
      title: 'Unable to join room',
      text: 'Unfortunately we were unable to add you to the requested room. Please ' +
            'check that you have appropriate access and try again.',
      timeout: 12000,
    });
  }

  if (context.popEvent('new_user_signup')) {
    require.ensure('scriptjs', function(require) {
      var $script = require('scriptjs');
      $script('//platform.twitter.com/oct.js', function() {
        var twitterOct = window.twttr && window.twttr.conversion;
        // Will no exist if it's been blocked by ad-blockers
        if (!twitterOct) return;
        twitterOct.trackPid('l4t99');
      });
    });
  }

});<|MERGE_RESOLUTION|>--- conflicted
+++ resolved
@@ -24,13 +24,9 @@
 var roomListGenerator = require('components/chat-cache/room-list-generator');
 var troupeCollections = require('collections/instances/troupes');
 var repoModels = require('collections/repos');
-<<<<<<< HEAD
-var ReposCollection = repoModels.ReposCollection;
-=======
 var RepoCollection = repoModels.ReposCollection;
 var orgModels = require('collections/orgs');
 var OrgCollection = orgModels.OrgCollection;
->>>>>>> d8f9f2ae
 var groupModels = require('collections/groups');
 var CommunityCreateModel = require('views/community-create/community-create-model');
 var CreateRoomModel = require('models/create-room-view-model');
@@ -375,21 +371,6 @@
     );
   });
 
-  var adminGroupsCollection = new groupModels.Collection([]);
-  var initializeAdminGroupsCollection = _.once(function() {
-    adminGroupsCollection.fetch({
-      data: {
-          type: 'admin'
-        }
-      },
-      {
-        add: true,
-        remove: true,
-        merge: true
-      }
-    );
-  });
-
   var communityCreateModel = new CommunityCreateModel({
     active: false
   });
@@ -524,26 +505,6 @@
       appLayout.dialogRegion.destroy();
     },
 
-<<<<<<< HEAD
-    createroom: function() {
-      initializeAdminGroupsCollection();
-      require.ensure(['views/modals/choose-room-view'], function(require) {
-        var chooseRoomView = require('views/modals/choose-room-view');
-        appLayout.dialogRegion.show(new chooseRoomView.Modal());
-      });
-    },
-
-    createreporoom: function() {
-      require.ensure(['views/modals/create-repo-room'], function(require) {
-         var createRepoRoomView = require('views/modals/create-repo-room');
-         appLayout.dialogRegion.show(new createRepoRoomView.Modal());
-       });
-    },
-
-    createcustomroom: function(name) {
-      function getSuitableGroupId() {
-        var groupId = false;
-=======
     confirmRoom: function(uri) {
       require.ensure(['views/modals/confirm-repo-room-view'], function(require) {
         var confirmRepoRoomView = require('views/modals/confirm-repo-room-view');
@@ -556,7 +517,6 @@
     createroom: function(initialRoomName) {
       var getSuitableGroupId = function() {
         var groupId = null;
->>>>>>> d8f9f2ae
 
         var menuBarGroup = appLayout.getRoomMenuModel().getCurrentGroup();
         if(menuBarGroup) {
@@ -565,15 +525,6 @@
         else {
           var slimCurrentTroupe = context.troupe();
           var currentTroupe = troupeCollections.troupes.get(slimCurrentTroupe.get('id'));
-<<<<<<< HEAD
-
-          if(currentTroupe) {
-            groupId = currentTroupe.get('groupId');
-          }
-        }
-
-        return groupId;
-=======
 
           if(currentTroupe) {
             groupId = currentTroupe.get('groupId');
@@ -592,26 +543,17 @@
 
       if(repoCollection.length === 0) {
         repoCollection.fetch();
->>>>>>> d8f9f2ae
       }
-
-      initializeAdminGroupsCollection();
 
       require.ensure(['views/modals/create-room-view'], function(require) {
         var createRoomView = require('views/modals/create-room-view');
         var modal = new createRoomView.Modal({
-<<<<<<< HEAD
-          initialGroupId: getSuitableGroupId(),
-          roomName: name,
-          groupsCollection: adminGroupsCollection
-=======
           model: new CreateRoomModel(),
           initialGroupId: getSuitableGroupId(),
           initialRoomName: initialRoomName,
           groupsCollection: adminGroupsCollection,
           troupeCollection: troupeCollections.troupes,
           repoCollection: repoCollection
->>>>>>> d8f9f2ae
         });
 
         appLayout.dialogRegion.show(modal);
