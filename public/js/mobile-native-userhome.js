--- conflicted
+++ resolved
@@ -6,12 +6,8 @@
   'backbone',
   'components/cordova-navigate',
   'views/createRoom/confirmRepoRoomView',
-<<<<<<< HEAD
-  ], function(context, UserHomeView, $, appEvents, Backbone, cordovaNavigate, confirmRepoRoomView) {
-=======
   'components/modal-region'
   ], function(context, UserHomeView, $, appEvents, Backbone, cordovaNavigate, confirmRepoRoomView, modalRegion) {
->>>>>>> c659632a
   "use strict";
 
   cordovaNavigate.setNativeToUserhome();
@@ -50,14 +46,10 @@
   var Router = Backbone.Router.extend({
     routes: {
       'confirm/*uri': function(uri) {
-<<<<<<< HEAD
-        new confirmRepoRoomView.Modal({ uri: uri }).show();
-=======
         modalRegion.show(new confirmRepoRoomView.Modal({ uri: uri }));
       },
       '': function() {
         modalRegion.close();
->>>>>>> c659632a
       }
     }
   });
