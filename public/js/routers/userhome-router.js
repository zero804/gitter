/*jshint strict:true, undef:true, unused:strict, browser:true *//* global define:false */
define([
  'utils/router',
  'utils/context',
  'views/base',
  'views/profile/profileView',
  'views/profile/profileEmailView',
  'views/profile/profileAddEmailView',
  'views/signup/createTroupeView',
  'collections/instances/troupes',
  'collections/useremails',
  'views/shareSearch/shareSearchView',
  'views/invite/reinviteModal',
  'hbs!views/connect/tmpl/connectUserTemplate',
  'hbs!views/login/tmpl/loginRequestModalView'
  ], function(Router, context, TroupeViews, profileView, profileEmailView, profileAddEmailView, createTroupeView, troupeCollections, UserEmailCollection, shareSearchView, InviteModal, connectUserTemplate, loginRequestTemplate) {
  "use strict";

  // instantiate user email collection
  var userEmailCollection = new UserEmailCollection.UserEmailCollection();

<<<<<<< HEAD
  var InviteSuccessView = TroupeViews.Base.extend({
    template: connectUserTemplate,
    getRenderData: function() {
      var data = JSON.parse(window.localStorage.pendingConnectConfirmation);
      delete window.localStorage.pendingConnectConfirmation;
      return data;
    },
    afterRender: function() {
      this.$el.find('.modal-content').hide();
      this.$el.find('.modal-success').show();
      this.$el.find('#learn-more-btn').hide();
    },
    events: {
      'click #cancel-button': function(e) {
        this.remove();
        if (this.dialog) this.dialog.hide();
        e.preventDefault();
      }
    }
  });

  var InviteSuccessViewModal = TroupeViews.Modal.extend({
    view: new InviteSuccessView()
  });

  var RequestSuccessView = TroupeViews.Base.extend({
    template: loginRequestTemplate,
    getRenderData: function() {
      var data = window.localStorage.pendingRequestConfirmation;
      delete window.localStorage.pendingRequestConfirmation;
      return data;
    },
    afterRender: function() {
      this.$el.find('.modal-content').hide();
      this.$el.find('.modal-success').show();
    },
    events: {
      'click #cancel-button': function(e) {
        this.remove();
        if (this.dialog) this.dialog.hide();
        e.preventDefault();
      }
    }
  });

  var RequestSuccessViewModal = TroupeViews.Modal.extend({
    view: new RequestSuccessView()
  });
  var isResettingPassword = context.popEvent('password_reset');
  var profileOptions = {
    hasExistingPassword: !isResettingPassword,
    disableClose: isResettingPassword
  };

  return Router.extend({
=======
  var router = Router.extend({
>>>>>>> 1621acdd
    routes: [
      { name: "profile",  re: /^profile$/,         viewType: profileView.Modal },
      { name: "profileEmails",    re: /^profile\/emails$/,        viewType: profileEmailView.Modal, collection: userEmailCollection, skipModelLoad: true },
      { name: "profileEmailsAdd", re: /^profile\/emails\/add$/,   viewType: profileAddEmailView.Modal, collection: userEmailCollection, skipModelLoad: true },
      { name: "create",   re: /^create$/,          viewType: createTroupeView.Modal, collection: troupeCollections.troupes,   skipModelLoad: true },
      { name: "share",    re: /^share$/,           viewType: shareSearchView.Modal },
      { name: "reinvite", re: /^reinvite\/(\w+)$/, viewType: InviteModal,                  collection: troupeCollections.outgoingConnectionInvites, viewOptions: { overrideContext: true, inviteToConnect: true } },
      { name: "connect",  re: /^connect$/,         viewType: shareSearchView.Modal, viewOptions: { overrideContext: true, inviteToConnect: true } },
      { name: "inviteSent", re: /^invitesent$/, viewType: InviteSuccessViewModal, skipModelLoad: true },
      { name: "joinTroupeRequestSent", re: /^joinrequestsent$/, viewType: RequestSuccessViewModal, skipModelLoad: true },
    ],
    regions: []
  });

  if(context.popEvent('password_reset')) {
    new profileView.Modal({ disableClose: true }).show();
  }

  return router;

});<|MERGE_RESOLUTION|>--- conflicted
+++ resolved
@@ -2,7 +2,6 @@
 define([
   'utils/router',
   'utils/context',
-  'views/base',
   'views/profile/profileView',
   'views/profile/profileEmailView',
   'views/profile/profileAddEmailView',
@@ -10,74 +9,14 @@
   'collections/instances/troupes',
   'collections/useremails',
   'views/shareSearch/shareSearchView',
-  'views/invite/reinviteModal',
-  'hbs!views/connect/tmpl/connectUserTemplate',
-  'hbs!views/login/tmpl/loginRequestModalView'
-  ], function(Router, context, TroupeViews, profileView, profileEmailView, profileAddEmailView, createTroupeView, troupeCollections, UserEmailCollection, shareSearchView, InviteModal, connectUserTemplate, loginRequestTemplate) {
+  'views/invite/reinviteModal'
+  ], function(Router, context, profileView, profileEmailView, profileAddEmailView, createTroupeView, troupeCollections, UserEmailCollection, shareSearchView, InviteModal) {
   "use strict";
 
   // instantiate user email collection
   var userEmailCollection = new UserEmailCollection.UserEmailCollection();
 
-<<<<<<< HEAD
-  var InviteSuccessView = TroupeViews.Base.extend({
-    template: connectUserTemplate,
-    getRenderData: function() {
-      var data = JSON.parse(window.localStorage.pendingConnectConfirmation);
-      delete window.localStorage.pendingConnectConfirmation;
-      return data;
-    },
-    afterRender: function() {
-      this.$el.find('.modal-content').hide();
-      this.$el.find('.modal-success').show();
-      this.$el.find('#learn-more-btn').hide();
-    },
-    events: {
-      'click #cancel-button': function(e) {
-        this.remove();
-        if (this.dialog) this.dialog.hide();
-        e.preventDefault();
-      }
-    }
-  });
-
-  var InviteSuccessViewModal = TroupeViews.Modal.extend({
-    view: new InviteSuccessView()
-  });
-
-  var RequestSuccessView = TroupeViews.Base.extend({
-    template: loginRequestTemplate,
-    getRenderData: function() {
-      var data = window.localStorage.pendingRequestConfirmation;
-      delete window.localStorage.pendingRequestConfirmation;
-      return data;
-    },
-    afterRender: function() {
-      this.$el.find('.modal-content').hide();
-      this.$el.find('.modal-success').show();
-    },
-    events: {
-      'click #cancel-button': function(e) {
-        this.remove();
-        if (this.dialog) this.dialog.hide();
-        e.preventDefault();
-      }
-    }
-  });
-
-  var RequestSuccessViewModal = TroupeViews.Modal.extend({
-    view: new RequestSuccessView()
-  });
-  var isResettingPassword = context.popEvent('password_reset');
-  var profileOptions = {
-    hasExistingPassword: !isResettingPassword,
-    disableClose: isResettingPassword
-  };
-
-  return Router.extend({
-=======
   var router = Router.extend({
->>>>>>> 1621acdd
     routes: [
       { name: "profile",  re: /^profile$/,         viewType: profileView.Modal },
       { name: "profileEmails",    re: /^profile\/emails$/,        viewType: profileEmailView.Modal, collection: userEmailCollection, skipModelLoad: true },
