"use strict";

var context               = require('utils/context');
var $                     = require('jquery');
var appEvents             = require('utils/appevents');
var chatModels            = require('collections/chat');
var Backbone              = require('backbone');
var onready               = require('./utils/onready');
var MobileLayout          = require('views/layouts/mobile');
var RoomCollectionTracker = require('components/room-collection-tracker');
var troupeCollections     = require('collections/instances/troupes');
var unreadItemsClient     = require('components/unread-items-client');

//Remove when left menu is in place
var FastClick = require('fastclick');

//Left Menu Additions
//var gestures              = require('utils/gesture-controller');

require('utils/tracking');

/* Set the timezone cookie */
require('components/timezone-cookie');

// Preload widgets
require('views/widgets/avatar');
require('components/ping');
require('components/eyeballs');
require('template/helpers/all');
require('utils/gesture-controller');

onready(function() {

  //Ledt Menu Additions
  //gestures.init();


  //Remove when left menu is in place
  FastClick.attach(document.body);

  require('components/link-handler').installLinkHandler();
  appEvents.on('navigation', function(url) {
    window.location.href = url;
  });

  new RoomCollectionTracker(troupeCollections.troupes);

  var chatCollection = new chatModels.ChatCollection(null, { listen: true });

  unreadItemsClient.syncCollections({
    'chat': chatCollection
  });

  var appView = new MobileLayout({
    model: context.troupe(),
    template: false,
    el: 'body',
    chatCollection: chatCollection,
    //Left Menu Additions
    //roomCollection: troupeCollections.troupes
  });
  appView.render();

  var Router = Backbone.Router.extend({
    routes: {
      "": "hideModal",
      "notifications": "notifications"
    },

    hideModal: function() {
      appView.dialogRegion.destroy();
    },

    notifications: function() {
      require.ensure(['views/modals/room-settings-view'], function(require) {
        var TroupeSettingsView = require('views/modals/room-settings-view');
<<<<<<< HEAD
        appView.dialogRegion.show(new TroupeSettingsView({}));
=======
        appView.dialogRegion.show(new TroupeSettingsView({ model: new Backbone.Model() }));
>>>>>>> 9efd87a1
      });
    }
  });

  new Router();

  $('html').removeClass('loading');

  Backbone.history.start();
});<|MERGE_RESOLUTION|>--- conflicted
+++ resolved
@@ -74,11 +74,7 @@
     notifications: function() {
       require.ensure(['views/modals/room-settings-view'], function(require) {
         var TroupeSettingsView = require('views/modals/room-settings-view');
-<<<<<<< HEAD
-        appView.dialogRegion.show(new TroupeSettingsView({}));
-=======
         appView.dialogRegion.show(new TroupeSettingsView({ model: new Backbone.Model() }));
->>>>>>> 9efd87a1
       });
     }
   });
