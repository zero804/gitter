"use strict";

<<<<<<< HEAD
var context = require('utils/context');
var $ = require('jquery');
var appEvents = require('utils/appevents');
var chatModels = require('collections/chat');
var Backbone = require('backbone');
var onready = require('./utils/onready');
var MobileLayout = require('views/layouts/mobile');
var FastClick = require('fastclick');
=======
var context               = require('utils/context');
var $                     = require('jquery');
var appEvents             = require('utils/appevents');
var chatModels            = require('collections/chat');
var Backbone              = require('backbone');
var TroupeSettingsView    = require('views/modals/room-settings-view');
var onready               = require('./utils/onready');
var MobileLayout          = require('views/layouts/mobile');
>>>>>>> b22c3dc7
var RoomCollectionTracker = require('components/room-collection-tracker');
var troupeCollections     = require('collections/instances/troupes');
var unreadItemsClient     = require('components/unread-items-client');

//Remove when left menu is in place
var FastClick = require('fastclick');

//Left Menu Additions
//var gestures              = require('utils/gesture-controller');

require('utils/tracking');

/* Set the timezone cookie */
require('components/timezone-cookie');

// Preload widgets
require('views/widgets/avatar');
require('components/ping');
require('components/eyeballs');
require('template/helpers/all');
require('utils/gesture-controller');

onready(function() {

  //Ledt Menu Additions
  //gestures.init();


  //Remove when left menu is in place
  FastClick.attach(document.body);

  require('components/link-handler').installLinkHandler();
  appEvents.on('navigation', function(url) {
    window.location.href = url;
  });

  new RoomCollectionTracker(troupeCollections.troupes);

  var chatCollection = new chatModels.ChatCollection(null, { listen: true });

  unreadItemsClient.syncCollections({
    'chat': chatCollection
  });

  var appView = new MobileLayout({
    model: context.troupe(),
    template: false,
    el: 'body',
    chatCollection: chatCollection,
    //Left Menu Additions
    //roomCollection: troupeCollections.troupes
  });
  appView.render();

  var Router = Backbone.Router.extend({
    routes: {
      "": "hideModal",
      "notifications": "notifications"
    },

    hideModal: function() {
      appView.dialogRegion.destroy();
    },

    notifications: function() {
      require.ensure(['views/modals/room-settings-view'], function(require) {
        var TroupeSettingsView = require('views/modals/room-settings-view');
        appView.dialogRegion.show(new TroupeSettingsView({}));
      });
    }
  });

  new Router();

  $('html').removeClass('loading');

  Backbone.history.start();
});<|MERGE_RESOLUTION|>--- conflicted
+++ resolved
@@ -1,24 +1,12 @@
 "use strict";
 
-<<<<<<< HEAD
-var context = require('utils/context');
-var $ = require('jquery');
-var appEvents = require('utils/appevents');
-var chatModels = require('collections/chat');
-var Backbone = require('backbone');
-var onready = require('./utils/onready');
-var MobileLayout = require('views/layouts/mobile');
-var FastClick = require('fastclick');
-=======
 var context               = require('utils/context');
 var $                     = require('jquery');
 var appEvents             = require('utils/appevents');
 var chatModels            = require('collections/chat');
 var Backbone              = require('backbone');
-var TroupeSettingsView    = require('views/modals/room-settings-view');
 var onready               = require('./utils/onready');
 var MobileLayout          = require('views/layouts/mobile');
->>>>>>> b22c3dc7
 var RoomCollectionTracker = require('components/room-collection-tracker');
 var troupeCollections     = require('collections/instances/troupes');
 var unreadItemsClient     = require('components/unread-items-client');
