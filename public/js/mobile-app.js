"use strict";

var $ = require('jquery');
var Backbone = require('backbone');
var context = require('./utils/context');
var appEvents = require('./utils/appevents');
var onready = require('./utils/onready');

<<<<<<< HEAD
var chatModels = require('./collections/chat');
var troupeCollections = require('./collections/instances/troupes');
var repoModels = require('./collections/repos');
var RepoCollection = repoModels.ReposCollection;
var orgModels = require('./collections/orgs');
var OrgCollection = orgModels.OrgCollection;
var CommunityCreateModel = require('./views/community-create/community-create-model');

var unreadItemsClient = require('./components/unread-items-client');
var RoomCollectionTracker = require('./components/room-collection-tracker');
var MobileLayout = require('./views/layouts/mobile');
=======
var chatModels = require('collections/chat');
var troupeCollections = require('collections/instances/troupes');
var presentCreateRoomDialog = require('./ensured/present-create-room-dialog');
var presentCreateCommunityDialog = require('./ensured/present-create-community-dialog');
var unreadItemsClient = require('components/unread-items-client');
var RoomCollectionTracker = require('components/room-collection-tracker');
var MobileLayout = require('views/layouts/mobile');
>>>>>>> 1a4898e0

//Remove when left menu is in place
var FastClick = require('fastclick');

//Left Menu Additions
//var gestures              = require('./utils/gesture-controller');

require('./utils/tracking');

/* Set the timezone cookie */
require('./components/timezone-cookie');

// Preload widgets
require('./views/widgets/avatar');
require('./components/ping');
require('./components/eyeballs-room-sync');
require('./template/helpers/all');
require('././utils/gesture-controller');

onready(function() {
  //Ledt Menu Additions
  //gestures.init();


  //Remove when left menu is in place
  FastClick.attach(document.body);

  require('./components/link-handler').installLinkHandler();
  appEvents.on('navigation', function(url) {
    window.location.href = url;
  });

  new RoomCollectionTracker(troupeCollections.troupes);

  var chatCollection = new chatModels.ChatCollection(null, { listen: true });

  unreadItemsClient.syncCollections({
    'chat': chatCollection
  });

  appEvents.on('route', function(fragment) {
    window.location.hash = '#' + fragment;
  });

  var appView = new MobileLayout({
    model: context.troupe(),
    template: false,
    el: 'body',
    chatCollection: chatCollection,
    //Left Menu Additions
    //roomCollection: troupeCollections.troupes
    orgCollection: troupeCollections.orgs,
    groupsCollection: troupeCollections.groups
  });
  appView.render();

  var Router = Backbone.Router.extend({
    routes: {
      "": "hideModal",
      "notifications": "notifications",
      'notification-defaults': 'notificationDefaults',
      'createroom': 'createRoom',
      'createroom/:name': 'createRoom',
      'createcommunity': 'createCommunity'
    },

    hideModal: function() {
      appView.dialogRegion.destroy();
    },

    notifications: function() {
      require.ensure(['./views/modals/notification-settings-view'], function(require) {
        var NotificationSettingsView = require('./views/modals/notification-settings-view');
        appView.dialogRegion.show(new NotificationSettingsView({ model: new Backbone.Model() }));
      });
    },

    notificationDefaults: function() {
      require.ensure(['./views/modals/notification-defaults-view'], function(require) {
        var NotificationDefaultsView = require('./views/modals/notification-defaults-view');

        appView.dialogRegion.show(new NotificationDefaultsView({
          model: new Backbone.Model()
        }));

      });
    },

<<<<<<< HEAD
    createCommunity: function(/* uri */) {
      initializeUnusedRepoCollection();
      initializeUnusedOrgCollection();

      require.ensure(['./views/community-create/community-create-view'], function(require) {
        var CommunityCreateView = require('./views/community-create/community-create-view');
        communityCreateModel.set('active', true);
        var communityCreateView = new CommunityCreateView({
          model: communityCreateModel,
          orgCollection: troupeCollections.orgs,
          unusedOrgCollection: unusedOrgCollection,
          repoCollection: repoCollection,
          unusedRepoCollection: unusedRepoCollection,
          groupsCollection: troupeCollections.groups
        });

        appView.dialogRegion.show(communityCreateView);
=======
    createRoom: function(initialRoomName) {
      presentCreateRoomDialog({
        dialogRegion: appView.dialogRegion,
        roomCollection: troupeCollections.troupes,
        groupsCollection: troupeCollections.groups,
        roomMenuModel: null,
        initialRoomName: initialRoomName
>>>>>>> 1a4898e0
      });
    },

    createCommunity: function() {
      presentCreateCommunityDialog({
        dialogRegion: appView.dialogRegion
      });
    },
  });

  new Router();

  $('html').removeClass('loading');

  Backbone.history.start();
});<|MERGE_RESOLUTION|>--- conflicted
+++ resolved
@@ -6,27 +6,13 @@
 var appEvents = require('./utils/appevents');
 var onready = require('./utils/onready');
 
-<<<<<<< HEAD
 var chatModels = require('./collections/chat');
 var troupeCollections = require('./collections/instances/troupes');
-var repoModels = require('./collections/repos');
-var RepoCollection = repoModels.ReposCollection;
-var orgModels = require('./collections/orgs');
-var OrgCollection = orgModels.OrgCollection;
-var CommunityCreateModel = require('./views/community-create/community-create-model');
-
+var presentCreateRoomDialog = require('./ensured/present-create-room-dialog');
+var presentCreateCommunityDialog = require('./ensured/present-create-community-dialog');
 var unreadItemsClient = require('./components/unread-items-client');
 var RoomCollectionTracker = require('./components/room-collection-tracker');
 var MobileLayout = require('./views/layouts/mobile');
-=======
-var chatModels = require('collections/chat');
-var troupeCollections = require('collections/instances/troupes');
-var presentCreateRoomDialog = require('./ensured/present-create-room-dialog');
-var presentCreateCommunityDialog = require('./ensured/present-create-community-dialog');
-var unreadItemsClient = require('components/unread-items-client');
-var RoomCollectionTracker = require('components/room-collection-tracker');
-var MobileLayout = require('views/layouts/mobile');
->>>>>>> 1a4898e0
 
 //Remove when left menu is in place
 var FastClick = require('fastclick');
@@ -44,7 +30,7 @@
 require('./components/ping');
 require('./components/eyeballs-room-sync');
 require('./template/helpers/all');
-require('././utils/gesture-controller');
+require('./utils/gesture-controller');
 
 onready(function() {
   //Ledt Menu Additions
@@ -115,25 +101,6 @@
       });
     },
 
-<<<<<<< HEAD
-    createCommunity: function(/* uri */) {
-      initializeUnusedRepoCollection();
-      initializeUnusedOrgCollection();
-
-      require.ensure(['./views/community-create/community-create-view'], function(require) {
-        var CommunityCreateView = require('./views/community-create/community-create-view');
-        communityCreateModel.set('active', true);
-        var communityCreateView = new CommunityCreateView({
-          model: communityCreateModel,
-          orgCollection: troupeCollections.orgs,
-          unusedOrgCollection: unusedOrgCollection,
-          repoCollection: repoCollection,
-          unusedRepoCollection: unusedRepoCollection,
-          groupsCollection: troupeCollections.groups
-        });
-
-        appView.dialogRegion.show(communityCreateView);
-=======
     createRoom: function(initialRoomName) {
       presentCreateRoomDialog({
         dialogRegion: appView.dialogRegion,
@@ -141,7 +108,6 @@
         groupsCollection: troupeCollections.groups,
         roomMenuModel: null,
         initialRoomName: initialRoomName
->>>>>>> 1a4898e0
       });
     },
 
