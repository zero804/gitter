<!DOCTYPE html>
<html>
  <head><!--[if lt IE 9]><script language="javascript" type="text/javascript" src="//html5shim.googlecode.com/svn/trunk/html5.js"></script><![endif]-->
    <meta charset="UTF-8"><style>/*
 * Bootstrap v2.2.1
 *
 * Copyright 2012 Twitter, Inc
 * Licensed under the Apache License v2.0
 * http://www.apache.org/licenses/LICENSE-2.0
 *
 * Designed and built with all the love in the world @twitter by @mdo and @fat.
 */
.clearfix {
  *zoom: 1;
}
.clearfix:before,
.clearfix:after {
  display: table;
  content: "";
  line-height: 0;
}
.clearfix:after {
  clear: both;
}
html {
  font-size: 100%;
  -webkit-text-size-adjust: 100%;
  -ms-text-size-adjust: 100%;
}
a:focus {
  outline: thin dotted #333;
  outline: 5px auto -webkit-focus-ring-color;
  outline-offset: -2px;
}
a:hover,
a:active {
  outline: 0;
}
button,
input,
select,
textarea {
  margin: 0;
  font-size: 100%;
  vertical-align: middle;
}
button,
input {
  *overflow: visible;
  line-height: normal;
}
button::-moz-focus-inner,
input::-moz-focus-inner {
  padding: 0;
  border: 0;
}
body {
  margin: 0;
  font-family: "Helvetica Neue", Helvetica, Arial, sans-serif;
  font-size: 14px;
  line-height: 20px;
  color: #333;
  background-color: #fff;
}
a {
  color: #08c;
  text-decoration: none;
}
a:hover {
  color: #005580;
  text-decoration: underline;
}
.row {
  margin-left: -20px;
  *zoom: 1;
}
.row:before,
.row:after {
  display: table;
  content: "";
  line-height: 0;
}
.row:after {
  clear: both;
}
[class*="span"] {
  float: left;
  min-height: 1px;
  margin-left: 20px;
}
.container,
.navbar-static-top .container,
.navbar-fixed-top .container,
.navbar-fixed-bottom .container {
  width: 940px;
}
.span12 {
  width: 940px;
}
.span11 {
  width: 860px;
}
.span10 {
  width: 780px;
}
.span9 {
  width: 700px;
}
.span8 {
  width: 620px;
}
.span7 {
  width: 540px;
}
.span6 {
  width: 460px;
}
.span5 {
  width: 380px;
}
.span4 {
  width: 300px;
}
.span3 {
  width: 220px;
}
.span2 {
  width: 140px;
}
.span1 {
  width: 60px;
}
[class*="span"].pull-right,
.row-fluid [class*="span"].pull-right {
  float: right;
}
.container {
  margin-right: auto;
  margin-left: auto;
  *zoom: 1;
}
.container:before,
.container:after {
  display: table;
  content: "";
  line-height: 0;
}
.container:after {
  clear: both;
}
p {
  margin: 0 0 10px;
}
.lead {
  margin-bottom: 20px;
  font-size: 21px;
  font-weight: 200;
  line-height: 30px;
}
small {
  font-size: 85%;
}
h1 {
  margin: 10px 0;
  font-family: inherit;
  font-weight: bold;
  line-height: 20px;
  color: inherit;
  text-rendering: optimizelegibility;
}
h1 small {
  font-weight: normal;
  line-height: 1;
  color: #999;
}
h1 {
  line-height: 40px;
}
h1 {
  font-size: 38.5px;
}
h1 small {
  font-size: 24.5px;
}
body {
  margin-top: 90px;
}
.header {
  position: fixed;
  top: 0;
  left: 50%;
  margin-left: -480px;
  background-color: #fff;
  border-bottom: 1px solid #ddd;
  padding-top: 10px;
  z-index: 10;
}
.footer {
  color: #ddd;
  font-size: 12px;
  text-align: center;
  margin-top: 20px;
}
.footer a {
  color: #ccc;
  text-decoration: underline;
}
.the-icons {
  font-size: 14px;
  line-height: 24px;
}
.switch {
  position: absolute;
  right: 0;
  bottom: 10px;
  color: #666;
}
.switch input {
  margin-right: 0.3em;
}
.codesOn .i-name {
  display: none;
}
.codesOn .i-code {
  display: inline;
}
.i-code {
  display: none;
}
@font-face {
      font-family: 'fontello';
<<<<<<< HEAD
      src: url('./font/fontello.eot?46324552');
      src: url('./font/fontello.eot?46324552#iefix') format('embedded-opentype'),
           url('./font/fontello.woff?46324552') format('woff'),
           url('./font/fontello.ttf?46324552') format('truetype'),
           url('./font/fontello.svg?46324552#fontello') format('svg');
=======
      src: url('./font/fontello.eot?69434200');
      src: url('./font/fontello.eot?69434200#iefix') format('embedded-opentype'),
           url('./font/fontello.woff?69434200') format('woff'),
           url('./font/fontello.ttf?69434200') format('truetype'),
           url('./font/fontello.svg?69434200#fontello') format('svg');
>>>>>>> 5b86b4b9
      font-weight: normal;
      font-style: normal;
    }
     
     
    .demo-icon
    {
      font-family: "fontello";
      font-style: normal;
      font-weight: normal;
      speak: none;
     
      display: inline-block;
      text-decoration: inherit;
      width: 1em;
      margin-right: .2em;
      text-align: center;
      /* opacity: .8; */
     
      /* For safety - reset parent styles, that can break glyph codes*/
      font-variant: normal;
      text-transform: none;
     
      /* fix buttons height, for twitter bootstrap */
      line-height: 1em;
     
      /* Animation center compensation - margins should be symmetric */
      /* remove if not needed */
      margin-left: .2em;
     
      /* You can be more comfortable with increased icons size */
      /* font-size: 120%; */
     
      /* Font smoothing. That was taken from TWBS */
      -webkit-font-smoothing: antialiased;
      -moz-osx-font-smoothing: grayscale;
     
      /* Uncomment for 3D effect */
      /* text-shadow: 1px 1px 1px rgba(127, 127, 127, 0.3); */
    }
     </style>
    <link rel="stylesheet" href="css/animation.css"><!--[if IE 7]><link rel="stylesheet" href="css/fontello-ie7.css"><![endif]-->
    <script>
      function toggleCodes(on) {
        var obj = document.getElementById('icons');
      
        if (on) {
          obj.className += ' codesOn';
        } else {
          obj.className = obj.className.replace(' codesOn', '');
        }
      }
      
    </script>
  </head>
  <body>
    <div class="container header">
      <h1>
        fontello
         <small>font demo</small>
      </h1>
      <label class="switch">
        <input type="checkbox" onclick="toggleCodes(this.checked)">show codes
      </label>
    </div>
    <div id="icons" class="container">
      <div class="row">
        <div title="Code: 0xe800" class="the-icons span3"><i class="demo-icon icon-slider-vertical">&#xe800;</i> <span class="i-name">icon-slider-vertical</span><span class="i-code">0xe800</span></div>
        <div title="Code: 0xe801" class="the-icons span3"><i class="demo-icon icon-globe">&#xe801;</i> <span class="i-name">icon-globe</span><span class="i-code">0xe801</span></div>
        <div title="Code: 0xe802" class="the-icons span3"><i class="demo-icon icon-star-1">&#xe802;</i> <span class="i-name">icon-star-1</span><span class="i-code">0xe802</span></div>
        <div title="Code: 0xe803" class="the-icons span3"><i class="demo-icon icon-star-empty">&#xe803;</i> <span class="i-name">icon-star-empty</span><span class="i-code">0xe803</span></div>
      </div>
      <div class="row">
        <div title="Code: 0xe804" class="the-icons span3"><i class="demo-icon icon-check">&#xe804;</i> <span class="i-name">icon-check</span><span class="i-code">0xe804</span></div>
        <div title="Code: 0xe805" class="the-icons span3"><i class="demo-icon icon-download">&#xe805;</i> <span class="i-name">icon-download</span><span class="i-code">0xe805</span></div>
        <div title="Code: 0xe806" class="the-icons span3"><i class="demo-icon icon-logout">&#xe806;</i> <span class="i-name">icon-logout</span><span class="i-code">0xe806</span></div>
        <div title="Code: 0xe807" class="the-icons span3"><i class="demo-icon icon-laptop">&#xe807;</i> <span class="i-name">icon-laptop</span><span class="i-code">0xe807</span></div>
      </div>
      <div class="row">
        <div title="Code: 0xe808" class="the-icons span3"><i class="demo-icon icon-mobile">&#xe808;</i> <span class="i-name">icon-mobile</span><span class="i-code">0xe808</span></div>
        <div title="Code: 0xe809" class="the-icons span3"><i class="demo-icon icon-globe-1">&#xe809;</i> <span class="i-name">icon-globe-1</span><span class="i-code">0xe809</span></div>
        <div title="Code: 0xe80a" class="the-icons span3"><i class="demo-icon icon-paper-plane">&#xe80a;</i> <span class="i-name">icon-paper-plane</span><span class="i-code">0xe80a</span></div>
        <div title="Code: 0xe80b" class="the-icons span3"><i class="demo-icon icon-ellipsis">&#xe80b;</i> <span class="i-name">icon-ellipsis</span><span class="i-code">0xe80b</span></div>
      </div>
      <div class="row">
        <div title="Code: 0xe80c" class="the-icons span3"><i class="demo-icon icon-graduation-cap">&#xe80c;</i> <span class="i-name">icon-graduation-cap</span><span class="i-code">0xe80c</span></div>
        <div title="Code: 0xe80d" class="the-icons span3"><i class="demo-icon icon-android">&#xe80d;</i> <span class="i-name">icon-android</span><span class="i-code">0xe80d</span></div>
        <div title="Code: 0xe80e" class="the-icons span3"><i class="demo-icon icon-apple">&#xe80e;</i> <span class="i-name">icon-apple</span><span class="i-code">0xe80e</span></div>
        <div title="Code: 0xe80f" class="the-icons span3"><i class="demo-icon icon-facebook-official">&#xe80f;</i> <span class="i-name">icon-facebook-official</span><span class="i-code">0xe80f</span></div>
      </div>
      <div class="row">
        <div title="Code: 0xe810" class="the-icons span3"><i class="demo-icon icon-gplus">&#xe810;</i> <span class="i-name">icon-gplus</span><span class="i-code">0xe810</span></div>
        <div title="Code: 0xe811" class="the-icons span3"><i class="demo-icon icon-linux">&#xe811;</i> <span class="i-name">icon-linux</span><span class="i-code">0xe811</span></div>
        <div title="Code: 0xe812" class="the-icons span3"><i class="demo-icon icon-linkedin">&#xe812;</i> <span class="i-name">icon-linkedin</span><span class="i-code">0xe812</span></div>
        <div title="Code: 0xe813" class="the-icons span3"><i class="demo-icon icon-twitter">&#xe813;</i> <span class="i-name">icon-twitter</span><span class="i-code">0xe813</span></div>
      </div>
      <div class="row">
<<<<<<< HEAD
        <div title="Code: 0xe814" class="the-icons span3"><i class="demo-icon icon-windows">&#xe814;</i> <span class="i-name">icon-windows</span><span class="i-code">0xe814</span></div>
        <div title="Code: 0xe815" class="the-icons span3"><i class="demo-icon icon-keyboard-1">&#xe815;</i> <span class="i-name">icon-keyboard-1</span><span class="i-code">0xe815</span></div>
        <div title="Code: 0xe816" class="the-icons span3"><i class="demo-icon icon-chat-alt">&#xe816;</i> <span class="i-name">icon-chat-alt</span><span class="i-code">0xe816</span></div>
        <div title="Code: 0xe817" class="the-icons span3"><i class="demo-icon icon-cancel-circle">&#xe817;</i> <span class="i-name">icon-cancel-circle</span><span class="i-code">0xe817</span></div>
      </div>
      <div class="row">
        <div title="Code: 0xe818" class="the-icons span3"><i class="demo-icon icon-at">&#xe818;</i> <span class="i-name">icon-at</span><span class="i-code">0xe818</span></div>
        <div title="Code: 0xe819" class="the-icons span3"><i class="demo-icon icon-hash">&#xe819;</i> <span class="i-name">icon-hash</span><span class="i-code">0xe819</span></div>
        <div title="Code: 0xe81a" class="the-icons span3"><i class="demo-icon icon-pencil">&#xe81a;</i> <span class="i-name">icon-pencil</span><span class="i-code">0xe81a</span></div>
        <div title="Code: 0xe81b" class="the-icons span3"><i class="demo-icon icon-user">&#xe81b;</i> <span class="i-name">icon-user</span><span class="i-code">0xe81b</span></div>
      </div>
      <div class="row">
        <div title="Code: 0xe81c" class="the-icons span3"><i class="demo-icon icon-chat-empty">&#xe81c;</i> <span class="i-name">icon-chat-empty</span><span class="i-code">0xe81c</span></div>
        <div title="Code: 0xe81d" class="the-icons span3"><i class="demo-icon icon-users">&#xe81d;</i> <span class="i-name">icon-users</span><span class="i-code">0xe81d</span></div>
=======
        <div title="Code: 0xe810" class="the-icons span3"><i class="demo-icon icon-github-circled">&#xe810;</i> <span class="i-name">icon-github-circled</span><span class="i-code">0xe810</span></div>
        <div title="Code: 0xe811" class="the-icons span3"><i class="demo-icon icon-google">&#xe811;</i> <span class="i-name">icon-google</span><span class="i-code">0xe811</span></div>
        <div title="Code: 0xe8b1" class="the-icons span3"><i class="demo-icon icon-cancel-circle">&#xe8b1;</i> <span class="i-name">icon-cancel-circle</span><span class="i-code">0xe8b1</span></div>
        <div title="Code: 0xe8b2" class="the-icons span3"><i class="demo-icon icon-logout">&#xe8b2;</i> <span class="i-name">icon-logout</span><span class="i-code">0xe8b2</span></div>
      </div>
      <div class="row">
        <div title="Code: 0xe8b3" class="the-icons span3"><i class="demo-icon icon-star-1">&#xe8b3;</i> <span class="i-name">icon-star-1</span><span class="i-code">0xe8b3</span></div>
        <div title="Code: 0xe8b6" class="the-icons span3"><i class="demo-icon icon-at">&#xe8b6;</i> <span class="i-name">icon-at</span><span class="i-code">0xe8b6</span></div>
        <div title="Code: 0xe8b7" class="the-icons span3"><i class="demo-icon icon-hash">&#xe8b7;</i> <span class="i-name">icon-hash</span><span class="i-code">0xe8b7</span></div>
        <div title="Code: 0xe8b8" class="the-icons span3"><i class="demo-icon icon-download">&#xe8b8;</i> <span class="i-name">icon-download</span><span class="i-code">0xe8b8</span></div>
      </div>
      <div class="row">
        <div title="Code: 0xe8b9" class="the-icons span3"><i class="demo-icon icon-chat-alt">&#xe8b9;</i> <span class="i-name">icon-chat-alt</span><span class="i-code">0xe8b9</span></div>
        <div title="Code: 0xe8ba" class="the-icons span3"><i class="demo-icon icon-keyboard-1">&#xe8ba;</i> <span class="i-name">icon-keyboard-1</span><span class="i-code">0xe8ba</span></div>
        <div title="Code: 0xe8bb" class="the-icons span3"><i class="demo-icon icon-ellipsis">&#xe8bb;</i> <span class="i-name">icon-ellipsis</span><span class="i-code">0xe8bb</span></div>
        <div title="Code: 0xe8bc" class="the-icons span3"><i class="demo-icon icon-check">&#xe8bc;</i> <span class="i-name">icon-check</span><span class="i-code">0xe8bc</span></div>
>>>>>>> 5b86b4b9
      </div>
    </div>
    <div class="container footer">Generated by <a href="http://fontello.com">fontello.com</a></div>
  </body>
</html><|MERGE_RESOLUTION|>--- conflicted
+++ resolved
@@ -229,19 +229,11 @@
 }
 @font-face {
       font-family: 'fontello';
-<<<<<<< HEAD
-      src: url('./font/fontello.eot?46324552');
-      src: url('./font/fontello.eot?46324552#iefix') format('embedded-opentype'),
-           url('./font/fontello.woff?46324552') format('woff'),
-           url('./font/fontello.ttf?46324552') format('truetype'),
-           url('./font/fontello.svg?46324552#fontello') format('svg');
-=======
-      src: url('./font/fontello.eot?69434200');
-      src: url('./font/fontello.eot?69434200#iefix') format('embedded-opentype'),
-           url('./font/fontello.woff?69434200') format('woff'),
-           url('./font/fontello.ttf?69434200') format('truetype'),
-           url('./font/fontello.svg?69434200#fontello') format('svg');
->>>>>>> 5b86b4b9
+      src: url('./font/fontello.eot?90618481');
+      src: url('./font/fontello.eot?90618481#iefix') format('embedded-opentype'),
+           url('./font/fontello.woff?90618481') format('woff'),
+           url('./font/fontello.ttf?90618481') format('truetype'),
+           url('./font/fontello.svg?90618481#fontello') format('svg');
       font-weight: normal;
       font-style: normal;
     }
@@ -339,7 +331,6 @@
         <div title="Code: 0xe813" class="the-icons span3"><i class="demo-icon icon-twitter">&#xe813;</i> <span class="i-name">icon-twitter</span><span class="i-code">0xe813</span></div>
       </div>
       <div class="row">
-<<<<<<< HEAD
         <div title="Code: 0xe814" class="the-icons span3"><i class="demo-icon icon-windows">&#xe814;</i> <span class="i-name">icon-windows</span><span class="i-code">0xe814</span></div>
         <div title="Code: 0xe815" class="the-icons span3"><i class="demo-icon icon-keyboard-1">&#xe815;</i> <span class="i-name">icon-keyboard-1</span><span class="i-code">0xe815</span></div>
         <div title="Code: 0xe816" class="the-icons span3"><i class="demo-icon icon-chat-alt">&#xe816;</i> <span class="i-name">icon-chat-alt</span><span class="i-code">0xe816</span></div>
@@ -354,24 +345,8 @@
       <div class="row">
         <div title="Code: 0xe81c" class="the-icons span3"><i class="demo-icon icon-chat-empty">&#xe81c;</i> <span class="i-name">icon-chat-empty</span><span class="i-code">0xe81c</span></div>
         <div title="Code: 0xe81d" class="the-icons span3"><i class="demo-icon icon-users">&#xe81d;</i> <span class="i-name">icon-users</span><span class="i-code">0xe81d</span></div>
-=======
-        <div title="Code: 0xe810" class="the-icons span3"><i class="demo-icon icon-github-circled">&#xe810;</i> <span class="i-name">icon-github-circled</span><span class="i-code">0xe810</span></div>
-        <div title="Code: 0xe811" class="the-icons span3"><i class="demo-icon icon-google">&#xe811;</i> <span class="i-name">icon-google</span><span class="i-code">0xe811</span></div>
-        <div title="Code: 0xe8b1" class="the-icons span3"><i class="demo-icon icon-cancel-circle">&#xe8b1;</i> <span class="i-name">icon-cancel-circle</span><span class="i-code">0xe8b1</span></div>
-        <div title="Code: 0xe8b2" class="the-icons span3"><i class="demo-icon icon-logout">&#xe8b2;</i> <span class="i-name">icon-logout</span><span class="i-code">0xe8b2</span></div>
-      </div>
-      <div class="row">
-        <div title="Code: 0xe8b3" class="the-icons span3"><i class="demo-icon icon-star-1">&#xe8b3;</i> <span class="i-name">icon-star-1</span><span class="i-code">0xe8b3</span></div>
-        <div title="Code: 0xe8b6" class="the-icons span3"><i class="demo-icon icon-at">&#xe8b6;</i> <span class="i-name">icon-at</span><span class="i-code">0xe8b6</span></div>
-        <div title="Code: 0xe8b7" class="the-icons span3"><i class="demo-icon icon-hash">&#xe8b7;</i> <span class="i-name">icon-hash</span><span class="i-code">0xe8b7</span></div>
-        <div title="Code: 0xe8b8" class="the-icons span3"><i class="demo-icon icon-download">&#xe8b8;</i> <span class="i-name">icon-download</span><span class="i-code">0xe8b8</span></div>
-      </div>
-      <div class="row">
-        <div title="Code: 0xe8b9" class="the-icons span3"><i class="demo-icon icon-chat-alt">&#xe8b9;</i> <span class="i-name">icon-chat-alt</span><span class="i-code">0xe8b9</span></div>
-        <div title="Code: 0xe8ba" class="the-icons span3"><i class="demo-icon icon-keyboard-1">&#xe8ba;</i> <span class="i-name">icon-keyboard-1</span><span class="i-code">0xe8ba</span></div>
-        <div title="Code: 0xe8bb" class="the-icons span3"><i class="demo-icon icon-ellipsis">&#xe8bb;</i> <span class="i-name">icon-ellipsis</span><span class="i-code">0xe8bb</span></div>
-        <div title="Code: 0xe8bc" class="the-icons span3"><i class="demo-icon icon-check">&#xe8bc;</i> <span class="i-name">icon-check</span><span class="i-code">0xe8bc</span></div>
->>>>>>> 5b86b4b9
+        <div title="Code: 0xe81e" class="the-icons span3"><i class="demo-icon icon-github-circled">&#xe81e;</i> <span class="i-name">icon-github-circled</span><span class="i-code">0xe81e</span></div>
+        <div title="Code: 0xe81f" class="the-icons span3"><i class="demo-icon icon-google">&#xe81f;</i> <span class="i-name">icon-google</span><span class="i-code">0xe81f</span></div>
       </div>
     </div>
     <div class="container footer">Generated by <a href="http://fontello.com">fontello.com</a></div>
