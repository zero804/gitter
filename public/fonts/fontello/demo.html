--- conflicted
+++ resolved
@@ -229,19 +229,11 @@
 }
 @font-face {
       font-family: 'fontello';
-<<<<<<< HEAD
-      src: url('./font/fontello.eot?82639461');
-      src: url('./font/fontello.eot?82639461#iefix') format('embedded-opentype'),
-           url('./font/fontello.woff?82639461') format('woff'),
-           url('./font/fontello.ttf?82639461') format('truetype'),
-           url('./font/fontello.svg?82639461#fontello') format('svg');
-=======
       src: url('./font/fontello.eot?51875278');
       src: url('./font/fontello.eot?51875278#iefix') format('embedded-opentype'),
            url('./font/fontello.woff?51875278') format('woff'),
            url('./font/fontello.ttf?51875278') format('truetype'),
            url('./font/fontello.svg?51875278#fontello') format('svg');
->>>>>>> d8f9f2ae
       font-weight: normal;
       font-style: normal;
     }
@@ -363,10 +355,7 @@
         <div title="Code: 0xe823" class="the-icons span3"><i class="demo-icon icon-mail">&#xe823;</i> <span class="i-name">icon-mail</span><span class="i-code">0xe823</span></div>
       </div>
       <div class="row">
-<<<<<<< HEAD
-=======
         <div title="Code: 0xe825" class="the-icons span3"><i class="demo-icon icon-attention-circled">&#xe825;</i> <span class="i-name">icon-attention-circled</span><span class="i-code">0xe825</span></div>
->>>>>>> d8f9f2ae
         <div title="Code: 0xe834" class="the-icons span3"><i class="demo-icon icon-spin animate-spin">&#xe834;</i> <span class="i-name">icon-spin</span><span class="i-code">0xe834</span></div>
       </div>
     </div>
