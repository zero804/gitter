<!DOCTYPE html>
<html>
  <head><!--[if lt IE 9]><script language="javascript" type="text/javascript" src="//html5shim.googlecode.com/svn/trunk/html5.js"></script><![endif]-->
    <meta charset="UTF-8"><style>/*
 * Bootstrap v2.2.1
 *
 * Copyright 2012 Twitter, Inc
 * Licensed under the Apache License v2.0
 * http://www.apache.org/licenses/LICENSE-2.0
 *
 * Designed and built with all the love in the world @twitter by @mdo and @fat.
 */
.clearfix {
  *zoom: 1;
}
.clearfix:before,
.clearfix:after {
  display: table;
  content: "";
  line-height: 0;
}
.clearfix:after {
  clear: both;
}
html {
  font-size: 100%;
  -webkit-text-size-adjust: 100%;
  -ms-text-size-adjust: 100%;
}
a:focus {
  outline: thin dotted #333;
  outline: 5px auto -webkit-focus-ring-color;
  outline-offset: -2px;
}
a:hover,
a:active {
  outline: 0;
}
button,
input,
select,
textarea {
  margin: 0;
  font-size: 100%;
  vertical-align: middle;
}
button,
input {
  *overflow: visible;
  line-height: normal;
}
button::-moz-focus-inner,
input::-moz-focus-inner {
  padding: 0;
  border: 0;
}
body {
  margin: 0;
  font-family: "Helvetica Neue", Helvetica, Arial, sans-serif;
  font-size: 14px;
  line-height: 20px;
  color: #333;
  background-color: #fff;
}
a {
  color: #08c;
  text-decoration: none;
}
a:hover {
  color: #005580;
  text-decoration: underline;
}
.row {
  margin-left: -20px;
  *zoom: 1;
}
.row:before,
.row:after {
  display: table;
  content: "";
  line-height: 0;
}
.row:after {
  clear: both;
}
[class*="span"] {
  float: left;
  min-height: 1px;
  margin-left: 20px;
}
.container,
.navbar-static-top .container,
.navbar-fixed-top .container,
.navbar-fixed-bottom .container {
  width: 940px;
}
.span12 {
  width: 940px;
}
.span11 {
  width: 860px;
}
.span10 {
  width: 780px;
}
.span9 {
  width: 700px;
}
.span8 {
  width: 620px;
}
.span7 {
  width: 540px;
}
.span6 {
  width: 460px;
}
.span5 {
  width: 380px;
}
.span4 {
  width: 300px;
}
.span3 {
  width: 220px;
}
.span2 {
  width: 140px;
}
.span1 {
  width: 60px;
}
[class*="span"].pull-right,
.row-fluid [class*="span"].pull-right {
  float: right;
}
.container {
  margin-right: auto;
  margin-left: auto;
  *zoom: 1;
}
.container:before,
.container:after {
  display: table;
  content: "";
  line-height: 0;
}
.container:after {
  clear: both;
}
p {
  margin: 0 0 10px;
}
.lead {
  margin-bottom: 20px;
  font-size: 21px;
  font-weight: 200;
  line-height: 30px;
}
small {
  font-size: 85%;
}
h1 {
  margin: 10px 0;
  font-family: inherit;
  font-weight: bold;
  line-height: 20px;
  color: inherit;
  text-rendering: optimizelegibility;
}
h1 small {
  font-weight: normal;
  line-height: 1;
  color: #999;
}
h1 {
  line-height: 40px;
}
h1 {
  font-size: 38.5px;
}
h1 small {
  font-size: 24.5px;
}
body {
  margin-top: 90px;
}
.header {
  position: fixed;
  top: 0;
  left: 50%;
  margin-left: -480px;
  background-color: #fff;
  border-bottom: 1px solid #ddd;
  padding-top: 10px;
  z-index: 10;
}
.footer {
  color: #ddd;
  font-size: 12px;
  text-align: center;
  margin-top: 20px;
}
.footer a {
  color: #ccc;
  text-decoration: underline;
}
.the-icons {
  font-size: 14px;
  line-height: 24px;
}
.switch {
  position: absolute;
  right: 0;
  bottom: 10px;
  color: #666;
}
.switch input {
  margin-right: 0.3em;
}
.codesOn .i-name {
  display: none;
}
.codesOn .i-code {
  display: inline;
}
.i-code {
  display: none;
}
@font-face {
      font-family: 'fontello';
<<<<<<< HEAD
      src: url('./font/fontello.eot?69790296');
      src: url('./font/fontello.eot?69790296#iefix') format('embedded-opentype'),
           url('./font/fontello.woff?69790296') format('woff'),
           url('./font/fontello.ttf?69790296') format('truetype'),
           url('./font/fontello.svg?69790296#fontello') format('svg');
=======
      src: url('./font/fontello.eot?96108446');
      src: url('./font/fontello.eot?96108446#iefix') format('embedded-opentype'),
           url('./font/fontello.woff?96108446') format('woff'),
           url('./font/fontello.ttf?96108446') format('truetype'),
           url('./font/fontello.svg?96108446#fontello') format('svg');
>>>>>>> d6d84d44
      font-weight: normal;
      font-style: normal;
    }
     
     
    .demo-icon
    {
      font-family: "fontello";
      font-style: normal;
      font-weight: normal;
      speak: none;
     
      display: inline-block;
      text-decoration: inherit;
      width: 1em;
      margin-right: .2em;
      text-align: center;
      /* opacity: .8; */
     
      /* For safety - reset parent styles, that can break glyph codes*/
      font-variant: normal;
      text-transform: none;
     
      /* fix buttons height, for twitter bootstrap */
      line-height: 1em;
     
      /* Animation center compensation - margins should be symmetric */
      /* remove if not needed */
      margin-left: .2em;
     
      /* You can be more comfortable with increased icons size */
      /* font-size: 120%; */
     
      /* Font smoothing. That was taken from TWBS */
      -webkit-font-smoothing: antialiased;
      -moz-osx-font-smoothing: grayscale;
     
      /* Uncomment for 3D effect */
      /* text-shadow: 1px 1px 1px rgba(127, 127, 127, 0.3); */
    }
     </style>
    <link rel="stylesheet" href="css/animation.css"><!--[if IE 7]><link rel="stylesheet" href="css/fontello-ie7.css"><![endif]-->
    <script>
      function toggleCodes(on) {
        var obj = document.getElementById('icons');
        
        if (on) {
          obj.className += ' codesOn';
        } else {
          obj.className = obj.className.replace(' codesOn', '');
        }
      }
      
    </script>
  </head>
  <body>
    <div class="container header">
      <h1>
        fontello
         <small>font demo</small>
      </h1>
      <label class="switch">
        <input type="checkbox" onclick="toggleCodes(this.checked)">show codes
      </label>
    </div>
    <div id="icons" class="container">
      <div class="row">
        <div title="Code: 0xe800" class="the-icons span3"><i class="demo-icon icon-paper-plane">&#xe800;</i> <span class="i-name">icon-paper-plane</span><span class="i-code">0xe800</span></div>
        <div title="Code: 0xe801" class="the-icons span3"><i class="demo-icon icon-globe-1">&#xe801;</i> <span class="i-name">icon-globe-1</span><span class="i-code">0xe801</span></div>
        <div title="Code: 0xe802" class="the-icons span3"><i class="demo-icon icon-graduation-cap">&#xe802;</i> <span class="i-name">icon-graduation-cap</span><span class="i-code">0xe802</span></div>
        <div title="Code: 0xe803" class="the-icons span3"><i class="demo-icon icon-laptop">&#xe803;</i> <span class="i-name">icon-laptop</span><span class="i-code">0xe803</span></div>
      </div>
      <div class="row">
        <div title="Code: 0xe804" class="the-icons span3"><i class="demo-icon icon-mobile">&#xe804;</i> <span class="i-name">icon-mobile</span><span class="i-code">0xe804</span></div>
        <div title="Code: 0xe805" class="the-icons span3"><i class="demo-icon icon-android">&#xe805;</i> <span class="i-name">icon-android</span><span class="i-code">0xe805</span></div>
        <div title="Code: 0xe806" class="the-icons span3"><i class="demo-icon icon-apple">&#xe806;</i> <span class="i-name">icon-apple</span><span class="i-code">0xe806</span></div>
        <div title="Code: 0xe807" class="the-icons span3"><i class="demo-icon icon-windows">&#xe807;</i> <span class="i-name">icon-windows</span><span class="i-code">0xe807</span></div>
      </div>
      <div class="row">
        <div title="Code: 0xe808" class="the-icons span3"><i class="demo-icon icon-linux">&#xe808;</i> <span class="i-name">icon-linux</span><span class="i-code">0xe808</span></div>
        <div title="Code: 0xe809" class="the-icons span3"><i class="demo-icon icon-twitter">&#xe809;</i> <span class="i-name">icon-twitter</span><span class="i-code">0xe809</span></div>
        <div title="Code: 0xe80a" class="the-icons span3"><i class="demo-icon icon-gplus">&#xe80a;</i> <span class="i-name">icon-gplus</span><span class="i-code">0xe80a</span></div>
        <div title="Code: 0xe80b" class="the-icons span3"><i class="demo-icon icon-linkedin">&#xe80b;</i> <span class="i-name">icon-linkedin</span><span class="i-code">0xe80b</span></div>
      </div>
      <div class="row">
        <div title="Code: 0xe80c" class="the-icons span3"><i class="demo-icon icon-facebook-official">&#xe80c;</i> <span class="i-name">icon-facebook-official</span><span class="i-code">0xe80c</span></div>
        <div title="Code: 0xe80d" class="the-icons span3"><i class="demo-icon icon-star-empty">&#xe80d;</i> <span class="i-name">icon-star-empty</span><span class="i-code">0xe80d</span></div>
        <div title="Code: 0xe80e" class="the-icons span3"><i class="demo-icon icon-slider-vertical">&#xe80e;</i> <span class="i-name">icon-slider-vertical</span><span class="i-code">0xe80e</span></div>
        <div title="Code: 0xe80f" class="the-icons span3"><i class="demo-icon icon-globe">&#xe80f;</i> <span class="i-name">icon-globe</span><span class="i-code">0xe80f</span></div>
      </div>
      <div class="row">
        <div title="Code: 0xe8b1" class="the-icons span3"><i class="demo-icon icon-cancel-circle">&#xe8b1;</i> <span class="i-name">icon-cancel-circle</span><span class="i-code">0xe8b1</span></div>
        <div title="Code: 0xe8b2" class="the-icons span3"><i class="demo-icon icon-logout">&#xe8b2;</i> <span class="i-name">icon-logout</span><span class="i-code">0xe8b2</span></div>
        <div title="Code: 0xe8b3" class="the-icons span3"><i class="demo-icon icon-star-1">&#xe8b3;</i> <span class="i-name">icon-star-1</span><span class="i-code">0xe8b3</span></div>
        <div title="Code: 0xe8b6" class="the-icons span3"><i class="demo-icon icon-at">&#xe8b6;</i> <span class="i-name">icon-at</span><span class="i-code">0xe8b6</span></div>
      </div>
      <div class="row">
        <div title="Code: 0xe8b7" class="the-icons span3"><i class="demo-icon icon-hash">&#xe8b7;</i> <span class="i-name">icon-hash</span><span class="i-code">0xe8b7</span></div>
        <div title="Code: 0xe8b8" class="the-icons span3"><i class="demo-icon icon-download">&#xe8b8;</i> <span class="i-name">icon-download</span><span class="i-code">0xe8b8</span></div>
        <div title="Code: 0xe8b9" class="the-icons span3"><i class="demo-icon icon-chat-alt">&#xe8b9;</i> <span class="i-name">icon-chat-alt</span><span class="i-code">0xe8b9</span></div>
        <div title="Code: 0xe8ba" class="the-icons span3"><i class="demo-icon icon-keyboard-1">&#xe8ba;</i> <span class="i-name">icon-keyboard-1</span><span class="i-code">0xe8ba</span></div>
      </div>
      <div class="row">
        <div title="Code: 0xe8bb" class="the-icons span3"><i class="demo-icon icon-ellipsis">&#xe8bb;</i> <span class="i-name">icon-ellipsis</span><span class="i-code">0xe8bb</span></div>
        <div title="Code: 0xe8bc" class="the-icons span3"><i class="demo-icon icon-check">&#xe8bc;</i> <span class="i-name">icon-check</span><span class="i-code">0xe8bc</span></div>
      </div>
    </div>
    <div class="container footer">Generated by <a href="http://fontello.com">fontello.com</a></div>
  </body>
</html><|MERGE_RESOLUTION|>--- conflicted
+++ resolved
@@ -229,19 +229,11 @@
 }
 @font-face {
       font-family: 'fontello';
-<<<<<<< HEAD
-      src: url('./font/fontello.eot?69790296');
-      src: url('./font/fontello.eot?69790296#iefix') format('embedded-opentype'),
-           url('./font/fontello.woff?69790296') format('woff'),
-           url('./font/fontello.ttf?69790296') format('truetype'),
-           url('./font/fontello.svg?69790296#fontello') format('svg');
-=======
       src: url('./font/fontello.eot?96108446');
       src: url('./font/fontello.eot?96108446#iefix') format('embedded-opentype'),
            url('./font/fontello.woff?96108446') format('woff'),
            url('./font/fontello.ttf?96108446') format('truetype'),
            url('./font/fontello.svg?96108446#fontello') format('svg');
->>>>>>> d6d84d44
       font-weight: normal;
       font-style: normal;
     }
