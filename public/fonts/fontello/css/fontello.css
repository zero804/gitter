--- conflicted
+++ resolved
@@ -1,18 +1,10 @@
 @font-face {
   font-family: 'fontello';
-<<<<<<< HEAD
-  src: url('../fonts/fontello/font/fontello.eot?30314653');
-  src: url('../fonts/fontello/font/fontello.eot?30314653#iefix') format('embedded-opentype'),
-       url('../fonts/fontello/font/fontello.woff?30314653') format('woff'),
-       url('../fonts/fontello/font/fontello.ttf?30314653') format('truetype'),
-       url('../fonts/fontello/font/fontello.svg?30314653#fontello') format('svg');
-=======
-  src: url('../fonts/fontello/font/fontello.eot?29655729');
-  src: url('../fonts/fontello/font/fontello.eot?29655729#iefix') format('embedded-opentype'),
-       url('../fonts/fontello/font/fontello.woff?29655729') format('woff'),
-       url('../fonts/fontello/font/fontello.ttf?29655729') format('truetype'),
-       url('../fonts/fontello/font/fontello.svg?29655729#fontello') format('svg');
->>>>>>> d6d84d44
+  src: url('../font/fontello.eot?29655729');
+  src: url('../font/fontello.eot?29655729#iefix') format('embedded-opentype'),
+       url('../font/fontello.woff?29655729') format('woff'),
+       url('../font/fontello.ttf?29655729') format('truetype'),
+       url('../font/fontello.svg?29655729#fontello') format('svg');
   font-weight: normal;
   font-style: normal;
 }
@@ -22,50 +14,46 @@
 @media screen and (-webkit-min-device-pixel-ratio:0) {
   @font-face {
     font-family: 'fontello';
-<<<<<<< HEAD
-    src: url('../fonts/fontello/font/fontello.svg?30314653#fontello') format('svg');
-=======
-    src: url('../fonts/fontello/font/fontello.svg?29655729#fontello') format('svg');
->>>>>>> d6d84d44
+    src: url('../font/fontello.svg?29655729#fontello') format('svg');
   }
 }
 */
-
+ 
  [class^="icon-"]:before, [class*=" icon-"]:before {
   font-family: "fontello";
   font-style: normal;
   font-weight: normal;
   speak: none;
-
+ 
   display: inline-block;
   text-decoration: inherit;
   width: 1em;
   margin-right: .2em;
   text-align: center;
   /* opacity: .8; */
-
+ 
   /* For safety - reset parent styles, that can break glyph codes*/
   font-variant: normal;
   text-transform: none;
-
+ 
   /* fix buttons height, for twitter bootstrap */
   line-height: 1em;
-
+ 
   /* Animation center compensation - margins should be symmetric */
   /* remove if not needed */
   margin-left: .2em;
-
+ 
   /* you can be more comfortable with increased icons size */
   /* font-size: 120%; */
-
+ 
   /* Font smoothing. That was taken from TWBS */
   -webkit-font-smoothing: antialiased;
   -moz-osx-font-smoothing: grayscale;
-
+ 
   /* Uncomment for 3D effect */
   /* text-shadow: 1px 1px 1px rgba(127, 127, 127, 0.3); */
 }
-
+ 
 .icon-paper-plane:before { content: '\e800'; } /* '' */
 .icon-globe-1:before { content: '\e801'; } /* '' */
 .icon-graduation-cap:before { content: '\e802'; } /* '' */
