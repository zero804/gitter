<<<<<<< HEAD
{{> chat_alert_wrapper}}
{{> chat_header}}
{{> chat_content}}
{{> chat_toolbar}}
{{> chat_input}}
=======
<!doctype html>
<html class="no-js" lang="en">
<head>
  <meta http-equiv="X-UA-Compatible" content="IE=IE9" />
  <meta name="viewport" content="width=device-width, initial-scale=1.0, maximum-scale=1"/>
	<meta charset="utf-8">

	<title>{{troupeName}} - Gitter</title>

  <style>

  @-webkit-keyframes pulsey {
    0% { opacity: 0.6; }
    50% { opacity: 1; }
    100% { opacity: 0.6; }
  }

  html.loading .trpContentPanel { background: url("{{ cdn 'images/2/gitter/logo-mark-grey-64.png' }}") center no-repeat; height: 90%; -webkit-animation: pulsey 2s ease-out; -webkit-animation-iteration-count: infinite;  }
  html.loading .trpContentPanel > * { visibility: hidden; }
  </style>
  <base target="_parent">
  <link rel="stylesheet" href='{{cdn "sprites/services.css" }}'>
  <link rel="stylesheet" href='{{cdn "bootstrap/css/trp3.css" }}'>

    <!-- Le fav and touch icons -->
    <link id="favicon" rel="shortcut icon" href='{{cdn "images/2/gitter/favicon5.png" }}'>
    {{>load_font_css}}
</head>
<body class="iframe">

<div class="chat-header" id="header-wrapper">
  <div id="header">
    {{{ prerenderView "js/views/app/tmpl/headerViewTemplate" }}}
  </div>
  <div class="banner-wrapper" style="display: none;">
    <div id="unread-banner" class="banner slide-away"></div>
    <div id="limit-banner" class="banner slide-away"></div>
  </div>
</div>

<div class="trpContentPanel" id="content-wrapper">
  <div class="trpChatPanel" id="chat-frame">
    <div class="trpChatContainer primary-scroll" id="content-frame">
      <div class="js-chat-container">
      {{#each chats}}
        {{{ chatItemPrerender this lang=../lang locale=../locale}}}
      {{/each}}
      </div>      
      {{#if initialBottom}}
      {{! This is a way of forcing the browser to open at the bottom of the screen }}
      <div id='initial' style="height:0;width:0;overflow:hidden"><a name="initial"/>_</a></div>
      {{/if}}
    </div>
  </div>
</div>

<div class="trpToolbar" id="toolbar-frame">
  {{{ prerenderView "js/views/righttoolbar/tmpl/rightToolbar" }}}
</div>

<div class="chat-input  {{!-- trpChatInputWrapper --}}" id="chat-input-wrapper">
  <div class="{{!-- trpFileProgressContainer --}}  progress">
    <div class="{{!-- trpFileProgressBar --}}  progress__bar" id="file-progress-bar"></div>
  </div>
  <div class="banner-wrapper  bottom" style="display: none;">
    <div id="bottom-unread-banner" class="banner slide-away"></div>
  </div>
  <div class="{{!-- trpChatInputArea --}}  chat-input__container  js-chat-input-container" id="chat-input">
    {{{ prerenderView "js/views/chat/tmpl/chatInputView" }}}
  </div>
</div>

>>>>>>> 03a6e83c
<div class="trpBlankPage"></div>
{{{ generateTroupeContext troupeContext }}}
<<<<<<< HEAD
{{> require_wrapper}}
{{{ bootScript bootScriptName }}}
=======

{{>require_wrapper}}
{{{ bootScript bootScriptName }}}

{{>set_initial_position}}

<div style="display: none;">
  <form id="upload-form" action="" enctype="multipart/form-data" method="POST">
    <input type="hidden" name="params" value="">
    <input type="file" name="file" multiple="multiple"/>
  </form>
</div>
</body>
</html>
>>>>>>> 03a6e83c
<|MERGE_RESOLUTION|>--- conflicted
+++ resolved
@@ -1,101 +1,11 @@
-<<<<<<< HEAD
 {{> chat_alert_wrapper}}
 {{> chat_header}}
 {{> chat_content}}
 {{> chat_toolbar}}
 {{> chat_input}}
-=======
-<!doctype html>
-<html class="no-js" lang="en">
-<head>
-  <meta http-equiv="X-UA-Compatible" content="IE=IE9" />
-  <meta name="viewport" content="width=device-width, initial-scale=1.0, maximum-scale=1"/>
-	<meta charset="utf-8">
-
-	<title>{{troupeName}} - Gitter</title>
-
-  <style>
-
-  @-webkit-keyframes pulsey {
-    0% { opacity: 0.6; }
-    50% { opacity: 1; }
-    100% { opacity: 0.6; }
-  }
-
-  html.loading .trpContentPanel { background: url("{{ cdn 'images/2/gitter/logo-mark-grey-64.png' }}") center no-repeat; height: 90%; -webkit-animation: pulsey 2s ease-out; -webkit-animation-iteration-count: infinite;  }
-  html.loading .trpContentPanel > * { visibility: hidden; }
-  </style>
-  <base target="_parent">
-  <link rel="stylesheet" href='{{cdn "sprites/services.css" }}'>
-  <link rel="stylesheet" href='{{cdn "bootstrap/css/trp3.css" }}'>
-
-    <!-- Le fav and touch icons -->
-    <link id="favicon" rel="shortcut icon" href='{{cdn "images/2/gitter/favicon5.png" }}'>
-    {{>load_font_css}}
-</head>
-<body class="iframe">
-
-<div class="chat-header" id="header-wrapper">
-  <div id="header">
-    {{{ prerenderView "js/views/app/tmpl/headerViewTemplate" }}}
-  </div>
-  <div class="banner-wrapper" style="display: none;">
-    <div id="unread-banner" class="banner slide-away"></div>
-    <div id="limit-banner" class="banner slide-away"></div>
-  </div>
-</div>
-
-<div class="trpContentPanel" id="content-wrapper">
-  <div class="trpChatPanel" id="chat-frame">
-    <div class="trpChatContainer primary-scroll" id="content-frame">
-      <div class="js-chat-container">
-      {{#each chats}}
-        {{{ chatItemPrerender this lang=../lang locale=../locale}}}
-      {{/each}}
-      </div>      
-      {{#if initialBottom}}
-      {{! This is a way of forcing the browser to open at the bottom of the screen }}
-      <div id='initial' style="height:0;width:0;overflow:hidden"><a name="initial"/>_</a></div>
-      {{/if}}
-    </div>
-  </div>
-</div>
-
-<div class="trpToolbar" id="toolbar-frame">
-  {{{ prerenderView "js/views/righttoolbar/tmpl/rightToolbar" }}}
-</div>
-
-<div class="chat-input  {{!-- trpChatInputWrapper --}}" id="chat-input-wrapper">
-  <div class="{{!-- trpFileProgressContainer --}}  progress">
-    <div class="{{!-- trpFileProgressBar --}}  progress__bar" id="file-progress-bar"></div>
-  </div>
-  <div class="banner-wrapper  bottom" style="display: none;">
-    <div id="bottom-unread-banner" class="banner slide-away"></div>
-  </div>
-  <div class="{{!-- trpChatInputArea --}}  chat-input__container  js-chat-input-container" id="chat-input">
-    {{{ prerenderView "js/views/chat/tmpl/chatInputView" }}}
-  </div>
-</div>
-
->>>>>>> 03a6e83c
+{{> chat_upload}}
 <div class="trpBlankPage"></div>
+{{> require_wrapper}}
+{{> set_initial_position}}
 {{{ generateTroupeContext troupeContext }}}
-<<<<<<< HEAD
-{{> require_wrapper}}
-{{{ bootScript bootScriptName }}}
-=======
-
-{{>require_wrapper}}
-{{{ bootScript bootScriptName }}}
-
-{{>set_initial_position}}
-
-<div style="display: none;">
-  <form id="upload-form" action="" enctype="multipart/form-data" method="POST">
-    <input type="hidden" name="params" value="">
-    <input type="file" name="file" multiple="multiple"/>
-  </form>
-</div>
-</body>
-</html>
->>>>>>> 03a6e83c
+{{{ bootScript bootScriptName }}}