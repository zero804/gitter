<!DOCTYPE html>
<html lang="en">
  <head>
    <meta charset="utf-8">
    <meta http-equiv="X-UA-Compatible" content="chrome=1">
    <title>Join us</title>
    <meta name="viewport" content="width=device-width, initial-scale=1.0">
    <meta name="description" content="">
    <meta name="author" content="">
    <!--
    <link href='{{cdn "bootstrap/css/bootstrap.css" }}' rel="stylesheet">
    -->
    <link href='{{cdn "bootstrap/css/trpHomePage.css" }}' rel="stylesheet">
    <link href='//fonts.googleapis.com/css?family=Open+Sans:300' rel='stylesheet' type='text/css'>
    <link rel="shortcut icon" href='{{cdn "images/2/favicon8.ico" }}'>

    {{>require_wrapper}}

    <script type="text/javascript">
    window.noValidTroupes = {{noValidTroupes}};
    window.userId = {{{userId}}};
    {{#if trackingId}}
      window.troupeTrackingId = '{{trackingId}}';
    {{/if}}
    </script>

    <!-- Le HTML5 shim, for IE6-8 support of HTML5 elements -->
    <!--[if lt IE 9]>
      <script src="//html5shim.googlecode.com/svn/trunk/html5.js"></script>
    <![endif]-->

    <!-- Le fav and touch icons -->
    <link rel="shortcut icon" href='{{ cdn "images/favicon.ico"}}'>
    <link rel="apple-touch-icon" href='{{ cdn "images/apple-touch-icon.png" }}'>
    <link rel="apple-touch-icon" sizes="72x72" href='{{ cdn "images/apple-touch-icon-72x72.png" }}'>
    <link rel="apple-touch-icon" sizes="114x114" href='{{ cdn "images/apple-touch-icon-114x114.png" }}'>
  </head>

  <body>

<!--     <div class="trpHomeTopStripContainer">
      <div class="trpHomeTopStrip">
        <div class="trpHomeLogo"><img src='{{ cdn "images/2/home-logo-black.png" }}' height="46" width="170"></div>
        <div class="trpHomeMenu">
          <div class="trpHomeMenuItem trpPadV14">Apps</div>
          <div class="trpHomeMenuItem trpPadV14">Support</div>
          <div class="trpHomeMenuItem trpPadV14 trpHand button-existing-users-login">Sign in</div>
      </div>
    </div> -->

    <div class="trpHomeHeroStripContainer trpJobsHeroStripContainer">

      <div class="trpHomeTopStrip">
        <div class="trpHomeLogo"><a href="{{homeUrl}}"><img src='{{ cdn "images/2/logo-mark-green-square-white-text.png" }}' height="64" width="215"></a></div>
    </div>

      <div class="trpHomeHero">
        <div class="trpHeroText trpHeroMacAppText">
          We've got a few empty desks to fill.<br>Got talent?<br><br>See below for details.
          <br><br>
        </div>
       <!--  <div class="trpHeroSignup">
          <a class="trpHomeMenuItem trpButtonBig trpBtnWhite" href="mailto:join-us@troupe.co">Join us </a>
        </div> -->
        </div>
      </div>
    </div>

    <div class="trpHomeMidStripContainer">
      <div class="trpJobSpec">
        <p>We're a small team with great product and technical pedigree, seed funded through Index Ventures.</p>

        <p>Our application is built on node.js, express, backbone, mongo, redis, faye and countless other wonderful pieces of technology. You'll have no shortage of exposure to exciting engineering and the early days of building a product.</p>

        <p>We're looking for true technologists. Not ninjas, not rockstars, but people who like to write beautiful code, solve difficult problems and - most importantly - build great products that people love to use.</p>

        <p>Enough about us, let's talk about you.</p>

        <p>You should…</p>

<<<<<<< HEAD
        <p>If you've got skills, <a href="jobs@troupe.co">drop us an email</a> with some information and we will get in touch. Along with the usual resume-type stuff, please include examples of your own code, preferably your Github profile.</p>
=======
        <p>If you've got skills, <a href="mailto:jobs@troupe.co">drop us an email</a> with some information and we will get in touch. Along with the usual resume-type stuff, please include examples of your own code, preferably your Github profile.</p>
>>>>>>> db603607
      </div>
    </div>

    <div class="trpHomeFooterStripContainer">
      <div class="trpFooterStrip">
        <a href="#top"><img src='{{ cdn "images/2/logo-mark-green-square-white.png" }}' class="trpLine"></a>
      </div>
    </div>

  </body>
</html><|MERGE_RESOLUTION|>--- conflicted
+++ resolved
@@ -78,11 +78,7 @@
 
         <p>You should…</p>
 
-<<<<<<< HEAD
-        <p>If you've got skills, <a href="jobs@troupe.co">drop us an email</a> with some information and we will get in touch. Along with the usual resume-type stuff, please include examples of your own code, preferably your Github profile.</p>
-=======
         <p>If you've got skills, <a href="mailto:jobs@troupe.co">drop us an email</a> with some information and we will get in touch. Along with the usual resume-type stuff, please include examples of your own code, preferably your Github profile.</p>
->>>>>>> db603607
       </div>
     </div>
 
