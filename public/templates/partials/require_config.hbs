--- conflicted
+++ resolved
@@ -49,13 +49,8 @@
     "uservoice" :                   "//widget.uservoice.com/Ytskh71stLFzOjhraowHg",
     "in-browser":                   "/test/in-browser/",
     "optimizely":                   "//cdn.optimizely.com/js/241369966",
-<<<<<<< HEAD
     "transloadit":                  "../repo/transloadit/jquery.transloadit2-v2-latest",
     "cal-heatmap":                  "../repo/cal-heatmap/cal-heatmap"
-=======
-    "transloadit":                  "../repo/transloadit/jquery.transloadit2-v2-latest"
-
->>>>>>> dd090a20
   },
   shim: {
     "uservoice": {
