<footer class="chat-input" id="chat-input-wrapper">
  <div class="progress">
    <div class="progress__bar" id="file-progress-bar"></div>
  </div>
  <div class="chat-input__container js-chat-input-container" id="chat-input">
    {{#if user}}
    {{#if roomMember}}
      <div class="chat-input__area">
        <div class="chat-input__avatar">
          {{ widget "avatar" model=user size='s' showTooltip=false }}
        </div>
<<<<<<< HEAD
        <div id="chat-input-box-region">
=======
        <div id="chat-input-box-region" class="chat-input-box__region">
>>>>>>> 246bdfa0
          <form class="chat-input__box" name="chat">
            {{{ prerenderView "js/views/chat/tmpl/chat-input-box" }}}
          </form>
        </div>
        <div id="chat-input-buttons-region" class="chat-input__buttons">
          <div>
            {{{ prerenderView "js/views/chat/tmpl/chat-input-buttons" }}}
          </div>
        </div>
      </div>
    {{else}}
      <div class="chat-input__box">
        {{{ prerenderView "js/views/chat/tmpl/join-room-view" }}}
      </div>
    {{/if}}
    {{/if}}
  </div>
</footer><|MERGE_RESOLUTION|>--- conflicted
+++ resolved
@@ -9,11 +9,7 @@
         <div class="chat-input__avatar">
           {{ widget "avatar" model=user size='s' showTooltip=false }}
         </div>
-<<<<<<< HEAD
-        <div id="chat-input-box-region">
-=======
         <div id="chat-input-box-region" class="chat-input-box__region">
->>>>>>> 246bdfa0
           <form class="chat-input__box" name="chat">
             {{{ prerenderView "js/views/chat/tmpl/chat-input-box" }}}
           </form>
