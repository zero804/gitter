<div class="right-toolbar" id="right-toolbar-layout">
<<<<<<< HEAD
  <div class="trpToolbarContent" id="toolbar-content">
    <div id='search-panel'>
      {{{ prerenderView "js/views/search/tmpl/search" }}}
=======
  <header id="search-panel" class="right-toolbar__header">
    <div id="search-input" class="search-input-view">
      {{{ prerenderView "js/views/search/tmpl/search-input" }}}
    </div>
  </header>
  <div id="search-results" class="right-toolbar__body search-results" style="display: none;">
    {{{ prerenderView "js/views/search/tmpl/search" }}}
  </div>
  <div id="toolbar-top-content" class="right-toolbar__body">
    <div id="people-list">
      <div class="trpToolbarHeader" id="top-header">
        <div class="trpToolbarHeaderItem selected" id="people-header">
          People
        </div>
        {{#isRepo}}
          <div class="trpToolbarHeaderItem" id="info-header">
            Repo info
          </div>
        {{/isRepo}}
      </div>
      <div class="trpToolbarList">
        <div class="trpToolbarListContent" id="people-roster">
          <div>
            {{{ prerenderView 'js/views/people/tmpl/peopleCollectionView' }}}
          </div>
        </div>
        <div class="trpToolbarListContent" id="repo-info" style="display: none"></div>
        <div class="trpToolbarHeader" id="activity-header">ACTIVITY</div>
      </div>
>>>>>>> 40b83031
    </div>

    <div class="trpTroupeRelatedContent" id="room-content">
      {{#unless activityEvents}}
        {{#if isAdmin}}
        <div id="activity-tip">
          <p>We haven't seen any activity yet. <a href="{{integrationsUrl}}" target="{{#if isNativeDesktopApp}} _blank {{else}} _top {{/if}}">Configure your integrations &rarr;</a></p>
        </div>
        {{/if}}
      {{/unless}}

      <div class="trpTroupeRelatedContentHolder" id="activity">
        <ul class="gtrActivityList">
          {{#each activityEvents}}
            <li>{{{ activityItemPrerender this }}}</li>
          {{/each}}
        </ul>
      </div>

    </div>
  </div>

  <footer id="zendesk-footer" class="right-toolbar__footer">
    <a href="http://gitter.zendesk.com" target="_blank" style="text-decoration: none">
      <div class="trpTroupeHelp">
        <div style="display: inline-block; vertical-align: middle; height: 24px"><img src='{{cdn "images/icon-help-black@2x.png"}}' width="24" height="24"/></div>
        <div class="trpActionsMenuLabel" style="margin-top: -4px">Support</div>
      </div>
    </a>
  </footer>
</div><|MERGE_RESOLUTION|>--- conflicted
+++ resolved
@@ -1,9 +1,4 @@
 <div class="right-toolbar" id="right-toolbar-layout">
-<<<<<<< HEAD
-  <div class="trpToolbarContent" id="toolbar-content">
-    <div id='search-panel'>
-      {{{ prerenderView "js/views/search/tmpl/search" }}}
-=======
   <header id="search-panel" class="right-toolbar__header">
     <div id="search-input" class="search-input-view">
       {{{ prerenderView "js/views/search/tmpl/search-input" }}}
@@ -33,7 +28,6 @@
         <div class="trpToolbarListContent" id="repo-info" style="display: none"></div>
         <div class="trpToolbarHeader" id="activity-header">ACTIVITY</div>
       </div>
->>>>>>> 40b83031
     </div>
 
     <div class="trpTroupeRelatedContent" id="room-content">
