<!doctype html>
<html class="no-js {{#if hasCachedFonts}}fonts-loaded{{/if}}" lang="en">
<head>
  <meta charset="utf-8">
  <meta name="viewport" content="width=device-width, initial-scale=1.0, maximum-scale=1, user-scalable=no"/>
  <meta http-equiv="X-UA-Compatible" content="chrome=1">

  <meta name="mobile-web-app-capable" content="yes">
  <meta name="apple-mobile-web-app-capable" content="yes">

  <title>{{ troupeName }}</title>

  {{> fonts}}
  <link rel="stylesheet" href='{{ cdn cssFileName }}'>

  {{{ generateTroupeContext troupeContext }}}
  {{{ bootScript bootScriptName jsRoot=jsRoot }}}

  <link rel="apple-touch-icon" href='{{ cdn "images/touch-icon-iphone.png" }}'>
  <link rel="shortcut icon" href='{{ cdn "images/favicon5.png"}}'>

  <style>
    html.loading body {
      background: url("{{ cdn 'images/logo-mark-grey-64.png' }}") center no-repeat;
      height: 90%;
    }
    html.loading body > * { visibility: hidden; }
  </style>
</head>
<body class="mobile with-sideMenu">
  <div id="menu-region" class="menu-region">
    <nav class="menu menu--mobile">
      {{{ prerenderView "js/views/menu/old/tmpl/troupeMenu" }}}
    </nav>
  </div>

<<<<<<< HEAD
  <div class="community-create-app-root">
    <div class="community-create-root-inner">
      {{> community-create-view-prerendered}}
    </div>
  </div>

=======
>>>>>>> cf943487
  <div id="mainPage" class="chat-app">
    <header>
      <div id="showTroupesButton">
        <img src='{{cdn "images/icon-more@2x.png" }}' width="16" height="16" id="menu-toggle" style="margin-left: 8px">
      </div>
      <span class="trpTitle">{{troupeName}}</span>
    </header>
    {{> chat_content}}
    {{> chat_input}}
  </div>
  {{>live_reload}}
  {{>set_initial_position}}
</body>
</html><|MERGE_RESOLUTION|>--- conflicted
+++ resolved
@@ -34,15 +34,7 @@
     </nav>
   </div>
 
-<<<<<<< HEAD
-  <div class="community-create-app-root">
-    <div class="community-create-root-inner">
-      {{> community-create-view-prerendered}}
-    </div>
-  </div>
 
-=======
->>>>>>> cf943487
   <div id="mainPage" class="chat-app">
     <header>
       <div id="showTroupesButton">
