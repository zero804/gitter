--- conflicted
+++ resolved
@@ -33,11 +33,7 @@
 
     <div class="trpHomeTopStripContainer">
       <div class="trpHomeTopStrip">
-<<<<<<< HEAD
         <div class="trpHomeLogo"><img src='{{ cdn "images/2/logo-white.png" }}' height="36" width="109"></div>
-=======
-        <div class="trpHomeLogo"><img src='{{ cdn "images/2/logo-white.png" }}' width="109" height="36"></div>
->>>>>>> 84a7efab
         <div class="trpHomeMenu">
           <div class="trpHomeMenuItem trpPadV14">Features</div>
           <div class="trpHomeMenuItem trpPadV14">Apps</div>
@@ -56,22 +52,14 @@
           <br><br>
           <a class="trpHomeMenuItem trpButtonBig trpBtnWhite button-signup" href="#">Sign up</a>
         </div>
-<<<<<<< HEAD
         <div class="trpHeroImage"><img src='{{ cdn "images/2/hero-files.png"}}'  width="602" height="392"></div>
-=======
-        <div class="trpHeroImage"><img src='{{ cdn "images/2/hero-files.png"}}' width="602" height="392"></div>
->>>>>>> 84a7efab
       </div>
     </div>
 
 
     <div class="trpHomeMidStripContainer">
       <div class="trpMidStrip">
-<<<<<<< HEAD
         <img src='{{ cdn "images/2/line.png" }}' class="trpLine" width="74" height="1">Why you'll love using Troupe<img src='{{ cdn "images/2/line.png" }}' class="trpLine" width="74" height="1">
-=======
-        <img src="images/2/line.png" width="114" height="1" class="trpLine">Why you'll love using Troupe<img src='{{ cdn "images/2/line.png" }}' class="trpLine" width="114" height="1">
->>>>>>> 84a7efab
       </div>
 
       <div class="trpFeatures">
@@ -103,11 +91,7 @@
 
     <div class="trpHomeAppStripContainer">
       <div class="trpHomeAppStrip">
-<<<<<<< HEAD
         <img src='{{ cdn "images/2/line.png" }}' class="trpLine" width="74" height="1">You can use Troupe anytime, anywhere<img src='{{ cdn "images/2/line.png" }}' class="trpLine" width="74" height="1">
-=======
-        <img src='{{ cdn "images/2/line.png" }}' width="114" height="1" class="trpLine">You can use Troupe anytime, anywhere<img src='{{ cdn "images/2/line.png" }}' width="114" height="1" class="trpLine">
->>>>>>> 84a7efab
       </div>
 
       <div class="trpApps">
@@ -128,19 +112,9 @@
 
     <div class="trpHomeFooterStripContainer">
       <div class="trpFooterStrip">
-<<<<<<< HEAD
         <img src='{{ cdn "images/2/logo-mark-green.png" }}' class="trpLine"  width="24" height="36">
-=======
-        <img src='{{ cdn "images/2/logo-mark-green.png" }}' class="trpLine" width="24" height="36">
->>>>>>> 84a7efab
       </div>
     </div>
 
-<!--
-    <script src="bootstrap/js/jquery.js"></script>
-    <script src="bootstrap/js/bootstrap-tooltip.js"></script>
-    <script src="bootstrap/js/bootstrap-popover.js"></script>
--->
-
   </body>
 </html>