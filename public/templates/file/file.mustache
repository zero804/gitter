--- conflicted
+++ resolved
@@ -6,13 +6,9 @@
 				<li>Click on the "Add files" button</li>
 				<li>When you send emails to your Troupe, they will be distributed to everyone and stored. The attachments will also be stored here in the files section. Cool, huh?</li>
 </div>
-<<<<<<< HEAD
 	<div class="fileuploader">		
 		         
 	</div>
-=======
-
->>>>>>> a9c3f266
 <div class="frame-files">
 </div>
 
