--- conflicted
+++ resolved
@@ -1,42 +1,39 @@
-
-             	  <div class="row-fluid">
-                    <div class="span1">
-                      <img src="images/tmp/dp_andrew.png" class="dp">
-                      
-                    </div><!--span-->
-               	  <div class="span8">
-                      <textarea class="input-xlarge chatbox" placeholder="Say something. Press Enter to send."></textarea>
-                    </div><!--span-->
-                    <div class="span3 test" style="text-align:right;">
-                      <a name="#" rel="tooltip" title="Mike Bartlett" class="dp-tooltip"><img src="images/tmp/dp_mike.png" class="dp"></a>
-                      <a name="#" rel="tooltip" title="Matt Rees (Mobile)" class="dp-tooltip"><img src="images/tmp/dp_matt.png" class="dp mobile"></a>
-                      <a name="#" rel="tooltip" title="Adam Sandler (Offline)" class="dp-tooltip"><img src="images/tmp/dp_adam.png" class="dp offline"></a>
-                    </div><!--span-->
-               	 
-                 </div><!--row-->
-             
-              	<br><br>
+<div class="box">
+           	  <div class="row-fluid">
+                  <div class="span1">
+                    <img src="images/tmp/dp_andrew.png" class="dp">
+                    
+                  </div><!--span-->
+             	  <div class="span8">
+                    <textarea class="input-xlarge chatbox" placeholder="Say something. Press Enter to send."></textarea>
+                  </div><!--span-->
+                  <div class="span3 test" style="text-align:right;">
+                    <a name="#" rel="tooltip" title="Mike Bartlett" class="dp-tooltip"><img src="images/tmp/dp_mike.png" class="dp"></a>
+                    <a name="#" rel="tooltip" title="Matt Rees (Mobile)" class="dp-tooltip"><img src="images/tmp/dp_matt.png" class="dp mobile"></a>
+                    <a name="#" rel="tooltip" title="Adam Sandler (Offline)" class="dp-tooltip"><img src="images/tmp/dp_adam.png" class="dp offline"></a>
+                  </div><!--span-->
+             	 
+               </div><!--row-->
+           
+            	<div class="row-fluid">
+                	<div class="span12"><hr></div>
+                </div>
+            
+            <!-- the chat content below is an ugly ugly hack, will sort it out. Fluid rows have their downside. -->
+              <div class="frame-chat"> 
+                
+                  <!-- 
+                  <div class="row-fluid">
+                        <div class="span1"><img src="images/tmp/dp_spacer.png" class="dp dpspacer"></div>
+                        <div class="span10 chat-bubble-containter remote">
+                          <div class="chat-bubble remote" rel="tooltip" title="Yesterday, 19:44">Something Matt would say.</div>
+                          
+                         </div>
+                        <div class="span1"><a name="#" rel="tooltip" title="Matt Rees (Mobile)" class="dp-tooltip"><img src="images/tmp/dp_matt.png" class="dp mobile"></a></div>
+                  </div>
+                   -->
+              </div><!-- frame-chat -->
               
-<<<<<<< HEAD
               <div id="loadmoreajaxloader" style="display:none">MOO</div>
              </div> <!-- box -->
-=======
-              <!-- the chat content below is an ugly ugly hack, will sort it out. Fluid rows have their downside. -->
-                <div class="frame-chat"> 
-                  
-                    <!-- 
-                    <div class="row-fluid">
-                          <div class="span1"><img src="images/tmp/dp_spacer.png" class="dp dpspacer"></div>
-                          <div class="span10 chat-bubble-containter remote">
-                            <div class="chat-bubble remote" rel="tooltip" title="Yesterday, 19:44">Something Matt would say.</div>
-                            
-                           </div>
-                          <div class="span1"><a name="#" rel="tooltip" title="Matt Rees (Mobile)" class="dp-tooltip"><img src="images/tmp/dp_matt.png" class="dp mobile"></a></div>
-                    </div>
-                     -->
-                </div><!-- frame-chat -->
-              
-              
-
->>>>>>> 29b1fe06
             