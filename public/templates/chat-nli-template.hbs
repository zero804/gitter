--- conflicted
+++ resolved
@@ -41,11 +41,8 @@
       {{#each chats}}
         {{{ chatItemPrerender this lang=../lang locale=../locale}}}
       {{/each}}
-<<<<<<< HEAD
+      </div>
       {{#if initialBottom}}
-=======
-      </div>
->>>>>>> d251264f
       {{! This is a way of forcing the browser to open at the bottom of the screen }}
       <div id='initial' style="height:0;width:0;overflow:hidden"><a name="initial"/>_</a></div>
       {{/if}}
