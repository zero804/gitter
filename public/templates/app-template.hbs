--- conflicted
+++ resolved
@@ -70,12 +70,7 @@
           <div class="trpStatus" id="status" data-original-title="" title=""> </div>
         </div>
       </div>
-<<<<<<< HEAD
-      --}}
       <div class="trpMiniActions" style="position: absolute; bottom: 24px" >
-=======
-      <div class="trpMiniActions">
->>>>>>> 6d5506d4
         <div>
           <img src='{{cdn "images/2/icon-search@2x.png"}}'/ style="margin-left: 28px; margin-bottom: 14px" width="24" height="24" id="search-icon">
         </div>
