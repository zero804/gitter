<!doctype html>
<html class="no-js loading" lang="en">
<head>
  <meta http-equiv="X-UA-Compatible" content="IE=IE9" />
  <meta name="viewport" content="width=device-width, initial-scale=1.0, maximum-scale=1"/>
	<meta charset="utf-8">
  <meta name="apple-itunes-app" content="app-id=632039322"/>

	<title>{{troupeName}} - Troupe</title>

  <style>
  html.loading { background: url("images/2/troupe-ajax-guy-green.gif") center no-repeat; }
  .loading body { display: none; }
  </style>

  <link rel="stylesheet" href='{{cdn "bootstrap/css/trp3.css" }}'>

    <!-- Le fav and touch icons -->
    <link rel="shortcut icon" href='{{cdn "images/2/favicon8.ico" }}'>
    {{>load_font_css}}
</head>
<body>

  {{#isMobile agent}}
    <div class="trpPortraitAlert" id='portrait-alert'>
      <div class="message">
        <img class="ipad-icon" src='{{cdn "images/2/icon-rotate-ipad.png"}}'>
        <p>Rotate iPad for better experience.</p>
        <img class="logo" src='{{cdn "images/2/menu-toggle.png" }}'>
      </div>
    </div>
  {{/isMobile}}

  <div class="trpLeftMenuHotspot" id="left-menu-hotspot"></div>

  <div class="trpLeftMenu" id="left-menu"></div>

  <div class="trpMenuTab" id="menu-toggle-button"><img src='{{cdn "images/2/menu-toggle.png" }}' width="40" height="40" id="menu-toggle">
    {{#if unreadCount}}
    <div class="trpUnreadBadge" id="unread-badge" style="display: block;">{{unreadCount}}</div>
    {{else}}
    <div class="trpUnreadBadge" id="unread-badge"></div>
    {{/if}}
  </div>


  <div class="trpHeaderWrapper" id="header-wrapper">
  </div>

  <div class="trpAlertWrapper" id="alert-panel">
    <div class="trpAlertContainer">
      <div class="trpAlertContent" id="alert-content">
      </div>
    </div>
  </div>

<<<<<<< HEAD
<div class="trpContentPanel" id="content-frame">
  <div class="trpChatPanel" id="chat-frame" style="width: 100%; min-width: 0;">
=======
<div class="trpContentPanel primary-scroll" id="content-frame">
  <div class="trpChatPanel" id="chat-frame">
>>>>>>> d5bf6cd2
    <div class="trpChatContainer" id="frame-chat">
    </div>
  </div>
  <div class="trpToolbar" id="toolbar-frame" style="display: none">
  </div>
</div>

<div class="trpRightPanel" id="right-panel" style="display: none">
  <div class="trpImageBigThumbnail" id="image-preview">
  </div>
  <div class="trpFileDetails">
    <div class="trpButtonGreen">Download</div>
  </div>
</div>

<div class="trpChatInputWrapper" id="chat-input-wrapper">
  <div class="trpChatInputArea" id="chat-input">
  </div>
</div>

<div class="trpBlankPage"> </div>

{{{ generateTroupeContext troupeContext }}}

{{>require_wrapper}}
{{{bootScript bootScriptName }}}


<script type="text/javascript">
  var uvOptions = {};
  (function() {
    var uv = document.createElement('script'); uv.type = 'text/javascript'; uv.async = true;
    uv.src = ('https:' == document.location.protocol ? 'https://' : 'http://') + 'widget.uservoice.com/BYBA0YJRpGVi5zrb99UoHQ.js';
    var s = document.getElementsByTagName('script')[0]; s.parentNode.insertBefore(uv, s);
  })();
</script>


</body>
</html><|MERGE_RESOLUTION|>--- conflicted
+++ resolved
@@ -54,13 +54,8 @@
     </div>
   </div>
 
-<<<<<<< HEAD
-<div class="trpContentPanel" id="content-frame">
+<div class="trpContentPanel primary-scroll" id="content-frame">
   <div class="trpChatPanel" id="chat-frame" style="width: 100%; min-width: 0;">
-=======
-<div class="trpContentPanel primary-scroll" id="content-frame">
-  <div class="trpChatPanel" id="chat-frame">
->>>>>>> d5bf6cd2
     <div class="trpChatContainer" id="frame-chat">
     </div>
   </div>
