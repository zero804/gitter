<!doctype html>
<!--[if lt IE 7]> <html class="no-js ie6 oldie" lang="en"> <![endif]-->
<!--[if IE 7]>    <html class="no-js ie7 oldie" lang="en"> <![endif]-->
<!--[if IE 8]>    <html class="no-js ie8 oldie" lang="en"> <![endif]-->
<!--[if gt IE 8]><!-->
<html class="no-js" lang="en">
<!--<![endif]-->
<head>
  <meta http-equiv="X-UA-Compatible" content="chrome=1">
	<meta charset="utf-8">

	<title>{{troupeName}} - Troupe</title>

<!-- 	<link rel="stylesheet" href='{{cdn "play/newi.css" }}'>
  <link rel="stylesheet" href='{{cdn "bootstrap/css/trp2.css" }}'> -->
  <link rel="stylesheet" href='{{cdn "bootstrap/css/trp3.css" }}'>

  <link href='https://fonts.googleapis.com/css?family=Open+Sans:300' rel='stylesheet' type='text/css'>
  <link rel="chrome-webstore-item" href="https://chrome.google.com/webstore/detail/edpmlaohjokcmefhjghaeeikjjcjplmi">

  {{>require_wrapper}}

  {{#login}}
    {{{bootScript "router-login" }}}
  {{/login}}

  {{^login}}
    {{{bootScript "app-integrated" }}}
  {{/login}}

	<script type="text/javascript">
	window.troupeContext = {{{troupeContext}}};
	</script>
    <!-- Le HTML5 shim, for IE6-8 support of HTML5 elements -->
    <!--[if lt IE 9]>
      <script src="//html5shim.googlecode.com/svn/trunk/html5.js"></script>
    <![endif]-->

    <!-- Le fav and touch icons -->
    <link rel="shortcut icon" href='{{cdn "images/favicon.ico" }}'>

</head>
<body>

  <div class="trpLeftMenuHotspot" id="left-menu-hotspot"></div>

  <div class="trpLeftMenu" id="left-menu">
    <ul>
      <li>Souper Troupers</li>
      <li>Secret Project X</li>
      <li>Andrew Newdigate</li>
      <li>Development Team</li>
      <li>Richard</li>
      <li>Boris Johnson</li>
      <li>Chrome colour bug</li>
    </ul>
  </div>
  <div class="trpMenuTab" id="menu-toggle-button"><img src='{{cdn "images/2/menu-toggle.png" }}' width="40" height="40" id="menu-toggle"></div>

  <div class="trpContentPanel" id="content-frame">
    <div class="trpHeaderContainer">
      <div class="trpHeaderTitle">Souper Troupers</div>
      <div class="trpHeaderToolbar">
        <div class="trpSettingsButton"><img src='{{cdn "images/2/icon-settings-black.png" }}' style="opacity: 0.6" width="24" height="24"></div><div class="trpProfileButton"><div class="trpDisplayPictureSmall" style="background-image: url('/avatar')"></div></div>
      </div>
    </div>
    <div class="trpChatPanel" id="chat-frame">

    </div>
    <div class="trpToolbar">
      <div class="people-roster" id="people-roster">
        <div class="display-picture" style="background-image: url('andrew.png')"></div>
        <div class="display-picture" style="background-image: url('mike.png')"></div>
        <div class="display-picture" style="background-image: url('richard.png')"></div>
      </div>
      <div class="file-list">
          <div class="trpToolbarHeader">Files</div>
<<<<<<< HEAD
          <div  id="file-list">
            <div class="thumbnail" style="background-image: url('thumbs/surfer.jpg')"></div>
            <div class="thumbnail" style="background-image: url('thumbs/brief.jpeg')"></div>
            <div class="thumbnail" style="background-image: url('thumbs/green shoes.jpeg')"></div>
            <div class="thumbnail" style="background-image: url('thumbs/script.jpeg')"></div>
            <div class="thumbnail" style="background-image: url('thumbs/shoe tread.jpeg')"></div>
            <div class="thumbnail" style="background-image: url('thumbs/shoe.jpeg')"></div>
            <div class="thumbnail" style="background-image: url('thumbs/waves.jpg')"></div>
        </div>
=======
          <div class="trpFileSmallThumbnail" style="background-image: url('thumbs/surfer.jpg')"></div>
          <div class="trpFileSmallThumbnail" style="background-image: url('thumbs/brief.jpeg')"></div>
          <div class="trpFileSmallThumbnail" style="background-image: url('thumbs/green shoes.jpeg')"></div>
          <div class="trpFileSmallThumbnail" style="background-image: url('thumbs/script.jpeg')"></div>
          <div class="trpFileSmallThumbnail" style="background-image: url('thumbs/shoe tread.jpeg')"></div>
          <div class="trpFileSmallThumbnail" style="background-image: url('thumbs/shoe.jpeg')"></div>
          <div class="trpFileSmallThumbnail" style="background-image: url('thumbs/waves.jpg')"></div>
>>>>>>> 41c546a3
      </div>
      <div class="mail-list" id="mail-list">
      </div>
    </div>
  </div>

<<<<<<< HEAD
  <div class="rightpanel" id="right-panel">
    <div class="image-preview" id="image-preview">
=======

  <div class="trpRightPanel" id="right-panel">
    <div class="trpImageBigThumbnail" id="image-preview">
>>>>>>> 41c546a3
      <img src="images/big surfer.jpg" width="240" height="240">
    </div>
    <div class="trpFileDetails">
  <!--     <span>Girlie surfer dude.jpg</span><br> -->
      <div class="button-green">Download</div>
    <div>
  </div>

  <div id="modal-panel" style="display: none">
  </div>

</body>
</html><|MERGE_RESOLUTION|>--- conflicted
+++ resolved
@@ -75,39 +75,25 @@
       </div>
       <div class="file-list">
           <div class="trpToolbarHeader">Files</div>
-<<<<<<< HEAD
           <div  id="file-list">
-            <div class="thumbnail" style="background-image: url('thumbs/surfer.jpg')"></div>
-            <div class="thumbnail" style="background-image: url('thumbs/brief.jpeg')"></div>
-            <div class="thumbnail" style="background-image: url('thumbs/green shoes.jpeg')"></div>
-            <div class="thumbnail" style="background-image: url('thumbs/script.jpeg')"></div>
-            <div class="thumbnail" style="background-image: url('thumbs/shoe tread.jpeg')"></div>
-            <div class="thumbnail" style="background-image: url('thumbs/shoe.jpeg')"></div>
-            <div class="thumbnail" style="background-image: url('thumbs/waves.jpg')"></div>
-        </div>
-=======
-          <div class="trpFileSmallThumbnail" style="background-image: url('thumbs/surfer.jpg')"></div>
-          <div class="trpFileSmallThumbnail" style="background-image: url('thumbs/brief.jpeg')"></div>
-          <div class="trpFileSmallThumbnail" style="background-image: url('thumbs/green shoes.jpeg')"></div>
-          <div class="trpFileSmallThumbnail" style="background-image: url('thumbs/script.jpeg')"></div>
-          <div class="trpFileSmallThumbnail" style="background-image: url('thumbs/shoe tread.jpeg')"></div>
-          <div class="trpFileSmallThumbnail" style="background-image: url('thumbs/shoe.jpeg')"></div>
-          <div class="trpFileSmallThumbnail" style="background-image: url('thumbs/waves.jpg')"></div>
->>>>>>> 41c546a3
+            <div class="trpFileSmallThumbnail" style="background-image: url('thumbs/surfer.jpg')"></div>
+            <div class="trpFileSmallThumbnail" style="background-image: url('thumbs/brief.jpeg')"></div>
+            <div class="trpFileSmallThumbnail" style="background-image: url('thumbs/green shoes.jpeg')"></div>
+            <div class="trpFileSmallThumbnail" style="background-image: url('thumbs/script.jpeg')"></div>
+            <div class="trpFileSmallThumbnail" style="background-image: url('thumbs/shoe tread.jpeg')"></div>
+            <div class="trpFileSmallThumbnail" style="background-image: url('thumbs/shoe.jpeg')"></div>
+            <div class="trpFileSmallThumbnail" style="background-image: url('thumbs/waves.jpg')"></div>
+          </div>
+      </div>
       </div>
       <div class="mail-list" id="mail-list">
       </div>
     </div>
   </div>
 
-<<<<<<< HEAD
-  <div class="rightpanel" id="right-panel">
-    <div class="image-preview" id="image-preview">
-=======
 
   <div class="trpRightPanel" id="right-panel">
     <div class="trpImageBigThumbnail" id="image-preview">
->>>>>>> 41c546a3
       <img src="images/big surfer.jpg" width="240" height="240">
     </div>
     <div class="trpFileDetails">
