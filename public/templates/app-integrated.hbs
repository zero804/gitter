--- conflicted
+++ resolved
@@ -34,21 +34,7 @@
     args[0] = (Date.now() - startTime) + " " + args[0];
     consoleLog.apply(console, args);
   };
-<<<<<<< HEAD
-=======
 
-  function loadCss(url) {
-      var link = document.createElement("link");
-      link.type = "text/css";
-      link.rel = "stylesheet";
-      link.href = url;
-      document.getElementsByTagName("head")[0].appendChild(link);
-  }
-
-  // Late load this to speedup requirejs startup time
-  loadCss('https://fonts.googleapis.com/css?family=Open+Sans:300');
-
->>>>>>> ae0cf2d8
 	</script>
 
   {{>load_font_css}}
