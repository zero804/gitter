--- conflicted
+++ resolved
@@ -16,15 +16,9 @@
     {{#each troupesWithUnreadCounts}}
       <tr>
         <td align="center">
-<<<<<<< HEAD
-          <p style="color: #404040;display: block;font-family: lucida grande, Geneva, Helvetica, Arial, Sans-serif;font-size: 18px;font-weight: normal;line-height: 100%;margin-top: 0;margin-right: 0;margin-left: 0; margin-bottom: 8px">{{troupe.name}}</p>
-          <p style="color: #404040;display: block;font-family: lucida grande, Geneva, Helvetica, Arial, Sans-serif;font-size: 13px;font-weight: normal;line-height: 100%;margin-top: 0;margin-right: 0;margin-left: 0; margin-bottom: 4px">{{__n "%d unread message" "%d unread messages" unreadCount}}</p>
-          <p style="color: #404040;display: block;font-family: lucida grande, Geneva, Helvetica, Arial, Sans-serif;font-size: 15px;font-weight: normal;line-height: 100%;margin-top: 0;margin-right: 0;margin-left: 0;"><a href="{{../emailBasePath}}{{troupe.url}}" style="color: #1dce73">Read now</a></p>
-=======
-          <p style="color: #404040;display: block;font-family: lucida grande, Geneva, Helvetica, Arial, Sans-serif;font-size: 18px;font-weight: normal;line-height: 100%;margin-top: 0;margin-right: 0;margin-left: 0;">{{troupe.name}}</p>
-          <p style="color: #404040;display: block;font-family: lucida grande, Geneva, Helvetica, Arial, Sans-serif;font-size: 13px;font-weight: normal;line-height: 100%;margin-top: 0;margin-right: 0;margin-left: 0;">{{__n "%d unread message" "%d unread messages" unreadCount}}</p>
+          <p style="color: #404040;display: block;font-family: lucida grande, Geneva, Helvetica, Arial, Sans-serif;font-size: 18px;font-weight: normal;line-height: 100%;margin-top: 0;margin-right: 0;margin-left: 0; margin-bottom: 8px;">{{troupe.name}}</p>
+          <p style="color: #404040;display: block;font-family: lucida grande, Geneva, Helvetica, Arial, Sans-serif;font-size: 13px;font-weight: normal;line-height: 100%;margin-top: 0;margin-right: 0;margin-left: 0; margin-bottom: 4px;">{{__n "%d unread message" "%d unread messages" unreadCount}}</p>
           <p style="color: #404040;display: block;font-family: lucida grande, Geneva, Helvetica, Arial, Sans-serif;font-size: 15px;font-weight: normal;line-height: 100%;margin-top: 0;margin-right: 0;margin-left: 0;"><a href="{{../emailBasePath}}{{troupe.url}}#utm_source=troupe&utm_medium=email&utm_campaign=unread-notifications" style="color: #1dce73">Read now</a></p>
->>>>>>> f44ff337
           <br/>
         </td>
       </tr>
