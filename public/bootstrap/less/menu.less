--- conflicted
+++ resolved
@@ -351,11 +351,6 @@
   }
 
   @media @mobile {
-<<<<<<< HEAD
-=======
-    position: static;
-    // top: 110px;
->>>>>>> d6840b1f
     .menu-list__item {
       .menu-list__header {
         margin-left: 0;
