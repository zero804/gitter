@l1:  100;   /* deep -> Root UI Components */ 
@l2:  200;
@l3:  300;
@l4:  400;
@l5:  500;
@l6:  600;
@l7:  700;
@l8:  800;
@l9:  900;
@l10: 1000;  /* shallow -> Popups and others */

.menu {

  &, & * {
    .boxhack;
  }

  /* vars */
  @menu-width: 250px;
  
  /* visibility */
  display: inline-block;
  overflow: hidden;

  /* positioning */
  z-index: @l10;
  position: fixed;
  left: 0em;
  top: 0em;
  margin-top: 0px;

  /* dimensions */
  width: @menu-width;
  height: 100%;
  padding: 0;

  /* colors */
  background-color: lighten(@trpDarkBlue, 5%);
  color: white;

  /* effects */
  background-clip: padding-box;
  transition: background-color 0.3s ease-in-out 0s, left .5s ease-in-out 0.3s;
  
  /* states */
  body.hover &:hover {
    background-color: @trpDarkBlue;
  }

  /* sub components */
  .menu__container {
    height: 100%;
    overflow: hidden;
  }

  .nano-pane {
    left: 0;
  }

  a {
    text-decoration: none;
  }

  li {
    line-height: 26px;
  }

  /* media queries */
  @media @small {
    background-color: @trpDarkBlue;
    left: -250px;
    transition-delay: 0s;

    &.visible {
      transition-delay: 0.3s;
      left: 0px;
    }
  }

  @media @mobile {
    left: 0;
    width: 250px;
    height: 100%;
    position: absolute;
    padding: 10px;
  }
}

.menu-header {
  .trpBodyMedium;
  width: 92%;
  margin: 10px auto 0;
  padding: 0.3125em;
  margin-bottom: 10px;
  cursor: pointer;
  height: 41px;
  overflow: hidden;
  border-radius: 4px;

  .transition(200ms);

  &.active {
    .hover & {
      background-color: rgba(255, 255, 255, 0.2);  
    }
    height: 127px;
    padding-bottom: 0.3125 + 0.3125em;

    .transition(400ms);
  }

  body.hover &:hover {
    background-color: rgba(255,255,255,0.2);
  }

  .trpDisplayPicture {
    float: left;
  }

  .avatar-s {
    width: 32px;
    height: 32px;
  }

  .menu-header__profile {
    overflow: hidden;
    clear: both;
    width: 100%;
  }

  .menu-header__name {
    display: inline-block;
    line-height: 2em;
    float: left;
    font-weight: 300;
    font-size: 16px;
    margin-left: 10px;
    max-width: 182px;
    overflow: hidden;
    text-overflow: ellipsis;
    white-space: nowrap;
  }

  .menu-header__options {
    .trpBodyMedium;
    padding-bottom: 12px;
    overflow: hidden;
    width: 100%;
    margin-top: 8px;
    color: white;
    font-weight: 300;
    line-height: 24px;

    a {
      color: white;
      text-decoration: none;
    }

    .item {
      padding-left: 10px;

      body.hover &:hover {
        border-radius: 4px;
        background-color: rgba(255,255,255,0.2);
      }
    }

    li {
      list-style: none;
    }

    li.item .icon-home {
      .prepend-home-icon()
    }

    li.item .icon-signout {
      .prepend-home-signout()
    }

    li.item .icon-apps {
      .prepend-home-apps()
    }

    @media @mobile {
      margin-top: 8px;
      padding-bottom: 0;
      & .item {
        padding-left: 0;
        margin-bottom: 8px;
        &:last-child {
          margin-bottom: 0;
        }
      }
    }
  }
}

.menu-search {
  text-align: center;
  width: 92%;
  margin: 10px auto 0;
  padding: 0 0 10px;
  position: relative;

  .menu-search__clear {
    
    position: absolute;
    right: 5px;
    top: 5px;
    cursor: pointer;
    opacity: 0;
    -webkit-transition: opacity 0.2s linear;
    -moz-transition: opacity 0.2s linear;
    -o-transition: opacity 0.2s linear;
    transition: opacity 0.2s linear;

    &:before {
      font-family: 'troupe-icons';
      content: '\e827';
      font-size: 14px;
      -webkit-font-smoothing: antialiased;
    }
  }

  .menu-search__input {
    background-color: rgba(255,255,255, 0.15);
    border: 1px solid rgba(255,255,255, 0.25);
    border-radius: 4px;
    font-size: 15px;
    font-weight: 400;
    font-family: @fontSans;
    height: 28px;
    padding: 0 4px 0 7px;
    color: rgba(255,255,255, 0.7);
    width: 100%;
    margin: 0;

    .transition(200ms);

    &::-ms-clear {
      display: none;
    }

    &:focus {
      color: hsl(0, 0%, 10%);
      background-color: rgba(255,255,255, 0.95);
    }

    &:focus ~ .menu-search__clear {
      opacity: 1;
      color: hsl(0, 0%, 70%);
    }
  }

  @media @mobile {
    display: none;
  }
}

.menu-content {

  position: absolute;
  top: 100px;
  bottom: 60px;
  
  .transition(200ms);

  &.has-scrollbar {
    max-width: 106%;
  }

  &.nano.pushed {
    top: 180px;
    .transition(400ms);
  }

  .menu-content__wrapper {
    .trpBodyMedium;
    display: inline-block;
    overflow-x: hidden;
    font-weight: 300;

    @media @mobile {
      width: 100%;
    }
  }

  .menu-list {

    display: inline-block;
    vertical-align: top;
    width: 100%;
    
    &.rightCollapse {
      right: 235px;
    }

    &.leftCollapse {
      left: -250px;
    }

    .menu-list__item {
      margin-bottom: 20px; 
    }

    .menu-list__header {
      font-family: @fontSans;
      font-size: 12px;
      text-transform: uppercase;
      margin-left: 12px;
      padding: 0 9px 2px 0;
      opacity: 0.6;
      font-weight: 400;

      & .list-toggle {
        opacity: 0;
        float: right;
      }

      body.hover &:hover > .list-toggle {
        opacity: 0.8;
      }
    }

    .menu-list__section {
      width: 100%;
    }

    .menu-list__section--fav {
      .menu-list__section;
    }

    .menu-list__section--recent {
      .menu-list__section;
    }

    .menu-list__section--orgs {
      .menu-list__section;
    }

    .menu-list__section--search {
      .menu-list__section;
    }

    @media @mobile {
      font-size: 16px;
      ul {
        margin-bottom: 0;
      }
    }
  }

  @media @mobile {
<<<<<<< HEAD
=======
    // top: 110px;
>>>>>>> 1ba48cb3
    .menu-list__item {
      .menu-list__header {
        margin-left: 0;
      }

      li {
        padding-left: 0;
        margin-bottom: 2px;
      }
    }
  }
}

.menu-actions {
  padding: 8px;
  position: absolute;
  right: 0px;
  bottom: 0px;
  left: 0px; 
}

.trpTroupeUnreadCounter {
  .boxhack;
  -webkit-border-radius: 4px;
     -moz-border-radius: 4px;
          border-radius: 4px;
  display: inline-block;
  padding: 0 4px;
  font-size: 10px;
  font-weight: bold;
  line-height: 14px;
  color: white;
  white-space: nowrap;
  vertical-align: middle;
  background-color: #1dce73;
  @media @mobile {
    padding: 1px 4px 0px;
  }
}<|MERGE_RESOLUTION|>--- conflicted
+++ resolved
@@ -351,10 +351,6 @@
   }
 
   @media @mobile {
-<<<<<<< HEAD
-=======
-    // top: 110px;
->>>>>>> 1ba48cb3
     .menu-list__item {
       .menu-list__header {
         margin-left: 0;
