--- conflicted
+++ resolved
@@ -20,13 +20,8 @@
 body {
 	margin: 0px;
 	position: relative;
-<<<<<<< HEAD
+	min-height: 300px;
 	.user-select(none)
-=======
-	min-height: 300px;
-	-webkit-user-select: none;
-	-moz-user-select: none;
->>>>>>> 3e0b39ef
 }
 
 html, body {
