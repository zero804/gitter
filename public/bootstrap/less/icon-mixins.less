--- conflicted
+++ resolved
@@ -6,10 +6,10 @@
   .prepend-octicon('\f001')
 }
 
-<<<<<<< HEAD
 .prepend-fav-icon() {
-  .prepend-gittericon('\e826')
-=======
+  .prepend-gitter-icon('\e826')
+}
+
 .prepend-push-icon() {
   .prepend-octicon('\f005')
 }
@@ -56,7 +56,6 @@
 
 .prepend-public() {
   .prepend-octicon('\f06a');
->>>>>>> ab4ed4fc
 }
 
 .prepend-121-icon() {
@@ -69,19 +68,6 @@
   padding-left: 1.5em;
 }
 
-<<<<<<< HEAD
-.prepend-channel-icon() {
-  &:before {
-    content: '#';
-    position: absolute;
-    left: 0;
-  }
-  position: relative;
-  padding-left: 1.5em;
-}
-
-.prepend-gittericon(@charCode) {
-=======
 .prepend-build-start-icon() {
   .prepend-gitter-icon('\e80c')
 }
@@ -107,7 +93,6 @@
 }
 
 .prepend-gitter-icon(@charCode) {
->>>>>>> ab4ed4fc
     &:before {
       font-family: 'troupe-icons';
       font-style: normal;
@@ -115,13 +100,9 @@
       content: @charCode;
       position: absolute;
       left: 0;
-<<<<<<< HEAD
-      -webkit-font-smoothing: antialiased;
-=======
       top: 1px;
       -webkit-font-smoothing: antialiased;
       font-size: 14px;
->>>>>>> ab4ed4fc
     }
     position: relative;
     padding-left: 1.5em;
@@ -141,8 +122,4 @@
   }
   position: relative;
   padding-left: 1.5em;
-<<<<<<< HEAD
-  }
-=======
 }
->>>>>>> ab4ed4fc
