--- conflicted
+++ resolved
@@ -277,17 +277,10 @@
   transition: background-color 0.5s linear;
   border-bottom: 1px solid transparent;
 
-<<<<<<< HEAD
-  @media @mobile {
-    border-bottom: 1px solid #f8fcf7;
-  }
-
   @media @small {
     padding-left: 20px;
   }
 
-=======
->>>>>>> 40589ef9
 /*  &:hover {
     background-color: #ecf1ed;
   };*/
