--- conflicted
+++ resolved
@@ -274,12 +274,6 @@
 pre code {
   border-radius: 6px;
   border: none;
-<<<<<<< HEAD
-  overflow-x: scroll;
-  white-space: nowrap;
-
-=======
->>>>>>> 12b6c07b
 }
 
 .trpChatItemContainer:last-child .trpChatItem {
