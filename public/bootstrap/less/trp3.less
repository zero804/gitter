@import "bootstrap.less";

@import "../../js/libs/fineuploader/3.1.1/fineuploader.less";

@import "trpColours.less";
//@import "trpWebFonts.less";
@import "trpFonts.less";

@import "trpModals.less";
@import "trp3Common.less";
@import "trpButtons.less";

@import "trp3Chat.less";
@import "trp3Mail.less";
@import "trp3Files.less";
@import "trp3People.less";


@import "nanoScroller.less";


@import "trpMobileOverride.less";

html {
	min-height: 100%;
}

// TEMP TEMP TEMP

.view .trpChatBox {
	-webkit-transition: background-color 0.5s linear;
  -moz-transition: background-color 0.5s linear;
  -o-transition: background-color 0.5s linear;
  transition: background-color 0.5s linear;
}

.view.unread .trpChatBox {
	background-color: lightyellow;
}

body {
	min-height: 100%;
	margin: 0;
	background-color: #ecf1ec;
	overflow-x: hidden;
}

a {
	text-decoration: none;
	color: #333;
}

a:hover {
	text-decoration: underline;
}

.trpLeftMenuHotspot {
	position: fixed;
	top: 0;
	left: 0;
	width: 40px;
	height: 100%;
	z-index: 10;
	display: inline-block;
}

.trpLeftMenu {
	display: inline-block;
	position: fixed;
	width: 280px;
	left: -280px;
	top: 62px;
	background-color: @trpGreen;
	height: 100%;
	color: white;
	z-index: 1012;
	border-right: 2px solid @trpGreen;
	padding-top: 26px;
	margin-top: 0px;
}

.trpLeftMenuWrapper {
  display: inline-block;
	.trpBodyText;
	padding-left: 20px;
	overflow-y: auto;
	overflow-x: hidden;
	height: 90%;
}

.trpLeftMenuToolbar {
	padding-left: 26px;
	padding-bottom: 12px;
}

.trpLeftMenuToolbarItems {
	margin: 0;
	padding: 0;
	list-style: none;
}

.trpLeftMenuToolbarItems li {
	display: inline-block;
	padding-right: 8px;
}

.left-menu-icon {
	opacity: 0.6;
}

.selected {
	opacity: 1;
}

.trpLeftMenuSpacer {
	height: 100px;
}

.trpTroupeList {
  display: inline-block;
	list-style-type: none;
	margin: 0;
}

.trpTroupeList a {
  display: inline-block;
	color: white;
	white-space: nowrap;
	max-width: 220px;
	overflow: hidden;
	text-overflow: ellipsis;
}

.trpTroupeListSearch {
	padding-left: 8px;
}

.trpNewTroupeButton {
  display: inline-block;
	width: 210px;
	.trpBodyMedium;
	margin-top: 20px;
	background-color: white;
	padding: 12px;
	color: @trpGreen;
}

.trpMenuTab {
  display: inline-block;
	position: fixed;
	left: 0px;
	top: 100px;
	background-color: @trpGreen;
	height: 40px;
	width: 40px;
}

.trpUnreadBadge {
	display: none;
	position: absolute;
	right: -9px;
	top: -9px;
	width: 15px;
	height: 15px;
	background-color: @trpPurple;
	border-radius: 50em;
	.trpBodyTiny;
	color: white;
	text-align: center;
	border: 2px solid white;
}

.trpUnreadBadgeCount {
  display: inline-block;
	margin-top: 1px;
	width: 15px;
	text-align: center;
}

.trpTroupeBadge {
  display: inline-block;
	margin-left: -11px;
}

.trpTroupeBadge:before {
	content: "";
	display: inline-block;
	position: relative;
	left: -8px;
	width: 7px;
	height: 7px;
	border-radius: 50em;
	vertical-align: top;
	margin-top: 5px;
	background-color: @trpPurple;
	border: 2px solid white;
}


.trpTroupeName {
	vertical-align: top;
	padding-left: 8px;
	text-overflow: ellipsis;
	max-width: 230px;
	overflow: hidden;
	white-space: nowrap;
}


.trpContentPanel {
/*  display: inline-block;*/
  position: absolute;
/*	background-color: #ecf1ec;*/
	margin-left: 0px;
/*	height: 100%;*/
	width: 100%;
	text-align: center;
/*	padding-top: 40px;*/
	top: 60px;
  right: 0px;
}

.trpContentSpacer {
	width: 100%;
	min-width: 700px;
  display: inline-block;
}

.trpHeaderWrapper {
  display: inline-block;
	width: 100%;
	height: 60px;
	background-color: white;
	text-align: center;
	position: fixed;
	z-index: 1000;
	overflow: hidden;
	border-top: 2px solid @trpGreen;
}

.trpHeaderContainer {
  display: inline-block;
  position: relative;
	background-color: white;
	text-align: center;
	overflow: hidden;
}

.trpHeaderTitle {
  display: inline-block;
	.trpH1;
	min-width: 500px;
	text-align: left;
	color: #333;
	padding-top: 12px;
	height: 60px;
}

.trpHeaderToolbar {
  display: inline-block;
	min-width: 200px;
	height: 60px;
	vertical-align: top;
	text-align: left;
}

.trpSettingsButton {
  display: inline-block;
	float: left;
	padding-top: 16px;
/*	border-top: 2px solid @trpGreen;*/
	margin: 0;
}

.trpProfileButton {
  display: inline-block;
	float: left;
	padding-top: 14px;
	padding-left: 12px;
/*	border-top: 2px solid @trpGreen;*/
	margin: 0;
}

.trpProfileMenu {
	font-family: 'Open Sans';
	font-size: 14px;
	color: #333;
	vertical-align: top;
	display: inline-block;
	padding-top: 18px;
/*	border-top: 2px solid #1dce73;*/
	margin: 0;
/*  display: none;*/
	width: 132px;
	overflow: hidden;
	white-space: nowrap;
}

.trpProfileItem {
  display: inline-block;
	padding-left: 14px;
}

.trpProfileItem a:hover {
	color: #1dce73;
}

.trpProfileItem a {
	color: #333;
}


.trpAlertWrapper {
	width: 100%;
	height: 120px;
	top: 60px;
	background-color: @trpGreen;
	text-align: center;
	position: fixed;
	z-index: 1080;
	overflow: hidden;
	display: none;
}

.trpAlertContainer {
	text-align: center;
	overflow: hidden;
}

.trpAlertContent {
	.trpH3;
	min-width: 718px;
	text-align: left;
	color: #333;
	padding-top: 14px;
	color: white;
}

.trpAlertTitle {
	margin-bottom: 10px;
}

.trpChatPanel {
  display: inline-block;
	min-width: 700px;
	max-width: 700px;
/*	min-height: 600px;
	height: 100%;*/
	text-align: left;
	padding-top: 40px;
	border-radius: 5px;
}

.trpToolbar {
  position: fixed;
  display: inline-block;
  min-width: 200px;
  max-width: 200px;
  text-align: left;
  margin-top: 40px;
  vertical-align: top;
  margin-left: -200px;
  top: 55px;
  bottom: 85px;
}

.trpToolbarSpacer {
  height: 40px;
}

.trpToolbarContent {
  display: inline-block;
	width: 200px;
	vertical-align: top;
}

.trpToolbarHeader {
	font-family: @fontSans;
	font-size: 12px;
	text-transform: uppercase;
	padding-bottom: 4px;
	cursor: pointer;
}

.trpLeftMenu .trpToolbarHeader {
	margin-left: 9px;
}

.trpToolbarList {
  display: inline-block;
	vertical-align: top;
	padding-bottom: 12px;
}

.trpRightPanel {
	position: fixed;
	width: 280px;
	right: -280px;
	top: 60px;
	overflow: hidden;
	color: white;
	font-size: 20px;
	z-index: 12;
	background-color: #ecf1ec;
	padding-top: 40px;
	display: none;
	text-align: left;
}

.trpItemDetails {
	padding: 8px 0 8px 0;
	font-family: 'Open Sans';
	font-size: 14px;
	color: #333;
	display: inline-block;
	width: 224px;
}

.trpDetailViewClose {
  display: inline-block;
	background-color: @trpGreen;
	position: absolute;
	right: 40px;
	text-align: center;
	.trpBodySmall;
	padding: 4px 6px;
	letter-spacing: 1px;
}

.trpChatInputWrapper {
  display: inline-block;
	width: 100%;
	height: 60px;
	background-color: white;
	text-align: center;
	position: fixed;
	z-index: 1000;
	overflow: hidden;
	bottom: 0px;
	padding: 10px 0px;
}

.trpChatInputArea {
	display: inline-block;
	position: relative;
	width: 700px;
	text-align: left;
}

.login-content {
	width: 100%;
}

.frame-people {
	overflow: auto;
}

.frame-people .view {
	float: left;
}

.notification-center {
	width: 280px;
	position: fixed;
	bottom: 50px;
	z-index: 1500;
}

.notification {
	padding: 8px;
	background: @trpGreen;
	color: white;
	.trpBodyMedium;
	text-align: left;
	margin: 1px;
}

.notification a {
	color: inherit;
}

.notification a:hover {
	text-decoration: none;
}

.notification-header {
	.trpBodyMedium;
}

.notification-text {
	.trpBodySmall;
}

.notification-error {
	background: #a44;
}

.qq-upload-list {
	bottom: 75px;
<<<<<<< HEAD
}

.trpToolbarContent .qq-upload.button {
	position: absolute;
	width: 200px;
	height: 32px;
}

=======
}

.trpToolbarContent .qq-upload.button {
	position: absolute;
	width: 200px;
	height: 32px;
}

>>>>>>> a743e7ea
.trpToolbarContent input {
  top: 2px;
  width: 32px;
  height: 32px;
  overflow: hidden;
}

.button-choose-avatar input {
  left: 200px;
  width: 150px;
  overflow: hidden;
}



<|MERGE_RESOLUTION|>--- conflicted
+++ resolved
@@ -497,7 +497,6 @@
 
 .qq-upload-list {
 	bottom: 75px;
-<<<<<<< HEAD
 }
 
 .trpToolbarContent .qq-upload.button {
@@ -506,16 +505,6 @@
 	height: 32px;
 }
 
-=======
-}
-
-.trpToolbarContent .qq-upload.button {
-	position: absolute;
-	width: 200px;
-	height: 32px;
-}
-
->>>>>>> a743e7ea
 .trpToolbarContent input {
   top: 2px;
   width: 32px;
