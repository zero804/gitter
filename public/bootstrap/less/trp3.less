--- conflicted
+++ resolved
@@ -570,11 +570,7 @@
 	z-index: 1000;
 	overflow: hidden;
 	bottom: 0px;
-<<<<<<< HEAD
-  height: 78px;
-=======
   min-height: 78px;
->>>>>>> 74ba7c9d
 }
 
 .trpChatInputArea {
