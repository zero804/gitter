@charset "UTF-8";
@import "bootstrap/bootstrap.less";

@import "../../repo/fine-uploader/fineuploader.less";

@import "trp3Colours.less";
//@import "trpWebFonts.less";
@import "trpFonts.less";

@import "trpModals.less";
@import "trp3Common.less";
@import "trpButtons.less";

@import "trp3Chat.less";
@import "trp3Mail.less";
@import "trp3Files.less";
@import "trp3People.less";
@import "trpUserhome.less";

@import "nanoScroller.less";

@import "trpInvites.less";

.transition300ms {
  .transition(300ms);
}

.transition500ms {
  .transition(500ms);
}

.transition(@time) {
  -webkit-transform: translate3d(0,0,0);
          transform: translate3d(0,0,0);
  -webkit-transition: all @time ease-in-out;
     -moz-transition: all @time ease-in-out;
       -o-transition: all @time ease-in-out;
          transition: all @time ease-in-out;
}

html {
	min-height: 100%;
}

body {
	min-height: 100%;
	height: 100%;
	margin: 0;
	overflow: hidden;
	/*overflow-x: hidden;*/
  background-color: white;
  .user-select(none);
}

a {
	text-decoration: none;
	color: #333;
}

h2 {
  font-family: @fontSans;
  color: #162e34;
  font-weight: 400;
}

.hidden-input input {
  font-family: @fontSans;
  font-weight: 300;
  color: @trpDarkBlue;
  border: 0;
  outline: 0;
  box-shadow: none;
  width: 100%;
  font-size: 20px;
  padding: 10px 0;
}

.hidden-input input:focus {
  border: 0;
  outline: 0;
  box-shadow: none;
}

.scrollbar-measure {
  width: 100px;
  height: 100px;
  overflow: scroll;
  position: absolute;
  top: -9999px;
}

.scroller::-webkit-scrollbar {
    width: 7px;
}

/* Track */
.scroller::-webkit-scrollbar-track {
/*    -webkit-box-shadow: inset 0 0 6px rgba(0,0,0,0.3); */
}

/* Handle */
.scroller::-webkit-scrollbar-thumb {
    -webkit-border-radius: 10px;
    border-radius: 10px;
    background: rgba(0,0,0,0.2);
    margin-right: 1px;
    .transition300ms;
}
.scroller:hover::-webkit-scrollbar-thumb {
    -webkit-border-radius: 10px;
    border-radius: 10px;
    background: rgba(0,0,0,0.4);
    margin-right: 1px;
    .transition300ms;
}
.scroller::-webkit-scrollbar-thumb:window-inactive {
  background: rgba(0,0,0,0.1);
}
.scrollpush {
  padding-right: 8px;
}

.trpBlankPage {
	position: fixed;
	top: 0;
	left: 0;
	bottom: 0;
	right: 0;
	z-index: -1;
}

a:hover {
	text-decoration: underline;
}

.trpPortraitAlert {
  position: fixed;
  top: 0px;
  left: 0px;
  width: 100%;
  height: 100%;
  z-index: 999999;
  background: #000;
  display: none;
}

.trpPortraitAlert {
  .message {
    margin: 0px auto;
    width: 400px;
    text-align: center;
    margin-top: 200px;

    .ipad-icon {
      width: 200px;
      margin-bottom: 20px;
    }
    .logo {
      margin-top: 300px;
    }

    p {
      width: 400px;
      font-family: @fontSans;
      font-size: 32px;
      color: white;
      line-height: 1.3em;
      text-shadow: 0 0 0 transparent,1px 1px 2px rgba(0,0,0,0.55);
    }
  }
}

@media only screen and (min-device-width: 768px) and (orientation: portrait) {
  .trpPortraitAlert {
    display: inline-block;
  }
}

.trpLeftMenuHotspot {
	position: fixed;
	top: 0;
	left: 0;
	width: 30px;
	height: 100%;
	z-index: 10;
	display: inline-block;
}

.trpLeftMenu {
	display: inline-block;
	position: fixed;
	width: @leftMarginFull;
	left: 0px;
	top: 0px;
	background-color: lighten(@trpDarkBlue,5%);
	height: 100%;
	color: white;
	z-index: 1012;
	margin-top: 0px;
	overflow: hidden;
  transition:background-color 0.3s ease-in-out 0s, left .5s ease-in-out 0.3s;
  background-clip: padding-box;

  &:hover {
    background-color: @trpDarkBlue;
  }

  a {
    text-decoration: none;
  }

  li {
    padding-top: 2px;
    line-height: 20px;
  }

  .trpToolbarList {
    width: 260px;
  }

  @media @small {
    left:-250px;
    transition-delay: 0s;

      &.visible {
        transition-delay: 0.3s;
        left: 0px;
      }

  }

}

.trpLeftMenu .trpToolbarHeader {
  margin-left: 9px;
  padding-top: 0;
  padding-bottom: 2px;
  opacity: 0.6;
  font-weight: 400;

}

.trpLeftMenuList {
  margin-bottom: 20px;
}

.github-ORG:before {
  font-family: 'octicons';
  content: '\f037';
  margin-right: 8px;
  opacity: 0.9;
  width: 12px;
}

.github-REPO:before {
  font-family: 'octicons';
  content: '\f001';
  margin-right: 8px;
  opacity: 0.9;
  width: 12px;
}

.githib-REPO.disabled:before{
  opacity: 0.4;
}

.github-ONETOONE:before {
  content: "@";
  margin-right: 8px;
  opacity: 0.9;
  width: 12px;
}

.trpLeftMenuProfile {
  .trpBodyMedium;
  padding: 10px 0 10px 10px;
  cursor: pointer;
  height: 36px;
  overflow: hidden;

  .avatar-s {
    width: 32px;
    height: 32px;
  }

  .transition(200ms);
}

.trpLeftMenuProfile.active {
  background-color: rgba(255,255,255,0.2);
  height: 96px;

  .transition(400ms);
}

.trpLeftMenuProfileHeader {
  padding-bottom: 10px;
}

.trpLeftMenuProfileMenu {
  box-sizing: border-box;
  -moz-box-sizing: border-box;
  margin-left: -10px;
  padding-bottom: 12px;
  overflow: hidden;
  width: 100%;
  color: white;
  .trpBodyMedium;
  font-weight: 300;
  line-height: 24px;
  padding-right: 20px;
  box-sizing: border-box;
  -moz-box-sizing: border-box;

  a {
    color: white;
    text-decoration: none;
  }

  .item {
    padding-left: 10px;
    margin-right: 10px;
  }

  .item:hover {
    border-radius: 0 4px 4px 0;
    background-color: rgba(255,255,255,0.2);
  }

}

.trpLeftMenuProfile:hover {
  background-color: rgba(255,255,255,0.2);
}

.trpLeftMenuLinkItem {
  width: 100%; 
  display: inline-block;
  margin-bottom: 2px;
  
  span {
    vertical-align: middle;
  }
}

.trpLeftMenuProfileName {
  display: inline-block;
  vertical-align: top; 
  padding-top: 4px;
  font-weight: 300;
  font-size: 16px;
  margin-left: 8px;
  max-width: 187px;
  overflow: hidden;
  text-overflow: ellipsis;
  white-space: nowrap;
}

.trpLeftMenuContainer {
  height: 100%;
  width: 260px;
  overflow: hidden;
}

.trpMiniLeftMenu {
	padding-top:8px;
	background-color: @trpDarkBlue;
background: linear-gradient(to bottom, #2c3e51 0%,#17202a 70%); /* W3C */
filter: progid:DXImageTransform.Microsoft.gradient( startColorstr='#17202a', endColorstr='#2c3e51',GradientType=0 ); /* IE6-9 */
	width: 84px;
	position: fixed;
	left: 0;
	top: 0;
	bottom: 0;
	z-index: 1013;
	opacity: 0.95;
  .transition300ms;
}

.trpMiniLeftMenu .trpMiniActions {
/*  background-color: #17202a;*/
  width: 80px;
}

.trpMiniLeftMenu.active, .trpMiniLeftMenuContainer.active {
  opacity: 1;
  -wtrebkit-filter: grayscale(0%);
  -moz-filter: grayscale(0%);
  filter: grayscale(0%);
  .transition300ms;
}

.trpMiniLeftMenu:hover {
	opacity: 1;
}

.trpMiniLeftMenu:hover .trpMiniLeftMenuContainer .trpDisplayPicture {
  opacity: 1;
  -webkit-filter: grayscale(0%);
  -moz-filter: grayscale(0%);
  filter: grayscale(0%);
  .transition300ms;
}

.trpLeftMenu:hover + .trpRightPanel {
	opacity: 1;
}

.trpMiniLeftMenuContainer .trpDisplayPicture {
  opacity: 0.4;
  -webkit-filter: grayscale(90%);
  -moz-filter: grayscale(90%);
  filter: grayscale(90%);
  margin-left: 2px;
  .transition300ms;

  &.unread {
    opacity: 1;
    -webkit-filter: grayscale(0%);
    -moz-filter: grayscale(0%);
    filter: grayscale(0%);
  }
}

a.trpMiniLeftMenuItem {
  text-decoration: none;
}

.item-unread-badge {
  float: right; 
  margin-right: 5px; 
}

.trpMiniLeftMenuItem.unread:after {
  background-color: @trpGreen;
  content: " ";
  position: relative;
  left: -28px;
  top: -28px;
  border-radius: 25em;
  text-decoration: none;
  height: 11px;
  width: 5px;
  overflow: hidden;
  line-height: 6px;
  display: inline-block;
}

.trpMiniActions {
  padding-bottom: 11px;
  position: absolute;
  bottom: 0px;
}

.trpLeftMenu .nano {
  position: absolute;
  bottom: 10px;
  top: 114px;
  .transition(200ms);
}

.trpLeftMenu .nano.pushed {
<<<<<<< HEAD
  margin-top: 80px;
=======
  margin-top: 60px;
  .transition(400ms);
>>>>>>> 40589ef9
}

.trpLeftMenuActions {
	position: absolute;
	bottom: 20px;
	overflow: hidden;
  box-sizing: border-box;
  -moz-box-sizing: border-box;
  padding: 0 10px;
  width: 100%;
}

.trpLeftMenuWrapper {
  display: inline-block;
	.trpBodyMedium;
	overflow-y: auto;
	overflow-x: hidden;
  font-weight: 300;
}

.trpLeftMenuToolbar {
	padding-left: 26px;
	padding-bottom: 12px;
	width: 280px;
}

.trpLeftMenuToolbarItems {
	margin: 0;
	padding: 0;
	list-style: none;
}

.trpLeftMenuToolbarItems li {
	display: inline-block;
	padding-right: 8px;
}

.trpLeftMenuIcon {
	opacity: 0.6;
	padding: 5px;
}

.selected {
	opacity: 1;
}


.unread-normal .trpLeftMenuIcon[data-list="list-troupes"], .unread-one2one .trpLeftMenuIcon[data-list="list-users"] {
	background-color: @trpPurple;
	border: 1px solid white;
	border-radius: 50em;
}

.trpLeftMenuSpacer {
	height: 100px;
}

.trpLeftMenuSearch {
  margin-top: 8px;
  background-color: transparent;
  border: 1px solid rgba(255,255,255, 0.6);
  border-radius: 6px;
  width: 220px;
  font-size: 15px;
  font-weight: 100;
  font-family: 'Open Sans';
  padding: 2px 4px 2px 6px;
  color: rgba(255,255,255, 0.7);
  margin-bottom: 16px;
  margin-left: 10px;
}

.trpSearchClear {
  position: relative;
  left: -20px;
  top: -3px;
  opacity: 0.8;
}

.trpSearchClear:before {
  font-family: 'troupe-icons';
  content: '\e827';
  font-size: 14px;
}

.disabled {
  color: #CCC;
  cursor: not-allowed;
}

.trpTroupeList {
  display: inline-block;
	list-style-type: none;
	margin: 0 0 0 0px;
  width: 100%;
  box-sizing: border-box;
  -moz-box-sizing: border-box;
  padding-right: 22px;

  li {
    padding-left: 10px;
    box-sizing: border-box;
    -moz-box-sizing: border-box;
  }

  li:hover {
    border-radius: 0 4px 4px 0;
    background-color: rgba(255,255,255,0.2);
  }

  span {
    display: inline-block;
    color: white;
    white-space: nowrap;
    max-width: 220px;
    overflow: hidden;
    text-overflow: ellipsis;
  }

  span.disabled {
    color: #ccc;
  }
}


.trpTroupeListSearch {
	padding-left: 8px;
}

.trpNewPersonButton, .trpNewTroupeButton {
  border: 1px solid rgba(255,255,255,0.6);
  display: inline-block;
  box-sizing: border-box;
  -moz-box-sizing: border-box;
  padding: 4px 6px 6px 6px;
  margin-bottom: 2px;
  color: white;
  text-align: center;
  width: 50%;
  cursor: pointer;
  background-color: rgba(255,255,255,0.1);
  .trpBodyMedium;
}

.trpNewPersonButton:hover, .trpNewTroupeButton:hover {
  background-color: white;
  color: #162e34;
  border-color: white;
}

.trpNewPersonButton:hover + .trpNewTroupeButton {
  border-left: 1px solid white;
}

.trpNewPersonButton {
  border-radius: 4px 0 0 4px;
  border-right: 0;
}

/*.trpNewPersonButton:hover {
  border-right: 1px solid cyan;
}
*/
.trpNewTroupeButton {
  border-radius: 0 4px 4px 0;
}

.trpMenuTab {
 text-align: center;
  box-sizing:border-box;
  -moz-box-sizing: border-box;
  color: white;
  font-family: 'Open Sans';
  font-size: 12px;
  position: fixed;
  left: -25px;
  padding-top: 5px;
  padding-right: 5px;
  top: 110px;
  width: 25px;
  height: 30px;
  z-index: 1000;
  border-radius: 0 2px 2px 0;
  background-color: #1dce73;
  transition:all .5s ease-in-out;
  -o-transition:all .5s ease-in-out;
  -moz-transition:all .5s ease-in-out;
  -webkit-transition:all .5s ease-in-out;
  transition-delay: 0s;

  @media @small {
  left: 0;
  transition-delay: 0.5s;

    &.leftCollapse {
      left: -25px;
      transition-delay: 0;
    }
  }
}

.trpUserHome {
  margin-left: 88px;

  @media @mobile {
    margin-left: 0px;
  }
}

.trpProfileAvatarLink {
  margin-left: 22px;
  margin-bottom: -2px;
  display: inline-block;
}

.trpUnreadBadge {
	display: none;
	position: absolute;
	right: -9px;
	top: -9px;
	width: 15px;
	height: 15px;
	background-color: @trpPurple;
	border-radius: 50em;
	.trpBodyTiny;
	color: white;
	text-align: center;
	border: 2px solid white;
}

.trpUnreadBadgeCount {
  display: inline-block;
	margin-top: 1px;
	width: 15px;
	text-align: center;
}

.trpTroupeBadge {
  /*
  display: inline-block;
	margin-left: -11px;
	*/
}

.trpTroupeBadge:before {
	/*
	content: "";
	display: inline-block;
	position: relative;
	left: -8px;
	width: 7px;
	height: 7px;
	border-radius: 50em;
	vertical-align: top;
	margin-top: 5px;
	background-color: @trpPurple;
	border: 2px solid white;
	*/
}

.trpTroupeUnreadCounter {
  -webkit-border-radius: 4px;
     -moz-border-radius: 4px;
          border-radius: 4px;
  display: inline-block;
  padding: 0 5px 1px 5px;
  font-size: 10px;
  font-weight: bold;
  line-height: 14px;
  color: white;
  white-space: nowrap;
  vertical-align: baseline;
  background-color: @trpGreen;
}

.trpTroupeInfoBadge {
  -webkit-border-radius: 4px;
     -moz-border-radius: 4px;
          border-radius: 4px;
  display: inline-block;
  padding: 0 5px 1px 5px;
  font-size: 10px;
  font-weight: bold;
  line-height: 14px;
  color: white;
  white-space: nowrap;
  vertical-align: baseline;
  background-color: @trpLightBlue;
}


.trpTroupeName {
	vertical-align: top;
	padding-left: 8px;
	text-overflow: ellipsis;
	max-width: 230px;
	overflow: hidden;
	white-space: nowrap;
}

.trpTroupeName.selected a {
	text-decoration: underline;
}

.trpContentPanel {
/*  display: inline-block;*/
  position: fixed;
	background-color: white;
	margin-left: 0px;
/*	height: 100%;*/
	width: 100%;
	text-align: center;
/*	padding-top: 40px;*/
	top: 0px;
  bottom: 68px;
  right: 0px;
  /* this min height isn't the best solution*/
  /* we need the content panel to take up the entire middle of the screen*/
  /* so that the mouseover event to close the left menu on it gets triggered */
  min-height: 400px;
  overflow: none;
  .transition500ms;
}

.trpContentSpacer {
	width: 100%;
	min-width: 700px;
  display: inline-block;
}

.trpTroupeMoreActions {
  display: none;
}

.trpTroupeSettings, .trpTroupeMoreActions, .trpTroupeHelp {
  padding: 12px 0 12px 20px;
  @media @mid {
    display: inline-block;
    width: 100%;
    padding-left: 24px;
    opacity: 0.6;
  }
}

.trpTroupeFavourite i {
	display: none;
  margin-top: 4px;
}

i.favourited:before {
  font-family: 'troupe-icons';
  /*content: '\e81a';*/
  content: '\e826';
  color: #f1c40f;
  width: 12px;
  font-size: 20px;
  transition:all .5s ease-in-out;
  font-style: normal;
}

i.unfavourited:before {
  font-family: 'troupe-icons';
  /*content: '\e81a';*/
  content: '\e825';
  opacity: 0.3;
  width: 12px;
  font-size: 20px;
  transition:all .5s ease-in-out;
  font-style: normal;
}

i.unfavourited:hover:before {
  opacity: 0.8;
  color: #f1c40f;
}

i.favourited:hover:before {
  opacity: 0.8;
}

.trpTroupeFavourite i.unfavourited {
	display: inline-block;
  vertical-align: top;
}

.trpTroupeFavourite.favourited i.unfavourited {
	display: none;
}

.trpTroupeFavourite.favourited i.favourited {
	display: inline-block;
  vertical-align: top;
}


//
.trpTroupeFavourite .trpActionsMenuLabel {
  display: none;
}

.trpTroupeFavourite .trpActionsMenuLabel.unfavourited {
  display: inline-block;
  @media @mid {
    display: none;
  }
}

.trpTroupeFavourite.favourited .trpActionsMenuLabel.unfavourited {
  display: none;
  @media @mid {
    display: none;
  }
}

.trpTroupeFavourite.favourited .trpActionsMenuLabel.favourited {
  display: inline-block;
  @media @mid {
    display: none;
  }
}

.trpTroupeSettings img {
  padding-right: 10px;
}

.trpTroupeHelp img {
  margin-right: 10px;
}

.trpHeaderTitle {
  display: block;
	.trpH1;
	text-align: left;
	color: #333;
	padding-top: 6px;
	padding-left: 14px;
  text-overflow: ellipsis;
  white-space: nowrap;
  overflow: hidden
}

.trpHeaderToolbar {
  float: right;
  display: inline-block;
	vertical-align: top;
	text-align: left;
}

.trpSettingsButton {
  display: inline-block;
	float: left;
	padding-top: 12px;
/*	border-top: 2px solid @trpGreen;*/
	margin: 0;
  padding-right: 10px;
}

.trpProfileButton {
  display: inline-block;
	float: left;
	padding-top: 14px;
	padding-left: 12px;
/*	border-top: 2px solid @trpGreen;*/
	margin: 0;
}

.trpProfileMenu {
	font-family: 'Open Sans';
	font-size: 14px;
	color: #333;
	vertical-align: top;
	display: inline-block;
	padding-top: 18px;
/*	border-top: 2px solid #1dce73;*/
	margin: 0;
/*  display: none;*/
	width: 132px;
	overflow: hidden;
	white-space: nowrap;
}

.trpProfileItem {
  display: inline-block;
	padding-left: 14px;
}

.trpProfileItem a:hover {
	color: #1dce73;
}

.trpProfileItem a {
	color: #333;
}

.trpAlertWrapper {
	width: 100%;
	height: 120px;
	top: 60px;
	background-color: @trpGreen;
	text-align: center;
	position: fixed;
	z-index: 1080;
	overflow: hidden;
	display: none;
}

.trpAlertContainer {
	text-align: center;
	overflow: hidden;
}

.trpAlertContent {
	.trpH3;
	min-width: 718px;
	text-align: left;
	color: #333;
	padding-top: 14px;
	color: white;
}

.trpAlertTitle {
	margin-bottom: 10px;
}

.trpChatPanel {
  display: block;
	margin-left: @leftMarginFull;
	margin-right: @rightMarginFull;
/*	min-height: 600px;
	height: 100%;*/
	text-align: left;
	text-align: center;
  .transition500ms;
  height: 100%;

  @media @mid {
    margin-left: @leftMarginMid;
    margin-right: @rightMarginMid;
  }

  @media @small {
    margin-left: @leftMarginSmall;
    margin-right: @rightMarginSmall
  }
}

.trpHomePanel {
    display: block;
    margin-left: @leftMarginFull;
  /*  min-height: 600px;
    height: 100%;*/
    text-align: left;
    text-align: center;
    .transition500ms;
    height: 100%;

    @media @mid {
      margin-left: @leftMarginMid;
    }

    @media @small {
      margin-left: @leftMarginSmall;
    }
}

.trpToolbar {
  color: #333;
/*  border-left: 2px solid @trpGreen;*/
  font-family: 'Open Sans';
  font-size: 14px;
  position: fixed;
  display: inline-block;
  width: 240px;
  text-align: left;
  vertical-align: top;
  right: 0;
  top: 0;
  bottom: 0;
  background-color: @trpBgColor;
  z-index: 400;
  .transition500ms;

  p {
    font-family: 'Open Sans';
    font-size: 14px;
    margin: 0px 0px 5px;
  }

  small {
    font-size: 11px;
  }

  a {
    color: @trpLightBlue;
  }

 .trpMiniActions {
    display: none;
    @media @mid {
      display: block;
      opacity: 0.8;
    }
  }

  .trpToolbarHeader {
    padding-left: 14px;
  }

  .trpToolbarList {
    min-height: 40px;
    overflow: auto;

    ul {
      list-style: none;
      margin: 0px;
    }
  }

  .oneToOne {
    max-height: 300px;
  }

  @media @mid {
    width: 70px;
    padding-right: 0px;
    padding-top: 16px;

    &.expanded {
      width: 240px;
    }

    #people-header, #request-header, #repo-info {
      display: none;
    }

    #people-list .trpToolbarListContent
    {
      margin-left: 6px;
    }
  }

}

.trpChatInputArea.rightCollapse, .trpHeaderContainer.rightCollapse, .trpChatPanel.rightCollapse {
  margin-right: 510px;

  @media @mid {
    margin-right: 120px;
  }
}

.trpToolbar.rightCollapse {
  right: 235px;
}

.trpToolbar.leftCollapse {
  right: -250px;
}

.trpContentPanel.leftCollapse {
  @media @small {
    left: @leftMarginFull;
    transition-delay: 0;
  }
}

.trpChatInputWrapper.leftCollapse {
  @media @small {
    left: @leftMarginFull;
    transition-delay: 0;
  }
}

.trpHeaderWrapper.leftCollapse {
  @media @small {
    left: @leftMarginFull;
    transition-delay: 0;
  }
}

.trpToolbar:hover {
  opacity: 1;
}

.trpRightPanel:hover + .trpToolbar {
  opacity: 1;
}

.trpToolbar .nano {
	height: 100%;
}

.trpToolbarSpacer {
  height: 40px;
}

#troupe-avatar-region {
  display: none;
  @media @mid {
    display: inline-block;
    padding-left: 19px;
    margin-bottom: 13px
  }
}




.trpToolbarContent {
  display: inline-block;
  width: 100%;
  vertical-align: top;
  height: 100%;

  @media @mid {

    .trpToolbarHeader.divider:first-child {
      border-bottom: 0;
    }

    .trpToolbarList {
      max-height: 40%;
    }

    .trpToolbarList .trpDisplayPicture {
      margin-bottom: 8px;
    }

  }
}

#file-nano .content {
  bottom: 40px;
}

#file-nano .pane {
  bottom: 40px;
}

#file-nano .trpToolbarList {
  padding-bottom: 0px;
}

#mail-nano .content {
  bottom: 40px;
}

#mail-nano .pane {
  bottom: 40px;
}

#mail-nano .trpToolbarList {
  padding-bottom: 0px;
}

.divider {
  border-bottom: 1px solid @trpBgAccent;
}

.divider-top {
  border-top: 1px solid @trpBgAccent;
}

.trpToolbarHeader {
	font-family: @fontSans;
	font-size: 12px;
	text-transform: uppercase;
	padding-bottom: 8px;
	cursor: pointer;
  padding-top: 16px;
}

.trpToolbarList {
  display: inline-block;
	vertical-align: top;
  width: 100%;
}

.trpToolbarListContent {
  padding-left: 14px;
}

.trpRightPanel {
	position: fixed;
	width: 210px;
	right: -20px;
  padding-left: 25px;
	top: 0;
	bottom: 0;
	overflow: hidden;
	color: white;
	font-size: 20px;
	background-color: #d3dfd3;
	padding-top: 20px;
	text-align: left;
	z-index: 300;
  opacity: 0.95;
  .transition300ms;

  @media @mid {
    right: -235px;
  }
}

.trpRightPanel.visible {
  right: 0px;
}

.trpRightPanel:hover {
  opacity: 1;
}

.trpItemDetails {
	padding: 8px 0 8px 0;
	font-family: 'Open Sans';
	font-size: 14px;
	color: #333;
	width: 224px;
}

.trpDetailViewClose {
  display: inline-block;
	background-color: @trpGreen;
	position: absolute;
	right: 28px;
	text-align: center;
	.trpBodySmall;
	padding: 4px 6px;
	letter-spacing: 1px;
}

.trpDetailViewContainer {

}

.trpChatInputWrapper {
  width: 100%;
  min-height: 56px;
  background-color: white;
  text-align: center;
  position: fixed;
  z-index: 100;
  bottom: 0px;
  .transition500ms;
  padding-top: 8px;
}


.trpHeaderWrapper {
  padding-bottom: 10px;
  position: fixed;
  -moz-box-sizing: border-box;
  box-sizing: border-box;
  top: 0;
  width: 100%;
  background-color: rgba(255, 255, 255, 0.95);
  border-bottom: 1px solid rgba(0,0,0,0.05);
  z-index: 1;
  .transition500ms;

  .trpHeaderArea {
    display: block;
    margin-left: @leftMarginFull;
    margin-right: @rightMarginFull;
    .transition500ms;

    @media @mid {
      margin-left: @leftMarginMid;
      margin-right: @rightMarginMid;
      padding-right: 12px;
    }

    @media @small {
      margin-left: @leftMarginSmall;
      margin-right: @rightMarginSmall;
      padding-right: 0px;
    }

  }

  .trpHeaderContainer {
    display: inline-block;
    width: 100%;
    padding-left: 46px;

    -webkit-box-sizing: border-box; /* Safari/Chrome, other WebKit */
    -moz-box-sizing: border-box;    /* Firefox, other Gecko */
    box-sizing: border-box;         /* Opera/IE 8+ */

    @media @mid {
      padding-left: 20px;
    }

    @media @small {
      padding-left: 40px;
    }

  }

  .trpTroupeFavourite {
    cursor: pointer;
    display: inline-block;
    margin-left: 6px;
    margin-right: 22px;

    @media @mid {
      margin-left: 16px;
      margin-right: 13px;
    }

  }

  h1 {
    font-family: 'Open Sans';
    font-weight: 300;
    font-size: 22px;
    color: #333;
    display: inline;
    vertical-align: middle;
  }

  #trpTopic {
    font-family: 'Open Sans';
    font-size: 13px;
    margin: -5px 0px 0px 50px;
    color: #999;

    a {
      color: #666;
    }

  }

  .dropdown-toggle {

  }

  .settingsCog {
    float: right;
    margin-top: 15px;
    margin-right: 12px;
  }

  .dropdown-toggle:before {
      font-family: 'troupe-icons';
      /*content: '\e81a';*/
    /*  content: '\e81e';*/
      content: '\e823';
      margin-right: 8px;
      width: 12px;
      font-size: 20px;
  }

  .dropdown-toggle {
    cursor: pointer;
    opacity: 0.4;
    transition:all .5s ease-in-out;
  }

  .dropdown-toggle:hover {
    opacity: 1;
  }

  .dropdown-menu {
    .trpBodyMedium;
    right: 0;
    left: auto;
  }

}



.trpChatInputArea {
  display: block;
  text-align: center;
  margin-left: @leftMarginFull;
  margin-right: @rightMarginFull;
  .transition300ms;

  @media @mid {
    margin-left: @leftMarginMid;
    margin-right: @rightMarginMid;
    padding-right: 12px;
  }

  @media @small {
    margin-left: @leftMarginSmall;
    margin-right: @rightMarginSmall;
    padding-right: 0px;
  }

}

.login-content {
	width: 100%;
}

.frame-people {
	overflow: auto;
}

.frame-people .view {
	float: left;
}

.notification-center {
  width: 300px;
	position: fixed;
	top: 100px;
	z-index: 900;
  left: 0px;

  @media @small {
    display: none;
  }

}

.notification {
	padding: 8px;
	background: @trpGreen;
	color: white;
	.trpBodyMedium;
	text-align: left;
	margin: 1px;
  opacity: 0.95;
  width: 300px;
  box-sizing: border-box;
  -moz-box-sizing: border-box;
}


.notification a {
	color: inherit;
}

.notification a:hover {
	text-decoration: none;
}

.notification-header {
	.trpBodyMedium;
}

.notification-text {
	.trpBodySmall;
}

.notification-error {
	background: #a44;
}

.qq-upload-list {
	bottom: 75px;
}

.trpToolbarContent .qq-upload.button {
	position: absolute;
	width: 200px;
	height: 32px;
}

.trpToolbarContent input {
  top: 2px;
  width: 32px;
  height: 32px;
  overflow: hidden;
  left: 20px;
}

.button-choose-avatar input {
  left: 200px;
  width: 150px;
  overflow: hidden;
}

.popover.top .arrow {
	border-top: 5px solid @trpDarkBlue;
}

.popover.left .arrow {
	border-left: 5px solid @trpDarkBlue;
}

.popover.bottom .arrow {
	border-bottom: 5px solid @trpDarkBlue;
}

.popover.right .arrow {
	border-right: 5px solid @trpDarkBlue;
}

.popover-inner {
	background-color: @trpDarkBlue;;
	border-radius: 0;
	padding: 1px;
}

.popover-title {
	color: white;
	background-color: @trpDarkBlue;
}

.popover-content {
	border-radius: 0;
}

 .trpLoading {
	 display: inline-block;
	 background: url('../../images/2/gitter/logo-mark-grey-64.png');
	 width: 64px;
	 height: 64px;
	 vertical-align: text-bottom;
 }

.typeahead {
	margin-top: 0;
	border-radius: 0;
	overflow-x: hidden;
	overflow-y: auto;
}

#delete-troupe, #leave-troupe {
	display: none;
}

.canDelete #delete-troupe {
	display: inline-block;
}

.canLeave #leave-troupe {
	display: inline-block;
}


.trpHeaderFavourite .avatar-s {
  width: 32px;
  height: 32px;
}

.trpTroupeRelatedContent {
  @media @mid {
    position: fixed;
    right: 88px;
    width: 0px;
    top: 0;
    bottom: 0;
    background-color: @trpBgColor3;
    .transition300ms;
    overflow: hidden;
    padding-top: 10px;
    margin: -10px 0;
    -webkit-transform: translate3d(0, 0, 0);
    border-left: 0px solid rgba(211, 223, 211, 0.6);
    background-clip: padding-box;
  }
  &.visible {
    @media @mid {

      width:240px;
      /*box-shadow: 3px 3px #d3dfd3, -1px 3px 3px 2px rgba(68,68,68,0.2);*/
/*      box-shadow: -2px 1px 6px -2px rgba(50, 50, 50, 0.55);*/
      border-left: 4px solid rgba(211, 223, 211, 0.6);
      background-clip: padding-box;
    }
  }
}

.trpTroupeRelatedContentHolder {
  min-width: 230px;
  overflow: hidden;
  height: 100%;
}

.trpTroupeActions {
  position: absolute;
  bottom: 0;
  width: 100%;
  padding-top: 4px;
  cursor: pointer;
  background-color: @trpBgColor;
  margin-bottom: 12px;
}

.trpActionsMenuLabel {
  .trpBodyMedium;
  display: inline-block;
  vertical-align: middle;
  @media @mid {
    display: none;
  }
}

@media screen and (max-width:1024px) {

  .trpHeaderFavourite {
    margin-left: 0px;
  }

  .uv-tab {
    right: 100px;
    display: none;
  }

}

/*@media screen and (max-width:550px) {

  .trpHeaderFavourite .avatar-s {
    display: none;
  }

  .trpChatAvatar {
    margin-left: 10px;
    margin-top: 0;
    margin-bottom: -8px;
    .transition300ms;
  }

  .trpChatInputArea .avatar-s {
    display: none;
  }

  .trpChatInputBox {
    margin-left: 0;
  }

  .trpHeaderFavourite {
    padding-left: 0px;
  }

  .trpHeaderTitle {
    padding-left: 0px;
    font-size: 20px;
  }

  .trpChatDetails {
    margin-left: 24px;
    .transition300ms;
    margin-top: -1px;
  }

  .trpChatFrom {
    color: #AAA;
    .transition300ms;
  }

	.trpChatItem .avatar-s {
		width: 16px;
		height: 16px;
    .transition300ms;
	}

	.trpChatBox {
		margin-left: 0px;
	}

	#request-roster, #invite-roster, #file-list, #mail-list, #people-share-troupe-button {

	}

}*/


/* Andrews Stuffs */
.trpSmartBarItems ul {
	position: relative;
	list-style-type: none;
	padding: 0;
}

.trpSmartBarItems li {
    position: absolute; top: 0; left: 0;
    height: 48px;
    width: 100%;
    .avatar-s {
    	margin: 0;
    }
}

.trpSmartBarItems .animated li {
	transition: all 0.3s ease-in;
	-webkit-transition: all 0.3s ease-in;
}

.trpSmartItem (@i) {
  -webkit-transform: translate3d(0, @i, 0);
  transform: translate3d(0, @i, 0);
}


.trpSmartBarItems {
  #i0   { .trpSmartItem(0%); }
  #i1   { .trpSmartItem(100%); }
  #i2   { .trpSmartItem(200%); }
  #i3   { .trpSmartItem(300%); }
  #i4   { .trpSmartItem(400%); }
  #i5   { .trpSmartItem(500%); }
  #i6   { .trpSmartItem(600%); }
  #i7   { .trpSmartItem(700%); }
  #i8   { .trpSmartItem(800%); }
  #i9   { .trpSmartItem(900%); }
  #i10  { .trpSmartItem(1000%); }
  #i11  { .trpSmartItem(1100%); }
  #i12  { .trpSmartItem(1200%); }
  #i13  { .trpSmartItem(1300%); }
  #i14  { .trpSmartItem(1400%); }
  #i15  { .trpSmartItem(1500%); }
  #i16  { .trpSmartItem(1600%); }
  #i17  { .trpSmartItem(1700%); }
  #i18  { .trpSmartItem(1800%); }
  #i19  { .trpSmartItem(1900%); }
  #i20  { .trpSmartItem(2000%); }
  #i21  { .trpSmartItem(2100%); }

}
<|MERGE_RESOLUTION|>--- conflicted
+++ resolved
@@ -460,12 +460,8 @@
 }
 
 .trpLeftMenu .nano.pushed {
-<<<<<<< HEAD
   margin-top: 80px;
-=======
-  margin-top: 60px;
   .transition(400ms);
->>>>>>> 40589ef9
 }
 
 .trpLeftMenuActions {
