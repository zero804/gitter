@import "bootstrap.less";

@import "trpColours.less";
//@import "trpWebFonts.less";
@import "trpFonts.less";

@import "trpModals.less";
@import "trp3Common.less";
@import "trpButtons.less";

@import "trp3Chat.less";
@import "trp3Mail.less";
@import "trp3Files.less";
@import "trp3People.less";

@import "../../js/libs/fineuploader/3.1.1/fineuploader.less";

html {
	min-height: 100%;
}

// TEMP TEMP TEMP

.view .trpChatBox {
	-webkit-transition: background-color 0.5s linear;
  -moz-transition: background-color 0.5s linear;
  -o-transition: background-color 0.5s linear;
  transition: background-color 0.5s linear;
}

.view.unread .trpChatBox {
	background-color: lightyellow;
}

body {
	min-height: 100%;
	margin: 0;
	background-color: #ecf1ec;
	overflow-x: hidden;
}

div {
	display: inline-block;
}

a {
	text-decoration: none;
	color: #333;
}


a:hover {
	text-decoration: underline;
}

.trpLeftMenuHotspot {
	position: fixed;
	top: 0;
	left: 0;
	width: 40px;
	height: 100%;
	z-index: 10;
}

.trpLeftMenu {
	position: fixed;
	width: 280px;
	left: -280px;
	top: 60px;
	background-color: @trpGreen;
	height: 100%;
	color: white;
	z-index: 1012;
	border-right: 2px solid @trpGreen;
	padding-top: 30px;
	margin-top: 0px;
}

.trpLeftMenuWrapper {
	.trpBodyText;
	padding-left: 20px;
	overflow-y: scroll;
	overflow-x: hidden;
	height: 90%;
}

.trpLeftMenuSpacer {
	height: 60px;
	display: block;
}

.trpTroupeList {
	list-style-type: none;
	margin: 0;
}

.trpTroupeList a {
	color: white;
	white-space: nowrap;
	max-width: 220px;
	overflow: hidden;
	text-overflow: ellipsis;
}

.trpNewTroupeButton {
	width: 210px;
	.trpBodyMedium;
	margin-top: 20px;
	background-color: white;
	padding: 12px;
	color: @trpGreen;
}

.trpMenuTab {
	position: fixed;
	left: 0px;
	top: 100px;
	background-color: @trpGreen;
	height: 40px;
	width: 40px;
}

.trpUnreadBadge {
	display: none;
	position: absolute;
	right: -9px;
	top: -9px;
	width: 15px;
	height: 15px;
	background-color: @trpPurple;
	border-radius: 50em;
	.trpBodyTiny;
	color: white;
	text-align: center;
	border: 2px solid white;
}

.trpUnreadBadgeCount {
	margin-top: 3px;
	margin-left: -2px;
}

.trpTroupeBadge {
	margin-left: -11px;
}

.trpTroupeBadge:before {
	content: "";
	display: inline-block;
	position: relative;
	left: -8px;
	width: 7px;
	height: 7px;
	border-radius: 50em;
	vertical-align: top;
	margin-top: 4px;
	background-color: @trpPurple;
	border: 2px solid white;
}


.trpTroupeName {
	display: block;
	vertical-align: top;
	padding-left: 8px;
	text-overflow: ellipsis;
	max-width: 230px;
	overflow: hidden;
	white-space: nowrap;
}


.trpContentPanel {
	background-color: #ecf1ec;
	margin-left: 0px;
	height: 100%;
	text-align: center;
	padding-top: 40px;
}

.trpContentSpacer {
	width: 100%;
	min-width: 700px;
}

.trpHeaderWrapper {
	width: 100%;
	height: 60px;
	background-color: white;
	text-align: center;
	position: fixed;
	z-index: 1000;
	overflow: hidden;
}

.trpHeaderContainer {
	background-color: white;
	text-align: center;
	overflow: hidden;
}

.trpHeaderTitle {
	.trpH1;
	min-width: 500px;
	text-align: left;
	color: #333;
	padding-top: 14px;
	height: 60px;
}

.trpHeaderToolbar {
	min-width: 200px;
	height: 60px;
	vertical-align: top;
	text-align: left;
}

.trpSettingsButton {
	float: left;
	padding-top: 16px;
	border-top: 2px solid @trpGreen;
	margin: 0;
}

.trpProfileButton {
	float: left;
	padding-top: 14px;
	padding-left: 12px;
	border-top: 2px solid @trpGreen;
	margin: 0;
}

.trpProfileMenu {
	font-family: 'Open Sans';
	font-size: 14px;
	color: #333;
	vertical-align: top;
	display: inline-block;
	padding-top: 18px;
	border-top: 2px solid #1dce73;
	margin: 0;
	width: 0px;
	overflow: hidden;
	white-space: nowrap;
}

.trpProfileItem {
	padding-left: 14px;
}

.trpProfileItem a:hover {
	color: #1dce73;
}

.trpProfileItem a {
	color: #333;
}


.trpAlertWrapper {
	width: 100%;
	height: 120px;
	top: 60px;
	background-color: @trpGreen;
	text-align: center;
	position: fixed;
	z-index: 1080;
	overflow: hidden;
	display: none;
}

.trpAlertContainer {
	text-align: center;
	overflow: hidden;
}

.trpAlertContent {
	.trpH3;
	min-width: 718px;
	text-align: left;
	color: #333;
	padding-top: 14px;
	color: white;
}

.trpAlertTitle {
	display: block;
	margin-bottom: 10px;
}

.trpChatPanel {
	min-width: 500px;
	max-width: 500px;
	min-height: 600px;
	height: 100%;
	text-align: left;
	padding-top: 40px;
	border-radius: 5px;
}

.trpToolbar {
	min-width: 200px;
	max-width: 200px;
	height: 100%;
	text-align: left;
	padding-top: 40px;
	vertical-align: top;
}

.trpToolbarContent {
	width: 200px;
	vertical-align: top;
}

.trpToolbarHeader {
	font-family: @fontSans;
	font-size: 12px;
	text-transform: uppercase;
	padding-bottom: 4px;
	display: block;
	cursor: pointer;
}

.trpToolbarList {
	vertical-align: top;
	padding-bottom: 12px;
}

.trpRightPanel {
	position: absolute;
	width: 280px;
	right: -280px;
	top: 60px;
	height: 100%;
	overflow: hidden;
	color: white;
	font-size: 20px;
	z-index: 12;
	background-color: #ecf1ec;
	padding-top: 40px;
	display: none;
	text-align: left;
}

.trpItemDetails {
	padding: 8px 0 8px 0;
	font-family: 'Open Sans';
	font-size: 14px;
	color: #333;
	display: inline-block;
	width: 224px;
}

.trpDetailViewClose {
	background-color: @trpGreen;
	position: absolute;
	right: 40px;
	text-align: center;
	.trpBodySmall;
	padding: 4px 6px;
	letter-spacing: 1px;
}

.login-content {
	width: 100%;
}

.trpProfileForm {
	display: block;
}

<<<<<<< HEAD
.frame-people {
	overflow: auto;
}

.frame-people .view {
	display: block;
	float: left;
=======
.notification-center {
	display: block;
	width: 100%;
	position: absolute;
	bottom: 0;
}

.notification {
	display: block;
	padding: 5px;
	background: silver;
	text-align: center;
}

.notification-error {
	background: #a44;
>>>>>>> ecd72515
}

/* SPINNER */

.spinnerContainer {
  display: inline-block;
  background-color: white;
  width: 32px;
  height: 32px;
}

.floatingCirclesG{
position:relative;
width:32px;
height:32px;
-moz-transform:scale(0.6);
-webkit-transform:scale(0.6);
-ms-transform:scale(0.6);
-o-transform:scale(0.6);
transform:scale(0.6);
}

.f_circleG{
position:absolute;
background-color:#FFFFFF;
height:6px;
width:6px;
-moz-border-radius:3px;
-moz-animation-name:f_fadeG;
-moz-animation-duration:1.04s;
-moz-animation-iteration-count:infinite;
-moz-animation-direction:linear;
-webkit-border-radius:3px;
-webkit-animation-name:f_fadeG;
-webkit-animation-duration:1.04s;
-webkit-animation-iteration-count:infinite;
-webkit-animation-direction:linear;
-ms-border-radius:3px;
-ms-animation-name:f_fadeG;
-ms-animation-duration:1.04s;
-ms-animation-iteration-count:infinite;
-ms-animation-direction:linear;
-o-border-radius:3px;
-o-animation-name:f_fadeG;
-o-animation-duration:1.04s;
-o-animation-iteration-count:infinite;
-o-animation-direction:linear;
border-radius:3px;
animation-name:f_fadeG;
animation-duration:1.04s;
animation-iteration-count:infinite;
animation-direction:linear;
}

#frotateG_01{
left:0;
top:13px;
-moz-animation-delay:0.39s;
-webkit-animation-delay:0.39s;
-ms-animation-delay:0.39s;
-o-animation-delay:0.39s;
animation-delay:0.39s;
}

#frotateG_02{
left:4px;
top:4px;
-moz-animation-delay:0.52s;
-webkit-animation-delay:0.52s;
-ms-animation-delay:0.52s;
-o-animation-delay:0.52s;
animation-delay:0.52s;
}

#frotateG_03{
left:13px;
top:0;
-moz-animation-delay:0.65s;
-webkit-animation-delay:0.65s;
-ms-animation-delay:0.65s;
-o-animation-delay:0.65s;
animation-delay:0.65s;
}

#frotateG_04{
right:4px;
top:4px;
-moz-animation-delay:0.78s;
-webkit-animation-delay:0.78s;
-ms-animation-delay:0.78s;
-o-animation-delay:0.78s;
animation-delay:0.78s;
}

#frotateG_05{
right:0;
top:13px;
-moz-animation-delay:0.91s;
-webkit-animation-delay:0.91s;
-ms-animation-delay:0.91s;
-o-animation-delay:0.91s;
animation-delay:0.91s;
}

#frotateG_06{
right:4px;
bottom:4px;
-moz-animation-delay:1.04s;
-webkit-animation-delay:1.04s;
-ms-animation-delay:1.04s;
-o-animation-delay:1.04s;
animation-delay:1.04s;
}

#frotateG_07{
left:13px;
bottom:0;
-moz-animation-delay:1.17s;
-webkit-animation-delay:1.17s;
-ms-animation-delay:1.17s;
-o-animation-delay:1.17s;
animation-delay:1.17s;
}

#frotateG_08{
left:4px;
bottom:4px;
-moz-animation-delay:1.3s;
-webkit-animation-delay:1.3s;
-ms-animation-delay:1.3s;
-o-animation-delay:1.3s;
animation-delay:1.3s;
}

@-moz-keyframes f_fadeG{
0%{
background-color:#000000}

100%{
background-color:#FFFFFF}

}

@-webkit-keyframes f_fadeG{
0%{
background-color:#000000}

100%{
background-color:#FFFFFF}

}

@-ms-keyframes f_fadeG{
0%{
background-color:#000000}

100%{
background-color:#FFFFFF}

}

@-o-keyframes f_fadeG{
0%{
background-color:#000000}

100%{
background-color:#FFFFFF}

}

@keyframes f_fadeG{
0%{
background-color:#000000}

100%{
background-color:#FFFFFF}

}





<|MERGE_RESOLUTION|>--- conflicted
+++ resolved
@@ -369,7 +369,6 @@
 	display: block;
 }
 
-<<<<<<< HEAD
 .frame-people {
 	overflow: auto;
 }
@@ -377,7 +376,8 @@
 .frame-people .view {
 	display: block;
 	float: left;
-=======
+}
+
 .notification-center {
 	display: block;
 	width: 100%;
@@ -394,7 +394,6 @@
 
 .notification-error {
 	background: #a44;
->>>>>>> ecd72515
 }
 
 /* SPINNER */
