@charset "UTF-8";
@import "bootstrap/bootstrap.less";

// @import "../../repo/fine-uploader/fineuploader.less";

@import "trp3Colours.less";
//@import "trpWebFonts.less";
@import "trpFonts.less";
@import "icon-mixins.less";

@import "trpModals.less";
@import "trp3Common.less";
@import "trpButtons.less";

@import "trp3Chat.less";
@import "trp3Mail.less";
@import "trp3Files.less";
@import "trp3People.less";
@import "trpUserhome.less";

@import "nanoScroller.less";

@import "trpInvites.less";

@import "highlight.less";

.transition300ms() {
  .transition(300ms);
}

.transition100ms() {
  .transition(100ms);
}

.transition500ms() {
  .transition(500ms);
}

.transition(@time) {
/*  -webkit-transform: translate3d(0,0,0);
          transform: translate3d(0,0,0);*/
  -webkit-transition: all @time ease-in-out;
     -moz-transition: all @time ease-in-out;
       -o-transition: all @time ease-in-out;
          transition: all @time ease-in-out;
}

html {
	min-height: 100%;
}

body {
	min-height: 100%;
	height: 100%;
	margin: 0;
	overflow: hidden;
	/*overflow-x: hidden;*/
  background-color: white;
  .user-select(none);
}

a {
	text-decoration: none;
	color: #333;
}

h2 {
  font-family: @fontSans;
  color: #162e34;
  font-weight: 400;
}

p {
  font-family: inherit;
  font-size: inherit;
  line-height: inherit;
}

.hidden-input input {
  .trpBodyMedium;
  outline: 0;
  box-shadow: none;
  width: 320px;
  padding: 9px;
  border: 1px solid @trpGrey;
  background-color: fade(@trpGrey, 50%);
  border-radius: 4px;
  color: black;
}

.modal textarea.hidden-input {
  .trpBodyMedium;
  outline: 0;
  box-shadow: none;
  width: 320px;
  padding: 9px;
  border: 1px solid @trpGrey;
  background-color: fade(@trpGrey, 50%);
  border-radius: 4px;
  color: black;
}

.hidden-input input:focus {
  outline: 0;
  box-shadow: none;
}

.scrollbar-measure {
  width: 100px;
  height: 100px;
  overflow: scroll;
  position: absolute;
  top: -9999px;
}

.scroller::-webkit-scrollbar {
    width: 7px;
}

/* Track */
.scroller::-webkit-scrollbar-track {
/*    -webkit-box-shadow: inset 0 0 6px rgba(0,0,0,0.3); */
}

/* Handle */
.scroller::-webkit-scrollbar-thumb {
    -webkit-border-radius: 10px;
    border-radius: 10px;
    background: rgba(0,0,0,0.2);
    margin-right: 1px;
    .transition300ms;
}
.scroller:hover::-webkit-scrollbar-thumb {
    -webkit-border-radius: 10px;
    border-radius: 10px;
    background: rgba(0,0,0,0.4);
    margin-right: 1px;
    .transition300ms;
}
.scroller::-webkit-scrollbar-thumb:window-inactive {
  background: rgba(0,0,0,0.1);
}
.scrollpush {
  padding-right: 8px;
}

.trpBlankPage {
	position: fixed;
	top: 0;
	left: 0;
	bottom: 0;
	right: 0;
	z-index: -1;
}

a:hover {
	text-decoration: underline;
}

.trpPortraitAlert {
  position: fixed;
  top: 0px;
  left: 0px;
  width: 100%;
  height: 100%;
  z-index: 999999;
  background: #000;
  display: none;
}

.trpPortraitAlert {
  .message {
    margin: 0px auto;
    width: 400px;
    text-align: center;
    margin-top: 200px;

    .ipad-icon {
      width: 200px;
      margin-bottom: 20px;
    }
    .logo {
      margin-top: 300px;
    }

    p {
      width: 400px;
      font-family: @fontSans;
      font-size: 32px;
      color: white;
      line-height: 1.3em;
      text-shadow: 0 0 0 transparent,1px 1px 2px rgba(0,0,0,0.55);
    }
  }
}

@media only screen and (min-device-width: 768px) and (orientation: portrait) {
  .trpPortraitAlert {
    display: inline-block;
  }
}

.trpLeftMenuHotspot {
	position: fixed;
	top: 0;
	left: 0;
	width: 30px;
	height: 100%;
	z-index: 10;
	display: inline-block;
}

.trpLeftMenu {
	display: inline-block;
	position: fixed;
	width: @leftMarginFull;
	left: 0px;
	top: 0px;
	background-color: lighten(@trpDarkBlue,5%);
	height: 100%;
	color: white;
	z-index: 1012;
	margin-top: 0px;
	overflow: hidden;
  transition:background-color 0.3s ease-in-out 0s, left .5s ease-in-out 0.3s;
  background-clip: padding-box;

  &:hover {
    background-color: @trpDarkBlue;
  }

  a {
    text-decoration: none;
  }

  @media @small {
    left:-250px;
    transition-delay: 0s;

      &.visible {
        transition-delay: 0.3s;
        left: 0px;
      }
  }

  .trpTroupeList {
    margin: 0;
    box-sizing: border-box;
    -moz-box-sizing: border-box;
    margin-left: 10px;

    li {
      line-height: 24px;
      padding-left: 10px;
      box-sizing: border-box;
      -moz-box-sizing: border-box;
      cursor: pointer;
      padding-bottom: 2px;
      padding-right: 4px;
    }

    li:hover {
      border-radius: 4px 0 0 4px;
      background-color: rgba(255,255,255,0.2);

      @media @mobile {
        background-color: transparent;
      }
    }

    span {
      display: inline-block;
      color: white;
      white-space: nowrap;
      max-width: 180px;
      overflow: hidden;
      text-overflow: ellipsis;
      vertical-align: middle;
    }

    span.disabled {
      color: #ccc;
    }
  }


}

#people-roster {
  margin-left: 6px;
}

.trpLeftMenu .trpToolbarHeader {
  margin-left: 12px;
  padding-top: 0;
  padding-bottom: 2px;
  opacity: 0.6;
  font-weight: 400;
  width: 240px;
  box-sizing: border-box;
  -moz-box-sizing: border-box;
  padding-right: 9px;
}

.trpToolbarHeaderItem {
  display: inline-block;
  opacity: 0.5;
  .transition300ms;
}

.trpToolbarHeaderItem:hover {
  opacity: 1;
}

.trpToolbarHeaderItem:first-child {
  margin-right: 10px;
}

.trpToolbarHeaderItem.selected {
  opacity: 1;
}

.trpToolbarHeader .list-toggle {
  opacity: 0;
  float: right;
  .transition300ms;
}

.trpToolbarHeader:hover >.list-toggle {
  opacity: 0.8;
}

.trpLeftMenuList {
  margin-bottom: 20px;
}

.github-ORG {
  .prepend-org-icon;
  &:before {
    font-size: 16px;
  }
}

.github-REPO {
  .prepend-repo-icon;
  &:before {
    font-size: 16px;
  }
}

.github-ONETOONE {
  .prepend-121-icon;
  &:before {
    font-size: 16px;
  }
}

.item-fav .github-ORG {
  .prepend-fav-icon;
  &:before {
    font-size: 16px;
  }
}

.item-fav .github-ONETOONE {
  .prepend-fav-icon;
  &:before {
    font-size: 16px;
  }
}

.item-fav .github-REPO {
  .prepend-fav-icon;
  &:before {
    font-size: 16px;
  }
}

.item-fav .github-ORG_CHANNEL {
  .prepend-fav-icon;
  &:before {
    font-size: 16px;
  }
}

.trpLeftMenuProfile {
  .trpBodyMedium;
  padding: 10px 0 10px 10px;
  cursor: pointer;
  height: 36px;
  overflow: hidden;

  .avatar-s {
    width: 32px;
    height: 32px;
  }

  .transition(200ms);
}

.trpLeftMenuProfile.active {
  background-color: rgba(255,255,255,0.2);
  height: 116px;

  .transition(400ms);
}

.trpLeftMenuProfileHeader {
  padding-bottom: 10px;
}

.trpLeftMenuProfileMenu {
  box-sizing: border-box;
  -moz-box-sizing: border-box;
  margin-left: -10px;
  padding-bottom: 12px;
  overflow: hidden;
  width: 100%;
  color: white;
  .trpBodyMedium;
  font-weight: 300;
  line-height: 24px;
  padding-right: 20px;
  box-sizing: border-box;
  -moz-box-sizing: border-box;

  a {
    color: white;
    text-decoration: none;
  }

  .item {
    padding-left: 10px;
    margin-right: 10px;
  }

  .item:hover {
    border-radius: 0 4px 4px 0;
    background-color: rgba(255,255,255,0.2);
  }

}

.trpLeftMenuProfile:hover {
  background-color: rgba(255,255,255,0.2);
}

.trpLeftMenuProfileName {
  display: inline-block;
  vertical-align: top;
  padding-top: 4px;
  font-weight: 300;
  font-size: 16px;
  margin-left: 8px;
  max-width: 187px;
  overflow: hidden;
  text-overflow: ellipsis;
  white-space: nowrap;
}

.trpLeftMenuContainer {
  height: 100%;
  width: 260px;
  overflow: hidden;
}

.trpMiniLeftMenu {
	padding-top:8px;
	background-color: @trpDarkBlue;
background: linear-gradient(to bottom, #2c3e51 0%,#17202a 70%); /* W3C */
filter: progid:DXImageTransform.Microsoft.gradient( startColorstr='#17202a', endColorstr='#2c3e51',GradientType=0 ); /* IE6-9 */
	width: 84px;
	position: fixed;
	left: 0;
	top: 0;
	bottom: 0;
	z-index: 1013;
	opacity: 0.95;
  .transition300ms;
}

.trpMiniLeftMenu .trpMiniActions {
/*  background-color: #17202a;*/
  width: 80px;
}

.trpMiniLeftMenu.active, .trpMiniLeftMenuContainer.active {
  opacity: 1;
  -wtrebkit-filter: grayscale(0%);
  -moz-filter: grayscale(0%);
  filter: grayscale(0%);
  .transition300ms;
}

.trpMiniLeftMenu:hover {
	opacity: 1;
}

.trpMiniLeftMenu:hover .trpMiniLeftMenuContainer .trpDisplayPicture {
  opacity: 1;
  -webkit-filter: grayscale(0%);
  -moz-filter: grayscale(0%);
  filter: grayscale(0%);
  .transition300ms;
}

.trpLeftMenu:hover + .trpRightPanel {
	opacity: 1;
}

.trpMiniLeftMenuContainer .trpDisplayPicture {
  opacity: 0.4;
  -webkit-filter: grayscale(90%);
  -moz-filter: grayscale(90%);
  filter: grayscale(90%);
  margin-left: 2px;
  .transition300ms;

  &.unread {
    opacity: 1;
    -webkit-filter: grayscale(0%);
    -moz-filter: grayscale(0%);
    filter: grayscale(0%);
  }
}

a.trpMiniLeftMenuItem {
  text-decoration: none;
}

.item-unread-badge {
  float: right;
  margin-right: 5px;
  display: none;
}

.trpMiniLeftMenuItem.unread:after {
  background-color: @trpGreen;
  content: " ";
  position: relative;
  left: -28px;
  top: -28px;
  border-radius: 25em;
  text-decoration: none;
  height: 11px;
  width: 5px;
  overflow: hidden;
  line-height: 6px;
  display: inline-block;
}

.trpMiniActions {
  padding-bottom: 11px;
  position: absolute;
  bottom: 0px;
}

.trpLeftMenu .nano {
  position: absolute;
  bottom: 10px;
  top: 114px;
  .transition(200ms);
}

.trpLeftMenu .nano.pushed {
  top: 194px;
  .transition(400ms);
}

.trpLeftMenuActions {
	position: absolute;
	bottom: 20px;
	overflow: hidden;
  box-sizing: border-box;
  -moz-box-sizing: border-box;
  padding: 0 10px;
  width: 100%;
}

.trpLeftMenuWrapper {
  display: inline-block;
	.trpBodyMedium;
	overflow-y: auto;
	overflow-x: hidden;
  font-weight: 300;
}

.trpLeftMenuToolbar {
	padding-left: 26px;
	padding-bottom: 12px;
	width: 280px;
}

.trpLeftMenuToolbarItems {
	margin: 0;
	padding: 0;
	list-style: none;
}

.trpLeftMenuToolbarItems li {
	display: inline-block;
	padding-right: 8px;
}

.trpLeftMenuIcon {
	opacity: 0.6;
	padding: 5px;
}

.selected {
	opacity: 1;
}


.unread-normal .trpLeftMenuIcon[data-list="list-troupes"], .unread-one2one .trpLeftMenuIcon[data-list="list-users"] {
	background-color: @trpPurple;
	border: 1px solid white;
	border-radius: 50em;
}

.trpLeftMenuSpacer {
	height: 100px;
}

.trpLeftMenuSearch {
  margin-top: 8px;
  background-color: transparent;
  border: 1px solid rgba(255,255,255, 0.6);
  border-radius: 6px;
  width: 220px;
  font-size: 15px;
  font-weight: 100;
  font-family: 'Open Sans';
  padding: 2px 4px 2px 6px;
  color: rgba(255,255,255, 0.7);
  margin-bottom: 16px;
  margin-left: 10px;
}

.trpSearchClear {
  position: relative;
  left: -20px;
  top: -3px;
  opacity: 0.8;
}

.trpSearchClear:before {
  font-family: 'troupe-icons';
  content: '\e827';
  font-size: 14px;
  -webkit-font-smoothing: antialiased;
}

.disabled {
  color: #CCC;
  cursor: not-allowed;
}

.gtrActivityItemText .mention {
  border: 1px solid transparent;
  background-color: fade(@trpGrey,20%);
  border-radius: 2px;
  padding: 0 4px;
  font-size: 11px;
}

.gtrActivityList {
  list-style-type: none;
  margin: 0;
  .trpBodyMediumSmall;

  .commits {
    display: none;
  }

  li {
    border-bottom: 1px dotted rgba(100,100,100,0.1);
    padding: 7px 7px 7px 15px;
    line-height: 20px;
    cursor: default;
  }

  li:hover {
    background-color: rgba(230,230,230,1);
    color: black;

    .gtrActivityItemText .mention {
      border: 1px solid fade(@trpGrey,50%);
      background-color: fade(@trpGrey,30%);
    }

    .activity-time {
      background-color: rgba(230,230,230,1);
    }
  }

  .activity-detail {
    font-size: 12px;
    line-height: 16px;
  }

  .activity-commit {
    .activity-detail;
    margin-left: 2px;
  }

  .activity-time {
    opacity: 1;
    font-size: 11px;
    position: absolute;
    right: 4px;
    top: 2px;
    background-color: inherit;
    color: rgba(100,100,100,0.4);
    padding-left: 5px;
    background-color: @trpBgColor;
    z-index: 100;

  }

}

.activity-expand {
  cursor: pointer;

  ul {
    list-style: none;
    margin: 0;
  }

}




.gtrActivityItemText {
  vertical-align: middle;
  display: inline-block;
  opacity: 0.8;
  width: 85%;
}


body.dragging .trpTroupeList {

}

.list-favourites {
  .transition300ms;
}

body.dragging .list-favourites {
  min-height: 25px;
/*  padding: 20px 0;
  .transition300ms;*/
/*  -webkit-transition: all 100ms;*/
/*  padding-top: 20px;
  padding-bottom: 20px;*/
  background-color: rgba(255,255,255,0.1);
  border-top: 1px dashed rgba(255,255,255,0.2);
  border-bottom: 1px dashed rgba(255,255,255,0.2);
  padding: 5px 0;
  .transition300ms;
}

body.dragging .list-favourites li:first-child {
  padding-top: 27px;
}

body.dragging .list-favourites li:last-child {
  padding-bottom: 27px;
}

body.dragging .list-favourites li.placeholder {
  padding-top: 0px;
  padding-bottom: 0px;
}

<<<<<<< HEAD
=======
.trpTroupeList {
	margin: 0;
  width: 100%;
  box-sizing: border-box;
  -moz-box-sizing: border-box;
  padding-right: 22px;

  li {
    padding-left: 10px;
    box-sizing: border-box;
    -moz-box-sizing: border-box;
    cursor: pointer;
    padding-bottom: 2px;
  }

  li:hover {
    border-radius: 0 4px 4px 0;
    background-color: rgba(255,255,255,0.2);

    @media @mobile {
      background-color: transparent;
    }

    &.chatting:after {
      display: none;
    }
  }

  @-webkit-keyframes pulse_animation {
    0% { box-shadow: 0 0 0px #1bee82; color: #1bee82; }
    50% { box-shadow: 0 0 8px #1bee82; color: @trpGreen; }
    100% { box-shadow: 0 0 0px #1bee82; color: #1bee82;  }
  }

  li.chatting {
    /*background-color: red;*/
  }

  li.chatting:after {
    display: inline-block;
    width: 5px;
    height: 5px;
    border-radius: 50em;
    background-color: #1dce73;
    position: relative;
    top: 10px;
    right: 10px;
    content: ' ';
    float: right
  }

  li.chatting.chatting-now:after {
    -webkit-animation-name: 'pulse_animation';
      -webkit-animation-duration: 800ms;
      -webkit-animation-iteration-count: infinite;
      -webkit-animation-timing-function: linear;
  }

  span {
    display: inline-block;
    color: white;
    white-space: nowrap;
    max-width: 180px;
    overflow: hidden;
    text-overflow: ellipsis;
    vertical-align: middle;
  }

  span.disabled {
    color: #ccc;
  }
}

>>>>>>> 504fd2af

.trpTroupeListSearch {
	padding-left: 8px;
}

body.dragging, body.dragging * {
  cursor: move !important;
}

.dragged {
  position: absolute;
  opacity: 0.5;
  z-index: 2000;
  list-style: none;
}

li:hover.dragged {
  background-color: transparent;
}

.dragged .item-close {
  opacity: 0;
}

ul li.placeholder {
  position: relative;
  height: 25px;
  background-color: rgba(155,155,155,0.1);
  border-radius: 0 4px 4px 0;
  /*border: 1px dashed rgba(255,255,255,0.2);*/
  border-left: 0;
  color: white;
}

ul li.placeholder:before {
      position: absolute;
      content: "";
      width: 0;
      height: 0;
      margin-top: -5px;
      left: -5px;
      top: -4px;
      border: 5px solid transparent;
      border-left-color: red;
      border-right: none;
}

.trpTroupeList li .item-close {
  display: none;
}

.trpTroupeList li:hover .item-close {
  display: inline-block;
}

.trpTroupeList li .item-unread-badge{
  float: right;
  margin-right: 5px;
  display: none;
}

.trpTroupeList li .item-unread-badge.shown{
  display: inline;
}

.trpTroupeList li:hover .item-unread-badge {
  display: none;
}


.item-close {
  float: right;
  opacity: 0.3;
  margin-right: 6px;
  .transition300ms;
}

.item-close:hover {
  opacity: 0.8;
}

#list-search .trpLeftMenuItemClose {
  display: none;
}

.trpLeftMenuItemClose:before {
  font-family: 'troupe-icons';
  content: '\e827';
  font-size: 14px;
}


.trpNewPersonButton, .trpNewTroupeButton {
  border: 1px solid rgba(255,255,255,0.6);
  display: inline-block;
  box-sizing: border-box;
  -moz-box-sizing: border-box;
  padding: 4px 6px 6px 6px;
  margin-bottom: 2px;
  color: white;
  text-align: center;
  width: 50%;
  cursor: pointer;
  background-color: rgba(255,255,255,0.1);
  .trpBodyMedium;
}

.trpNewPersonButton:hover, .trpNewTroupeButton:hover {
  background-color: white;
  color: #162e34;
  border-color: white;
}

.trpNewPersonButton:hover + .trpNewTroupeButton {
  border-left: 1px solid white;
}

.trpNewPersonButton {
  border-radius: 4px 0 0 4px;
  border-right: 0;
}

/*.trpNewPersonButton:hover {
  border-right: 1px solid cyan;
}
*/
.trpNewTroupeButton {
  border-radius: 0 4px 4px 0;
}

.trpMenuTab {
 text-align: center;
  box-sizing:border-box;
  -moz-box-sizing: border-box;
  color: white;
  font-family: 'Open Sans';
  font-size: 12px;
  position: fixed;
  left: -25px;
  top: 110px;
  width: 25px;
  line-height: 30px;
  z-index: 1000;
  border-radius: 0 2px 2px 0;
  background-color: #1dce73;
  transition:all .5s ease-in-out;
  -o-transition:all .5s ease-in-out;
  -moz-transition:all .5s ease-in-out;
  -webkit-transition:all .5s ease-in-out;
  transition-delay: 0s;

  @media @small {
  left: 0;
  transition-delay: 0.5s;

    &.leftCollapse {
      left: -25px;
      transition-delay: 0;
    }
  }
}

.trpUserHome {
  margin-left: 88px;

  @media @mobile {
    margin-left: 0px;
  }
}

.trpProfileAvatarLink {
  margin-left: 22px;
  margin-bottom: -2px;
  display: inline-block;
}

.trpUnreadBadge {
	display: none;
	position: absolute;
	right: -9px;
	top: -9px;
	width: 15px;
	height: 15px;
	background-color: @trpPurple;
	border-radius: 50em;
	.trpBodyTiny;
	color: white;
	text-align: center;
	border: 2px solid white;
}

.trpUnreadBadgeCount {
  display: inline-block;
	margin-top: 1px;
	width: 15px;
	text-align: center;
}

.trpTroupeBadge {
  /*
  display: inline-block;
	margin-left: -11px;
	*/
}

.trpTroupeBadge:before {
	/*
	content: "";
	display: inline-block;
	position: relative;
	left: -8px;
	width: 7px;
	height: 7px;
	border-radius: 50em;
	vertical-align: top;
	margin-top: 5px;
	background-color: @trpPurple;
	border: 2px solid white;
	*/
}

.trpTroupeUnreadCounter {
  -webkit-border-radius: 4px;
     -moz-border-radius: 4px;
          border-radius: 4px;
  display: inline-block;
  padding: 0 5px 1px 5px;
  font-size: 10px;
  font-weight: bold;
  line-height: 14px;
  color: white;
  white-space: nowrap;
  vertical-align: baseline;
  background-color: @trpGreen;
}

.trpTroupeInfoBadge {
  -webkit-border-radius: 4px;
     -moz-border-radius: 4px;
          border-radius: 4px;
  display: inline-block;
  padding: 0 5px 1px 5px;
  font-size: 10px;
  font-weight: bold;
  line-height: 14px;
  color: white;
  white-space: nowrap;
  vertical-align: baseline;
  background-color: @trpLightBlue;
}


.trpTroupeName {
	vertical-align: top;
	padding-left: 8px;
	text-overflow: ellipsis;
	max-width: 230px;
	overflow: hidden;
	white-space: nowrap;
}

.trpTroupeName.selected a {
	text-decoration: underline;
}

.trpFramePanel {
  position: fixed;
  height: 100%;
  top: 0;
  left: @leftMarginFull;
  right: 0;
  .transition500ms;

  @media @mid {
    left: @leftMarginMid;
  }

  @media @small {
    left: @leftMarginSmall;
  }

&.leftCollapse {
  @media @small {
    left: @leftMarginFull;
    right: -250px;
    transition-delay: 0;
  }
}

}

.trpContentPanel {
/*  display: inline-block;*/
  position: fixed;
	background-color: white;
	margin-left: 0px;
/*  height is now specified in the html for as it renders better before the css is loaded*/
	width: 100%;
	text-align: center;
/*	padding-top: 40px;*/
	top: 0px;
  bottom: 74px;
  right: 0px;
  /* this min height isn't the best solution*/
  /* we need the content panel to take up the entire middle of the screen*/
  /* so that the mouseover event to close the left menu on it gets triggered */
  min-height: 400px;
  overflow: none;
  .transition500ms;
}



.trpContentSpacer {
	width: 100%;
	min-width: 700px;
  display: inline-block;
}

.trpTroupeMoreActions {
  display: none;
}

.trpTroupeSettings, .trpTroupeMoreActions, .trpTroupeHelp {
  padding: 12px 0 12px 10px;
  @media @mid {
    display: inline-block;
    width: 100%;
    padding-left: 18px;
    opacity: 0.6;
  }
}

.trpTroupeFavourite i {
	display: none;
  margin-top: 4px;
}

i.favourited:before {
  font-family: 'troupe-icons';
  /*content: '\e81a';*/
  content: '\e826';
  color: #f1c40f;
  width: 12px;
  font-size: 20px;
  transition:all .5s ease-in-out;
  font-style: normal;
  -webkit-font-smoothing: antialiased;
}

i.unfavourited:before {
  font-family: 'troupe-icons';
  /*content: '\e81a';*/
  content: '\e825';
  opacity: 0.3;
  width: 12px;
  font-size: 20px;
  transition:all .5s ease-in-out;
  font-style: normal;
  -webkit-font-smoothing: antialiased;
}

i.unfavourited:hover:before {
  opacity: 0.8;
  color: #f1c40f;
}

i.favourited:hover:before {
  opacity: 0.8;
}

.trpTroupeFavourite i.unfavourited {
	display: inline-block;
  vertical-align: top;
}

.trpTroupeFavourite.favourited i.unfavourited {
	display: none;
}

.trpTroupeFavourite.favourited i.favourited {
	display: inline-block;
  vertical-align: top;
}


//
.trpTroupeFavourite .trpActionsMenuLabel {
  display: none;
}

.trpTroupeFavourite .trpActionsMenuLabel.unfavourited {
  display: inline-block;
  @media @mid {
    display: none;
  }
}

.trpTroupeFavourite.favourited .trpActionsMenuLabel.unfavourited {
  display: none;
  @media @mid {
    display: none;
  }
}

.trpTroupeFavourite.favourited .trpActionsMenuLabel.favourited {
  display: inline-block;
  @media @mid {
    display: none;
  }
}

.trpTroupeSettings img {
  padding-right: 10px;
}

.trpTroupeHelp img {
  margin-right: 10px;
}

.trpHeaderTitle {
  display: block;
	.trpH1;
	text-align: left;
	color: #333;
	padding-top: 6px;
	padding-left: 14px;
  text-overflow: ellipsis;
  white-space: nowrap;
  overflow: hidden
}

.trpHeaderToolbar {
  float: right;
  display: inline-block;
	vertical-align: top;
	text-align: left;
}

.trpSettingsButton {
  display: inline-block;
	float: left;
	padding-top: 12px;
/*	border-top: 2px solid @trpGreen;*/
	margin: 0;
  padding-right: 10px;
}

.trpProfileButton {
  display: inline-block;
	float: left;
	padding-top: 14px;
	padding-left: 12px;
/*	border-top: 2px solid @trpGreen;*/
	margin: 0;
}

.trpProfileMenu {
	font-family: 'Open Sans';
	font-size: 14px;
	color: #333;
	vertical-align: top;
	display: inline-block;
	padding-top: 18px;
/*	border-top: 2px solid #1dce73;*/
	margin: 0;
/*  display: none;*/
	width: 132px;
	overflow: hidden;
	white-space: nowrap;
}

.trpProfileItem {
  display: inline-block;
	padding-left: 14px;
}

.trpProfileItem a:hover {
	color: #1dce73;
}

.trpProfileItem a {
	color: #333;
}

.trpAlertWrapper {
	width: 100%;
	height: 120px;
	top: 60px;
	background-color: @trpGreen;
	text-align: center;
	position: fixed;
	z-index: 1080;
	overflow: hidden;
	display: none;
}

.trpAlertContainer {
	text-align: center;
	overflow: hidden;
}

.trpAlertContent {
	.trpH3;
	min-width: 718px;
	text-align: left;
	color: #333;
	padding-top: 14px;
	color: white;
}

.trpAlertTitle {
	margin-bottom: 10px;
}

.trpChatPanel {
  display: block;
	margin-right: @rightMarginFull;
/*	min-height: 600px;
	height: 100%;*/
	text-align: left;
	text-align: center;
  .transition500ms;
  height: 100%;

  @media @mid {
    margin-right: @rightMarginMid;
  }

  @media @small {
    margin-right: @rightMarginSmall
  }
}

.trpHomePanel {
    display: block;
  /*  min-height: 600px;
    height: 100%;*/
    text-align: left;
    text-align: center;
    .transition500ms;
    height: 100%;
}

.trpToolbar {
  color: #333;
/*  border-left: 2px solid @trpGreen;*/
  font-family: 'Open Sans';
  font-size: 14px;
  position: fixed;
  display: inline-block;
  width: @rightMarginFull;
  text-align: left;
  vertical-align: top;
  right: 0;
  top: 0;
  bottom: 0;
  background-color: @trpBgColor;
  z-index: 400;
  .transition500ms;
  margin-right: -2px;

  p {
    font-family: 'Open Sans';
    font-size: 14px;
    margin: 0px 0px 5px;
  }

  small {
    font-size: 11px;
  }

  a {
    color: #333;
  }

  a:hover {
    color: @trpLightBlue;
  }

 .trpMiniActions {
    display: none;
    @media @mid {
      display: block;
      opacity: 0.8;
    }
  }

  .trpToolbarHeader {
    padding-left: 14px;
  }

  .trpToolbarList {
    min-height: 40px;
    overflow: auto;

    ul {
      list-style: none;
      margin: 0px;
    }
  }

  .oneToOne {
    max-height: 300px;
  }

  @media @mid {
    width: 70px;
    padding-right: 0px;
    padding-top: 16px;

    &.expanded {
      width: 240px;
    }

    #activity-header {
    opacity: 0;
    }

    #people-header, #top-header, #request-header, #repo-info {
      display: none;
    }

    #people-list .trpToolbarListContent
    {
      margin-left: 6px;
      padding-right: 20px;
    }
  }

}

#people-list {

  .remaining {
    display: none;
    &.showFull {
      display: initial;
    }
  }

  @media @mid {
    // dont show more than 10 avatars
    .roster > li:nth-child(n+11) {
      display:none;
    }

    .remaining {
      &.showMid {
        display: initial;
      }
      small {
        display: none;
      }
    }
  }
}

ul.roster {
  list-style: none;
  margin-left: 0;

  li {
    display: inline-block;
  }
}

.trpMoreBadge {
  clear: both;
  color: #333;
  border: 1px solid rgba(100,100,100,0.5);
  display: inline-block;
  border-radius: 4px;
  border: 1px solid fade(@trpLightBlue, 20%);
  background-color: fade(@trpLightBlue, 20%);
  border-radius: 2px;
  padding: 0 4px;
  margin-right: 8px;
  font-size: 11px;
  .transition300ms;
  margin-bottom: 12px;

  @media @mid {
    margin-left: -4px;
    margin-right: -2px;
    padding: 0 2px;
  }

}

.trpMoreBadge:hover {
  background-color: fade(@trpLightBlue, 30%);
}

.trpChatInputArea.rightCollapse, .trpHeaderContainer.rightCollapse, .trpChatPanel.rightCollapse {
  margin-right: 510px;

  @media @mid {
    margin-right: 120px;
  }
}

.trpToolbar.rightCollapse {
  right: 235px;
}

.trpToolbar.leftCollapse {
  right: -250px;
}

.build-started, .build-pending{
  .prepend-build-start-icon;
}

.build-failure {
  .prepend-build-failed-icon;
}

.build-fixed {
  .prepend-build-passed-icon;
}

.build-failing, .build-broken {
   .prepend-build-failed-icon;
}

.build-failure, .build-failing, .build-broken {
  color: @trpRed;

  a {
    color: red;
  }
}

.build-passed, .build-success{
  .prepend-build-passed-icon;
}

.trello-card-voted {
  .prepend-trello-card-vote;
}

.trello-card-created {
  .prepend-trello-card-create;
}

.trello-card-updated {
  .prepend-trello-card-update;
}

.trello-card-commented {
  .prepend-trello-card-update;
}

.github-push {
  .prepend-push-icon;
}

.sprintly {
  .prepend-icon-sprintly;
}

.github-issue-opened {
  .prepend-issue-opened;
}

.github-issue-closed {
  .prepend-issue-closed;
}

.github-issue-reopened {
  .prepend-issue-reopened;
}

.github-member-add {
  .prepend-member-add;
}

.github-public {
  .prepend-public;
}

.github-watch {
  .prepend-watch;
}

.github-wiki {
  .prepend-wiki;
}

.github-fork {
  .prepend-fork;
}

.github-comment, .github-issue_comment, .github-commit_comment{
  .prepend-comment;
}

.github-sync {
  .prepend-sync;
}

.github-pull-request {
  .prepend-pull-request;
}

.trpContentPanel.leftCollapse {
  @media @small {
    left: @leftMarginFull;
    transition-delay: 0;
  }
}

.trpChatInputWrapper.leftCollapse {
  @media @small {
    left: @leftMarginFull;
    transition-delay: 0;
  }
}

.trpHeaderWrapper.leftCollapse {
  @media @small {
    left: @leftMarginFull;
    transition-delay: 0;
  }
}

.trpToolbar:hover {
  opacity: 1;
}

.trpRightPanel:hover + .trpToolbar {
  opacity: 1;
}

.trpToolbar .nano {
	height: 100%;
}

.trpToolbarSpacer {
  height: 40px;
}

#troupe-avatar-region {
  display: none;
  @media @mid {
    display: inline-block;
    padding-left: 19px;
    margin-bottom: 13px
  }
}

.webhook {
  cursor: pointer;
}


.trpToolbarContent {
  display: inline-block;
  width: 100%;
  vertical-align: top;
  height: 100%;
  overflow: auto;
  overflow-x: hidden;

  table, tr, td {
    border-spacing: 0;
    padding: 0;
    margin: 0;
  }


  @media @mid {

    padding-left: 4px;

    .trpToolbarHeader.divider:first-child {
      border-bottom: 0;
    }

    .trpToolbarList {
      max-height: 40%;
    }

  }
}

#file-nano .content {
  bottom: 40px;
}

#file-nano .pane {
  bottom: 40px;
}

#file-nano .trpToolbarList {
  padding-bottom: 0px;
}

#mail-nano .content {
  bottom: 40px;
}

#mail-nano .pane {
  bottom: 40px;
}

#mail-nano .trpToolbarList {
  padding-bottom: 0px;
}

.divider {
  border-bottom: 1px solid @trpBgAccent;
}

.divider-top {
  border-top: 1px solid @trpBgAccent;
}

.trpToolbarHeader {
	font-family: @fontSans;
	font-size: 12px;
	text-transform: uppercase;
	padding-bottom: 8px;
	cursor: pointer;
  padding-top: 16px;
}

.trpToolbarList {
  display: inline-block;
	vertical-align: top;
  width: 100%;
}

.trpToolbarListContent {
  padding-left: 10px;
}

.trpItemDetails {
	padding: 8px 0 8px 0;
	font-family: 'Open Sans';
	font-size: 14px;
	color: #333;
	width: 224px;
}

.trpDetailViewClose {
  display: inline-block;
	background-color: @trpGreen;
	position: absolute;
	right: 28px;
	text-align: center;
	.trpBodySmall;
	padding: 4px 6px;
	letter-spacing: 1px;
}

.trpDetailViewContainer {

}

.trpChatInputWrapper {
  width: 100%;
  min-height: 70px;
  background-color: white;
  text-align: center;
  position: fixed;
  z-index: 100;
  bottom: 0px;
  .transition500ms;
  padding-top: 8px;
  box-sizing: border-box;
  -moz-box-sizing: border-box;
  border-top: 1px solid rgba(0,0,0,0.05);
}


.trpHeaderWrapper {
  padding-bottom: 10px;
  position: fixed;
  -moz-box-sizing: border-box;
  box-sizing: border-box;
  top: 0;
  width: 100%;
  background-color: rgba(255, 255, 255, 0.95);
  border-bottom: 1px solid rgba(0,0,0,0.05);
  z-index: 1;
  .transition500ms;

  .trpHeaderArea {
    display: block;
    margin-right: @rightMarginFull;
    .transition500ms;

    @media @mid {
      margin-right: @rightMarginMid;
    }

    @media @small {
      margin-right: @rightMarginSmall;
      padding-right: 0px;
    }

  }

  .trpHeaderContainer {
    display: inline-block;
    width: 100%;
    padding-left: 46px;

    -webkit-box-sizing: border-box; /* Safari/Chrome, other WebKit */
    -moz-box-sizing: border-box;    /* Firefox, other Gecko */
    box-sizing: border-box;         /* Opera/IE 8+ */

    @media @mid {
      padding-left: 20px;
    }

    @media @small {
      padding-left: 30px;
    }

  }

  .trpTroupeFavourite {
    cursor: pointer;
    display: inline-block;
    margin-left: 4px;
    margin-right: 24px;

    @media @mid {
      margin-left: 16px;
      margin-right: 13px;
    }

  }

  h1 {
    font-family: 'Open Sans';
    font-weight: 300;
    font-size: 22px;
    color: #333;
    display: inline;
    vertical-align: middle;
  }

  #trpTopic {
    font-family: 'Open Sans';
    font-size: 13px;
    margin: -5px 0px 0px 52px;
    color: #999;

    a {
      color: #666;
    }

    a:hover {
      color: @trpLightBlue;
    }

  }

  .dropdown-toggle {

  }

  .settingsCog {
    float: right;
    margin-top: 15px;
    margin-right: 12px;
  }

  .activityFeedToggle {
    float: right;
    margin-top: 15px;
    margin-right: 12px;
    cursor: pointer;
    opacity: 0.4;
    transition:all .5s ease-in-out;

    &.show-activity {
      color: @trpGreen;
      opacity: 0.8;
      transition:all 0.1s ease-in-out;
    }

  }

  .activityFeedToggle:hover {
    opacity: 1;
  }

  .activityFeedToggle:before {
      font-family: 'troupe-icons';
      /*content: '\e81a';*/
    /*  content: '\e81e';*/
      content: '\e82c';
      margin-right: 8px;
      width: 12px;
      font-size: 20px;
      -webkit-font-smoothing: antialiased;
  }

  .dropdown-toggle:before {
      font-family: 'troupe-icons';
      /*content: '\e81a';*/
    /*  content: '\e81e';*/
      content: '\e823';
      margin-right: 8px;
      width: 12px;
      font-size: 20px;
  }

  .dropdown-toggle {
    cursor: pointer;
    opacity: 0.4;
    transition:all .5s ease-in-out;
  }

  .dropdown-toggle:hover {
    opacity: 1;
  }

  .dropdown-menu {
    .trpBodyMedium;
    right: 0;
    left: auto;
  }

}

.banner-wrapper {
  position: absolute;
  left: 0;
  right: 0;
  bottom: -35px;
  overflow: hidden;
  height: 35px;
  z-index: -1;

  .transition500ms();
  margin-left: 44px;
  margin-right: @rightMarginFull + 45px;
  @media @mid {
    margin-left: 32px;
    margin-right: @rightMarginMid + 32px;
  }
  @media @small {
    margin-left: @leftMarginSmall + 42px;
    margin-right: @rightMarginSmall + 42px;
  }

  .banner {
    position: absolute;
    top: 0;
    left: 0;
    right: 0;
    height: 35px;

    .transition500ms();
    &.slide-away {
      top: -35px;
    }

    button {
      .trpButton;
      position: absolute;
      height: 100%;
      padding: 4px 11px;
      color: white;
      background-color: fade(@trpGreen, 90%);
      border-width: 0 0 0 0;

      &:hover {
        background-color: darken(@trpGreen, 5%);
      }

      &.main {
        left: 0;
        width: 100%;
        .trpBodyMedium;
        text-align: left;
        border-radius: 0 0 4px 4px;
      }

      &.side {
        right: 0;
        .trpBodySmall;
        border-left-width: 2px;
        border-left-color: darken(@trpGreen, 5%);
        border-radius: 0 0 4px 0;
      }
    }
  }
}

.banner-wrapper.bottom {
  bottom: auto;
  top: -35px;
  .banner {
    top: auto;
    bottom: 0;
    &.slide-away {
      top: auto;
      bottom: -35px;
    }
    button.main {
      border-radius: 4px 4px 0 0;
    }
    button.side {
      display: none;
    }
  }
}

.trpChatInputArea {
  display: block;
  text-align: center;
  max-height: 160px;
  margin-right: @rightMarginFull;
  .transition300ms;

  @media @mid {
    margin-right: @rightMarginMid;
    padding-right: 12px;
  }

  @media @small {
    margin-right: @rightMarginSmall;
    padding-right: 0px;
  }

}

.trpChatInputButtons {
  position: absolute;
  right: 8px;

  @media @mobile {
    display: none;
  }

  .md-help {
    opacity: 0.5;
    .transition300ms;
  }

  .md-help:hover {
    opacity: 0.9;
  }

  .md-help:before {
    font-family: 'troupe-icons';
    content: '\e82d';
    margin-right: 6px;
    width: 12px;
    font-size: 20px;
    -webkit-font-smoothing: antialiased;
    opacity: 0.4;
  }

  .return-send {
    margin-bottom: 4px;
    opacity: 0.5;
    .transition300ms;
  }

  .return-send.active {
    color: @trpGreen;
    opacity: 0.7;
  }

  .return-send:hover {
    opacity: 0.9;
  }

  .return-send:before {
    font-family: 'troupe-icons';
    content: '\e82f';
    margin-right: 8px;
    width: 12px;
    font-size: 14px;
    -webkit-font-smoothing: antialiased;
  }
}

.markdown-help-content {
  .trpBodyMedium;
  width: 100%;
  border-spacing: 0;

  thead {
    text-align: left;
  }

  th {

  }

  tr:first-child td{
    border-top: 0;
  }

  tr:nth-child(even) {
    background-color: fade(@trpDarkBlue, 5%);
  }

  td {
    border-top: 1px solid fade(@trpDarkBlue, 10%);
  }

  a {
    color: @trpLightBlue;
  }

  tr {
    line-height: 30px;
  }


}


.login-content {
	width: 100%;
}

.frame-people {
	overflow: auto;
}

.frame-people .view {
	float: left;
}

.notification-center {
  width: 300px;
	position: fixed;
	top: 100px;
	z-index: 900;
  left: 0px;

  @media @small {
    display: none;
  }

}

.notification {
	padding: 8px;
	background: @trpGreen;
	color: white;
	.trpBodyMedium;
	text-align: left;
	margin: 1px;
  opacity: 0.95;
  width: 300px;
  box-sizing: border-box;
  -moz-box-sizing: border-box;
}


.notification a {
	color: inherit;
}

.notification a:hover {
	text-decoration: none;
}

.notification-header {
	.trpBodyMedium;
}

.notification-text {
	.trpBodySmall;
}

.notification-error {
	background: #a44;
}

.qq-upload-list {
	bottom: 75px;
}

.trpToolbarContent .qq-upload.button {
	position: absolute;
	width: 200px;
	height: 32px;
}

.trpToolbarContent input {
  top: 2px;
  width: 32px;
  height: 32px;
  overflow: hidden;
  left: 20px;
}

.button-choose-avatar input {
  left: 200px;
  width: 150px;
  overflow: hidden;
}

 .trpLoading {
	 display: inline-block;
	 background: url('../../images/2/gitter/logo-mark-grey-64.png');
	 width: 64px;
	 height: 64px;
	 vertical-align: text-bottom;
 }

.typeahead {
	margin-top: 0;
	border-radius: 0;
	overflow-x: hidden;
	overflow-y: auto;
}

#delete-troupe, #leave-troupe {
	display: none;
}

.canDelete #delete-troupe {
	display: inline-block;
}

.canLeave #leave-troupe {
	display: inline-block;
}


.trpHeaderFavourite .avatar-s {
  width: 32px;
  height: 32px;
}

.trpTroupeRelatedContent {
  @media @mid {
    display: none;
  }
  &.visible {
    @media @mid {

      width:240px;
      /*box-shadow: 3px 3px #d3dfd3, -1px 3px 3px 2px rgba(68,68,68,0.2);*/
/*      box-shadow: -2px 1px 6px -2px rgba(50, 50, 50, 0.55);*/
      border-left: 4px solid rgba(211, 223, 211, 0.6);
      background-clip: padding-box;
    }
  }
}

.trpTroupeRelatedContentHolder {
  min-width: 230px;
}

.trpTroupeActions {
  position: absolute;
  bottom: 0;
  width: 100%;
  padding-top: 4px;
  cursor: pointer;
  background-color: @trpBgColor;
  padding-bottom: 12px;
  z-index: 200;
}

.trpActionsMenuLabel {
  .trpBodyMedium;
  display: inline-block;
  vertical-align: middle;
  @media @mid {
    display: none;
  }
}

@media screen and (max-width:1024px) {

  .trpHeaderFavourite {
    margin-left: 0px;
  }

  .uv-tab {
    right: 100px;
    display: none;
  }

}

/*@media screen and (max-width:550px) {

  .trpHeaderFavourite .avatar-s {
    display: none;
  }

  .trpChatAvatar {
    margin-left: 10px;
    margin-top: 0;
    margin-bottom: -8px;
    .transition300ms;
  }

  .trpChatInputArea .avatar-s {
    display: none;
  }

  .trpChatInputBox {
    margin-left: 0;
  }

  .trpHeaderFavourite {
    padding-left: 0px;
  }

  .trpHeaderTitle {
    padding-left: 0px;
    font-size: 20px;
  }

  .trpChatDetails {
    margin-left: 24px;
    .transition300ms;
    margin-top: -1px;
  }

  .trpChatFrom {
    color: #AAA;
    .transition300ms;
  }

	.trpChatItem .avatar-s {
		width: 16px;
		height: 16px;
    .transition300ms;
	}

	.trpChatBox {
		margin-left: 0px;
	}

	#request-roster, #invite-roster, #file-list, #mail-list, #people-share-troupe-button {

	}

}*/


/* Andrews Stuffs */
.trpSmartBarItems ul {
	position: relative;
	list-style-type: none;
	padding: 0;
}

.trpSmartBarItems li {
    position: absolute; top: 0; left: 0;
    height: 48px;
    width: 100%;
    .avatar-s {
    	margin: 0;
    }
}

.trpSmartBarItems .animated li {
	transition: all 0.3s ease-in;
	-webkit-transition: all 0.3s ease-in;
}

.trpSmartItem (@i) {
  -webkit-transform: translate3d(0, @i, 0);
  transform: translate3d(0, @i, 0);
}


.trpSmartBarItems {
  #i0   { .trpSmartItem(0%); }
  #i1   { .trpSmartItem(100%); }
  #i2   { .trpSmartItem(200%); }
  #i3   { .trpSmartItem(300%); }
  #i4   { .trpSmartItem(400%); }
  #i5   { .trpSmartItem(500%); }
  #i6   { .trpSmartItem(600%); }
  #i7   { .trpSmartItem(700%); }
  #i8   { .trpSmartItem(800%); }
  #i9   { .trpSmartItem(900%); }
  #i10  { .trpSmartItem(1000%); }
  #i11  { .trpSmartItem(1100%); }
  #i12  { .trpSmartItem(1200%); }
  #i13  { .trpSmartItem(1300%); }
  #i14  { .trpSmartItem(1400%); }
  #i15  { .trpSmartItem(1500%); }
  #i16  { .trpSmartItem(1600%); }
  #i17  { .trpSmartItem(1700%); }
  #i18  { .trpSmartItem(1800%); }
  #i19  { .trpSmartItem(1900%); }
  #i20  { .trpSmartItem(2000%); }
  #i21  { .trpSmartItem(2100%); }

}
<|MERGE_RESOLUTION|>--- conflicted
+++ resolved
@@ -233,6 +233,14 @@
     text-decoration: none;
   }
 
+  li {
+    line-height: 22px;
+  }
+
+  .trpToolbarList {
+    width: 260px;
+  }
+
   @media @small {
     left:-250px;
     transition-delay: 0s;
@@ -242,48 +250,6 @@
         left: 0px;
       }
   }
-
-  .trpTroupeList {
-    margin: 0;
-    box-sizing: border-box;
-    -moz-box-sizing: border-box;
-    margin-left: 10px;
-
-    li {
-      line-height: 24px;
-      padding-left: 10px;
-      box-sizing: border-box;
-      -moz-box-sizing: border-box;
-      cursor: pointer;
-      padding-bottom: 2px;
-      padding-right: 4px;
-    }
-
-    li:hover {
-      border-radius: 4px 0 0 4px;
-      background-color: rgba(255,255,255,0.2);
-
-      @media @mobile {
-        background-color: transparent;
-      }
-    }
-
-    span {
-      display: inline-block;
-      color: white;
-      white-space: nowrap;
-      max-width: 180px;
-      overflow: hidden;
-      text-overflow: ellipsis;
-      vertical-align: middle;
-    }
-
-    span.disabled {
-      color: #ccc;
-    }
-  }
-
-
 }
 
 #people-roster {
@@ -291,7 +257,7 @@
 }
 
 .trpLeftMenu .trpToolbarHeader {
-  margin-left: 12px;
+  margin-left: 9px;
   padding-top: 0;
   padding-bottom: 2px;
   opacity: 0.6;
@@ -776,8 +742,6 @@
   padding-bottom: 0px;
 }
 
-<<<<<<< HEAD
-=======
 .trpTroupeList {
 	margin: 0;
   width: 100%;
@@ -851,7 +815,6 @@
   }
 }
 
->>>>>>> 504fd2af
 
 .trpTroupeListSearch {
 	padding-left: 8px;
