@import "bootstrap.less";

@import "../../js/libs/fineuploader/3.1.1/fineuploader.less";

@import "trpColours.less";
//@import "trpWebFonts.less";
@import "trpFonts.less";

@import "trpModals.less";
@import "trp3Common.less";
@import "trpButtons.less";

@import "trp3Chat.less";
@import "trp3Mail.less";
@import "trp3Files.less";
@import "trp3People.less";


@import "nanoScroller.less";


@import "trpMobileOverride.less";

html {
	min-height: 100%;
}

body {
	min-height: 100%;
	margin: 0;
	background-color: #ecf1ec;
	overflow-x: hidden;
}

a {
	text-decoration: none;
	color: #333;
}


.trpBlankPage {
	position: fixed;
	top: 0;
	left: 0;
	bottom: 0;
	right: 0;
	z-index: -1;
}

a:hover {
	text-decoration: underline;
}

.trpLeftMenuHotspot {
	position: fixed;
	top: 0;
	left: 0;
	width: 40px;
	height: 100%;
	z-index: 10;
	display: inline-block;
}

.trpLeftMenu {
	display: inline-block;
	position: fixed;
	width: 280px;
	left: -280px;
	top: 62px;
	background-color: @trpGreen;
	height: 100%;
	color: white;
	z-index: 1012;
	border-right: 2px solid @trpGreen;
	padding-top: 26px;
	margin-top: 0px;
}

.trpLeftMenuWrapper {
  display: inline-block;
	.trpBodyText;
	padding-left: 20px;
	overflow-y: auto;
	overflow-x: hidden;
	height: 90%;
}

.trpLeftMenuToolbar {
	padding-left: 26px;
	padding-bottom: 12px;
}

.trpLeftMenuToolbarItems {
	margin: 0;
	padding: 0;
	list-style: none;
}

.trpLeftMenuToolbarItems li {
	display: inline-block;
	padding-right: 8px;
}

.trpLeftMenuIcon {
	opacity: 0.6;
	padding: 5px;
}

.selected {
	opacity: 1;
}


.unread-normal .trpLeftMenuIcon[data-list="list-troupes"], .unread-one2one .trpLeftMenuIcon[data-list="list-users"] {
	background-color: @trpPurple;
	border: 1px solid white;
	border-radius: 50em;
}

.trpLeftMenuSpacer {
	height: 100px;
}

.trpTroupeList {
  display: inline-block;
	list-style-type: none;
	margin: 0;
}

.trpTroupeList a {
  display: inline-block;
	color: white;
	white-space: nowrap;
	max-width: 220px;
	overflow: hidden;
	text-overflow: ellipsis;
}

.trpTroupeListSearch {
	padding-left: 8px;
}

.trpNewTroupeButton {
  display: inline-block;
	width: 210px;
	.trpBodyMedium;
	margin-top: 20px;
	background-color: white;
	padding: 12px;
	color: @trpGreen;
}

.trpMenuTab {
  display: inline-block;
	position: fixed;
	left: 0px;
	top: 100px;
	background-color: @trpGreen;
	height: 40px;
	width: 40px;
	z-index: 1000;
}

.trpUnreadBadge {
	display: none;
	position: absolute;
	right: -9px;
	top: -9px;
	width: 15px;
	height: 15px;
	background-color: @trpPurple;
	border-radius: 50em;
	.trpBodyTiny;
	color: white;
	text-align: center;
	border: 2px solid white;
}

.trpUnreadBadgeCount {
  display: inline-block;
	margin-top: 1px;
	width: 15px;
	text-align: center;
}

.trpTroupeBadge {
  display: inline-block;
	margin-left: -11px;
}

.trpTroupeBadge:before {
	content: "";
	display: inline-block;
	position: relative;
	left: -8px;
	width: 7px;
	height: 7px;
	border-radius: 50em;
	vertical-align: top;
	margin-top: 5px;
	background-color: @trpPurple;
	border: 2px solid white;
}


.trpTroupeName {
	vertical-align: top;
	padding-left: 8px;
	text-overflow: ellipsis;
	max-width: 230px;
	overflow: hidden;
	white-space: nowrap;
}


.trpContentPanel {
/*  display: inline-block;*/
  position: absolute;
/*	background-color: #ecf1ec;*/
	margin-left: 0px;
/*	height: 100%;*/
	width: 100%;
	text-align: center;
/*	padding-top: 40px;*/
	top: 60px;
  right: 0px;
}

.trpContentSpacer {
	width: 100%;
	min-width: 700px;
  display: inline-block;
}

.trpHeaderWrapper {
  display: inline-block;
	width: 100%;
	height: 60px;
	background-color: white;
	text-align: center;
	position: fixed;
	z-index: 1000;
	overflow: hidden;
	border-top: 2px solid @trpGreen;
}

.trpHeaderContainer {
  display: inline-block;
  position: relative;
	background-color: white;
	text-align: center;
	overflow: hidden;
}

.trpHeaderTitle {
  display: inline-block;
	.trpH1;
	min-width: 500px;
	text-align: left;
	color: #333;
	padding-top: 12px;
	height: 60px;
}

.trpHeaderToolbar {
  display: inline-block;
	min-width: 200px;
	height: 60px;
	vertical-align: top;
	text-align: left;
}

.trpSettingsButton {
  display: inline-block;
	float: left;
	padding-top: 16px;
/*	border-top: 2px solid @trpGreen;*/
	margin: 0;
}

.trpProfileButton {
  display: inline-block;
	float: left;
	padding-top: 14px;
	padding-left: 12px;
/*	border-top: 2px solid @trpGreen;*/
	margin: 0;
}

.trpProfileMenu {
	font-family: 'Open Sans';
	font-size: 14px;
	color: #333;
	vertical-align: top;
	display: inline-block;
	padding-top: 18px;
/*	border-top: 2px solid #1dce73;*/
	margin: 0;
/*  display: none;*/
	width: 132px;
	overflow: hidden;
	white-space: nowrap;
}

.trpProfileItem {
  display: inline-block;
	padding-left: 14px;
}

.trpProfileItem a:hover {
	color: #1dce73;
}

.trpProfileItem a {
	color: #333;
}


.trpAlertWrapper {
	width: 100%;
	height: 120px;
	top: 60px;
	background-color: @trpGreen;
	text-align: center;
	position: fixed;
	z-index: 1080;
	overflow: hidden;
	display: none;
}

.trpAlertContainer {
	text-align: center;
	overflow: hidden;
}

.trpAlertContent {
	.trpH3;
	min-width: 718px;
	text-align: left;
	color: #333;
	padding-top: 14px;
	color: white;
}

.trpAlertTitle {
	margin-bottom: 10px;
}

.trpChatPanel {
  display: inline-block;
	min-width: 700px;
	max-width: 700px;
/*	min-height: 600px;
	height: 100%;*/
	text-align: left;
	padding-top: 40px;
	border-radius: 5px;
}

.trpToolbar {
  position: fixed;
  display: inline-block;
  min-width: 200px;
  max-width: 200px;
  text-align: left;
  margin-top: 40px;
  vertical-align: top;
  margin-left: -200px;
  top: 55px;
  bottom: 85px;
}

.trpToolbarSpacer {
  height: 40px;
}

.trpToolbarContent {
  display: inline-block;
	width: 200px;
	vertical-align: top;
}

.trpToolbarHeader {
	font-family: @fontSans;
	font-size: 12px;
	text-transform: uppercase;
	padding-bottom: 4px;
	cursor: pointer;
}

.trpLeftMenu .trpToolbarHeader {
	margin-left: 9px;
}

.trpToolbarList {
  display: inline-block;
	vertical-align: top;
	padding-bottom: 12px;
}

.trpRightPanel {
	position: fixed;
	width: 240px;
	right: -240px;
	top: 60px;
	overflow: hidden;
	color: white;
	font-size: 20px;
	z-index: 12;
	background-color: #ecf1ec;
	padding-top: 40px;
	display: none;
	text-align: left;
}

.trpItemDetails {
	padding: 8px 0 8px 0;
	font-family: 'Open Sans';
	font-size: 14px;
	color: #333;
	display: inline-block;
	width: 224px;
}

.trpDetailViewClose {
  display: inline-block;
	background-color: @trpGreen;
	position: absolute;
	right: 20px;
	text-align: center;
	.trpBodySmall;
	padding: 4px 6px;
	letter-spacing: 1px;
}

.trpChatInputWrapper {
  display: inline-block;
	width: 100%;
	height: 60px;
	background-color: white;
	text-align: center;
	position: fixed;
	z-index: 1000;
	overflow: hidden;
	bottom: 0px;
	padding: 10px 0px;
}

.trpChatInputArea {
	display: inline-block;
	position: relative;
	width: 700px;
	text-align: left;
}

.login-content {
	width: 100%;
}

.frame-people {
	overflow: auto;
}

.frame-people .view {
	float: left;
}

.notification-center {
	width: 280px;
	position: fixed;
	bottom: 50px;
	z-index: 1500;
}

.notification {
	padding: 8px;
	background: @trpGreen;
	color: white;
	.trpBodyMedium;
	text-align: left;
	margin: 1px;
}

.notification a {
	color: inherit;
}

.notification a:hover {
	text-decoration: none;
}

.notification-header {
	.trpBodyMedium;
}

.notification-text {
	.trpBodySmall;
}

.notification-error {
	background: #a44;
}

.qq-upload-list {
	bottom: 75px;
}

.trpToolbarContent .qq-upload.button {
	position: absolute;
	width: 200px;
	height: 32px;
}

.trpToolbarContent input {
  top: 2px;
  width: 32px;
  height: 32px;
  overflow: hidden;
}

.button-choose-avatar input {
  left: 200px;
  width: 150px;
  overflow: hidden;
}

<<<<<<< HEAD
.trpLoading {
  display: inline-block;
  background: url("loading.gif");
  width: 15px;
  height: 15px;
  vertical-align: text-bottom;
=======
.popover.bottom .arrow {
	border-bottom: 5px solid @trpGreen;
}

.popover.right .arrow {
	border-right: 5px solid @trpGreen;
>>>>>>> 3e3dc622
}

.popover-inner {
	background-color: @trpGreen;
	border-radius: 0;
}

.popover-title {
	color: white;
	background-color: @trpGreen;
}
<|MERGE_RESOLUTION|>--- conflicted
+++ resolved
@@ -524,29 +524,28 @@
   overflow: hidden;
 }
 
-<<<<<<< HEAD
+.popover.bottom .arrow {
+	border-bottom: 5px solid @trpGreen;
+}
+
+.popover.right .arrow {
+	border-right: 5px solid @trpGreen;
+}
+
+.popover-inner {
+	background-color: @trpGreen;
+	border-radius: 0;
+}
+
+.popover-title {
+	color: white;
+	background-color: @trpGreen;
+}
+
 .trpLoading {
   display: inline-block;
-  background: url("loading.gif");
+  background: url('../../images/2/troupe-ajax-guy-green.gif');
   width: 15px;
   height: 15px;
   vertical-align: text-bottom;
-=======
-.popover.bottom .arrow {
-	border-bottom: 5px solid @trpGreen;
-}
-
-.popover.right .arrow {
-	border-right: 5px solid @trpGreen;
->>>>>>> 3e3dc622
-}
-
-.popover-inner {
-	background-color: @trpGreen;
-	border-radius: 0;
-}
-
-.popover-title {
-	color: white;
-	background-color: @trpGreen;
-}
+}
