--- conflicted
+++ resolved
@@ -108,12 +108,8 @@
       timeout: 10000,
       env: {
         SKIP_BADGER_TESTS: 1,
-<<<<<<< HEAD
-        DISABLE_CONSOLE_LOGGING: 1
-=======
         DISABLE_CONSOLE_LOGGING: 1,
         Q_DEBUG: 1
->>>>>>> 40ce0552
       }
     }));
 });
@@ -121,18 +117,11 @@
 gulp.task('fasttest', function() {
   return gulp.src(['./test/integration/**/*.js', './test/public-js/**/*.js'], { read: false })
     .pipe(mocha({
-<<<<<<< HEAD
-      reporter: 'spec',
-      grep: '#slow',
-      invert: true,
-      env: {
-=======
       reporter: 'nyan',
       grep: '#slow',
       invert: true,
       env: {
         TAP_FILE: "output/test-reports/tests.tap",
->>>>>>> 40ce0552
         SKIP_BADGER_TESTS: 1,
         DISABLE_CONSOLE_LOGGING: 1
       }
