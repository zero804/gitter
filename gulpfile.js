/* jshint node:true, unused:true */
'use strict';

var Promise = require('bluebird');
var argv = require('yargs').argv;
var gulp = require('gulp');
<<<<<<< HEAD

var through = require('through2');
var gutil = require('gulp-util');
var runSequence = require('run-sequence');
var debug = require('gulp-debug');
var _ = require('underscore');

=======
var argv = require('yargs').argv;
>>>>>>> 98892252
var livereload = require('gulp-livereload');
var sourcemaps = require('gulp-sourcemaps');

var less = require('less');
var postcss = require('gulp-postcss');
var autoprefixer = require('autoprefixer-core');
var mqpacker = require('css-mqpacker');
var csswring = require('csswring');

var webpack = require('gulp-webpack');
var jshint = require('gulp-jshint');

var gzip = require('gulp-gzip');
var mocha = require('gulp-spawn-mocha');
var using = require('gulp-using');
var tar = require('gulp-tar');
var expect = require('gulp-expect-file');
var git = require('gulp-git');
var shell = require('gulp-shell');
var grepFail = require('gulp-grep-fail');
var jsonlint = require('gulp-jsonlint');
var uglify = require('gulp-uglify');
var coveralls = require('gulp-coveralls');
var lcovMerger = require('lcov-result-merger');
var sonar = require('gulp-sonar');

var fs = require('fs-extra');
var readFile = Promise.promisify(fs.readFile);
var outputFile = Promise.promisify(fs.outputFile);
var path = require('path');
var pathUtils = require('./build-scripts/path-parse-format-utils');
var mkdirp = require('mkdirp');
var del = require('del');
var glob = require('glob');
var chokidar = require('chokidar');
var url = require('url');

var lessDependencyMapUtils = require('./build-scripts/less-dependency-map-utils.js');



var getSourceMapUrl = function() {
  if (!process.env.BUILD_URL) return;

  return process.env.BUILD_URL + 'artifact/output';
};


var getGulpSourceMapOptions = function(mapsSubDir) {
  var sourceMapUrl = getSourceMapUrl();
  if (!sourceMapUrl) {
    return {
      dest: '.'
    };
  }
  var suffix = mapsSubDir ? mapsSubDir + '/' : '';

  mkdirp.sync('output/maps/' + suffix);

  return {
    dest: path.relative('./output/assets/js/' + suffix + '/', './output/maps/' + suffix + '/'),
    options: {
      sourceRoot: path.relative('./output/maps/' + suffix, './output/assets/js/' + suffix ),
      sourceMappingURLPrefix: sourceMapUrl,
    }
  };
};




var getUrlPortionOfParsedUrl = function(parsedUrl) {
  var urlPortion = (parsedUrl.protocol ? parsedUrl.protocol : '') +
    (parsedUrl.slashes ? '//' : '') +
    (parsedUrl.auth ? (parsedUrl.auth + '@') : '') +
    (parsedUrl.host ? parsedUrl.host : '') +
    (parsedUrl.port ? (':' + parsedUrl.port) : '');

  if(urlPortion.length > 0) {
    return urlPortion;
  }

  return undefined;
};

var renderLess = function(filePath, lessOpts) {
  lessOpts = lessOpts || {};
  return readFile(filePath, 'utf8')
    .then(function(data) {
      return less.render(data, lessOpts);
    });
};

var renderLessEntryPoints = function(entryPoints, lessOpts) {
  var renderPromiseMap = {};

  entryPoints.map(function(entryPoint) {
    renderPromiseMap[entryPoint] = renderLess(entryPoint, lessOpts);
  });

  return renderPromiseMap;
};



var cssDest = 'output/assets/styles';
var cssSourceMapDest = url.resolve((getSourceMapUrl() || ''), 'output/maps/');
var cssWatch = 'public/**/*.less';



var createLessTask = function(entryPoints, watchGlob, cssDest, options) {

  var defaults = {
    sourceMapDest: undefined,
    lessOptions: {},
    watch: true
  };

  var lessDefaults = {
    // see https://github.com/less/less-docs/blob/master/content/usage/programmatic-usage.md
    sourceMap: {}
  };

  var opts = _.extend({}, defaults, options);
  var lessOpts = _.extend({}, lessDefaults, opts.lessOptions);
  return function() {

    var absoluteEntryPoints = entryPoints.map(function(entryPoint) {
      return path.resolve(__dirname, entryPoint);
    });

    var depMap = {};
    var depMapGeneratedPromise = Promise.all(absoluteEntryPoints.map(function(entryPoint) {
      var depMapPromise = lessDependencyMapUtils.generateLessDependencyMap(entryPoint, {
        paths: ['public/less']
      });

      return depMapPromise
        .then(function(partialDepMap) {
          depMap = lessDependencyMapUtils.extendDepMaps(depMap, partialDepMap);
        });
    }));



    var buildEntryPoints = function(entryPoints) {
      var renderMap = renderLessEntryPoints(entryPoints, lessOpts);
      return Object.keys(renderMap)
        .map(function(entryPoint) {
          var renderPromise = renderMap[entryPoint];
          var parsedPath = pathUtils.parsePath(entryPoint);
          var destPathObject = _.extend({}, parsedPath, {
            ext: '.css',
            dir: path.resolve(__dirname, cssDest)
          });
          var destPath = pathUtils.formatPath(destPathObject);

          return renderPromise
            .then(function(result) {
              // TODO sourcemaps
              var sourceMappingUrlComment = '';
              var sourceMapOutputPromise = Promise.resolve();
              if(opts.sourceMapDest && result.map) {
                var parsedUrlSourceMapDest = url.parse(opts.sourceMapDest);
                var sourceMapDestUrlPortion = getUrlPortionOfParsedUrl(parsedUrlSourceMapDest);
                var isLocalPath = !sourceMapDestUrlPortion;

                var sourceMapPathObject = _.extend({}, destPathObject, {
                  // If local, we have to save right next to the file because we can't do relative paths
                  // Otherwise save it where they want it because they can link via URL
                  dir: isLocalPath ? destPathObject.dir : path.resolve(__dirname, parsedUrlSourceMapDest.pathname),
                  ext: '.css.map'
                });
                var sourceMapDest = pathUtils.formatPath(sourceMapPathObject);
                sourceMapOutputPromise = outputFile(sourceMapDest, result.map);

                var sourceMappingUrl = url.resolve(opts.sourceMapDest, (sourceMapPathObject.name + sourceMapPathObject.ext));
                if(isLocalPath) {
                  sourceMappingUrl = path.relative(destPathObject.dir, sourceMapDest);
                }

                sourceMappingUrlComment = '\n' + '/*# sourceMappingURL=' + sourceMappingUrl + ' */';
              }

              return Promise.all([
                outputFile(destPath, result.css + sourceMappingUrlComment),
                sourceMapOutputPromise
              ]);
            })
            .then(function() {
              console.log('Saved:', destPath);
            })
            .catch(function(err) {
              console.log('Error rendering:', entryPoint, err, err.stack);
            });
        });
    };

    return depMapGeneratedPromise
      .then(function() {
        //console.log('depMap', depMap);
        console.log('depMap has ' + Object.keys(depMap).length + ' keys.');
      })
      .then(function() {
        // Initially build everything
        Promise.all(buildEntryPoints(absoluteEntryPoints))
          .then(function() {
            if(opts.watch) {
              console.log('Starting to watch Less');
              chokidar.watch(watchGlob).on('all', function(e, needleFile) {
                if(e === 'change') {
                  console.log(e, needleFile);
                  var needlePath = path.resolve(__dirname, needleFile);

                  var affectedEntryPoints = lessDependencyMapUtils.getEntryPointsAffectedByFile(
                    depMap,
                    absoluteEntryPoints,
                    needlePath
                    //'/Users/eric/Documents/github/gitter-webapp/public/js/views/app/headerView.less'
                    //'/Users/eric/Documents/github/gitter-webapp/public/less/colors.less'
                  );
                  console.log('affectedEntryPoints', affectedEntryPoints);

                  Promise.all(buildEntryPoints(affectedEntryPoints));
                }
              });
            }
          });


      });

  };
};









/* Don't do clean in gulp, use make */
var RUN_TESTS_IN_PARALLEL = false;

var testModules = {
  'integration': ['./test/integration/**/*.js', './test/public-js/**/*.js'],
  'cache-wrapper': ['./modules/cache-wrapper/test/*.js'],
  'github': ['./modules/github/test/*.js'],
  'github-backend': ['./modules/github-backend/test/*.js'],
  'push-notification-filter': ['./modules/push-notification-filter/test/*.js'],
  'split-tests': ['./modules/split-tests/test/*.js'],
  'presence': ['./modules/presence/test/*.js'],
};

/** Make a series of tasks based on the test modules */
function makeTestTasks(taskName, generator) {
  Object.keys(testModules).forEach(function(moduleName) {
    var files = testModules[moduleName];

    gulp.task(taskName + '-' + moduleName, function() {
      return generator(moduleName, files);
    });
  });

  var childTasks = Object.keys(testModules).map(function(moduleName) { return taskName + '-' + moduleName; });

  if (RUN_TESTS_IN_PARALLEL) {
    // Run tests in parallel
    gulp.task(taskName, childTasks);
  } else {
    // Run tests in sequence
    gulp.task(taskName, function(callback) {
      var args = childTasks.concat(callback);
      runSequence.apply(null, args);
    });
  }

}

gulp.task('validate-config', function() {
  return gulp.src(['config/*.json'])
    .pipe(jsonlint())
    .pipe(jsonlint.reporter())
    .pipe(jsonlint.failOnError());
});

gulp.task('validate-client-source', function() {
  /* This is a very lax jshint, only looking for major problems */
  return gulp.src(['public/js/**/*.js', 'shared/**/*.js'])
    .pipe(jshint({
      browser: true,
      devel: false,
      strict: "global",
      unused: false,
      laxbreak: true,
      laxcomma: true,
      "-W069": "",
      "-W033": "",
      "-W093": "",
      // "-W084": "",
      predef: ["module", "require"]
     }))
    .pipe(jshint.reporter('default', { verbose: true }))
    .pipe(jshint.reporter('fail'));
});

gulp.task('validate-server-source', function() {
  /* This is a very lax jshint, only looking for major problems */
  return gulp.src(['server/**/*.js', 'shared/**/*.js', 'modules/*/lib/**/*.js'])
    .pipe(jshint({
      node: true,
      devel: false,
      unused: false,
      strict: "global",
      "-W064": "", // Missing 'new' prefix when invoking a constructor
      "-W069": "", // [..] is better written in dot notation.
      "-W033": "", // Missing semicolon.
      "-W032": "", // Unnecessary semicolon.
     }))
    .pipe(jshint.reporter('default', { verbose: true }))
    .pipe(jshint.reporter('fail'));
});

gulp.task('validate-illegal-markers', function() {
  return gulp.src(['server/**/*.js', 'shared/**/*.js', 'modules/*/lib/**/*.js', 'public/js/**/*.js'])
    .pipe(grepFail([ 'NOCOMMIT' ]));
  //
  // return gulp.src()
  //   .pipe(grepFail([ '' ]));
});

gulp.task('validate', ['validate-config', 'validate-client-source', 'validate-server-source' /*, 'validate-illegal-markers'*/]);

makeTestTasks('test-mocha', function(name, files) {
  mkdirp.sync('output/test-reports/');
  mkdirp.sync('output/coverage-reports/' + name);

  var mochaOpts = {
    reporter: 'mocha-multi',
    timeout: 10000,
    istanbul: {
      dir: 'output/coverage-reports/' + name
    },
    env: {
      multi: 'spec=- xunit=output/test-reports/' + name + '.xml',
      NODE_ENV: 'test',
      BLUEBIRD_DEBUG: 1,
      TZ: 'UTC'
    }
  };

  var grepOpt = argv.grep || argv.g;
  if(grepOpt) {
<<<<<<< HEAD
    mochaOpts.grep = grepOpt
=======
    mochaOpts.grep = grepOpt;
>>>>>>> 98892252
  }

  return gulp.src(files, { read: false })
    .pipe(mocha(mochaOpts));
});

makeTestTasks('test-docker', function(name, files) {
  mkdirp.sync('output/test-reports/');
  mkdirp.sync('output/coverage-reports/' + name);

  return gulp.src(files, { read: false })
    .pipe(mocha({
      reporter: 'mocha-multi',
      timeout: 10000,
      istanbul: {
        dir: 'output/coverage-reports/' + name
      },
      env: {
        multi: 'spec=- xunit=output/test-reports/' + name + '.xml',
        NODE_ENV: 'test-docker',
        Q_DEBUG: 1,
        BLUEBIRD_DEBUG: 1
      }
    }));
});

gulp.task('test-redis-lua', shell.task([
  './test/redis-lua/run-tests'
]));

gulp.task('merge-lcov', function() {
  return gulp.src('output/coverage-reports/**/lcov.info')
    .pipe(using())
    .pipe(lcovMerger())
    .pipe(gulp.dest('output/coverage-reports/merged/'));
});

gulp.task('submit-coveralls-post-tests', ['merge-lcov'], function() {
  var GIT_BRANCH = process.env.GIT_BRANCH;
  if (GIT_BRANCH) {
    // Make coveralls play nice with Jenkins (lame)
    process.env.GIT_BRANCH = GIT_BRANCH.replace(/^origin\//,'');
  }

  return gulp.src('output/coverage-reports/merged/lcov.info')
    .pipe(coveralls())
    .on('error', function(err) {
      gutil.log(err);
      process.env.GIT_BRANCH = GIT_BRANCH;
      this.emit('end');
    })
    .on('end', function() {
      process.env.GIT_BRANCH = GIT_BRANCH;
    });
});

gulp.task('submit-coveralls', ['test-mocha'/*, 'test-redis-lua'*/], function(callback) {
  runSequence('submit-coveralls-post-tests', callback);
});

gulp.task('test', ['test-mocha'/*, 'test-redis-lua'*/, 'submit-coveralls']);

makeTestTasks('localtest', function(name, files) {
  return gulp.src(files, { read: false })
    .pipe(mocha({
      reporter: 'spec',
      timeout: 10000,
      bail: !!process.env.BAIL,
      env: {
        SKIP_BADGER_TESTS: 1,
        DISABLE_CONSOLE_LOGGING: 1,
        Q_DEBUG: 1,
        BLUEBIRD_DEBUG: 1
      }
    }));
});

gulp.task('test-perf-benchmarkjs', shell.task([
  'for i in test/benchmarks/*.js; do NODE_ENV=test node $i; done',
], { timeout: 120000 }));

gulp.task('test-perf', ['test-perf-benchmarkjs']);

gulp.task('benchmark-local', shell.task([
  'for i in test/benchmarks/*.js; do node $i; done',
], { timeout: 120000 }));

gulp.task('clean:coverage', function (cb) {
  del([
    'output/coverage-reports'
  ], cb);
});

makeTestTasks('localtest-coverage', function(name, files) {
  mkdirp.sync('output/test-reports/');
  mkdirp.sync('output/coverage-reports/' + name);

  return gulp.src(files, { read: false })
    .pipe(mocha({
      reporter: 'spec',
      timeout: 10000,
      istanbul: {
        dir: 'output/coverage-reports/' + name
      },
      env: {
        SKIP_BADGER_TESTS: 1,
        DISABLE_CONSOLE_LOGGING: 1,
        Q_DEBUG: 1,
        BLUEBIRD_DEBUG: 1
      }
    }));
});

makeTestTasks('fasttest', function(name, files) {
  return gulp.src(files, { read: false })
    .pipe(mocha({
      reporter: 'spec',
      grep: '#slow',
      invert: true,
      env: {
        TAP_FILE: "output/test-reports/" + name + ".tap",
        SKIP_BADGER_TESTS: 1,
        DISABLE_CONSOLE_LOGGING: 1
      }
    }));
});

gulp.task('copy-app-files', function() {
  return gulp.src([
      '.npmrc',
      'api.js',
      'web.js',
      'websockets.js',
      'package.json',
      'npm-shrinkwrap.json',
      'newrelic.js',
      'config/**',
      'public/templates/**',
      'public/layouts/**',
      'public/js/**',
      'scripts/**',
      'server/**',
      'shared/**',
      'redis-lua/**',
      'modules/**'
    ], { "base" : "." })
    .pipe(gulp.dest('output/app'));
});

gulp.task('add-version-files', function(done) {
  git.revParse({ args: 'HEAD' }, function (err, commit) {
    if(err) return done(err);

      git.revParse({ args: '--short HEAD' }, function (err, hash) {
        if(err) return done(err);

        git.revParse({ args: '--abbrev-ref HEAD' }, function (err, branch) {
          if(err) return done(err);

          // Prefix the asset tag with an S
          if(process.env.STAGED_ENVIRONMENT === 'true') {
            hash = 'S' + hash;
          }

          // Use jenkins variables
          if(branch === 'HEAD' && process.env.GIT_BRANCH) {
            branch = process.env.GIT_BRANCH;
          }

          mkdirp.sync('output/app/');

          fs.writeFileSync('output/app/ASSET_TAG', hash);
          fs.writeFileSync('output/app/GIT_COMMIT', commit);
          fs.writeFileSync('output/app/VERSION', branch);
          done();
        });
      });

  });

});

gulp.task('build-app', ['copy-app-files', 'add-version-files']);

gulp.task('tar-app', ['build-app'], function () {
    return gulp.src(['output/app/**'], { stat: true })
      .pipe(tar('app.tar'))
      .pipe(gzip({ append: true, gzipOptions: { level: 9 } }))
      .pipe(gulp.dest('output'));
});

gulp.task('prepare-app', ['build-app', 'tar-app']);

gulp.task('copy-asset-files', function() {
  return gulp.src([
      'public/fonts/**',
      'public/images/**',
      'public/sprites/**',
      'public/repo/**'
    ], { "base" : "./public" })
    .pipe(gulp.dest('output/assets'));
});

// Run this task occassionally and check the results into git...
// Disabled as it adds loads of extra time to npm install
// and since we almost never use it
// It hasn't been deleted as we may one day find it useful again
// gulp.task('compress-images', function() {
//   return gulp.src([
//       'public/images/**',
//       'public/sprites/**'
//     ], { "base" : "./public" })
//     .pipe(imagemin({
//        progressive: true,
//        optimizationLevel: 2
//      }))
//     .pipe(gulp.dest('./public'));
// });
//





var cssIos = function(overrideOpts) {
  overrideOpts = overrideOpts || {};

  var lessOpts = {
    paths: ['public/less'],
    globalVars: {
      "target-env": '"mobile"'
    }
  };

  var lessWebFiles = [
    'public/less/mobile-native-chat.less'
  ];

  var opts = _.extend({}, {
    sourceMapDest: cssSourceMapDest,
    lessOptions: lessOpts
  }, overrideOpts);
  return createLessTask(lessWebFiles, cssWatch, cssDest, opts);
};

gulp.task('css-ios', cssIos({
  watch: false
}));


var cssMobile = function(overrideOpts) {
  overrideOpts = overrideOpts || {};

  var lessOpts = {
    paths: ['public/less'],
    globalVars: {
      "target-env": '"mobile"'
    }
  };

  var lessWebFiles = [
    'public/less/mobile-app.less',
    'public/less/mobile-nli-app.less',
    'public/less/mobile-userhome.less',
    'public/less/mobile-native-userhome.less'
  ];

  var opts = _.extend({}, {
    sourceMapDest: cssSourceMapDest,
    lessOptions: lessOpts
  }, overrideOpts);
  return createLessTask(lessWebFiles, cssWatch, cssDest, opts);
};

gulp.task('css-mobile', cssMobile({
  watch: false
}));


var cssWeb = function(overrideOpts) {
  overrideOpts = overrideOpts || {};

  var lessOpts = {
    paths: ['public/less'],
    globalVars: {
      "target-env": '"web"'
    }
  };

  var lessWebFiles = [
    'public/less/trpAppsPage.less',
    'public/less/error-page.less',
    'public/less/error-layout.less',
    'public/less/generic-layout.less',
    'public/less/trpHooks.less',
    'public/less/login.less',
    'public/less/explore.less',
    'public/less/router-chat.less',
    'public/less/router-app.less',
    'public/less/router-nli-app.less',
    'public/less/router-nli-chat.less',
    'public/less/router-embed-chat.less',
    'public/less/router-nli-embed-chat.less',
    'public/less/chat-card.less',
    'public/less/router-archive-home.less',
    'public/less/router-archive-links.less',
    'public/less/router-archive-chat.less',
    'public/less/homepage.less',
    'public/less/userhome.less',
    'public/less/402.less',
    'public/less/org-page.less',
    'public/less/room-card.less'
  ];

  var opts = _.extend({}, {
    sourceMapDest: cssSourceMapDest,
    lessOptions: lessOpts
  }, overrideOpts);
  return createLessTask(lessWebFiles, cssWatch, cssDest, opts);
};

gulp.task('css-web', cssWeb({
  watch: false
}));


gulp.task('css', function() {
  var overrideOpts = {
    watch: false
  };

  return Promise.all([
    cssIos(overrideOpts)(),
    cssMobile(overrideOpts)(),
    cssWeb(overrideOpts)()
  ]);
});





gulp.task('webpack', function() {
  return gulp.src('./public/js/webpack.config')
    .pipe(webpack(require('./public/js/webpack.config')))
    .pipe(gulp.dest('output/assets/js'));
});

function getUglifyOptions() {
  if (process.env.FAST_UGLIFY && JSON.parse(process.env.FAST_UGLIFY)) {
    gutil.log('Using fast uglify. The resulting javascript artifacts will be much bigger');
    return {
      mangle: false,
      compress: false
    };
  }
}

gulp.task('uglify', ['webpack'], function() {
  var sourceMapOpts = getGulpSourceMapOptions();
  return gulp.src('output/assets/js/*.js')
    .pipe(sourcemaps.init({ /* loadMaps: true */ }))
    .pipe(uglify(getUglifyOptions()))
    .pipe(sourcemaps.write(sourceMapOpts.dest, sourceMapOpts.options))
    .pipe(gulp.dest('output/assets/js'));
});

gulp.task('embedded-uglify', ['embedded-webpack'], function() {
  var sourceMapOpts = getGulpSourceMapOptions();
  return gulp.src('output/assets/js/*.js')
    .pipe(sourcemaps.init({ /* loadMaps: true */ }))
    .pipe(uglify(getUglifyOptions()))
    .pipe(sourcemaps.write(sourceMapOpts.dest, sourceMapOpts.options))
    .pipe(gulp.dest('output/assets/js'));
});

gulp.task('build-assets', ['copy-asset-files', 'css', 'webpack', 'uglify']);

gulp.task('compress-assets', ['build-assets'], function() {
  return gulp.src(['output/assets/**/*.{css,js,ttf,svg}', '!**/*.map'], { base: 'output/assets/' })
    .pipe(using())
    .pipe(gzip({ append: true, gzipOptions: { level: 9 } }))
    .pipe(gulp.dest('output/assets/'));
});

gulp.task('tar-assets', ['build-assets', 'compress-assets'], function () {
    return gulp.src(['output/assets/**', '!**/*.map'])
      .pipe(tar('assets.tar'))
      .pipe(gzip({ append: true, gzipOptions: { level: 9 } }))
      .pipe(gulp.dest('output'));
});

gulp.task('prepare-assets', ['build-assets', 'compress-assets', 'tar-assets']);

/**
 * package
 */
gulp.task('package', ['prepare-app', 'prepare-assets']);

/**
 * default
 */
gulp.task('default', function(callback) {
  runSequence('validate',
              'test',
              'package',
              callback);
});

/**
 * watch
 */
gulp.task('watch', function() {
  //livereload.listen();
  //gulp.watch('public/**/*.less', ['css-web']).on('change', livereload.changed);
  return Promise.all([
    cssIos()(),
    cssMobile()(),
    cssWeb()()
  ]);
});


// Run gulp safe-install --package xyz@0.1.0
gulp.task('safe-install', shell.task([
  'npm run unlink',
  'npm install --production',
  'npm prune --production',
  'npm install ' + argv.package + ' --save',
  'npm shrinkwrap',
  'npm install',
  'npm run link',
  'npm run fix-shrinkwrap-registry'
]));


/* Generate embedded native */
gulp.task('embedded-webpack', function() {
  return gulp.src('./public/js/webpack-mobile-native.config')
    .pipe(webpack(require('./public/js/webpack-mobile-native.config')))
    .pipe(gulp.dest('output/assets/js'));
});

gulp.task('embedded-copy-asset-files', function() {
  return gulp.src([
      'public/fonts/**',
      'public/images/**',
      // 'public/sprites/**',
      'public/repo/katex/**',
    ], { "base" : "./public" })
    .pipe(gulp.dest('output/assets'));
});

gulp.task('embedded-package', ['embedded-uglify', 'css-ios', 'embedded-copy-asset-files']);


gulp.task('sonar', function () {
  var sourceDirectories = [
    'server/',
    'public/js/',
    'shared/'
  ].concat(glob.sync('modules/*/lib'))

  var options = {
    sonar: {
      host: {
        url: 'http://beta-internal:9000'
      },
      projectKey: 'sonar:gitter-webapp:1.0.0',
      projectName: 'Gitter Webapp',
      projectVersion: '1.0.0',
      sources: sourceDirectories.join(','),
      language: 'js',
      sourceEncoding: 'UTF-8',
      javascript: {
        lcov: {
          reportPath: 'output/coverage-reports/merged/lcov.info'
        }
      },
      analysis: {
        mode: 'preview'
      },
      github: {
        pullRequest: process.env.ghprbPullId,
        repository: 'troupe/gitter-webapp',
        oauth: process.env.SONARQUBE_GITHUB_ACCESS_TOKEN
      },
      exec: {
          // All these properties will be send to the child_process.exec method (see: https://nodejs.org/api/child_process.html#child_process_child_process_exec_command_options_callback )
          // Increase the amount of data allowed on stdout or stderr (if this value is exceeded then the child process is killed, and the gulp-sonar will fail).
          maxBuffer : 1024*1024
      }
    }
  };

  // gulp source doesn't matter, all files are referenced in options object above
  return gulp.src('gulpfile.js', { read: false })
      .pipe(sonar(options))
      .on('error', function(err) {
        gutil.log(err);
      });
});<|MERGE_RESOLUTION|>--- conflicted
+++ resolved
@@ -4,7 +4,6 @@
 var Promise = require('bluebird');
 var argv = require('yargs').argv;
 var gulp = require('gulp');
-<<<<<<< HEAD
 
 var through = require('through2');
 var gutil = require('gulp-util');
@@ -12,9 +11,6 @@
 var debug = require('gulp-debug');
 var _ = require('underscore');
 
-=======
-var argv = require('yargs').argv;
->>>>>>> 98892252
 var livereload = require('gulp-livereload');
 var sourcemaps = require('gulp-sourcemaps');
 
@@ -371,11 +367,7 @@
 
   var grepOpt = argv.grep || argv.g;
   if(grepOpt) {
-<<<<<<< HEAD
-    mochaOpts.grep = grepOpt
-=======
     mochaOpts.grep = grepOpt;
->>>>>>> 98892252
   }
 
   return gulp.src(files, { read: false })
