--- conflicted
+++ resolved
@@ -372,12 +372,11 @@
     },
     "hbs": {
       "version": "2.4.0",
-      "from": "hbs@~2.4.0",
+      "from": "hbs@latest",
       "dependencies": {
         "handlebars": {
           "version": "1.0.12",
-          "from": "handlebars@1.0.x",
-          "resolved": "https://registry.npmjs.org/handlebars/-/handlebars-1.0.12.tgz",
+          "from": "handlebars@1.0.12",
           "dependencies": {
             "optimist": {
               "version": "0.3.7",
@@ -410,12 +409,10 @@
         "walk": {
           "version": "2.2.1",
           "from": "walk@2.2.1",
-          "resolved": "https://registry.npmjs.org/walk/-/walk-2.2.1.tgz",
           "dependencies": {
             "forEachAsync": {
               "version": "2.2.1",
               "from": "forEachAsync@~2.2",
-              "resolved": "https://registry.npmjs.org/forEachAsync/-/forEachAsync-2.2.1.tgz",
               "dependencies": {
                 "sequence": {
                   "version": "2.2.1",
@@ -1601,29 +1598,17 @@
       "from": "text-filter@~0.1.0"
     },
     "marked": {
-      "version": "0.2.15",
-      "from": "marked@git://github.com/gitterHQ/marked.git#v0.2.15",
-      "resolved": "git://github.com/gitterHQ/marked.git#42f14ff8925ab683a219ff144788a0364279c79f",
-      "dependencies": {
-        "xregexp": {
-          "version": "2.0.0",
-          "from": "xregexp@~2.0.0"
-        }
-      }
+      "version": "0.2.10-b",
+      "from": "marked@git://github.com/gitterHQ/marked.git#ae5b3de555bdaf87f1e812c7fda9337c9c468128",
+      "resolved": "git://github.com/gitterHQ/marked.git#ae5b3de555bdaf87f1e812c7fda9337c9c468128"
     },
     "highlight.js": {
       "version": "7.5.0",
-<<<<<<< HEAD
-      "from": "highlight.js@",
-      "resolved": "https://registry.npmjs.org/highlight.js/-/highlight.js-7.5.0.tgz"
+      "from": "highlight.js@~7.5.0"
     },
     "xregexp": {
       "version": "2.0.0",
-      "from": "xregexp@",
-      "resolved": "https://registry.npmjs.org/xregexp/-/xregexp-2.0.0.tgz"
-=======
-      "from": "highlight.js@~7.5.0"
->>>>>>> 2ebaf957
+      "from": "xregexp@~2.0.0"
     }
   }
 }