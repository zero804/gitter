{
  "name": "gitter-webapp",
  "version": "13.4.0",
  "dependencies": {
    "@gitterhq/translations": {
      "version": "1.2.2",
      "from": "@gitterhq/translations@>=1.2.2 <2.0.0",
      "resolved": "https://registry.npmjs.org/@gitterhq/translations/-/translations-1.2.2.tgz"
    },
    "apn": {
      "version": "1.7.5",
      "from": "apn@1.7.5",
      "resolved": "http://beta-internal:4873/apn/-/apn-1.7.5.tgz",
      "dependencies": {
        "node-forge": {
          "version": "0.6.42",
          "from": "node-forge@>=0.6.20 <0.7.0",
          "resolved": "http://beta-internal:4873/node-forge/-/node-forge-0.6.42.tgz"
        },
        "q": {
          "version": "1.4.1",
          "from": "q@>=1.1.0 <2.0.0",
          "resolved": "http://beta-internal:4873/q/-/q-1.4.1.tgz"
        }
      }
    },
    "async": {
      "version": "0.9.2",
      "from": "async@>=0.9.0 <0.10.0",
      "resolved": "http://beta-internal:4873/async/-/async-0.9.2.tgz"
    },
    "batch-stream": {
      "version": "0.1.3",
      "from": "batch-stream@>=0.1.2 <0.2.0",
      "resolved": "http://beta-internal:4873/batch-stream/-/batch-stream-0.1.3.tgz",
      "dependencies": {
        "readable-stream": {
          "version": "1.0.34",
          "from": "readable-stream@>=1.0.2 <1.1.0",
          "resolved": "http://beta-internal:4873/readable-stream/-/readable-stream-1.0.34.tgz",
          "dependencies": {
            "core-util-is": {
              "version": "1.0.2",
              "from": "core-util-is@>=1.0.0 <1.1.0",
              "resolved": "http://beta-internal:4873/core-util-is/-/core-util-is-1.0.2.tgz"
            },
            "isarray": {
              "version": "0.0.1",
              "from": "isarray@0.0.1",
              "resolved": "http://beta-internal:4873/isarray/-/isarray-0.0.1.tgz"
            },
            "string_decoder": {
              "version": "0.10.31",
              "from": "string_decoder@>=0.10.0 <0.11.0",
              "resolved": "http://beta-internal:4873/string_decoder/-/string_decoder-0.10.31.tgz"
            },
            "inherits": {
              "version": "2.0.1",
              "from": "inherits@>=2.0.1 <2.1.0",
              "resolved": "http://beta-internal:4873/inherits/-/inherits-2.0.1.tgz"
            }
          }
        }
      }
    },
    "bluebird": {
      "version": "3.4.1",
      "from": "bluebird@>=3.2.1 <4.0.0",
      "resolved": "http://beta-internal:4873/bluebird/-/bluebird-3.4.1.tgz"
    },
    "body-parser": {
      "version": "1.15.2",
      "from": "body-parser@>=1.13.2 <2.0.0",
      "resolved": "http://beta-internal:4873/body-parser/-/body-parser-1.15.2.tgz",
      "dependencies": {
        "bytes": {
          "version": "2.4.0",
          "from": "bytes@2.4.0",
          "resolved": "http://beta-internal:4873/bytes/-/bytes-2.4.0.tgz"
        },
        "content-type": {
          "version": "1.0.2",
          "from": "content-type@>=1.0.2 <1.1.0",
          "resolved": "http://beta-internal:4873/content-type/-/content-type-1.0.2.tgz"
        },
        "depd": {
          "version": "1.1.0",
          "from": "depd@>=1.1.0 <1.2.0",
          "resolved": "http://beta-internal:4873/depd/-/depd-1.1.0.tgz"
        },
        "http-errors": {
          "version": "1.5.0",
          "from": "http-errors@>=1.5.0 <1.6.0",
          "resolved": "http://beta-internal:4873/http-errors/-/http-errors-1.5.0.tgz",
          "dependencies": {
            "inherits": {
              "version": "2.0.1",
              "from": "inherits@2.0.1",
              "resolved": "http://beta-internal:4873/inherits/-/inherits-2.0.1.tgz"
            },
            "setprototypeof": {
              "version": "1.0.1",
              "from": "setprototypeof@1.0.1",
              "resolved": "http://beta-internal:4873/setprototypeof/-/setprototypeof-1.0.1.tgz"
            },
            "statuses": {
              "version": "1.3.0",
              "from": "statuses@>=1.3.0 <2.0.0",
              "resolved": "http://beta-internal:4873/statuses/-/statuses-1.3.0.tgz"
            }
          }
        },
        "iconv-lite": {
          "version": "0.4.13",
          "from": "iconv-lite@0.4.13",
          "resolved": "http://beta-internal:4873/iconv-lite/-/iconv-lite-0.4.13.tgz"
        },
        "on-finished": {
          "version": "2.3.0",
          "from": "on-finished@>=2.3.0 <2.4.0",
          "resolved": "http://beta-internal:4873/on-finished/-/on-finished-2.3.0.tgz",
          "dependencies": {
            "ee-first": {
              "version": "1.1.1",
              "from": "ee-first@1.1.1",
              "resolved": "http://beta-internal:4873/ee-first/-/ee-first-1.1.1.tgz"
            }
          }
        },
        "qs": {
          "version": "6.2.0",
          "from": "qs@6.2.0",
          "resolved": "http://beta-internal:4873/qs/-/qs-6.2.0.tgz"
        },
        "raw-body": {
          "version": "2.1.7",
          "from": "raw-body@>=2.1.7 <2.2.0",
          "resolved": "http://beta-internal:4873/raw-body/-/raw-body-2.1.7.tgz",
          "dependencies": {
            "unpipe": {
              "version": "1.0.0",
              "from": "unpipe@>=1.0.0 <1.1.0",
              "resolved": "http://beta-internal:4873/unpipe/-/unpipe-1.0.0.tgz"
            }
          }
        },
        "type-is": {
          "version": "1.6.13",
          "from": "type-is@>=1.6.13 <1.7.0",
          "resolved": "http://beta-internal:4873/type-is/-/type-is-1.6.13.tgz",
          "dependencies": {
            "media-typer": {
              "version": "0.3.0",
              "from": "media-typer@0.3.0",
              "resolved": "http://beta-internal:4873/media-typer/-/media-typer-0.3.0.tgz"
            },
            "mime-types": {
              "version": "2.1.11",
              "from": "mime-types@>=2.1.7 <2.2.0",
              "resolved": "http://beta-internal:4873/mime-types/-/mime-types-2.1.11.tgz",
              "dependencies": {
                "mime-db": {
                  "version": "1.23.0",
                  "from": "mime-db@>=1.23.0 <1.24.0",
                  "resolved": "http://beta-internal:4873/mime-db/-/mime-db-1.23.0.tgz"
                }
              }
            }
          }
        }
      }
    },
    "cld": {
      "version": "2.4.6",
      "from": "cld@>=2.4.5 <3.0.0",
      "resolved": "http://beta-internal:4873/cld/-/cld-2.4.6.tgz",
      "dependencies": {
        "glob": {
          "version": "5.0.15",
          "from": "glob@>=5.0.10 <6.0.0",
          "resolved": "http://beta-internal:4873/glob/-/glob-5.0.15.tgz",
          "dependencies": {
            "inflight": {
              "version": "1.0.5",
              "from": "inflight@>=1.0.4 <2.0.0",
              "resolved": "http://beta-internal:4873/inflight/-/inflight-1.0.5.tgz",
              "dependencies": {
                "wrappy": {
                  "version": "1.0.2",
                  "from": "wrappy@>=1.0.0 <2.0.0",
                  "resolved": "http://beta-internal:4873/wrappy/-/wrappy-1.0.2.tgz"
                }
              }
            },
            "inherits": {
              "version": "2.0.1",
              "from": "inherits@>=2.0.0 <3.0.0",
              "resolved": "http://beta-internal:4873/inherits/-/inherits-2.0.1.tgz"
            },
            "minimatch": {
              "version": "3.0.3",
              "from": "minimatch@>=2.0.0 <3.0.0||>=3.0.0 <4.0.0",
              "resolved": "http://beta-internal:4873/minimatch/-/minimatch-3.0.3.tgz",
              "dependencies": {
                "brace-expansion": {
                  "version": "1.1.6",
                  "from": "brace-expansion@>=1.0.0 <2.0.0",
                  "resolved": "http://beta-internal:4873/brace-expansion/-/brace-expansion-1.1.6.tgz",
                  "dependencies": {
                    "balanced-match": {
                      "version": "0.4.2",
                      "from": "balanced-match@>=0.4.1 <0.5.0",
                      "resolved": "http://beta-internal:4873/balanced-match/-/balanced-match-0.4.2.tgz"
                    },
                    "concat-map": {
                      "version": "0.0.1",
                      "from": "concat-map@0.0.1",
                      "resolved": "http://beta-internal:4873/concat-map/-/concat-map-0.0.1.tgz"
                    }
                  }
                }
              }
            },
            "once": {
              "version": "1.3.3",
              "from": "once@>=1.3.0 <2.0.0",
              "resolved": "http://beta-internal:4873/once/-/once-1.3.3.tgz",
              "dependencies": {
                "wrappy": {
                  "version": "1.0.2",
                  "from": "wrappy@>=1.0.0 <2.0.0",
                  "resolved": "http://beta-internal:4873/wrappy/-/wrappy-1.0.2.tgz"
                }
              }
            },
            "path-is-absolute": {
              "version": "1.0.0",
              "from": "path-is-absolute@>=1.0.0 <2.0.0",
              "resolved": "http://beta-internal:4873/path-is-absolute/-/path-is-absolute-1.0.0.tgz"
            }
          }
        },
        "nan": {
          "version": "2.4.0",
          "from": "nan@>=2.0.5 <3.0.0",
          "resolved": "http://beta-internal:4873/nan/-/nan-2.4.0.tgz"
        },
        "rimraf": {
          "version": "2.5.4",
          "from": "rimraf@>=2.4.0 <3.0.0",
          "resolved": "http://beta-internal:4873/rimraf/-/rimraf-2.5.4.tgz",
          "dependencies": {
            "glob": {
              "version": "7.0.5",
              "from": "glob@>=7.0.5 <8.0.0",
              "resolved": "http://beta-internal:4873/glob/-/glob-7.0.5.tgz",
              "dependencies": {
                "fs.realpath": {
                  "version": "1.0.0",
                  "from": "fs.realpath@>=1.0.0 <2.0.0",
                  "resolved": "http://beta-internal:4873/fs.realpath/-/fs.realpath-1.0.0.tgz"
                },
                "inflight": {
                  "version": "1.0.5",
                  "from": "inflight@>=1.0.4 <2.0.0",
                  "resolved": "http://beta-internal:4873/inflight/-/inflight-1.0.5.tgz",
                  "dependencies": {
                    "wrappy": {
                      "version": "1.0.2",
                      "from": "wrappy@>=1.0.0 <2.0.0",
                      "resolved": "http://beta-internal:4873/wrappy/-/wrappy-1.0.2.tgz"
                    }
                  }
                },
                "inherits": {
                  "version": "2.0.1",
                  "from": "inherits@>=2.0.0 <3.0.0",
                  "resolved": "http://beta-internal:4873/inherits/-/inherits-2.0.1.tgz"
                },
                "minimatch": {
                  "version": "3.0.3",
                  "from": "minimatch@>=3.0.2 <4.0.0",
                  "resolved": "http://beta-internal:4873/minimatch/-/minimatch-3.0.3.tgz",
                  "dependencies": {
                    "brace-expansion": {
                      "version": "1.1.6",
                      "from": "brace-expansion@>=1.0.0 <2.0.0",
                      "resolved": "http://beta-internal:4873/brace-expansion/-/brace-expansion-1.1.6.tgz",
                      "dependencies": {
                        "balanced-match": {
                          "version": "0.4.2",
                          "from": "balanced-match@>=0.4.1 <0.5.0",
                          "resolved": "http://beta-internal:4873/balanced-match/-/balanced-match-0.4.2.tgz"
                        },
                        "concat-map": {
                          "version": "0.0.1",
                          "from": "concat-map@0.0.1",
                          "resolved": "http://beta-internal:4873/concat-map/-/concat-map-0.0.1.tgz"
                        }
                      }
                    }
                  }
                },
                "once": {
                  "version": "1.3.3",
                  "from": "once@>=1.3.0 <2.0.0",
                  "resolved": "http://beta-internal:4873/once/-/once-1.3.3.tgz",
                  "dependencies": {
                    "wrappy": {
                      "version": "1.0.2",
                      "from": "wrappy@>=1.0.0 <2.0.0",
                      "resolved": "http://beta-internal:4873/wrappy/-/wrappy-1.0.2.tgz"
                    }
                  }
                },
                "path-is-absolute": {
                  "version": "1.0.0",
                  "from": "path-is-absolute@>=1.0.0 <2.0.0",
                  "resolved": "http://beta-internal:4873/path-is-absolute/-/path-is-absolute-1.0.0.tgz"
                }
              }
            }
          }
        }
      }
    },
    "cliff": {
      "version": "0.1.10",
      "from": "cliff@>=0.1.10 <0.2.0",
      "resolved": "http://beta-internal:4873/cliff/-/cliff-0.1.10.tgz",
      "dependencies": {
        "colors": {
          "version": "1.0.3",
          "from": "colors@>=1.0.3 <1.1.0",
          "resolved": "http://beta-internal:4873/colors/-/colors-1.0.3.tgz"
        },
        "eyes": {
          "version": "0.1.8",
          "from": "eyes@>=0.1.8 <0.2.0",
          "resolved": "http://beta-internal:4873/eyes/-/eyes-0.1.8.tgz"
        },
        "winston": {
          "version": "0.8.3",
          "from": "winston@>=0.8.0 <0.9.0",
          "resolved": "http://beta-internal:4873/winston/-/winston-0.8.3.tgz",
          "dependencies": {
            "async": {
              "version": "0.2.10",
              "from": "async@>=0.2.0 <0.3.0",
              "resolved": "http://beta-internal:4873/async/-/async-0.2.10.tgz"
            },
            "colors": {
              "version": "0.6.2",
              "from": "colors@>=0.6.0 <0.7.0",
              "resolved": "http://beta-internal:4873/colors/-/colors-0.6.2.tgz"
            },
            "cycle": {
              "version": "1.0.3",
              "from": "cycle@>=1.0.0 <1.1.0",
              "resolved": "http://beta-internal:4873/cycle/-/cycle-1.0.3.tgz"
            },
            "isstream": {
              "version": "0.1.2",
              "from": "isstream@>=0.1.0 <0.2.0",
              "resolved": "http://beta-internal:4873/isstream/-/isstream-0.1.2.tgz"
            },
            "pkginfo": {
              "version": "0.3.1",
              "from": "pkginfo@>=0.3.0 <0.4.0",
              "resolved": "http://beta-internal:4873/pkginfo/-/pkginfo-0.3.1.tgz"
            },
            "stack-trace": {
              "version": "0.0.9",
              "from": "stack-trace@>=0.0.0 <0.1.0",
              "resolved": "http://beta-internal:4873/stack-trace/-/stack-trace-0.0.9.tgz"
            }
          }
        }
      }
    },
    "connect-redis": {
      "version": "3.1.0",
      "from": "connect-redis@>=3.1.0 <4.0.0",
      "resolved": "http://beta-internal:4873/connect-redis/-/connect-redis-3.1.0.tgz",
      "dependencies": {
        "redis": {
          "version": "2.6.2",
          "from": "redis@>=2.1.0 <3.0.0",
          "resolved": "http://beta-internal:4873/redis/-/redis-2.6.2.tgz",
          "dependencies": {
            "double-ended-queue": {
              "version": "2.1.0-0",
              "from": "double-ended-queue@>=2.1.0-0 <3.0.0",
              "resolved": "http://beta-internal:4873/double-ended-queue/-/double-ended-queue-2.1.0-0.tgz"
            },
            "redis-commands": {
              "version": "1.2.0",
              "from": "redis-commands@>=1.2.0 <2.0.0",
              "resolved": "http://beta-internal:4873/redis-commands/-/redis-commands-1.2.0.tgz"
            },
            "redis-parser": {
              "version": "2.0.4",
              "from": "redis-parser@>=2.0.0 <3.0.0",
              "resolved": "http://beta-internal:4873/redis-parser/-/redis-parser-2.0.4.tgz"
            }
          }
        }
      }
    },
    "cookie-parser": {
      "version": "1.4.3",
      "from": "cookie-parser@>=1.3.5 <2.0.0",
      "resolved": "http://beta-internal:4873/cookie-parser/-/cookie-parser-1.4.3.tgz",
      "dependencies": {
        "cookie": {
          "version": "0.3.1",
          "from": "cookie@0.3.1",
          "resolved": "http://beta-internal:4873/cookie/-/cookie-0.3.1.tgz"
        },
        "cookie-signature": {
          "version": "1.0.6",
          "from": "cookie-signature@1.0.6",
          "resolved": "http://beta-internal:4873/cookie-signature/-/cookie-signature-1.0.6.tgz"
        }
      }
    },
    "cors": {
      "version": "2.7.1",
      "from": "cors@>=2.4.2 <3.0.0",
      "resolved": "http://beta-internal:4873/cors/-/cors-2.7.1.tgz",
      "dependencies": {
        "vary": {
          "version": "1.1.0",
          "from": "vary@>=1.0.0 <2.0.0",
          "resolved": "http://beta-internal:4873/vary/-/vary-1.1.0.tgz"
        }
      }
    },
    "cypher-promise": {
      "version": "1.0.2",
      "from": "cypher-promise@>=1.0.1 <2.0.0",
      "resolved": "http://beta-internal:4873/cypher-promise/-/cypher-promise-1.0.2.tgz",
      "dependencies": {
        "any-promise": {
          "version": "0.1.0",
          "from": "any-promise@>=0.1.0 <0.2.0",
          "resolved": "http://beta-internal:4873/any-promise/-/any-promise-0.1.0.tgz"
        },
        "node-cypher": {
          "version": "0.1.4",
          "from": "node-cypher@>=0.1.4 <0.2.0",
          "resolved": "http://beta-internal:4873/node-cypher/-/node-cypher-0.1.4.tgz",
          "dependencies": {
            "request": {
              "version": "2.34.0",
              "from": "request@>=2.34.0 <2.35.0",
              "resolved": "http://beta-internal:4873/request/-/request-2.34.0.tgz",
              "dependencies": {
                "qs": {
                  "version": "0.6.6",
                  "from": "qs@>=0.6.0 <0.7.0",
                  "resolved": "http://beta-internal:4873/qs/-/qs-0.6.6.tgz"
                },
                "json-stringify-safe": {
                  "version": "5.0.1",
                  "from": "json-stringify-safe@>=5.0.0 <5.1.0",
                  "resolved": "http://beta-internal:4873/json-stringify-safe/-/json-stringify-safe-5.0.1.tgz"
                },
                "forever-agent": {
                  "version": "0.5.2",
                  "from": "forever-agent@>=0.5.0 <0.6.0",
                  "resolved": "http://beta-internal:4873/forever-agent/-/forever-agent-0.5.2.tgz"
                },
                "mime": {
                  "version": "1.2.11",
                  "from": "mime@>=1.2.9 <1.3.0",
                  "resolved": "http://beta-internal:4873/mime/-/mime-1.2.11.tgz"
                },
                "form-data": {
                  "version": "0.1.4",
                  "from": "form-data@>=0.1.0 <0.2.0",
                  "resolved": "http://beta-internal:4873/form-data/-/form-data-0.1.4.tgz",
                  "dependencies": {
                    "combined-stream": {
                      "version": "0.0.7",
                      "from": "combined-stream@>=0.0.4 <0.1.0",
                      "resolved": "http://beta-internal:4873/combined-stream/-/combined-stream-0.0.7.tgz",
                      "dependencies": {
                        "delayed-stream": {
                          "version": "0.0.5",
                          "from": "delayed-stream@0.0.5",
                          "resolved": "http://beta-internal:4873/delayed-stream/-/delayed-stream-0.0.5.tgz"
                        }
                      }
                    }
                  }
                },
                "tunnel-agent": {
                  "version": "0.3.0",
                  "from": "tunnel-agent@>=0.3.0 <0.4.0",
                  "resolved": "http://beta-internal:4873/tunnel-agent/-/tunnel-agent-0.3.0.tgz"
                },
                "http-signature": {
                  "version": "0.10.1",
                  "from": "http-signature@>=0.10.0 <0.11.0",
                  "resolved": "http://beta-internal:4873/http-signature/-/http-signature-0.10.1.tgz",
                  "dependencies": {
                    "assert-plus": {
                      "version": "0.1.5",
                      "from": "assert-plus@>=0.1.5 <0.2.0",
                      "resolved": "http://beta-internal:4873/assert-plus/-/assert-plus-0.1.5.tgz"
                    },
                    "asn1": {
                      "version": "0.1.11",
                      "from": "asn1@0.1.11",
                      "resolved": "http://beta-internal:4873/asn1/-/asn1-0.1.11.tgz"
                    },
                    "ctype": {
                      "version": "0.5.3",
                      "from": "ctype@0.5.3",
                      "resolved": "http://beta-internal:4873/ctype/-/ctype-0.5.3.tgz"
                    }
                  }
                },
                "oauth-sign": {
                  "version": "0.3.0",
                  "from": "oauth-sign@>=0.3.0 <0.4.0",
                  "resolved": "http://beta-internal:4873/oauth-sign/-/oauth-sign-0.3.0.tgz"
                },
                "hawk": {
                  "version": "1.0.0",
                  "from": "hawk@>=1.0.0 <1.1.0",
                  "resolved": "http://beta-internal:4873/hawk/-/hawk-1.0.0.tgz",
                  "dependencies": {
                    "hoek": {
                      "version": "0.9.1",
                      "from": "hoek@>=0.9.0 <0.10.0",
                      "resolved": "http://beta-internal:4873/hoek/-/hoek-0.9.1.tgz"
                    },
                    "boom": {
                      "version": "0.4.2",
                      "from": "boom@>=0.4.0 <0.5.0",
                      "resolved": "http://beta-internal:4873/boom/-/boom-0.4.2.tgz"
                    },
                    "cryptiles": {
                      "version": "0.2.2",
                      "from": "cryptiles@>=0.2.0 <0.3.0",
                      "resolved": "http://beta-internal:4873/cryptiles/-/cryptiles-0.2.2.tgz"
                    },
                    "sntp": {
                      "version": "0.2.4",
                      "from": "sntp@>=0.2.0 <0.3.0",
                      "resolved": "http://beta-internal:4873/sntp/-/sntp-0.2.4.tgz"
                    }
                  }
                },
                "aws-sign2": {
                  "version": "0.5.0",
                  "from": "aws-sign2@>=0.5.0 <0.6.0",
                  "resolved": "http://beta-internal:4873/aws-sign2/-/aws-sign2-0.5.0.tgz"
                }
              }
            },
            "underscore": {
              "version": "1.6.0",
              "from": "underscore@>=1.6.0 <1.7.0",
              "resolved": "http://beta-internal:4873/underscore/-/underscore-1.6.0.tgz"
            }
          }
        },
        "par": {
          "version": "0.3.0",
          "from": "par@>=0.3.0 <0.4.0",
          "resolved": "http://beta-internal:4873/par/-/par-0.3.0.tgz"
        }
      }
    },
    "debug": {
      "version": "2.2.0",
      "from": "debug@>=2.2.0 <3.0.0",
      "resolved": "http://beta-internal:4873/debug/-/debug-2.2.0.tgz",
      "dependencies": {
        "ms": {
          "version": "0.7.1",
          "from": "ms@0.7.1",
          "resolved": "http://beta-internal:4873/ms/-/ms-0.7.1.tgz"
        }
      }
    },
    "dolph": {
      "version": "0.2.0",
      "from": "dolph@>=0.2.0 <0.3.0",
      "resolved": "http://beta-internal:4873/dolph/-/dolph-0.2.0.tgz",
      "dependencies": {
        "redis": {
          "version": "0.10.3",
          "from": "redis@>=0.10.1 <0.11.0",
          "resolved": "http://beta-internal:4873/redis/-/redis-0.10.3.tgz"
        }
      }
    },
    "elasticsearch": {
      "version": "11.0.1",
      "from": "elasticsearch@>=11.0.0 <12.0.0",
      "resolved": "http://beta-internal:4873/elasticsearch/-/elasticsearch-11.0.1.tgz",
      "dependencies": {
        "chalk": {
          "version": "1.1.3",
          "from": "chalk@>=1.0.0 <2.0.0",
          "resolved": "http://beta-internal:4873/chalk/-/chalk-1.1.3.tgz",
          "dependencies": {
            "ansi-styles": {
              "version": "2.2.1",
              "from": "ansi-styles@>=2.2.1 <3.0.0",
              "resolved": "http://beta-internal:4873/ansi-styles/-/ansi-styles-2.2.1.tgz"
            },
            "has-ansi": {
              "version": "2.0.0",
              "from": "has-ansi@>=2.0.0 <3.0.0",
              "resolved": "http://beta-internal:4873/has-ansi/-/has-ansi-2.0.0.tgz",
              "dependencies": {
                "ansi-regex": {
                  "version": "2.0.0",
                  "from": "ansi-regex@>=2.0.0 <3.0.0",
                  "resolved": "http://beta-internal:4873/ansi-regex/-/ansi-regex-2.0.0.tgz"
                }
              }
            },
            "strip-ansi": {
              "version": "3.0.1",
              "from": "strip-ansi@>=3.0.0 <4.0.0",
              "resolved": "http://beta-internal:4873/strip-ansi/-/strip-ansi-3.0.1.tgz",
              "dependencies": {
                "ansi-regex": {
                  "version": "2.0.0",
                  "from": "ansi-regex@>=2.0.0 <3.0.0",
                  "resolved": "http://beta-internal:4873/ansi-regex/-/ansi-regex-2.0.0.tgz"
                }
              }
            },
            "supports-color": {
              "version": "2.0.0",
              "from": "supports-color@>=2.0.0 <3.0.0",
              "resolved": "http://beta-internal:4873/supports-color/-/supports-color-2.0.0.tgz"
            }
          }
        },
        "forever-agent": {
          "version": "0.6.1",
          "from": "forever-agent@>=0.6.0 <0.7.0",
          "resolved": "http://beta-internal:4873/forever-agent/-/forever-agent-0.6.1.tgz"
        },
        "lodash-compat": {
          "version": "3.10.2",
          "from": "lodash-compat@>=3.0.0 <4.0.0",
          "resolved": "http://beta-internal:4873/lodash-compat/-/lodash-compat-3.10.2.tgz"
        },
        "promise": {
          "version": "7.1.1",
          "from": "promise@>=7.1.1 <8.0.0",
          "resolved": "http://beta-internal:4873/promise/-/promise-7.1.1.tgz",
          "dependencies": {
            "asap": {
              "version": "2.0.4",
              "from": "asap@>=2.0.3 <2.1.0",
              "resolved": "http://beta-internal:4873/asap/-/asap-2.0.4.tgz"
            }
          }
        }
      }
    },
    "email-validator": {
      "version": "1.0.4",
      "from": "email-validator@>=1.0.0 <2.0.0",
      "resolved": "http://beta-internal:4873/email-validator/-/email-validator-1.0.4.tgz"
    },
    "ent": {
      "version": "0.1.0",
      "from": "ent@>=0.1.0 <0.2.0",
      "resolved": "http://beta-internal:4873/ent/-/ent-0.1.0.tgz"
    },
    "escape-string-regexp": {
      "version": "1.0.5",
      "from": "escape-string-regexp@>=1.0.5 <2.0.0",
      "resolved": "http://beta-internal:4873/escape-string-regexp/-/escape-string-regexp-1.0.5.tgz"
    },
    "event-stream": {
      "version": "3.3.4",
      "from": "event-stream@>=3.3.1 <4.0.0",
      "resolved": "http://beta-internal:4873/event-stream/-/event-stream-3.3.4.tgz",
      "dependencies": {
        "through": {
          "version": "2.3.8",
          "from": "through@>=2.3.1 <2.4.0",
          "resolved": "http://beta-internal:4873/through/-/through-2.3.8.tgz"
        },
        "duplexer": {
          "version": "0.1.1",
          "from": "duplexer@>=0.1.1 <0.2.0",
          "resolved": "http://beta-internal:4873/duplexer/-/duplexer-0.1.1.tgz"
        },
        "from": {
          "version": "0.1.3",
          "from": "from@>=0.0.0 <1.0.0",
          "resolved": "http://beta-internal:4873/from/-/from-0.1.3.tgz"
        },
        "map-stream": {
          "version": "0.1.0",
          "from": "map-stream@>=0.1.0 <0.2.0",
          "resolved": "http://beta-internal:4873/map-stream/-/map-stream-0.1.0.tgz"
        },
        "pause-stream": {
          "version": "0.0.11",
          "from": "pause-stream@0.0.11",
          "resolved": "http://beta-internal:4873/pause-stream/-/pause-stream-0.0.11.tgz"
        },
        "split": {
          "version": "0.3.3",
          "from": "split@>=0.3.0 <0.4.0",
          "resolved": "http://beta-internal:4873/split/-/split-0.3.3.tgz"
        },
        "stream-combiner": {
          "version": "0.0.4",
          "from": "stream-combiner@>=0.0.4 <0.1.0",
          "resolved": "http://beta-internal:4873/stream-combiner/-/stream-combiner-0.0.4.tgz"
        }
      }
    },
    "express": {
      "version": "4.14.0",
      "from": "express@>=4.13.1 <5.0.0",
      "resolved": "http://beta-internal:4873/express/-/express-4.14.0.tgz",
      "dependencies": {
        "accepts": {
          "version": "1.3.3",
          "from": "accepts@>=1.3.3 <1.4.0",
          "resolved": "http://beta-internal:4873/accepts/-/accepts-1.3.3.tgz",
          "dependencies": {
            "mime-types": {
              "version": "2.1.11",
              "from": "mime-types@>=2.1.11 <2.2.0",
              "resolved": "http://beta-internal:4873/mime-types/-/mime-types-2.1.11.tgz",
              "dependencies": {
                "mime-db": {
                  "version": "1.23.0",
                  "from": "mime-db@>=1.23.0 <1.24.0",
                  "resolved": "http://beta-internal:4873/mime-db/-/mime-db-1.23.0.tgz"
                }
              }
            },
            "negotiator": {
              "version": "0.6.1",
              "from": "negotiator@0.6.1",
              "resolved": "http://beta-internal:4873/negotiator/-/negotiator-0.6.1.tgz"
            }
          }
        },
        "array-flatten": {
          "version": "1.1.1",
          "from": "array-flatten@1.1.1",
          "resolved": "http://beta-internal:4873/array-flatten/-/array-flatten-1.1.1.tgz"
        },
        "content-disposition": {
          "version": "0.5.1",
          "from": "content-disposition@0.5.1",
          "resolved": "http://beta-internal:4873/content-disposition/-/content-disposition-0.5.1.tgz"
        },
        "content-type": {
          "version": "1.0.2",
          "from": "content-type@>=1.0.2 <1.1.0",
          "resolved": "http://beta-internal:4873/content-type/-/content-type-1.0.2.tgz"
        },
        "cookie": {
          "version": "0.3.1",
          "from": "cookie@0.3.1",
          "resolved": "http://beta-internal:4873/cookie/-/cookie-0.3.1.tgz"
        },
        "cookie-signature": {
          "version": "1.0.6",
          "from": "cookie-signature@1.0.6",
          "resolved": "http://beta-internal:4873/cookie-signature/-/cookie-signature-1.0.6.tgz"
        },
        "depd": {
          "version": "1.1.0",
          "from": "depd@>=1.1.0 <1.2.0",
          "resolved": "http://beta-internal:4873/depd/-/depd-1.1.0.tgz"
        },
        "encodeurl": {
          "version": "1.0.1",
          "from": "encodeurl@>=1.0.1 <1.1.0",
          "resolved": "http://beta-internal:4873/encodeurl/-/encodeurl-1.0.1.tgz"
        },
        "escape-html": {
          "version": "1.0.3",
          "from": "escape-html@>=1.0.3 <1.1.0",
          "resolved": "http://beta-internal:4873/escape-html/-/escape-html-1.0.3.tgz"
        },
        "etag": {
          "version": "1.7.0",
          "from": "etag@>=1.7.0 <1.8.0",
          "resolved": "http://beta-internal:4873/etag/-/etag-1.7.0.tgz"
        },
        "finalhandler": {
          "version": "0.5.0",
          "from": "finalhandler@0.5.0",
          "resolved": "http://beta-internal:4873/finalhandler/-/finalhandler-0.5.0.tgz",
          "dependencies": {
            "statuses": {
              "version": "1.3.0",
              "from": "statuses@>=1.3.0 <1.4.0",
              "resolved": "http://beta-internal:4873/statuses/-/statuses-1.3.0.tgz"
            },
            "unpipe": {
              "version": "1.0.0",
              "from": "unpipe@>=1.0.0 <1.1.0",
              "resolved": "http://beta-internal:4873/unpipe/-/unpipe-1.0.0.tgz"
            }
          }
        },
        "fresh": {
          "version": "0.3.0",
          "from": "fresh@0.3.0",
          "resolved": "http://beta-internal:4873/fresh/-/fresh-0.3.0.tgz"
        },
        "merge-descriptors": {
          "version": "1.0.1",
          "from": "merge-descriptors@1.0.1",
          "resolved": "http://beta-internal:4873/merge-descriptors/-/merge-descriptors-1.0.1.tgz"
        },
        "methods": {
          "version": "1.1.2",
          "from": "methods@>=1.1.2 <1.2.0",
          "resolved": "http://beta-internal:4873/methods/-/methods-1.1.2.tgz"
        },
        "on-finished": {
          "version": "2.3.0",
          "from": "on-finished@>=2.3.0 <2.4.0",
          "resolved": "http://beta-internal:4873/on-finished/-/on-finished-2.3.0.tgz",
          "dependencies": {
            "ee-first": {
              "version": "1.1.1",
              "from": "ee-first@1.1.1",
              "resolved": "http://beta-internal:4873/ee-first/-/ee-first-1.1.1.tgz"
            }
          }
        },
        "parseurl": {
          "version": "1.3.1",
          "from": "parseurl@>=1.3.1 <1.4.0",
          "resolved": "http://beta-internal:4873/parseurl/-/parseurl-1.3.1.tgz"
        },
        "path-to-regexp": {
          "version": "0.1.7",
          "from": "path-to-regexp@0.1.7",
          "resolved": "http://beta-internal:4873/path-to-regexp/-/path-to-regexp-0.1.7.tgz"
        },
        "proxy-addr": {
          "version": "1.1.2",
          "from": "proxy-addr@>=1.1.2 <1.2.0",
          "resolved": "http://beta-internal:4873/proxy-addr/-/proxy-addr-1.1.2.tgz",
          "dependencies": {
            "forwarded": {
              "version": "0.1.0",
              "from": "forwarded@>=0.1.0 <0.2.0",
              "resolved": "http://beta-internal:4873/forwarded/-/forwarded-0.1.0.tgz"
            },
            "ipaddr.js": {
              "version": "1.1.1",
              "from": "ipaddr.js@1.1.1",
              "resolved": "http://beta-internal:4873/ipaddr.js/-/ipaddr.js-1.1.1.tgz"
            }
          }
        },
        "qs": {
          "version": "6.2.0",
          "from": "qs@6.2.0",
          "resolved": "http://beta-internal:4873/qs/-/qs-6.2.0.tgz"
        },
        "range-parser": {
          "version": "1.2.0",
          "from": "range-parser@>=1.2.0 <1.3.0",
          "resolved": "https://registry.npmjs.org/range-parser/-/range-parser-1.2.0.tgz"
        },
        "send": {
          "version": "0.14.1",
          "from": "send@0.14.1",
          "resolved": "http://beta-internal:4873/send/-/send-0.14.1.tgz",
          "dependencies": {
            "destroy": {
              "version": "1.0.4",
              "from": "destroy@>=1.0.4 <1.1.0",
              "resolved": "http://beta-internal:4873/destroy/-/destroy-1.0.4.tgz"
            },
            "http-errors": {
              "version": "1.5.0",
              "from": "http-errors@>=1.5.0 <1.6.0",
              "resolved": "http://beta-internal:4873/http-errors/-/http-errors-1.5.0.tgz",
              "dependencies": {
                "inherits": {
                  "version": "2.0.1",
                  "from": "inherits@2.0.1",
                  "resolved": "http://beta-internal:4873/inherits/-/inherits-2.0.1.tgz"
                },
                "setprototypeof": {
                  "version": "1.0.1",
                  "from": "setprototypeof@1.0.1",
                  "resolved": "http://beta-internal:4873/setprototypeof/-/setprototypeof-1.0.1.tgz"
                }
              }
            },
            "mime": {
              "version": "1.3.4",
              "from": "mime@1.3.4",
              "resolved": "https://registry.npmjs.org/mime/-/mime-1.3.4.tgz"
            },
            "ms": {
              "version": "0.7.1",
              "from": "ms@0.7.1",
              "resolved": "http://beta-internal:4873/ms/-/ms-0.7.1.tgz"
            },
            "statuses": {
              "version": "1.3.0",
              "from": "statuses@>=1.3.0 <1.4.0",
              "resolved": "http://beta-internal:4873/statuses/-/statuses-1.3.0.tgz"
            }
          }
        },
        "serve-static": {
          "version": "1.11.1",
          "from": "serve-static@>=1.11.1 <1.12.0",
          "resolved": "http://beta-internal:4873/serve-static/-/serve-static-1.11.1.tgz"
        },
        "type-is": {
          "version": "1.6.13",
          "from": "type-is@>=1.6.13 <1.7.0",
          "resolved": "http://beta-internal:4873/type-is/-/type-is-1.6.13.tgz",
          "dependencies": {
            "media-typer": {
              "version": "0.3.0",
              "from": "media-typer@0.3.0",
              "resolved": "http://beta-internal:4873/media-typer/-/media-typer-0.3.0.tgz"
            },
            "mime-types": {
              "version": "2.1.11",
              "from": "mime-types@>=2.1.11 <2.2.0",
              "resolved": "http://beta-internal:4873/mime-types/-/mime-types-2.1.11.tgz",
              "dependencies": {
                "mime-db": {
                  "version": "1.23.0",
                  "from": "mime-db@>=1.23.0 <1.24.0",
                  "resolved": "http://beta-internal:4873/mime-db/-/mime-db-1.23.0.tgz"
                }
              }
            }
          }
        },
        "utils-merge": {
          "version": "1.0.0",
          "from": "utils-merge@1.0.0",
          "resolved": "http://beta-internal:4873/utils-merge/-/utils-merge-1.0.0.tgz"
        },
        "vary": {
          "version": "1.1.0",
          "from": "vary@>=1.1.0 <1.2.0",
          "resolved": "http://beta-internal:4873/vary/-/vary-1.1.0.tgz"
        }
      }
    },
    "express-hbs": {
      "version": "0.8.4",
      "from": "express-hbs@>=0.8.4 <0.9.0",
      "resolved": "http://beta-internal:4873/express-hbs/-/express-hbs-0.8.4.tgz",
      "dependencies": {
        "js-beautify": {
          "version": "1.5.4",
          "from": "js-beautify@1.5.4",
          "resolved": "http://beta-internal:4873/js-beautify/-/js-beautify-1.5.4.tgz",
          "dependencies": {
            "config-chain": {
              "version": "1.1.10",
              "from": "config-chain@>=1.1.5 <1.2.0",
              "resolved": "http://beta-internal:4873/config-chain/-/config-chain-1.1.10.tgz",
              "dependencies": {
                "proto-list": {
                  "version": "1.2.4",
                  "from": "proto-list@>=1.2.1 <1.3.0",
                  "resolved": "http://beta-internal:4873/proto-list/-/proto-list-1.2.4.tgz"
                },
                "ini": {
                  "version": "1.3.4",
                  "from": "ini@>=1.3.4 <2.0.0",
                  "resolved": "http://beta-internal:4873/ini/-/ini-1.3.4.tgz"
                }
              }
            },
            "mkdirp": {
              "version": "0.5.1",
              "from": "mkdirp@>=0.5.0 <0.6.0",
              "resolved": "https://registry.npmjs.org/mkdirp/-/mkdirp-0.5.1.tgz",
              "dependencies": {
                "minimist": {
                  "version": "0.0.8",
                  "from": "minimist@0.0.8",
                  "resolved": "http://beta-internal:4873/minimist/-/minimist-0.0.8.tgz"
                }
              }
            },
            "nopt": {
              "version": "3.0.6",
              "from": "nopt@>=3.0.1 <3.1.0",
              "resolved": "http://beta-internal:4873/nopt/-/nopt-3.0.6.tgz",
              "dependencies": {
                "abbrev": {
                  "version": "1.0.9",
                  "from": "abbrev@>=1.0.0 <2.0.0",
                  "resolved": "http://beta-internal:4873/abbrev/-/abbrev-1.0.9.tgz"
                }
              }
            }
          }
        },
        "readdirp": {
          "version": "1.3.0",
          "from": "readdirp@>=1.3.0 <1.4.0",
          "resolved": "http://beta-internal:4873/readdirp/-/readdirp-1.3.0.tgz",
          "dependencies": {
            "graceful-fs": {
              "version": "2.0.3",
              "from": "graceful-fs@>=2.0.0 <2.1.0",
              "resolved": "http://beta-internal:4873/graceful-fs/-/graceful-fs-2.0.3.tgz"
            },
            "minimatch": {
              "version": "0.2.14",
              "from": "minimatch@>=0.2.12 <0.3.0",
              "resolved": "http://beta-internal:4873/minimatch/-/minimatch-0.2.14.tgz",
              "dependencies": {
                "sigmund": {
                  "version": "1.0.1",
                  "from": "sigmund@>=1.0.0 <1.1.0",
                  "resolved": "http://beta-internal:4873/sigmund/-/sigmund-1.0.1.tgz"
                }
              }
            },
            "readable-stream": {
              "version": "1.0.34",
              "from": "readable-stream@>=1.0.26-2 <1.1.0",
              "resolved": "http://beta-internal:4873/readable-stream/-/readable-stream-1.0.34.tgz",
              "dependencies": {
                "core-util-is": {
                  "version": "1.0.2",
                  "from": "core-util-is@>=1.0.0 <1.1.0",
                  "resolved": "http://beta-internal:4873/core-util-is/-/core-util-is-1.0.2.tgz"
                },
                "isarray": {
                  "version": "0.0.1",
                  "from": "isarray@0.0.1",
                  "resolved": "http://beta-internal:4873/isarray/-/isarray-0.0.1.tgz"
                },
                "string_decoder": {
                  "version": "0.10.31",
                  "from": "string_decoder@>=0.10.0 <0.11.0",
                  "resolved": "http://beta-internal:4873/string_decoder/-/string_decoder-0.10.31.tgz"
                },
                "inherits": {
                  "version": "2.0.1",
                  "from": "inherits@>=2.0.1 <2.1.0",
                  "resolved": "http://beta-internal:4873/inherits/-/inherits-2.0.1.tgz"
                }
              }
            }
          }
        }
      }
    },
    "express-session": {
      "version": "1.14.0",
      "from": "express-session@>=1.11.3 <2.0.0",
      "resolved": "http://beta-internal:4873/express-session/-/express-session-1.14.0.tgz",
      "dependencies": {
        "cookie": {
          "version": "0.3.1",
          "from": "cookie@0.3.1",
          "resolved": "http://beta-internal:4873/cookie/-/cookie-0.3.1.tgz"
        },
        "cookie-signature": {
          "version": "1.0.6",
          "from": "cookie-signature@1.0.6",
          "resolved": "http://beta-internal:4873/cookie-signature/-/cookie-signature-1.0.6.tgz"
        },
        "crc": {
          "version": "3.4.0",
          "from": "crc@3.4.0",
          "resolved": "http://beta-internal:4873/crc/-/crc-3.4.0.tgz"
        },
        "depd": {
          "version": "1.1.0",
          "from": "depd@>=1.1.0 <1.2.0",
          "resolved": "http://beta-internal:4873/depd/-/depd-1.1.0.tgz"
        },
        "parseurl": {
          "version": "1.3.1",
          "from": "parseurl@>=1.3.1 <1.4.0",
          "resolved": "http://beta-internal:4873/parseurl/-/parseurl-1.3.1.tgz"
        },
        "uid-safe": {
          "version": "2.1.1",
          "from": "uid-safe@>=2.1.1 <2.2.0",
          "resolved": "http://beta-internal:4873/uid-safe/-/uid-safe-2.1.1.tgz",
          "dependencies": {
            "base64-url": {
              "version": "1.2.2",
              "from": "base64-url@1.2.2",
              "resolved": "http://beta-internal:4873/base64-url/-/base64-url-1.2.2.tgz"
            },
            "random-bytes": {
              "version": "1.0.0",
              "from": "random-bytes@>=1.0.0 <1.1.0",
              "resolved": "http://beta-internal:4873/random-bytes/-/random-bytes-1.0.0.tgz"
            }
          }
        },
        "utils-merge": {
          "version": "1.0.0",
          "from": "utils-merge@1.0.0",
          "resolved": "http://beta-internal:4873/utils-merge/-/utils-merge-1.0.0.tgz"
        }
      }
    },
    "faker": {
      "version": "3.1.0",
      "from": "faker@>=3.1.0 <4.0.0",
      "resolved": "http://beta-internal:4873/faker/-/faker-3.1.0.tgz"
    },
    "fast-csv": {
      "version": "0.6.0",
      "from": "fast-csv@>=0.6.0 <0.7.0",
      "resolved": "http://beta-internal:4873/fast-csv/-/fast-csv-0.6.0.tgz",
      "dependencies": {
        "is-extended": {
          "version": "0.0.10",
          "from": "is-extended@0.0.10",
          "resolved": "http://beta-internal:4873/is-extended/-/is-extended-0.0.10.tgz"
        },
        "object-extended": {
          "version": "0.0.7",
          "from": "object-extended@0.0.7",
          "resolved": "http://beta-internal:4873/object-extended/-/object-extended-0.0.7.tgz",
          "dependencies": {
            "array-extended": {
              "version": "0.0.11",
              "from": "array-extended@>=0.0.4 <0.1.0",
              "resolved": "http://beta-internal:4873/array-extended/-/array-extended-0.0.11.tgz",
              "dependencies": {
                "arguments-extended": {
                  "version": "0.0.3",
                  "from": "arguments-extended@>=0.0.3 <0.1.0",
                  "resolved": "http://beta-internal:4873/arguments-extended/-/arguments-extended-0.0.3.tgz"
                }
              }
            }
          }
        },
        "extended": {
          "version": "0.0.6",
          "from": "extended@0.0.6",
          "resolved": "http://beta-internal:4873/extended/-/extended-0.0.6.tgz",
          "dependencies": {
            "extender": {
              "version": "0.0.10",
              "from": "extender@>=0.0.5 <0.1.0",
              "resolved": "http://beta-internal:4873/extender/-/extender-0.0.10.tgz",
              "dependencies": {
                "declare.js": {
                  "version": "0.0.8",
                  "from": "declare.js@>=0.0.4 <0.1.0",
                  "resolved": "http://beta-internal:4873/declare.js/-/declare.js-0.0.8.tgz"
                }
              }
            }
          }
        },
        "string-extended": {
          "version": "0.0.8",
          "from": "string-extended@0.0.8",
          "resolved": "http://beta-internal:4873/string-extended/-/string-extended-0.0.8.tgz",
          "dependencies": {
            "date-extended": {
              "version": "0.0.6",
              "from": "date-extended@>=0.0.3 <0.1.0",
              "resolved": "http://beta-internal:4873/date-extended/-/date-extended-0.0.6.tgz"
            },
            "array-extended": {
              "version": "0.0.11",
              "from": "array-extended@>=0.0.5 <0.1.0",
              "resolved": "http://beta-internal:4873/array-extended/-/array-extended-0.0.11.tgz",
              "dependencies": {
                "arguments-extended": {
                  "version": "0.0.3",
                  "from": "arguments-extended@>=0.0.3 <0.1.0",
                  "resolved": "http://beta-internal:4873/arguments-extended/-/arguments-extended-0.0.3.tgz"
                }
              }
            }
          }
        }
      }
    },
    "fflip": {
      "version": "2.1.0",
      "from": "git+https://github.com/suprememoocow/fflip.git#fa77d5d981c2b93279c42305e8fe5632716c06a5",
      "resolved": "git+https://github.com/suprememoocow/fflip.git#fa77d5d981c2b93279c42305e8fe5632716c06a5"
    },
    "fs-extra": {
      "version": "0.8.1",
      "from": "fs-extra@>=0.8.1 <0.9.0",
      "resolved": "http://beta-internal:4873/fs-extra/-/fs-extra-0.8.1.tgz",
      "dependencies": {
        "ncp": {
          "version": "0.4.2",
          "from": "ncp@>=0.4.2 <0.5.0",
          "resolved": "http://beta-internal:4873/ncp/-/ncp-0.4.2.tgz"
        },
        "mkdirp": {
          "version": "0.3.5",
          "from": "mkdirp@>=0.3.0 <0.4.0",
          "resolved": "http://beta-internal:4873/mkdirp/-/mkdirp-0.3.5.tgz"
        },
        "jsonfile": {
          "version": "1.1.1",
          "from": "jsonfile@>=1.1.0 <1.2.0",
          "resolved": "http://beta-internal:4873/jsonfile/-/jsonfile-1.1.1.tgz"
        },
        "rimraf": {
          "version": "2.2.8",
          "from": "rimraf@>=2.2.0 <2.3.0",
          "resolved": "https://registry.npmjs.org/rimraf/-/rimraf-2.2.8.tgz"
        }
      }
    },
    "gitter-app-version": {
      "version": "0.1.0",
      "from": "modules/app-version",
      "resolved": "file:modules/app-version"
    },
    "gitter-client-env": {
      "version": "0.1.0",
      "from": "modules/client-env",
      "resolved": "file:modules/client-env"
    },
    "gitter-env": {
      "version": "0.25.0",
      "from": "gitter-env@>=0.25.0 <0.26.0",
      "resolved": "http://beta-internal:4873/gitter-env/-/gitter-env-0.25.0.tgz",
      "dependencies": {
        "async": {
          "version": "0.8.0",
          "from": "async@>=0.8.0 <0.9.0",
          "resolved": "http://beta-internal:4873/async/-/async-0.8.0.tgz"
        },
        "blocked": {
          "version": "1.2.1",
          "from": "blocked@>=1.1.0 <2.0.0",
          "resolved": "http://beta-internal:4873/blocked/-/blocked-1.2.1.tgz"
        },
        "gitter-private-cube": {
          "version": "0.2.12",
          "from": "gitter-private-cube@>=0.2.12 <0.3.0",
          "resolved": "http://beta-internal:4873/gitter-private-cube/-/gitter-private-cube-0.2.12.tgz",
          "dependencies": {
            "mongodb": {
              "version": "1.3.23",
              "from": "mongodb@>=1.3.18 <1.4.0",
              "resolved": "http://beta-internal:4873/mongodb/-/mongodb-1.3.23.tgz",
              "dependencies": {
                "bson": {
                  "version": "0.2.5",
                  "from": "bson@0.2.5",
                  "resolved": "http://beta-internal:4873/bson/-/bson-0.2.5.tgz"
                },
                "kerberos": {
                  "version": "0.0.3",
                  "from": "kerberos@0.0.3",
                  "resolved": "http://beta-internal:4873/kerberos/-/kerberos-0.0.3.tgz"
                }
              }
            },
            "node-static": {
              "version": "0.6.5",
              "from": "node-static@0.6.5",
              "resolved": "http://beta-internal:4873/node-static/-/node-static-0.6.5.tgz",
              "dependencies": {
                "optimist": {
                  "version": "0.6.1",
                  "from": "optimist@>=0.3.4",
                  "resolved": "http://beta-internal:4873/optimist/-/optimist-0.6.1.tgz",
                  "dependencies": {
                    "wordwrap": {
                      "version": "0.0.3",
                      "from": "wordwrap@>=0.0.2 <0.1.0",
                      "resolved": "http://beta-internal:4873/wordwrap/-/wordwrap-0.0.3.tgz"
                    },
                    "minimist": {
                      "version": "0.0.10",
                      "from": "minimist@>=0.0.1 <0.1.0",
                      "resolved": "http://beta-internal:4873/minimist/-/minimist-0.0.10.tgz"
                    }
                  }
                },
                "colors": {
                  "version": "1.1.2",
                  "from": "colors@>=0.6.0",
                  "resolved": "http://beta-internal:4873/colors/-/colors-1.1.2.tgz"
                }
              }
            },
            "pegjs": {
              "version": "0.7.0",
              "from": "pegjs@0.7.0",
              "resolved": "http://beta-internal:4873/pegjs/-/pegjs-0.7.0.tgz"
            },
            "vows": {
              "version": "0.7.0",
              "from": "vows@0.7.0",
              "resolved": "http://beta-internal:4873/vows/-/vows-0.7.0.tgz",
              "dependencies": {
                "eyes": {
                  "version": "0.1.8",
                  "from": "eyes@>=0.1.6",
                  "resolved": "http://beta-internal:4873/eyes/-/eyes-0.1.8.tgz"
                },
                "diff": {
                  "version": "1.0.8",
                  "from": "diff@>=1.0.3 <1.1.0",
                  "resolved": "http://beta-internal:4873/diff/-/diff-1.0.8.tgz"
                }
              }
            },
            "websocket": {
              "version": "1.0.8",
              "from": "websocket@1.0.8",
              "resolved": "http://beta-internal:4873/websocket/-/websocket-1.0.8.tgz"
            },
            "websocket-server": {
              "version": "1.4.4",
              "from": "websocket-server@1.4.4",
              "resolved": "http://beta-internal:4873/websocket-server/-/websocket-server-1.4.4.tgz"
            }
          }
        },
        "gitter-redis-sentinel-client": {
          "version": "0.3.0",
          "from": "gitter-redis-sentinel-client@>=0.3.0 <0.4.0",
          "resolved": "http://beta-internal:4873/gitter-redis-sentinel-client/-/gitter-redis-sentinel-client-0.3.0.tgz",
          "dependencies": {
            "debug": {
              "version": "0.8.1",
              "from": "debug@>=0.8.0 <0.9.0",
              "resolved": "http://beta-internal:4873/debug/-/debug-0.8.1.tgz"
            }
          }
        },
        "intercom.io": {
          "version": "1.2.1",
          "from": "intercom.io@>=1.2.1 <1.3.0",
          "resolved": "http://beta-internal:4873/intercom.io/-/intercom.io-1.2.1.tgz",
          "dependencies": {
            "lodash": {
              "version": "4.3.0",
              "from": "lodash@>=4.3.0 <4.4.0",
              "resolved": "http://beta-internal:4873/lodash/-/lodash-4.3.0.tgz"
            },
            "q": {
              "version": "1.4.1",
              "from": "q@>=1.4.1 <1.5.0",
              "resolved": "http://beta-internal:4873/q/-/q-1.4.1.tgz"
            },
            "qs": {
              "version": "6.1.0",
              "from": "qs@>=6.1.0 <6.2.0",
              "resolved": "http://beta-internal:4873/qs/-/qs-6.1.0.tgz"
            },
            "request": {
              "version": "2.69.0",
              "from": "request@>=2.69.0 <2.70.0",
              "resolved": "http://beta-internal:4873/request/-/request-2.69.0.tgz",
              "dependencies": {
                "aws-sign2": {
                  "version": "0.6.0",
                  "from": "aws-sign2@>=0.6.0 <0.7.0",
                  "resolved": "http://beta-internal:4873/aws-sign2/-/aws-sign2-0.6.0.tgz"
                },
                "aws4": {
                  "version": "1.4.1",
                  "from": "aws4@>=1.2.1 <2.0.0",
                  "resolved": "http://beta-internal:4873/aws4/-/aws4-1.4.1.tgz"
                },
                "bl": {
                  "version": "1.0.3",
                  "from": "bl@>=1.0.0 <1.1.0",
                  "resolved": "http://beta-internal:4873/bl/-/bl-1.0.3.tgz",
                  "dependencies": {
                    "readable-stream": {
                      "version": "2.0.6",
                      "from": "readable-stream@>=2.0.5 <2.1.0",
                      "resolved": "http://beta-internal:4873/readable-stream/-/readable-stream-2.0.6.tgz",
                      "dependencies": {
                        "core-util-is": {
                          "version": "1.0.2",
                          "from": "core-util-is@>=1.0.0 <1.1.0",
                          "resolved": "http://beta-internal:4873/core-util-is/-/core-util-is-1.0.2.tgz"
                        },
                        "inherits": {
                          "version": "2.0.1",
                          "from": "inherits@>=2.0.1 <2.1.0",
                          "resolved": "http://beta-internal:4873/inherits/-/inherits-2.0.1.tgz"
                        },
                        "isarray": {
                          "version": "1.0.0",
                          "from": "isarray@>=1.0.0 <1.1.0",
                          "resolved": "http://beta-internal:4873/isarray/-/isarray-1.0.0.tgz"
                        },
                        "process-nextick-args": {
                          "version": "1.0.7",
                          "from": "process-nextick-args@>=1.0.6 <1.1.0",
                          "resolved": "http://beta-internal:4873/process-nextick-args/-/process-nextick-args-1.0.7.tgz"
                        },
                        "string_decoder": {
                          "version": "0.10.31",
                          "from": "string_decoder@>=0.10.0 <0.11.0",
                          "resolved": "http://beta-internal:4873/string_decoder/-/string_decoder-0.10.31.tgz"
                        },
                        "util-deprecate": {
                          "version": "1.0.2",
                          "from": "util-deprecate@>=1.0.1 <1.1.0",
                          "resolved": "http://beta-internal:4873/util-deprecate/-/util-deprecate-1.0.2.tgz"
                        }
                      }
                    }
                  }
                },
                "caseless": {
                  "version": "0.11.0",
                  "from": "caseless@>=0.11.0 <0.12.0",
                  "resolved": "http://beta-internal:4873/caseless/-/caseless-0.11.0.tgz"
                },
                "combined-stream": {
                  "version": "1.0.5",
                  "from": "combined-stream@>=1.0.5 <1.1.0",
                  "resolved": "http://beta-internal:4873/combined-stream/-/combined-stream-1.0.5.tgz",
                  "dependencies": {
                    "delayed-stream": {
                      "version": "1.0.0",
                      "from": "delayed-stream@>=1.0.0 <1.1.0",
                      "resolved": "http://beta-internal:4873/delayed-stream/-/delayed-stream-1.0.0.tgz"
                    }
                  }
                },
                "extend": {
                  "version": "3.0.0",
                  "from": "extend@>=3.0.0 <3.1.0",
                  "resolved": "http://beta-internal:4873/extend/-/extend-3.0.0.tgz"
                },
                "forever-agent": {
                  "version": "0.6.1",
                  "from": "forever-agent@>=0.6.1 <0.7.0",
                  "resolved": "http://beta-internal:4873/forever-agent/-/forever-agent-0.6.1.tgz"
                },
                "form-data": {
                  "version": "1.0.0-rc4",
                  "from": "form-data@>=1.0.0-rc3 <1.1.0",
                  "resolved": "http://beta-internal:4873/form-data/-/form-data-1.0.0-rc4.tgz",
                  "dependencies": {
                    "async": {
                      "version": "1.5.2",
                      "from": "async@>=1.5.2 <2.0.0",
                      "resolved": "https://registry.npmjs.org/async/-/async-1.5.2.tgz"
                    }
                  }
                },
                "har-validator": {
                  "version": "2.0.6",
                  "from": "har-validator@>=2.0.6 <2.1.0",
                  "resolved": "http://beta-internal:4873/har-validator/-/har-validator-2.0.6.tgz",
                  "dependencies": {
                    "chalk": {
                      "version": "1.1.3",
                      "from": "chalk@>=1.1.1 <2.0.0",
                      "resolved": "http://beta-internal:4873/chalk/-/chalk-1.1.3.tgz",
                      "dependencies": {
                        "ansi-styles": {
                          "version": "2.2.1",
                          "from": "ansi-styles@>=2.2.1 <3.0.0",
                          "resolved": "http://beta-internal:4873/ansi-styles/-/ansi-styles-2.2.1.tgz"
                        },
                        "has-ansi": {
                          "version": "2.0.0",
                          "from": "has-ansi@>=2.0.0 <3.0.0",
                          "resolved": "http://beta-internal:4873/has-ansi/-/has-ansi-2.0.0.tgz",
                          "dependencies": {
                            "ansi-regex": {
                              "version": "2.0.0",
                              "from": "ansi-regex@>=2.0.0 <3.0.0",
                              "resolved": "http://beta-internal:4873/ansi-regex/-/ansi-regex-2.0.0.tgz"
                            }
                          }
                        },
                        "strip-ansi": {
                          "version": "3.0.1",
                          "from": "strip-ansi@>=3.0.0 <4.0.0",
                          "resolved": "http://beta-internal:4873/strip-ansi/-/strip-ansi-3.0.1.tgz",
                          "dependencies": {
                            "ansi-regex": {
                              "version": "2.0.0",
                              "from": "ansi-regex@>=2.0.0 <3.0.0",
                              "resolved": "http://beta-internal:4873/ansi-regex/-/ansi-regex-2.0.0.tgz"
                            }
                          }
                        },
                        "supports-color": {
                          "version": "2.0.0",
                          "from": "supports-color@>=2.0.0 <3.0.0",
                          "resolved": "http://beta-internal:4873/supports-color/-/supports-color-2.0.0.tgz"
                        }
                      }
                    },
                    "commander": {
                      "version": "2.9.0",
                      "from": "commander@>=2.9.0 <3.0.0",
                      "resolved": "http://beta-internal:4873/commander/-/commander-2.9.0.tgz",
                      "dependencies": {
                        "graceful-readlink": {
                          "version": "1.0.1",
                          "from": "graceful-readlink@>=1.0.0",
                          "resolved": "http://beta-internal:4873/graceful-readlink/-/graceful-readlink-1.0.1.tgz"
                        }
                      }
                    },
                    "is-my-json-valid": {
                      "version": "2.13.1",
                      "from": "is-my-json-valid@>=2.12.4 <3.0.0",
                      "resolved": "http://beta-internal:4873/is-my-json-valid/-/is-my-json-valid-2.13.1.tgz",
                      "dependencies": {
                        "generate-function": {
                          "version": "2.0.0",
                          "from": "generate-function@>=2.0.0 <3.0.0",
                          "resolved": "http://beta-internal:4873/generate-function/-/generate-function-2.0.0.tgz"
                        },
                        "generate-object-property": {
                          "version": "1.2.0",
                          "from": "generate-object-property@>=1.1.0 <2.0.0",
                          "resolved": "http://beta-internal:4873/generate-object-property/-/generate-object-property-1.2.0.tgz",
                          "dependencies": {
                            "is-property": {
                              "version": "1.0.2",
                              "from": "is-property@>=1.0.0 <2.0.0",
                              "resolved": "http://beta-internal:4873/is-property/-/is-property-1.0.2.tgz"
                            }
                          }
                        },
                        "jsonpointer": {
                          "version": "2.0.0",
                          "from": "jsonpointer@2.0.0",
                          "resolved": "http://beta-internal:4873/jsonpointer/-/jsonpointer-2.0.0.tgz"
                        },
                        "xtend": {
                          "version": "4.0.1",
                          "from": "xtend@>=4.0.0 <5.0.0",
                          "resolved": "http://beta-internal:4873/xtend/-/xtend-4.0.1.tgz"
                        }
                      }
                    },
                    "pinkie-promise": {
                      "version": "2.0.1",
                      "from": "pinkie-promise@>=2.0.0 <3.0.0",
                      "resolved": "http://beta-internal:4873/pinkie-promise/-/pinkie-promise-2.0.1.tgz",
                      "dependencies": {
                        "pinkie": {
                          "version": "2.0.4",
                          "from": "pinkie@>=2.0.0 <3.0.0",
                          "resolved": "http://beta-internal:4873/pinkie/-/pinkie-2.0.4.tgz"
                        }
                      }
                    }
                  }
                },
                "hawk": {
                  "version": "3.1.3",
                  "from": "hawk@>=3.1.0 <3.2.0",
                  "resolved": "http://beta-internal:4873/hawk/-/hawk-3.1.3.tgz",
                  "dependencies": {
                    "hoek": {
                      "version": "2.16.3",
                      "from": "hoek@>=2.0.0 <3.0.0",
                      "resolved": "http://beta-internal:4873/hoek/-/hoek-2.16.3.tgz"
                    },
                    "boom": {
                      "version": "2.10.1",
                      "from": "boom@>=2.0.0 <3.0.0",
                      "resolved": "http://beta-internal:4873/boom/-/boom-2.10.1.tgz"
                    },
                    "cryptiles": {
                      "version": "2.0.5",
                      "from": "cryptiles@>=2.0.0 <3.0.0",
                      "resolved": "http://beta-internal:4873/cryptiles/-/cryptiles-2.0.5.tgz"
                    },
                    "sntp": {
                      "version": "1.0.9",
                      "from": "sntp@>=1.0.0 <2.0.0",
                      "resolved": "http://beta-internal:4873/sntp/-/sntp-1.0.9.tgz"
                    }
                  }
                },
                "http-signature": {
                  "version": "1.1.1",
                  "from": "http-signature@>=1.1.0 <1.2.0",
                  "resolved": "http://beta-internal:4873/http-signature/-/http-signature-1.1.1.tgz",
                  "dependencies": {
                    "assert-plus": {
                      "version": "0.2.0",
                      "from": "assert-plus@>=0.2.0 <0.3.0",
                      "resolved": "http://beta-internal:4873/assert-plus/-/assert-plus-0.2.0.tgz"
                    },
                    "jsprim": {
                      "version": "1.3.0",
                      "from": "jsprim@>=1.2.2 <2.0.0",
                      "resolved": "http://beta-internal:4873/jsprim/-/jsprim-1.3.0.tgz",
                      "dependencies": {
                        "extsprintf": {
                          "version": "1.0.2",
                          "from": "extsprintf@1.0.2",
                          "resolved": "https://registry.npmjs.org/extsprintf/-/extsprintf-1.0.2.tgz"
                        },
                        "json-schema": {
                          "version": "0.2.2",
                          "from": "json-schema@0.2.2",
                          "resolved": "http://beta-internal:4873/json-schema/-/json-schema-0.2.2.tgz"
                        },
                        "verror": {
                          "version": "1.3.6",
                          "from": "verror@1.3.6",
                          "resolved": "http://beta-internal:4873/verror/-/verror-1.3.6.tgz"
                        }
                      }
                    },
                    "sshpk": {
                      "version": "1.9.2",
                      "from": "sshpk@>=1.7.0 <2.0.0",
                      "resolved": "http://beta-internal:4873/sshpk/-/sshpk-1.9.2.tgz",
                      "dependencies": {
                        "asn1": {
                          "version": "0.2.3",
                          "from": "asn1@>=0.2.3 <0.3.0",
                          "resolved": "http://beta-internal:4873/asn1/-/asn1-0.2.3.tgz"
                        },
                        "assert-plus": {
                          "version": "1.0.0",
                          "from": "assert-plus@>=1.0.0 <2.0.0",
                          "resolved": "http://beta-internal:4873/assert-plus/-/assert-plus-1.0.0.tgz"
                        },
                        "dashdash": {
                          "version": "1.14.0",
                          "from": "dashdash@>=1.12.0 <2.0.0",
                          "resolved": "http://beta-internal:4873/dashdash/-/dashdash-1.14.0.tgz"
                        },
                        "getpass": {
                          "version": "0.1.6",
                          "from": "getpass@>=0.1.1 <0.2.0",
                          "resolved": "http://beta-internal:4873/getpass/-/getpass-0.1.6.tgz"
                        },
                        "jsbn": {
                          "version": "0.1.0",
                          "from": "jsbn@>=0.1.0 <0.2.0",
                          "resolved": "http://beta-internal:4873/jsbn/-/jsbn-0.1.0.tgz"
                        },
                        "tweetnacl": {
                          "version": "0.13.3",
                          "from": "tweetnacl@>=0.13.0 <0.14.0",
                          "resolved": "http://beta-internal:4873/tweetnacl/-/tweetnacl-0.13.3.tgz"
                        },
                        "jodid25519": {
                          "version": "1.0.2",
                          "from": "jodid25519@>=1.0.0 <2.0.0",
                          "resolved": "http://beta-internal:4873/jodid25519/-/jodid25519-1.0.2.tgz"
                        },
                        "ecc-jsbn": {
                          "version": "0.1.1",
                          "from": "ecc-jsbn@>=0.1.1 <0.2.0",
                          "resolved": "http://beta-internal:4873/ecc-jsbn/-/ecc-jsbn-0.1.1.tgz"
                        }
                      }
                    }
                  }
                },
                "is-typedarray": {
                  "version": "1.0.0",
                  "from": "is-typedarray@>=1.0.0 <1.1.0",
                  "resolved": "http://beta-internal:4873/is-typedarray/-/is-typedarray-1.0.0.tgz"
                },
                "isstream": {
                  "version": "0.1.2",
                  "from": "isstream@>=0.1.2 <0.2.0",
                  "resolved": "http://beta-internal:4873/isstream/-/isstream-0.1.2.tgz"
                },
                "json-stringify-safe": {
                  "version": "5.0.1",
                  "from": "json-stringify-safe@>=5.0.1 <5.1.0",
                  "resolved": "http://beta-internal:4873/json-stringify-safe/-/json-stringify-safe-5.0.1.tgz"
                },
                "mime-types": {
                  "version": "2.1.11",
                  "from": "mime-types@>=2.1.7 <2.2.0",
                  "resolved": "http://beta-internal:4873/mime-types/-/mime-types-2.1.11.tgz",
                  "dependencies": {
                    "mime-db": {
                      "version": "1.23.0",
                      "from": "mime-db@>=1.23.0 <1.24.0",
                      "resolved": "http://beta-internal:4873/mime-db/-/mime-db-1.23.0.tgz"
                    }
                  }
                },
                "node-uuid": {
                  "version": "1.4.7",
                  "from": "node-uuid@>=1.4.7 <1.5.0",
                  "resolved": "http://beta-internal:4873/node-uuid/-/node-uuid-1.4.7.tgz"
                },
                "oauth-sign": {
                  "version": "0.8.2",
                  "from": "oauth-sign@>=0.8.0 <0.9.0",
                  "resolved": "http://beta-internal:4873/oauth-sign/-/oauth-sign-0.8.2.tgz"
                },
                "qs": {
                  "version": "6.0.2",
                  "from": "qs@>=6.0.2 <6.1.0",
                  "resolved": "http://beta-internal:4873/qs/-/qs-6.0.2.tgz"
                },
                "stringstream": {
                  "version": "0.0.5",
                  "from": "stringstream@>=0.0.4 <0.1.0",
                  "resolved": "http://beta-internal:4873/stringstream/-/stringstream-0.0.5.tgz"
                },
                "tough-cookie": {
                  "version": "2.2.2",
                  "from": "tough-cookie@>=2.2.0 <2.3.0",
                  "resolved": "http://beta-internal:4873/tough-cookie/-/tough-cookie-2.2.2.tgz"
                },
                "tunnel-agent": {
                  "version": "0.4.3",
                  "from": "tunnel-agent@>=0.4.1 <0.5.0",
                  "resolved": "http://beta-internal:4873/tunnel-agent/-/tunnel-agent-0.4.3.tgz"
                }
              }
            }
          }
        },
        "lodash": {
          "version": "4.14.2",
          "from": "lodash@>=4.6.1 <5.0.0",
          "resolved": "http://beta-internal:4873/lodash/-/lodash-4.14.2.tgz"
        },
        "mandrill-api": {
          "version": "1.0.45",
          "from": "mandrill-api@>=1.0.41 <2.0.0",
          "resolved": "http://beta-internal:4873/mandrill-api/-/mandrill-api-1.0.45.tgz"
        },
        "mongodb-arbiter-discovery": {
          "version": "0.1.2",
          "from": "mongodb-arbiter-discovery@>=0.1.2 <0.2.0",
          "resolved": "http://beta-internal:4873/mongodb-arbiter-discovery/-/mongodb-arbiter-discovery-0.1.2.tgz"
        },
        "mongodb-connection-string": {
          "version": "0.1.1",
          "from": "mongodb-connection-string@>=0.1.1 <0.2.0",
          "resolved": "http://beta-internal:4873/mongodb-connection-string/-/mongodb-connection-string-0.1.1.tgz"
        },
        "mongodb-datadog-stats": {
          "version": "0.1.2",
          "from": "mongodb-datadog-stats@>=0.1.2 <0.2.0",
          "resolved": "http://beta-internal:4873/mongodb-datadog-stats/-/mongodb-datadog-stats-0.1.2.tgz",
          "dependencies": {
            "mongodb-perf-wrapper": {
              "version": "0.1.3",
              "from": "mongodb-perf-wrapper@>=0.1.3 <0.2.0",
              "resolved": "http://beta-internal:4873/mongodb-perf-wrapper/-/mongodb-perf-wrapper-0.1.3.tgz"
            }
          }
        },
        "nconf": {
          "version": "0.6.9",
          "from": "nconf@>=0.6.9 <0.7.0",
          "resolved": "http://beta-internal:4873/nconf/-/nconf-0.6.9.tgz",
          "dependencies": {
            "async": {
              "version": "0.2.9",
              "from": "async@0.2.9",
              "resolved": "http://beta-internal:4873/async/-/async-0.2.9.tgz"
            },
            "ini": {
              "version": "1.3.4",
              "from": "ini@>=1.0.0 <2.0.0",
              "resolved": "http://beta-internal:4873/ini/-/ini-1.3.4.tgz"
            },
            "optimist": {
              "version": "0.6.0",
              "from": "optimist@0.6.0",
              "resolved": "http://beta-internal:4873/optimist/-/optimist-0.6.0.tgz",
              "dependencies": {
                "wordwrap": {
                  "version": "0.0.3",
                  "from": "wordwrap@>=0.0.2 <0.1.0",
                  "resolved": "http://beta-internal:4873/wordwrap/-/wordwrap-0.0.3.tgz"
                },
                "minimist": {
                  "version": "0.0.10",
                  "from": "minimist@>=0.0.1 <0.1.0",
                  "resolved": "http://beta-internal:4873/minimist/-/minimist-0.0.10.tgz"
                }
              }
            }
          }
        },
        "node-statsd": {
          "version": "0.1.1",
          "from": "node-statsd@>=0.1.1 <0.2.0",
          "resolved": "http://beta-internal:4873/node-statsd/-/node-statsd-0.1.1.tgz"
        },
        "raven": {
          "version": "0.8.1",
          "from": "raven@>=0.8.1 <0.9.0",
          "resolved": "http://beta-internal:4873/raven/-/raven-0.8.1.tgz",
          "dependencies": {
            "cookie": {
              "version": "0.1.0",
              "from": "cookie@0.1.0",
              "resolved": "http://beta-internal:4873/cookie/-/cookie-0.1.0.tgz"
            },
            "lsmod": {
              "version": "0.0.3",
              "from": "lsmod@>=0.0.3 <0.1.0",
              "resolved": "http://beta-internal:4873/lsmod/-/lsmod-0.0.3.tgz"
            },
            "node-uuid": {
              "version": "1.4.7",
              "from": "node-uuid@>=1.4.1 <1.5.0",
              "resolved": "http://beta-internal:4873/node-uuid/-/node-uuid-1.4.7.tgz"
            },
            "stack-trace": {
              "version": "0.0.7",
              "from": "stack-trace@0.0.7",
              "resolved": "http://beta-internal:4873/stack-trace/-/stack-trace-0.0.7.tgz"
            }
          }
        },
        "redis": {
          "version": "0.10.3",
          "from": "redis@>=0.10.1 <0.11.0",
          "resolved": "http://beta-internal:4873/redis/-/redis-0.10.3.tgz"
        },
        "response-time": {
          "version": "2.3.1",
          "from": "response-time@>=2.3.1 <3.0.0",
          "resolved": "http://beta-internal:4873/response-time/-/response-time-2.3.1.tgz",
          "dependencies": {
            "depd": {
              "version": "1.0.1",
              "from": "depd@>=1.0.1 <1.1.0",
              "resolved": "https://registry.npmjs.org/depd/-/depd-1.0.1.tgz"
            }
          }
        },
        "universal-analytics": {
          "version": "0.3.11",
          "from": "universal-analytics@>=0.3.4 <0.4.0",
          "resolved": "http://beta-internal:4873/universal-analytics/-/universal-analytics-0.3.11.tgz",
          "dependencies": {
            "async": {
              "version": "0.2.10",
              "from": "async@>=0.2.0 <0.3.0",
              "resolved": "http://beta-internal:4873/async/-/async-0.2.10.tgz"
            }
          }
        },
        "winston": {
          "version": "2.2.0",
          "from": "winston@>=2.2.0 <3.0.0",
          "resolved": "http://beta-internal:4873/winston/-/winston-2.2.0.tgz",
          "dependencies": {
            "async": {
              "version": "1.0.0",
              "from": "async@>=1.0.0 <1.1.0",
              "resolved": "http://beta-internal:4873/async/-/async-1.0.0.tgz"
            },
            "colors": {
              "version": "1.0.3",
              "from": "colors@>=1.0.0 <1.1.0",
              "resolved": "http://beta-internal:4873/colors/-/colors-1.0.3.tgz"
            },
            "cycle": {
              "version": "1.0.3",
              "from": "cycle@>=1.0.0 <1.1.0",
              "resolved": "http://beta-internal:4873/cycle/-/cycle-1.0.3.tgz"
            },
            "eyes": {
              "version": "0.1.8",
              "from": "eyes@>=0.1.0 <0.2.0",
              "resolved": "http://beta-internal:4873/eyes/-/eyes-0.1.8.tgz"
            },
            "isstream": {
              "version": "0.1.2",
              "from": "isstream@>=0.1.0 <0.2.0",
              "resolved": "http://beta-internal:4873/isstream/-/isstream-0.1.2.tgz"
            },
            "pkginfo": {
              "version": "0.3.1",
              "from": "pkginfo@>=0.3.0 <0.4.0",
              "resolved": "http://beta-internal:4873/pkginfo/-/pkginfo-0.3.1.tgz"
            },
            "stack-trace": {
              "version": "0.0.9",
              "from": "stack-trace@>=0.0.0 <0.1.0",
              "resolved": "http://beta-internal:4873/stack-trace/-/stack-trace-0.0.9.tgz"
            }
          }
        },
        "winston-udp": {
          "version": "0.0.6",
          "from": "winston-udp@>=0.0.6 <0.0.7",
          "resolved": "http://beta-internal:4873/winston-udp/-/winston-udp-0.0.6.tgz"
        }
      }
    },
    "gitter-faye": {
      "version": "1.1.0-h",
      "from": "gitter-faye@>=1.1.0-e <2.0.0",
      "resolved": "http://beta-internal:4873/gitter-faye/-/gitter-faye-1.1.0-h.tgz",
      "dependencies": {
        "csprng": {
          "version": "0.1.1",
          "from": "csprng@latest",
          "resolved": "http://beta-internal:4873/csprng/-/csprng-0.1.1.tgz",
          "dependencies": {
            "sequin": {
              "version": "0.1.0",
              "from": "sequin@latest",
              "resolved": "http://beta-internal:4873/sequin/-/sequin-0.1.0.tgz"
            }
          }
        },
        "faye-websocket": {
          "version": "0.9.4",
          "from": "faye-websocket@>=0.9.4 <0.10.0",
          "resolved": "http://beta-internal:4873/faye-websocket/-/faye-websocket-0.9.4.tgz",
          "dependencies": {
            "websocket-driver": {
              "version": "0.6.5",
              "from": "websocket-driver@>=0.5.1",
              "resolved": "http://beta-internal:4873/websocket-driver/-/websocket-driver-0.6.5.tgz",
              "dependencies": {
                "websocket-extensions": {
                  "version": "0.1.1",
                  "from": "websocket-extensions@>=0.1.1",
                  "resolved": "http://beta-internal:4873/websocket-extensions/-/websocket-extensions-0.1.1.tgz"
                }
              }
            }
          }
        },
        "tunnel-agent": {
          "version": "0.4.3",
          "from": "tunnel-agent@latest",
          "resolved": "http://beta-internal:4873/tunnel-agent/-/tunnel-agent-0.4.3.tgz"
        }
      }
    },
    "gitter-faye-redis": {
      "version": "0.4.4",
      "from": "gitter-faye-redis@>=0.4.4 <0.5.0",
      "resolved": "http://beta-internal:4873/gitter-faye-redis/-/gitter-faye-redis-0.4.4.tgz",
      "dependencies": {
        "redis": {
          "version": "2.6.2",
          "from": "redis@>=2.1.0 <3.0.0",
          "resolved": "http://beta-internal:4873/redis/-/redis-2.6.2.tgz",
          "dependencies": {
            "double-ended-queue": {
              "version": "2.1.0-0",
              "from": "double-ended-queue@>=2.1.0-0 <3.0.0",
              "resolved": "http://beta-internal:4873/double-ended-queue/-/double-ended-queue-2.1.0-0.tgz"
            },
            "redis-commands": {
              "version": "1.2.0",
              "from": "redis-commands@>=1.2.0 <2.0.0",
              "resolved": "http://beta-internal:4873/redis-commands/-/redis-commands-1.2.0.tgz"
            },
            "redis-parser": {
              "version": "2.0.4",
              "from": "redis-parser@>=2.0.0 <3.0.0",
              "resolved": "http://beta-internal:4873/redis-parser/-/redis-parser-2.0.4.tgz"
            }
          }
        }
      }
    },
    "gitter-markdown-processor": {
      "version": "11.2.0",
      "from": "gitter-markdown-processor@>=11.2.0 <12.0.0",
      "resolved": "http://beta-internal:4873/gitter-markdown-processor/-/gitter-markdown-processor-11.2.0.tgz",
      "dependencies": {
        "gitter-marked": {
          "version": "0.10.0",
          "from": "gitter-marked@>=0.10.0 <0.11.0",
          "resolved": "http://beta-internal:4873/gitter-marked/-/gitter-marked-0.10.0.tgz"
        },
        "highlight.js": {
          "version": "8.5.0",
          "from": "highlight.js@>=8.5.0 <8.6.0",
          "resolved": "http://beta-internal:4873/highlight.js/-/highlight.js-8.5.0.tgz"
        },
        "htmlencode": {
          "version": "0.0.4",
          "from": "htmlencode@0.0.4",
          "resolved": "http://beta-internal:4873/htmlencode/-/htmlencode-0.0.4.tgz"
        },
        "katex": {
          "version": "0.5.1",
          "from": "katex@>=0.5.1 <0.6.0",
          "resolved": "http://beta-internal:4873/katex/-/katex-0.5.1.tgz",
          "dependencies": {
            "match-at": {
              "version": "0.1.0",
              "from": "match-at@>=0.1.0 <0.2.0",
              "resolved": "http://beta-internal:4873/match-at/-/match-at-0.1.0.tgz"
            }
          }
        },
        "statuserror": {
          "version": "0.0.1",
          "from": "statuserror@0.0.1",
          "resolved": "http://beta-internal:4873/statuserror/-/statuserror-0.0.1.tgz"
        },
        "worker-farm": {
          "version": "1.3.1",
          "from": "worker-farm@>=1.0.1 <2.0.0",
          "resolved": "http://beta-internal:4873/worker-farm/-/worker-farm-1.3.1.tgz",
          "dependencies": {
            "errno": {
              "version": "0.1.4",
              "from": "errno@>=0.1.1 <0.2.0-0",
              "resolved": "http://beta-internal:4873/errno/-/errno-0.1.4.tgz",
              "dependencies": {
                "prr": {
                  "version": "0.0.0",
                  "from": "prr@>=0.0.0 <0.1.0",
                  "resolved": "http://beta-internal:4873/prr/-/prr-0.0.0.tgz"
                }
              }
            },
            "xtend": {
              "version": "4.0.1",
              "from": "xtend@>=4.0.0 <4.1.0-0",
              "resolved": "http://beta-internal:4873/xtend/-/xtend-4.0.1.tgz"
            }
          }
        }
      }
    },
    "gitter-passport-github": {
      "version": "0.1.8-f",
      "from": "gitter-passport-github@>=0.1.8-f <0.2.0",
      "resolved": "http://beta-internal:4873/gitter-passport-github/-/gitter-passport-github-0.1.8-f.tgz",
      "dependencies": {
        "gitter-passport-oauth": {
          "version": "1.0.0-f",
          "from": "gitter-passport-oauth@>=1.0.0-f <2.0.0",
          "resolved": "http://beta-internal:4873/gitter-passport-oauth/-/gitter-passport-oauth-1.0.0-f.tgz",
          "dependencies": {
            "passport-oauth1": {
              "version": "1.1.0",
              "from": "passport-oauth1@>=1.0.0 <2.0.0",
              "resolved": "http://beta-internal:4873/passport-oauth1/-/passport-oauth1-1.1.0.tgz",
              "dependencies": {
                "passport-strategy": {
                  "version": "1.0.0",
                  "from": "passport-strategy@>=1.0.0 <2.0.0",
                  "resolved": "http://beta-internal:4873/passport-strategy/-/passport-strategy-1.0.0.tgz"
                },
                "oauth": {
                  "version": "0.9.14",
                  "from": "oauth@>=0.9.0 <0.10.0",
                  "resolved": "http://beta-internal:4873/oauth/-/oauth-0.9.14.tgz"
                },
                "utils-merge": {
                  "version": "1.0.0",
                  "from": "utils-merge@>=1.0.0 <2.0.0",
                  "resolved": "http://beta-internal:4873/utils-merge/-/utils-merge-1.0.0.tgz"
                }
              }
            }
          }
        },
        "pkginfo": {
          "version": "0.2.3",
          "from": "pkginfo@>=0.2.0 <0.3.0",
          "resolved": "http://beta-internal:4873/pkginfo/-/pkginfo-0.2.3.tgz"
        }
      }
    },
    "gitter-passport-http-bearer": {
      "version": "1.1.2",
      "from": "gitter-passport-http-bearer@>=1.1.2 <2.0.0",
      "resolved": "http://beta-internal:4873/gitter-passport-http-bearer/-/gitter-passport-http-bearer-1.1.2.tgz",
      "dependencies": {
        "passport-strategy": {
          "version": "1.0.0",
          "from": "passport-strategy@>=1.0.0 <2.0.0",
          "resolved": "http://beta-internal:4873/passport-strategy/-/passport-strategy-1.0.0.tgz"
        }
      }
    },
    "gitter-passport-oauth2": {
      "version": "1.1.2-b",
      "from": "gitter-passport-oauth2@>=1.1.2-b <2.0.0",
      "resolved": "http://beta-internal:4873/gitter-passport-oauth2/-/gitter-passport-oauth2-1.1.2-b.tgz",
      "dependencies": {
        "passport-strategy": {
          "version": "1.0.0",
          "from": "passport-strategy@>=1.0.0 <2.0.0",
          "resolved": "http://beta-internal:4873/passport-strategy/-/passport-strategy-1.0.0.tgz"
        },
        "oauth": {
          "version": "0.9.14",
          "from": "oauth@>=0.9.0 <0.10.0",
          "resolved": "http://beta-internal:4873/oauth/-/oauth-0.9.14.tgz"
        },
        "uid2": {
          "version": "0.0.3",
          "from": "uid2@>=0.0.0 <0.1.0",
          "resolved": "http://beta-internal:4873/uid2/-/uid2-0.0.3.tgz"
        }
      }
    },
    "gitter-realtime-client": {
      "version": "1.3.1",
      "from": "gitter-realtime-client@>=1.3.1 <2.0.0",
      "resolved": "http://beta-internal:4873/gitter-realtime-client/-/gitter-realtime-client-1.3.1.tgz",
      "dependencies": {
        "backbone": {
          "version": "1.3.3",
          "from": "backbone@>=1.1.2 <2.0.0",
          "resolved": "http://beta-internal:4873/backbone/-/backbone-1.3.3.tgz"
        },
        "backbone-sorted-collection": {
          "version": "0.3.9",
          "from": "git://github.com/gitterhq/backbone-sorted-collection.git#79ce522",
          "resolved": "git://github.com/gitterhq/backbone-sorted-collection.git#79ce5228344e26a64f2d5b648698a9349c9030dd",
          "dependencies": {
            "backbone-collection-proxy": {
              "version": "0.2.5",
              "from": "backbone-collection-proxy@>=0.2.0 <0.3.0",
              "resolved": "http://beta-internal:4873/backbone-collection-proxy/-/backbone-collection-proxy-0.2.5.tgz"
            }
          }
        },
        "backbone-url-resolver": {
          "version": "0.1.1",
          "from": "backbone-url-resolver@>=0.1.1 <0.2.0",
          "resolved": "http://beta-internal:4873/backbone-url-resolver/-/backbone-url-resolver-0.1.1.tgz"
        },
        "debug-proxy": {
          "version": "0.2.0",
          "from": "debug-proxy@>=0.2.0 <0.3.0",
          "resolved": "http://beta-internal:4873/debug-proxy/-/debug-proxy-0.2.0.tgz"
        },
        "halley": {
          "version": "0.4.7",
          "from": "halley@>=0.4.6 <0.5.0",
          "resolved": "http://beta-internal:4873/halley/-/halley-0.4.7.tgz",
          "dependencies": {
            "backbone": {
              "version": "1.2.3",
              "from": "backbone@1.2.3",
              "resolved": "http://beta-internal:4873/backbone/-/backbone-1.2.3.tgz"
            },
            "backbone-events-standalone": {
              "version": "0.2.7",
              "from": "git://github.com/suprememoocow/backbone-events-standalone.git#e3cf6aaf0742d655687296753836339dcf0ff483",
              "resolved": "git://github.com/suprememoocow/backbone-events-standalone.git#e3cf6aaf0742d655687296753836339dcf0ff483"
            },
            "faye-websocket": {
              "version": "0.10.0",
              "from": "faye-websocket@>=0.10.0 <0.11.0",
              "resolved": "http://beta-internal:4873/faye-websocket/-/faye-websocket-0.10.0.tgz",
              "dependencies": {
                "websocket-driver": {
                  "version": "0.6.5",
                  "from": "websocket-driver@>=0.5.1",
                  "resolved": "http://beta-internal:4873/websocket-driver/-/websocket-driver-0.6.5.tgz",
                  "dependencies": {
                    "websocket-extensions": {
                      "version": "0.1.1",
                      "from": "websocket-extensions@>=0.1.1",
                      "resolved": "http://beta-internal:4873/websocket-extensions/-/websocket-extensions-0.1.1.tgz"
                    }
                  }
                }
              }
            },
            "inherits": {
              "version": "2.0.1",
              "from": "inherits@>=2.0.0 <3.0.0",
              "resolved": "http://beta-internal:4873/inherits/-/inherits-2.0.1.tgz"
            }
          }
        }
      }
    },
    "gitter-redis-scripto": {
      "version": "0.2.3",
      "from": "gitter-redis-scripto@>=0.2.2 <0.3.0",
      "resolved": "http://beta-internal:4873/gitter-redis-scripto/-/gitter-redis-scripto-0.2.3.tgz",
      "dependencies": {
        "redis": {
          "version": "0.8.6",
          "from": "redis@>=0.8.0 <0.9.0",
          "resolved": "http://beta-internal:4873/redis/-/redis-0.8.6.tgz"
        },
        "debug": {
          "version": "0.7.4",
          "from": "debug@>=0.7.0 <0.8.0",
          "resolved": "http://beta-internal:4873/debug/-/debug-0.7.4.tgz"
        }
      }
    },
    "gitter-services": {
      "version": "1.18.0",
      "from": "git+https://github.com/gitterHQ/services.git#1.18.0",
      "resolved": "git+https://github.com/gitterHQ/services.git#9cb44ba3dda8f7ca915451971ae95b6fb73442dc",
      "dependencies": {
        "require-all": {
          "version": "0.0.8",
          "from": "require-all@0.0.8",
          "resolved": "http://beta-internal:4873/require-all/-/require-all-0.0.8.tgz"
        },
        "qs": {
          "version": "1.2.2",
          "from": "qs@>=1.0.0 <2.0.0",
          "resolved": "http://beta-internal:4873/qs/-/qs-1.2.2.tgz"
        },
        "extend": {
          "version": "1.3.0",
          "from": "extend@>=1.2.1 <2.0.0",
          "resolved": "http://beta-internal:4873/extend/-/extend-1.3.0.tgz"
        }
      }
    },
    "gitter-web-appevents": {
      "version": "1.0.0",
      "from": "modules/appevents",
      "resolved": "file:modules/appevents"
    },
    "gitter-web-avatars": {
      "version": "1.0.0",
      "from": "modules/avatars",
      "resolved": "file:modules/avatars"
    },
    "gitter-web-backend-muxer": {
      "version": "1.0.0",
      "from": "modules/backend-muxer",
      "resolved": "file:modules/backend-muxer"
    },
    "gitter-web-cache-wrapper": {
      "version": "1.0.0",
      "from": "modules/cache-wrapper",
      "resolved": "file:modules/cache-wrapper"
    },
    "gitter-web-cdn": {
      "version": "1.0.0",
      "from": "modules/cdn",
      "resolved": "file:modules/cdn"
    },
    "gitter-web-collaborators": {
      "version": "1.0.0",
      "from": "modules/collaborators",
      "resolved": "file:modules/collaborators"
    },
    "gitter-web-comments": {
      "version": "1.0.0",
      "from": "modules/comments",
      "resolved": "file:modules/comments"
    },
    "gitter-web-env": {
      "version": "1.0.0",
      "from": "modules/env",
      "resolved": "file:modules/env"
    },
    "gitter-web-fake-data": {
      "version": "1.0.0",
      "from": "modules/fake-data",
      "resolved": "file:modules/fake-data",
      "dependencies": {
        "lodash": {
          "version": "4.14.2",
          "from": "lodash@>=4.13.1 <5.0.0",
          "resolved": "http://beta-internal:4873/lodash/-/lodash-4.14.2.tgz"
        }
      }
    },
    "gitter-web-forum-categories": {
      "version": "1.0.0",
      "from": "modules/forum-categories",
      "resolved": "file:modules/forum-categories"
    },
    "gitter-web-forums": {
      "version": "1.0.0",
      "from": "modules/forums",
      "resolved": "file:modules/forums"
    },
    "gitter-web-github": {
      "version": "1.0.0",
      "from": "modules/github",
      "resolved": "file:modules/github"
    },
    "gitter-web-github-backend": {
      "version": "1.0.0",
      "from": "modules/github-backend",
      "resolved": "file:modules/github-backend"
    },
    "gitter-web-google-backend": {
      "version": "1.0.0",
      "from": "modules/google-backend",
      "resolved": "file:modules/google-backend"
    },
    "gitter-web-groups": {
      "version": "1.0.0",
      "from": "modules/groups",
      "resolved": "file:modules/groups"
    },
    "gitter-web-i18n": {
      "version": "1.0.0",
      "from": "modules/i18n",
      "resolved": "file:modules/i18n"
    },
    "gitter-web-identity": {
      "version": "1.0.0",
      "from": "modules/identity",
      "resolved": "file:modules/identity"
    },
    "gitter-web-intercom": {
      "version": "1.0.0",
      "from": "modules/intercom",
      "resolved": "file:modules/intercom"
    },
    "gitter-web-invites": {
      "version": "1.0.0",
      "from": "modules/invites",
      "resolved": "file:modules/invites"
    },
    "gitter-web-linkedin-backend": {
      "version": "1.0.0",
      "from": "modules/linkedin-backend",
      "resolved": "file:modules/linkedin-backend"
    },
    "gitter-web-mongoose-bluebird": {
      "version": "1.0.0",
      "from": "modules/mongoose-bluebird",
      "resolved": "file:modules/mongoose-bluebird"
    },
    "gitter-web-permissions": {
      "version": "1.0.0",
      "from": "modules/permissions",
      "resolved": "file:modules/permissions"
    },
    "gitter-web-persistence": {
      "version": "1.0.0",
      "from": "modules/persistence",
      "resolved": "file:modules/persistence"
    },
    "gitter-web-persistence-utils": {
      "version": "1.0.0",
      "from": "modules/persistence-utils",
      "resolved": "file:modules/persistence-utils"
    },
    "gitter-web-presence": {
      "version": "1.0.0",
      "from": "modules/presence",
      "resolved": "file:modules/presence"
    },
    "gitter-web-push-notification-filter": {
      "version": "1.0.0",
      "from": "modules/push-notification-filter",
      "resolved": "file:modules/push-notification-filter"
    },
    "gitter-web-qs": {
      "version": "0.1.0",
      "from": "modules/qs",
      "resolved": "file:modules/qs"
    },
    "gitter-web-replies": {
      "version": "1.0.0",
      "from": "modules/replies",
      "resolved": "file:modules/replies"
    },
    "gitter-web-shared": {
      "version": "1.0.0",
      "from": "shared",
      "resolved": "file:shared"
    },
    "gitter-web-slugify": {
      "version": "1.0.0",
      "from": "modules/slugify",
      "resolved": "file:modules/slugify"
    },
    "gitter-web-split-tests": {
      "version": "1.0.0",
      "from": "modules/split-tests",
      "resolved": "file:modules/split-tests"
    },
    "gitter-web-suggestions": {
      "version": "1.0.0",
      "from": "modules/suggestions",
      "resolved": "file:modules/suggestions"
    },
    "gitter-web-text-processor": {
      "version": "1.0.0",
      "from": "modules/text-processor",
      "resolved": "file:modules/text-processor"
    },
    "gitter-web-topics": {
      "version": "1.0.0",
      "from": "modules/topics",
      "resolved": "file:modules/topics"
    },
    "gitter-web-topics-ui": {
      "version": "1.0.0",
      "from": "modules/topics-ui",
      "resolved": "file:modules/topics-ui",
      "dependencies": {
        "glob": {
          "version": "7.0.5",
          "from": "glob@>=7.0.5 <8.0.0",
          "resolved": "http://beta-internal:4873/glob/-/glob-7.0.5.tgz",
          "dependencies": {
            "fs.realpath": {
              "version": "1.0.0",
              "from": "fs.realpath@>=1.0.0 <2.0.0",
              "resolved": "http://beta-internal:4873/fs.realpath/-/fs.realpath-1.0.0.tgz"
            },
            "inflight": {
              "version": "1.0.5",
              "from": "inflight@>=1.0.4 <2.0.0",
              "resolved": "http://beta-internal:4873/inflight/-/inflight-1.0.5.tgz",
              "dependencies": {
                "wrappy": {
                  "version": "1.0.2",
                  "from": "wrappy@>=1.0.0 <2.0.0",
                  "resolved": "http://beta-internal:4873/wrappy/-/wrappy-1.0.2.tgz"
                }
              }
            },
            "inherits": {
              "version": "2.0.1",
              "from": "inherits@>=2.0.0 <3.0.0",
              "resolved": "http://beta-internal:4873/inherits/-/inherits-2.0.1.tgz"
            },
            "minimatch": {
              "version": "3.0.3",
              "from": "minimatch@>=3.0.2 <4.0.0",
              "resolved": "http://beta-internal:4873/minimatch/-/minimatch-3.0.3.tgz",
              "dependencies": {
                "brace-expansion": {
                  "version": "1.1.6",
                  "from": "brace-expansion@>=1.0.0 <2.0.0",
                  "resolved": "http://beta-internal:4873/brace-expansion/-/brace-expansion-1.1.6.tgz",
                  "dependencies": {
                    "balanced-match": {
                      "version": "0.4.2",
                      "from": "balanced-match@>=0.4.1 <0.5.0",
                      "resolved": "http://beta-internal:4873/balanced-match/-/balanced-match-0.4.2.tgz"
                    },
                    "concat-map": {
                      "version": "0.0.1",
                      "from": "concat-map@0.0.1",
                      "resolved": "http://beta-internal:4873/concat-map/-/concat-map-0.0.1.tgz"
                    }
                  }
                }
              }
            },
            "once": {
              "version": "1.3.3",
              "from": "once@>=1.3.0 <2.0.0",
              "resolved": "http://beta-internal:4873/once/-/once-1.3.3.tgz",
              "dependencies": {
                "wrappy": {
                  "version": "1.0.2",
                  "from": "wrappy@>=1.0.0 <2.0.0",
                  "resolved": "http://beta-internal:4873/wrappy/-/wrappy-1.0.2.tgz"
                }
              }
            },
            "path-is-absolute": {
              "version": "1.0.0",
              "from": "path-is-absolute@>=1.0.0 <2.0.0",
              "resolved": "http://beta-internal:4873/path-is-absolute/-/path-is-absolute-1.0.0.tgz"
            }
          }
        },
        "lodash": {
          "version": "4.14.2",
<<<<<<< HEAD
          "from": "lodash@>=4.14.0 <5.0.0",
=======
          "from": "lodash@>=4.6.1 <5.0.0",
>>>>>>> 61fa6c6e
          "resolved": "http://beta-internal:4873/lodash/-/lodash-4.14.2.tgz"
        },
        "mocha": {
          "version": "2.5.3",
          "from": "mocha@>=2.5.3 <3.0.0",
<<<<<<< HEAD
          "resolved": "https://registry.npmjs.org/mocha/-/mocha-2.5.3.tgz",
=======
          "resolved": "http://beta-internal:4873/mocha/-/mocha-2.5.3.tgz",
>>>>>>> 61fa6c6e
          "dependencies": {
            "commander": {
              "version": "2.3.0",
              "from": "commander@2.3.0",
              "resolved": "http://beta-internal:4873/commander/-/commander-2.3.0.tgz"
            },
            "diff": {
              "version": "1.4.0",
              "from": "diff@1.4.0",
              "resolved": "http://beta-internal:4873/diff/-/diff-1.4.0.tgz"
            },
            "escape-string-regexp": {
              "version": "1.0.2",
              "from": "escape-string-regexp@1.0.2",
              "resolved": "http://beta-internal:4873/escape-string-regexp/-/escape-string-regexp-1.0.2.tgz"
            },
            "glob": {
              "version": "3.2.11",
              "from": "glob@3.2.11",
<<<<<<< HEAD
              "resolved": "https://registry.npmjs.org/glob/-/glob-3.2.11.tgz",
=======
              "resolved": "http://beta-internal:4873/glob/-/glob-3.2.11.tgz",
>>>>>>> 61fa6c6e
              "dependencies": {
                "inherits": {
                  "version": "2.0.1",
                  "from": "inherits@>=2.0.0 <3.0.0",
                  "resolved": "http://beta-internal:4873/inherits/-/inherits-2.0.1.tgz"
                },
                "minimatch": {
                  "version": "0.3.0",
                  "from": "minimatch@>=0.3.0 <0.4.0",
                  "resolved": "http://beta-internal:4873/minimatch/-/minimatch-0.3.0.tgz",
                  "dependencies": {
                    "sigmund": {
                      "version": "1.0.1",
                      "from": "sigmund@>=1.0.0 <1.1.0",
                      "resolved": "http://beta-internal:4873/sigmund/-/sigmund-1.0.1.tgz"
                    }
                  }
                }
              }
            },
            "growl": {
              "version": "1.9.2",
              "from": "growl@1.9.2",
              "resolved": "http://beta-internal:4873/growl/-/growl-1.9.2.tgz"
            },
            "jade": {
              "version": "0.26.3",
              "from": "jade@0.26.3",
              "resolved": "http://beta-internal:4873/jade/-/jade-0.26.3.tgz",
              "dependencies": {
                "commander": {
                  "version": "0.6.1",
                  "from": "commander@0.6.1",
                  "resolved": "http://beta-internal:4873/commander/-/commander-0.6.1.tgz"
                },
                "mkdirp": {
                  "version": "0.3.0",
                  "from": "mkdirp@0.3.0",
                  "resolved": "http://beta-internal:4873/mkdirp/-/mkdirp-0.3.0.tgz"
                }
              }
            },
            "mkdirp": {
              "version": "0.5.1",
              "from": "mkdirp@0.5.1",
<<<<<<< HEAD
              "resolved": "https://registry.npmjs.org/mkdirp/-/mkdirp-0.5.1.tgz",
=======
              "resolved": "http://beta-internal:4873/mkdirp/-/mkdirp-0.5.1.tgz",
>>>>>>> 61fa6c6e
              "dependencies": {
                "minimist": {
                  "version": "0.0.8",
                  "from": "minimist@0.0.8",
                  "resolved": "http://beta-internal:4873/minimist/-/minimist-0.0.8.tgz"
                }
              }
            },
            "supports-color": {
              "version": "1.2.0",
              "from": "supports-color@1.2.0",
              "resolved": "http://beta-internal:4873/supports-color/-/supports-color-1.2.0.tgz"
            },
            "to-iso-string": {
              "version": "0.0.2",
              "from": "to-iso-string@0.0.2",
              "resolved": "http://beta-internal:4873/to-iso-string/-/to-iso-string-0.0.2.tgz"
            }
          }
        }
      }
    },
    "gitter-web-twitter": {
      "version": "1.0.0",
      "from": "modules/twitter",
      "resolved": "file:modules/twitter"
    },
    "gitter-web-twitter-backend": {
      "version": "1.0.0",
      "from": "modules/twitter-backend",
      "resolved": "file:modules/twitter-backend"
    },
    "gitter-web-validators": {
      "version": "1.0.0",
      "from": "modules/validators",
      "resolved": "file:modules/validators"
    },
    "glob": {
      "version": "6.0.4",
      "from": "glob@>=6.0.4 <7.0.0",
      "resolved": "http://beta-internal:4873/glob/-/glob-6.0.4.tgz",
      "dependencies": {
        "inflight": {
          "version": "1.0.5",
          "from": "inflight@>=1.0.4 <2.0.0",
          "resolved": "http://beta-internal:4873/inflight/-/inflight-1.0.5.tgz",
          "dependencies": {
            "wrappy": {
              "version": "1.0.2",
              "from": "wrappy@>=1.0.0 <2.0.0",
              "resolved": "http://beta-internal:4873/wrappy/-/wrappy-1.0.2.tgz"
            }
          }
        },
        "inherits": {
          "version": "2.0.1",
          "from": "inherits@>=2.0.0 <3.0.0",
          "resolved": "http://beta-internal:4873/inherits/-/inherits-2.0.1.tgz"
        },
        "minimatch": {
          "version": "3.0.3",
          "from": "minimatch@>=2.0.0 <3.0.0||>=3.0.0 <4.0.0",
          "resolved": "http://beta-internal:4873/minimatch/-/minimatch-3.0.3.tgz",
          "dependencies": {
            "brace-expansion": {
              "version": "1.1.6",
              "from": "brace-expansion@>=1.0.0 <2.0.0",
              "resolved": "http://beta-internal:4873/brace-expansion/-/brace-expansion-1.1.6.tgz",
              "dependencies": {
                "balanced-match": {
                  "version": "0.4.2",
                  "from": "balanced-match@>=0.4.1 <0.5.0",
                  "resolved": "http://beta-internal:4873/balanced-match/-/balanced-match-0.4.2.tgz"
                },
                "concat-map": {
                  "version": "0.0.1",
                  "from": "concat-map@0.0.1",
                  "resolved": "http://beta-internal:4873/concat-map/-/concat-map-0.0.1.tgz"
                }
              }
            }
          }
        },
        "once": {
          "version": "1.3.3",
          "from": "once@>=1.3.0 <2.0.0",
          "resolved": "http://beta-internal:4873/once/-/once-1.3.3.tgz",
          "dependencies": {
            "wrappy": {
              "version": "1.0.2",
              "from": "wrappy@>=1.0.0 <2.0.0",
              "resolved": "http://beta-internal:4873/wrappy/-/wrappy-1.0.2.tgz"
            }
          }
        },
        "path-is-absolute": {
          "version": "1.0.0",
          "from": "path-is-absolute@>=1.0.0 <2.0.0",
          "resolved": "http://beta-internal:4873/path-is-absolute/-/path-is-absolute-1.0.0.tgz"
        }
      }
    },
    "handlebars": {
      "version": "3.0.3",
      "from": "handlebars@>=3.0.3 <3.1.0",
      "resolved": "http://beta-internal:4873/handlebars/-/handlebars-3.0.3.tgz",
      "dependencies": {
        "optimist": {
          "version": "0.6.1",
          "from": "optimist@>=0.6.1 <0.7.0",
          "resolved": "http://beta-internal:4873/optimist/-/optimist-0.6.1.tgz",
          "dependencies": {
            "wordwrap": {
              "version": "0.0.3",
              "from": "wordwrap@>=0.0.2 <0.1.0",
              "resolved": "http://beta-internal:4873/wordwrap/-/wordwrap-0.0.3.tgz"
            },
            "minimist": {
              "version": "0.0.10",
              "from": "minimist@>=0.0.1 <0.1.0",
              "resolved": "http://beta-internal:4873/minimist/-/minimist-0.0.10.tgz"
            }
          }
        },
        "source-map": {
          "version": "0.1.43",
          "from": "source-map@>=0.1.40 <0.2.0",
          "resolved": "https://registry.npmjs.org/source-map/-/source-map-0.1.43.tgz",
          "dependencies": {
            "amdefine": {
              "version": "1.0.0",
              "from": "amdefine@>=0.0.4",
              "resolved": "https://registry.npmjs.org/amdefine/-/amdefine-1.0.0.tgz"
            }
          }
        },
        "uglify-js": {
          "version": "2.3.6",
          "from": "uglify-js@>=2.3.0 <2.4.0",
          "resolved": "http://beta-internal:4873/uglify-js/-/uglify-js-2.3.6.tgz",
          "dependencies": {
            "async": {
              "version": "0.2.10",
              "from": "async@>=0.2.6 <0.3.0",
              "resolved": "http://beta-internal:4873/async/-/async-0.2.10.tgz"
            },
            "optimist": {
              "version": "0.3.7",
              "from": "optimist@>=0.3.5 <0.4.0",
              "resolved": "https://registry.npmjs.org/optimist/-/optimist-0.3.7.tgz",
              "dependencies": {
                "wordwrap": {
                  "version": "0.0.3",
                  "from": "wordwrap@>=0.0.2 <0.1.0",
                  "resolved": "http://beta-internal:4873/wordwrap/-/wordwrap-0.0.3.tgz"
                }
              }
            }
          }
        }
      }
    },
    "heapdump": {
      "version": "0.3.7",
      "from": "heapdump@>=0.3.7 <0.4.0",
      "resolved": "http://beta-internal:4873/heapdump/-/heapdump-0.3.7.tgz"
    },
    "highlight.js": {
      "version": "8.9.1",
      "from": "highlight.js@>=8.6.0 <9.0.0",
      "resolved": "http://beta-internal:4873/highlight.js/-/highlight.js-8.9.1.tgz"
    },
    "i18n-2": {
      "version": "0.4.6",
      "from": "i18n-2@>=0.4.6 <0.5.0",
      "resolved": "http://beta-internal:4873/i18n-2/-/i18n-2-0.4.6.tgz",
      "dependencies": {
        "sprintf": {
          "version": "0.1.5",
          "from": "sprintf@>=0.1.1",
          "resolved": "http://beta-internal:4873/sprintf/-/sprintf-0.1.5.tgz"
        }
      }
    },
    "intercom-client": {
      "version": "2.8.0",
      "from": "intercom-client@>=2.6.0 <3.0.0",
      "resolved": "http://beta-internal:4873/intercom-client/-/intercom-client-2.8.0.tgz",
      "dependencies": {
        "unirest": {
          "version": "0.4.2",
          "from": "unirest@>=0.4.2 <0.5.0",
          "resolved": "http://beta-internal:4873/unirest/-/unirest-0.4.2.tgz",
          "dependencies": {
            "form-data": {
              "version": "0.2.0",
              "from": "form-data@>=0.2.0 <0.3.0",
              "resolved": "http://beta-internal:4873/form-data/-/form-data-0.2.0.tgz",
              "dependencies": {
                "combined-stream": {
                  "version": "0.0.7",
                  "from": "combined-stream@>=0.0.4 <0.1.0",
                  "resolved": "http://beta-internal:4873/combined-stream/-/combined-stream-0.0.7.tgz",
                  "dependencies": {
                    "delayed-stream": {
                      "version": "0.0.5",
                      "from": "delayed-stream@0.0.5",
                      "resolved": "http://beta-internal:4873/delayed-stream/-/delayed-stream-0.0.5.tgz"
                    }
                  }
                },
                "mime-types": {
                  "version": "2.0.14",
                  "from": "mime-types@>=2.0.3 <2.1.0",
                  "resolved": "http://beta-internal:4873/mime-types/-/mime-types-2.0.14.tgz",
                  "dependencies": {
                    "mime-db": {
                      "version": "1.12.0",
                      "from": "mime-db@>=1.12.0 <1.13.0",
                      "resolved": "http://beta-internal:4873/mime-db/-/mime-db-1.12.0.tgz"
                    }
                  }
                }
              }
            },
            "mime": {
              "version": "1.2.11",
              "from": "mime@>=1.2.11 <1.3.0",
              "resolved": "http://beta-internal:4873/mime/-/mime-1.2.11.tgz"
            },
            "request": {
              "version": "2.51.0",
              "from": "request@>=2.51.0 <2.52.0",
              "resolved": "http://beta-internal:4873/request/-/request-2.51.0.tgz",
              "dependencies": {
                "bl": {
                  "version": "0.9.5",
                  "from": "bl@>=0.9.0 <0.10.0",
                  "resolved": "http://beta-internal:4873/bl/-/bl-0.9.5.tgz",
                  "dependencies": {
                    "readable-stream": {
                      "version": "1.0.34",
                      "from": "readable-stream@>=1.0.26 <1.1.0",
                      "resolved": "http://beta-internal:4873/readable-stream/-/readable-stream-1.0.34.tgz",
                      "dependencies": {
                        "core-util-is": {
                          "version": "1.0.2",
                          "from": "core-util-is@>=1.0.0 <1.1.0",
                          "resolved": "http://beta-internal:4873/core-util-is/-/core-util-is-1.0.2.tgz"
                        },
                        "isarray": {
                          "version": "0.0.1",
                          "from": "isarray@0.0.1",
                          "resolved": "http://beta-internal:4873/isarray/-/isarray-0.0.1.tgz"
                        },
                        "string_decoder": {
                          "version": "0.10.31",
                          "from": "string_decoder@>=0.10.0 <0.11.0",
                          "resolved": "http://beta-internal:4873/string_decoder/-/string_decoder-0.10.31.tgz"
                        },
                        "inherits": {
                          "version": "2.0.1",
                          "from": "inherits@>=2.0.1 <2.1.0",
                          "resolved": "http://beta-internal:4873/inherits/-/inherits-2.0.1.tgz"
                        }
                      }
                    }
                  }
                },
                "caseless": {
                  "version": "0.8.0",
                  "from": "caseless@>=0.8.0 <0.9.0",
                  "resolved": "http://beta-internal:4873/caseless/-/caseless-0.8.0.tgz"
                },
                "forever-agent": {
                  "version": "0.5.2",
                  "from": "forever-agent@>=0.5.0 <0.6.0",
                  "resolved": "http://beta-internal:4873/forever-agent/-/forever-agent-0.5.2.tgz"
                },
                "json-stringify-safe": {
                  "version": "5.0.1",
                  "from": "json-stringify-safe@>=5.0.0 <5.1.0",
                  "resolved": "http://beta-internal:4873/json-stringify-safe/-/json-stringify-safe-5.0.1.tgz"
                },
                "mime-types": {
                  "version": "1.0.2",
                  "from": "mime-types@>=1.0.1 <1.1.0",
                  "resolved": "http://beta-internal:4873/mime-types/-/mime-types-1.0.2.tgz"
                },
                "qs": {
                  "version": "2.3.3",
                  "from": "qs@>=2.3.1 <2.4.0",
                  "resolved": "http://beta-internal:4873/qs/-/qs-2.3.3.tgz"
                },
                "tunnel-agent": {
                  "version": "0.4.3",
                  "from": "tunnel-agent@>=0.4.0 <0.5.0",
                  "resolved": "http://beta-internal:4873/tunnel-agent/-/tunnel-agent-0.4.3.tgz"
                },
                "http-signature": {
                  "version": "0.10.1",
                  "from": "http-signature@>=0.10.0 <0.11.0",
                  "resolved": "http://beta-internal:4873/http-signature/-/http-signature-0.10.1.tgz",
                  "dependencies": {
                    "assert-plus": {
                      "version": "0.1.5",
                      "from": "assert-plus@>=0.1.5 <0.2.0",
                      "resolved": "http://beta-internal:4873/assert-plus/-/assert-plus-0.1.5.tgz"
                    },
                    "asn1": {
                      "version": "0.1.11",
                      "from": "asn1@0.1.11",
                      "resolved": "http://beta-internal:4873/asn1/-/asn1-0.1.11.tgz"
                    },
                    "ctype": {
                      "version": "0.5.3",
                      "from": "ctype@0.5.3",
                      "resolved": "http://beta-internal:4873/ctype/-/ctype-0.5.3.tgz"
                    }
                  }
                },
                "oauth-sign": {
                  "version": "0.5.0",
                  "from": "oauth-sign@>=0.5.0 <0.6.0",
                  "resolved": "http://beta-internal:4873/oauth-sign/-/oauth-sign-0.5.0.tgz"
                },
                "hawk": {
                  "version": "1.1.1",
                  "from": "hawk@1.1.1",
                  "resolved": "http://beta-internal:4873/hawk/-/hawk-1.1.1.tgz",
                  "dependencies": {
                    "hoek": {
                      "version": "0.9.1",
                      "from": "hoek@>=0.9.0 <0.10.0",
                      "resolved": "http://beta-internal:4873/hoek/-/hoek-0.9.1.tgz"
                    },
                    "boom": {
                      "version": "0.4.2",
                      "from": "boom@>=0.4.0 <0.5.0",
                      "resolved": "http://beta-internal:4873/boom/-/boom-0.4.2.tgz"
                    },
                    "cryptiles": {
                      "version": "0.2.2",
                      "from": "cryptiles@>=0.2.0 <0.3.0",
                      "resolved": "http://beta-internal:4873/cryptiles/-/cryptiles-0.2.2.tgz"
                    },
                    "sntp": {
                      "version": "0.2.4",
                      "from": "sntp@>=0.2.0 <0.3.0",
                      "resolved": "http://beta-internal:4873/sntp/-/sntp-0.2.4.tgz"
                    }
                  }
                },
                "aws-sign2": {
                  "version": "0.5.0",
                  "from": "aws-sign2@>=0.5.0 <0.6.0",
                  "resolved": "http://beta-internal:4873/aws-sign2/-/aws-sign2-0.5.0.tgz"
                },
                "stringstream": {
                  "version": "0.0.5",
                  "from": "stringstream@>=0.0.4 <0.1.0",
                  "resolved": "http://beta-internal:4873/stringstream/-/stringstream-0.0.5.tgz"
                },
                "combined-stream": {
                  "version": "0.0.7",
                  "from": "combined-stream@>=0.0.5 <0.1.0",
                  "resolved": "http://beta-internal:4873/combined-stream/-/combined-stream-0.0.7.tgz",
                  "dependencies": {
                    "delayed-stream": {
                      "version": "0.0.5",
                      "from": "delayed-stream@0.0.5",
                      "resolved": "http://beta-internal:4873/delayed-stream/-/delayed-stream-0.0.5.tgz"
                    }
                  }
                }
              }
            }
          }
        }
      }
    },
    "intercom-stream": {
      "version": "1.0.0",
      "from": "intercom-stream@>=1.0.0 <2.0.0",
      "resolved": "http://beta-internal:4873/intercom-stream/-/intercom-stream-1.0.0.tgz"
    },
    "intercom.io": {
      "version": "0.0.8",
      "from": "intercom.io@>=0.0.8 <0.1.0",
      "resolved": "http://beta-internal:4873/intercom.io/-/intercom.io-0.0.8.tgz",
      "dependencies": {
        "request": {
          "version": "2.34.0",
          "from": "request@2.34.0",
          "resolved": "http://beta-internal:4873/request/-/request-2.34.0.tgz",
          "dependencies": {
            "json-stringify-safe": {
              "version": "5.0.1",
              "from": "json-stringify-safe@>=5.0.0 <5.1.0",
              "resolved": "http://beta-internal:4873/json-stringify-safe/-/json-stringify-safe-5.0.1.tgz"
            },
            "forever-agent": {
              "version": "0.5.2",
              "from": "forever-agent@>=0.5.0 <0.6.0",
              "resolved": "http://beta-internal:4873/forever-agent/-/forever-agent-0.5.2.tgz"
            },
            "mime": {
              "version": "1.2.11",
              "from": "mime@>=1.2.9 <1.3.0",
              "resolved": "http://beta-internal:4873/mime/-/mime-1.2.11.tgz"
            },
            "form-data": {
              "version": "0.1.4",
              "from": "form-data@>=0.1.0 <0.2.0",
              "resolved": "http://beta-internal:4873/form-data/-/form-data-0.1.4.tgz",
              "dependencies": {
                "combined-stream": {
                  "version": "0.0.7",
                  "from": "combined-stream@>=0.0.4 <0.1.0",
                  "resolved": "http://beta-internal:4873/combined-stream/-/combined-stream-0.0.7.tgz",
                  "dependencies": {
                    "delayed-stream": {
                      "version": "0.0.5",
                      "from": "delayed-stream@0.0.5",
                      "resolved": "http://beta-internal:4873/delayed-stream/-/delayed-stream-0.0.5.tgz"
                    }
                  }
                }
              }
            },
            "tunnel-agent": {
              "version": "0.3.0",
              "from": "tunnel-agent@>=0.3.0 <0.4.0",
              "resolved": "http://beta-internal:4873/tunnel-agent/-/tunnel-agent-0.3.0.tgz"
            },
            "http-signature": {
              "version": "0.10.1",
              "from": "http-signature@>=0.10.0 <0.11.0",
              "resolved": "http://beta-internal:4873/http-signature/-/http-signature-0.10.1.tgz",
              "dependencies": {
                "assert-plus": {
                  "version": "0.1.5",
                  "from": "assert-plus@>=0.1.5 <0.2.0",
                  "resolved": "http://beta-internal:4873/assert-plus/-/assert-plus-0.1.5.tgz"
                },
                "asn1": {
                  "version": "0.1.11",
                  "from": "asn1@0.1.11",
                  "resolved": "http://beta-internal:4873/asn1/-/asn1-0.1.11.tgz"
                },
                "ctype": {
                  "version": "0.5.3",
                  "from": "ctype@0.5.3",
                  "resolved": "http://beta-internal:4873/ctype/-/ctype-0.5.3.tgz"
                }
              }
            },
            "oauth-sign": {
              "version": "0.3.0",
              "from": "oauth-sign@>=0.3.0 <0.4.0",
              "resolved": "http://beta-internal:4873/oauth-sign/-/oauth-sign-0.3.0.tgz"
            },
            "hawk": {
              "version": "1.0.0",
              "from": "hawk@>=1.0.0 <1.1.0",
              "resolved": "http://beta-internal:4873/hawk/-/hawk-1.0.0.tgz",
              "dependencies": {
                "hoek": {
                  "version": "0.9.1",
                  "from": "hoek@>=0.9.0 <0.10.0",
                  "resolved": "http://beta-internal:4873/hoek/-/hoek-0.9.1.tgz"
                },
                "boom": {
                  "version": "0.4.2",
                  "from": "boom@>=0.4.0 <0.5.0",
                  "resolved": "http://beta-internal:4873/boom/-/boom-0.4.2.tgz"
                },
                "cryptiles": {
                  "version": "0.2.2",
                  "from": "cryptiles@>=0.2.0 <0.3.0",
                  "resolved": "http://beta-internal:4873/cryptiles/-/cryptiles-0.2.2.tgz"
                },
                "sntp": {
                  "version": "0.2.4",
                  "from": "sntp@>=0.2.0 <0.3.0",
                  "resolved": "http://beta-internal:4873/sntp/-/sntp-0.2.4.tgz"
                }
              }
            },
            "aws-sign2": {
              "version": "0.5.0",
              "from": "aws-sign2@>=0.5.0 <0.6.0",
              "resolved": "http://beta-internal:4873/aws-sign2/-/aws-sign2-0.5.0.tgz"
            }
          }
        },
        "qs": {
          "version": "0.6.6",
          "from": "qs@0.6.6",
          "resolved": "http://beta-internal:4873/qs/-/qs-0.6.6.tgz"
        },
        "lodash": {
          "version": "2.4.1",
          "from": "lodash@2.4.1",
          "resolved": "http://beta-internal:4873/lodash/-/lodash-2.4.1.tgz"
        },
        "debug": {
          "version": "0.8.1",
          "from": "debug@0.8.1",
          "resolved": "http://beta-internal:4873/debug/-/debug-0.8.1.tgz"
        },
        "q": {
          "version": "1.0.1",
          "from": "q@1.0.1",
          "resolved": "http://beta-internal:4873/q/-/q-1.0.1.tgz"
        }
      }
    },
    "ioredis": {
      "version": "1.15.1",
      "from": "ioredis@>=1.10.0 <2.0.0",
      "resolved": "http://beta-internal:4873/ioredis/-/ioredis-1.15.1.tgz",
      "dependencies": {
        "bluebird": {
          "version": "2.10.2",
          "from": "bluebird@>=2.9.34 <3.0.0",
          "resolved": "http://beta-internal:4873/bluebird/-/bluebird-2.10.2.tgz"
        },
        "double-ended-queue": {
          "version": "2.1.0-0",
          "from": "double-ended-queue@>=2.1.0-0 <3.0.0",
          "resolved": "http://beta-internal:4873/double-ended-queue/-/double-ended-queue-2.1.0-0.tgz"
        },
        "flexbuffer": {
          "version": "0.0.6",
          "from": "flexbuffer@0.0.6",
          "resolved": "http://beta-internal:4873/flexbuffer/-/flexbuffer-0.0.6.tgz"
        }
      }
    },
    "jwt-simple": {
      "version": "0.1.0",
      "from": "jwt-simple@>=0.1.0 <0.2.0",
      "resolved": "http://beta-internal:4873/jwt-simple/-/jwt-simple-0.1.0.tgz"
    },
    "keyword-extractor": {
      "version": "0.0.9",
      "from": "keyword-extractor@0.0.9",
      "resolved": "http://beta-internal:4873/keyword-extractor/-/keyword-extractor-0.0.9.tgz",
      "dependencies": {
        "underscore": {
          "version": "1.6.0",
          "from": "underscore@1.6.0",
          "resolved": "http://beta-internal:4873/underscore/-/underscore-1.6.0.tgz"
        },
        "underscore.string": {
          "version": "2.3.3",
          "from": "underscore.string@2.3.3",
          "resolved": "http://beta-internal:4873/underscore.string/-/underscore.string-2.3.3.tgz"
        }
      }
    },
    "langs": {
      "version": "1.0.2",
      "from": "langs@>=1.0.1 <2.0.0",
      "resolved": "http://beta-internal:4873/langs/-/langs-1.0.2.tgz"
    },
    "languagedetect": {
      "version": "1.1.1",
      "from": "languagedetect@>=1.1.1 <2.0.0",
      "resolved": "http://beta-internal:4873/languagedetect/-/languagedetect-1.1.1.tgz"
    },
    "lazy.js": {
      "version": "0.4.2",
      "from": "lazy.js@>=0.4.2 <0.5.0",
      "resolved": "http://beta-internal:4873/lazy.js/-/lazy.js-0.4.2.tgz"
    },
    "linklocal": {
      "version": "2.6.0",
      "from": "linklocal@>=2.5.2 <3.0.0",
      "resolved": "http://beta-internal:4873/linklocal/-/linklocal-2.6.0.tgz",
      "dependencies": {
        "commander": {
          "version": "2.8.1",
          "from": "commander@>=2.8.1 <2.9.0",
          "resolved": "http://beta-internal:4873/commander/-/commander-2.8.1.tgz",
          "dependencies": {
            "graceful-readlink": {
              "version": "1.0.1",
              "from": "graceful-readlink@>=1.0.0",
              "resolved": "http://beta-internal:4873/graceful-readlink/-/graceful-readlink-1.0.1.tgz"
            }
          }
        },
        "map-limit": {
          "version": "0.0.1",
          "from": "map-limit@0.0.1",
          "resolved": "http://beta-internal:4873/map-limit/-/map-limit-0.0.1.tgz",
          "dependencies": {
            "once": {
              "version": "1.3.3",
              "from": "once@>=1.3.0 <1.4.0",
              "resolved": "http://beta-internal:4873/once/-/once-1.3.3.tgz",
              "dependencies": {
                "wrappy": {
                  "version": "1.0.2",
                  "from": "wrappy@>=1.0.0 <2.0.0",
                  "resolved": "http://beta-internal:4873/wrappy/-/wrappy-1.0.2.tgz"
                }
              }
            }
          }
        },
        "mkdirp": {
          "version": "0.5.1",
          "from": "mkdirp@>=0.5.1 <0.6.0",
          "resolved": "https://registry.npmjs.org/mkdirp/-/mkdirp-0.5.1.tgz",
          "dependencies": {
            "minimist": {
              "version": "0.0.8",
              "from": "minimist@0.0.8",
              "resolved": "http://beta-internal:4873/minimist/-/minimist-0.0.8.tgz"
            }
          }
        },
        "rimraf": {
          "version": "2.4.5",
          "from": "rimraf@>=2.4.3 <2.5.0",
          "resolved": "http://beta-internal:4873/rimraf/-/rimraf-2.4.5.tgz"
        }
      }
    },
    "locale": {
      "version": "0.0.17",
      "from": "locale@0.0.17",
      "resolved": "http://beta-internal:4873/locale/-/locale-0.0.17.tgz"
    },
    "lodash": {
      "version": "3.10.1",
      "from": "lodash@>=3.2.0 <4.0.0",
      "resolved": "http://beta-internal:4873/lodash/-/lodash-3.10.1.tgz"
    },
    "loglevel": {
      "version": "1.4.1",
      "from": "loglevel@>=1.2.0 <2.0.0",
      "resolved": "http://beta-internal:4873/loglevel/-/loglevel-1.4.1.tgz"
    },
    "lru-cache": {
      "version": "2.7.3",
      "from": "lru-cache@>=2.5.0 <3.0.0",
      "resolved": "http://beta-internal:4873/lru-cache/-/lru-cache-2.7.3.tgz"
    },
    "memwatch-next": {
      "version": "0.2.10",
      "from": "memwatch-next@>=0.2.6 <0.3.0",
      "resolved": "http://beta-internal:4873/memwatch-next/-/memwatch-next-0.2.10.tgz",
      "dependencies": {
        "bindings": {
          "version": "1.2.1",
          "from": "bindings@>=1.2.0 <2.0.0",
          "resolved": "http://beta-internal:4873/bindings/-/bindings-1.2.1.tgz"
        },
        "nan": {
          "version": "2.4.0",
          "from": "nan@>=2.0.0 <3.0.0",
          "resolved": "http://beta-internal:4873/nan/-/nan-2.4.0.tgz"
        }
      }
    },
    "method-override": {
      "version": "2.3.6",
      "from": "method-override@>=2.3.4 <3.0.0",
      "resolved": "http://beta-internal:4873/method-override/-/method-override-2.3.6.tgz",
      "dependencies": {
        "methods": {
          "version": "1.1.2",
          "from": "methods@>=1.1.2 <1.2.0",
          "resolved": "http://beta-internal:4873/methods/-/methods-1.1.2.tgz"
        },
        "parseurl": {
          "version": "1.3.1",
          "from": "parseurl@>=1.3.1 <1.4.0",
          "resolved": "http://beta-internal:4873/parseurl/-/parseurl-1.3.1.tgz"
        },
        "vary": {
          "version": "1.1.0",
          "from": "vary@>=1.1.0 <1.2.0",
          "resolved": "http://beta-internal:4873/vary/-/vary-1.1.0.tgz"
        }
      }
    },
    "mixpanel": {
      "version": "0.0.20",
      "from": "mixpanel@>=0.0.19 <0.1.0",
      "resolved": "http://beta-internal:4873/mixpanel/-/mixpanel-0.0.20.tgz"
    },
    "moment": {
      "version": "2.14.1",
      "from": "moment@>=2.10.3 <3.0.0",
      "resolved": "http://beta-internal:4873/moment/-/moment-2.14.1.tgz"
    },
    "mongodb": {
      "version": "2.1.18",
      "from": "mongodb@2.1.18",
      "resolved": "http://beta-internal:4873/mongodb/-/mongodb-2.1.18.tgz",
      "dependencies": {
        "es6-promise": {
          "version": "3.0.2",
          "from": "es6-promise@3.0.2",
          "resolved": "http://beta-internal:4873/es6-promise/-/es6-promise-3.0.2.tgz"
        },
        "mongodb-core": {
          "version": "1.3.18",
          "from": "mongodb-core@1.3.18",
          "resolved": "http://beta-internal:4873/mongodb-core/-/mongodb-core-1.3.18.tgz",
          "dependencies": {
            "bson": {
              "version": "0.4.23",
              "from": "bson@>=0.4.23 <0.5.0",
              "resolved": "http://beta-internal:4873/bson/-/bson-0.4.23.tgz"
            },
            "require_optional": {
              "version": "1.0.0",
              "from": "require_optional@>=1.0.0 <1.1.0",
              "resolved": "http://beta-internal:4873/require_optional/-/require_optional-1.0.0.tgz",
              "dependencies": {
                "semver": {
                  "version": "5.3.0",
                  "from": "semver@>=5.1.0 <6.0.0",
                  "resolved": "http://beta-internal:4873/semver/-/semver-5.3.0.tgz"
                },
                "resolve-from": {
                  "version": "2.0.0",
                  "from": "resolve-from@>=2.0.0 <3.0.0",
                  "resolved": "https://registry.npmjs.org/resolve-from/-/resolve-from-2.0.0.tgz"
                }
              }
            }
          }
        },
        "readable-stream": {
          "version": "1.0.31",
          "from": "readable-stream@1.0.31",
          "resolved": "http://beta-internal:4873/readable-stream/-/readable-stream-1.0.31.tgz",
          "dependencies": {
            "core-util-is": {
              "version": "1.0.2",
              "from": "core-util-is@>=1.0.0 <1.1.0",
              "resolved": "http://beta-internal:4873/core-util-is/-/core-util-is-1.0.2.tgz"
            },
            "isarray": {
              "version": "0.0.1",
              "from": "isarray@0.0.1",
              "resolved": "http://beta-internal:4873/isarray/-/isarray-0.0.1.tgz"
            },
            "string_decoder": {
              "version": "0.10.31",
              "from": "string_decoder@>=0.10.0 <0.11.0",
              "resolved": "http://beta-internal:4873/string_decoder/-/string_decoder-0.10.31.tgz"
            },
            "inherits": {
              "version": "2.0.1",
              "from": "inherits@>=2.0.1 <2.1.0",
              "resolved": "http://beta-internal:4873/inherits/-/inherits-2.0.1.tgz"
            }
          }
        }
      }
    },
    "mongodb-unique-ids": {
      "version": "0.1.2",
      "from": "mongodb-unique-ids@>=0.1.2 <0.2.0",
      "resolved": "http://beta-internal:4873/mongodb-unique-ids/-/mongodb-unique-ids-0.1.2.tgz"
    },
    "mongoose": {
      "version": "4.5.8",
      "from": "mongoose@>=4.5.3 <5.0.0",
      "resolved": "http://beta-internal:4873/mongoose/-/mongoose-4.5.8.tgz",
      "dependencies": {
        "async": {
          "version": "1.5.2",
          "from": "async@1.5.2",
          "resolved": "https://registry.npmjs.org/async/-/async-1.5.2.tgz"
        },
        "bson": {
          "version": "0.4.23",
          "from": "bson@>=0.4.23 <0.5.0",
          "resolved": "http://beta-internal:4873/bson/-/bson-0.4.23.tgz"
        },
        "hooks-fixed": {
          "version": "1.2.0",
          "from": "hooks-fixed@1.2.0",
          "resolved": "http://beta-internal:4873/hooks-fixed/-/hooks-fixed-1.2.0.tgz"
        },
        "kareem": {
          "version": "1.1.3",
          "from": "kareem@1.1.3",
          "resolved": "http://beta-internal:4873/kareem/-/kareem-1.1.3.tgz"
        },
        "mpath": {
          "version": "0.2.1",
          "from": "mpath@0.2.1",
          "resolved": "http://beta-internal:4873/mpath/-/mpath-0.2.1.tgz"
        },
        "mpromise": {
          "version": "0.5.5",
          "from": "mpromise@0.5.5",
          "resolved": "http://beta-internal:4873/mpromise/-/mpromise-0.5.5.tgz"
        },
        "mquery": {
          "version": "1.11.0",
          "from": "mquery@1.11.0",
          "resolved": "http://beta-internal:4873/mquery/-/mquery-1.11.0.tgz",
          "dependencies": {
            "bluebird": {
              "version": "2.10.2",
              "from": "bluebird@2.10.2",
              "resolved": "http://beta-internal:4873/bluebird/-/bluebird-2.10.2.tgz"
            },
            "sliced": {
              "version": "0.0.5",
              "from": "sliced@0.0.5",
              "resolved": "http://beta-internal:4873/sliced/-/sliced-0.0.5.tgz"
            }
          }
        },
        "ms": {
          "version": "0.7.1",
          "from": "ms@0.7.1",
          "resolved": "http://beta-internal:4873/ms/-/ms-0.7.1.tgz"
        },
        "muri": {
          "version": "1.1.0",
          "from": "muri@1.1.0",
          "resolved": "http://beta-internal:4873/muri/-/muri-1.1.0.tgz"
        },
        "regexp-clone": {
          "version": "0.0.1",
          "from": "regexp-clone@0.0.1",
          "resolved": "http://beta-internal:4873/regexp-clone/-/regexp-clone-0.0.1.tgz"
        },
        "sliced": {
          "version": "1.0.1",
          "from": "sliced@1.0.1",
          "resolved": "http://beta-internal:4873/sliced/-/sliced-1.0.1.tgz"
        }
      }
    },
    "mongoose-number": {
      "version": "0.1.1",
      "from": "mongoose-number@>=0.1.1 <0.2.0",
      "resolved": "http://beta-internal:4873/mongoose-number/-/mongoose-number-0.1.1.tgz"
    },
    "newrelic": {
      "version": "1.29.0",
      "from": "newrelic@>=1.18.3 <2.0.0",
      "resolved": "http://beta-internal:4873/newrelic/-/newrelic-1.29.0.tgz",
      "dependencies": {
        "concat-stream": {
          "version": "1.5.1",
          "from": "concat-stream@>=1.5.0 <2.0.0",
          "resolved": "https://registry.npmjs.org/concat-stream/-/concat-stream-1.5.1.tgz",
          "dependencies": {
            "inherits": {
              "version": "2.0.1",
              "from": "inherits@>=2.0.1 <2.1.0",
              "resolved": "https://registry.npmjs.org/inherits/-/inherits-2.0.1.tgz"
            },
            "typedarray": {
              "version": "0.0.6",
              "from": "typedarray@>=0.0.5 <0.1.0",
              "resolved": "https://registry.npmjs.org/typedarray/-/typedarray-0.0.6.tgz"
            },
            "readable-stream": {
              "version": "2.0.6",
              "from": "readable-stream@>=2.0.0 <2.1.0",
              "resolved": "https://registry.npmjs.org/readable-stream/-/readable-stream-2.0.6.tgz",
              "dependencies": {
                "core-util-is": {
                  "version": "1.0.2",
                  "from": "core-util-is@>=1.0.0 <1.1.0",
                  "resolved": "https://registry.npmjs.org/core-util-is/-/core-util-is-1.0.2.tgz"
                },
                "isarray": {
                  "version": "1.0.0",
                  "from": "isarray@>=1.0.0 <1.1.0",
                  "resolved": "https://registry.npmjs.org/isarray/-/isarray-1.0.0.tgz"
                },
                "process-nextick-args": {
                  "version": "1.0.7",
                  "from": "process-nextick-args@>=1.0.6 <1.1.0",
                  "resolved": "https://registry.npmjs.org/process-nextick-args/-/process-nextick-args-1.0.7.tgz"
                },
                "string_decoder": {
                  "version": "0.10.31",
                  "from": "string_decoder@>=0.10.0 <0.11.0",
                  "resolved": "https://registry.npmjs.org/string_decoder/-/string_decoder-0.10.31.tgz"
                },
                "util-deprecate": {
                  "version": "1.0.2",
                  "from": "util-deprecate@>=1.0.1 <1.1.0",
                  "resolved": "https://registry.npmjs.org/util-deprecate/-/util-deprecate-1.0.2.tgz"
                }
              }
            }
          }
        },
        "https-proxy-agent": {
          "version": "0.3.6",
          "from": "https-proxy-agent@>=0.3.5 <0.4.0",
          "resolved": "https://registry.npmjs.org/https-proxy-agent/-/https-proxy-agent-0.3.6.tgz",
          "dependencies": {
            "agent-base": {
              "version": "1.0.2",
              "from": "agent-base@>=1.0.1 <1.1.0",
              "resolved": "https://registry.npmjs.org/agent-base/-/agent-base-1.0.2.tgz"
            },
            "debug": {
              "version": "2.2.0",
              "from": "debug@>=2.0.0 <3.0.0",
              "resolved": "https://registry.npmjs.org/debug/-/debug-2.2.0.tgz",
              "dependencies": {
                "ms": {
                  "version": "0.7.1",
                  "from": "ms@0.7.1",
                  "resolved": "https://registry.npmjs.org/ms/-/ms-0.7.1.tgz"
                }
              }
            },
            "extend": {
              "version": "3.0.0",
              "from": "extend@>=3.0.0 <4.0.0",
              "resolved": "https://registry.npmjs.org/extend/-/extend-3.0.0.tgz"
            }
          }
        },
        "json-stringify-safe": {
          "version": "5.0.1",
          "from": "json-stringify-safe@>=5.0.0 <6.0.0",
          "resolved": "https://registry.npmjs.org/json-stringify-safe/-/json-stringify-safe-5.0.1.tgz"
        },
        "readable-stream": {
          "version": "1.1.14",
          "from": "readable-stream@>=1.1.13 <2.0.0",
          "resolved": "https://registry.npmjs.org/readable-stream/-/readable-stream-1.1.14.tgz",
          "dependencies": {
            "core-util-is": {
              "version": "1.0.2",
              "from": "core-util-is@>=1.0.0 <1.1.0",
              "resolved": "https://registry.npmjs.org/core-util-is/-/core-util-is-1.0.2.tgz"
            },
            "isarray": {
              "version": "0.0.1",
              "from": "isarray@0.0.1",
              "resolved": "https://registry.npmjs.org/isarray/-/isarray-0.0.1.tgz"
            },
            "string_decoder": {
              "version": "0.10.31",
              "from": "string_decoder@>=0.10.0 <0.11.0",
              "resolved": "https://registry.npmjs.org/string_decoder/-/string_decoder-0.10.31.tgz"
            },
            "inherits": {
              "version": "2.0.1",
              "from": "inherits@>=2.0.1 <2.1.0",
              "resolved": "https://registry.npmjs.org/inherits/-/inherits-2.0.1.tgz"
            }
          }
        },
        "semver": {
          "version": "4.3.6",
          "from": "semver@>=4.2.0 <5.0.0",
          "resolved": "https://registry.npmjs.org/semver/-/semver-4.3.6.tgz"
        },
        "yakaa": {
          "version": "1.0.1",
          "from": "yakaa@>=1.0.1 <2.0.0",
          "resolved": "https://registry.npmjs.org/yakaa/-/yakaa-1.0.1.tgz"
        }
      }
    },
    "node-gcm": {
      "version": "0.9.15",
      "from": "node-gcm@>=0.9.12 <0.10.0",
      "resolved": "http://beta-internal:4873/node-gcm/-/node-gcm-0.9.15.tgz",
      "dependencies": {
        "debug": {
          "version": "0.8.1",
          "from": "debug@>=0.8.1 <0.9.0",
          "resolved": "http://beta-internal:4873/debug/-/debug-0.8.1.tgz"
        }
      }
    },
    "node-mongodb-debug-log": {
      "version": "0.1.2",
      "from": "node-mongodb-debug-log@>=0.1.2 <0.2.0",
      "resolved": "http://beta-internal:4873/node-mongodb-debug-log/-/node-mongodb-debug-log-0.1.2.tgz",
      "dependencies": {
        "mongodb-perf-wrapper": {
          "version": "0.1.3",
          "from": "mongodb-perf-wrapper@>=0.1.3 <0.2.0",
          "resolved": "http://beta-internal:4873/mongodb-perf-wrapper/-/mongodb-perf-wrapper-0.1.3.tgz"
        }
      }
    },
    "node-resque": {
      "version": "1.3.2",
      "from": "node-resque@>=1.0.1 <2.0.0",
      "resolved": "http://beta-internal:4873/node-resque/-/node-resque-1.3.2.tgz"
    },
    "node-uuid": {
      "version": "1.4.0",
      "from": "node-uuid@1.4.0",
      "resolved": "http://beta-internal:4873/node-uuid/-/node-uuid-1.4.0.tgz"
    },
    "oauth2orize": {
      "version": "1.0.1",
      "from": "oauth2orize@>=1.0.0 <1.1.0",
      "resolved": "http://beta-internal:4873/oauth2orize/-/oauth2orize-1.0.1.tgz",
      "dependencies": {
        "uid2": {
          "version": "0.0.3",
          "from": "uid2@>=0.0.0 <0.1.0",
          "resolved": "http://beta-internal:4873/uid2/-/uid2-0.0.3.tgz"
        },
        "utils-merge": {
          "version": "1.0.0",
          "from": "utils-merge@>=1.0.0 <2.0.0",
          "resolved": "http://beta-internal:4873/utils-merge/-/utils-merge-1.0.0.tgz"
        },
        "debug": {
          "version": "0.7.4",
          "from": "debug@>=0.7.0 <0.8.0",
          "resolved": "http://beta-internal:4873/debug/-/debug-0.7.4.tgz"
        }
      }
    },
    "octonode": {
      "version": "0.6.18",
      "from": "octonode@>=0.6.8 <0.7.0",
      "resolved": "http://beta-internal:4873/octonode/-/octonode-0.6.18.tgz",
      "dependencies": {
        "request": {
          "version": "2.51.0",
          "from": "request@>=2.51.0 <2.52.0",
          "resolved": "http://beta-internal:4873/request/-/request-2.51.0.tgz",
          "dependencies": {
            "bl": {
              "version": "0.9.5",
              "from": "bl@>=0.9.0 <0.10.0",
              "resolved": "http://beta-internal:4873/bl/-/bl-0.9.5.tgz",
              "dependencies": {
                "readable-stream": {
                  "version": "1.0.34",
                  "from": "readable-stream@>=1.0.26 <1.1.0",
                  "resolved": "http://beta-internal:4873/readable-stream/-/readable-stream-1.0.34.tgz",
                  "dependencies": {
                    "core-util-is": {
                      "version": "1.0.2",
                      "from": "core-util-is@>=1.0.0 <1.1.0",
                      "resolved": "http://beta-internal:4873/core-util-is/-/core-util-is-1.0.2.tgz"
                    },
                    "isarray": {
                      "version": "0.0.1",
                      "from": "isarray@0.0.1",
                      "resolved": "http://beta-internal:4873/isarray/-/isarray-0.0.1.tgz"
                    },
                    "string_decoder": {
                      "version": "0.10.31",
                      "from": "string_decoder@>=0.10.0 <0.11.0",
                      "resolved": "http://beta-internal:4873/string_decoder/-/string_decoder-0.10.31.tgz"
                    },
                    "inherits": {
                      "version": "2.0.1",
                      "from": "inherits@>=2.0.1 <2.1.0",
                      "resolved": "http://beta-internal:4873/inherits/-/inherits-2.0.1.tgz"
                    }
                  }
                }
              }
            },
            "caseless": {
              "version": "0.8.0",
              "from": "caseless@>=0.8.0 <0.9.0",
              "resolved": "http://beta-internal:4873/caseless/-/caseless-0.8.0.tgz"
            },
            "forever-agent": {
              "version": "0.5.2",
              "from": "forever-agent@>=0.5.0 <0.6.0",
              "resolved": "http://beta-internal:4873/forever-agent/-/forever-agent-0.5.2.tgz"
            },
            "form-data": {
              "version": "0.2.0",
              "from": "form-data@>=0.2.0 <0.3.0",
              "resolved": "http://beta-internal:4873/form-data/-/form-data-0.2.0.tgz",
              "dependencies": {
                "mime-types": {
                  "version": "2.0.14",
                  "from": "mime-types@>=2.0.3 <2.1.0",
                  "resolved": "http://beta-internal:4873/mime-types/-/mime-types-2.0.14.tgz",
                  "dependencies": {
                    "mime-db": {
                      "version": "1.12.0",
                      "from": "mime-db@>=1.12.0 <1.13.0",
                      "resolved": "http://beta-internal:4873/mime-db/-/mime-db-1.12.0.tgz"
                    }
                  }
                }
              }
            },
            "json-stringify-safe": {
              "version": "5.0.1",
              "from": "json-stringify-safe@>=5.0.0 <5.1.0",
              "resolved": "http://beta-internal:4873/json-stringify-safe/-/json-stringify-safe-5.0.1.tgz"
            },
            "mime-types": {
              "version": "1.0.2",
              "from": "mime-types@>=1.0.1 <1.1.0",
              "resolved": "http://beta-internal:4873/mime-types/-/mime-types-1.0.2.tgz"
            },
            "qs": {
              "version": "2.3.3",
              "from": "qs@>=2.3.1 <2.4.0",
              "resolved": "http://beta-internal:4873/qs/-/qs-2.3.3.tgz"
            },
            "tunnel-agent": {
              "version": "0.4.3",
              "from": "tunnel-agent@>=0.4.0 <0.5.0",
              "resolved": "http://beta-internal:4873/tunnel-agent/-/tunnel-agent-0.4.3.tgz"
            },
            "http-signature": {
              "version": "0.10.1",
              "from": "http-signature@>=0.10.0 <0.11.0",
              "resolved": "http://beta-internal:4873/http-signature/-/http-signature-0.10.1.tgz",
              "dependencies": {
                "assert-plus": {
                  "version": "0.1.5",
                  "from": "assert-plus@>=0.1.5 <0.2.0",
                  "resolved": "http://beta-internal:4873/assert-plus/-/assert-plus-0.1.5.tgz"
                },
                "asn1": {
                  "version": "0.1.11",
                  "from": "asn1@0.1.11",
                  "resolved": "http://beta-internal:4873/asn1/-/asn1-0.1.11.tgz"
                },
                "ctype": {
                  "version": "0.5.3",
                  "from": "ctype@0.5.3",
                  "resolved": "http://beta-internal:4873/ctype/-/ctype-0.5.3.tgz"
                }
              }
            },
            "oauth-sign": {
              "version": "0.5.0",
              "from": "oauth-sign@>=0.5.0 <0.6.0",
              "resolved": "http://beta-internal:4873/oauth-sign/-/oauth-sign-0.5.0.tgz"
            },
            "hawk": {
              "version": "1.1.1",
              "from": "hawk@1.1.1",
              "resolved": "http://beta-internal:4873/hawk/-/hawk-1.1.1.tgz",
              "dependencies": {
                "hoek": {
                  "version": "0.9.1",
                  "from": "hoek@>=0.9.0 <0.10.0",
                  "resolved": "http://beta-internal:4873/hoek/-/hoek-0.9.1.tgz"
                },
                "boom": {
                  "version": "0.4.2",
                  "from": "boom@>=0.4.0 <0.5.0",
                  "resolved": "http://beta-internal:4873/boom/-/boom-0.4.2.tgz"
                },
                "cryptiles": {
                  "version": "0.2.2",
                  "from": "cryptiles@>=0.2.0 <0.3.0",
                  "resolved": "http://beta-internal:4873/cryptiles/-/cryptiles-0.2.2.tgz"
                },
                "sntp": {
                  "version": "0.2.4",
                  "from": "sntp@>=0.2.0 <0.3.0",
                  "resolved": "http://beta-internal:4873/sntp/-/sntp-0.2.4.tgz"
                }
              }
            },
            "aws-sign2": {
              "version": "0.5.0",
              "from": "aws-sign2@>=0.5.0 <0.6.0",
              "resolved": "http://beta-internal:4873/aws-sign2/-/aws-sign2-0.5.0.tgz"
            },
            "stringstream": {
              "version": "0.0.5",
              "from": "stringstream@>=0.0.4 <0.1.0",
              "resolved": "http://beta-internal:4873/stringstream/-/stringstream-0.0.5.tgz"
            },
            "combined-stream": {
              "version": "0.0.7",
              "from": "combined-stream@>=0.0.5 <0.1.0",
              "resolved": "http://beta-internal:4873/combined-stream/-/combined-stream-0.0.7.tgz",
              "dependencies": {
                "delayed-stream": {
                  "version": "0.0.5",
                  "from": "delayed-stream@0.0.5",
                  "resolved": "http://beta-internal:4873/delayed-stream/-/delayed-stream-0.0.5.tgz"
                }
              }
            }
          }
        },
        "randomstring": {
          "version": "1.1.5",
          "from": "randomstring@>=1.0.0 <2.0.0",
          "resolved": "http://beta-internal:4873/randomstring/-/randomstring-1.1.5.tgz",
          "dependencies": {
            "array-uniq": {
              "version": "1.0.2",
              "from": "array-uniq@1.0.2",
              "resolved": "http://beta-internal:4873/array-uniq/-/array-uniq-1.0.2.tgz"
            }
          }
        },
        "deep-extend": {
          "version": "0.4.1",
          "from": "deep-extend@>=0.0.0 <1.0.0",
          "resolved": "http://beta-internal:4873/deep-extend/-/deep-extend-0.4.1.tgz"
        }
      }
    },
    "on-headers": {
      "version": "1.0.1",
      "from": "on-headers@>=1.0.1 <2.0.0",
      "resolved": "http://beta-internal:4873/on-headers/-/on-headers-1.0.1.tgz"
    },
    "parse-links": {
      "version": "0.1.0",
      "from": "parse-links@>=0.1.0 <0.2.0",
      "resolved": "http://beta-internal:4873/parse-links/-/parse-links-0.1.0.tgz"
    },
    "passport": {
      "version": "0.2.2",
      "from": "passport@>=0.2.2 <0.3.0",
      "resolved": "http://beta-internal:4873/passport/-/passport-0.2.2.tgz",
      "dependencies": {
        "passport-strategy": {
          "version": "1.0.0",
          "from": "passport-strategy@>=1.0.0 <2.0.0",
          "resolved": "http://beta-internal:4873/passport-strategy/-/passport-strategy-1.0.0.tgz"
        },
        "pause": {
          "version": "0.0.1",
          "from": "pause@0.0.1",
          "resolved": "http://beta-internal:4873/pause/-/pause-0.0.1.tgz"
        }
      }
    },
    "passport-google-oauth2": {
      "version": "0.1.6",
      "from": "passport-google-oauth2@>=0.1.6 <0.2.0",
      "resolved": "http://beta-internal:4873/passport-google-oauth2/-/passport-google-oauth2-0.1.6.tgz",
      "dependencies": {
        "passport-oauth2": {
          "version": "1.3.0",
          "from": "passport-oauth2@>=1.0.0 <2.0.0",
          "resolved": "http://beta-internal:4873/passport-oauth2/-/passport-oauth2-1.3.0.tgz",
          "dependencies": {
            "passport-strategy": {
              "version": "1.0.0",
              "from": "passport-strategy@>=1.0.0 <2.0.0",
              "resolved": "http://beta-internal:4873/passport-strategy/-/passport-strategy-1.0.0.tgz"
            },
            "oauth": {
              "version": "0.9.14",
              "from": "oauth@>=0.9.0 <0.10.0",
              "resolved": "http://beta-internal:4873/oauth/-/oauth-0.9.14.tgz"
            },
            "uid2": {
              "version": "0.0.3",
              "from": "uid2@>=0.0.0 <0.1.0",
              "resolved": "http://beta-internal:4873/uid2/-/uid2-0.0.3.tgz"
            }
          }
        }
      }
    },
    "passport-http": {
      "version": "0.2.2",
      "from": "passport-http@>=0.2.2 <0.3.0",
      "resolved": "http://beta-internal:4873/passport-http/-/passport-http-0.2.2.tgz",
      "dependencies": {
        "pkginfo": {
          "version": "0.2.3",
          "from": "pkginfo@>=0.2.0 <0.3.0",
          "resolved": "http://beta-internal:4873/pkginfo/-/pkginfo-0.2.3.tgz"
        },
        "passport": {
          "version": "0.1.18",
          "from": "passport@>=0.1.3 <0.2.0",
          "resolved": "http://beta-internal:4873/passport/-/passport-0.1.18.tgz",
          "dependencies": {
            "pause": {
              "version": "0.0.1",
              "from": "pause@0.0.1",
              "resolved": "http://beta-internal:4873/pause/-/pause-0.0.1.tgz"
            }
          }
        }
      }
    },
    "passport-linkedin-oauth2": {
      "version": "1.4.1",
      "from": "passport-linkedin-oauth2@>=1.4.0 <2.0.0",
      "resolved": "http://beta-internal:4873/passport-linkedin-oauth2/-/passport-linkedin-oauth2-1.4.1.tgz",
      "dependencies": {
        "passport-oauth2": {
          "version": "1.3.0",
          "from": "passport-oauth2@>=1.0.0 <2.0.0",
          "resolved": "http://beta-internal:4873/passport-oauth2/-/passport-oauth2-1.3.0.tgz",
          "dependencies": {
            "passport-strategy": {
              "version": "1.0.0",
              "from": "passport-strategy@>=1.0.0 <2.0.0",
              "resolved": "http://beta-internal:4873/passport-strategy/-/passport-strategy-1.0.0.tgz"
            },
            "oauth": {
              "version": "0.9.14",
              "from": "oauth@>=0.9.0 <0.10.0",
              "resolved": "http://beta-internal:4873/oauth/-/oauth-0.9.14.tgz"
            },
            "uid2": {
              "version": "0.0.3",
              "from": "uid2@>=0.0.0 <0.1.0",
              "resolved": "http://beta-internal:4873/uid2/-/uid2-0.0.3.tgz"
            }
          }
        }
      }
    },
    "passport-oauth2-client-password": {
      "version": "0.1.2",
      "from": "passport-oauth2-client-password@>=0.1.2 <0.2.0",
      "resolved": "http://beta-internal:4873/passport-oauth2-client-password/-/passport-oauth2-client-password-0.1.2.tgz",
      "dependencies": {
        "passport-strategy": {
          "version": "1.0.0",
          "from": "passport-strategy@>=1.0.0 <2.0.0",
          "resolved": "http://beta-internal:4873/passport-strategy/-/passport-strategy-1.0.0.tgz"
        }
      }
    },
    "passport-twitter": {
      "version": "1.0.4",
      "from": "passport-twitter@>=1.0.3 <2.0.0",
      "resolved": "http://beta-internal:4873/passport-twitter/-/passport-twitter-1.0.4.tgz",
      "dependencies": {
        "passport-oauth1": {
          "version": "1.1.0",
          "from": "passport-oauth1@>=1.0.0 <2.0.0",
          "resolved": "http://beta-internal:4873/passport-oauth1/-/passport-oauth1-1.1.0.tgz",
          "dependencies": {
            "passport-strategy": {
              "version": "1.0.0",
              "from": "passport-strategy@>=1.0.0 <2.0.0",
              "resolved": "http://beta-internal:4873/passport-strategy/-/passport-strategy-1.0.0.tgz"
            },
            "oauth": {
              "version": "0.9.14",
              "from": "oauth@>=0.9.0 <0.10.0",
              "resolved": "http://beta-internal:4873/oauth/-/oauth-0.9.14.tgz"
            },
            "utils-merge": {
              "version": "1.0.0",
              "from": "utils-merge@>=1.0.0 <2.0.0",
              "resolved": "http://beta-internal:4873/utils-merge/-/utils-merge-1.0.0.tgz"
            }
          }
        },
        "xtraverse": {
          "version": "0.1.0",
          "from": "xtraverse@>=0.1.0 <0.2.0",
          "resolved": "http://beta-internal:4873/xtraverse/-/xtraverse-0.1.0.tgz",
          "dependencies": {
            "xmldom": {
              "version": "0.1.22",
              "from": "xmldom@>=0.1.0 <0.2.0",
              "resolved": "http://beta-internal:4873/xmldom/-/xmldom-0.1.22.tgz"
            }
          }
        }
      }
    },
    "permessage-deflate": {
      "version": "0.1.5",
      "from": "permessage-deflate@>=0.1.2 <0.2.0",
      "resolved": "http://beta-internal:4873/permessage-deflate/-/permessage-deflate-0.1.5.tgz"
    },
    "react": {
      "version": "15.3.0",
      "from": "react@>=15.2.1 <16.0.0",
      "resolved": "http://beta-internal:4873/react/-/react-15.3.0.tgz",
      "dependencies": {
        "fbjs": {
          "version": "0.8.3",
          "from": "fbjs@>=0.8.1 <0.9.0",
          "resolved": "https://registry.npmjs.org/fbjs/-/fbjs-0.8.3.tgz",
          "dependencies": {
            "core-js": {
              "version": "1.2.7",
              "from": "core-js@>=1.0.0 <2.0.0",
              "resolved": "https://registry.npmjs.org/core-js/-/core-js-1.2.7.tgz"
            },
            "immutable": {
              "version": "3.8.1",
              "from": "immutable@>=3.7.6 <4.0.0",
              "resolved": "https://registry.npmjs.org/immutable/-/immutable-3.8.1.tgz"
            },
            "isomorphic-fetch": {
              "version": "2.2.1",
              "from": "isomorphic-fetch@>=2.1.1 <3.0.0",
              "resolved": "https://registry.npmjs.org/isomorphic-fetch/-/isomorphic-fetch-2.2.1.tgz",
              "dependencies": {
                "node-fetch": {
                  "version": "1.6.0",
                  "from": "node-fetch@>=1.0.1 <2.0.0",
                  "resolved": "http://beta-internal:4873/node-fetch/-/node-fetch-1.6.0.tgz",
                  "dependencies": {
                    "encoding": {
                      "version": "0.1.12",
                      "from": "encoding@>=0.1.11 <0.2.0",
                      "resolved": "https://registry.npmjs.org/encoding/-/encoding-0.1.12.tgz",
                      "dependencies": {
                        "iconv-lite": {
                          "version": "0.4.13",
                          "from": "iconv-lite@>=0.4.13 <0.5.0",
                          "resolved": "http://beta-internal:4873/iconv-lite/-/iconv-lite-0.4.13.tgz"
                        }
                      }
                    },
                    "is-stream": {
                      "version": "1.1.0",
                      "from": "is-stream@>=1.0.1 <2.0.0",
                      "resolved": "http://beta-internal:4873/is-stream/-/is-stream-1.1.0.tgz"
                    }
                  }
                },
                "whatwg-fetch": {
                  "version": "1.0.0",
                  "from": "whatwg-fetch@>=0.10.0",
                  "resolved": "https://registry.npmjs.org/whatwg-fetch/-/whatwg-fetch-1.0.0.tgz"
                }
              }
            },
            "promise": {
              "version": "7.1.1",
              "from": "promise@>=7.1.1 <8.0.0",
              "resolved": "http://beta-internal:4873/promise/-/promise-7.1.1.tgz",
              "dependencies": {
                "asap": {
                  "version": "2.0.4",
                  "from": "asap@>=2.0.3 <2.1.0",
                  "resolved": "http://beta-internal:4873/asap/-/asap-2.0.4.tgz"
                }
              }
            },
            "ua-parser-js": {
              "version": "0.7.10",
              "from": "ua-parser-js@>=0.7.9 <0.8.0",
              "resolved": "https://registry.npmjs.org/ua-parser-js/-/ua-parser-js-0.7.10.tgz"
            }
          }
        },
        "loose-envify": {
          "version": "1.2.0",
          "from": "loose-envify@>=1.1.0 <2.0.0",
          "resolved": "http://beta-internal:4873/loose-envify/-/loose-envify-1.2.0.tgz",
          "dependencies": {
            "js-tokens": {
              "version": "1.0.3",
              "from": "js-tokens@>=1.0.1 <2.0.0",
              "resolved": "http://beta-internal:4873/js-tokens/-/js-tokens-1.0.3.tgz"
            }
          }
        },
        "object-assign": {
          "version": "4.1.0",
          "from": "object-assign@>=4.1.0 <5.0.0",
          "resolved": "http://beta-internal:4873/object-assign/-/object-assign-4.1.0.tgz"
        }
      }
    },
    "react-dom": {
      "version": "15.3.0",
      "from": "react-dom@>=15.2.1 <16.0.0",
      "resolved": "http://beta-internal:4873/react-dom/-/react-dom-15.3.0.tgz"
    },
    "readme-badger": {
      "version": "0.1.2",
      "from": "readme-badger@>=0.1.2 <0.2.0",
      "resolved": "http://beta-internal:4873/readme-badger/-/readme-badger-0.1.2.tgz"
    },
    "redis-lock": {
      "version": "0.0.8",
      "from": "redis-lock@0.0.8",
      "resolved": "http://beta-internal:4873/redis-lock/-/redis-lock-0.0.8.tgz"
    },
    "request": {
      "version": "2.40.0",
      "from": "request@>=2.40.0 <2.41.0",
      "resolved": "http://beta-internal:4873/request/-/request-2.40.0.tgz",
      "dependencies": {
        "qs": {
          "version": "1.0.2",
          "from": "qs@>=1.0.0 <1.1.0",
          "resolved": "http://beta-internal:4873/qs/-/qs-1.0.2.tgz"
        },
        "json-stringify-safe": {
          "version": "5.0.1",
          "from": "json-stringify-safe@>=5.0.0 <5.1.0",
          "resolved": "http://beta-internal:4873/json-stringify-safe/-/json-stringify-safe-5.0.1.tgz"
        },
        "mime-types": {
          "version": "1.0.2",
          "from": "mime-types@>=1.0.1 <1.1.0",
          "resolved": "http://beta-internal:4873/mime-types/-/mime-types-1.0.2.tgz"
        },
        "forever-agent": {
          "version": "0.5.2",
          "from": "forever-agent@>=0.5.0 <0.6.0",
          "resolved": "http://beta-internal:4873/forever-agent/-/forever-agent-0.5.2.tgz"
        },
        "form-data": {
          "version": "0.1.4",
          "from": "form-data@>=0.1.0 <0.2.0",
          "resolved": "http://beta-internal:4873/form-data/-/form-data-0.1.4.tgz",
          "dependencies": {
            "combined-stream": {
              "version": "0.0.7",
              "from": "combined-stream@>=0.0.4 <0.1.0",
              "resolved": "http://beta-internal:4873/combined-stream/-/combined-stream-0.0.7.tgz",
              "dependencies": {
                "delayed-stream": {
                  "version": "0.0.5",
                  "from": "delayed-stream@0.0.5",
                  "resolved": "http://beta-internal:4873/delayed-stream/-/delayed-stream-0.0.5.tgz"
                }
              }
            },
            "mime": {
              "version": "1.2.11",
              "from": "mime@>=1.2.11 <1.3.0",
              "resolved": "http://beta-internal:4873/mime/-/mime-1.2.11.tgz"
            }
          }
        },
        "tunnel-agent": {
          "version": "0.4.3",
          "from": "tunnel-agent@>=0.4.0 <0.5.0",
          "resolved": "http://beta-internal:4873/tunnel-agent/-/tunnel-agent-0.4.3.tgz"
        },
        "http-signature": {
          "version": "0.10.1",
          "from": "http-signature@>=0.10.0 <0.11.0",
          "resolved": "http://beta-internal:4873/http-signature/-/http-signature-0.10.1.tgz",
          "dependencies": {
            "assert-plus": {
              "version": "0.1.5",
              "from": "assert-plus@>=0.1.5 <0.2.0",
              "resolved": "http://beta-internal:4873/assert-plus/-/assert-plus-0.1.5.tgz"
            },
            "asn1": {
              "version": "0.1.11",
              "from": "asn1@0.1.11",
              "resolved": "http://beta-internal:4873/asn1/-/asn1-0.1.11.tgz"
            },
            "ctype": {
              "version": "0.5.3",
              "from": "ctype@0.5.3",
              "resolved": "http://beta-internal:4873/ctype/-/ctype-0.5.3.tgz"
            }
          }
        },
        "oauth-sign": {
          "version": "0.3.0",
          "from": "oauth-sign@>=0.3.0 <0.4.0",
          "resolved": "http://beta-internal:4873/oauth-sign/-/oauth-sign-0.3.0.tgz"
        },
        "hawk": {
          "version": "1.1.1",
          "from": "hawk@1.1.1",
          "resolved": "http://beta-internal:4873/hawk/-/hawk-1.1.1.tgz",
          "dependencies": {
            "hoek": {
              "version": "0.9.1",
              "from": "hoek@>=0.9.0 <0.10.0",
              "resolved": "http://beta-internal:4873/hoek/-/hoek-0.9.1.tgz"
            },
            "boom": {
              "version": "0.4.2",
              "from": "boom@>=0.4.0 <0.5.0",
              "resolved": "http://beta-internal:4873/boom/-/boom-0.4.2.tgz"
            },
            "cryptiles": {
              "version": "0.2.2",
              "from": "cryptiles@>=0.2.0 <0.3.0",
              "resolved": "http://beta-internal:4873/cryptiles/-/cryptiles-0.2.2.tgz"
            },
            "sntp": {
              "version": "0.2.4",
              "from": "sntp@>=0.2.0 <0.3.0",
              "resolved": "http://beta-internal:4873/sntp/-/sntp-0.2.4.tgz"
            }
          }
        },
        "aws-sign2": {
          "version": "0.5.0",
          "from": "aws-sign2@>=0.5.0 <0.6.0",
          "resolved": "http://beta-internal:4873/aws-sign2/-/aws-sign2-0.5.0.tgz"
        },
        "stringstream": {
          "version": "0.0.5",
          "from": "stringstream@>=0.0.4 <0.1.0",
          "resolved": "http://beta-internal:4873/stringstream/-/stringstream-0.0.5.tgz"
        }
      }
    },
    "request-extensible": {
      "version": "0.1.1",
      "from": "request-extensible@>=0.1.1 <0.2.0",
      "resolved": "http://beta-internal:4873/request-extensible/-/request-extensible-0.1.1.tgz",
      "dependencies": {
        "request": {
          "version": "2.74.0",
          "from": "request@>=2.53.0 <3.0.0",
          "resolved": "http://beta-internal:4873/request/-/request-2.74.0.tgz",
          "dependencies": {
            "aws-sign2": {
              "version": "0.6.0",
              "from": "aws-sign2@>=0.6.0 <0.7.0",
              "resolved": "http://beta-internal:4873/aws-sign2/-/aws-sign2-0.6.0.tgz"
            },
            "aws4": {
              "version": "1.4.1",
              "from": "aws4@>=1.2.1 <2.0.0",
              "resolved": "http://beta-internal:4873/aws4/-/aws4-1.4.1.tgz"
            },
            "bl": {
              "version": "1.1.2",
              "from": "bl@>=1.1.2 <1.2.0",
              "resolved": "http://beta-internal:4873/bl/-/bl-1.1.2.tgz",
              "dependencies": {
                "readable-stream": {
                  "version": "2.0.6",
                  "from": "readable-stream@>=2.0.5 <2.1.0",
                  "resolved": "http://beta-internal:4873/readable-stream/-/readable-stream-2.0.6.tgz",
                  "dependencies": {
                    "core-util-is": {
                      "version": "1.0.2",
                      "from": "core-util-is@>=1.0.0 <1.1.0",
                      "resolved": "http://beta-internal:4873/core-util-is/-/core-util-is-1.0.2.tgz"
                    },
                    "inherits": {
                      "version": "2.0.1",
                      "from": "inherits@>=2.0.1 <2.1.0",
                      "resolved": "http://beta-internal:4873/inherits/-/inherits-2.0.1.tgz"
                    },
                    "isarray": {
                      "version": "1.0.0",
                      "from": "isarray@>=1.0.0 <1.1.0",
                      "resolved": "http://beta-internal:4873/isarray/-/isarray-1.0.0.tgz"
                    },
                    "process-nextick-args": {
                      "version": "1.0.7",
                      "from": "process-nextick-args@>=1.0.6 <1.1.0",
                      "resolved": "http://beta-internal:4873/process-nextick-args/-/process-nextick-args-1.0.7.tgz"
                    },
                    "string_decoder": {
                      "version": "0.10.31",
                      "from": "string_decoder@>=0.10.0 <0.11.0",
                      "resolved": "http://beta-internal:4873/string_decoder/-/string_decoder-0.10.31.tgz"
                    },
                    "util-deprecate": {
                      "version": "1.0.2",
                      "from": "util-deprecate@>=1.0.1 <1.1.0",
                      "resolved": "http://beta-internal:4873/util-deprecate/-/util-deprecate-1.0.2.tgz"
                    }
                  }
                }
              }
            },
            "caseless": {
              "version": "0.11.0",
              "from": "caseless@>=0.11.0 <0.12.0",
              "resolved": "http://beta-internal:4873/caseless/-/caseless-0.11.0.tgz"
            },
            "combined-stream": {
              "version": "1.0.5",
              "from": "combined-stream@>=1.0.5 <1.1.0",
              "resolved": "http://beta-internal:4873/combined-stream/-/combined-stream-1.0.5.tgz",
              "dependencies": {
                "delayed-stream": {
                  "version": "1.0.0",
                  "from": "delayed-stream@>=1.0.0 <1.1.0",
                  "resolved": "http://beta-internal:4873/delayed-stream/-/delayed-stream-1.0.0.tgz"
                }
              }
            },
            "extend": {
              "version": "3.0.0",
              "from": "extend@>=3.0.0 <3.1.0",
              "resolved": "http://beta-internal:4873/extend/-/extend-3.0.0.tgz"
            },
            "forever-agent": {
              "version": "0.6.1",
              "from": "forever-agent@>=0.6.1 <0.7.0",
              "resolved": "http://beta-internal:4873/forever-agent/-/forever-agent-0.6.1.tgz"
            },
            "form-data": {
              "version": "1.0.0-rc4",
              "from": "form-data@>=1.0.0-rc4 <1.1.0",
              "resolved": "http://beta-internal:4873/form-data/-/form-data-1.0.0-rc4.tgz",
              "dependencies": {
                "async": {
                  "version": "1.5.2",
                  "from": "async@>=1.5.2 <2.0.0",
                  "resolved": "https://registry.npmjs.org/async/-/async-1.5.2.tgz"
                }
              }
            },
            "har-validator": {
              "version": "2.0.6",
              "from": "har-validator@>=2.0.6 <2.1.0",
              "resolved": "http://beta-internal:4873/har-validator/-/har-validator-2.0.6.tgz",
              "dependencies": {
                "chalk": {
                  "version": "1.1.3",
                  "from": "chalk@>=1.1.1 <2.0.0",
                  "resolved": "http://beta-internal:4873/chalk/-/chalk-1.1.3.tgz",
                  "dependencies": {
                    "ansi-styles": {
                      "version": "2.2.1",
                      "from": "ansi-styles@>=2.2.1 <3.0.0",
                      "resolved": "http://beta-internal:4873/ansi-styles/-/ansi-styles-2.2.1.tgz"
                    },
                    "has-ansi": {
                      "version": "2.0.0",
                      "from": "has-ansi@>=2.0.0 <3.0.0",
                      "resolved": "http://beta-internal:4873/has-ansi/-/has-ansi-2.0.0.tgz",
                      "dependencies": {
                        "ansi-regex": {
                          "version": "2.0.0",
                          "from": "ansi-regex@>=2.0.0 <3.0.0",
                          "resolved": "http://beta-internal:4873/ansi-regex/-/ansi-regex-2.0.0.tgz"
                        }
                      }
                    },
                    "strip-ansi": {
                      "version": "3.0.1",
                      "from": "strip-ansi@>=3.0.0 <4.0.0",
                      "resolved": "http://beta-internal:4873/strip-ansi/-/strip-ansi-3.0.1.tgz",
                      "dependencies": {
                        "ansi-regex": {
                          "version": "2.0.0",
                          "from": "ansi-regex@>=2.0.0 <3.0.0",
                          "resolved": "http://beta-internal:4873/ansi-regex/-/ansi-regex-2.0.0.tgz"
                        }
                      }
                    },
                    "supports-color": {
                      "version": "2.0.0",
                      "from": "supports-color@>=2.0.0 <3.0.0",
                      "resolved": "http://beta-internal:4873/supports-color/-/supports-color-2.0.0.tgz"
                    }
                  }
                },
                "commander": {
                  "version": "2.9.0",
                  "from": "commander@>=2.9.0 <3.0.0",
                  "resolved": "http://beta-internal:4873/commander/-/commander-2.9.0.tgz",
                  "dependencies": {
                    "graceful-readlink": {
                      "version": "1.0.1",
                      "from": "graceful-readlink@>=1.0.0",
                      "resolved": "http://beta-internal:4873/graceful-readlink/-/graceful-readlink-1.0.1.tgz"
                    }
                  }
                },
                "is-my-json-valid": {
                  "version": "2.13.1",
                  "from": "is-my-json-valid@>=2.12.4 <3.0.0",
                  "resolved": "http://beta-internal:4873/is-my-json-valid/-/is-my-json-valid-2.13.1.tgz",
                  "dependencies": {
                    "generate-function": {
                      "version": "2.0.0",
                      "from": "generate-function@>=2.0.0 <3.0.0",
                      "resolved": "http://beta-internal:4873/generate-function/-/generate-function-2.0.0.tgz"
                    },
                    "generate-object-property": {
                      "version": "1.2.0",
                      "from": "generate-object-property@>=1.1.0 <2.0.0",
                      "resolved": "http://beta-internal:4873/generate-object-property/-/generate-object-property-1.2.0.tgz",
                      "dependencies": {
                        "is-property": {
                          "version": "1.0.2",
                          "from": "is-property@>=1.0.0 <2.0.0",
                          "resolved": "http://beta-internal:4873/is-property/-/is-property-1.0.2.tgz"
                        }
                      }
                    },
                    "jsonpointer": {
                      "version": "2.0.0",
                      "from": "jsonpointer@2.0.0",
                      "resolved": "http://beta-internal:4873/jsonpointer/-/jsonpointer-2.0.0.tgz"
                    },
                    "xtend": {
                      "version": "4.0.1",
                      "from": "xtend@>=4.0.0 <5.0.0",
                      "resolved": "http://beta-internal:4873/xtend/-/xtend-4.0.1.tgz"
                    }
                  }
                },
                "pinkie-promise": {
                  "version": "2.0.1",
                  "from": "pinkie-promise@>=2.0.0 <3.0.0",
                  "resolved": "http://beta-internal:4873/pinkie-promise/-/pinkie-promise-2.0.1.tgz",
                  "dependencies": {
                    "pinkie": {
                      "version": "2.0.4",
                      "from": "pinkie@>=2.0.0 <3.0.0",
                      "resolved": "http://beta-internal:4873/pinkie/-/pinkie-2.0.4.tgz"
                    }
                  }
                }
              }
            },
            "hawk": {
              "version": "3.1.3",
              "from": "hawk@>=3.1.3 <3.2.0",
              "resolved": "http://beta-internal:4873/hawk/-/hawk-3.1.3.tgz",
              "dependencies": {
                "hoek": {
                  "version": "2.16.3",
                  "from": "hoek@>=2.0.0 <3.0.0",
                  "resolved": "http://beta-internal:4873/hoek/-/hoek-2.16.3.tgz"
                },
                "boom": {
                  "version": "2.10.1",
                  "from": "boom@>=2.0.0 <3.0.0",
                  "resolved": "http://beta-internal:4873/boom/-/boom-2.10.1.tgz"
                },
                "cryptiles": {
                  "version": "2.0.5",
                  "from": "cryptiles@>=2.0.0 <3.0.0",
                  "resolved": "http://beta-internal:4873/cryptiles/-/cryptiles-2.0.5.tgz"
                },
                "sntp": {
                  "version": "1.0.9",
                  "from": "sntp@>=1.0.0 <2.0.0",
                  "resolved": "http://beta-internal:4873/sntp/-/sntp-1.0.9.tgz"
                }
              }
            },
            "http-signature": {
              "version": "1.1.1",
              "from": "http-signature@>=1.1.0 <1.2.0",
              "resolved": "http://beta-internal:4873/http-signature/-/http-signature-1.1.1.tgz",
              "dependencies": {
                "assert-plus": {
                  "version": "0.2.0",
                  "from": "assert-plus@>=0.2.0 <0.3.0",
                  "resolved": "http://beta-internal:4873/assert-plus/-/assert-plus-0.2.0.tgz"
                },
                "jsprim": {
                  "version": "1.3.0",
                  "from": "jsprim@>=1.2.2 <2.0.0",
                  "resolved": "http://beta-internal:4873/jsprim/-/jsprim-1.3.0.tgz",
                  "dependencies": {
                    "extsprintf": {
                      "version": "1.0.2",
                      "from": "extsprintf@1.0.2",
                      "resolved": "https://registry.npmjs.org/extsprintf/-/extsprintf-1.0.2.tgz"
                    },
                    "json-schema": {
                      "version": "0.2.2",
                      "from": "json-schema@0.2.2",
                      "resolved": "http://beta-internal:4873/json-schema/-/json-schema-0.2.2.tgz"
                    },
                    "verror": {
                      "version": "1.3.6",
                      "from": "verror@1.3.6",
                      "resolved": "http://beta-internal:4873/verror/-/verror-1.3.6.tgz"
                    }
                  }
                },
                "sshpk": {
                  "version": "1.9.2",
                  "from": "sshpk@>=1.7.0 <2.0.0",
                  "resolved": "http://beta-internal:4873/sshpk/-/sshpk-1.9.2.tgz",
                  "dependencies": {
                    "asn1": {
                      "version": "0.2.3",
                      "from": "asn1@>=0.2.3 <0.3.0",
                      "resolved": "http://beta-internal:4873/asn1/-/asn1-0.2.3.tgz"
                    },
                    "assert-plus": {
                      "version": "1.0.0",
                      "from": "assert-plus@>=1.0.0 <2.0.0",
                      "resolved": "http://beta-internal:4873/assert-plus/-/assert-plus-1.0.0.tgz"
                    },
                    "dashdash": {
                      "version": "1.14.0",
                      "from": "dashdash@>=1.12.0 <2.0.0",
                      "resolved": "http://beta-internal:4873/dashdash/-/dashdash-1.14.0.tgz"
                    },
                    "getpass": {
                      "version": "0.1.6",
                      "from": "getpass@>=0.1.1 <0.2.0",
                      "resolved": "http://beta-internal:4873/getpass/-/getpass-0.1.6.tgz"
                    },
                    "jsbn": {
                      "version": "0.1.0",
                      "from": "jsbn@>=0.1.0 <0.2.0",
                      "resolved": "http://beta-internal:4873/jsbn/-/jsbn-0.1.0.tgz"
                    },
                    "tweetnacl": {
                      "version": "0.13.3",
                      "from": "tweetnacl@>=0.13.0 <0.14.0",
                      "resolved": "http://beta-internal:4873/tweetnacl/-/tweetnacl-0.13.3.tgz"
                    },
                    "jodid25519": {
                      "version": "1.0.2",
                      "from": "jodid25519@>=1.0.0 <2.0.0",
                      "resolved": "http://beta-internal:4873/jodid25519/-/jodid25519-1.0.2.tgz"
                    },
                    "ecc-jsbn": {
                      "version": "0.1.1",
                      "from": "ecc-jsbn@>=0.1.1 <0.2.0",
                      "resolved": "http://beta-internal:4873/ecc-jsbn/-/ecc-jsbn-0.1.1.tgz"
                    }
                  }
                }
              }
            },
            "is-typedarray": {
              "version": "1.0.0",
              "from": "is-typedarray@>=1.0.0 <1.1.0",
              "resolved": "http://beta-internal:4873/is-typedarray/-/is-typedarray-1.0.0.tgz"
            },
            "isstream": {
              "version": "0.1.2",
              "from": "isstream@>=0.1.2 <0.2.0",
              "resolved": "http://beta-internal:4873/isstream/-/isstream-0.1.2.tgz"
            },
            "json-stringify-safe": {
              "version": "5.0.1",
              "from": "json-stringify-safe@>=5.0.1 <5.1.0",
              "resolved": "http://beta-internal:4873/json-stringify-safe/-/json-stringify-safe-5.0.1.tgz"
            },
            "mime-types": {
              "version": "2.1.11",
              "from": "mime-types@>=2.1.7 <2.2.0",
              "resolved": "http://beta-internal:4873/mime-types/-/mime-types-2.1.11.tgz",
              "dependencies": {
                "mime-db": {
                  "version": "1.23.0",
                  "from": "mime-db@>=1.23.0 <1.24.0",
                  "resolved": "http://beta-internal:4873/mime-db/-/mime-db-1.23.0.tgz"
                }
              }
            },
            "node-uuid": {
              "version": "1.4.7",
              "from": "node-uuid@>=1.4.7 <1.5.0",
              "resolved": "http://beta-internal:4873/node-uuid/-/node-uuid-1.4.7.tgz"
            },
            "oauth-sign": {
              "version": "0.8.2",
              "from": "oauth-sign@>=0.8.1 <0.9.0",
              "resolved": "http://beta-internal:4873/oauth-sign/-/oauth-sign-0.8.2.tgz"
            },
            "qs": {
              "version": "6.2.1",
              "from": "qs@>=6.2.0 <6.3.0",
              "resolved": "http://beta-internal:4873/qs/-/qs-6.2.1.tgz"
            },
            "stringstream": {
              "version": "0.0.5",
              "from": "stringstream@>=0.0.4 <0.1.0",
              "resolved": "http://beta-internal:4873/stringstream/-/stringstream-0.0.5.tgz"
            },
            "tough-cookie": {
              "version": "2.3.1",
              "from": "tough-cookie@>=2.3.0 <2.4.0",
              "resolved": "http://beta-internal:4873/tough-cookie/-/tough-cookie-2.3.1.tgz"
            },
            "tunnel-agent": {
              "version": "0.4.3",
              "from": "tunnel-agent@>=0.4.1 <0.5.0",
              "resolved": "http://beta-internal:4873/tunnel-agent/-/tunnel-agent-0.4.3.tgz"
            }
          }
        }
      }
    },
    "request-http-cache": {
      "version": "1.0.1",
      "from": "request-http-cache@>=1.0.1 <2.0.0",
      "resolved": "http://beta-internal:4873/request-http-cache/-/request-http-cache-1.0.1.tgz",
      "dependencies": {
        "json-buffer": {
          "version": "2.0.11",
          "from": "json-buffer@>=2.0.11 <3.0.0",
          "resolved": "http://beta-internal:4873/json-buffer/-/json-buffer-2.0.11.tgz"
        },
        "redis": {
          "version": "0.12.1",
          "from": "redis@>=0.12.1 <0.13.0",
          "resolved": "http://beta-internal:4873/redis/-/redis-0.12.1.tgz"
        },
        "wreck": {
          "version": "5.6.1",
          "from": "wreck@>=5.2.0 <6.0.0",
          "resolved": "http://beta-internal:4873/wreck/-/wreck-5.6.1.tgz",
          "dependencies": {
            "hoek": {
              "version": "2.16.3",
              "from": "hoek@>=2.0.0 <3.0.0",
              "resolved": "http://beta-internal:4873/hoek/-/hoek-2.16.3.tgz"
            },
            "boom": {
              "version": "2.10.1",
              "from": "boom@>=2.0.0 <3.0.0",
              "resolved": "http://beta-internal:4873/boom/-/boom-2.10.1.tgz"
            }
          }
        }
      }
    },
    "sanitizer": {
      "version": "0.0.15",
      "from": "sanitizer@0.0.15",
      "resolved": "http://beta-internal:4873/sanitizer/-/sanitizer-0.0.15.tgz"
    },
    "scriptjs": {
      "version": "2.5.8",
      "from": "scriptjs@>=2.5.7 <3.0.0",
      "resolved": "http://beta-internal:4873/scriptjs/-/scriptjs-2.5.8.tgz"
    },
    "sechash": {
      "version": "0.1.3",
      "from": "sechash@0.1.3",
      "resolved": "http://beta-internal:4873/sechash/-/sechash-0.1.3.tgz"
    },
    "serve-favicon": {
      "version": "2.3.0",
      "from": "serve-favicon@>=2.3.0 <3.0.0",
      "resolved": "http://beta-internal:4873/serve-favicon/-/serve-favicon-2.3.0.tgz",
      "dependencies": {
        "etag": {
          "version": "1.7.0",
          "from": "etag@>=1.7.0 <1.8.0",
          "resolved": "http://beta-internal:4873/etag/-/etag-1.7.0.tgz"
        },
        "fresh": {
          "version": "0.3.0",
          "from": "fresh@0.3.0",
          "resolved": "http://beta-internal:4873/fresh/-/fresh-0.3.0.tgz"
        },
        "ms": {
          "version": "0.7.1",
          "from": "ms@0.7.1",
          "resolved": "http://beta-internal:4873/ms/-/ms-0.7.1.tgz"
        },
        "parseurl": {
          "version": "1.3.1",
          "from": "parseurl@>=1.3.1 <1.4.0",
          "resolved": "http://beta-internal:4873/parseurl/-/parseurl-1.3.1.tgz"
        }
      }
    },
    "shutdown": {
      "version": "0.2.4",
      "from": "shutdown@>=0.2.3 <0.3.0",
      "resolved": "http://beta-internal:4873/shutdown/-/shutdown-0.2.4.tgz",
      "dependencies": {
        "debug": {
          "version": "1.0.4",
          "from": "debug@>=1.0.2 <2.0.0",
          "resolved": "http://beta-internal:4873/debug/-/debug-1.0.4.tgz",
          "dependencies": {
            "ms": {
              "version": "0.6.2",
              "from": "ms@0.6.2",
              "resolved": "http://beta-internal:4873/ms/-/ms-0.6.2.tgz"
            }
          }
        }
      }
    },
    "slug": {
      "version": "0.9.1",
      "from": "slug@>=0.9.1 <0.10.0",
      "resolved": "http://beta-internal:4873/slug/-/slug-0.9.1.tgz",
      "dependencies": {
        "unicode": {
          "version": "0.6.1",
          "from": "unicode@>=0.3.1",
          "resolved": "http://beta-internal:4873/unicode/-/unicode-0.6.1.tgz",
          "dependencies": {
            "bufferstream": {
              "version": "0.6.2",
              "from": "bufferstream@>=0.6.2",
              "resolved": "http://beta-internal:4873/bufferstream/-/bufferstream-0.6.2.tgz",
              "dependencies": {
                "bufferjs": {
                  "version": "3.0.1",
                  "from": "bufferjs@>=2.0.0",
                  "resolved": "http://beta-internal:4873/bufferjs/-/bufferjs-3.0.1.tgz"
                },
                "buffertools": {
                  "version": "2.1.4",
                  "from": "buffertools@>=1.0.3",
                  "resolved": "http://beta-internal:4873/buffertools/-/buffertools-2.1.4.tgz"
                }
              }
            }
          }
        }
      }
    },
    "snappy-cache": {
      "version": "0.3.0",
      "from": "snappy-cache@>=0.3.0 <0.4.0",
      "resolved": "http://beta-internal:4873/snappy-cache/-/snappy-cache-0.3.0.tgz",
      "dependencies": {
        "redis": {
          "version": "0.12.1",
          "from": "redis@>=0.12.1 <0.13.0",
          "resolved": "http://beta-internal:4873/redis/-/redis-0.12.1.tgz"
        }
      }
    },
    "statuserror": {
      "version": "0.1.3",
      "from": "statuserror@>=0.1.3 <0.2.0",
      "resolved": "http://beta-internal:4873/statuserror/-/statuserror-0.1.3.tgz"
    },
    "stringformat": {
      "version": "0.0.5",
      "from": "stringformat@0.0.5",
      "resolved": "http://beta-internal:4873/stringformat/-/stringformat-0.0.5.tgz"
    },
    "temp": {
      "version": "0.4.0",
      "from": "temp@0.4.0",
      "resolved": "http://beta-internal:4873/temp/-/temp-0.4.0.tgz"
    },
    "tentacles": {
      "version": "0.3.3",
      "from": "tentacles@>=0.3.3 <0.4.0",
      "resolved": "http://beta-internal:4873/tentacles/-/tentacles-0.3.3.tgz",
      "dependencies": {
        "create-error": {
          "version": "0.3.1",
          "from": "create-error@>=0.3.1 <0.4.0",
          "resolved": "http://beta-internal:4873/create-error/-/create-error-0.3.1.tgz"
        },
        "request": {
          "version": "2.74.0",
          "from": "request@>=2.53.0 <3.0.0",
          "resolved": "http://beta-internal:4873/request/-/request-2.74.0.tgz",
          "dependencies": {
            "aws-sign2": {
              "version": "0.6.0",
              "from": "aws-sign2@>=0.6.0 <0.7.0",
              "resolved": "http://beta-internal:4873/aws-sign2/-/aws-sign2-0.6.0.tgz"
            },
            "aws4": {
              "version": "1.4.1",
              "from": "aws4@>=1.2.1 <2.0.0",
              "resolved": "http://beta-internal:4873/aws4/-/aws4-1.4.1.tgz"
            },
            "bl": {
              "version": "1.1.2",
              "from": "bl@>=1.1.2 <1.2.0",
              "resolved": "http://beta-internal:4873/bl/-/bl-1.1.2.tgz",
              "dependencies": {
                "readable-stream": {
                  "version": "2.0.6",
                  "from": "readable-stream@>=2.0.5 <2.1.0",
                  "resolved": "http://beta-internal:4873/readable-stream/-/readable-stream-2.0.6.tgz",
                  "dependencies": {
                    "core-util-is": {
                      "version": "1.0.2",
                      "from": "core-util-is@>=1.0.0 <1.1.0",
                      "resolved": "http://beta-internal:4873/core-util-is/-/core-util-is-1.0.2.tgz"
                    },
                    "inherits": {
                      "version": "2.0.1",
                      "from": "inherits@>=2.0.1 <2.1.0",
                      "resolved": "http://beta-internal:4873/inherits/-/inherits-2.0.1.tgz"
                    },
                    "isarray": {
                      "version": "1.0.0",
                      "from": "isarray@>=1.0.0 <1.1.0",
                      "resolved": "http://beta-internal:4873/isarray/-/isarray-1.0.0.tgz"
                    },
                    "process-nextick-args": {
                      "version": "1.0.7",
                      "from": "process-nextick-args@>=1.0.6 <1.1.0",
                      "resolved": "http://beta-internal:4873/process-nextick-args/-/process-nextick-args-1.0.7.tgz"
                    },
                    "string_decoder": {
                      "version": "0.10.31",
                      "from": "string_decoder@>=0.10.0 <0.11.0",
                      "resolved": "http://beta-internal:4873/string_decoder/-/string_decoder-0.10.31.tgz"
                    },
                    "util-deprecate": {
                      "version": "1.0.2",
                      "from": "util-deprecate@>=1.0.1 <1.1.0",
                      "resolved": "http://beta-internal:4873/util-deprecate/-/util-deprecate-1.0.2.tgz"
                    }
                  }
                }
              }
            },
            "caseless": {
              "version": "0.11.0",
              "from": "caseless@>=0.11.0 <0.12.0",
              "resolved": "http://beta-internal:4873/caseless/-/caseless-0.11.0.tgz"
            },
            "combined-stream": {
              "version": "1.0.5",
              "from": "combined-stream@>=1.0.5 <1.1.0",
              "resolved": "http://beta-internal:4873/combined-stream/-/combined-stream-1.0.5.tgz",
              "dependencies": {
                "delayed-stream": {
                  "version": "1.0.0",
                  "from": "delayed-stream@>=1.0.0 <1.1.0",
                  "resolved": "http://beta-internal:4873/delayed-stream/-/delayed-stream-1.0.0.tgz"
                }
              }
            },
            "extend": {
              "version": "3.0.0",
              "from": "extend@>=3.0.0 <3.1.0",
              "resolved": "http://beta-internal:4873/extend/-/extend-3.0.0.tgz"
            },
            "forever-agent": {
              "version": "0.6.1",
              "from": "forever-agent@>=0.6.1 <0.7.0",
              "resolved": "http://beta-internal:4873/forever-agent/-/forever-agent-0.6.1.tgz"
            },
            "form-data": {
              "version": "1.0.0-rc4",
              "from": "form-data@>=1.0.0-rc4 <1.1.0",
              "resolved": "http://beta-internal:4873/form-data/-/form-data-1.0.0-rc4.tgz",
              "dependencies": {
                "async": {
                  "version": "1.5.2",
                  "from": "async@>=1.5.2 <2.0.0",
                  "resolved": "https://registry.npmjs.org/async/-/async-1.5.2.tgz"
                }
              }
            },
            "har-validator": {
              "version": "2.0.6",
              "from": "har-validator@>=2.0.6 <2.1.0",
              "resolved": "http://beta-internal:4873/har-validator/-/har-validator-2.0.6.tgz",
              "dependencies": {
                "chalk": {
                  "version": "1.1.3",
                  "from": "chalk@>=1.1.1 <2.0.0",
                  "resolved": "http://beta-internal:4873/chalk/-/chalk-1.1.3.tgz",
                  "dependencies": {
                    "ansi-styles": {
                      "version": "2.2.1",
                      "from": "ansi-styles@>=2.2.1 <3.0.0",
                      "resolved": "http://beta-internal:4873/ansi-styles/-/ansi-styles-2.2.1.tgz"
                    },
                    "has-ansi": {
                      "version": "2.0.0",
                      "from": "has-ansi@>=2.0.0 <3.0.0",
                      "resolved": "http://beta-internal:4873/has-ansi/-/has-ansi-2.0.0.tgz",
                      "dependencies": {
                        "ansi-regex": {
                          "version": "2.0.0",
                          "from": "ansi-regex@>=2.0.0 <3.0.0",
                          "resolved": "http://beta-internal:4873/ansi-regex/-/ansi-regex-2.0.0.tgz"
                        }
                      }
                    },
                    "strip-ansi": {
                      "version": "3.0.1",
                      "from": "strip-ansi@>=3.0.0 <4.0.0",
                      "resolved": "http://beta-internal:4873/strip-ansi/-/strip-ansi-3.0.1.tgz",
                      "dependencies": {
                        "ansi-regex": {
                          "version": "2.0.0",
                          "from": "ansi-regex@>=2.0.0 <3.0.0",
                          "resolved": "http://beta-internal:4873/ansi-regex/-/ansi-regex-2.0.0.tgz"
                        }
                      }
                    },
                    "supports-color": {
                      "version": "2.0.0",
                      "from": "supports-color@>=2.0.0 <3.0.0",
                      "resolved": "http://beta-internal:4873/supports-color/-/supports-color-2.0.0.tgz"
                    }
                  }
                },
                "commander": {
                  "version": "2.9.0",
                  "from": "commander@>=2.9.0 <3.0.0",
                  "resolved": "http://beta-internal:4873/commander/-/commander-2.9.0.tgz",
                  "dependencies": {
                    "graceful-readlink": {
                      "version": "1.0.1",
                      "from": "graceful-readlink@>=1.0.0",
                      "resolved": "http://beta-internal:4873/graceful-readlink/-/graceful-readlink-1.0.1.tgz"
                    }
                  }
                },
                "is-my-json-valid": {
                  "version": "2.13.1",
                  "from": "is-my-json-valid@>=2.12.4 <3.0.0",
                  "resolved": "http://beta-internal:4873/is-my-json-valid/-/is-my-json-valid-2.13.1.tgz",
                  "dependencies": {
                    "generate-function": {
                      "version": "2.0.0",
                      "from": "generate-function@>=2.0.0 <3.0.0",
                      "resolved": "http://beta-internal:4873/generate-function/-/generate-function-2.0.0.tgz"
                    },
                    "generate-object-property": {
                      "version": "1.2.0",
                      "from": "generate-object-property@>=1.1.0 <2.0.0",
                      "resolved": "http://beta-internal:4873/generate-object-property/-/generate-object-property-1.2.0.tgz",
                      "dependencies": {
                        "is-property": {
                          "version": "1.0.2",
                          "from": "is-property@>=1.0.0 <2.0.0",
                          "resolved": "http://beta-internal:4873/is-property/-/is-property-1.0.2.tgz"
                        }
                      }
                    },
                    "jsonpointer": {
                      "version": "2.0.0",
                      "from": "jsonpointer@2.0.0",
                      "resolved": "http://beta-internal:4873/jsonpointer/-/jsonpointer-2.0.0.tgz"
                    },
                    "xtend": {
                      "version": "4.0.1",
                      "from": "xtend@>=4.0.0 <5.0.0",
                      "resolved": "http://beta-internal:4873/xtend/-/xtend-4.0.1.tgz"
                    }
                  }
                },
                "pinkie-promise": {
                  "version": "2.0.1",
                  "from": "pinkie-promise@>=2.0.0 <3.0.0",
                  "resolved": "http://beta-internal:4873/pinkie-promise/-/pinkie-promise-2.0.1.tgz",
                  "dependencies": {
                    "pinkie": {
                      "version": "2.0.4",
                      "from": "pinkie@>=2.0.0 <3.0.0",
                      "resolved": "http://beta-internal:4873/pinkie/-/pinkie-2.0.4.tgz"
                    }
                  }
                }
              }
            },
            "hawk": {
              "version": "3.1.3",
              "from": "hawk@>=3.1.3 <3.2.0",
              "resolved": "http://beta-internal:4873/hawk/-/hawk-3.1.3.tgz",
              "dependencies": {
                "hoek": {
                  "version": "2.16.3",
                  "from": "hoek@>=2.0.0 <3.0.0",
                  "resolved": "http://beta-internal:4873/hoek/-/hoek-2.16.3.tgz"
                },
                "boom": {
                  "version": "2.10.1",
                  "from": "boom@>=2.0.0 <3.0.0",
                  "resolved": "http://beta-internal:4873/boom/-/boom-2.10.1.tgz"
                },
                "cryptiles": {
                  "version": "2.0.5",
                  "from": "cryptiles@>=2.0.0 <3.0.0",
                  "resolved": "http://beta-internal:4873/cryptiles/-/cryptiles-2.0.5.tgz"
                },
                "sntp": {
                  "version": "1.0.9",
                  "from": "sntp@>=1.0.0 <2.0.0",
                  "resolved": "http://beta-internal:4873/sntp/-/sntp-1.0.9.tgz"
                }
              }
            },
            "http-signature": {
              "version": "1.1.1",
              "from": "http-signature@>=1.1.0 <1.2.0",
              "resolved": "http://beta-internal:4873/http-signature/-/http-signature-1.1.1.tgz",
              "dependencies": {
                "assert-plus": {
                  "version": "0.2.0",
                  "from": "assert-plus@>=0.2.0 <0.3.0",
                  "resolved": "http://beta-internal:4873/assert-plus/-/assert-plus-0.2.0.tgz"
                },
                "jsprim": {
                  "version": "1.3.0",
                  "from": "jsprim@>=1.2.2 <2.0.0",
                  "resolved": "http://beta-internal:4873/jsprim/-/jsprim-1.3.0.tgz",
                  "dependencies": {
                    "extsprintf": {
                      "version": "1.0.2",
                      "from": "extsprintf@1.0.2",
                      "resolved": "https://registry.npmjs.org/extsprintf/-/extsprintf-1.0.2.tgz"
                    },
                    "json-schema": {
                      "version": "0.2.2",
                      "from": "json-schema@0.2.2",
                      "resolved": "http://beta-internal:4873/json-schema/-/json-schema-0.2.2.tgz"
                    },
                    "verror": {
                      "version": "1.3.6",
                      "from": "verror@1.3.6",
                      "resolved": "http://beta-internal:4873/verror/-/verror-1.3.6.tgz"
                    }
                  }
                },
                "sshpk": {
                  "version": "1.9.2",
                  "from": "sshpk@>=1.7.0 <2.0.0",
                  "resolved": "http://beta-internal:4873/sshpk/-/sshpk-1.9.2.tgz",
                  "dependencies": {
                    "asn1": {
                      "version": "0.2.3",
                      "from": "asn1@>=0.2.3 <0.3.0",
                      "resolved": "http://beta-internal:4873/asn1/-/asn1-0.2.3.tgz"
                    },
                    "assert-plus": {
                      "version": "1.0.0",
                      "from": "assert-plus@>=1.0.0 <2.0.0",
                      "resolved": "http://beta-internal:4873/assert-plus/-/assert-plus-1.0.0.tgz"
                    },
                    "dashdash": {
                      "version": "1.14.0",
                      "from": "dashdash@>=1.12.0 <2.0.0",
                      "resolved": "http://beta-internal:4873/dashdash/-/dashdash-1.14.0.tgz"
                    },
                    "getpass": {
                      "version": "0.1.6",
                      "from": "getpass@>=0.1.1 <0.2.0",
                      "resolved": "http://beta-internal:4873/getpass/-/getpass-0.1.6.tgz"
                    },
                    "jsbn": {
                      "version": "0.1.0",
                      "from": "jsbn@>=0.1.0 <0.2.0",
                      "resolved": "http://beta-internal:4873/jsbn/-/jsbn-0.1.0.tgz"
                    },
                    "tweetnacl": {
                      "version": "0.13.3",
                      "from": "tweetnacl@>=0.13.0 <0.14.0",
                      "resolved": "http://beta-internal:4873/tweetnacl/-/tweetnacl-0.13.3.tgz"
                    },
                    "jodid25519": {
                      "version": "1.0.2",
                      "from": "jodid25519@>=1.0.0 <2.0.0",
                      "resolved": "http://beta-internal:4873/jodid25519/-/jodid25519-1.0.2.tgz"
                    },
                    "ecc-jsbn": {
                      "version": "0.1.1",
                      "from": "ecc-jsbn@>=0.1.1 <0.2.0",
                      "resolved": "http://beta-internal:4873/ecc-jsbn/-/ecc-jsbn-0.1.1.tgz"
                    }
                  }
                }
              }
            },
            "is-typedarray": {
              "version": "1.0.0",
              "from": "is-typedarray@>=1.0.0 <1.1.0",
              "resolved": "http://beta-internal:4873/is-typedarray/-/is-typedarray-1.0.0.tgz"
            },
            "isstream": {
              "version": "0.1.2",
              "from": "isstream@>=0.1.2 <0.2.0",
              "resolved": "http://beta-internal:4873/isstream/-/isstream-0.1.2.tgz"
            },
            "json-stringify-safe": {
              "version": "5.0.1",
              "from": "json-stringify-safe@>=5.0.1 <5.1.0",
              "resolved": "http://beta-internal:4873/json-stringify-safe/-/json-stringify-safe-5.0.1.tgz"
            },
            "mime-types": {
              "version": "2.1.11",
              "from": "mime-types@>=2.1.7 <2.2.0",
              "resolved": "http://beta-internal:4873/mime-types/-/mime-types-2.1.11.tgz",
              "dependencies": {
                "mime-db": {
                  "version": "1.23.0",
                  "from": "mime-db@>=1.23.0 <1.24.0",
                  "resolved": "http://beta-internal:4873/mime-db/-/mime-db-1.23.0.tgz"
                }
              }
            },
            "node-uuid": {
              "version": "1.4.7",
              "from": "node-uuid@>=1.4.7 <1.5.0",
              "resolved": "http://beta-internal:4873/node-uuid/-/node-uuid-1.4.7.tgz"
            },
            "oauth-sign": {
              "version": "0.8.2",
              "from": "oauth-sign@>=0.8.1 <0.9.0",
              "resolved": "http://beta-internal:4873/oauth-sign/-/oauth-sign-0.8.2.tgz"
            },
            "qs": {
              "version": "6.2.1",
              "from": "qs@>=6.2.0 <6.3.0",
              "resolved": "http://beta-internal:4873/qs/-/qs-6.2.1.tgz"
            },
            "stringstream": {
              "version": "0.0.5",
              "from": "stringstream@>=0.0.4 <0.1.0",
              "resolved": "http://beta-internal:4873/stringstream/-/stringstream-0.0.5.tgz"
            },
            "tough-cookie": {
              "version": "2.3.1",
              "from": "tough-cookie@>=2.3.0 <2.4.0",
              "resolved": "http://beta-internal:4873/tough-cookie/-/tough-cookie-2.3.1.tgz"
            },
            "tunnel-agent": {
              "version": "0.4.3",
              "from": "tunnel-agent@>=0.4.1 <0.5.0",
              "resolved": "http://beta-internal:4873/tunnel-agent/-/tunnel-agent-0.4.3.tgz"
            }
          }
        },
        "require-directory": {
          "version": "2.1.1",
          "from": "require-directory@>=2.1.0 <3.0.0",
          "resolved": "http://beta-internal:4873/require-directory/-/require-directory-2.1.1.tgz"
        }
      }
    },
    "text-filter": {
      "version": "0.1.1",
      "from": "text-filter@>=0.1.1 <0.2.0",
      "resolved": "http://beta-internal:4873/text-filter/-/text-filter-0.1.1.tgz"
    },
    "through2": {
      "version": "2.0.1",
      "from": "through2@>=2.0.1 <3.0.0",
      "resolved": "http://beta-internal:4873/through2/-/through2-2.0.1.tgz",
      "dependencies": {
        "readable-stream": {
          "version": "2.0.6",
          "from": "readable-stream@>=2.0.0 <2.1.0",
          "resolved": "http://beta-internal:4873/readable-stream/-/readable-stream-2.0.6.tgz",
          "dependencies": {
            "core-util-is": {
              "version": "1.0.2",
              "from": "core-util-is@>=1.0.0 <1.1.0",
              "resolved": "http://beta-internal:4873/core-util-is/-/core-util-is-1.0.2.tgz"
            },
            "inherits": {
              "version": "2.0.1",
              "from": "inherits@>=2.0.1 <2.1.0",
              "resolved": "http://beta-internal:4873/inherits/-/inherits-2.0.1.tgz"
            },
            "isarray": {
              "version": "1.0.0",
              "from": "isarray@>=1.0.0 <1.1.0",
              "resolved": "http://beta-internal:4873/isarray/-/isarray-1.0.0.tgz"
            },
            "process-nextick-args": {
              "version": "1.0.7",
              "from": "process-nextick-args@>=1.0.6 <1.1.0",
              "resolved": "http://beta-internal:4873/process-nextick-args/-/process-nextick-args-1.0.7.tgz"
            },
            "string_decoder": {
              "version": "0.10.31",
              "from": "string_decoder@>=0.10.0 <0.11.0",
              "resolved": "http://beta-internal:4873/string_decoder/-/string_decoder-0.10.31.tgz"
            },
            "util-deprecate": {
              "version": "1.0.2",
              "from": "util-deprecate@>=1.0.1 <1.1.0",
              "resolved": "http://beta-internal:4873/util-deprecate/-/util-deprecate-1.0.2.tgz"
            }
          }
        },
        "xtend": {
          "version": "4.0.1",
          "from": "xtend@>=4.0.0 <4.1.0",
          "resolved": "http://beta-internal:4873/xtend/-/xtend-4.0.1.tgz"
        }
      }
    },
    "through2-concurrent": {
      "version": "1.1.1",
      "from": "through2-concurrent@>=1.1.0 <2.0.0",
      "resolved": "http://beta-internal:4873/through2-concurrent/-/through2-concurrent-1.1.1.tgz"
    },
    "tough-cookie": {
      "version": "0.12.1",
      "from": "tough-cookie@>=0.12.1 <0.13.0",
      "resolved": "http://beta-internal:4873/tough-cookie/-/tough-cookie-0.12.1.tgz",
      "dependencies": {
        "punycode": {
          "version": "2.0.0",
          "from": "punycode@>=0.2.0",
          "resolved": "http://beta-internal:4873/punycode/-/punycode-2.0.0.tgz"
        }
      }
    },
    "transloadit": {
      "version": "1.5.3",
      "from": "transloadit@>=1.5.0 <2.0.0",
      "resolved": "http://beta-internal:4873/transloadit/-/transloadit-1.5.3.tgz",
      "dependencies": {
        "request": {
          "version": "2.64.0",
          "from": "request@>=2.64.0 <2.65.0",
          "resolved": "http://beta-internal:4873/request/-/request-2.64.0.tgz",
          "dependencies": {
            "bl": {
              "version": "1.0.3",
              "from": "bl@>=1.0.0 <1.1.0",
              "resolved": "http://beta-internal:4873/bl/-/bl-1.0.3.tgz",
              "dependencies": {
                "readable-stream": {
                  "version": "2.0.6",
                  "from": "readable-stream@>=2.0.5 <2.1.0",
                  "resolved": "http://beta-internal:4873/readable-stream/-/readable-stream-2.0.6.tgz",
                  "dependencies": {
                    "core-util-is": {
                      "version": "1.0.2",
                      "from": "core-util-is@>=1.0.0 <1.1.0",
                      "resolved": "http://beta-internal:4873/core-util-is/-/core-util-is-1.0.2.tgz"
                    },
                    "inherits": {
                      "version": "2.0.1",
                      "from": "inherits@>=2.0.1 <2.1.0",
                      "resolved": "http://beta-internal:4873/inherits/-/inherits-2.0.1.tgz"
                    },
                    "isarray": {
                      "version": "1.0.0",
                      "from": "isarray@>=1.0.0 <1.1.0",
                      "resolved": "http://beta-internal:4873/isarray/-/isarray-1.0.0.tgz"
                    },
                    "process-nextick-args": {
                      "version": "1.0.7",
                      "from": "process-nextick-args@>=1.0.6 <1.1.0",
                      "resolved": "http://beta-internal:4873/process-nextick-args/-/process-nextick-args-1.0.7.tgz"
                    },
                    "string_decoder": {
                      "version": "0.10.31",
                      "from": "string_decoder@>=0.10.0 <0.11.0",
                      "resolved": "http://beta-internal:4873/string_decoder/-/string_decoder-0.10.31.tgz"
                    },
                    "util-deprecate": {
                      "version": "1.0.2",
                      "from": "util-deprecate@>=1.0.1 <1.1.0",
                      "resolved": "http://beta-internal:4873/util-deprecate/-/util-deprecate-1.0.2.tgz"
                    }
                  }
                }
              }
            },
            "caseless": {
              "version": "0.11.0",
              "from": "caseless@>=0.11.0 <0.12.0",
              "resolved": "http://beta-internal:4873/caseless/-/caseless-0.11.0.tgz"
            },
            "extend": {
              "version": "3.0.0",
              "from": "extend@>=3.0.0 <3.1.0",
              "resolved": "http://beta-internal:4873/extend/-/extend-3.0.0.tgz"
            },
            "forever-agent": {
              "version": "0.6.1",
              "from": "forever-agent@>=0.6.0 <0.7.0",
              "resolved": "http://beta-internal:4873/forever-agent/-/forever-agent-0.6.1.tgz"
            },
            "form-data": {
              "version": "1.0.0-rc4",
              "from": "form-data@>=1.0.0-rc1 <1.1.0",
              "resolved": "http://beta-internal:4873/form-data/-/form-data-1.0.0-rc4.tgz",
              "dependencies": {
                "async": {
                  "version": "1.5.2",
                  "from": "async@>=1.5.2 <2.0.0",
                  "resolved": "https://registry.npmjs.org/async/-/async-1.5.2.tgz"
                }
              }
            },
            "json-stringify-safe": {
              "version": "5.0.1",
              "from": "json-stringify-safe@>=5.0.0 <5.1.0",
              "resolved": "http://beta-internal:4873/json-stringify-safe/-/json-stringify-safe-5.0.1.tgz"
            },
            "mime-types": {
              "version": "2.1.11",
              "from": "mime-types@>=2.1.2 <2.2.0",
              "resolved": "http://beta-internal:4873/mime-types/-/mime-types-2.1.11.tgz",
              "dependencies": {
                "mime-db": {
                  "version": "1.23.0",
                  "from": "mime-db@>=1.23.0 <1.24.0",
                  "resolved": "http://beta-internal:4873/mime-db/-/mime-db-1.23.0.tgz"
                }
              }
            },
            "qs": {
              "version": "5.1.0",
              "from": "qs@>=5.1.0 <5.2.0",
              "resolved": "http://beta-internal:4873/qs/-/qs-5.1.0.tgz"
            },
            "tunnel-agent": {
              "version": "0.4.3",
              "from": "tunnel-agent@>=0.4.0 <0.5.0",
              "resolved": "http://beta-internal:4873/tunnel-agent/-/tunnel-agent-0.4.3.tgz"
            },
            "http-signature": {
              "version": "0.11.0",
              "from": "http-signature@>=0.11.0 <0.12.0",
              "resolved": "http://beta-internal:4873/http-signature/-/http-signature-0.11.0.tgz",
              "dependencies": {
                "assert-plus": {
                  "version": "0.1.5",
                  "from": "assert-plus@>=0.1.5 <0.2.0",
                  "resolved": "http://beta-internal:4873/assert-plus/-/assert-plus-0.1.5.tgz"
                },
                "asn1": {
                  "version": "0.1.11",
                  "from": "asn1@0.1.11",
                  "resolved": "http://beta-internal:4873/asn1/-/asn1-0.1.11.tgz"
                },
                "ctype": {
                  "version": "0.5.3",
                  "from": "ctype@0.5.3",
                  "resolved": "http://beta-internal:4873/ctype/-/ctype-0.5.3.tgz"
                }
              }
            },
            "oauth-sign": {
              "version": "0.8.2",
              "from": "oauth-sign@>=0.8.0 <0.9.0",
              "resolved": "http://beta-internal:4873/oauth-sign/-/oauth-sign-0.8.2.tgz"
            },
            "hawk": {
              "version": "3.1.3",
              "from": "hawk@>=3.1.0 <3.2.0",
              "resolved": "http://beta-internal:4873/hawk/-/hawk-3.1.3.tgz",
              "dependencies": {
                "hoek": {
                  "version": "2.16.3",
                  "from": "hoek@>=2.0.0 <3.0.0",
                  "resolved": "http://beta-internal:4873/hoek/-/hoek-2.16.3.tgz"
                },
                "boom": {
                  "version": "2.10.1",
                  "from": "boom@>=2.0.0 <3.0.0",
                  "resolved": "http://beta-internal:4873/boom/-/boom-2.10.1.tgz"
                },
                "cryptiles": {
                  "version": "2.0.5",
                  "from": "cryptiles@>=2.0.0 <3.0.0",
                  "resolved": "http://beta-internal:4873/cryptiles/-/cryptiles-2.0.5.tgz"
                },
                "sntp": {
                  "version": "1.0.9",
                  "from": "sntp@>=1.0.0 <2.0.0",
                  "resolved": "http://beta-internal:4873/sntp/-/sntp-1.0.9.tgz"
                }
              }
            },
            "aws-sign2": {
              "version": "0.5.0",
              "from": "aws-sign2@>=0.5.0 <0.6.0",
              "resolved": "http://beta-internal:4873/aws-sign2/-/aws-sign2-0.5.0.tgz"
            },
            "stringstream": {
              "version": "0.0.5",
              "from": "stringstream@>=0.0.4 <0.1.0",
              "resolved": "http://beta-internal:4873/stringstream/-/stringstream-0.0.5.tgz"
            },
            "combined-stream": {
              "version": "1.0.5",
              "from": "combined-stream@>=1.0.1 <1.1.0",
              "resolved": "http://beta-internal:4873/combined-stream/-/combined-stream-1.0.5.tgz",
              "dependencies": {
                "delayed-stream": {
                  "version": "1.0.0",
                  "from": "delayed-stream@>=1.0.0 <1.1.0",
                  "resolved": "http://beta-internal:4873/delayed-stream/-/delayed-stream-1.0.0.tgz"
                }
              }
            },
            "isstream": {
              "version": "0.1.2",
              "from": "isstream@>=0.1.1 <0.2.0",
              "resolved": "http://beta-internal:4873/isstream/-/isstream-0.1.2.tgz"
            },
            "har-validator": {
              "version": "1.8.0",
              "from": "har-validator@>=1.6.1 <2.0.0",
              "resolved": "http://beta-internal:4873/har-validator/-/har-validator-1.8.0.tgz",
              "dependencies": {
                "bluebird": {
                  "version": "2.10.2",
                  "from": "bluebird@>=2.9.30 <3.0.0",
                  "resolved": "http://beta-internal:4873/bluebird/-/bluebird-2.10.2.tgz"
                },
                "chalk": {
                  "version": "1.1.3",
                  "from": "chalk@>=1.0.0 <2.0.0",
                  "resolved": "http://beta-internal:4873/chalk/-/chalk-1.1.3.tgz",
                  "dependencies": {
                    "ansi-styles": {
                      "version": "2.2.1",
                      "from": "ansi-styles@>=2.2.1 <3.0.0",
                      "resolved": "http://beta-internal:4873/ansi-styles/-/ansi-styles-2.2.1.tgz"
                    },
                    "has-ansi": {
                      "version": "2.0.0",
                      "from": "has-ansi@>=2.0.0 <3.0.0",
                      "resolved": "http://beta-internal:4873/has-ansi/-/has-ansi-2.0.0.tgz",
                      "dependencies": {
                        "ansi-regex": {
                          "version": "2.0.0",
                          "from": "ansi-regex@>=2.0.0 <3.0.0",
                          "resolved": "http://beta-internal:4873/ansi-regex/-/ansi-regex-2.0.0.tgz"
                        }
                      }
                    },
                    "strip-ansi": {
                      "version": "3.0.1",
                      "from": "strip-ansi@>=3.0.0 <4.0.0",
                      "resolved": "http://beta-internal:4873/strip-ansi/-/strip-ansi-3.0.1.tgz",
                      "dependencies": {
                        "ansi-regex": {
                          "version": "2.0.0",
                          "from": "ansi-regex@>=2.0.0 <3.0.0",
                          "resolved": "http://beta-internal:4873/ansi-regex/-/ansi-regex-2.0.0.tgz"
                        }
                      }
                    },
                    "supports-color": {
                      "version": "2.0.0",
                      "from": "supports-color@>=2.0.0 <3.0.0",
                      "resolved": "http://beta-internal:4873/supports-color/-/supports-color-2.0.0.tgz"
                    }
                  }
                },
                "commander": {
                  "version": "2.9.0",
                  "from": "commander@>=2.8.1 <3.0.0",
                  "resolved": "http://beta-internal:4873/commander/-/commander-2.9.0.tgz",
                  "dependencies": {
                    "graceful-readlink": {
                      "version": "1.0.1",
                      "from": "graceful-readlink@>=1.0.0",
                      "resolved": "http://beta-internal:4873/graceful-readlink/-/graceful-readlink-1.0.1.tgz"
                    }
                  }
                },
                "is-my-json-valid": {
                  "version": "2.13.1",
                  "from": "is-my-json-valid@>=2.12.0 <3.0.0",
                  "resolved": "http://beta-internal:4873/is-my-json-valid/-/is-my-json-valid-2.13.1.tgz",
                  "dependencies": {
                    "generate-function": {
                      "version": "2.0.0",
                      "from": "generate-function@>=2.0.0 <3.0.0",
                      "resolved": "http://beta-internal:4873/generate-function/-/generate-function-2.0.0.tgz"
                    },
                    "generate-object-property": {
                      "version": "1.2.0",
                      "from": "generate-object-property@>=1.1.0 <2.0.0",
                      "resolved": "http://beta-internal:4873/generate-object-property/-/generate-object-property-1.2.0.tgz",
                      "dependencies": {
                        "is-property": {
                          "version": "1.0.2",
                          "from": "is-property@>=1.0.0 <2.0.0",
                          "resolved": "http://beta-internal:4873/is-property/-/is-property-1.0.2.tgz"
                        }
                      }
                    },
                    "jsonpointer": {
                      "version": "2.0.0",
                      "from": "jsonpointer@2.0.0",
                      "resolved": "http://beta-internal:4873/jsonpointer/-/jsonpointer-2.0.0.tgz"
                    },
                    "xtend": {
                      "version": "4.0.1",
                      "from": "xtend@>=4.0.0 <5.0.0",
                      "resolved": "http://beta-internal:4873/xtend/-/xtend-4.0.1.tgz"
                    }
                  }
                }
              }
            }
          }
        },
        "retry": {
          "version": "0.9.0",
          "from": "retry@>=0.9.0 <0.10.0",
          "resolved": "http://beta-internal:4873/retry/-/retry-0.9.0.tgz"
        }
      }
    },
    "underscore": {
      "version": "1.8.3",
      "from": "underscore@>=1.8.3 <2.0.0",
      "resolved": "http://beta-internal:4873/underscore/-/underscore-1.8.3.tgz"
    },
    "url-join": {
      "version": "0.0.1",
      "from": "url-join@0.0.1",
      "resolved": "http://beta-internal:4873/url-join/-/url-join-0.0.1.tgz"
    },
    "url-parse": {
      "version": "1.1.1",
      "from": "url-parse@>=1.0.5 <2.0.0",
      "resolved": "http://beta-internal:4873/url-parse/-/url-parse-1.1.1.tgz",
      "dependencies": {
        "querystringify": {
          "version": "0.0.3",
          "from": "querystringify@>=0.0.0 <0.1.0",
          "resolved": "http://beta-internal:4873/querystringify/-/querystringify-0.0.3.tgz"
        },
        "requires-port": {
          "version": "1.0.0",
          "from": "requires-port@>=1.0.0 <1.1.0",
          "resolved": "http://beta-internal:4873/requires-port/-/requires-port-1.0.0.tgz"
        }
      }
    },
    "useragent": {
      "version": "2.0.6",
      "from": "useragent@2.0.6",
      "resolved": "http://beta-internal:4873/useragent/-/useragent-2.0.6.tgz",
      "dependencies": {
        "lru-cache": {
          "version": "2.2.4",
          "from": "lru-cache@>=2.2.0 <2.3.0",
          "resolved": "http://beta-internal:4873/lru-cache/-/lru-cache-2.2.4.tgz"
        }
      }
    },
    "xregexp": {
      "version": "2.0.0",
      "from": "xregexp@>=2.0.0 <3.0.0",
      "resolved": "http://beta-internal:4873/xregexp/-/xregexp-2.0.0.tgz"
    },
    "yargs": {
      "version": "4.8.1",
      "from": "yargs@>=4.2.0 <5.0.0",
      "resolved": "http://beta-internal:4873/yargs/-/yargs-4.8.1.tgz",
      "dependencies": {
        "cliui": {
          "version": "3.2.0",
          "from": "cliui@>=3.2.0 <4.0.0",
          "resolved": "http://beta-internal:4873/cliui/-/cliui-3.2.0.tgz",
          "dependencies": {
            "strip-ansi": {
              "version": "3.0.1",
              "from": "strip-ansi@>=3.0.1 <4.0.0",
              "resolved": "http://beta-internal:4873/strip-ansi/-/strip-ansi-3.0.1.tgz",
              "dependencies": {
                "ansi-regex": {
                  "version": "2.0.0",
                  "from": "ansi-regex@>=2.0.0 <3.0.0",
                  "resolved": "http://beta-internal:4873/ansi-regex/-/ansi-regex-2.0.0.tgz"
                }
              }
            },
            "wrap-ansi": {
              "version": "2.0.0",
              "from": "wrap-ansi@>=2.0.0 <3.0.0",
              "resolved": "http://beta-internal:4873/wrap-ansi/-/wrap-ansi-2.0.0.tgz"
            }
          }
        },
        "decamelize": {
          "version": "1.2.0",
          "from": "decamelize@>=1.1.1 <2.0.0",
          "resolved": "http://beta-internal:4873/decamelize/-/decamelize-1.2.0.tgz"
        },
        "get-caller-file": {
          "version": "1.0.2",
          "from": "get-caller-file@>=1.0.1 <2.0.0",
          "resolved": "http://beta-internal:4873/get-caller-file/-/get-caller-file-1.0.2.tgz"
        },
        "lodash.assign": {
          "version": "4.1.0",
          "from": "lodash.assign@>=4.0.3 <5.0.0",
          "resolved": "http://beta-internal:4873/lodash.assign/-/lodash.assign-4.1.0.tgz"
        },
        "os-locale": {
          "version": "1.4.0",
          "from": "os-locale@>=1.4.0 <2.0.0",
          "resolved": "http://beta-internal:4873/os-locale/-/os-locale-1.4.0.tgz",
          "dependencies": {
            "lcid": {
              "version": "1.0.0",
              "from": "lcid@>=1.0.0 <2.0.0",
              "resolved": "http://beta-internal:4873/lcid/-/lcid-1.0.0.tgz",
              "dependencies": {
                "invert-kv": {
                  "version": "1.0.0",
                  "from": "invert-kv@>=1.0.0 <2.0.0",
                  "resolved": "http://beta-internal:4873/invert-kv/-/invert-kv-1.0.0.tgz"
                }
              }
            }
          }
        },
        "read-pkg-up": {
          "version": "1.0.1",
          "from": "read-pkg-up@>=1.0.1 <2.0.0",
          "resolved": "http://beta-internal:4873/read-pkg-up/-/read-pkg-up-1.0.1.tgz",
          "dependencies": {
            "find-up": {
              "version": "1.1.2",
              "from": "find-up@>=1.0.0 <2.0.0",
              "resolved": "http://beta-internal:4873/find-up/-/find-up-1.1.2.tgz",
              "dependencies": {
                "path-exists": {
                  "version": "2.1.0",
                  "from": "path-exists@>=2.0.0 <3.0.0",
                  "resolved": "http://beta-internal:4873/path-exists/-/path-exists-2.1.0.tgz"
                },
                "pinkie-promise": {
                  "version": "2.0.1",
                  "from": "pinkie-promise@>=2.0.0 <3.0.0",
                  "resolved": "http://beta-internal:4873/pinkie-promise/-/pinkie-promise-2.0.1.tgz",
                  "dependencies": {
                    "pinkie": {
                      "version": "2.0.4",
                      "from": "pinkie@>=2.0.0 <3.0.0",
                      "resolved": "http://beta-internal:4873/pinkie/-/pinkie-2.0.4.tgz"
                    }
                  }
                }
              }
            },
            "read-pkg": {
              "version": "1.1.0",
              "from": "read-pkg@>=1.0.0 <2.0.0",
              "resolved": "http://beta-internal:4873/read-pkg/-/read-pkg-1.1.0.tgz",
              "dependencies": {
                "load-json-file": {
                  "version": "1.1.0",
                  "from": "load-json-file@>=1.0.0 <2.0.0",
                  "resolved": "http://beta-internal:4873/load-json-file/-/load-json-file-1.1.0.tgz",
                  "dependencies": {
                    "graceful-fs": {
                      "version": "4.1.5",
                      "from": "graceful-fs@>=4.1.2 <5.0.0",
                      "resolved": "http://beta-internal:4873/graceful-fs/-/graceful-fs-4.1.5.tgz"
                    },
                    "parse-json": {
                      "version": "2.2.0",
                      "from": "parse-json@>=2.2.0 <3.0.0",
                      "resolved": "http://beta-internal:4873/parse-json/-/parse-json-2.2.0.tgz",
                      "dependencies": {
                        "error-ex": {
                          "version": "1.3.0",
                          "from": "error-ex@>=1.2.0 <2.0.0",
                          "resolved": "http://beta-internal:4873/error-ex/-/error-ex-1.3.0.tgz",
                          "dependencies": {
                            "is-arrayish": {
                              "version": "0.2.1",
                              "from": "is-arrayish@>=0.2.1 <0.3.0",
                              "resolved": "http://beta-internal:4873/is-arrayish/-/is-arrayish-0.2.1.tgz"
                            }
                          }
                        }
                      }
                    },
                    "pify": {
                      "version": "2.3.0",
                      "from": "pify@>=2.0.0 <3.0.0",
                      "resolved": "http://beta-internal:4873/pify/-/pify-2.3.0.tgz"
                    },
                    "pinkie-promise": {
                      "version": "2.0.1",
                      "from": "pinkie-promise@>=2.0.0 <3.0.0",
                      "resolved": "http://beta-internal:4873/pinkie-promise/-/pinkie-promise-2.0.1.tgz",
                      "dependencies": {
                        "pinkie": {
                          "version": "2.0.4",
                          "from": "pinkie@>=2.0.0 <3.0.0",
                          "resolved": "http://beta-internal:4873/pinkie/-/pinkie-2.0.4.tgz"
                        }
                      }
                    },
                    "strip-bom": {
                      "version": "2.0.0",
                      "from": "strip-bom@>=2.0.0 <3.0.0",
                      "resolved": "http://beta-internal:4873/strip-bom/-/strip-bom-2.0.0.tgz",
                      "dependencies": {
                        "is-utf8": {
                          "version": "0.2.1",
                          "from": "is-utf8@>=0.2.0 <0.3.0",
                          "resolved": "http://beta-internal:4873/is-utf8/-/is-utf8-0.2.1.tgz"
                        }
                      }
                    }
                  }
                },
                "normalize-package-data": {
                  "version": "2.3.5",
                  "from": "normalize-package-data@>=2.3.2 <3.0.0",
                  "resolved": "http://beta-internal:4873/normalize-package-data/-/normalize-package-data-2.3.5.tgz",
                  "dependencies": {
                    "hosted-git-info": {
                      "version": "2.1.5",
                      "from": "hosted-git-info@>=2.1.4 <3.0.0",
                      "resolved": "http://beta-internal:4873/hosted-git-info/-/hosted-git-info-2.1.5.tgz"
                    },
                    "is-builtin-module": {
                      "version": "1.0.0",
                      "from": "is-builtin-module@>=1.0.0 <2.0.0",
                      "resolved": "http://beta-internal:4873/is-builtin-module/-/is-builtin-module-1.0.0.tgz",
                      "dependencies": {
                        "builtin-modules": {
                          "version": "1.1.1",
                          "from": "builtin-modules@>=1.0.0 <2.0.0",
                          "resolved": "http://beta-internal:4873/builtin-modules/-/builtin-modules-1.1.1.tgz"
                        }
                      }
                    },
                    "semver": {
                      "version": "5.3.0",
                      "from": "semver@>=5.1.0 <6.0.0",
                      "resolved": "http://beta-internal:4873/semver/-/semver-5.3.0.tgz"
                    },
                    "validate-npm-package-license": {
                      "version": "3.0.1",
                      "from": "validate-npm-package-license@>=3.0.1 <4.0.0",
                      "resolved": "http://beta-internal:4873/validate-npm-package-license/-/validate-npm-package-license-3.0.1.tgz",
                      "dependencies": {
                        "spdx-correct": {
                          "version": "1.0.2",
                          "from": "spdx-correct@>=1.0.0 <1.1.0",
                          "resolved": "http://beta-internal:4873/spdx-correct/-/spdx-correct-1.0.2.tgz",
                          "dependencies": {
                            "spdx-license-ids": {
                              "version": "1.2.2",
                              "from": "spdx-license-ids@>=1.0.2 <2.0.0",
                              "resolved": "http://beta-internal:4873/spdx-license-ids/-/spdx-license-ids-1.2.2.tgz"
                            }
                          }
                        },
                        "spdx-expression-parse": {
                          "version": "1.0.2",
                          "from": "spdx-expression-parse@>=1.0.0 <1.1.0",
                          "resolved": "http://beta-internal:4873/spdx-expression-parse/-/spdx-expression-parse-1.0.2.tgz",
                          "dependencies": {
                            "spdx-exceptions": {
                              "version": "1.0.5",
                              "from": "spdx-exceptions@>=1.0.4 <2.0.0",
                              "resolved": "http://beta-internal:4873/spdx-exceptions/-/spdx-exceptions-1.0.5.tgz"
                            },
                            "spdx-license-ids": {
                              "version": "1.2.2",
                              "from": "spdx-license-ids@>=1.0.2 <2.0.0",
                              "resolved": "http://beta-internal:4873/spdx-license-ids/-/spdx-license-ids-1.2.2.tgz"
                            }
                          }
                        }
                      }
                    }
                  }
                },
                "path-type": {
                  "version": "1.1.0",
                  "from": "path-type@>=1.0.0 <2.0.0",
                  "resolved": "http://beta-internal:4873/path-type/-/path-type-1.1.0.tgz",
                  "dependencies": {
                    "graceful-fs": {
                      "version": "4.1.5",
                      "from": "graceful-fs@>=4.1.2 <5.0.0",
                      "resolved": "http://beta-internal:4873/graceful-fs/-/graceful-fs-4.1.5.tgz"
                    },
                    "pify": {
                      "version": "2.3.0",
                      "from": "pify@>=2.0.0 <3.0.0",
                      "resolved": "http://beta-internal:4873/pify/-/pify-2.3.0.tgz"
                    },
                    "pinkie-promise": {
                      "version": "2.0.1",
                      "from": "pinkie-promise@>=2.0.0 <3.0.0",
                      "resolved": "http://beta-internal:4873/pinkie-promise/-/pinkie-promise-2.0.1.tgz",
                      "dependencies": {
                        "pinkie": {
                          "version": "2.0.4",
                          "from": "pinkie@>=2.0.0 <3.0.0",
                          "resolved": "http://beta-internal:4873/pinkie/-/pinkie-2.0.4.tgz"
                        }
                      }
                    }
                  }
                }
              }
            }
          }
        },
        "require-directory": {
          "version": "2.1.1",
          "from": "require-directory@>=2.1.1 <3.0.0",
          "resolved": "http://beta-internal:4873/require-directory/-/require-directory-2.1.1.tgz"
        },
        "require-main-filename": {
          "version": "1.0.1",
          "from": "require-main-filename@>=1.0.1 <2.0.0",
          "resolved": "http://beta-internal:4873/require-main-filename/-/require-main-filename-1.0.1.tgz"
        },
        "set-blocking": {
          "version": "2.0.0",
          "from": "set-blocking@>=2.0.0 <3.0.0",
          "resolved": "http://beta-internal:4873/set-blocking/-/set-blocking-2.0.0.tgz"
        },
        "string-width": {
          "version": "1.0.1",
          "from": "string-width@>=1.0.1 <2.0.0",
          "resolved": "http://beta-internal:4873/string-width/-/string-width-1.0.1.tgz",
          "dependencies": {
            "code-point-at": {
              "version": "1.0.0",
              "from": "code-point-at@>=1.0.0 <2.0.0",
              "resolved": "http://beta-internal:4873/code-point-at/-/code-point-at-1.0.0.tgz",
              "dependencies": {
                "number-is-nan": {
                  "version": "1.0.0",
                  "from": "number-is-nan@>=1.0.0 <2.0.0",
                  "resolved": "http://beta-internal:4873/number-is-nan/-/number-is-nan-1.0.0.tgz"
                }
              }
            },
            "is-fullwidth-code-point": {
              "version": "1.0.0",
              "from": "is-fullwidth-code-point@>=1.0.0 <2.0.0",
              "resolved": "http://beta-internal:4873/is-fullwidth-code-point/-/is-fullwidth-code-point-1.0.0.tgz",
              "dependencies": {
                "number-is-nan": {
                  "version": "1.0.0",
                  "from": "number-is-nan@>=1.0.0 <2.0.0",
                  "resolved": "http://beta-internal:4873/number-is-nan/-/number-is-nan-1.0.0.tgz"
                }
              }
            },
            "strip-ansi": {
              "version": "3.0.1",
              "from": "strip-ansi@>=3.0.1 <4.0.0",
              "resolved": "http://beta-internal:4873/strip-ansi/-/strip-ansi-3.0.1.tgz",
              "dependencies": {
                "ansi-regex": {
                  "version": "2.0.0",
                  "from": "ansi-regex@>=2.0.0 <3.0.0",
                  "resolved": "http://beta-internal:4873/ansi-regex/-/ansi-regex-2.0.0.tgz"
                }
              }
            }
          }
        },
        "which-module": {
          "version": "1.0.0",
          "from": "which-module@>=1.0.0 <2.0.0",
          "resolved": "http://beta-internal:4873/which-module/-/which-module-1.0.0.tgz"
        },
        "window-size": {
          "version": "0.2.0",
          "from": "window-size@>=0.2.0 <0.3.0",
          "resolved": "http://beta-internal:4873/window-size/-/window-size-0.2.0.tgz"
        },
        "y18n": {
          "version": "3.2.1",
          "from": "y18n@>=3.2.1 <4.0.0",
          "resolved": "http://beta-internal:4873/y18n/-/y18n-3.2.1.tgz"
        },
        "yargs-parser": {
          "version": "2.4.1",
          "from": "yargs-parser@>=2.4.1 <3.0.0",
          "resolved": "http://beta-internal:4873/yargs-parser/-/yargs-parser-2.4.1.tgz",
          "dependencies": {
            "camelcase": {
              "version": "3.0.0",
              "from": "camelcase@>=3.0.0 <4.0.0",
              "resolved": "http://beta-internal:4873/camelcase/-/camelcase-3.0.0.tgz"
            }
          }
        }
      }
    }
  }
}<|MERGE_RESOLUTION|>--- conflicted
+++ resolved
@@ -139,7 +139,7 @@
           "dependencies": {
             "unpipe": {
               "version": "1.0.0",
-              "from": "unpipe@>=1.0.0 <1.1.0",
+              "from": "unpipe@1.0.0",
               "resolved": "http://beta-internal:4873/unpipe/-/unpipe-1.0.0.tgz"
             }
           }
@@ -156,7 +156,7 @@
             },
             "mime-types": {
               "version": "2.1.11",
-              "from": "mime-types@>=2.1.7 <2.2.0",
+              "from": "mime-types@>=2.1.11 <2.2.0",
               "resolved": "http://beta-internal:4873/mime-types/-/mime-types-2.1.11.tgz",
               "dependencies": {
                 "mime-db": {
@@ -385,7 +385,7 @@
       "dependencies": {
         "redis": {
           "version": "2.6.2",
-          "from": "redis@>=2.1.0 <3.0.0",
+          "from": "redis@latest",
           "resolved": "http://beta-internal:4873/redis/-/redis-2.6.2.tgz",
           "dependencies": {
             "double-ended-queue": {
@@ -911,7 +911,7 @@
             "mime": {
               "version": "1.3.4",
               "from": "mime@1.3.4",
-              "resolved": "https://registry.npmjs.org/mime/-/mime-1.3.4.tgz"
+              "resolved": "http://beta-internal:4873/mime/-/mime-1.3.4.tgz"
             },
             "ms": {
               "version": "0.7.1",
@@ -1233,7 +1233,7 @@
         "rimraf": {
           "version": "2.2.8",
           "from": "rimraf@>=2.2.0 <2.3.0",
-          "resolved": "https://registry.npmjs.org/rimraf/-/rimraf-2.2.8.tgz"
+          "resolved": "http://beta-internal:4873/rimraf/-/rimraf-2.2.8.tgz"
         }
       }
     },
@@ -1628,7 +1628,7 @@
                         "extsprintf": {
                           "version": "1.0.2",
                           "from": "extsprintf@1.0.2",
-                          "resolved": "https://registry.npmjs.org/extsprintf/-/extsprintf-1.0.2.tgz"
+                          "resolved": "http://beta-internal:4873/extsprintf/-/extsprintf-1.0.2.tgz"
                         },
                         "json-schema": {
                           "version": "0.2.2",
@@ -1978,7 +1978,7 @@
       "dependencies": {
         "redis": {
           "version": "2.6.2",
-          "from": "redis@>=2.1.0 <3.0.0",
+          "from": "redis@latest",
           "resolved": "http://beta-internal:4873/redis/-/redis-2.6.2.tgz",
           "dependencies": {
             "double-ended-queue": {
@@ -2506,21 +2506,13 @@
         },
         "lodash": {
           "version": "4.14.2",
-<<<<<<< HEAD
           "from": "lodash@>=4.14.0 <5.0.0",
-=======
-          "from": "lodash@>=4.6.1 <5.0.0",
->>>>>>> 61fa6c6e
           "resolved": "http://beta-internal:4873/lodash/-/lodash-4.14.2.tgz"
         },
         "mocha": {
           "version": "2.5.3",
           "from": "mocha@>=2.5.3 <3.0.0",
-<<<<<<< HEAD
           "resolved": "https://registry.npmjs.org/mocha/-/mocha-2.5.3.tgz",
-=======
-          "resolved": "http://beta-internal:4873/mocha/-/mocha-2.5.3.tgz",
->>>>>>> 61fa6c6e
           "dependencies": {
             "commander": {
               "version": "2.3.0",
@@ -2540,11 +2532,7 @@
             "glob": {
               "version": "3.2.11",
               "from": "glob@3.2.11",
-<<<<<<< HEAD
               "resolved": "https://registry.npmjs.org/glob/-/glob-3.2.11.tgz",
-=======
-              "resolved": "http://beta-internal:4873/glob/-/glob-3.2.11.tgz",
->>>>>>> 61fa6c6e
               "dependencies": {
                 "inherits": {
                   "version": "2.0.1",
@@ -2590,11 +2578,7 @@
             "mkdirp": {
               "version": "0.5.1",
               "from": "mkdirp@0.5.1",
-<<<<<<< HEAD
               "resolved": "https://registry.npmjs.org/mkdirp/-/mkdirp-0.5.1.tgz",
-=======
-              "resolved": "http://beta-internal:4873/mkdirp/-/mkdirp-0.5.1.tgz",
->>>>>>> 61fa6c6e
               "dependencies": {
                 "minimist": {
                   "version": "0.0.8",
@@ -3855,7 +3839,7 @@
       "dependencies": {
         "passport-oauth2": {
           "version": "1.3.0",
-          "from": "passport-oauth2@>=1.0.0 <2.0.0",
+          "from": "passport-oauth2@>=1.1.2 <2.0.0",
           "resolved": "http://beta-internal:4873/passport-oauth2/-/passport-oauth2-1.3.0.tgz",
           "dependencies": {
             "passport-strategy": {
@@ -3908,7 +3892,7 @@
       "dependencies": {
         "passport-oauth2": {
           "version": "1.3.0",
-          "from": "passport-oauth2@>=1.0.0 <2.0.0",
+          "from": "passport-oauth2@>=1.1.2 <2.0.0",
           "resolved": "http://beta-internal:4873/passport-oauth2/-/passport-oauth2-1.3.0.tgz",
           "dependencies": {
             "passport-strategy": {
@@ -4471,7 +4455,7 @@
                     "extsprintf": {
                       "version": "1.0.2",
                       "from": "extsprintf@1.0.2",
-                      "resolved": "https://registry.npmjs.org/extsprintf/-/extsprintf-1.0.2.tgz"
+                      "resolved": "http://beta-internal:4873/extsprintf/-/extsprintf-1.0.2.tgz"
                     },
                     "json-schema": {
                       "version": "0.2.2",
@@ -5007,7 +4991,7 @@
                     "extsprintf": {
                       "version": "1.0.2",
                       "from": "extsprintf@1.0.2",
-                      "resolved": "https://registry.npmjs.org/extsprintf/-/extsprintf-1.0.2.tgz"
+                      "resolved": "http://beta-internal:4873/extsprintf/-/extsprintf-1.0.2.tgz"
                     },
                     "json-schema": {
                       "version": "0.2.2",
@@ -5560,7 +5544,7 @@
           "dependencies": {
             "strip-ansi": {
               "version": "3.0.1",
-              "from": "strip-ansi@>=3.0.1 <4.0.0",
+              "from": "strip-ansi@>=3.0.0 <4.0.0",
               "resolved": "http://beta-internal:4873/strip-ansi/-/strip-ansi-3.0.1.tgz",
               "dependencies": {
                 "ansi-regex": {
@@ -5744,7 +5728,7 @@
                           "dependencies": {
                             "spdx-license-ids": {
                               "version": "1.2.2",
-                              "from": "spdx-license-ids@>=1.0.2 <2.0.0",
+                              "from": "spdx-license-ids@>=1.0.0 <2.0.0",
                               "resolved": "http://beta-internal:4873/spdx-license-ids/-/spdx-license-ids-1.2.2.tgz"
                             }
                           }
@@ -5761,7 +5745,7 @@
                             },
                             "spdx-license-ids": {
                               "version": "1.2.2",
-                              "from": "spdx-license-ids@>=1.0.2 <2.0.0",
+                              "from": "spdx-license-ids@>=1.0.0 <2.0.0",
                               "resolved": "http://beta-internal:4873/spdx-license-ids/-/spdx-license-ids-1.2.2.tgz"
                             }
                           }
@@ -5849,7 +5833,7 @@
             },
             "strip-ansi": {
               "version": "3.0.1",
-              "from": "strip-ansi@>=3.0.1 <4.0.0",
+              "from": "strip-ansi@>=3.0.0 <4.0.0",
               "resolved": "http://beta-internal:4873/strip-ansi/-/strip-ansi-3.0.1.tgz",
               "dependencies": {
                 "ansi-regex": {
