{
  "name": "gitter-webapp",
  "version": "9.9.0",
  "dependencies": {
    "apn": {
      "version": "1.7.4",
      "from": "http://beta-internal:4873/apn/-/apn-1.7.4.tgz",
      "resolved": "http://beta-internal:4873/apn/-/apn-1.7.4.tgz",
      "dependencies": {
        "node-forge": {
          "version": "0.6.30",
          "from": "http://beta-internal:4873/node-forge/-/node-forge-0.6.30.tgz",
          "resolved": "http://beta-internal:4873/node-forge/-/node-forge-0.6.30.tgz"
        },
        "q": {
          "version": "1.4.1",
          "from": "http://beta-internal:4873/q/-/q-1.4.1.tgz",
          "resolved": "http://beta-internal:4873/q/-/q-1.4.1.tgz"
        }
      }
    },
    "async": {
      "version": "0.9.2",
      "from": "https://registry.npmjs.org/async/-/async-0.9.2.tgz",
      "resolved": "https://registry.npmjs.org/async/-/async-0.9.2.tgz"
    },
    "batch-stream": {
      "version": "0.1.2",
      "from": "http://beta-internal:4873/batch-stream/-/batch-stream-0.1.2.tgz",
      "resolved": "http://beta-internal:4873/batch-stream/-/batch-stream-0.1.2.tgz",
      "dependencies": {
        "readable-stream": {
          "version": "1.0.33",
          "from": "readable-stream@>=1.0.26 <1.1.0",
          "resolved": "http://beta-internal:4873/readable-stream/-/readable-stream-1.0.33.tgz",
          "dependencies": {
            "core-util-is": {
              "version": "1.0.1",
              "from": "http://beta-internal:4873/core-util-is/-/core-util-is-1.0.1.tgz",
              "resolved": "http://beta-internal:4873/core-util-is/-/core-util-is-1.0.1.tgz"
            },
            "isarray": {
              "version": "0.0.1",
              "from": "http://beta-internal:4873/isarray/-/isarray-0.0.1.tgz",
              "resolved": "http://beta-internal:4873/isarray/-/isarray-0.0.1.tgz"
            },
            "string_decoder": {
              "version": "0.10.31",
              "from": "http://beta-internal:4873/string_decoder/-/string_decoder-0.10.31.tgz",
              "resolved": "http://beta-internal:4873/string_decoder/-/string_decoder-0.10.31.tgz"
            },
            "inherits": {
              "version": "2.0.1",
              "from": "http://beta-internal:4873/inherits/-/inherits-2.0.1.tgz",
              "resolved": "http://beta-internal:4873/inherits/-/inherits-2.0.1.tgz"
            }
          }
        }
      }
    },
    "cld": {
      "version": "2.4.3",
      "from": "http://beta-internal:4873/cld/-/cld-2.4.3.tgz",
      "resolved": "http://beta-internal:4873/cld/-/cld-2.4.3.tgz",
      "dependencies": {
        "glob": {
          "version": "5.0.10",
          "from": "http://beta-internal:4873/glob/-/glob-5.0.10.tgz",
          "resolved": "http://beta-internal:4873/glob/-/glob-5.0.10.tgz",
          "dependencies": {
            "inflight": {
              "version": "1.0.4",
              "from": "http://beta-internal:4873/inflight/-/inflight-1.0.4.tgz",
              "resolved": "http://beta-internal:4873/inflight/-/inflight-1.0.4.tgz",
              "dependencies": {
                "wrappy": {
                  "version": "1.0.1",
                  "from": "http://beta-internal:4873/wrappy/-/wrappy-1.0.1.tgz",
                  "resolved": "http://beta-internal:4873/wrappy/-/wrappy-1.0.1.tgz"
                }
              }
            },
            "inherits": {
              "version": "2.0.1",
              "from": "http://beta-internal:4873/inherits/-/inherits-2.0.1.tgz",
              "resolved": "http://beta-internal:4873/inherits/-/inherits-2.0.1.tgz"
            },
            "minimatch": {
              "version": "2.0.8",
              "from": "http://beta-internal:4873/minimatch/-/minimatch-2.0.8.tgz",
              "resolved": "http://beta-internal:4873/minimatch/-/minimatch-2.0.8.tgz",
              "dependencies": {
                "brace-expansion": {
                  "version": "1.1.0",
                  "from": "http://beta-internal:4873/brace-expansion/-/brace-expansion-1.1.0.tgz",
                  "resolved": "http://beta-internal:4873/brace-expansion/-/brace-expansion-1.1.0.tgz",
                  "dependencies": {
                    "balanced-match": {
                      "version": "0.2.0",
                      "from": "http://beta-internal:4873/balanced-match/-/balanced-match-0.2.0.tgz",
                      "resolved": "http://beta-internal:4873/balanced-match/-/balanced-match-0.2.0.tgz"
                    },
                    "concat-map": {
                      "version": "0.0.1",
                      "from": "http://beta-internal:4873/concat-map/-/concat-map-0.0.1.tgz",
                      "resolved": "http://beta-internal:4873/concat-map/-/concat-map-0.0.1.tgz"
                    }
                  }
                }
              }
            },
            "once": {
              "version": "1.3.2",
              "from": "http://beta-internal:4873/once/-/once-1.3.2.tgz",
              "resolved": "http://beta-internal:4873/once/-/once-1.3.2.tgz",
              "dependencies": {
                "wrappy": {
                  "version": "1.0.1",
                  "from": "http://beta-internal:4873/wrappy/-/wrappy-1.0.1.tgz",
                  "resolved": "http://beta-internal:4873/wrappy/-/wrappy-1.0.1.tgz"
                }
              }
            },
            "path-is-absolute": {
              "version": "1.0.0",
              "from": "http://beta-internal:4873/path-is-absolute/-/path-is-absolute-1.0.0.tgz",
              "resolved": "http://beta-internal:4873/path-is-absolute/-/path-is-absolute-1.0.0.tgz"
            }
          }
        },
        "nan": {
          "version": "1.8.4",
          "from": "http://beta-internal:4873/nan/-/nan-1.8.4.tgz",
          "resolved": "http://beta-internal:4873/nan/-/nan-1.8.4.tgz"
        },
        "rimraf": {
          "version": "2.4.0",
          "from": "http://beta-internal:4873/rimraf/-/rimraf-2.4.0.tgz",
          "resolved": "http://beta-internal:4873/rimraf/-/rimraf-2.4.0.tgz",
          "dependencies": {
            "glob": {
              "version": "4.5.3",
              "from": "http://beta-internal:4873/glob/-/glob-4.5.3.tgz",
              "resolved": "http://beta-internal:4873/glob/-/glob-4.5.3.tgz",
              "dependencies": {
                "inflight": {
                  "version": "1.0.4",
                  "from": "http://beta-internal:4873/inflight/-/inflight-1.0.4.tgz",
                  "resolved": "http://beta-internal:4873/inflight/-/inflight-1.0.4.tgz",
                  "dependencies": {
                    "wrappy": {
                      "version": "1.0.1",
                      "from": "http://beta-internal:4873/wrappy/-/wrappy-1.0.1.tgz",
                      "resolved": "http://beta-internal:4873/wrappy/-/wrappy-1.0.1.tgz"
                    }
                  }
                },
                "inherits": {
                  "version": "2.0.1",
                  "from": "http://beta-internal:4873/inherits/-/inherits-2.0.1.tgz",
                  "resolved": "http://beta-internal:4873/inherits/-/inherits-2.0.1.tgz"
                },
                "minimatch": {
                  "version": "2.0.8",
                  "from": "http://beta-internal:4873/minimatch/-/minimatch-2.0.8.tgz",
                  "resolved": "http://beta-internal:4873/minimatch/-/minimatch-2.0.8.tgz",
                  "dependencies": {
                    "brace-expansion": {
                      "version": "1.1.0",
                      "from": "http://beta-internal:4873/brace-expansion/-/brace-expansion-1.1.0.tgz",
                      "resolved": "http://beta-internal:4873/brace-expansion/-/brace-expansion-1.1.0.tgz",
                      "dependencies": {
                        "balanced-match": {
                          "version": "0.2.0",
                          "from": "http://beta-internal:4873/balanced-match/-/balanced-match-0.2.0.tgz",
                          "resolved": "http://beta-internal:4873/balanced-match/-/balanced-match-0.2.0.tgz"
                        },
                        "concat-map": {
                          "version": "0.0.1",
                          "from": "http://beta-internal:4873/concat-map/-/concat-map-0.0.1.tgz",
                          "resolved": "http://beta-internal:4873/concat-map/-/concat-map-0.0.1.tgz"
                        }
                      }
                    }
                  }
                },
                "once": {
                  "version": "1.3.2",
                  "from": "http://beta-internal:4873/once/-/once-1.3.2.tgz",
                  "resolved": "http://beta-internal:4873/once/-/once-1.3.2.tgz",
                  "dependencies": {
                    "wrappy": {
                      "version": "1.0.1",
                      "from": "http://beta-internal:4873/wrappy/-/wrappy-1.0.1.tgz",
                      "resolved": "http://beta-internal:4873/wrappy/-/wrappy-1.0.1.tgz"
                    }
                  }
                }
              }
            }
          }
        }
      }
    },
    "connect-redis": {
      "version": "1.4.7",
      "from": "http://beta-internal:4873/connect-redis/-/connect-redis-1.4.7.tgz",
      "resolved": "http://beta-internal:4873/connect-redis/-/connect-redis-1.4.7.tgz",
      "dependencies": {
        "redis": {
          "version": "0.10.3",
          "from": "http://beta-internal:4873/redis/-/redis-0.10.3.tgz",
          "resolved": "http://beta-internal:4873/redis/-/redis-0.10.3.tgz"
        },
        "debug": {
          "version": "2.1.0",
          "from": "http://beta-internal:4873/debug/-/debug-2.1.0.tgz",
          "resolved": "http://beta-internal:4873/debug/-/debug-2.1.0.tgz",
          "dependencies": {
            "ms": {
              "version": "0.6.2",
              "from": "http://beta-internal:4873/ms/-/ms-0.6.2.tgz",
              "resolved": "http://beta-internal:4873/ms/-/ms-0.6.2.tgz"
            }
          }
        }
      }
    },
    "cors": {
      "version": "2.7.1",
      "from": "http://beta-internal:4873/cors/-/cors-2.7.1.tgz",
      "resolved": "http://beta-internal:4873/cors/-/cors-2.7.1.tgz",
      "dependencies": {
        "vary": {
          "version": "1.0.0",
          "from": "http://beta-internal:4873/vary/-/vary-1.0.0.tgz",
          "resolved": "http://beta-internal:4873/vary/-/vary-1.0.0.tgz"
        }
      }
    },
    "csprng": {
      "version": "0.1.1",
      "from": "http://beta-internal:4873/csprng/-/csprng-0.1.1.tgz",
      "resolved": "http://beta-internal:4873/csprng/-/csprng-0.1.1.tgz",
      "dependencies": {
        "sequin": {
          "version": "0.1.0",
          "from": "http://beta-internal:4873/sequin/-/sequin-0.1.0.tgz",
          "resolved": "http://beta-internal:4873/sequin/-/sequin-0.1.0.tgz"
        }
      }
    },
    "cypher-promise": {
      "version": "1.0.1",
      "from": "cypher-promise@*",
      "resolved": "http://beta-internal:4873/cypher-promise/-/cypher-promise-1.0.1.tgz",
      "dependencies": {
        "any-promise": {
          "version": "0.1.0",
          "from": "any-promise@>=0.1.0 <0.2.0",
          "resolved": "http://beta-internal:4873/any-promise/-/any-promise-0.1.0.tgz"
        },
        "node-cypher": {
          "version": "0.1.4",
          "from": "node-cypher@>=0.1.4 <0.2.0",
          "resolved": "http://beta-internal:4873/node-cypher/-/node-cypher-0.1.4.tgz",
          "dependencies": {
            "request": {
              "version": "2.34.0",
              "from": "request@>=2.34.0 <2.35.0",
              "resolved": "http://beta-internal:4873/request/-/request-2.34.0.tgz",
              "dependencies": {
                "qs": {
                  "version": "0.6.6",
                  "from": "qs@>=0.6.0 <0.7.0",
                  "resolved": "http://beta-internal:4873/qs/-/qs-0.6.6.tgz"
                },
                "json-stringify-safe": {
                  "version": "5.0.1",
                  "from": "json-stringify-safe@>=5.0.0 <5.1.0",
                  "resolved": "http://beta-internal:4873/json-stringify-safe/-/json-stringify-safe-5.0.1.tgz"
                },
                "forever-agent": {
                  "version": "0.5.2",
                  "from": "forever-agent@>=0.5.0 <0.6.0",
                  "resolved": "http://beta-internal:4873/forever-agent/-/forever-agent-0.5.2.tgz"
                },
                "mime": {
                  "version": "1.2.11",
                  "from": "mime@>=1.2.9 <1.3.0",
                  "resolved": "http://beta-internal:4873/mime/-/mime-1.2.11.tgz"
                },
                "form-data": {
                  "version": "0.1.4",
                  "from": "form-data@>=0.1.0 <0.2.0",
                  "resolved": "http://beta-internal:4873/form-data/-/form-data-0.1.4.tgz",
                  "dependencies": {
                    "combined-stream": {
                      "version": "0.0.7",
                      "from": "combined-stream@>=0.0.4 <0.1.0",
                      "resolved": "http://beta-internal:4873/combined-stream/-/combined-stream-0.0.7.tgz",
                      "dependencies": {
                        "delayed-stream": {
                          "version": "0.0.5",
                          "from": "delayed-stream@0.0.5",
                          "resolved": "https://registry.npmjs.org/delayed-stream/-/delayed-stream-0.0.5.tgz"
                        }
                      }
                    }
                  }
                },
                "tunnel-agent": {
                  "version": "0.3.0",
                  "from": "tunnel-agent@>=0.3.0 <0.4.0",
                  "resolved": "http://beta-internal:4873/tunnel-agent/-/tunnel-agent-0.3.0.tgz"
                },
                "http-signature": {
                  "version": "0.10.1",
                  "from": "http-signature@>=0.10.0 <0.11.0",
                  "resolved": "http://beta-internal:4873/http-signature/-/http-signature-0.10.1.tgz",
                  "dependencies": {
                    "assert-plus": {
                      "version": "0.1.5",
                      "from": "assert-plus@>=0.1.5 <0.2.0",
                      "resolved": "http://beta-internal:4873/assert-plus/-/assert-plus-0.1.5.tgz"
                    },
                    "asn1": {
                      "version": "0.1.11",
                      "from": "asn1@0.1.11",
                      "resolved": "https://registry.npmjs.org/asn1/-/asn1-0.1.11.tgz"
                    },
                    "ctype": {
                      "version": "0.5.3",
                      "from": "ctype@0.5.3",
                      "resolved": "https://registry.npmjs.org/ctype/-/ctype-0.5.3.tgz"
                    }
                  }
                },
                "oauth-sign": {
                  "version": "0.3.0",
                  "from": "oauth-sign@>=0.3.0 <0.4.0",
                  "resolved": "http://beta-internal:4873/oauth-sign/-/oauth-sign-0.3.0.tgz"
                },
                "hawk": {
                  "version": "1.0.0",
                  "from": "hawk@>=1.0.0 <1.1.0",
                  "resolved": "http://beta-internal:4873/hawk/-/hawk-1.0.0.tgz",
                  "dependencies": {
                    "hoek": {
                      "version": "0.9.1",
                      "from": "hoek@>=0.9.0 <0.10.0",
                      "resolved": "http://beta-internal:4873/hoek/-/hoek-0.9.1.tgz"
                    },
                    "boom": {
                      "version": "0.4.2",
                      "from": "boom@>=0.4.0 <0.5.0",
                      "resolved": "http://beta-internal:4873/boom/-/boom-0.4.2.tgz"
                    },
                    "cryptiles": {
                      "version": "0.2.2",
                      "from": "cryptiles@>=0.2.0 <0.3.0",
                      "resolved": "http://beta-internal:4873/cryptiles/-/cryptiles-0.2.2.tgz"
                    },
                    "sntp": {
                      "version": "0.2.4",
                      "from": "sntp@>=0.2.0 <0.3.0",
                      "resolved": "http://beta-internal:4873/sntp/-/sntp-0.2.4.tgz"
                    }
                  }
                },
                "aws-sign2": {
                  "version": "0.5.0",
                  "from": "aws-sign2@>=0.5.0 <0.6.0",
                  "resolved": "http://beta-internal:4873/aws-sign2/-/aws-sign2-0.5.0.tgz"
                }
              }
            }
          }
        },
        "par": {
          "version": "0.3.0",
          "from": "par@>=0.3.0 <0.4.0",
          "resolved": "http://beta-internal:4873/par/-/par-0.3.0.tgz"
        }
      }
    },
    "debug": {
      "version": "2.2.0",
      "from": "debug@>=2.2.0 <3.0.0",
      "resolved": "http://beta-internal:4873/debug/-/debug-2.2.0.tgz",
      "dependencies": {
        "ms": {
          "version": "0.7.1",
          "from": "ms@0.7.1",
          "resolved": "http://beta-internal:4873/ms/-/ms-0.7.1.tgz"
        }
      }
    },
    "diskspace": {
      "version": "0.1.5",
      "from": "http://beta-internal:4873/diskspace/-/diskspace-0.1.5.tgz",
      "resolved": "http://beta-internal:4873/diskspace/-/diskspace-0.1.5.tgz"
    },
    "dolph": {
      "version": "0.1.0",
      "from": "http://beta-internal:4873/dolph/-/dolph-0.1.0.tgz",
      "resolved": "http://beta-internal:4873/dolph/-/dolph-0.1.0.tgz",
      "dependencies": {
        "redis": {
          "version": "0.10.3",
          "from": "http://beta-internal:4873/redis/-/redis-0.10.3.tgz",
          "resolved": "http://beta-internal:4873/redis/-/redis-0.10.3.tgz"
        }
      }
    },
    "elasticsearch": {
      "version": "2.4.3",
      "from": "http://beta-internal:4873/elasticsearch/-/elasticsearch-2.4.3.tgz",
      "resolved": "http://beta-internal:4873/elasticsearch/-/elasticsearch-2.4.3.tgz",
      "dependencies": {
        "bluebird": {
          "version": "2.2.2",
          "from": "http://beta-internal:4873/bluebird/-/bluebird-2.2.2.tgz",
          "resolved": "http://beta-internal:4873/bluebird/-/bluebird-2.2.2.tgz"
        },
        "chalk": {
          "version": "0.5.1",
          "from": "chalk@>=0.5.0 <0.6.0",
          "resolved": "http://beta-internal:4873/chalk/-/chalk-0.5.1.tgz",
          "dependencies": {
            "ansi-styles": {
              "version": "1.1.0",
              "from": "ansi-styles@>=1.1.0 <2.0.0",
              "resolved": "http://beta-internal:4873/ansi-styles/-/ansi-styles-1.1.0.tgz"
            },
            "escape-string-regexp": {
              "version": "1.0.2",
              "from": "escape-string-regexp@1.0.2",
              "resolved": "http://beta-internal:4873/escape-string-regexp/-/escape-string-regexp-1.0.2.tgz"
            },
            "has-ansi": {
              "version": "0.1.0",
              "from": "has-ansi@>=0.1.0 <0.2.0",
              "resolved": "http://beta-internal:4873/has-ansi/-/has-ansi-0.1.0.tgz",
              "dependencies": {
                "ansi-regex": {
                  "version": "0.2.1",
                  "from": "http://beta-internal:4873/ansi-regex/-/ansi-regex-0.2.1.tgz",
                  "resolved": "http://beta-internal:4873/ansi-regex/-/ansi-regex-0.2.1.tgz"
                }
              }
            },
            "strip-ansi": {
              "version": "0.3.0",
              "from": "strip-ansi@>=0.3.0 <0.4.0",
              "resolved": "http://beta-internal:4873/strip-ansi/-/strip-ansi-0.3.0.tgz",
              "dependencies": {
                "ansi-regex": {
                  "version": "0.2.1",
                  "from": "http://beta-internal:4873/ansi-regex/-/ansi-regex-0.2.1.tgz",
                  "resolved": "http://beta-internal:4873/ansi-regex/-/ansi-regex-0.2.1.tgz"
                }
              }
            },
            "supports-color": {
              "version": "0.2.0",
              "from": "supports-color@>=0.2.0 <0.3.0",
              "resolved": "http://beta-internal:4873/supports-color/-/supports-color-0.2.0.tgz"
            }
          }
        },
        "forever-agent": {
          "version": "0.5.2",
          "from": "http://beta-internal:4873/forever-agent/-/forever-agent-0.5.2.tgz",
          "resolved": "http://beta-internal:4873/forever-agent/-/forever-agent-0.5.2.tgz"
        },
        "lodash-node": {
          "version": "2.4.1",
          "from": "http://beta-internal:4873/lodash-node/-/lodash-node-2.4.1.tgz",
          "resolved": "http://beta-internal:4873/lodash-node/-/lodash-node-2.4.1.tgz"
        }
      }
    },
    "email-validator": {
      "version": "1.0.1",
      "from": "http://beta-internal:4873/email-validator/-/email-validator-1.0.1.tgz",
      "resolved": "http://beta-internal:4873/email-validator/-/email-validator-1.0.1.tgz"
    },
    "ent": {
      "version": "0.1.0",
      "from": "http://beta-internal:4873/ent/-/ent-0.1.0.tgz",
      "resolved": "http://beta-internal:4873/ent/-/ent-0.1.0.tgz"
    },
    "event-stream": {
      "version": "3.3.1",
<<<<<<< HEAD
      "from": "event-stream@*",
=======
      "from": "event-stream@>=3.3.1 <4.0.0",
>>>>>>> 45fd2bd9
      "resolved": "http://beta-internal:4873/event-stream/-/event-stream-3.3.1.tgz",
      "dependencies": {
        "through": {
          "version": "2.3.7",
          "from": "through@>=2.3.1 <2.4.0",
          "resolved": "http://beta-internal:4873/through/-/through-2.3.7.tgz"
        },
        "duplexer": {
          "version": "0.1.1",
          "from": "duplexer@>=0.1.1 <0.2.0",
          "resolved": "http://beta-internal:4873/duplexer/-/duplexer-0.1.1.tgz"
        },
        "from": {
          "version": "0.1.3",
          "from": "from@>=0.0.0 <1.0.0",
          "resolved": "http://beta-internal:4873/from/-/from-0.1.3.tgz"
        },
        "map-stream": {
          "version": "0.1.0",
          "from": "map-stream@>=0.1.0 <0.2.0",
          "resolved": "http://beta-internal:4873/map-stream/-/map-stream-0.1.0.tgz"
        },
        "pause-stream": {
          "version": "0.0.11",
          "from": "pause-stream@0.0.11",
          "resolved": "http://beta-internal:4873/pause-stream/-/pause-stream-0.0.11.tgz"
        },
        "split": {
          "version": "0.3.3",
          "from": "split@>=0.3.0 <0.4.0",
          "resolved": "http://beta-internal:4873/split/-/split-0.3.3.tgz"
        },
        "stream-combiner": {
          "version": "0.0.4",
          "from": "stream-combiner@>=0.0.4 <0.1.0",
          "resolved": "http://beta-internal:4873/stream-combiner/-/stream-combiner-0.0.4.tgz"
        }
      }
    },
    "express": {
      "version": "3.21.0",
      "from": "https://registry.npmjs.org/express/-/express-3.21.0.tgz",
      "resolved": "https://registry.npmjs.org/express/-/express-3.21.0.tgz",
      "dependencies": {
        "basic-auth": {
          "version": "1.0.2",
          "from": "http://beta-internal:4873/basic-auth/-/basic-auth-1.0.2.tgz",
          "resolved": "http://beta-internal:4873/basic-auth/-/basic-auth-1.0.2.tgz"
        },
        "connect": {
          "version": "2.30.0",
          "from": "https://registry.npmjs.org/connect/-/connect-2.30.0.tgz",
          "resolved": "https://registry.npmjs.org/connect/-/connect-2.30.0.tgz",
          "dependencies": {
            "basic-auth-connect": {
              "version": "1.0.0",
              "from": "http://beta-internal:4873/basic-auth-connect/-/basic-auth-connect-1.0.0.tgz",
              "resolved": "http://beta-internal:4873/basic-auth-connect/-/basic-auth-connect-1.0.0.tgz"
            },
            "body-parser": {
              "version": "1.13.1",
              "from": "https://registry.npmjs.org/body-parser/-/body-parser-1.13.1.tgz",
              "resolved": "https://registry.npmjs.org/body-parser/-/body-parser-1.13.1.tgz",
              "dependencies": {
                "iconv-lite": {
                  "version": "0.4.10",
                  "from": "https://registry.npmjs.org/iconv-lite/-/iconv-lite-0.4.10.tgz",
                  "resolved": "https://registry.npmjs.org/iconv-lite/-/iconv-lite-0.4.10.tgz"
                },
                "on-finished": {
                  "version": "2.3.0",
                  "from": "https://registry.npmjs.org/on-finished/-/on-finished-2.3.0.tgz",
                  "resolved": "https://registry.npmjs.org/on-finished/-/on-finished-2.3.0.tgz",
                  "dependencies": {
                    "ee-first": {
                      "version": "1.1.1",
                      "from": "http://beta-internal:4873/ee-first/-/ee-first-1.1.1.tgz",
                      "resolved": "http://beta-internal:4873/ee-first/-/ee-first-1.1.1.tgz"
                    }
                  }
                },
                "raw-body": {
                  "version": "2.1.1",
                  "from": "https://registry.npmjs.org/raw-body/-/raw-body-2.1.1.tgz",
                  "resolved": "https://registry.npmjs.org/raw-body/-/raw-body-2.1.1.tgz",
                  "dependencies": {
                    "unpipe": {
                      "version": "1.0.0",
                      "from": "https://registry.npmjs.org/unpipe/-/unpipe-1.0.0.tgz",
                      "resolved": "https://registry.npmjs.org/unpipe/-/unpipe-1.0.0.tgz"
                    }
                  }
                }
              }
            },
            "bytes": {
              "version": "2.1.0",
              "from": "https://registry.npmjs.org/bytes/-/bytes-2.1.0.tgz",
              "resolved": "https://registry.npmjs.org/bytes/-/bytes-2.1.0.tgz"
            },
            "cookie-parser": {
              "version": "1.3.5",
              "from": "http://beta-internal:4873/cookie-parser/-/cookie-parser-1.3.5.tgz",
              "resolved": "http://beta-internal:4873/cookie-parser/-/cookie-parser-1.3.5.tgz"
            },
            "compression": {
              "version": "1.5.0",
              "from": "https://registry.npmjs.org/compression/-/compression-1.5.0.tgz",
              "resolved": "https://registry.npmjs.org/compression/-/compression-1.5.0.tgz",
              "dependencies": {
                "accepts": {
                  "version": "1.2.9",
                  "from": "https://registry.npmjs.org/accepts/-/accepts-1.2.9.tgz",
                  "resolved": "https://registry.npmjs.org/accepts/-/accepts-1.2.9.tgz",
                  "dependencies": {
                    "mime-types": {
                      "version": "2.1.1",
                      "from": "https://registry.npmjs.org/mime-types/-/mime-types-2.1.1.tgz",
                      "resolved": "https://registry.npmjs.org/mime-types/-/mime-types-2.1.1.tgz",
                      "dependencies": {
                        "mime-db": {
                          "version": "1.13.0",
                          "from": "https://registry.npmjs.org/mime-db/-/mime-db-1.13.0.tgz",
                          "resolved": "https://registry.npmjs.org/mime-db/-/mime-db-1.13.0.tgz"
                        }
                      }
                    },
                    "negotiator": {
                      "version": "0.5.3",
                      "from": "http://beta-internal:4873/negotiator/-/negotiator-0.5.3.tgz",
                      "resolved": "http://beta-internal:4873/negotiator/-/negotiator-0.5.3.tgz"
                    }
                  }
                },
                "compressible": {
                  "version": "2.0.3",
                  "from": "https://registry.npmjs.org/compressible/-/compressible-2.0.3.tgz",
                  "resolved": "https://registry.npmjs.org/compressible/-/compressible-2.0.3.tgz",
                  "dependencies": {
                    "mime-db": {
                      "version": "1.13.0",
                      "from": "https://registry.npmjs.org/mime-db/-/mime-db-1.13.0.tgz",
                      "resolved": "https://registry.npmjs.org/mime-db/-/mime-db-1.13.0.tgz"
                    }
                  }
                }
              }
            },
            "connect-timeout": {
              "version": "1.6.2",
              "from": "http://beta-internal:4873/connect-timeout/-/connect-timeout-1.6.2.tgz",
              "resolved": "http://beta-internal:4873/connect-timeout/-/connect-timeout-1.6.2.tgz",
              "dependencies": {
                "ms": {
                  "version": "0.7.1",
                  "from": "http://beta-internal:4873/ms/-/ms-0.7.1.tgz",
                  "resolved": "http://beta-internal:4873/ms/-/ms-0.7.1.tgz"
                }
              }
            },
            "csurf": {
              "version": "1.8.3",
              "from": "https://registry.npmjs.org/csurf/-/csurf-1.8.3.tgz",
              "resolved": "https://registry.npmjs.org/csurf/-/csurf-1.8.3.tgz",
              "dependencies": {
                "csrf": {
                  "version": "3.0.0",
                  "from": "https://registry.npmjs.org/csrf/-/csrf-3.0.0.tgz",
                  "resolved": "https://registry.npmjs.org/csrf/-/csrf-3.0.0.tgz",
                  "dependencies": {
                    "base64-url": {
                      "version": "1.2.1",
                      "from": "http://beta-internal:4873/base64-url/-/base64-url-1.2.1.tgz",
                      "resolved": "http://beta-internal:4873/base64-url/-/base64-url-1.2.1.tgz"
                    },
                    "rndm": {
                      "version": "1.1.0",
                      "from": "http://beta-internal:4873/rndm/-/rndm-1.1.0.tgz",
                      "resolved": "http://beta-internal:4873/rndm/-/rndm-1.1.0.tgz"
                    },
                    "scmp": {
                      "version": "1.0.0",
                      "from": "http://beta-internal:4873/scmp/-/scmp-1.0.0.tgz",
                      "resolved": "http://beta-internal:4873/scmp/-/scmp-1.0.0.tgz"
                    },
                    "uid-safe": {
                      "version": "2.0.0",
                      "from": "https://registry.npmjs.org/uid-safe/-/uid-safe-2.0.0.tgz",
                      "resolved": "https://registry.npmjs.org/uid-safe/-/uid-safe-2.0.0.tgz"
                    }
                  }
                }
              }
            },
            "errorhandler": {
              "version": "1.4.0",
              "from": "https://registry.npmjs.org/errorhandler/-/errorhandler-1.4.0.tgz",
              "resolved": "https://registry.npmjs.org/errorhandler/-/errorhandler-1.4.0.tgz",
              "dependencies": {
                "accepts": {
                  "version": "1.2.9",
                  "from": "https://registry.npmjs.org/accepts/-/accepts-1.2.9.tgz",
                  "resolved": "https://registry.npmjs.org/accepts/-/accepts-1.2.9.tgz",
                  "dependencies": {
                    "mime-types": {
                      "version": "2.1.1",
                      "from": "https://registry.npmjs.org/mime-types/-/mime-types-2.1.1.tgz",
                      "resolved": "https://registry.npmjs.org/mime-types/-/mime-types-2.1.1.tgz",
                      "dependencies": {
                        "mime-db": {
                          "version": "1.13.0",
                          "from": "https://registry.npmjs.org/mime-db/-/mime-db-1.13.0.tgz",
                          "resolved": "https://registry.npmjs.org/mime-db/-/mime-db-1.13.0.tgz"
                        }
                      }
                    },
                    "negotiator": {
                      "version": "0.5.3",
                      "from": "http://beta-internal:4873/negotiator/-/negotiator-0.5.3.tgz",
                      "resolved": "http://beta-internal:4873/negotiator/-/negotiator-0.5.3.tgz"
                    }
                  }
                }
              }
            },
            "express-session": {
              "version": "1.11.3",
              "from": "https://registry.npmjs.org/express-session/-/express-session-1.11.3.tgz",
              "resolved": "https://registry.npmjs.org/express-session/-/express-session-1.11.3.tgz",
              "dependencies": {
                "crc": {
                  "version": "3.3.0",
                  "from": "http://beta-internal:4873/crc/-/crc-3.3.0.tgz",
                  "resolved": "http://beta-internal:4873/crc/-/crc-3.3.0.tgz"
                },
                "uid-safe": {
                  "version": "2.0.0",
                  "from": "https://registry.npmjs.org/uid-safe/-/uid-safe-2.0.0.tgz",
                  "resolved": "https://registry.npmjs.org/uid-safe/-/uid-safe-2.0.0.tgz",
                  "dependencies": {
                    "base64-url": {
                      "version": "1.2.1",
                      "from": "http://beta-internal:4873/base64-url/-/base64-url-1.2.1.tgz",
                      "resolved": "http://beta-internal:4873/base64-url/-/base64-url-1.2.1.tgz"
                    }
                  }
                }
              }
            },
            "finalhandler": {
              "version": "0.4.0",
              "from": "http://beta-internal:4873/finalhandler/-/finalhandler-0.4.0.tgz",
              "resolved": "http://beta-internal:4873/finalhandler/-/finalhandler-0.4.0.tgz",
              "dependencies": {
                "on-finished": {
                  "version": "2.3.0",
                  "from": "https://registry.npmjs.org/on-finished/-/on-finished-2.3.0.tgz",
                  "resolved": "https://registry.npmjs.org/on-finished/-/on-finished-2.3.0.tgz",
                  "dependencies": {
                    "ee-first": {
                      "version": "1.1.1",
                      "from": "http://beta-internal:4873/ee-first/-/ee-first-1.1.1.tgz",
                      "resolved": "http://beta-internal:4873/ee-first/-/ee-first-1.1.1.tgz"
                    }
                  }
                },
                "unpipe": {
                  "version": "1.0.0",
                  "from": "https://registry.npmjs.org/unpipe/-/unpipe-1.0.0.tgz",
                  "resolved": "https://registry.npmjs.org/unpipe/-/unpipe-1.0.0.tgz"
                }
              }
            },
            "http-errors": {
              "version": "1.3.1",
              "from": "http://beta-internal:4873/http-errors/-/http-errors-1.3.1.tgz",
              "resolved": "http://beta-internal:4873/http-errors/-/http-errors-1.3.1.tgz",
              "dependencies": {
                "inherits": {
                  "version": "2.0.1",
                  "from": "http://beta-internal:4873/inherits/-/inherits-2.0.1.tgz",
                  "resolved": "http://beta-internal:4873/inherits/-/inherits-2.0.1.tgz"
                },
                "statuses": {
                  "version": "1.2.1",
                  "from": "http://beta-internal:4873/statuses/-/statuses-1.2.1.tgz",
                  "resolved": "http://beta-internal:4873/statuses/-/statuses-1.2.1.tgz"
                }
              }
            },
            "method-override": {
              "version": "2.3.3",
              "from": "http://beta-internal:4873/method-override/-/method-override-2.3.3.tgz",
              "resolved": "http://beta-internal:4873/method-override/-/method-override-2.3.3.tgz"
            },
            "morgan": {
              "version": "1.6.0",
              "from": "https://registry.npmjs.org/morgan/-/morgan-1.6.0.tgz",
              "resolved": "https://registry.npmjs.org/morgan/-/morgan-1.6.0.tgz",
              "dependencies": {
                "on-finished": {
                  "version": "2.3.0",
                  "from": "https://registry.npmjs.org/on-finished/-/on-finished-2.3.0.tgz",
                  "resolved": "https://registry.npmjs.org/on-finished/-/on-finished-2.3.0.tgz",
                  "dependencies": {
                    "ee-first": {
                      "version": "1.1.1",
                      "from": "http://beta-internal:4873/ee-first/-/ee-first-1.1.1.tgz",
                      "resolved": "http://beta-internal:4873/ee-first/-/ee-first-1.1.1.tgz"
                    }
                  }
                }
              }
            },
            "multiparty": {
              "version": "3.3.2",
              "from": "https://registry.npmjs.org/multiparty/-/multiparty-3.3.2.tgz",
              "resolved": "https://registry.npmjs.org/multiparty/-/multiparty-3.3.2.tgz",
              "dependencies": {
                "readable-stream": {
                  "version": "1.1.13",
                  "from": "http://beta-internal:4873/readable-stream/-/readable-stream-1.1.13.tgz",
                  "resolved": "http://beta-internal:4873/readable-stream/-/readable-stream-1.1.13.tgz",
                  "dependencies": {
                    "core-util-is": {
                      "version": "1.0.1",
                      "from": "http://beta-internal:4873/core-util-is/-/core-util-is-1.0.1.tgz",
                      "resolved": "http://beta-internal:4873/core-util-is/-/core-util-is-1.0.1.tgz"
                    },
                    "isarray": {
                      "version": "0.0.1",
                      "from": "https://registry.npmjs.org/isarray/-/isarray-0.0.1.tgz",
                      "resolved": "https://registry.npmjs.org/isarray/-/isarray-0.0.1.tgz"
                    },
                    "string_decoder": {
                      "version": "0.10.31",
                      "from": "http://beta-internal:4873/string_decoder/-/string_decoder-0.10.31.tgz",
                      "resolved": "http://beta-internal:4873/string_decoder/-/string_decoder-0.10.31.tgz"
                    },
                    "inherits": {
                      "version": "2.0.1",
                      "from": "http://beta-internal:4873/inherits/-/inherits-2.0.1.tgz",
                      "resolved": "http://beta-internal:4873/inherits/-/inherits-2.0.1.tgz"
                    }
                  }
                },
                "stream-counter": {
                  "version": "0.2.0",
                  "from": "http://beta-internal:4873/stream-counter/-/stream-counter-0.2.0.tgz",
                  "resolved": "http://beta-internal:4873/stream-counter/-/stream-counter-0.2.0.tgz"
                }
              }
            },
            "on-headers": {
              "version": "1.0.0",
              "from": "http://beta-internal:4873/on-headers/-/on-headers-1.0.0.tgz",
              "resolved": "http://beta-internal:4873/on-headers/-/on-headers-1.0.0.tgz"
            },
            "qs": {
              "version": "2.4.2",
              "from": "http://beta-internal:4873/qs/-/qs-2.4.2.tgz",
              "resolved": "http://beta-internal:4873/qs/-/qs-2.4.2.tgz"
            },
            "response-time": {
              "version": "2.3.1",
              "from": "http://beta-internal:4873/response-time/-/response-time-2.3.1.tgz",
              "resolved": "http://beta-internal:4873/response-time/-/response-time-2.3.1.tgz"
            },
            "serve-favicon": {
              "version": "2.3.0",
              "from": "https://registry.npmjs.org/serve-favicon/-/serve-favicon-2.3.0.tgz",
              "resolved": "https://registry.npmjs.org/serve-favicon/-/serve-favicon-2.3.0.tgz",
              "dependencies": {
                "ms": {
                  "version": "0.7.1",
                  "from": "http://beta-internal:4873/ms/-/ms-0.7.1.tgz",
                  "resolved": "http://beta-internal:4873/ms/-/ms-0.7.1.tgz"
                }
              }
            },
            "serve-index": {
              "version": "1.7.0",
              "from": "https://registry.npmjs.org/serve-index/-/serve-index-1.7.0.tgz",
              "resolved": "https://registry.npmjs.org/serve-index/-/serve-index-1.7.0.tgz",
              "dependencies": {
                "accepts": {
                  "version": "1.2.9",
                  "from": "https://registry.npmjs.org/accepts/-/accepts-1.2.9.tgz",
                  "resolved": "https://registry.npmjs.org/accepts/-/accepts-1.2.9.tgz",
                  "dependencies": {
                    "negotiator": {
                      "version": "0.5.3",
                      "from": "http://beta-internal:4873/negotiator/-/negotiator-0.5.3.tgz",
                      "resolved": "http://beta-internal:4873/negotiator/-/negotiator-0.5.3.tgz"
                    }
                  }
                },
                "batch": {
                  "version": "0.5.2",
                  "from": "https://registry.npmjs.org/batch/-/batch-0.5.2.tgz",
                  "resolved": "https://registry.npmjs.org/batch/-/batch-0.5.2.tgz"
                },
                "mime-types": {
                  "version": "2.1.1",
                  "from": "https://registry.npmjs.org/mime-types/-/mime-types-2.1.1.tgz",
                  "resolved": "https://registry.npmjs.org/mime-types/-/mime-types-2.1.1.tgz",
                  "dependencies": {
                    "mime-db": {
                      "version": "1.13.0",
                      "from": "https://registry.npmjs.org/mime-db/-/mime-db-1.13.0.tgz",
                      "resolved": "https://registry.npmjs.org/mime-db/-/mime-db-1.13.0.tgz"
                    }
                  }
                }
              }
            },
            "serve-static": {
              "version": "1.10.0",
              "from": "https://registry.npmjs.org/serve-static/-/serve-static-1.10.0.tgz",
              "resolved": "https://registry.npmjs.org/serve-static/-/serve-static-1.10.0.tgz"
            },
            "type-is": {
              "version": "1.6.3",
              "from": "https://registry.npmjs.org/type-is/-/type-is-1.6.3.tgz",
              "resolved": "https://registry.npmjs.org/type-is/-/type-is-1.6.3.tgz",
              "dependencies": {
                "media-typer": {
                  "version": "0.3.0",
                  "from": "http://beta-internal:4873/media-typer/-/media-typer-0.3.0.tgz",
                  "resolved": "http://beta-internal:4873/media-typer/-/media-typer-0.3.0.tgz"
                },
                "mime-types": {
                  "version": "2.1.1",
                  "from": "https://registry.npmjs.org/mime-types/-/mime-types-2.1.1.tgz",
                  "resolved": "https://registry.npmjs.org/mime-types/-/mime-types-2.1.1.tgz",
                  "dependencies": {
                    "mime-db": {
                      "version": "1.13.0",
                      "from": "https://registry.npmjs.org/mime-db/-/mime-db-1.13.0.tgz",
                      "resolved": "https://registry.npmjs.org/mime-db/-/mime-db-1.13.0.tgz"
                    }
                  }
                }
              }
            },
            "vhost": {
              "version": "3.0.0",
              "from": "http://beta-internal:4873/vhost/-/vhost-3.0.0.tgz",
              "resolved": "http://beta-internal:4873/vhost/-/vhost-3.0.0.tgz"
            },
            "pause": {
              "version": "0.0.1",
              "from": "http://beta-internal:4873/pause/-/pause-0.0.1.tgz",
              "resolved": "http://beta-internal:4873/pause/-/pause-0.0.1.tgz"
            }
          }
        },
        "content-disposition": {
          "version": "0.5.0",
          "from": "http://beta-internal:4873/content-disposition/-/content-disposition-0.5.0.tgz",
          "resolved": "http://beta-internal:4873/content-disposition/-/content-disposition-0.5.0.tgz"
        },
        "content-type": {
          "version": "1.0.1",
          "from": "http://beta-internal:4873/content-type/-/content-type-1.0.1.tgz",
          "resolved": "http://beta-internal:4873/content-type/-/content-type-1.0.1.tgz"
        },
        "commander": {
          "version": "2.6.0",
          "from": "https://registry.npmjs.org/commander/-/commander-2.6.0.tgz",
          "resolved": "https://registry.npmjs.org/commander/-/commander-2.6.0.tgz"
        },
        "cookie": {
          "version": "0.1.3",
          "from": "https://registry.npmjs.org/cookie/-/cookie-0.1.3.tgz",
          "resolved": "https://registry.npmjs.org/cookie/-/cookie-0.1.3.tgz"
        },
        "cookie-signature": {
          "version": "1.0.6",
          "from": "http://beta-internal:4873/cookie-signature/-/cookie-signature-1.0.6.tgz",
          "resolved": "http://beta-internal:4873/cookie-signature/-/cookie-signature-1.0.6.tgz"
        },
        "depd": {
          "version": "1.0.1",
          "from": "http://beta-internal:4873/depd/-/depd-1.0.1.tgz",
          "resolved": "http://beta-internal:4873/depd/-/depd-1.0.1.tgz"
        },
        "escape-html": {
          "version": "1.0.2",
          "from": "http://beta-internal:4873/escape-html/-/escape-html-1.0.2.tgz",
          "resolved": "http://beta-internal:4873/escape-html/-/escape-html-1.0.2.tgz"
        },
        "etag": {
          "version": "1.7.0",
          "from": "https://registry.npmjs.org/etag/-/etag-1.7.0.tgz",
          "resolved": "https://registry.npmjs.org/etag/-/etag-1.7.0.tgz"
        },
        "fresh": {
          "version": "0.3.0",
          "from": "https://registry.npmjs.org/fresh/-/fresh-0.3.0.tgz",
          "resolved": "https://registry.npmjs.org/fresh/-/fresh-0.3.0.tgz"
        },
        "merge-descriptors": {
          "version": "1.0.0",
          "from": "https://registry.npmjs.org/merge-descriptors/-/merge-descriptors-1.0.0.tgz",
          "resolved": "https://registry.npmjs.org/merge-descriptors/-/merge-descriptors-1.0.0.tgz"
        },
        "methods": {
          "version": "1.1.1",
          "from": "http://beta-internal:4873/methods/-/methods-1.1.1.tgz",
          "resolved": "http://beta-internal:4873/methods/-/methods-1.1.1.tgz"
        },
        "parseurl": {
          "version": "1.3.0",
          "from": "http://beta-internal:4873/parseurl/-/parseurl-1.3.0.tgz",
          "resolved": "http://beta-internal:4873/parseurl/-/parseurl-1.3.0.tgz"
        },
        "proxy-addr": {
          "version": "1.0.8",
          "from": "http://beta-internal:4873/proxy-addr/-/proxy-addr-1.0.8.tgz",
          "resolved": "http://beta-internal:4873/proxy-addr/-/proxy-addr-1.0.8.tgz",
          "dependencies": {
            "forwarded": {
              "version": "0.1.0",
              "from": "http://beta-internal:4873/forwarded/-/forwarded-0.1.0.tgz",
              "resolved": "http://beta-internal:4873/forwarded/-/forwarded-0.1.0.tgz"
            },
            "ipaddr.js": {
              "version": "1.0.1",
              "from": "http://beta-internal:4873/ipaddr.js/-/ipaddr.js-1.0.1.tgz",
              "resolved": "http://beta-internal:4873/ipaddr.js/-/ipaddr.js-1.0.1.tgz"
            }
          }
        },
        "range-parser": {
          "version": "1.0.2",
          "from": "http://beta-internal:4873/range-parser/-/range-parser-1.0.2.tgz",
          "resolved": "http://beta-internal:4873/range-parser/-/range-parser-1.0.2.tgz"
        },
        "send": {
          "version": "0.13.0",
          "from": "https://registry.npmjs.org/send/-/send-0.13.0.tgz",
          "resolved": "https://registry.npmjs.org/send/-/send-0.13.0.tgz",
          "dependencies": {
            "destroy": {
              "version": "1.0.3",
              "from": "http://beta-internal:4873/destroy/-/destroy-1.0.3.tgz",
              "resolved": "http://beta-internal:4873/destroy/-/destroy-1.0.3.tgz"
            },
            "http-errors": {
              "version": "1.3.1",
              "from": "http://beta-internal:4873/http-errors/-/http-errors-1.3.1.tgz",
              "resolved": "http://beta-internal:4873/http-errors/-/http-errors-1.3.1.tgz",
              "dependencies": {
                "inherits": {
                  "version": "2.0.1",
                  "from": "http://beta-internal:4873/inherits/-/inherits-2.0.1.tgz",
                  "resolved": "http://beta-internal:4873/inherits/-/inherits-2.0.1.tgz"
                }
              }
            },
            "mime": {
              "version": "1.3.4",
              "from": "https://registry.npmjs.org/mime/-/mime-1.3.4.tgz",
              "resolved": "https://registry.npmjs.org/mime/-/mime-1.3.4.tgz"
            },
            "ms": {
              "version": "0.7.1",
              "from": "http://beta-internal:4873/ms/-/ms-0.7.1.tgz",
              "resolved": "http://beta-internal:4873/ms/-/ms-0.7.1.tgz"
            },
            "on-finished": {
              "version": "2.3.0",
              "from": "https://registry.npmjs.org/on-finished/-/on-finished-2.3.0.tgz",
              "resolved": "https://registry.npmjs.org/on-finished/-/on-finished-2.3.0.tgz",
              "dependencies": {
                "ee-first": {
                  "version": "1.1.1",
                  "from": "http://beta-internal:4873/ee-first/-/ee-first-1.1.1.tgz",
                  "resolved": "http://beta-internal:4873/ee-first/-/ee-first-1.1.1.tgz"
                }
              }
            },
            "statuses": {
              "version": "1.2.1",
              "from": "http://beta-internal:4873/statuses/-/statuses-1.2.1.tgz",
              "resolved": "http://beta-internal:4873/statuses/-/statuses-1.2.1.tgz"
            }
          }
        },
        "utils-merge": {
          "version": "1.0.0",
          "from": "http://beta-internal:4873/utils-merge/-/utils-merge-1.0.0.tgz",
          "resolved": "http://beta-internal:4873/utils-merge/-/utils-merge-1.0.0.tgz"
        },
        "vary": {
          "version": "1.0.0",
          "from": "http://beta-internal:4873/vary/-/vary-1.0.0.tgz",
          "resolved": "http://beta-internal:4873/vary/-/vary-1.0.0.tgz"
        }
      }
    },
    "express-hbs": {
      "version": "0.8.4",
      "from": "http://beta-internal:4873/express-hbs/-/express-hbs-0.8.4.tgz",
      "resolved": "http://beta-internal:4873/express-hbs/-/express-hbs-0.8.4.tgz",
      "dependencies": {
        "js-beautify": {
          "version": "1.5.4",
          "from": "http://beta-internal:4873/js-beautify/-/js-beautify-1.5.4.tgz",
          "resolved": "http://beta-internal:4873/js-beautify/-/js-beautify-1.5.4.tgz",
          "dependencies": {
            "config-chain": {
              "version": "1.1.8",
              "from": "http://beta-internal:4873/config-chain/-/config-chain-1.1.8.tgz",
              "resolved": "http://beta-internal:4873/config-chain/-/config-chain-1.1.8.tgz",
              "dependencies": {
                "proto-list": {
                  "version": "1.2.4",
                  "from": "http://beta-internal:4873/proto-list/-/proto-list-1.2.4.tgz",
                  "resolved": "http://beta-internal:4873/proto-list/-/proto-list-1.2.4.tgz"
                },
                "ini": {
                  "version": "1.3.3",
                  "from": "http://beta-internal:4873/ini/-/ini-1.3.3.tgz",
                  "resolved": "http://beta-internal:4873/ini/-/ini-1.3.3.tgz"
                }
              }
            },
            "nopt": {
              "version": "3.0.2",
              "from": "http://beta-internal:4873/nopt/-/nopt-3.0.2.tgz",
              "resolved": "http://beta-internal:4873/nopt/-/nopt-3.0.2.tgz",
              "dependencies": {
                "abbrev": {
                  "version": "1.0.6",
                  "from": "http://beta-internal:4873/abbrev/-/abbrev-1.0.6.tgz",
                  "resolved": "http://beta-internal:4873/abbrev/-/abbrev-1.0.6.tgz"
                }
              }
            }
          }
        },
        "readdirp": {
          "version": "1.3.0",
          "from": "http://beta-internal:4873/readdirp/-/readdirp-1.3.0.tgz",
          "resolved": "http://beta-internal:4873/readdirp/-/readdirp-1.3.0.tgz",
          "dependencies": {
            "graceful-fs": {
              "version": "2.0.3",
              "from": "http://beta-internal:4873/graceful-fs/-/graceful-fs-2.0.3.tgz",
              "resolved": "http://beta-internal:4873/graceful-fs/-/graceful-fs-2.0.3.tgz"
            },
            "minimatch": {
              "version": "0.2.14",
              "from": "http://beta-internal:4873/minimatch/-/minimatch-0.2.14.tgz",
              "resolved": "http://beta-internal:4873/minimatch/-/minimatch-0.2.14.tgz",
              "dependencies": {
                "sigmund": {
                  "version": "1.0.1",
                  "from": "http://beta-internal:4873/sigmund/-/sigmund-1.0.1.tgz",
                  "resolved": "http://beta-internal:4873/sigmund/-/sigmund-1.0.1.tgz"
                }
              }
            },
            "readable-stream": {
              "version": "1.0.33",
              "from": "http://beta-internal:4873/readable-stream/-/readable-stream-1.0.33.tgz",
              "resolved": "http://beta-internal:4873/readable-stream/-/readable-stream-1.0.33.tgz",
              "dependencies": {
                "core-util-is": {
                  "version": "1.0.1",
                  "from": "http://beta-internal:4873/core-util-is/-/core-util-is-1.0.1.tgz",
                  "resolved": "http://beta-internal:4873/core-util-is/-/core-util-is-1.0.1.tgz"
                },
                "isarray": {
                  "version": "0.0.1",
                  "from": "http://beta-internal:4873/isarray/-/isarray-0.0.1.tgz",
                  "resolved": "http://beta-internal:4873/isarray/-/isarray-0.0.1.tgz"
                },
                "string_decoder": {
                  "version": "0.10.31",
                  "from": "http://beta-internal:4873/string_decoder/-/string_decoder-0.10.31.tgz",
                  "resolved": "http://beta-internal:4873/string_decoder/-/string_decoder-0.10.31.tgz"
                },
                "inherits": {
                  "version": "2.0.1",
                  "from": "http://beta-internal:4873/inherits/-/inherits-2.0.1.tgz",
                  "resolved": "http://beta-internal:4873/inherits/-/inherits-2.0.1.tgz"
                }
              }
            }
          }
        }
      }
    },
    "express-resource": {
      "version": "1.0.0",
      "from": "http://beta-internal:4873/express-resource/-/express-resource-1.0.0.tgz",
      "resolved": "http://beta-internal:4873/express-resource/-/express-resource-1.0.0.tgz",
      "dependencies": {
        "lingo": {
          "version": "0.0.5",
          "from": "http://beta-internal:4873/lingo/-/lingo-0.0.5.tgz",
          "resolved": "http://beta-internal:4873/lingo/-/lingo-0.0.5.tgz"
        },
        "methods": {
          "version": "0.0.1",
          "from": "http://beta-internal:4873/methods/-/methods-0.0.1.tgz",
          "resolved": "http://beta-internal:4873/methods/-/methods-0.0.1.tgz"
        },
        "debug": {
          "version": "2.1.0",
          "from": "http://beta-internal:4873/debug/-/debug-2.1.0.tgz",
          "resolved": "http://beta-internal:4873/debug/-/debug-2.1.0.tgz",
          "dependencies": {
            "ms": {
              "version": "0.6.2",
              "from": "http://beta-internal:4873/ms/-/ms-0.6.2.tgz",
              "resolved": "http://beta-internal:4873/ms/-/ms-0.6.2.tgz"
            }
          }
        }
      }
    },
    "faye-websocket": {
      "version": "0.7.3",
      "from": "http://beta-internal:4873/faye-websocket/-/faye-websocket-0.7.3.tgz",
      "resolved": "http://beta-internal:4873/faye-websocket/-/faye-websocket-0.7.3.tgz",
      "dependencies": {
        "websocket-driver": {
          "version": "0.5.1",
          "from": "http://beta-internal:4873/websocket-driver/-/websocket-driver-0.5.1.tgz",
          "resolved": "http://beta-internal:4873/websocket-driver/-/websocket-driver-0.5.1.tgz",
          "dependencies": {
            "websocket-extensions": {
              "version": "0.1.0",
              "from": "http://beta-internal:4873/websocket-extensions/-/websocket-extensions-0.1.0.tgz",
              "resolved": "http://beta-internal:4873/websocket-extensions/-/websocket-extensions-0.1.0.tgz"
            }
          }
        }
      }
    },
    "gitter-env": {
      "version": "0.20.10",
      "from": "gitter-env@>=0.20.10 <0.21.0",
      "resolved": "http://beta-internal:4873/gitter-env/-/gitter-env-0.20.10.tgz",
      "dependencies": {
        "async": {
          "version": "0.8.0",
          "from": "async@>=0.8.0 <0.9.0",
          "resolved": "http://beta-internal:4873/async/-/async-0.8.0.tgz"
        },
        "blocked": {
          "version": "1.1.0",
          "from": "blocked@>=1.1.0 <2.0.0",
          "resolved": "http://beta-internal:4873/blocked/-/blocked-1.1.0.tgz"
        },
        "gitter-private-cube": {
          "version": "0.2.12",
          "from": "gitter-private-cube@>=0.2.12 <0.3.0",
          "resolved": "http://beta-internal:4873/gitter-private-cube/-/gitter-private-cube-0.2.12.tgz",
          "dependencies": {
            "mongodb": {
              "version": "1.3.23",
              "from": "mongodb@>=1.3.18 <1.4.0",
              "resolved": "http://beta-internal:4873/mongodb/-/mongodb-1.3.23.tgz",
              "dependencies": {
                "bson": {
                  "version": "0.2.5",
                  "from": "bson@0.2.5",
                  "resolved": "http://beta-internal:4873/bson/-/bson-0.2.5.tgz"
                },
                "kerberos": {
                  "version": "0.0.3",
                  "from": "kerberos@0.0.3",
                  "resolved": "http://beta-internal:4873/kerberos/-/kerberos-0.0.3.tgz"
                }
              }
            },
            "node-static": {
              "version": "0.6.5",
              "from": "node-static@0.6.5",
              "resolved": "http://beta-internal:4873/node-static/-/node-static-0.6.5.tgz",
              "dependencies": {
                "optimist": {
                  "version": "0.6.1",
                  "from": "optimist@>=0.3.4",
                  "resolved": "http://beta-internal:4873/optimist/-/optimist-0.6.1.tgz",
                  "dependencies": {
                    "wordwrap": {
                      "version": "0.0.3",
                      "from": "wordwrap@>=0.0.2 <0.1.0",
                      "resolved": "http://beta-internal:4873/wordwrap/-/wordwrap-0.0.3.tgz"
                    },
                    "minimist": {
                      "version": "0.0.10",
                      "from": "minimist@>=0.0.1 <0.1.0",
                      "resolved": "http://beta-internal:4873/minimist/-/minimist-0.0.10.tgz"
                    }
                  }
                },
                "colors": {
                  "version": "1.1.2",
                  "from": "colors@>=0.6.0",
                  "resolved": "http://beta-internal:4873/colors/-/colors-1.1.2.tgz"
                }
              }
            },
            "pegjs": {
              "version": "0.7.0",
              "from": "pegjs@0.7.0",
              "resolved": "http://beta-internal:4873/pegjs/-/pegjs-0.7.0.tgz"
            },
            "vows": {
              "version": "0.7.0",
              "from": "vows@0.7.0",
              "resolved": "http://beta-internal:4873/vows/-/vows-0.7.0.tgz",
              "dependencies": {
                "eyes": {
                  "version": "0.1.8",
                  "from": "eyes@>=0.1.6",
                  "resolved": "http://beta-internal:4873/eyes/-/eyes-0.1.8.tgz"
                },
                "diff": {
                  "version": "1.0.8",
                  "from": "diff@>=1.0.3 <1.1.0",
                  "resolved": "https://registry.npmjs.org/diff/-/diff-1.0.8.tgz"
                }
              }
            },
            "websocket": {
              "version": "1.0.8",
              "from": "websocket@1.0.8",
              "resolved": "http://beta-internal:4873/websocket/-/websocket-1.0.8.tgz"
            },
            "websocket-server": {
              "version": "1.4.4",
              "from": "websocket-server@1.4.4",
              "resolved": "http://beta-internal:4873/websocket-server/-/websocket-server-1.4.4.tgz"
            }
          }
        },
        "gitter-redis-sentinel-client": {
          "version": "0.3.0",
          "from": "gitter-redis-sentinel-client@>=0.3.0 <0.4.0",
          "resolved": "http://beta-internal:4873/gitter-redis-sentinel-client/-/gitter-redis-sentinel-client-0.3.0.tgz",
          "dependencies": {
            "debug": {
              "version": "0.8.1",
              "from": "debug@>=0.8.0 <0.9.0",
              "resolved": "http://beta-internal:4873/debug/-/debug-0.8.1.tgz"
            }
          }
        },
        "nconf": {
          "version": "0.6.9",
          "from": "nconf@>=0.6.9 <0.7.0",
          "resolved": "http://beta-internal:4873/nconf/-/nconf-0.6.9.tgz",
          "dependencies": {
            "async": {
              "version": "0.2.9",
              "from": "async@0.2.9",
              "resolved": "http://beta-internal:4873/async/-/async-0.2.9.tgz"
            },
            "ini": {
              "version": "1.3.4",
              "from": "ini@>=1.0.0 <2.0.0",
              "resolved": "http://beta-internal:4873/ini/-/ini-1.3.4.tgz"
            },
            "optimist": {
              "version": "0.6.0",
              "from": "optimist@0.6.0",
              "resolved": "http://beta-internal:4873/optimist/-/optimist-0.6.0.tgz",
              "dependencies": {
                "wordwrap": {
                  "version": "0.0.3",
                  "from": "wordwrap@>=0.0.2 <0.1.0",
                  "resolved": "http://beta-internal:4873/wordwrap/-/wordwrap-0.0.3.tgz"
                },
                "minimist": {
                  "version": "0.0.10",
                  "from": "minimist@>=0.0.1 <0.1.0",
                  "resolved": "http://beta-internal:4873/minimist/-/minimist-0.0.10.tgz"
                }
              }
            }
          }
        },
        "node-statsd": {
          "version": "0.1.1",
          "from": "node-statsd@>=0.1.1 <0.2.0",
          "resolved": "http://beta-internal:4873/node-statsd/-/node-statsd-0.1.1.tgz"
        },
        "raven": {
          "version": "0.6.3",
          "from": "raven@>=0.6.3 <0.7.0",
          "resolved": "http://beta-internal:4873/raven/-/raven-0.6.3.tgz",
          "dependencies": {
            "node-uuid": {
              "version": "1.4.3",
              "from": "node-uuid@>=1.4.1 <1.5.0",
              "resolved": "http://beta-internal:4873/node-uuid/-/node-uuid-1.4.3.tgz"
            },
            "stack-trace": {
              "version": "0.0.7",
              "from": "stack-trace@0.0.7",
              "resolved": "http://beta-internal:4873/stack-trace/-/stack-trace-0.0.7.tgz"
            },
            "lsmod": {
              "version": "0.0.3",
              "from": "lsmod@>=0.0.3 <0.1.0",
              "resolved": "http://beta-internal:4873/lsmod/-/lsmod-0.0.3.tgz"
            },
            "cookie": {
              "version": "0.1.0",
              "from": "cookie@0.1.0",
              "resolved": "http://beta-internal:4873/cookie/-/cookie-0.1.0.tgz"
            }
          }
        },
        "redis": {
          "version": "0.10.3",
          "from": "redis@>=0.10.1 <0.11.0",
          "resolved": "http://beta-internal:4873/redis/-/redis-0.10.3.tgz"
        },
        "universal-analytics": {
          "version": "0.3.8",
          "from": "universal-analytics@>=0.3.4 <0.4.0",
          "resolved": "http://beta-internal:4873/universal-analytics/-/universal-analytics-0.3.8.tgz",
          "dependencies": {
            "async": {
              "version": "0.2.10",
              "from": "async@>=0.2.0 <0.3.0",
              "resolved": "http://beta-internal:4873/async/-/async-0.2.10.tgz"
            }
          }
        }
      }
    },
    "gitter-faye": {
      "version": "1.1.0-h",
      "from": "http://beta-internal:4873/gitter-faye/-/gitter-faye-1.1.0-h.tgz",
      "resolved": "http://beta-internal:4873/gitter-faye/-/gitter-faye-1.1.0-h.tgz",
      "dependencies": {
        "faye-websocket": {
          "version": "0.9.4",
          "from": "http://beta-internal:4873/faye-websocket/-/faye-websocket-0.9.4.tgz",
          "resolved": "http://beta-internal:4873/faye-websocket/-/faye-websocket-0.9.4.tgz",
          "dependencies": {
            "websocket-driver": {
              "version": "0.5.4",
              "from": "http://beta-internal:4873/websocket-driver/-/websocket-driver-0.5.4.tgz",
              "resolved": "http://beta-internal:4873/websocket-driver/-/websocket-driver-0.5.4.tgz",
              "dependencies": {
                "websocket-extensions": {
                  "version": "0.1.1",
                  "from": "http://beta-internal:4873/websocket-extensions/-/websocket-extensions-0.1.1.tgz",
                  "resolved": "http://beta-internal:4873/websocket-extensions/-/websocket-extensions-0.1.1.tgz"
                }
              }
            }
          }
        },
        "tunnel-agent": {
          "version": "0.4.0",
          "from": "http://beta-internal:4873/tunnel-agent/-/tunnel-agent-0.4.0.tgz",
          "resolved": "http://beta-internal:4873/tunnel-agent/-/tunnel-agent-0.4.0.tgz"
        }
      }
    },
    "gitter-faye-redis": {
      "version": "0.4.4",
      "from": "http://beta-internal:4873/gitter-faye-redis/-/gitter-faye-redis-0.4.4.tgz",
      "resolved": "http://beta-internal:4873/gitter-faye-redis/-/gitter-faye-redis-0.4.4.tgz",
      "dependencies": {
        "redis": {
          "version": "0.12.1",
          "from": "http://beta-internal:4873/redis/-/redis-0.12.1.tgz",
          "resolved": "http://beta-internal:4873/redis/-/redis-0.12.1.tgz"
        }
      }
    },
    "gitter-markdown-processor": {
      "version": "9.0.0",
      "from": "http://beta-internal:4873/gitter-markdown-processor/-/gitter-markdown-processor-9.0.0.tgz",
      "resolved": "http://beta-internal:4873/gitter-markdown-processor/-/gitter-markdown-processor-9.0.0.tgz",
      "dependencies": {
        "gitter-marked": {
          "version": "0.9.0",
          "from": "http://beta-internal:4873/gitter-marked/-/gitter-marked-0.9.0.tgz",
          "resolved": "http://beta-internal:4873/gitter-marked/-/gitter-marked-0.9.0.tgz"
        },
        "highlight.js": {
          "version": "8.5.0",
          "from": "http://beta-internal:4873/highlight.js/-/highlight.js-8.5.0.tgz",
          "resolved": "http://beta-internal:4873/highlight.js/-/highlight.js-8.5.0.tgz"
        },
        "htmlencode": {
          "version": "0.0.4",
          "from": "http://beta-internal:4873/htmlencode/-/htmlencode-0.0.4.tgz",
          "resolved": "http://beta-internal:4873/htmlencode/-/htmlencode-0.0.4.tgz"
        },
        "katex": {
          "version": "0.4.3",
          "from": "https://registry.npmjs.org/katex/-/katex-0.4.3.tgz",
          "resolved": "https://registry.npmjs.org/katex/-/katex-0.4.3.tgz",
          "dependencies": {
            "match-at": {
              "version": "0.1.0",
              "from": "https://registry.npmjs.org/match-at/-/match-at-0.1.0.tgz",
              "resolved": "https://registry.npmjs.org/match-at/-/match-at-0.1.0.tgz"
            }
          }
        },
        "underscore": {
          "version": "1.8.3",
          "from": "http://beta-internal:4873/underscore/-/underscore-1.8.3.tgz",
          "resolved": "http://beta-internal:4873/underscore/-/underscore-1.8.3.tgz"
        },
        "worker-farm": {
          "version": "1.3.1",
          "from": "http://beta-internal:4873/worker-farm/-/worker-farm-1.3.1.tgz",
          "resolved": "http://beta-internal:4873/worker-farm/-/worker-farm-1.3.1.tgz",
          "dependencies": {
            "errno": {
              "version": "0.1.2",
              "from": "http://beta-internal:4873/errno/-/errno-0.1.2.tgz",
              "resolved": "http://beta-internal:4873/errno/-/errno-0.1.2.tgz",
              "dependencies": {
                "prr": {
                  "version": "0.0.0",
                  "from": "http://beta-internal:4873/prr/-/prr-0.0.0.tgz",
                  "resolved": "http://beta-internal:4873/prr/-/prr-0.0.0.tgz"
                }
              }
            },
            "xtend": {
              "version": "4.0.0",
              "from": "http://beta-internal:4873/xtend/-/xtend-4.0.0.tgz",
              "resolved": "http://beta-internal:4873/xtend/-/xtend-4.0.0.tgz"
            }
          }
        }
      }
    },
    "gitter-passport-github": {
      "version": "0.1.8-f",
      "from": "http://beta-internal:4873/gitter-passport-github/-/gitter-passport-github-0.1.8-f.tgz",
      "resolved": "http://beta-internal:4873/gitter-passport-github/-/gitter-passport-github-0.1.8-f.tgz",
      "dependencies": {
        "gitter-passport-oauth": {
          "version": "1.0.0-f",
          "from": "http://beta-internal:4873/gitter-passport-oauth/-/gitter-passport-oauth-1.0.0-f.tgz",
          "resolved": "http://beta-internal:4873/gitter-passport-oauth/-/gitter-passport-oauth-1.0.0-f.tgz",
          "dependencies": {
            "passport-oauth1": {
              "version": "1.0.1",
              "from": "http://beta-internal:4873/passport-oauth1/-/passport-oauth1-1.0.1.tgz",
              "resolved": "http://beta-internal:4873/passport-oauth1/-/passport-oauth1-1.0.1.tgz",
              "dependencies": {
                "passport-strategy": {
                  "version": "1.0.0",
                  "from": "http://beta-internal:4873/passport-strategy/-/passport-strategy-1.0.0.tgz",
                  "resolved": "http://beta-internal:4873/passport-strategy/-/passport-strategy-1.0.0.tgz"
                },
                "oauth": {
                  "version": "0.9.12",
                  "from": "http://beta-internal:4873/oauth/-/oauth-0.9.12.tgz",
                  "resolved": "http://beta-internal:4873/oauth/-/oauth-0.9.12.tgz"
                },
                "utils-merge": {
                  "version": "1.0.0",
                  "from": "http://beta-internal:4873/utils-merge/-/utils-merge-1.0.0.tgz",
                  "resolved": "http://beta-internal:4873/utils-merge/-/utils-merge-1.0.0.tgz"
                }
              }
            }
          }
        },
        "pkginfo": {
          "version": "0.2.3",
          "from": "http://beta-internal:4873/pkginfo/-/pkginfo-0.2.3.tgz",
          "resolved": "http://beta-internal:4873/pkginfo/-/pkginfo-0.2.3.tgz"
        }
      }
    },
    "gitter-passport-http-bearer": {
      "version": "1.1.0",
      "from": "http://beta-internal:4873/gitter-passport-http-bearer/-/gitter-passport-http-bearer-1.1.0.tgz",
      "resolved": "http://beta-internal:4873/gitter-passport-http-bearer/-/gitter-passport-http-bearer-1.1.0.tgz",
      "dependencies": {
        "passport-strategy": {
          "version": "1.0.0",
          "from": "http://beta-internal:4873/passport-strategy/-/passport-strategy-1.0.0.tgz",
          "resolved": "http://beta-internal:4873/passport-strategy/-/passport-strategy-1.0.0.tgz"
        }
      }
    },
    "gitter-passport-oauth2": {
      "version": "1.1.2-b",
      "from": "http://beta-internal:4873/gitter-passport-oauth2/-/gitter-passport-oauth2-1.1.2-b.tgz",
      "resolved": "http://beta-internal:4873/gitter-passport-oauth2/-/gitter-passport-oauth2-1.1.2-b.tgz",
      "dependencies": {
        "passport-strategy": {
          "version": "1.0.0",
          "from": "http://beta-internal:4873/passport-strategy/-/passport-strategy-1.0.0.tgz",
          "resolved": "http://beta-internal:4873/passport-strategy/-/passport-strategy-1.0.0.tgz"
        },
        "oauth": {
          "version": "0.9.12",
          "from": "http://beta-internal:4873/oauth/-/oauth-0.9.12.tgz",
          "resolved": "http://beta-internal:4873/oauth/-/oauth-0.9.12.tgz"
        },
        "uid2": {
          "version": "0.0.3",
          "from": "http://beta-internal:4873/uid2/-/uid2-0.0.3.tgz",
          "resolved": "http://beta-internal:4873/uid2/-/uid2-0.0.3.tgz"
        }
      }
    },
    "gitter-realtime-client": {
      "version": "0.1.15",
      "from": "https://registry.npmjs.org/gitter-realtime-client/-/gitter-realtime-client-0.1.15.tgz",
      "resolved": "https://registry.npmjs.org/gitter-realtime-client/-/gitter-realtime-client-0.1.15.tgz",
      "dependencies": {
        "backbone-sorted-collection": {
          "version": "0.3.9",
          "from": "backbone-sorted-collection@git://github.com/gitterhq/backbone-sorted-collection.git#79ce5228344e26a64f2d5b648698a9349c9030dd",
          "resolved": "git://github.com/gitterhq/backbone-sorted-collection.git#79ce5228344e26a64f2d5b648698a9349c9030dd",
          "dependencies": {
            "backbone-collection-proxy": {
              "version": "0.2.5",
              "from": "http://beta-internal:4873/backbone-collection-proxy/-/backbone-collection-proxy-0.2.5.tgz",
              "resolved": "http://beta-internal:4873/backbone-collection-proxy/-/backbone-collection-proxy-0.2.5.tgz"
            }
          }
        },
        "gitter-faye": {
          "version": "1.1.0-h",
          "from": "http://beta-internal:4873/gitter-faye/-/gitter-faye-1.1.0-h.tgz",
          "resolved": "http://beta-internal:4873/gitter-faye/-/gitter-faye-1.1.0-h.tgz",
          "dependencies": {
            "faye-websocket": {
              "version": "0.9.4",
              "from": "faye-websocket@>=0.9.4 <0.10.0",
              "resolved": "http://beta-internal:4873/faye-websocket/-/faye-websocket-0.9.4.tgz",
              "dependencies": {
                "websocket-driver": {
                  "version": "0.5.4",
                  "from": "websocket-driver@>=0.5.1",
                  "resolved": "http://beta-internal:4873/websocket-driver/-/websocket-driver-0.5.4.tgz",
                  "dependencies": {
                    "websocket-extensions": {
                      "version": "0.1.1",
                      "from": "websocket-extensions@>=0.1.1",
                      "resolved": "http://beta-internal:4873/websocket-extensions/-/websocket-extensions-0.1.1.tgz"
                    }
                  }
                }
              }
            },
            "tunnel-agent": {
              "version": "0.4.0",
              "from": "tunnel-agent@*",
              "resolved": "http://beta-internal:4873/tunnel-agent/-/tunnel-agent-0.4.0.tgz"
            }
          }
        },
        "moment": {
          "version": "2.10.2",
          "from": "http://beta-internal:4873/moment/-/moment-2.10.2.tgz",
          "resolved": "http://beta-internal:4873/moment/-/moment-2.10.2.tgz"
        },
        "underscore": {
          "version": "1.8.3",
          "from": "http://beta-internal:4873/underscore/-/underscore-1.8.3.tgz",
          "resolved": "http://beta-internal:4873/underscore/-/underscore-1.8.3.tgz"
        }
      }
    },
    "gitter-redis-scripto": {
      "version": "0.2.3",
      "from": "http://beta-internal:4873/gitter-redis-scripto/-/gitter-redis-scripto-0.2.3.tgz",
      "resolved": "http://beta-internal:4873/gitter-redis-scripto/-/gitter-redis-scripto-0.2.3.tgz",
      "dependencies": {
        "redis": {
          "version": "0.8.6",
          "from": "http://beta-internal:4873/redis/-/redis-0.8.6.tgz",
          "resolved": "http://beta-internal:4873/redis/-/redis-0.8.6.tgz"
        },
        "debug": {
          "version": "0.7.4",
          "from": "http://beta-internal:4873/debug/-/debug-0.7.4.tgz",
          "resolved": "http://beta-internal:4873/debug/-/debug-0.7.4.tgz"
        }
      }
    },
    "gitter-services": {
      "version": "1.12.0",
      "from": "git+ssh://git@github.com/gitterHQ/services.git#1.12.0",
      "resolved": "git+ssh://git@github.com/gitterHQ/services.git#ee8b5834359170d367e5ce7342712071f646710e",
      "dependencies": {
        "require-all": {
          "version": "0.0.8",
          "from": "require-all@0.0.8",
          "resolved": "http://beta-internal:4873/require-all/-/require-all-0.0.8.tgz"
        },
        "qs": {
          "version": "1.2.2",
          "from": "qs@>=1.0.0 <2.0.0",
          "resolved": "http://beta-internal:4873/qs/-/qs-1.2.2.tgz"
        },
        "extend": {
          "version": "1.3.0",
          "from": "extend@>=1.2.1 <2.0.0",
          "resolved": "http://beta-internal:4873/extend/-/extend-1.3.0.tgz"
        }
      }
    },
    "gitter-web-appevents": {
      "version": "1.0.0",
      "from": "modules/appevents",
      "resolved": "file:modules/appevents"
    },
    "gitter-web-cache-wrapper": {
      "version": "1.0.0",
      "from": "modules/cache-wrapper",
      "resolved": "file:modules/cache-wrapper"
    },
    "gitter-web-env": {
      "version": "1.0.0",
      "from": "modules/env",
      "resolved": "file:modules/env"
    },
    "gitter-web-github": {
      "version": "1.0.0",
      "from": "modules/github",
      "resolved": "file:modules/github"
    },
    "gitter-web-recommendations": {
      "version": "1.0.0",
      "from": "modules/recommendations",
      "resolved": "file:modules/recommendations"
    },
    "gitter-web-shared": {
      "version": "1.0.0",
      "from": "shared",
      "resolved": "file:shared"
    },
    "handlebars": {
      "version": "3.0.3",
      "from": "http://beta-internal:4873/handlebars/-/handlebars-3.0.3.tgz",
      "resolved": "http://beta-internal:4873/handlebars/-/handlebars-3.0.3.tgz",
      "dependencies": {
        "optimist": {
          "version": "0.6.1",
          "from": "http://beta-internal:4873/optimist/-/optimist-0.6.1.tgz",
          "resolved": "http://beta-internal:4873/optimist/-/optimist-0.6.1.tgz",
          "dependencies": {
            "wordwrap": {
              "version": "0.0.3",
              "from": "http://beta-internal:4873/wordwrap/-/wordwrap-0.0.3.tgz",
              "resolved": "http://beta-internal:4873/wordwrap/-/wordwrap-0.0.3.tgz"
            },
            "minimist": {
              "version": "0.0.10",
              "from": "http://beta-internal:4873/minimist/-/minimist-0.0.10.tgz",
              "resolved": "http://beta-internal:4873/minimist/-/minimist-0.0.10.tgz"
            }
          }
        },
        "source-map": {
          "version": "0.1.43",
          "from": "http://beta-internal:4873/source-map/-/source-map-0.1.43.tgz",
          "resolved": "http://beta-internal:4873/source-map/-/source-map-0.1.43.tgz",
          "dependencies": {
            "amdefine": {
              "version": "0.1.0",
              "from": "http://beta-internal:4873/amdefine/-/amdefine-0.1.0.tgz",
              "resolved": "http://beta-internal:4873/amdefine/-/amdefine-0.1.0.tgz"
            }
          }
        },
        "uglify-js": {
          "version": "2.3.6",
          "from": "http://beta-internal:4873/uglify-js/-/uglify-js-2.3.6.tgz",
          "resolved": "http://beta-internal:4873/uglify-js/-/uglify-js-2.3.6.tgz",
          "dependencies": {
            "async": {
              "version": "0.2.10",
              "from": "http://beta-internal:4873/async/-/async-0.2.10.tgz",
              "resolved": "http://beta-internal:4873/async/-/async-0.2.10.tgz"
            },
            "optimist": {
              "version": "0.3.7",
              "from": "http://beta-internal:4873/optimist/-/optimist-0.3.7.tgz",
              "resolved": "http://beta-internal:4873/optimist/-/optimist-0.3.7.tgz",
              "dependencies": {
                "wordwrap": {
                  "version": "0.0.3",
                  "from": "http://beta-internal:4873/wordwrap/-/wordwrap-0.0.3.tgz",
                  "resolved": "http://beta-internal:4873/wordwrap/-/wordwrap-0.0.3.tgz"
                }
              }
            }
          }
        }
      }
    },
    "heapdump": {
      "version": "0.2.10",
      "from": "http://beta-internal:4873/heapdump/-/heapdump-0.2.10.tgz",
      "resolved": "http://beta-internal:4873/heapdump/-/heapdump-0.2.10.tgz"
    },
    "highlight.js": {
      "version": "8.6.0",
      "from": "http://beta-internal:4873/highlight.js/-/highlight.js-8.6.0.tgz",
      "resolved": "http://beta-internal:4873/highlight.js/-/highlight.js-8.6.0.tgz"
    },
    "i18n": {
      "version": "0.4.1",
      "from": "http://beta-internal:4873/i18n/-/i18n-0.4.1.tgz",
      "resolved": "http://beta-internal:4873/i18n/-/i18n-0.4.1.tgz",
      "dependencies": {
        "sprintf": {
          "version": "0.1.4",
          "from": "http://beta-internal:4873/sprintf/-/sprintf-0.1.4.tgz",
          "resolved": "http://beta-internal:4873/sprintf/-/sprintf-0.1.4.tgz"
        },
        "debug": {
          "version": "2.1.0",
          "from": "http://beta-internal:4873/debug/-/debug-2.1.0.tgz",
          "resolved": "http://beta-internal:4873/debug/-/debug-2.1.0.tgz",
          "dependencies": {
            "ms": {
              "version": "0.6.2",
              "from": "http://beta-internal:4873/ms/-/ms-0.6.2.tgz",
              "resolved": "http://beta-internal:4873/ms/-/ms-0.6.2.tgz"
            }
          }
        }
      }
    },
    "i18n-2": {
      "version": "0.4.6",
      "from": "http://beta-internal:4873/i18n-2/-/i18n-2-0.4.6.tgz",
      "resolved": "http://beta-internal:4873/i18n-2/-/i18n-2-0.4.6.tgz",
      "dependencies": {
        "sprintf": {
          "version": "0.1.4",
          "from": "http://beta-internal:4873/sprintf/-/sprintf-0.1.4.tgz",
          "resolved": "http://beta-internal:4873/sprintf/-/sprintf-0.1.4.tgz"
        }
      }
    },
    "imagemagick": {
      "version": "0.1.2",
      "from": "http://beta-internal:4873/imagemagick/-/imagemagick-0.1.2.tgz",
      "resolved": "http://beta-internal:4873/imagemagick/-/imagemagick-0.1.2.tgz"
    },
    "intercom.io": {
      "version": "0.0.8",
      "from": "http://beta-internal:4873/intercom.io/-/intercom.io-0.0.8.tgz",
      "resolved": "http://beta-internal:4873/intercom.io/-/intercom.io-0.0.8.tgz",
      "dependencies": {
        "request": {
          "version": "2.34.0",
          "from": "http://beta-internal:4873/request/-/request-2.34.0.tgz",
          "resolved": "http://beta-internal:4873/request/-/request-2.34.0.tgz",
          "dependencies": {
            "json-stringify-safe": {
              "version": "5.0.0",
              "from": "http://beta-internal:4873/json-stringify-safe/-/json-stringify-safe-5.0.0.tgz",
              "resolved": "http://beta-internal:4873/json-stringify-safe/-/json-stringify-safe-5.0.0.tgz"
            },
            "forever-agent": {
              "version": "0.5.2",
              "from": "http://beta-internal:4873/forever-agent/-/forever-agent-0.5.2.tgz",
              "resolved": "http://beta-internal:4873/forever-agent/-/forever-agent-0.5.2.tgz"
            },
            "mime": {
              "version": "1.2.11",
              "from": "mime@>=1.2.0 <1.3.0",
              "resolved": "http://beta-internal:4873/mime/-/mime-1.2.11.tgz"
            },
            "form-data": {
              "version": "0.1.4",
              "from": "http://beta-internal:4873/form-data/-/form-data-0.1.4.tgz",
              "resolved": "http://beta-internal:4873/form-data/-/form-data-0.1.4.tgz",
              "dependencies": {
                "combined-stream": {
                  "version": "0.0.7",
                  "from": "http://beta-internal:4873/combined-stream/-/combined-stream-0.0.7.tgz",
                  "resolved": "http://beta-internal:4873/combined-stream/-/combined-stream-0.0.7.tgz",
                  "dependencies": {
                    "delayed-stream": {
                      "version": "0.0.5",
                      "from": "http://beta-internal:4873/delayed-stream/-/delayed-stream-0.0.5.tgz",
                      "resolved": "http://beta-internal:4873/delayed-stream/-/delayed-stream-0.0.5.tgz"
                    }
                  }
                }
              }
            },
            "tunnel-agent": {
              "version": "0.3.0",
              "from": "http://beta-internal:4873/tunnel-agent/-/tunnel-agent-0.3.0.tgz",
              "resolved": "http://beta-internal:4873/tunnel-agent/-/tunnel-agent-0.3.0.tgz"
<<<<<<< HEAD
            },
            "http-signature": {
              "version": "0.10.0",
              "from": "http://beta-internal:4873/http-signature/-/http-signature-0.10.0.tgz",
              "resolved": "http://beta-internal:4873/http-signature/-/http-signature-0.10.0.tgz",
              "dependencies": {
                "assert-plus": {
                  "version": "0.1.2",
                  "from": "http://beta-internal:4873/assert-plus/-/assert-plus-0.1.2.tgz",
                  "resolved": "http://beta-internal:4873/assert-plus/-/assert-plus-0.1.2.tgz"
                },
                "asn1": {
                  "version": "0.1.11",
                  "from": "http://beta-internal:4873/asn1/-/asn1-0.1.11.tgz",
                  "resolved": "http://beta-internal:4873/asn1/-/asn1-0.1.11.tgz"
                },
                "ctype": {
                  "version": "0.5.2",
                  "from": "http://beta-internal:4873/ctype/-/ctype-0.5.2.tgz",
                  "resolved": "http://beta-internal:4873/ctype/-/ctype-0.5.2.tgz"
                }
              }
            },
            "oauth-sign": {
              "version": "0.3.0",
              "from": "http://beta-internal:4873/oauth-sign/-/oauth-sign-0.3.0.tgz",
              "resolved": "http://beta-internal:4873/oauth-sign/-/oauth-sign-0.3.0.tgz"
            },
            "hawk": {
              "version": "1.0.0",
              "from": "http://beta-internal:4873/hawk/-/hawk-1.0.0.tgz",
              "resolved": "http://beta-internal:4873/hawk/-/hawk-1.0.0.tgz",
              "dependencies": {
                "hoek": {
                  "version": "0.9.1",
                  "from": "http://beta-internal:4873/hoek/-/hoek-0.9.1.tgz",
                  "resolved": "http://beta-internal:4873/hoek/-/hoek-0.9.1.tgz"
                },
                "boom": {
                  "version": "0.4.2",
                  "from": "http://beta-internal:4873/boom/-/boom-0.4.2.tgz",
                  "resolved": "http://beta-internal:4873/boom/-/boom-0.4.2.tgz"
                },
                "cryptiles": {
                  "version": "0.2.2",
                  "from": "http://beta-internal:4873/cryptiles/-/cryptiles-0.2.2.tgz",
                  "resolved": "http://beta-internal:4873/cryptiles/-/cryptiles-0.2.2.tgz"
                },
                "sntp": {
                  "version": "0.2.4",
                  "from": "http://beta-internal:4873/sntp/-/sntp-0.2.4.tgz",
                  "resolved": "http://beta-internal:4873/sntp/-/sntp-0.2.4.tgz"
                }
              }
            },
=======
            },
            "http-signature": {
              "version": "0.10.0",
              "from": "http://beta-internal:4873/http-signature/-/http-signature-0.10.0.tgz",
              "resolved": "http://beta-internal:4873/http-signature/-/http-signature-0.10.0.tgz",
              "dependencies": {
                "assert-plus": {
                  "version": "0.1.2",
                  "from": "http://beta-internal:4873/assert-plus/-/assert-plus-0.1.2.tgz",
                  "resolved": "http://beta-internal:4873/assert-plus/-/assert-plus-0.1.2.tgz"
                },
                "asn1": {
                  "version": "0.1.11",
                  "from": "http://beta-internal:4873/asn1/-/asn1-0.1.11.tgz",
                  "resolved": "http://beta-internal:4873/asn1/-/asn1-0.1.11.tgz"
                },
                "ctype": {
                  "version": "0.5.2",
                  "from": "http://beta-internal:4873/ctype/-/ctype-0.5.2.tgz",
                  "resolved": "http://beta-internal:4873/ctype/-/ctype-0.5.2.tgz"
                }
              }
            },
            "oauth-sign": {
              "version": "0.3.0",
              "from": "http://beta-internal:4873/oauth-sign/-/oauth-sign-0.3.0.tgz",
              "resolved": "http://beta-internal:4873/oauth-sign/-/oauth-sign-0.3.0.tgz"
            },
            "hawk": {
              "version": "1.0.0",
              "from": "http://beta-internal:4873/hawk/-/hawk-1.0.0.tgz",
              "resolved": "http://beta-internal:4873/hawk/-/hawk-1.0.0.tgz",
              "dependencies": {
                "hoek": {
                  "version": "0.9.1",
                  "from": "http://beta-internal:4873/hoek/-/hoek-0.9.1.tgz",
                  "resolved": "http://beta-internal:4873/hoek/-/hoek-0.9.1.tgz"
                },
                "boom": {
                  "version": "0.4.2",
                  "from": "http://beta-internal:4873/boom/-/boom-0.4.2.tgz",
                  "resolved": "http://beta-internal:4873/boom/-/boom-0.4.2.tgz"
                },
                "cryptiles": {
                  "version": "0.2.2",
                  "from": "http://beta-internal:4873/cryptiles/-/cryptiles-0.2.2.tgz",
                  "resolved": "http://beta-internal:4873/cryptiles/-/cryptiles-0.2.2.tgz"
                },
                "sntp": {
                  "version": "0.2.4",
                  "from": "http://beta-internal:4873/sntp/-/sntp-0.2.4.tgz",
                  "resolved": "http://beta-internal:4873/sntp/-/sntp-0.2.4.tgz"
                }
              }
            },
>>>>>>> 45fd2bd9
            "aws-sign2": {
              "version": "0.5.0",
              "from": "http://beta-internal:4873/aws-sign2/-/aws-sign2-0.5.0.tgz",
              "resolved": "http://beta-internal:4873/aws-sign2/-/aws-sign2-0.5.0.tgz"
            }
          }
        },
        "qs": {
          "version": "0.6.6",
          "from": "http://beta-internal:4873/qs/-/qs-0.6.6.tgz",
          "resolved": "http://beta-internal:4873/qs/-/qs-0.6.6.tgz"
        },
        "lodash": {
          "version": "2.4.1",
          "from": "lodash@>=2.4.1 <3.0.0",
          "resolved": "http://beta-internal:4873/lodash/-/lodash-2.4.1.tgz"
        },
        "debug": {
          "version": "0.8.1",
          "from": "http://beta-internal:4873/debug/-/debug-0.8.1.tgz",
          "resolved": "http://beta-internal:4873/debug/-/debug-0.8.1.tgz"
        }
      }
    },
    "jwt-simple": {
      "version": "0.1.0",
      "from": "http://beta-internal:4873/jwt-simple/-/jwt-simple-0.1.0.tgz",
      "resolved": "http://beta-internal:4873/jwt-simple/-/jwt-simple-0.1.0.tgz"
    },
    "keyword-extractor": {
      "version": "0.0.9",
      "from": "http://beta-internal:4873/keyword-extractor/-/keyword-extractor-0.0.9.tgz",
      "resolved": "http://beta-internal:4873/keyword-extractor/-/keyword-extractor-0.0.9.tgz",
      "dependencies": {
        "underscore": {
          "version": "1.6.0",
          "from": "http://beta-internal:4873/underscore/-/underscore-1.6.0.tgz",
          "resolved": "http://beta-internal:4873/underscore/-/underscore-1.6.0.tgz"
        },
        "underscore.string": {
          "version": "2.3.3",
          "from": "http://beta-internal:4873/underscore.string/-/underscore.string-2.3.3.tgz",
          "resolved": "http://beta-internal:4873/underscore.string/-/underscore.string-2.3.3.tgz"
        }
      }
    },
    "langs": {
      "version": "1.0.1",
      "from": "http://beta-internal:4873/langs/-/langs-1.0.1.tgz",
      "resolved": "http://beta-internal:4873/langs/-/langs-1.0.1.tgz"
    },
    "languagedetect": {
      "version": "1.1.1",
      "from": "http://beta-internal:4873/languagedetect/-/languagedetect-1.1.1.tgz",
      "resolved": "http://beta-internal:4873/languagedetect/-/languagedetect-1.1.1.tgz"
    },
    "lazy.js": {
      "version": "0.2.1",
      "from": "http://beta-internal:4873/lazy.js/-/lazy.js-0.2.1.tgz",
      "resolved": "http://beta-internal:4873/lazy.js/-/lazy.js-0.2.1.tgz"
    },
    "linklocal": {
      "version": "2.5.2",
      "from": "linklocal@>=2.5.2 <3.0.0",
      "resolved": "http://beta-internal:4873/linklocal/-/linklocal-2.5.2.tgz",
      "dependencies": {
        "commander": {
          "version": "2.8.1",
          "from": "commander@>=2.8.1 <2.9.0",
          "resolved": "http://beta-internal:4873/commander/-/commander-2.8.1.tgz",
          "dependencies": {
            "graceful-readlink": {
              "version": "1.0.1",
              "from": "graceful-readlink@>=1.0.0",
              "resolved": "http://beta-internal:4873/graceful-readlink/-/graceful-readlink-1.0.1.tgz"
            }
          }
        },
        "map-limit": {
          "version": "0.0.1",
          "from": "map-limit@0.0.1",
          "resolved": "http://beta-internal:4873/map-limit/-/map-limit-0.0.1.tgz",
          "dependencies": {
            "once": {
              "version": "1.3.2",
<<<<<<< HEAD
              "from": "once@>=1.3.0 <1.4.0",
=======
              "from": "once@>=1.3.0 <2.0.0",
>>>>>>> 45fd2bd9
              "resolved": "http://beta-internal:4873/once/-/once-1.3.2.tgz",
              "dependencies": {
                "wrappy": {
                  "version": "1.0.1",
                  "from": "wrappy@>=1.0.0 <2.0.0",
                  "resolved": "http://beta-internal:4873/wrappy/-/wrappy-1.0.1.tgz"
                }
              }
            }
          }
        },
        "rimraf": {
          "version": "2.3.4",
          "from": "rimraf@>=2.3.3 <2.4.0",
          "resolved": "http://beta-internal:4873/rimraf/-/rimraf-2.3.4.tgz",
          "dependencies": {
            "glob": {
              "version": "4.5.3",
              "from": "glob@>=4.4.2 <5.0.0",
              "resolved": "http://beta-internal:4873/glob/-/glob-4.5.3.tgz",
              "dependencies": {
                "inflight": {
                  "version": "1.0.4",
                  "from": "inflight@>=1.0.4 <2.0.0",
                  "resolved": "http://beta-internal:4873/inflight/-/inflight-1.0.4.tgz",
                  "dependencies": {
                    "wrappy": {
                      "version": "1.0.1",
                      "from": "wrappy@>=1.0.0 <2.0.0",
                      "resolved": "http://beta-internal:4873/wrappy/-/wrappy-1.0.1.tgz"
                    }
                  }
                },
                "inherits": {
                  "version": "2.0.1",
                  "from": "inherits@>=2.0.0 <3.0.0",
                  "resolved": "http://beta-internal:4873/inherits/-/inherits-2.0.1.tgz"
                },
                "minimatch": {
                  "version": "2.0.8",
                  "from": "minimatch@>=2.0.1 <3.0.0",
                  "resolved": "http://beta-internal:4873/minimatch/-/minimatch-2.0.8.tgz",
                  "dependencies": {
                    "brace-expansion": {
                      "version": "1.1.0",
                      "from": "brace-expansion@>=1.0.0 <2.0.0",
                      "resolved": "http://beta-internal:4873/brace-expansion/-/brace-expansion-1.1.0.tgz",
                      "dependencies": {
                        "balanced-match": {
                          "version": "0.2.0",
                          "from": "balanced-match@>=0.2.0 <0.3.0",
                          "resolved": "http://beta-internal:4873/balanced-match/-/balanced-match-0.2.0.tgz"
                        },
                        "concat-map": {
                          "version": "0.0.1",
                          "from": "concat-map@0.0.1",
                          "resolved": "http://beta-internal:4873/concat-map/-/concat-map-0.0.1.tgz"
                        }
                      }
                    }
                  }
                },
                "once": {
                  "version": "1.3.2",
                  "from": "once@>=1.3.0 <2.0.0",
                  "resolved": "http://beta-internal:4873/once/-/once-1.3.2.tgz",
                  "dependencies": {
                    "wrappy": {
                      "version": "1.0.1",
                      "from": "wrappy@>=1.0.0 <2.0.0",
                      "resolved": "http://beta-internal:4873/wrappy/-/wrappy-1.0.1.tgz"
                    }
                  }
                }
              }
            }
          }
        }
      }
    },
    "locale": {
      "version": "0.0.17",
      "from": "http://beta-internal:4873/locale/-/locale-0.0.17.tgz",
      "resolved": "http://beta-internal:4873/locale/-/locale-0.0.17.tgz"
    },
    "lodash": {
      "version": "3.2.0",
      "from": "http://beta-internal:4873/lodash/-/lodash-3.2.0.tgz",
      "resolved": "http://beta-internal:4873/lodash/-/lodash-3.2.0.tgz"
    },
    "loglevel": {
      "version": "1.3.1",
      "from": "http://beta-internal:4873/loglevel/-/loglevel-1.3.1.tgz",
      "resolved": "http://beta-internal:4873/loglevel/-/loglevel-1.3.1.tgz"
    },
    "lru-cache": {
      "version": "2.6.4",
      "from": "https://registry.npmjs.org/lru-cache/-/lru-cache-2.6.4.tgz",
      "resolved": "https://registry.npmjs.org/lru-cache/-/lru-cache-2.6.4.tgz"
    },
    "mandrill-api": {
      "version": "1.0.45",
      "from": "http://beta-internal:4873/mandrill-api/-/mandrill-api-1.0.45.tgz",
      "resolved": "http://beta-internal:4873/mandrill-api/-/mandrill-api-1.0.45.tgz"
    },
    "memwatch-next": {
      "version": "0.2.6",
      "from": "http://beta-internal:4873/memwatch-next/-/memwatch-next-0.2.6.tgz",
      "resolved": "http://beta-internal:4873/memwatch-next/-/memwatch-next-0.2.6.tgz",
      "dependencies": {
        "bindings": {
          "version": "1.2.1",
          "from": "http://beta-internal:4873/bindings/-/bindings-1.2.1.tgz",
          "resolved": "http://beta-internal:4873/bindings/-/bindings-1.2.1.tgz"
        },
        "nan": {
          "version": "1.8.4",
          "from": "http://beta-internal:4873/nan/-/nan-1.8.4.tgz",
          "resolved": "http://beta-internal:4873/nan/-/nan-1.8.4.tgz"
        }
      }
    },
    "mixpanel": {
      "version": "0.0.20",
      "from": "http://beta-internal:4873/mixpanel/-/mixpanel-0.0.20.tgz",
      "resolved": "http://beta-internal:4873/mixpanel/-/mixpanel-0.0.20.tgz"
    },
<<<<<<< HEAD
    "mkdirp": {
      "version": "0.5.1",
      "from": "mkdirp@*",
      "resolved": "https://registry.npmjs.org/mkdirp/-/mkdirp-0.5.1.tgz",
      "dependencies": {
        "minimist": {
          "version": "0.0.8",
          "from": "minimist@0.0.8",
          "resolved": "https://registry.npmjs.org/minimist/-/minimist-0.0.8.tgz"
        }
      }
    },
=======
>>>>>>> 45fd2bd9
    "moment": {
      "version": "2.10.3",
      "from": "http://beta-internal:4873/moment/-/moment-2.10.3.tgz",
      "resolved": "http://beta-internal:4873/moment/-/moment-2.10.3.tgz"
    },
    "mongodb": {
      "version": "1.4.38",
      "from": "http://beta-internal:4873/mongodb/-/mongodb-1.4.38.tgz",
      "resolved": "http://beta-internal:4873/mongodb/-/mongodb-1.4.38.tgz",
      "dependencies": {
        "bson": {
          "version": "0.2.21",
          "from": "http://beta-internal:4873/bson/-/bson-0.2.21.tgz",
          "resolved": "http://beta-internal:4873/bson/-/bson-0.2.21.tgz",
          "dependencies": {
            "nan": {
              "version": "1.7.0",
              "from": "http://beta-internal:4873/nan/-/nan-1.7.0.tgz",
              "resolved": "http://beta-internal:4873/nan/-/nan-1.7.0.tgz"
            }
          }
        },
        "kerberos": {
          "version": "0.0.11",
          "from": "http://beta-internal:4873/kerberos/-/kerberos-0.0.11.tgz",
          "resolved": "http://beta-internal:4873/kerberos/-/kerberos-0.0.11.tgz",
          "dependencies": {
            "nan": {
              "version": "1.8.4",
              "from": "http://beta-internal:4873/nan/-/nan-1.8.4.tgz",
              "resolved": "http://beta-internal:4873/nan/-/nan-1.8.4.tgz"
            }
          }
        },
        "readable-stream": {
          "version": "1.0.33",
          "from": "http://beta-internal:4873/readable-stream/-/readable-stream-1.0.33.tgz",
          "resolved": "http://beta-internal:4873/readable-stream/-/readable-stream-1.0.33.tgz",
          "dependencies": {
            "core-util-is": {
              "version": "1.0.1",
              "from": "http://beta-internal:4873/core-util-is/-/core-util-is-1.0.1.tgz",
              "resolved": "http://beta-internal:4873/core-util-is/-/core-util-is-1.0.1.tgz"
            },
            "isarray": {
              "version": "0.0.1",
              "from": "http://beta-internal:4873/isarray/-/isarray-0.0.1.tgz",
              "resolved": "http://beta-internal:4873/isarray/-/isarray-0.0.1.tgz"
            },
            "string_decoder": {
              "version": "0.10.31",
              "from": "http://beta-internal:4873/string_decoder/-/string_decoder-0.10.31.tgz",
              "resolved": "http://beta-internal:4873/string_decoder/-/string_decoder-0.10.31.tgz"
            },
            "inherits": {
              "version": "2.0.1",
              "from": "http://beta-internal:4873/inherits/-/inherits-2.0.1.tgz",
              "resolved": "http://beta-internal:4873/inherits/-/inherits-2.0.1.tgz"
            }
          }
        }
      }
    },
    "mongodb-arbiter-discovery": {
      "version": "0.1.1",
      "from": "http://beta-internal:4873/mongodb-arbiter-discovery/-/mongodb-arbiter-discovery-0.1.1.tgz",
      "resolved": "http://beta-internal:4873/mongodb-arbiter-discovery/-/mongodb-arbiter-discovery-0.1.1.tgz"
    },
    "mongodb-connection-string": {
      "version": "0.1.1",
      "from": "http://beta-internal:4873/mongodb-connection-string/-/mongodb-connection-string-0.1.1.tgz",
      "resolved": "http://beta-internal:4873/mongodb-connection-string/-/mongodb-connection-string-0.1.1.tgz"
    },
    "mongodb-datadog-stats": {
      "version": "0.1.2",
      "from": "http://beta-internal:4873/mongodb-datadog-stats/-/mongodb-datadog-stats-0.1.2.tgz",
      "resolved": "http://beta-internal:4873/mongodb-datadog-stats/-/mongodb-datadog-stats-0.1.2.tgz",
      "dependencies": {
        "mongodb-perf-wrapper": {
          "version": "0.1.3",
          "from": "http://beta-internal:4873/mongodb-perf-wrapper/-/mongodb-perf-wrapper-0.1.3.tgz",
          "resolved": "http://beta-internal:4873/mongodb-perf-wrapper/-/mongodb-perf-wrapper-0.1.3.tgz"
        },
        "node-statsd": {
          "version": "0.1.1",
          "from": "http://beta-internal:4873/node-statsd/-/node-statsd-0.1.1.tgz",
          "resolved": "http://beta-internal:4873/node-statsd/-/node-statsd-0.1.1.tgz"
        }
      }
    },
    "mongoose": {
      "version": "3.8.31",
      "from": "http://beta-internal:4873/mongoose/-/mongoose-3.8.31.tgz",
      "resolved": "http://beta-internal:4873/mongoose/-/mongoose-3.8.31.tgz",
      "dependencies": {
        "mongodb": {
          "version": "1.4.33",
          "from": "http://beta-internal:4873/mongodb/-/mongodb-1.4.33.tgz",
          "resolved": "http://beta-internal:4873/mongodb/-/mongodb-1.4.33.tgz",
          "dependencies": {
            "bson": {
              "version": "0.2.21",
              "from": "http://beta-internal:4873/bson/-/bson-0.2.21.tgz",
              "resolved": "http://beta-internal:4873/bson/-/bson-0.2.21.tgz",
              "dependencies": {
                "nan": {
                  "version": "1.7.0",
                  "from": "http://beta-internal:4873/nan/-/nan-1.7.0.tgz",
                  "resolved": "http://beta-internal:4873/nan/-/nan-1.7.0.tgz"
                }
              }
            },
            "kerberos": {
              "version": "0.0.9",
              "from": "http://beta-internal:4873/kerberos/-/kerberos-0.0.9.tgz",
              "resolved": "http://beta-internal:4873/kerberos/-/kerberos-0.0.9.tgz",
              "dependencies": {
                "nan": {
                  "version": "1.6.2",
                  "from": "http://beta-internal:4873/nan/-/nan-1.6.2.tgz",
                  "resolved": "http://beta-internal:4873/nan/-/nan-1.6.2.tgz"
                }
              }
            },
            "readable-stream": {
              "version": "2.0.1",
              "from": "http://beta-internal:4873/readable-stream/-/readable-stream-2.0.1.tgz",
              "resolved": "http://beta-internal:4873/readable-stream/-/readable-stream-2.0.1.tgz",
              "dependencies": {
                "core-util-is": {
                  "version": "1.0.1",
                  "from": "http://beta-internal:4873/core-util-is/-/core-util-is-1.0.1.tgz",
                  "resolved": "http://beta-internal:4873/core-util-is/-/core-util-is-1.0.1.tgz"
                },
                "inherits": {
                  "version": "2.0.1",
                  "from": "http://beta-internal:4873/inherits/-/inherits-2.0.1.tgz",
                  "resolved": "http://beta-internal:4873/inherits/-/inherits-2.0.1.tgz"
                },
                "isarray": {
                  "version": "0.0.1",
                  "from": "https://registry.npmjs.org/isarray/-/isarray-0.0.1.tgz",
                  "resolved": "https://registry.npmjs.org/isarray/-/isarray-0.0.1.tgz"
                },
                "process-nextick-args": {
                  "version": "1.0.1",
                  "from": "http://beta-internal:4873/process-nextick-args/-/process-nextick-args-1.0.1.tgz",
                  "resolved": "http://beta-internal:4873/process-nextick-args/-/process-nextick-args-1.0.1.tgz"
                },
                "string_decoder": {
                  "version": "0.10.31",
                  "from": "http://beta-internal:4873/string_decoder/-/string_decoder-0.10.31.tgz",
                  "resolved": "http://beta-internal:4873/string_decoder/-/string_decoder-0.10.31.tgz"
                },
                "util-deprecate": {
                  "version": "1.0.1",
                  "from": "http://beta-internal:4873/util-deprecate/-/util-deprecate-1.0.1.tgz",
                  "resolved": "http://beta-internal:4873/util-deprecate/-/util-deprecate-1.0.1.tgz"
                }
              }
            }
          }
        },
        "hooks": {
          "version": "0.2.1",
          "from": "http://beta-internal:4873/hooks/-/hooks-0.2.1.tgz",
          "resolved": "http://beta-internal:4873/hooks/-/hooks-0.2.1.tgz"
        },
        "ms": {
          "version": "0.1.0",
          "from": "http://beta-internal:4873/ms/-/ms-0.1.0.tgz",
          "resolved": "http://beta-internal:4873/ms/-/ms-0.1.0.tgz"
        },
        "sliced": {
          "version": "0.0.5",
          "from": "http://beta-internal:4873/sliced/-/sliced-0.0.5.tgz",
          "resolved": "http://beta-internal:4873/sliced/-/sliced-0.0.5.tgz"
        },
        "muri": {
          "version": "1.1.0",
          "from": "http://beta-internal:4873/muri/-/muri-1.1.0.tgz",
          "resolved": "http://beta-internal:4873/muri/-/muri-1.1.0.tgz"
        },
        "mpromise": {
          "version": "0.4.3",
          "from": "http://beta-internal:4873/mpromise/-/mpromise-0.4.3.tgz",
          "resolved": "http://beta-internal:4873/mpromise/-/mpromise-0.4.3.tgz"
        },
        "mpath": {
          "version": "0.1.1",
          "from": "http://beta-internal:4873/mpath/-/mpath-0.1.1.tgz",
          "resolved": "http://beta-internal:4873/mpath/-/mpath-0.1.1.tgz"
        },
        "regexp-clone": {
          "version": "0.0.1",
          "from": "http://beta-internal:4873/regexp-clone/-/regexp-clone-0.0.1.tgz",
          "resolved": "http://beta-internal:4873/regexp-clone/-/regexp-clone-0.0.1.tgz"
        },
        "mquery": {
          "version": "1.6.1",
          "from": "http://beta-internal:4873/mquery/-/mquery-1.6.1.tgz",
          "resolved": "http://beta-internal:4873/mquery/-/mquery-1.6.1.tgz",
          "dependencies": {
            "bluebird": {
              "version": "2.9.26",
              "from": "http://beta-internal:4873/bluebird/-/bluebird-2.9.26.tgz",
              "resolved": "http://beta-internal:4873/bluebird/-/bluebird-2.9.26.tgz"
            }
          }
        }
      }
    },
    "mongoose-number": {
      "version": "0.1.0",
      "from": "git://github.com/gitterHQ/mongoose-number.git#74e1653b3fd33427cca93fb325d0b289cbce08c4",
      "resolved": "git://github.com/gitterHQ/mongoose-number.git#74e1653b3fd33427cca93fb325d0b289cbce08c4"
    },
    "mongoose-q": {
      "version": "0.0.13",
      "from": "http://beta-internal:4873/mongoose-q/-/mongoose-q-0.0.13.tgz",
      "resolved": "http://beta-internal:4873/mongoose-q/-/mongoose-q-0.0.13.tgz"
    },
    "newrelic": {
      "version": "1.20.2",
      "from": "http://beta-internal:4873/newrelic/-/newrelic-1.20.2.tgz",
      "resolved": "http://beta-internal:4873/newrelic/-/newrelic-1.20.2.tgz",
      "dependencies": {
        "json-stringify-safe": {
          "version": "5.0.1",
          "from": "json-stringify-safe@>=5.0.0 <6.0.0",
          "resolved": "https://registry.npmjs.org/json-stringify-safe/-/json-stringify-safe-5.0.1.tgz"
        },
        "https-proxy-agent": {
          "version": "0.3.5",
          "from": "https-proxy-agent@>=0.3.5 <0.4.0",
          "resolved": "https://registry.npmjs.org/https-proxy-agent/-/https-proxy-agent-0.3.5.tgz",
          "dependencies": {
            "agent-base": {
              "version": "1.0.1",
              "from": "agent-base@>=1.0.1 <1.1.0",
              "resolved": "https://registry.npmjs.org/agent-base/-/agent-base-1.0.1.tgz"
            },
            "debug": {
              "version": "1.0.4",
              "from": "debug@>=1.0.0 <1.1.0",
              "resolved": "https://registry.npmjs.org/debug/-/debug-1.0.4.tgz",
              "dependencies": {
                "ms": {
                  "version": "0.6.2",
                  "from": "ms@0.6.2",
                  "resolved": "https://registry.npmjs.org/ms/-/ms-0.6.2.tgz"
                }
              }
            },
            "extend": {
              "version": "1.2.1",
              "from": "extend@>=1.2.1 <1.3.0",
              "resolved": "https://registry.npmjs.org/extend/-/extend-1.2.1.tgz"
            }
          }
        },
        "semver": {
          "version": "4.3.6",
          "from": "semver@>=4.2.0 <5.0.0",
          "resolved": "https://registry.npmjs.org/semver/-/semver-4.3.6.tgz"
        },
        "yakaa": {
          "version": "1.0.1",
          "from": "yakaa@>=1.0.1 <2.0.0",
          "resolved": "https://registry.npmjs.org/yakaa/-/yakaa-1.0.1.tgz"
        },
        "readable-stream": {
          "version": "1.1.13",
          "from": "readable-stream@>=1.1.13 <2.0.0",
          "resolved": "https://registry.npmjs.org/readable-stream/-/readable-stream-1.1.13.tgz",
          "dependencies": {
            "core-util-is": {
              "version": "1.0.1",
              "from": "core-util-is@>=1.0.0 <1.1.0",
              "resolved": "https://registry.npmjs.org/core-util-is/-/core-util-is-1.0.1.tgz"
            },
            "isarray": {
              "version": "0.0.1",
              "from": "isarray@0.0.1",
              "resolved": "https://registry.npmjs.org/isarray/-/isarray-0.0.1.tgz"
            },
            "string_decoder": {
              "version": "0.10.31",
              "from": "string_decoder@>=0.10.0 <0.11.0",
              "resolved": "https://registry.npmjs.org/string_decoder/-/string_decoder-0.10.31.tgz"
            },
            "inherits": {
              "version": "2.0.1",
              "from": "inherits@>=2.0.1 <2.1.0",
              "resolved": "https://registry.npmjs.org/inherits/-/inherits-2.0.1.tgz"
            }
          }
        }
      }
    },
    "node-gcm": {
      "version": "0.9.15",
      "from": "http://beta-internal:4873/node-gcm/-/node-gcm-0.9.15.tgz",
      "resolved": "http://beta-internal:4873/node-gcm/-/node-gcm-0.9.15.tgz",
      "dependencies": {
        "debug": {
          "version": "0.8.1",
          "from": "http://beta-internal:4873/debug/-/debug-0.8.1.tgz",
          "resolved": "http://beta-internal:4873/debug/-/debug-0.8.1.tgz"
        }
      }
    },
    "node-libs-browser": {
      "version": "0.5.2",
      "from": "http://beta-internal:4873/node-libs-browser/-/node-libs-browser-0.5.2.tgz",
      "resolved": "http://beta-internal:4873/node-libs-browser/-/node-libs-browser-0.5.2.tgz",
      "dependencies": {
        "assert": {
          "version": "1.3.0",
          "from": "http://beta-internal:4873/assert/-/assert-1.3.0.tgz",
          "resolved": "http://beta-internal:4873/assert/-/assert-1.3.0.tgz"
        },
        "browserify-zlib": {
          "version": "0.1.4",
          "from": "http://beta-internal:4873/browserify-zlib/-/browserify-zlib-0.1.4.tgz",
          "resolved": "http://beta-internal:4873/browserify-zlib/-/browserify-zlib-0.1.4.tgz",
          "dependencies": {
            "pako": {
              "version": "0.2.6",
              "from": "http://beta-internal:4873/pako/-/pako-0.2.6.tgz",
              "resolved": "http://beta-internal:4873/pako/-/pako-0.2.6.tgz"
            }
          }
        },
        "buffer": {
          "version": "3.2.2",
          "from": "http://beta-internal:4873/buffer/-/buffer-3.2.2.tgz",
          "resolved": "http://beta-internal:4873/buffer/-/buffer-3.2.2.tgz",
          "dependencies": {
            "base64-js": {
              "version": "0.0.8",
              "from": "http://beta-internal:4873/base64-js/-/base64-js-0.0.8.tgz",
              "resolved": "http://beta-internal:4873/base64-js/-/base64-js-0.0.8.tgz"
            },
            "ieee754": {
              "version": "1.1.5",
              "from": "http://beta-internal:4873/ieee754/-/ieee754-1.1.5.tgz",
              "resolved": "http://beta-internal:4873/ieee754/-/ieee754-1.1.5.tgz"
            },
            "is-array": {
              "version": "1.0.1",
              "from": "http://beta-internal:4873/is-array/-/is-array-1.0.1.tgz",
              "resolved": "http://beta-internal:4873/is-array/-/is-array-1.0.1.tgz"
            }
          }
        },
        "console-browserify": {
          "version": "1.1.0",
          "from": "http://beta-internal:4873/console-browserify/-/console-browserify-1.1.0.tgz",
          "resolved": "http://beta-internal:4873/console-browserify/-/console-browserify-1.1.0.tgz",
          "dependencies": {
            "date-now": {
              "version": "0.1.4",
              "from": "http://beta-internal:4873/date-now/-/date-now-0.1.4.tgz",
              "resolved": "http://beta-internal:4873/date-now/-/date-now-0.1.4.tgz"
            }
          }
        },
        "constants-browserify": {
          "version": "0.0.1",
          "from": "http://beta-internal:4873/constants-browserify/-/constants-browserify-0.0.1.tgz",
          "resolved": "http://beta-internal:4873/constants-browserify/-/constants-browserify-0.0.1.tgz"
        },
        "crypto-browserify": {
          "version": "3.2.8",
          "from": "http://beta-internal:4873/crypto-browserify/-/crypto-browserify-3.2.8.tgz",
          "resolved": "http://beta-internal:4873/crypto-browserify/-/crypto-browserify-3.2.8.tgz",
          "dependencies": {
            "pbkdf2-compat": {
              "version": "2.0.1",
              "from": "http://beta-internal:4873/pbkdf2-compat/-/pbkdf2-compat-2.0.1.tgz",
              "resolved": "http://beta-internal:4873/pbkdf2-compat/-/pbkdf2-compat-2.0.1.tgz"
            },
            "ripemd160": {
              "version": "0.2.0",
              "from": "http://beta-internal:4873/ripemd160/-/ripemd160-0.2.0.tgz",
              "resolved": "http://beta-internal:4873/ripemd160/-/ripemd160-0.2.0.tgz"
            },
            "sha.js": {
              "version": "2.2.6",
              "from": "http://beta-internal:4873/sha.js/-/sha.js-2.2.6.tgz",
              "resolved": "http://beta-internal:4873/sha.js/-/sha.js-2.2.6.tgz"
            }
          }
        },
        "domain-browser": {
          "version": "1.1.4",
          "from": "http://beta-internal:4873/domain-browser/-/domain-browser-1.1.4.tgz",
          "resolved": "http://beta-internal:4873/domain-browser/-/domain-browser-1.1.4.tgz"
        },
        "events": {
          "version": "1.0.2",
          "from": "http://beta-internal:4873/events/-/events-1.0.2.tgz",
          "resolved": "http://beta-internal:4873/events/-/events-1.0.2.tgz"
        },
        "http-browserify": {
          "version": "1.7.0",
          "from": "http://beta-internal:4873/http-browserify/-/http-browserify-1.7.0.tgz",
          "resolved": "http://beta-internal:4873/http-browserify/-/http-browserify-1.7.0.tgz",
          "dependencies": {
            "Base64": {
              "version": "0.2.1",
              "from": "http://beta-internal:4873/Base64/-/Base64-0.2.1.tgz",
              "resolved": "http://beta-internal:4873/Base64/-/Base64-0.2.1.tgz"
            },
            "inherits": {
              "version": "2.0.1",
              "from": "http://beta-internal:4873/inherits/-/inherits-2.0.1.tgz",
              "resolved": "http://beta-internal:4873/inherits/-/inherits-2.0.1.tgz"
            }
          }
        },
        "https-browserify": {
          "version": "0.0.0",
          "from": "http://beta-internal:4873/https-browserify/-/https-browserify-0.0.0.tgz",
          "resolved": "http://beta-internal:4873/https-browserify/-/https-browserify-0.0.0.tgz"
        },
        "os-browserify": {
          "version": "0.1.2",
          "from": "http://beta-internal:4873/os-browserify/-/os-browserify-0.1.2.tgz",
          "resolved": "http://beta-internal:4873/os-browserify/-/os-browserify-0.1.2.tgz"
        },
        "path-browserify": {
          "version": "0.0.0",
          "from": "http://beta-internal:4873/path-browserify/-/path-browserify-0.0.0.tgz",
          "resolved": "http://beta-internal:4873/path-browserify/-/path-browserify-0.0.0.tgz"
        },
        "process": {
          "version": "0.11.1",
          "from": "http://beta-internal:4873/process/-/process-0.11.1.tgz",
          "resolved": "http://beta-internal:4873/process/-/process-0.11.1.tgz"
        },
        "punycode": {
          "version": "1.3.2",
          "from": "http://beta-internal:4873/punycode/-/punycode-1.3.2.tgz",
          "resolved": "http://beta-internal:4873/punycode/-/punycode-1.3.2.tgz"
        },
        "querystring-es3": {
          "version": "0.2.1",
          "from": "http://beta-internal:4873/querystring-es3/-/querystring-es3-0.2.1.tgz",
          "resolved": "http://beta-internal:4873/querystring-es3/-/querystring-es3-0.2.1.tgz"
        },
        "readable-stream": {
          "version": "1.1.13",
          "from": "http://beta-internal:4873/readable-stream/-/readable-stream-1.1.13.tgz",
          "resolved": "http://beta-internal:4873/readable-stream/-/readable-stream-1.1.13.tgz",
          "dependencies": {
            "core-util-is": {
              "version": "1.0.1",
              "from": "http://beta-internal:4873/core-util-is/-/core-util-is-1.0.1.tgz",
              "resolved": "http://beta-internal:4873/core-util-is/-/core-util-is-1.0.1.tgz"
            },
            "isarray": {
              "version": "0.0.1",
              "from": "http://beta-internal:4873/isarray/-/isarray-0.0.1.tgz",
              "resolved": "http://beta-internal:4873/isarray/-/isarray-0.0.1.tgz"
            },
            "inherits": {
              "version": "2.0.1",
              "from": "http://beta-internal:4873/inherits/-/inherits-2.0.1.tgz",
              "resolved": "http://beta-internal:4873/inherits/-/inherits-2.0.1.tgz"
            }
          }
        },
        "stream-browserify": {
          "version": "1.0.0",
          "from": "http://beta-internal:4873/stream-browserify/-/stream-browserify-1.0.0.tgz",
          "resolved": "http://beta-internal:4873/stream-browserify/-/stream-browserify-1.0.0.tgz",
          "dependencies": {
            "inherits": {
              "version": "2.0.1",
              "from": "http://beta-internal:4873/inherits/-/inherits-2.0.1.tgz",
              "resolved": "http://beta-internal:4873/inherits/-/inherits-2.0.1.tgz"
            }
          }
        },
        "string_decoder": {
          "version": "0.10.31",
          "from": "http://beta-internal:4873/string_decoder/-/string_decoder-0.10.31.tgz",
          "resolved": "http://beta-internal:4873/string_decoder/-/string_decoder-0.10.31.tgz"
        },
        "timers-browserify": {
          "version": "1.4.1",
          "from": "http://beta-internal:4873/timers-browserify/-/timers-browserify-1.4.1.tgz",
          "resolved": "http://beta-internal:4873/timers-browserify/-/timers-browserify-1.4.1.tgz"
        },
        "tty-browserify": {
          "version": "0.0.0",
          "from": "http://beta-internal:4873/tty-browserify/-/tty-browserify-0.0.0.tgz",
          "resolved": "http://beta-internal:4873/tty-browserify/-/tty-browserify-0.0.0.tgz"
        },
        "url": {
          "version": "0.10.3",
          "from": "http://beta-internal:4873/url/-/url-0.10.3.tgz",
          "resolved": "http://beta-internal:4873/url/-/url-0.10.3.tgz",
          "dependencies": {
            "querystring": {
              "version": "0.2.0",
              "from": "http://beta-internal:4873/querystring/-/querystring-0.2.0.tgz",
              "resolved": "http://beta-internal:4873/querystring/-/querystring-0.2.0.tgz"
            }
          }
        },
        "util": {
          "version": "0.10.3",
          "from": "http://beta-internal:4873/util/-/util-0.10.3.tgz",
          "resolved": "http://beta-internal:4873/util/-/util-0.10.3.tgz",
          "dependencies": {
            "inherits": {
              "version": "2.0.1",
              "from": "http://beta-internal:4873/inherits/-/inherits-2.0.1.tgz",
              "resolved": "http://beta-internal:4873/inherits/-/inherits-2.0.1.tgz"
            }
          }
        },
        "vm-browserify": {
          "version": "0.0.4",
          "from": "http://beta-internal:4873/vm-browserify/-/vm-browserify-0.0.4.tgz",
          "resolved": "http://beta-internal:4873/vm-browserify/-/vm-browserify-0.0.4.tgz",
          "dependencies": {
            "indexof": {
              "version": "0.0.1",
              "from": "http://beta-internal:4873/indexof/-/indexof-0.0.1.tgz",
              "resolved": "http://beta-internal:4873/indexof/-/indexof-0.0.1.tgz"
            }
          }
        }
      }
    },
    "node-resque": {
      "version": "0.8.7",
      "from": "http://beta-internal:4873/node-resque/-/node-resque-0.8.7.tgz",
      "resolved": "http://beta-internal:4873/node-resque/-/node-resque-0.8.7.tgz",
      "dependencies": {
        "redis": {
          "version": "0.10.3",
          "from": "http://beta-internal:4873/redis/-/redis-0.10.3.tgz",
          "resolved": "http://beta-internal:4873/redis/-/redis-0.10.3.tgz"
        }
      }
    },
    "node-statsd": {
      "version": "0.0.7",
      "from": "http://beta-internal:4873/node-statsd/-/node-statsd-0.0.7.tgz",
      "resolved": "http://beta-internal:4873/node-statsd/-/node-statsd-0.0.7.tgz"
    },
    "node-uuid": {
      "version": "1.4.0",
      "from": "http://beta-internal:4873/node-uuid/-/node-uuid-1.4.0.tgz",
      "resolved": "http://beta-internal:4873/node-uuid/-/node-uuid-1.4.0.tgz"
    },
    "nodemailer": {
      "version": "0.3.14",
      "from": "http://beta-internal:4873/nodemailer/-/nodemailer-0.3.14.tgz",
      "resolved": "http://beta-internal:4873/nodemailer/-/nodemailer-0.3.14.tgz",
      "dependencies": {
        "mailcomposer": {
          "version": "0.2.12",
          "from": "http://beta-internal:4873/mailcomposer/-/mailcomposer-0.2.12.tgz",
          "resolved": "http://beta-internal:4873/mailcomposer/-/mailcomposer-0.2.12.tgz",
          "dependencies": {
            "mimelib": {
              "version": "0.2.18",
              "from": "http://beta-internal:4873/mimelib/-/mimelib-0.2.18.tgz",
              "resolved": "http://beta-internal:4873/mimelib/-/mimelib-0.2.18.tgz",
              "dependencies": {
                "encoding": {
                  "version": "0.1.10",
                  "from": "http://beta-internal:4873/encoding/-/encoding-0.1.10.tgz",
                  "resolved": "http://beta-internal:4873/encoding/-/encoding-0.1.10.tgz",
                  "dependencies": {
                    "iconv-lite": {
                      "version": "0.4.4",
                      "from": "http://beta-internal:4873/iconv-lite/-/iconv-lite-0.4.4.tgz",
                      "resolved": "http://beta-internal:4873/iconv-lite/-/iconv-lite-0.4.4.tgz"
                    }
                  }
                },
                "addressparser": {
                  "version": "0.2.1",
                  "from": "http://beta-internal:4873/addressparser/-/addressparser-0.2.1.tgz",
                  "resolved": "http://beta-internal:4873/addressparser/-/addressparser-0.2.1.tgz"
                }
              }
            },
            "mime": {
              "version": "1.2.11",
              "from": "mime@>=1.2.0 <1.3.0",
              "resolved": "http://beta-internal:4873/mime/-/mime-1.2.11.tgz"
            },
            "he": {
              "version": "0.3.6",
              "from": "http://beta-internal:4873/he/-/he-0.3.6.tgz",
              "resolved": "http://beta-internal:4873/he/-/he-0.3.6.tgz"
            },
            "follow-redirects": {
              "version": "0.0.3",
              "from": "http://beta-internal:4873/follow-redirects/-/follow-redirects-0.0.3.tgz",
              "resolved": "http://beta-internal:4873/follow-redirects/-/follow-redirects-0.0.3.tgz"
            },
            "dkim-signer": {
              "version": "0.1.2",
              "from": "http://beta-internal:4873/dkim-signer/-/dkim-signer-0.1.2.tgz",
              "resolved": "http://beta-internal:4873/dkim-signer/-/dkim-signer-0.1.2.tgz",
              "dependencies": {
                "punycode": {
                  "version": "1.2.4",
                  "from": "http://beta-internal:4873/punycode/-/punycode-1.2.4.tgz",
                  "resolved": "http://beta-internal:4873/punycode/-/punycode-1.2.4.tgz"
                }
              }
            }
          }
        },
        "simplesmtp": {
          "version": "0.3.33",
          "from": "http://beta-internal:4873/simplesmtp/-/simplesmtp-0.3.33.tgz",
          "resolved": "http://beta-internal:4873/simplesmtp/-/simplesmtp-0.3.33.tgz",
          "dependencies": {
            "rai": {
              "version": "0.1.11",
              "from": "http://beta-internal:4873/rai/-/rai-0.1.11.tgz",
              "resolved": "http://beta-internal:4873/rai/-/rai-0.1.11.tgz"
            },
            "xoauth2": {
              "version": "0.1.8",
              "from": "http://beta-internal:4873/xoauth2/-/xoauth2-0.1.8.tgz",
              "resolved": "http://beta-internal:4873/xoauth2/-/xoauth2-0.1.8.tgz"
            }
          }
        }
      }
    },
    "nomnom": {
      "version": "1.6.2",
      "from": "http://beta-internal:4873/nomnom/-/nomnom-1.6.2.tgz",
      "resolved": "http://beta-internal:4873/nomnom/-/nomnom-1.6.2.tgz",
      "dependencies": {
        "colors": {
          "version": "0.5.1",
          "from": "http://beta-internal:4873/colors/-/colors-0.5.1.tgz",
          "resolved": "http://beta-internal:4873/colors/-/colors-0.5.1.tgz"
        },
        "underscore": {
          "version": "1.4.4",
          "from": "http://beta-internal:4873/underscore/-/underscore-1.4.4.tgz",
          "resolved": "http://beta-internal:4873/underscore/-/underscore-1.4.4.tgz"
        }
      }
    },
    "oauth2orize": {
      "version": "1.0.1",
      "from": "http://beta-internal:4873/oauth2orize/-/oauth2orize-1.0.1.tgz",
      "resolved": "http://beta-internal:4873/oauth2orize/-/oauth2orize-1.0.1.tgz",
      "dependencies": {
        "uid2": {
          "version": "0.0.3",
          "from": "http://beta-internal:4873/uid2/-/uid2-0.0.3.tgz",
          "resolved": "http://beta-internal:4873/uid2/-/uid2-0.0.3.tgz"
        },
        "utils-merge": {
          "version": "1.0.0",
          "from": "http://beta-internal:4873/utils-merge/-/utils-merge-1.0.0.tgz",
          "resolved": "http://beta-internal:4873/utils-merge/-/utils-merge-1.0.0.tgz"
        },
        "debug": {
          "version": "0.7.4",
          "from": "http://beta-internal:4873/debug/-/debug-0.7.4.tgz",
          "resolved": "http://beta-internal:4873/debug/-/debug-0.7.4.tgz"
        }
      }
    },
    "octonode": {
      "version": "0.6.18",
      "from": "http://beta-internal:4873/octonode/-/octonode-0.6.18.tgz",
      "resolved": "http://beta-internal:4873/octonode/-/octonode-0.6.18.tgz",
      "dependencies": {
        "request": {
          "version": "2.51.0",
          "from": "http://beta-internal:4873/request/-/request-2.51.0.tgz",
          "resolved": "http://beta-internal:4873/request/-/request-2.51.0.tgz",
          "dependencies": {
            "bl": {
              "version": "0.9.4",
              "from": "http://beta-internal:4873/bl/-/bl-0.9.4.tgz",
              "resolved": "http://beta-internal:4873/bl/-/bl-0.9.4.tgz",
              "dependencies": {
                "readable-stream": {
                  "version": "1.0.33",
                  "from": "http://beta-internal:4873/readable-stream/-/readable-stream-1.0.33.tgz",
                  "resolved": "http://beta-internal:4873/readable-stream/-/readable-stream-1.0.33.tgz",
                  "dependencies": {
                    "core-util-is": {
                      "version": "1.0.1",
                      "from": "http://beta-internal:4873/core-util-is/-/core-util-is-1.0.1.tgz",
                      "resolved": "http://beta-internal:4873/core-util-is/-/core-util-is-1.0.1.tgz"
                    },
                    "isarray": {
                      "version": "0.0.1",
                      "from": "https://registry.npmjs.org/isarray/-/isarray-0.0.1.tgz",
                      "resolved": "https://registry.npmjs.org/isarray/-/isarray-0.0.1.tgz"
                    },
                    "string_decoder": {
                      "version": "0.10.31",
                      "from": "http://beta-internal:4873/string_decoder/-/string_decoder-0.10.31.tgz",
                      "resolved": "http://beta-internal:4873/string_decoder/-/string_decoder-0.10.31.tgz"
                    },
                    "inherits": {
                      "version": "2.0.1",
                      "from": "http://beta-internal:4873/inherits/-/inherits-2.0.1.tgz",
                      "resolved": "http://beta-internal:4873/inherits/-/inherits-2.0.1.tgz"
                    }
                  }
                }
              }
            },
            "caseless": {
              "version": "0.8.0",
              "from": "http://beta-internal:4873/caseless/-/caseless-0.8.0.tgz",
              "resolved": "http://beta-internal:4873/caseless/-/caseless-0.8.0.tgz"
            },
            "forever-agent": {
              "version": "0.5.2",
              "from": "http://beta-internal:4873/forever-agent/-/forever-agent-0.5.2.tgz",
              "resolved": "http://beta-internal:4873/forever-agent/-/forever-agent-0.5.2.tgz"
            },
            "form-data": {
              "version": "0.2.0",
              "from": "http://beta-internal:4873/form-data/-/form-data-0.2.0.tgz",
              "resolved": "http://beta-internal:4873/form-data/-/form-data-0.2.0.tgz",
              "dependencies": {
                "mime-types": {
                  "version": "2.0.14",
                  "from": "http://beta-internal:4873/mime-types/-/mime-types-2.0.14.tgz",
                  "resolved": "http://beta-internal:4873/mime-types/-/mime-types-2.0.14.tgz",
                  "dependencies": {
                    "mime-db": {
                      "version": "1.12.0",
                      "from": "http://beta-internal:4873/mime-db/-/mime-db-1.12.0.tgz",
                      "resolved": "http://beta-internal:4873/mime-db/-/mime-db-1.12.0.tgz"
                    }
                  }
                }
              }
            },
            "json-stringify-safe": {
              "version": "5.0.1",
              "from": "http://beta-internal:4873/json-stringify-safe/-/json-stringify-safe-5.0.1.tgz",
              "resolved": "http://beta-internal:4873/json-stringify-safe/-/json-stringify-safe-5.0.1.tgz"
<<<<<<< HEAD
            },
            "mime-types": {
              "version": "1.0.2",
              "from": "http://beta-internal:4873/mime-types/-/mime-types-1.0.2.tgz",
              "resolved": "http://beta-internal:4873/mime-types/-/mime-types-1.0.2.tgz"
            },
            "qs": {
              "version": "2.3.3",
              "from": "http://beta-internal:4873/qs/-/qs-2.3.3.tgz",
              "resolved": "http://beta-internal:4873/qs/-/qs-2.3.3.tgz"
            },
            "tunnel-agent": {
              "version": "0.4.0",
              "from": "http://beta-internal:4873/tunnel-agent/-/tunnel-agent-0.4.0.tgz",
              "resolved": "http://beta-internal:4873/tunnel-agent/-/tunnel-agent-0.4.0.tgz"
            },
=======
            },
            "mime-types": {
              "version": "1.0.2",
              "from": "http://beta-internal:4873/mime-types/-/mime-types-1.0.2.tgz",
              "resolved": "http://beta-internal:4873/mime-types/-/mime-types-1.0.2.tgz"
            },
            "qs": {
              "version": "2.3.3",
              "from": "http://beta-internal:4873/qs/-/qs-2.3.3.tgz",
              "resolved": "http://beta-internal:4873/qs/-/qs-2.3.3.tgz"
            },
            "tunnel-agent": {
              "version": "0.4.0",
              "from": "http://beta-internal:4873/tunnel-agent/-/tunnel-agent-0.4.0.tgz",
              "resolved": "http://beta-internal:4873/tunnel-agent/-/tunnel-agent-0.4.0.tgz"
            },
>>>>>>> 45fd2bd9
            "http-signature": {
              "version": "0.10.1",
              "from": "http://beta-internal:4873/http-signature/-/http-signature-0.10.1.tgz",
              "resolved": "http://beta-internal:4873/http-signature/-/http-signature-0.10.1.tgz",
              "dependencies": {
                "assert-plus": {
                  "version": "0.1.5",
                  "from": "http://beta-internal:4873/assert-plus/-/assert-plus-0.1.5.tgz",
                  "resolved": "http://beta-internal:4873/assert-plus/-/assert-plus-0.1.5.tgz"
                },
                "asn1": {
                  "version": "0.1.11",
                  "from": "https://registry.npmjs.org/asn1/-/asn1-0.1.11.tgz",
                  "resolved": "https://registry.npmjs.org/asn1/-/asn1-0.1.11.tgz"
                },
                "ctype": {
                  "version": "0.5.3",
                  "from": "https://registry.npmjs.org/ctype/-/ctype-0.5.3.tgz",
                  "resolved": "https://registry.npmjs.org/ctype/-/ctype-0.5.3.tgz"
                }
              }
            },
            "oauth-sign": {
              "version": "0.5.0",
              "from": "http://beta-internal:4873/oauth-sign/-/oauth-sign-0.5.0.tgz",
              "resolved": "http://beta-internal:4873/oauth-sign/-/oauth-sign-0.5.0.tgz"
            },
            "hawk": {
              "version": "1.1.1",
              "from": "http://beta-internal:4873/hawk/-/hawk-1.1.1.tgz",
              "resolved": "http://beta-internal:4873/hawk/-/hawk-1.1.1.tgz",
              "dependencies": {
                "hoek": {
                  "version": "0.9.1",
                  "from": "http://beta-internal:4873/hoek/-/hoek-0.9.1.tgz",
                  "resolved": "http://beta-internal:4873/hoek/-/hoek-0.9.1.tgz"
                },
                "boom": {
                  "version": "0.4.2",
                  "from": "http://beta-internal:4873/boom/-/boom-0.4.2.tgz",
                  "resolved": "http://beta-internal:4873/boom/-/boom-0.4.2.tgz"
                },
                "cryptiles": {
                  "version": "0.2.2",
                  "from": "http://beta-internal:4873/cryptiles/-/cryptiles-0.2.2.tgz",
                  "resolved": "http://beta-internal:4873/cryptiles/-/cryptiles-0.2.2.tgz"
                },
                "sntp": {
                  "version": "0.2.4",
                  "from": "http://beta-internal:4873/sntp/-/sntp-0.2.4.tgz",
                  "resolved": "http://beta-internal:4873/sntp/-/sntp-0.2.4.tgz"
                }
              }
            },
            "aws-sign2": {
              "version": "0.5.0",
              "from": "http://beta-internal:4873/aws-sign2/-/aws-sign2-0.5.0.tgz",
              "resolved": "http://beta-internal:4873/aws-sign2/-/aws-sign2-0.5.0.tgz"
            },
            "stringstream": {
              "version": "0.0.4",
              "from": "http://beta-internal:4873/stringstream/-/stringstream-0.0.4.tgz",
              "resolved": "http://beta-internal:4873/stringstream/-/stringstream-0.0.4.tgz"
            },
            "combined-stream": {
              "version": "0.0.7",
              "from": "http://beta-internal:4873/combined-stream/-/combined-stream-0.0.7.tgz",
              "resolved": "http://beta-internal:4873/combined-stream/-/combined-stream-0.0.7.tgz",
              "dependencies": {
                "delayed-stream": {
                  "version": "0.0.5",
                  "from": "https://registry.npmjs.org/delayed-stream/-/delayed-stream-0.0.5.tgz",
                  "resolved": "https://registry.npmjs.org/delayed-stream/-/delayed-stream-0.0.5.tgz"
                }
              }
            }
          }
        },
        "randomstring": {
          "version": "1.0.6",
          "from": "http://beta-internal:4873/randomstring/-/randomstring-1.0.6.tgz",
          "resolved": "http://beta-internal:4873/randomstring/-/randomstring-1.0.6.tgz"
        },
        "deep-extend": {
          "version": "0.4.0",
          "from": "http://beta-internal:4873/deep-extend/-/deep-extend-0.4.0.tgz",
          "resolved": "http://beta-internal:4873/deep-extend/-/deep-extend-0.4.0.tgz"
        }
      }
    },
    "parse-links": {
      "version": "0.1.0",
      "from": "http://beta-internal:4873/parse-links/-/parse-links-0.1.0.tgz",
      "resolved": "http://beta-internal:4873/parse-links/-/parse-links-0.1.0.tgz"
    },
    "passport": {
      "version": "0.2.2",
      "from": "http://beta-internal:4873/passport/-/passport-0.2.2.tgz",
      "resolved": "http://beta-internal:4873/passport/-/passport-0.2.2.tgz",
      "dependencies": {
        "passport-strategy": {
          "version": "1.0.0",
          "from": "http://beta-internal:4873/passport-strategy/-/passport-strategy-1.0.0.tgz",
          "resolved": "http://beta-internal:4873/passport-strategy/-/passport-strategy-1.0.0.tgz"
        },
        "pause": {
          "version": "0.0.1",
          "from": "http://beta-internal:4873/pause/-/pause-0.0.1.tgz",
          "resolved": "http://beta-internal:4873/pause/-/pause-0.0.1.tgz"
        }
      }
    },
    "passport-http": {
      "version": "0.2.2",
      "from": "http://beta-internal:4873/passport-http/-/passport-http-0.2.2.tgz",
      "resolved": "http://beta-internal:4873/passport-http/-/passport-http-0.2.2.tgz",
      "dependencies": {
        "pkginfo": {
          "version": "0.2.3",
          "from": "http://beta-internal:4873/pkginfo/-/pkginfo-0.2.3.tgz",
          "resolved": "http://beta-internal:4873/pkginfo/-/pkginfo-0.2.3.tgz"
        },
        "passport": {
          "version": "0.1.18",
          "from": "http://beta-internal:4873/passport/-/passport-0.1.18.tgz",
          "resolved": "http://beta-internal:4873/passport/-/passport-0.1.18.tgz",
          "dependencies": {
            "pause": {
              "version": "0.0.1",
              "from": "http://beta-internal:4873/pause/-/pause-0.0.1.tgz",
              "resolved": "http://beta-internal:4873/pause/-/pause-0.0.1.tgz"
            }
          }
        }
      }
    },
    "passport-oauth2-client-password": {
      "version": "0.1.2",
      "from": "http://beta-internal:4873/passport-oauth2-client-password/-/passport-oauth2-client-password-0.1.2.tgz",
      "resolved": "http://beta-internal:4873/passport-oauth2-client-password/-/passport-oauth2-client-password-0.1.2.tgz",
      "dependencies": {
        "passport-strategy": {
          "version": "1.0.0",
          "from": "http://beta-internal:4873/passport-strategy/-/passport-strategy-1.0.0.tgz",
          "resolved": "http://beta-internal:4873/passport-strategy/-/passport-strategy-1.0.0.tgz"
        }
      }
    },
    "permessage-deflate": {
      "version": "0.1.3",
      "from": "http://beta-internal:4873/permessage-deflate/-/permessage-deflate-0.1.3.tgz",
      "resolved": "http://beta-internal:4873/permessage-deflate/-/permessage-deflate-0.1.3.tgz"
    },
    "q": {
      "version": "1.0.1",
      "from": "http://beta-internal:4873/q/-/q-1.0.1.tgz",
      "resolved": "http://beta-internal:4873/q/-/q-1.0.1.tgz"
    },
    "qlimit": {
      "version": "0.1.1",
      "from": "http://beta-internal:4873/qlimit/-/qlimit-0.1.1.tgz",
      "resolved": "http://beta-internal:4873/qlimit/-/qlimit-0.1.1.tgz"
    },
    "readme-badger": {
      "version": "0.1.2",
      "from": "http://beta-internal:4873/readme-badger/-/readme-badger-0.1.2.tgz",
      "resolved": "http://beta-internal:4873/readme-badger/-/readme-badger-0.1.2.tgz"
    },
    "redis-lock": {
      "version": "0.0.8",
      "from": "http://beta-internal:4873/redis-lock/-/redis-lock-0.0.8.tgz",
      "resolved": "http://beta-internal:4873/redis-lock/-/redis-lock-0.0.8.tgz"
    },
    "request": {
      "version": "2.40.0",
      "from": "http://beta-internal:4873/request/-/request-2.40.0.tgz",
      "resolved": "http://beta-internal:4873/request/-/request-2.40.0.tgz",
      "dependencies": {
        "qs": {
          "version": "1.0.2",
          "from": "http://beta-internal:4873/qs/-/qs-1.0.2.tgz",
          "resolved": "http://beta-internal:4873/qs/-/qs-1.0.2.tgz"
        },
        "json-stringify-safe": {
          "version": "5.0.0",
          "from": "http://beta-internal:4873/json-stringify-safe/-/json-stringify-safe-5.0.0.tgz",
          "resolved": "http://beta-internal:4873/json-stringify-safe/-/json-stringify-safe-5.0.0.tgz"
        },
        "mime-types": {
          "version": "1.0.2",
          "from": "http://beta-internal:4873/mime-types/-/mime-types-1.0.2.tgz",
          "resolved": "http://beta-internal:4873/mime-types/-/mime-types-1.0.2.tgz"
        },
        "forever-agent": {
          "version": "0.5.2",
          "from": "http://beta-internal:4873/forever-agent/-/forever-agent-0.5.2.tgz",
          "resolved": "http://beta-internal:4873/forever-agent/-/forever-agent-0.5.2.tgz"
        },
        "form-data": {
          "version": "0.1.4",
          "from": "http://beta-internal:4873/form-data/-/form-data-0.1.4.tgz",
          "resolved": "http://beta-internal:4873/form-data/-/form-data-0.1.4.tgz",
          "dependencies": {
            "combined-stream": {
              "version": "0.0.7",
              "from": "http://beta-internal:4873/combined-stream/-/combined-stream-0.0.7.tgz",
              "resolved": "http://beta-internal:4873/combined-stream/-/combined-stream-0.0.7.tgz",
              "dependencies": {
                "delayed-stream": {
                  "version": "0.0.5",
                  "from": "http://beta-internal:4873/delayed-stream/-/delayed-stream-0.0.5.tgz",
                  "resolved": "http://beta-internal:4873/delayed-stream/-/delayed-stream-0.0.5.tgz"
                }
              }
            },
            "mime": {
              "version": "1.2.11",
              "from": "mime@>=1.2.0 <1.3.0",
              "resolved": "http://beta-internal:4873/mime/-/mime-1.2.11.tgz"
            }
          }
        },
        "tunnel-agent": {
          "version": "0.4.0",
          "from": "http://beta-internal:4873/tunnel-agent/-/tunnel-agent-0.4.0.tgz",
          "resolved": "http://beta-internal:4873/tunnel-agent/-/tunnel-agent-0.4.0.tgz"
        },
        "http-signature": {
          "version": "0.10.0",
          "from": "http://beta-internal:4873/http-signature/-/http-signature-0.10.0.tgz",
          "resolved": "http://beta-internal:4873/http-signature/-/http-signature-0.10.0.tgz",
          "dependencies": {
            "assert-plus": {
              "version": "0.1.2",
              "from": "http://beta-internal:4873/assert-plus/-/assert-plus-0.1.2.tgz",
              "resolved": "http://beta-internal:4873/assert-plus/-/assert-plus-0.1.2.tgz"
            },
            "asn1": {
              "version": "0.1.11",
              "from": "http://beta-internal:4873/asn1/-/asn1-0.1.11.tgz",
              "resolved": "http://beta-internal:4873/asn1/-/asn1-0.1.11.tgz"
            },
            "ctype": {
              "version": "0.5.2",
              "from": "http://beta-internal:4873/ctype/-/ctype-0.5.2.tgz",
              "resolved": "http://beta-internal:4873/ctype/-/ctype-0.5.2.tgz"
            }
          }
        },
        "oauth-sign": {
          "version": "0.3.0",
          "from": "http://beta-internal:4873/oauth-sign/-/oauth-sign-0.3.0.tgz",
          "resolved": "http://beta-internal:4873/oauth-sign/-/oauth-sign-0.3.0.tgz"
        },
        "hawk": {
          "version": "1.1.1",
          "from": "http://beta-internal:4873/hawk/-/hawk-1.1.1.tgz",
          "resolved": "http://beta-internal:4873/hawk/-/hawk-1.1.1.tgz",
          "dependencies": {
            "hoek": {
              "version": "0.9.1",
              "from": "http://beta-internal:4873/hoek/-/hoek-0.9.1.tgz",
              "resolved": "http://beta-internal:4873/hoek/-/hoek-0.9.1.tgz"
            },
            "boom": {
              "version": "0.4.2",
              "from": "http://beta-internal:4873/boom/-/boom-0.4.2.tgz",
              "resolved": "http://beta-internal:4873/boom/-/boom-0.4.2.tgz"
            },
            "cryptiles": {
              "version": "0.2.2",
              "from": "http://beta-internal:4873/cryptiles/-/cryptiles-0.2.2.tgz",
              "resolved": "http://beta-internal:4873/cryptiles/-/cryptiles-0.2.2.tgz"
            },
            "sntp": {
              "version": "0.2.4",
              "from": "http://beta-internal:4873/sntp/-/sntp-0.2.4.tgz",
              "resolved": "http://beta-internal:4873/sntp/-/sntp-0.2.4.tgz"
            }
          }
        },
        "aws-sign2": {
          "version": "0.5.0",
          "from": "http://beta-internal:4873/aws-sign2/-/aws-sign2-0.5.0.tgz",
          "resolved": "http://beta-internal:4873/aws-sign2/-/aws-sign2-0.5.0.tgz"
        },
        "stringstream": {
          "version": "0.0.4",
          "from": "http://beta-internal:4873/stringstream/-/stringstream-0.0.4.tgz",
          "resolved": "http://beta-internal:4873/stringstream/-/stringstream-0.0.4.tgz"
        }
      }
    },
    "request-extensible": {
      "version": "0.1.1",
      "from": "request-extensible@latest",
      "resolved": "http://beta-internal:4873/request-extensible/-/request-extensible-0.1.1.tgz",
      "dependencies": {
        "request": {
          "version": "2.57.0",
          "from": "request@>=2.53.0 <3.0.0",
          "resolved": "http://beta-internal:4873/request/-/request-2.57.0.tgz",
          "dependencies": {
            "bl": {
              "version": "0.9.4",
              "from": "bl@>=0.9.0 <0.10.0",
              "resolved": "http://beta-internal:4873/bl/-/bl-0.9.4.tgz",
              "dependencies": {
                "readable-stream": {
                  "version": "1.0.33",
                  "from": "readable-stream@>=1.0.26 <1.1.0",
                  "resolved": "http://beta-internal:4873/readable-stream/-/readable-stream-1.0.33.tgz",
                  "dependencies": {
                    "core-util-is": {
                      "version": "1.0.1",
                      "from": "core-util-is@>=1.0.0 <1.1.0",
                      "resolved": "http://beta-internal:4873/core-util-is/-/core-util-is-1.0.1.tgz"
                    },
                    "isarray": {
                      "version": "0.0.1",
                      "from": "isarray@0.0.1",
                      "resolved": "http://beta-internal:4873/isarray/-/isarray-0.0.1.tgz"
                    },
                    "string_decoder": {
                      "version": "0.10.31",
                      "from": "string_decoder@>=0.10.0 <0.11.0",
                      "resolved": "http://beta-internal:4873/string_decoder/-/string_decoder-0.10.31.tgz"
                    },
                    "inherits": {
                      "version": "2.0.1",
                      "from": "inherits@>=2.0.1 <2.1.0",
                      "resolved": "http://beta-internal:4873/inherits/-/inherits-2.0.1.tgz"
                    }
                  }
                }
              }
            },
            "caseless": {
              "version": "0.10.0",
              "from": "caseless@>=0.10.0 <0.11.0",
              "resolved": "http://beta-internal:4873/caseless/-/caseless-0.10.0.tgz"
            },
            "forever-agent": {
              "version": "0.6.1",
              "from": "forever-agent@>=0.6.0 <0.7.0",
              "resolved": "http://beta-internal:4873/forever-agent/-/forever-agent-0.6.1.tgz"
            },
            "form-data": {
              "version": "0.2.0",
              "from": "form-data@>=0.2.0 <0.3.0",
              "resolved": "http://beta-internal:4873/form-data/-/form-data-0.2.0.tgz",
              "dependencies": {
                "combined-stream": {
                  "version": "0.0.7",
                  "from": "combined-stream@>=0.0.4 <0.1.0",
                  "resolved": "http://beta-internal:4873/combined-stream/-/combined-stream-0.0.7.tgz",
                  "dependencies": {
                    "delayed-stream": {
                      "version": "0.0.5",
                      "from": "delayed-stream@0.0.5",
                      "resolved": "http://beta-internal:4873/delayed-stream/-/delayed-stream-0.0.5.tgz"
                    }
                  }
                }
              }
            },
            "json-stringify-safe": {
              "version": "5.0.1",
              "from": "json-stringify-safe@>=5.0.0 <5.1.0",
              "resolved": "http://beta-internal:4873/json-stringify-safe/-/json-stringify-safe-5.0.1.tgz"
            },
            "mime-types": {
              "version": "2.0.13",
              "from": "mime-types@>=2.0.1 <2.1.0",
              "resolved": "http://beta-internal:4873/mime-types/-/mime-types-2.0.13.tgz",
              "dependencies": {
                "mime-db": {
                  "version": "1.11.0",
                  "from": "mime-db@>=1.11.0 <1.12.0",
                  "resolved": "http://beta-internal:4873/mime-db/-/mime-db-1.11.0.tgz"
                }
              }
            },
            "qs": {
              "version": "3.1.0",
              "from": "qs@>=3.1.0 <3.2.0",
              "resolved": "http://beta-internal:4873/qs/-/qs-3.1.0.tgz"
            },
            "tunnel-agent": {
              "version": "0.4.0",
              "from": "tunnel-agent@>=0.4.0 <0.5.0",
              "resolved": "http://beta-internal:4873/tunnel-agent/-/tunnel-agent-0.4.0.tgz"
            },
            "http-signature": {
              "version": "0.11.0",
              "from": "http-signature@>=0.11.0 <0.12.0",
              "resolved": "http://beta-internal:4873/http-signature/-/http-signature-0.11.0.tgz",
              "dependencies": {
                "assert-plus": {
                  "version": "0.1.5",
                  "from": "assert-plus@>=0.1.5 <0.2.0",
                  "resolved": "http://beta-internal:4873/assert-plus/-/assert-plus-0.1.5.tgz"
                },
                "asn1": {
                  "version": "0.1.11",
                  "from": "asn1@0.1.11",
                  "resolved": "http://beta-internal:4873/asn1/-/asn1-0.1.11.tgz"
                },
                "ctype": {
                  "version": "0.5.3",
                  "from": "ctype@0.5.3",
                  "resolved": "http://beta-internal:4873/ctype/-/ctype-0.5.3.tgz"
                }
              }
            },
            "oauth-sign": {
              "version": "0.8.0",
              "from": "oauth-sign@>=0.8.0 <0.9.0",
              "resolved": "http://beta-internal:4873/oauth-sign/-/oauth-sign-0.8.0.tgz"
            },
            "hawk": {
              "version": "2.3.1",
              "from": "hawk@>=2.3.0 <2.4.0",
              "resolved": "http://beta-internal:4873/hawk/-/hawk-2.3.1.tgz",
              "dependencies": {
                "hoek": {
                  "version": "2.14.0",
                  "from": "hoek@>=2.0.0 <3.0.0",
                  "resolved": "http://beta-internal:4873/hoek/-/hoek-2.14.0.tgz"
                },
                "boom": {
                  "version": "2.7.2",
                  "from": "boom@>=2.0.0 <3.0.0",
                  "resolved": "http://beta-internal:4873/boom/-/boom-2.7.2.tgz"
                },
                "cryptiles": {
                  "version": "2.0.4",
                  "from": "cryptiles@>=2.0.0 <3.0.0",
                  "resolved": "http://beta-internal:4873/cryptiles/-/cryptiles-2.0.4.tgz"
                },
                "sntp": {
                  "version": "1.0.9",
                  "from": "sntp@>=1.0.0 <2.0.0",
                  "resolved": "http://beta-internal:4873/sntp/-/sntp-1.0.9.tgz"
                }
              }
            },
            "aws-sign2": {
              "version": "0.5.0",
              "from": "aws-sign2@>=0.5.0 <0.6.0",
              "resolved": "http://beta-internal:4873/aws-sign2/-/aws-sign2-0.5.0.tgz"
            },
            "stringstream": {
              "version": "0.0.4",
              "from": "stringstream@>=0.0.4 <0.1.0",
              "resolved": "http://beta-internal:4873/stringstream/-/stringstream-0.0.4.tgz"
            },
            "combined-stream": {
              "version": "1.0.3",
              "from": "combined-stream@>=1.0.1 <1.1.0",
              "resolved": "http://beta-internal:4873/combined-stream/-/combined-stream-1.0.3.tgz",
              "dependencies": {
                "delayed-stream": {
                  "version": "1.0.0",
                  "from": "delayed-stream@>=1.0.0 <2.0.0",
                  "resolved": "http://beta-internal:4873/delayed-stream/-/delayed-stream-1.0.0.tgz"
                }
              }
            },
            "isstream": {
              "version": "0.1.2",
              "from": "isstream@>=0.1.1 <0.2.0",
              "resolved": "http://beta-internal:4873/isstream/-/isstream-0.1.2.tgz"
            },
            "har-validator": {
              "version": "1.7.1",
              "from": "har-validator@>=1.6.1 <2.0.0",
              "resolved": "http://beta-internal:4873/har-validator/-/har-validator-1.7.1.tgz",
              "dependencies": {
                "bluebird": {
                  "version": "2.9.27",
                  "from": "bluebird@>=2.9.26 <3.0.0",
                  "resolved": "http://beta-internal:4873/bluebird/-/bluebird-2.9.27.tgz"
                },
                "chalk": {
                  "version": "1.0.0",
                  "from": "chalk@>=1.0.0 <2.0.0",
                  "resolved": "http://beta-internal:4873/chalk/-/chalk-1.0.0.tgz",
                  "dependencies": {
                    "ansi-styles": {
                      "version": "2.0.1",
                      "from": "ansi-styles@>=2.0.1 <3.0.0",
                      "resolved": "http://beta-internal:4873/ansi-styles/-/ansi-styles-2.0.1.tgz"
                    },
                    "escape-string-regexp": {
                      "version": "1.0.3",
                      "from": "escape-string-regexp@>=1.0.2 <2.0.0",
                      "resolved": "http://beta-internal:4873/escape-string-regexp/-/escape-string-regexp-1.0.3.tgz"
                    },
                    "has-ansi": {
                      "version": "1.0.3",
                      "from": "has-ansi@>=1.0.3 <2.0.0",
                      "resolved": "http://beta-internal:4873/has-ansi/-/has-ansi-1.0.3.tgz",
                      "dependencies": {
                        "ansi-regex": {
                          "version": "1.1.1",
                          "from": "ansi-regex@>=1.0.0 <2.0.0",
                          "resolved": "http://beta-internal:4873/ansi-regex/-/ansi-regex-1.1.1.tgz"
                        },
                        "get-stdin": {
                          "version": "4.0.1",
                          "from": "get-stdin@>=4.0.1 <5.0.0",
                          "resolved": "http://beta-internal:4873/get-stdin/-/get-stdin-4.0.1.tgz"
                        }
                      }
                    },
                    "strip-ansi": {
                      "version": "2.0.1",
                      "from": "strip-ansi@>=2.0.1 <3.0.0",
                      "resolved": "http://beta-internal:4873/strip-ansi/-/strip-ansi-2.0.1.tgz",
                      "dependencies": {
                        "ansi-regex": {
                          "version": "1.1.1",
                          "from": "ansi-regex@>=1.0.0 <2.0.0",
                          "resolved": "http://beta-internal:4873/ansi-regex/-/ansi-regex-1.1.1.tgz"
                        }
                      }
                    },
                    "supports-color": {
                      "version": "1.3.1",
                      "from": "supports-color@>=1.3.0 <2.0.0",
                      "resolved": "http://beta-internal:4873/supports-color/-/supports-color-1.3.1.tgz"
                    }
                  }
                },
                "commander": {
                  "version": "2.8.1",
                  "from": "commander@>=2.8.1 <3.0.0",
                  "resolved": "https://registry.npmjs.org/commander/-/commander-2.8.1.tgz",
                  "dependencies": {
                    "graceful-readlink": {
                      "version": "1.0.1",
                      "from": "graceful-readlink@>=1.0.0",
                      "resolved": "http://beta-internal:4873/graceful-readlink/-/graceful-readlink-1.0.1.tgz"
                    }
                  }
                },
                "is-my-json-valid": {
                  "version": "2.12.0",
                  "from": "is-my-json-valid@>=2.12.0 <3.0.0",
                  "resolved": "http://beta-internal:4873/is-my-json-valid/-/is-my-json-valid-2.12.0.tgz",
                  "dependencies": {
                    "generate-function": {
                      "version": "2.0.0",
                      "from": "generate-function@>=2.0.0 <3.0.0",
                      "resolved": "http://beta-internal:4873/generate-function/-/generate-function-2.0.0.tgz"
                    },
                    "generate-object-property": {
                      "version": "1.2.0",
                      "from": "generate-object-property@>=1.1.0 <2.0.0",
                      "resolved": "http://beta-internal:4873/generate-object-property/-/generate-object-property-1.2.0.tgz",
                      "dependencies": {
                        "is-property": {
                          "version": "1.0.2",
                          "from": "is-property@>=1.0.0 <2.0.0",
                          "resolved": "http://beta-internal:4873/is-property/-/is-property-1.0.2.tgz"
                        }
                      }
                    },
                    "jsonpointer": {
                      "version": "1.1.0",
                      "from": "jsonpointer@>=1.1.0 <2.0.0",
                      "resolved": "http://beta-internal:4873/jsonpointer/-/jsonpointer-1.1.0.tgz"
                    },
                    "xtend": {
                      "version": "4.0.0",
                      "from": "xtend@>=4.0.0 <5.0.0",
                      "resolved": "http://beta-internal:4873/xtend/-/xtend-4.0.0.tgz"
                    }
                  }
                }
              }
            }
          }
        }
      }
    },
    "request-http-cache": {
      "version": "0.3.2",
      "dependencies": {
        "debug": {
          "version": "2.1.2",
          "from": "debug@*",
          "resolved": "http://beta-internal:4873/debug/-/debug-2.1.2.tgz",
          "dependencies": {
            "ms": {
              "version": "0.7.0",
              "from": "ms@0.7.0",
              "resolved": "http://beta-internal:4873/ms/-/ms-0.7.0.tgz"
            }
          }
        },
        "json-buffer": {
          "version": "2.0.11",
          "from": "json-buffer@*",
          "resolved": "http://beta-internal:4873/json-buffer/-/json-buffer-2.0.11.tgz"
        },
        "lodash": {
          "version": "3.3.1",
          "from": "lodash@*",
          "resolved": "http://beta-internal:4873/lodash/-/lodash-3.3.1.tgz"
        },
        "lru-cache": {
          "version": "2.5.0",
          "from": "lru-cache@*",
          "resolved": "http://beta-internal:4873/lru-cache/-/lru-cache-2.5.0.tgz"
        },
        "protobuf": {
          "version": "0.11.0",
          "from": "protobuf@*",
          "resolved": "http://beta-internal:4873/protobuf/-/protobuf-0.11.0.tgz",
          "dependencies": {
            "nan": {
              "version": "1.0.0",
              "from": "nan@>=1.0.0 <1.1.0",
              "resolved": "http://beta-internal:4873/nan/-/nan-1.0.0.tgz"
            }
          }
        },
        "redis": {
          "version": "0.12.1",
          "from": "redis@*",
          "resolved": "http://beta-internal:4873/redis/-/redis-0.12.1.tgz"
        },
        "snappy": {
          "version": "3.0.8",
          "from": "snappy@*",
          "resolved": "http://beta-internal:4873/snappy/-/snappy-3.0.8.tgz",
          "dependencies": {
            "bindings": {
              "version": "1.1.1",
              "from": "bindings@>=1.1.1 <1.2.0",
              "resolved": "http://beta-internal:4873/bindings/-/bindings-1.1.1.tgz"
            },
            "nan": {
              "version": "1.7.0",
              "from": "nan@1.7.0",
              "resolved": "http://beta-internal:4873/nan/-/nan-1.7.0.tgz"
            }
          }
        },
        "wreck": {
          "version": "5.2.0",
          "from": "wreck@*",
          "resolved": "http://beta-internal:4873/wreck/-/wreck-5.2.0.tgz",
          "dependencies": {
            "hoek": {
              "version": "2.11.1",
              "from": "hoek@>=2.0.0 <3.0.0",
              "resolved": "http://beta-internal:4873/hoek/-/hoek-2.11.1.tgz"
            },
            "boom": {
              "version": "2.6.1",
              "from": "boom@>=2.0.0 <3.0.0",
              "resolved": "https://registry.npmjs.org/boom/-/boom-2.6.1.tgz"
            }
          }
        }
      }
    },
    "restler-q": {
      "version": "0.0.3",
      "from": "http://beta-internal:4873/restler-q/-/restler-q-0.0.3.tgz",
      "resolved": "http://beta-internal:4873/restler-q/-/restler-q-0.0.3.tgz",
      "dependencies": {
        "q": {
          "version": "0.9.7",
          "from": "http://beta-internal:4873/q/-/q-0.9.7.tgz",
          "resolved": "http://beta-internal:4873/q/-/q-0.9.7.tgz"
        }
      }
    },
    "sanitizer": {
      "version": "0.0.15",
      "from": "http://beta-internal:4873/sanitizer/-/sanitizer-0.0.15.tgz",
      "resolved": "http://beta-internal:4873/sanitizer/-/sanitizer-0.0.15.tgz"
    },
    "scriptjs": {
      "version": "2.5.7",
      "from": "http://beta-internal:4873/scriptjs/-/scriptjs-2.5.7.tgz",
      "resolved": "http://beta-internal:4873/scriptjs/-/scriptjs-2.5.7.tgz"
    },
    "sechash": {
      "version": "0.1.3",
      "from": "http://beta-internal:4873/sechash/-/sechash-0.1.3.tgz",
      "resolved": "http://beta-internal:4873/sechash/-/sechash-0.1.3.tgz"
    },
    "shutdown": {
      "version": "0.2.4",
      "from": "http://beta-internal:4873/shutdown/-/shutdown-0.2.4.tgz",
      "resolved": "http://beta-internal:4873/shutdown/-/shutdown-0.2.4.tgz",
      "dependencies": {
        "debug": {
          "version": "1.0.4",
          "from": "http://beta-internal:4873/debug/-/debug-1.0.4.tgz",
          "resolved": "http://beta-internal:4873/debug/-/debug-1.0.4.tgz",
          "dependencies": {
            "ms": {
              "version": "0.6.2",
              "from": "http://beta-internal:4873/ms/-/ms-0.6.2.tgz",
              "resolved": "http://beta-internal:4873/ms/-/ms-0.6.2.tgz"
            }
          }
        }
      }
    },
    "sitemap": {
      "version": "0.7.2",
      "from": "http://beta-internal:4873/sitemap/-/sitemap-0.7.2.tgz",
      "resolved": "http://beta-internal:4873/sitemap/-/sitemap-0.7.2.tgz"
    },
    "snappy-cache": {
      "version": "0.1.2",
      "from": "http://beta-internal:4873/snappy-cache/-/snappy-cache-0.1.2.tgz",
      "resolved": "http://beta-internal:4873/snappy-cache/-/snappy-cache-0.1.2.tgz",
      "dependencies": {
        "snappy": {
          "version": "2.1.3",
          "from": "http://beta-internal:4873/snappy/-/snappy-2.1.3.tgz",
          "resolved": "http://beta-internal:4873/snappy/-/snappy-2.1.3.tgz",
          "dependencies": {
            "bindings": {
              "version": "1.1.1",
              "from": "http://beta-internal:4873/bindings/-/bindings-1.1.1.tgz",
              "resolved": "http://beta-internal:4873/bindings/-/bindings-1.1.1.tgz"
            },
            "nan": {
              "version": "1.0.0",
              "from": "http://beta-internal:4873/nan/-/nan-1.0.0.tgz",
              "resolved": "http://beta-internal:4873/nan/-/nan-1.0.0.tgz"
            }
          }
        },
        "redis": {
          "version": "0.9.2",
          "from": "http://beta-internal:4873/redis/-/redis-0.9.2.tgz",
          "resolved": "http://beta-internal:4873/redis/-/redis-0.9.2.tgz"
        }
      }
    },
    "statuserror": {
      "version": "0.0.1",
      "from": "http://beta-internal:4873/statuserror/-/statuserror-0.0.1.tgz",
      "resolved": "http://beta-internal:4873/statuserror/-/statuserror-0.0.1.tgz"
    },
    "stringformat": {
      "version": "0.0.5",
      "from": "http://beta-internal:4873/stringformat/-/stringformat-0.0.5.tgz",
      "resolved": "http://beta-internal:4873/stringformat/-/stringformat-0.0.5.tgz"
    },
    "targetenv": {
      "version": "1.0.0",
      "from": "http://beta-internal:4873/targetenv/-/targetenv-1.0.0.tgz",
      "resolved": "http://beta-internal:4873/targetenv/-/targetenv-1.0.0.tgz"
    },
    "temp": {
      "version": "0.4.0",
      "from": "http://beta-internal:4873/temp/-/temp-0.4.0.tgz",
      "resolved": "http://beta-internal:4873/temp/-/temp-0.4.0.tgz"
    },
    "tentacles": {
      "version": "0.2.6",
      "from": "http://beta-internal:4873/tentacles/-/tentacles-0.2.6.tgz",
      "resolved": "http://beta-internal:4873/tentacles/-/tentacles-0.2.6.tgz",
      "dependencies": {
        "create-error": {
          "version": "0.3.1",
          "from": "http://beta-internal:4873/create-error/-/create-error-0.3.1.tgz",
          "resolved": "http://beta-internal:4873/create-error/-/create-error-0.3.1.tgz"
        },
        "lodash": {
          "version": "3.9.3",
          "from": "http://beta-internal:4873/lodash/-/lodash-3.9.3.tgz",
          "resolved": "http://beta-internal:4873/lodash/-/lodash-3.9.3.tgz"
        },
        "q": {
          "version": "1.4.1",
          "from": "http://beta-internal:4873/q/-/q-1.4.1.tgz",
          "resolved": "http://beta-internal:4873/q/-/q-1.4.1.tgz"
        },
        "request": {
          "version": "2.57.0",
          "from": "http://beta-internal:4873/request/-/request-2.57.0.tgz",
          "resolved": "http://beta-internal:4873/request/-/request-2.57.0.tgz",
          "dependencies": {
            "bl": {
              "version": "0.9.4",
              "from": "http://beta-internal:4873/bl/-/bl-0.9.4.tgz",
              "resolved": "http://beta-internal:4873/bl/-/bl-0.9.4.tgz",
              "dependencies": {
                "readable-stream": {
                  "version": "1.0.33",
                  "from": "http://beta-internal:4873/readable-stream/-/readable-stream-1.0.33.tgz",
                  "resolved": "http://beta-internal:4873/readable-stream/-/readable-stream-1.0.33.tgz",
                  "dependencies": {
                    "core-util-is": {
                      "version": "1.0.1",
                      "from": "http://beta-internal:4873/core-util-is/-/core-util-is-1.0.1.tgz",
                      "resolved": "http://beta-internal:4873/core-util-is/-/core-util-is-1.0.1.tgz"
                    },
                    "isarray": {
                      "version": "0.0.1",
                      "from": "http://beta-internal:4873/isarray/-/isarray-0.0.1.tgz",
                      "resolved": "http://beta-internal:4873/isarray/-/isarray-0.0.1.tgz"
                    },
                    "string_decoder": {
                      "version": "0.10.31",
                      "from": "http://beta-internal:4873/string_decoder/-/string_decoder-0.10.31.tgz",
                      "resolved": "http://beta-internal:4873/string_decoder/-/string_decoder-0.10.31.tgz"
                    },
                    "inherits": {
                      "version": "2.0.1",
                      "from": "http://beta-internal:4873/inherits/-/inherits-2.0.1.tgz",
                      "resolved": "http://beta-internal:4873/inherits/-/inherits-2.0.1.tgz"
                    }
                  }
                }
              }
            },
            "caseless": {
              "version": "0.10.0",
              "from": "http://beta-internal:4873/caseless/-/caseless-0.10.0.tgz",
              "resolved": "http://beta-internal:4873/caseless/-/caseless-0.10.0.tgz"
            },
            "forever-agent": {
              "version": "0.6.1",
              "from": "http://beta-internal:4873/forever-agent/-/forever-agent-0.6.1.tgz",
              "resolved": "http://beta-internal:4873/forever-agent/-/forever-agent-0.6.1.tgz"
            },
            "form-data": {
              "version": "0.2.0",
              "from": "http://beta-internal:4873/form-data/-/form-data-0.2.0.tgz",
              "resolved": "http://beta-internal:4873/form-data/-/form-data-0.2.0.tgz",
              "dependencies": {
                "combined-stream": {
                  "version": "0.0.7",
                  "from": "http://beta-internal:4873/combined-stream/-/combined-stream-0.0.7.tgz",
                  "resolved": "http://beta-internal:4873/combined-stream/-/combined-stream-0.0.7.tgz",
                  "dependencies": {
                    "delayed-stream": {
                      "version": "0.0.5",
                      "from": "http://beta-internal:4873/delayed-stream/-/delayed-stream-0.0.5.tgz",
                      "resolved": "http://beta-internal:4873/delayed-stream/-/delayed-stream-0.0.5.tgz"
                    }
                  }
                }
              }
            },
            "json-stringify-safe": {
              "version": "5.0.1",
              "from": "http://beta-internal:4873/json-stringify-safe/-/json-stringify-safe-5.0.1.tgz",
              "resolved": "http://beta-internal:4873/json-stringify-safe/-/json-stringify-safe-5.0.1.tgz"
            },
            "mime-types": {
              "version": "2.0.13",
              "from": "http://beta-internal:4873/mime-types/-/mime-types-2.0.13.tgz",
              "resolved": "http://beta-internal:4873/mime-types/-/mime-types-2.0.13.tgz",
              "dependencies": {
                "mime-db": {
                  "version": "1.11.0",
                  "from": "http://beta-internal:4873/mime-db/-/mime-db-1.11.0.tgz",
                  "resolved": "http://beta-internal:4873/mime-db/-/mime-db-1.11.0.tgz"
                }
              }
            },
            "qs": {
              "version": "3.1.0",
              "from": "http://beta-internal:4873/qs/-/qs-3.1.0.tgz",
              "resolved": "http://beta-internal:4873/qs/-/qs-3.1.0.tgz"
            },
            "tunnel-agent": {
              "version": "0.4.0",
              "from": "http://beta-internal:4873/tunnel-agent/-/tunnel-agent-0.4.0.tgz",
              "resolved": "http://beta-internal:4873/tunnel-agent/-/tunnel-agent-0.4.0.tgz"
            },
            "http-signature": {
              "version": "0.11.0",
              "from": "http://beta-internal:4873/http-signature/-/http-signature-0.11.0.tgz",
              "resolved": "http://beta-internal:4873/http-signature/-/http-signature-0.11.0.tgz",
              "dependencies": {
                "assert-plus": {
                  "version": "0.1.5",
                  "from": "http://beta-internal:4873/assert-plus/-/assert-plus-0.1.5.tgz",
                  "resolved": "http://beta-internal:4873/assert-plus/-/assert-plus-0.1.5.tgz"
                },
                "asn1": {
                  "version": "0.1.11",
                  "from": "http://beta-internal:4873/asn1/-/asn1-0.1.11.tgz",
                  "resolved": "http://beta-internal:4873/asn1/-/asn1-0.1.11.tgz"
                },
                "ctype": {
                  "version": "0.5.3",
                  "from": "http://beta-internal:4873/ctype/-/ctype-0.5.3.tgz",
                  "resolved": "http://beta-internal:4873/ctype/-/ctype-0.5.3.tgz"
                }
              }
            },
            "oauth-sign": {
              "version": "0.8.0",
              "from": "http://beta-internal:4873/oauth-sign/-/oauth-sign-0.8.0.tgz",
              "resolved": "http://beta-internal:4873/oauth-sign/-/oauth-sign-0.8.0.tgz"
            },
            "hawk": {
              "version": "2.3.1",
              "from": "http://beta-internal:4873/hawk/-/hawk-2.3.1.tgz",
              "resolved": "http://beta-internal:4873/hawk/-/hawk-2.3.1.tgz",
              "dependencies": {
                "hoek": {
                  "version": "2.14.0",
                  "from": "http://beta-internal:4873/hoek/-/hoek-2.14.0.tgz",
                  "resolved": "http://beta-internal:4873/hoek/-/hoek-2.14.0.tgz"
                },
                "boom": {
                  "version": "2.7.2",
                  "from": "http://beta-internal:4873/boom/-/boom-2.7.2.tgz",
                  "resolved": "http://beta-internal:4873/boom/-/boom-2.7.2.tgz"
                },
                "cryptiles": {
                  "version": "2.0.4",
                  "from": "http://beta-internal:4873/cryptiles/-/cryptiles-2.0.4.tgz",
                  "resolved": "http://beta-internal:4873/cryptiles/-/cryptiles-2.0.4.tgz"
                },
                "sntp": {
                  "version": "1.0.9",
                  "from": "http://beta-internal:4873/sntp/-/sntp-1.0.9.tgz",
                  "resolved": "http://beta-internal:4873/sntp/-/sntp-1.0.9.tgz"
                }
              }
            },
            "aws-sign2": {
              "version": "0.5.0",
              "from": "http://beta-internal:4873/aws-sign2/-/aws-sign2-0.5.0.tgz",
              "resolved": "http://beta-internal:4873/aws-sign2/-/aws-sign2-0.5.0.tgz"
            },
            "stringstream": {
              "version": "0.0.4",
              "from": "http://beta-internal:4873/stringstream/-/stringstream-0.0.4.tgz",
              "resolved": "http://beta-internal:4873/stringstream/-/stringstream-0.0.4.tgz"
            },
            "combined-stream": {
              "version": "1.0.3",
              "from": "http://beta-internal:4873/combined-stream/-/combined-stream-1.0.3.tgz",
              "resolved": "http://beta-internal:4873/combined-stream/-/combined-stream-1.0.3.tgz",
              "dependencies": {
                "delayed-stream": {
                  "version": "1.0.0",
                  "from": "http://beta-internal:4873/delayed-stream/-/delayed-stream-1.0.0.tgz",
                  "resolved": "http://beta-internal:4873/delayed-stream/-/delayed-stream-1.0.0.tgz"
                }
              }
            },
            "isstream": {
              "version": "0.1.2",
              "from": "http://beta-internal:4873/isstream/-/isstream-0.1.2.tgz",
              "resolved": "http://beta-internal:4873/isstream/-/isstream-0.1.2.tgz"
            },
            "har-validator": {
              "version": "1.7.1",
              "from": "http://beta-internal:4873/har-validator/-/har-validator-1.7.1.tgz",
              "resolved": "http://beta-internal:4873/har-validator/-/har-validator-1.7.1.tgz",
              "dependencies": {
                "bluebird": {
                  "version": "2.9.27",
                  "from": "http://beta-internal:4873/bluebird/-/bluebird-2.9.27.tgz",
                  "resolved": "http://beta-internal:4873/bluebird/-/bluebird-2.9.27.tgz"
                },
                "chalk": {
                  "version": "1.0.0",
                  "from": "http://beta-internal:4873/chalk/-/chalk-1.0.0.tgz",
                  "resolved": "http://beta-internal:4873/chalk/-/chalk-1.0.0.tgz",
                  "dependencies": {
                    "ansi-styles": {
                      "version": "2.0.1",
                      "from": "http://beta-internal:4873/ansi-styles/-/ansi-styles-2.0.1.tgz",
                      "resolved": "http://beta-internal:4873/ansi-styles/-/ansi-styles-2.0.1.tgz"
                    },
                    "escape-string-regexp": {
                      "version": "1.0.3",
                      "from": "http://beta-internal:4873/escape-string-regexp/-/escape-string-regexp-1.0.3.tgz",
                      "resolved": "http://beta-internal:4873/escape-string-regexp/-/escape-string-regexp-1.0.3.tgz"
                    },
                    "has-ansi": {
                      "version": "1.0.3",
                      "from": "http://beta-internal:4873/has-ansi/-/has-ansi-1.0.3.tgz",
                      "resolved": "http://beta-internal:4873/has-ansi/-/has-ansi-1.0.3.tgz",
                      "dependencies": {
                        "ansi-regex": {
                          "version": "1.1.1",
                          "from": "http://beta-internal:4873/ansi-regex/-/ansi-regex-1.1.1.tgz",
                          "resolved": "http://beta-internal:4873/ansi-regex/-/ansi-regex-1.1.1.tgz"
                        },
                        "get-stdin": {
                          "version": "4.0.1",
                          "from": "http://beta-internal:4873/get-stdin/-/get-stdin-4.0.1.tgz",
                          "resolved": "http://beta-internal:4873/get-stdin/-/get-stdin-4.0.1.tgz"
                        }
                      }
                    },
                    "strip-ansi": {
                      "version": "2.0.1",
                      "from": "http://beta-internal:4873/strip-ansi/-/strip-ansi-2.0.1.tgz",
                      "resolved": "http://beta-internal:4873/strip-ansi/-/strip-ansi-2.0.1.tgz",
                      "dependencies": {
                        "ansi-regex": {
                          "version": "1.1.1",
                          "from": "http://beta-internal:4873/ansi-regex/-/ansi-regex-1.1.1.tgz",
                          "resolved": "http://beta-internal:4873/ansi-regex/-/ansi-regex-1.1.1.tgz"
                        }
                      }
                    },
                    "supports-color": {
                      "version": "1.3.1",
                      "from": "http://beta-internal:4873/supports-color/-/supports-color-1.3.1.tgz",
                      "resolved": "http://beta-internal:4873/supports-color/-/supports-color-1.3.1.tgz"
                    }
                  }
                },
                "commander": {
                  "version": "2.8.1",
                  "from": "http://beta-internal:4873/commander/-/commander-2.8.1.tgz",
                  "resolved": "http://beta-internal:4873/commander/-/commander-2.8.1.tgz",
                  "dependencies": {
                    "graceful-readlink": {
                      "version": "1.0.1",
                      "from": "http://beta-internal:4873/graceful-readlink/-/graceful-readlink-1.0.1.tgz",
                      "resolved": "http://beta-internal:4873/graceful-readlink/-/graceful-readlink-1.0.1.tgz"
                    }
                  }
                },
                "is-my-json-valid": {
                  "version": "2.12.0",
                  "from": "http://beta-internal:4873/is-my-json-valid/-/is-my-json-valid-2.12.0.tgz",
                  "resolved": "http://beta-internal:4873/is-my-json-valid/-/is-my-json-valid-2.12.0.tgz",
                  "dependencies": {
                    "generate-function": {
                      "version": "2.0.0",
                      "from": "http://beta-internal:4873/generate-function/-/generate-function-2.0.0.tgz",
                      "resolved": "http://beta-internal:4873/generate-function/-/generate-function-2.0.0.tgz"
                    },
                    "generate-object-property": {
                      "version": "1.2.0",
                      "from": "http://beta-internal:4873/generate-object-property/-/generate-object-property-1.2.0.tgz",
                      "resolved": "http://beta-internal:4873/generate-object-property/-/generate-object-property-1.2.0.tgz",
                      "dependencies": {
                        "is-property": {
                          "version": "1.0.2",
                          "from": "http://beta-internal:4873/is-property/-/is-property-1.0.2.tgz",
                          "resolved": "http://beta-internal:4873/is-property/-/is-property-1.0.2.tgz"
                        }
                      }
                    },
                    "jsonpointer": {
                      "version": "1.1.0",
                      "from": "http://beta-internal:4873/jsonpointer/-/jsonpointer-1.1.0.tgz",
                      "resolved": "http://beta-internal:4873/jsonpointer/-/jsonpointer-1.1.0.tgz"
                    },
                    "xtend": {
                      "version": "4.0.0",
                      "from": "http://beta-internal:4873/xtend/-/xtend-4.0.0.tgz",
                      "resolved": "http://beta-internal:4873/xtend/-/xtend-4.0.0.tgz"
                    }
                  }
                }
              }
            }
          }
        },
        "require-directory": {
          "version": "2.1.1",
          "from": "http://beta-internal:4873/require-directory/-/require-directory-2.1.1.tgz",
          "resolved": "http://beta-internal:4873/require-directory/-/require-directory-2.1.1.tgz"
        }
      }
    },
    "text-filter": {
      "version": "0.1.0",
      "from": "http://beta-internal:4873/text-filter/-/text-filter-0.1.0.tgz",
      "resolved": "http://beta-internal:4873/text-filter/-/text-filter-0.1.0.tgz"
    },
    "throat": {
      "version": "1.0.0",
      "from": "http://beta-internal:4873/throat/-/throat-1.0.0.tgz",
      "resolved": "http://beta-internal:4873/throat/-/throat-1.0.0.tgz",
      "dependencies": {
        "promise": {
          "version": "3.2.0",
          "from": "http://beta-internal:4873/promise/-/promise-3.2.0.tgz",
          "resolved": "http://beta-internal:4873/promise/-/promise-3.2.0.tgz"
        }
      }
    },
    "tough-cookie": {
      "version": "0.12.1",
      "from": "http://beta-internal:4873/tough-cookie/-/tough-cookie-0.12.1.tgz",
      "resolved": "http://beta-internal:4873/tough-cookie/-/tough-cookie-0.12.1.tgz",
      "dependencies": {
        "punycode": {
          "version": "1.3.2",
          "from": "http://beta-internal:4873/punycode/-/punycode-1.3.2.tgz",
          "resolved": "http://beta-internal:4873/punycode/-/punycode-1.3.2.tgz"
        }
      }
    },
    "underscore": {
      "version": "1.6.0",
      "from": "http://beta-internal:4873/underscore/-/underscore-1.6.0.tgz",
      "resolved": "http://beta-internal:4873/underscore/-/underscore-1.6.0.tgz"
    },
    "useragent": {
      "version": "2.0.6",
      "from": "http://beta-internal:4873/useragent/-/useragent-2.0.6.tgz",
      "resolved": "http://beta-internal:4873/useragent/-/useragent-2.0.6.tgz",
      "dependencies": {
        "lru-cache": {
          "version": "2.2.4",
          "from": "http://beta-internal:4873/lru-cache/-/lru-cache-2.2.4.tgz",
          "resolved": "http://beta-internal:4873/lru-cache/-/lru-cache-2.2.4.tgz"
        }
      }
    },
    "winston": {
      "version": "0.7.3",
      "from": "http://beta-internal:4873/winston/-/winston-0.7.3.tgz",
      "resolved": "http://beta-internal:4873/winston/-/winston-0.7.3.tgz",
      "dependencies": {
        "async": {
          "version": "0.2.10",
          "from": "async@>=0.2.4 <0.3.0",
          "resolved": "http://beta-internal:4873/async/-/async-0.2.10.tgz"
        },
        "colors": {
          "version": "0.6.2",
          "from": "http://beta-internal:4873/colors/-/colors-0.6.2.tgz",
          "resolved": "http://beta-internal:4873/colors/-/colors-0.6.2.tgz"
        },
        "cycle": {
          "version": "1.0.3",
          "from": "http://beta-internal:4873/cycle/-/cycle-1.0.3.tgz",
          "resolved": "http://beta-internal:4873/cycle/-/cycle-1.0.3.tgz"
        },
        "eyes": {
          "version": "0.1.8",
          "from": "http://beta-internal:4873/eyes/-/eyes-0.1.8.tgz",
          "resolved": "http://beta-internal:4873/eyes/-/eyes-0.1.8.tgz"
        },
        "pkginfo": {
          "version": "0.3.0",
          "from": "http://beta-internal:4873/pkginfo/-/pkginfo-0.3.0.tgz",
          "resolved": "http://beta-internal:4873/pkginfo/-/pkginfo-0.3.0.tgz"
        },
        "request": {
          "version": "2.16.6",
          "from": "http://beta-internal:4873/request/-/request-2.16.6.tgz",
          "resolved": "http://beta-internal:4873/request/-/request-2.16.6.tgz",
          "dependencies": {
            "form-data": {
              "version": "0.0.10",
              "from": "http://beta-internal:4873/form-data/-/form-data-0.0.10.tgz",
              "resolved": "http://beta-internal:4873/form-data/-/form-data-0.0.10.tgz",
              "dependencies": {
                "combined-stream": {
                  "version": "0.0.7",
                  "from": "http://beta-internal:4873/combined-stream/-/combined-stream-0.0.7.tgz",
                  "resolved": "http://beta-internal:4873/combined-stream/-/combined-stream-0.0.7.tgz",
                  "dependencies": {
                    "delayed-stream": {
                      "version": "0.0.5",
                      "from": "http://beta-internal:4873/delayed-stream/-/delayed-stream-0.0.5.tgz",
                      "resolved": "http://beta-internal:4873/delayed-stream/-/delayed-stream-0.0.5.tgz"
                    }
                  }
                }
              }
            },
            "mime": {
              "version": "1.2.11",
              "from": "mime@>=1.2.0 <1.3.0",
              "resolved": "http://beta-internal:4873/mime/-/mime-1.2.11.tgz"
            },
            "hawk": {
              "version": "0.10.2",
              "from": "http://beta-internal:4873/hawk/-/hawk-0.10.2.tgz",
              "resolved": "http://beta-internal:4873/hawk/-/hawk-0.10.2.tgz",
              "dependencies": {
                "hoek": {
                  "version": "0.7.6",
                  "from": "http://beta-internal:4873/hoek/-/hoek-0.7.6.tgz",
                  "resolved": "http://beta-internal:4873/hoek/-/hoek-0.7.6.tgz"
                },
                "boom": {
                  "version": "0.3.8",
                  "from": "http://beta-internal:4873/boom/-/boom-0.3.8.tgz",
                  "resolved": "http://beta-internal:4873/boom/-/boom-0.3.8.tgz"
                },
                "cryptiles": {
                  "version": "0.1.3",
                  "from": "http://beta-internal:4873/cryptiles/-/cryptiles-0.1.3.tgz",
                  "resolved": "http://beta-internal:4873/cryptiles/-/cryptiles-0.1.3.tgz"
                },
                "sntp": {
                  "version": "0.1.4",
                  "from": "http://beta-internal:4873/sntp/-/sntp-0.1.4.tgz",
                  "resolved": "http://beta-internal:4873/sntp/-/sntp-0.1.4.tgz"
                }
              }
            },
            "cookie-jar": {
              "version": "0.2.0",
              "from": "http://beta-internal:4873/cookie-jar/-/cookie-jar-0.2.0.tgz",
              "resolved": "http://beta-internal:4873/cookie-jar/-/cookie-jar-0.2.0.tgz"
            },
            "aws-sign": {
              "version": "0.2.0",
              "from": "http://beta-internal:4873/aws-sign/-/aws-sign-0.2.0.tgz",
              "resolved": "http://beta-internal:4873/aws-sign/-/aws-sign-0.2.0.tgz"
            },
            "oauth-sign": {
              "version": "0.2.0",
              "from": "http://beta-internal:4873/oauth-sign/-/oauth-sign-0.2.0.tgz",
              "resolved": "http://beta-internal:4873/oauth-sign/-/oauth-sign-0.2.0.tgz"
            },
            "forever-agent": {
              "version": "0.2.0",
              "from": "http://beta-internal:4873/forever-agent/-/forever-agent-0.2.0.tgz",
              "resolved": "http://beta-internal:4873/forever-agent/-/forever-agent-0.2.0.tgz"
            },
            "tunnel-agent": {
              "version": "0.2.0",
              "from": "http://beta-internal:4873/tunnel-agent/-/tunnel-agent-0.2.0.tgz",
              "resolved": "http://beta-internal:4873/tunnel-agent/-/tunnel-agent-0.2.0.tgz"
            },
            "json-stringify-safe": {
              "version": "3.0.0",
              "from": "http://beta-internal:4873/json-stringify-safe/-/json-stringify-safe-3.0.0.tgz",
              "resolved": "http://beta-internal:4873/json-stringify-safe/-/json-stringify-safe-3.0.0.tgz"
            },
            "qs": {
              "version": "0.5.6",
              "from": "http://beta-internal:4873/qs/-/qs-0.5.6.tgz",
              "resolved": "http://beta-internal:4873/qs/-/qs-0.5.6.tgz"
            }
          }
        },
        "stack-trace": {
          "version": "0.0.9",
          "from": "http://beta-internal:4873/stack-trace/-/stack-trace-0.0.9.tgz",
          "resolved": "http://beta-internal:4873/stack-trace/-/stack-trace-0.0.9.tgz"
        }
      }
    },
    "winston-logstash-udp": {
      "version": "0.0.4",
      "from": "http://beta-internal:4873/winston-logstash-udp/-/winston-logstash-udp-0.0.4.tgz",
      "resolved": "http://beta-internal:4873/winston-logstash-udp/-/winston-logstash-udp-0.0.4.tgz"
    },
    "wreck": {
      "version": "5.6.0",
      "from": "http://beta-internal:4873/wreck/-/wreck-5.6.0.tgz",
      "resolved": "http://beta-internal:4873/wreck/-/wreck-5.6.0.tgz",
      "dependencies": {
        "hoek": {
          "version": "2.14.0",
          "from": "http://beta-internal:4873/hoek/-/hoek-2.14.0.tgz",
          "resolved": "http://beta-internal:4873/hoek/-/hoek-2.14.0.tgz"
        },
        "boom": {
          "version": "2.8.0",
          "from": "http://beta-internal:4873/boom/-/boom-2.8.0.tgz",
          "resolved": "http://beta-internal:4873/boom/-/boom-2.8.0.tgz"
        }
      }
    },
    "xml2js": {
      "version": "0.2.2",
      "from": "http://beta-internal:4873/xml2js/-/xml2js-0.2.2.tgz",
      "resolved": "http://beta-internal:4873/xml2js/-/xml2js-0.2.2.tgz",
      "dependencies": {
        "sax": {
          "version": "0.6.1",
          "from": "http://beta-internal:4873/sax/-/sax-0.6.1.tgz",
          "resolved": "http://beta-internal:4873/sax/-/sax-0.6.1.tgz"
        }
      }
    },
    "xregexp": {
      "version": "2.0.0",
      "from": "http://beta-internal:4873/xregexp/-/xregexp-2.0.0.tgz",
      "resolved": "http://beta-internal:4873/xregexp/-/xregexp-2.0.0.tgz"
    }
  }
}<|MERGE_RESOLUTION|>--- conflicted
+++ resolved
@@ -252,7 +252,7 @@
     },
     "cypher-promise": {
       "version": "1.0.1",
-      "from": "cypher-promise@*",
+      "from": "cypher-promise@>=1.0.1 <2.0.0",
       "resolved": "http://beta-internal:4873/cypher-promise/-/cypher-promise-1.0.1.tgz",
       "dependencies": {
         "any-promise": {
@@ -493,11 +493,7 @@
     },
     "event-stream": {
       "version": "3.3.1",
-<<<<<<< HEAD
-      "from": "event-stream@*",
-=======
       "from": "event-stream@>=3.3.1 <4.0.0",
->>>>>>> 45fd2bd9
       "resolved": "http://beta-internal:4873/event-stream/-/event-stream-3.3.1.tgz",
       "dependencies": {
         "through": {
@@ -1908,7 +1904,6 @@
               "version": "0.3.0",
               "from": "http://beta-internal:4873/tunnel-agent/-/tunnel-agent-0.3.0.tgz",
               "resolved": "http://beta-internal:4873/tunnel-agent/-/tunnel-agent-0.3.0.tgz"
-<<<<<<< HEAD
             },
             "http-signature": {
               "version": "0.10.0",
@@ -1964,63 +1959,6 @@
                 }
               }
             },
-=======
-            },
-            "http-signature": {
-              "version": "0.10.0",
-              "from": "http://beta-internal:4873/http-signature/-/http-signature-0.10.0.tgz",
-              "resolved": "http://beta-internal:4873/http-signature/-/http-signature-0.10.0.tgz",
-              "dependencies": {
-                "assert-plus": {
-                  "version": "0.1.2",
-                  "from": "http://beta-internal:4873/assert-plus/-/assert-plus-0.1.2.tgz",
-                  "resolved": "http://beta-internal:4873/assert-plus/-/assert-plus-0.1.2.tgz"
-                },
-                "asn1": {
-                  "version": "0.1.11",
-                  "from": "http://beta-internal:4873/asn1/-/asn1-0.1.11.tgz",
-                  "resolved": "http://beta-internal:4873/asn1/-/asn1-0.1.11.tgz"
-                },
-                "ctype": {
-                  "version": "0.5.2",
-                  "from": "http://beta-internal:4873/ctype/-/ctype-0.5.2.tgz",
-                  "resolved": "http://beta-internal:4873/ctype/-/ctype-0.5.2.tgz"
-                }
-              }
-            },
-            "oauth-sign": {
-              "version": "0.3.0",
-              "from": "http://beta-internal:4873/oauth-sign/-/oauth-sign-0.3.0.tgz",
-              "resolved": "http://beta-internal:4873/oauth-sign/-/oauth-sign-0.3.0.tgz"
-            },
-            "hawk": {
-              "version": "1.0.0",
-              "from": "http://beta-internal:4873/hawk/-/hawk-1.0.0.tgz",
-              "resolved": "http://beta-internal:4873/hawk/-/hawk-1.0.0.tgz",
-              "dependencies": {
-                "hoek": {
-                  "version": "0.9.1",
-                  "from": "http://beta-internal:4873/hoek/-/hoek-0.9.1.tgz",
-                  "resolved": "http://beta-internal:4873/hoek/-/hoek-0.9.1.tgz"
-                },
-                "boom": {
-                  "version": "0.4.2",
-                  "from": "http://beta-internal:4873/boom/-/boom-0.4.2.tgz",
-                  "resolved": "http://beta-internal:4873/boom/-/boom-0.4.2.tgz"
-                },
-                "cryptiles": {
-                  "version": "0.2.2",
-                  "from": "http://beta-internal:4873/cryptiles/-/cryptiles-0.2.2.tgz",
-                  "resolved": "http://beta-internal:4873/cryptiles/-/cryptiles-0.2.2.tgz"
-                },
-                "sntp": {
-                  "version": "0.2.4",
-                  "from": "http://beta-internal:4873/sntp/-/sntp-0.2.4.tgz",
-                  "resolved": "http://beta-internal:4873/sntp/-/sntp-0.2.4.tgz"
-                }
-              }
-            },
->>>>>>> 45fd2bd9
             "aws-sign2": {
               "version": "0.5.0",
               "from": "http://beta-internal:4873/aws-sign2/-/aws-sign2-0.5.0.tgz",
@@ -2084,38 +2022,34 @@
     },
     "linklocal": {
       "version": "2.5.2",
-      "from": "linklocal@>=2.5.2 <3.0.0",
+      "from": "http://beta-internal:4873/linklocal/-/linklocal-2.5.2.tgz",
       "resolved": "http://beta-internal:4873/linklocal/-/linklocal-2.5.2.tgz",
       "dependencies": {
         "commander": {
           "version": "2.8.1",
-          "from": "commander@>=2.8.1 <2.9.0",
+          "from": "http://beta-internal:4873/commander/-/commander-2.8.1.tgz",
           "resolved": "http://beta-internal:4873/commander/-/commander-2.8.1.tgz",
           "dependencies": {
             "graceful-readlink": {
               "version": "1.0.1",
-              "from": "graceful-readlink@>=1.0.0",
+              "from": "http://beta-internal:4873/graceful-readlink/-/graceful-readlink-1.0.1.tgz",
               "resolved": "http://beta-internal:4873/graceful-readlink/-/graceful-readlink-1.0.1.tgz"
             }
           }
         },
         "map-limit": {
           "version": "0.0.1",
-          "from": "map-limit@0.0.1",
+          "from": "http://beta-internal:4873/map-limit/-/map-limit-0.0.1.tgz",
           "resolved": "http://beta-internal:4873/map-limit/-/map-limit-0.0.1.tgz",
           "dependencies": {
             "once": {
               "version": "1.3.2",
-<<<<<<< HEAD
-              "from": "once@>=1.3.0 <1.4.0",
-=======
-              "from": "once@>=1.3.0 <2.0.0",
->>>>>>> 45fd2bd9
+              "from": "http://beta-internal:4873/once/-/once-1.3.2.tgz",
               "resolved": "http://beta-internal:4873/once/-/once-1.3.2.tgz",
               "dependencies": {
                 "wrappy": {
                   "version": "1.0.1",
-                  "from": "wrappy@>=1.0.0 <2.0.0",
+                  "from": "http://beta-internal:4873/wrappy/-/wrappy-1.0.1.tgz",
                   "resolved": "http://beta-internal:4873/wrappy/-/wrappy-1.0.1.tgz"
                 }
               }
@@ -2124,49 +2058,49 @@
         },
         "rimraf": {
           "version": "2.3.4",
-          "from": "rimraf@>=2.3.3 <2.4.0",
+          "from": "http://beta-internal:4873/rimraf/-/rimraf-2.3.4.tgz",
           "resolved": "http://beta-internal:4873/rimraf/-/rimraf-2.3.4.tgz",
           "dependencies": {
             "glob": {
               "version": "4.5.3",
-              "from": "glob@>=4.4.2 <5.0.0",
+              "from": "http://beta-internal:4873/glob/-/glob-4.5.3.tgz",
               "resolved": "http://beta-internal:4873/glob/-/glob-4.5.3.tgz",
               "dependencies": {
                 "inflight": {
                   "version": "1.0.4",
-                  "from": "inflight@>=1.0.4 <2.0.0",
+                  "from": "http://beta-internal:4873/inflight/-/inflight-1.0.4.tgz",
                   "resolved": "http://beta-internal:4873/inflight/-/inflight-1.0.4.tgz",
                   "dependencies": {
                     "wrappy": {
                       "version": "1.0.1",
-                      "from": "wrappy@>=1.0.0 <2.0.0",
+                      "from": "http://beta-internal:4873/wrappy/-/wrappy-1.0.1.tgz",
                       "resolved": "http://beta-internal:4873/wrappy/-/wrappy-1.0.1.tgz"
                     }
                   }
                 },
                 "inherits": {
                   "version": "2.0.1",
-                  "from": "inherits@>=2.0.0 <3.0.0",
+                  "from": "http://beta-internal:4873/inherits/-/inherits-2.0.1.tgz",
                   "resolved": "http://beta-internal:4873/inherits/-/inherits-2.0.1.tgz"
                 },
                 "minimatch": {
                   "version": "2.0.8",
-                  "from": "minimatch@>=2.0.1 <3.0.0",
+                  "from": "http://beta-internal:4873/minimatch/-/minimatch-2.0.8.tgz",
                   "resolved": "http://beta-internal:4873/minimatch/-/minimatch-2.0.8.tgz",
                   "dependencies": {
                     "brace-expansion": {
                       "version": "1.1.0",
-                      "from": "brace-expansion@>=1.0.0 <2.0.0",
+                      "from": "http://beta-internal:4873/brace-expansion/-/brace-expansion-1.1.0.tgz",
                       "resolved": "http://beta-internal:4873/brace-expansion/-/brace-expansion-1.1.0.tgz",
                       "dependencies": {
                         "balanced-match": {
                           "version": "0.2.0",
-                          "from": "balanced-match@>=0.2.0 <0.3.0",
+                          "from": "http://beta-internal:4873/balanced-match/-/balanced-match-0.2.0.tgz",
                           "resolved": "http://beta-internal:4873/balanced-match/-/balanced-match-0.2.0.tgz"
                         },
                         "concat-map": {
                           "version": "0.0.1",
-                          "from": "concat-map@0.0.1",
+                          "from": "http://beta-internal:4873/concat-map/-/concat-map-0.0.1.tgz",
                           "resolved": "http://beta-internal:4873/concat-map/-/concat-map-0.0.1.tgz"
                         }
                       }
@@ -2175,12 +2109,12 @@
                 },
                 "once": {
                   "version": "1.3.2",
-                  "from": "once@>=1.3.0 <2.0.0",
+                  "from": "http://beta-internal:4873/once/-/once-1.3.2.tgz",
                   "resolved": "http://beta-internal:4873/once/-/once-1.3.2.tgz",
                   "dependencies": {
                     "wrappy": {
                       "version": "1.0.1",
-                      "from": "wrappy@>=1.0.0 <2.0.0",
+                      "from": "http://beta-internal:4873/wrappy/-/wrappy-1.0.1.tgz",
                       "resolved": "http://beta-internal:4873/wrappy/-/wrappy-1.0.1.tgz"
                     }
                   }
@@ -2238,21 +2172,6 @@
       "from": "http://beta-internal:4873/mixpanel/-/mixpanel-0.0.20.tgz",
       "resolved": "http://beta-internal:4873/mixpanel/-/mixpanel-0.0.20.tgz"
     },
-<<<<<<< HEAD
-    "mkdirp": {
-      "version": "0.5.1",
-      "from": "mkdirp@*",
-      "resolved": "https://registry.npmjs.org/mkdirp/-/mkdirp-0.5.1.tgz",
-      "dependencies": {
-        "minimist": {
-          "version": "0.0.8",
-          "from": "minimist@0.0.8",
-          "resolved": "https://registry.npmjs.org/minimist/-/minimist-0.0.8.tgz"
-        }
-      }
-    },
-=======
->>>>>>> 45fd2bd9
     "moment": {
       "version": "2.10.3",
       "from": "http://beta-internal:4873/moment/-/moment-2.10.3.tgz",
@@ -3012,7 +2931,6 @@
               "version": "5.0.1",
               "from": "http://beta-internal:4873/json-stringify-safe/-/json-stringify-safe-5.0.1.tgz",
               "resolved": "http://beta-internal:4873/json-stringify-safe/-/json-stringify-safe-5.0.1.tgz"
-<<<<<<< HEAD
             },
             "mime-types": {
               "version": "1.0.2",
@@ -3029,24 +2947,6 @@
               "from": "http://beta-internal:4873/tunnel-agent/-/tunnel-agent-0.4.0.tgz",
               "resolved": "http://beta-internal:4873/tunnel-agent/-/tunnel-agent-0.4.0.tgz"
             },
-=======
-            },
-            "mime-types": {
-              "version": "1.0.2",
-              "from": "http://beta-internal:4873/mime-types/-/mime-types-1.0.2.tgz",
-              "resolved": "http://beta-internal:4873/mime-types/-/mime-types-1.0.2.tgz"
-            },
-            "qs": {
-              "version": "2.3.3",
-              "from": "http://beta-internal:4873/qs/-/qs-2.3.3.tgz",
-              "resolved": "http://beta-internal:4873/qs/-/qs-2.3.3.tgz"
-            },
-            "tunnel-agent": {
-              "version": "0.4.0",
-              "from": "http://beta-internal:4873/tunnel-agent/-/tunnel-agent-0.4.0.tgz",
-              "resolved": "http://beta-internal:4873/tunnel-agent/-/tunnel-agent-0.4.0.tgz"
-            },
->>>>>>> 45fd2bd9
             "http-signature": {
               "version": "0.10.1",
               "from": "http://beta-internal:4873/http-signature/-/http-signature-0.10.1.tgz",
