--- conflicted
+++ resolved
@@ -375,7 +375,7 @@
       "dependencies": {
         "debug": {
           "version": "1.0.4",
-          "from": "debug@>=1.0.2 <2.0.0",
+          "from": "debug@>=1.0.4 <2.0.0",
           "resolved": "http://beta-internal:4873/debug/-/debug-1.0.4.tgz",
           "dependencies": {
             "ms": {
@@ -628,7 +628,7 @@
               "dependencies": {
                 "ansi-regex": {
                   "version": "0.2.1",
-                  "from": "ansi-regex@>=0.2.1 <0.3.0",
+                  "from": "ansi-regex@>=0.2.0 <0.3.0",
                   "resolved": "http://beta-internal:4873/ansi-regex/-/ansi-regex-0.2.1.tgz"
                 }
               }
@@ -640,7 +640,7 @@
               "dependencies": {
                 "ansi-regex": {
                   "version": "0.2.1",
-                  "from": "ansi-regex@>=0.2.1 <0.3.0",
+                  "from": "ansi-regex@>=0.2.0 <0.3.0",
                   "resolved": "http://beta-internal:4873/ansi-regex/-/ansi-regex-0.2.1.tgz"
                 }
               }
@@ -707,7 +707,7 @@
         "pause-stream": {
           "version": "0.0.11",
           "from": "pause-stream@0.0.11",
-          "resolved": "https://registry.npmjs.org/pause-stream/-/pause-stream-0.0.11.tgz"
+          "resolved": "http://beta-internal:4873/pause-stream/-/pause-stream-0.0.11.tgz"
         },
         "split": {
           "version": "0.3.3",
@@ -733,11 +733,7 @@
           "dependencies": {
             "mime-types": {
               "version": "2.1.11",
-<<<<<<< HEAD
               "from": "mime-types@>=2.1.10 <2.2.0",
-=======
-              "from": "mime-types@>=2.1.6 <2.2.0",
->>>>>>> 270e5e42
               "resolved": "http://beta-internal:4873/mime-types/-/mime-types-2.1.11.tgz",
               "dependencies": {
                 "mime-db": {
@@ -829,7 +825,7 @@
             "ee-first": {
               "version": "1.1.1",
               "from": "ee-first@1.1.1",
-              "resolved": "https://registry.npmjs.org/ee-first/-/ee-first-1.1.1.tgz"
+              "resolved": "http://beta-internal:4873/ee-first/-/ee-first-1.1.1.tgz"
             }
           }
         },
@@ -922,15 +918,11 @@
             "media-typer": {
               "version": "0.3.0",
               "from": "media-typer@0.3.0",
-              "resolved": "https://registry.npmjs.org/media-typer/-/media-typer-0.3.0.tgz"
+              "resolved": "http://beta-internal:4873/media-typer/-/media-typer-0.3.0.tgz"
             },
             "mime-types": {
               "version": "2.1.11",
-<<<<<<< HEAD
               "from": "mime-types@>=2.1.10 <2.2.0",
-=======
-              "from": "mime-types@>=2.1.6 <2.2.0",
->>>>>>> 270e5e42
               "resolved": "http://beta-internal:4873/mime-types/-/mime-types-2.1.11.tgz",
               "dependencies": {
                 "mime-db": {
@@ -2547,7 +2539,7 @@
               "dependencies": {
                 "semver": {
                   "version": "5.1.0",
-                  "from": "semver@>=2.0.0 <3.0.0||>=3.0.0 <4.0.0||>=4.0.0 <5.0.0||>=5.0.0 <6.0.0",
+                  "from": "semver@>=5.1.0 <6.0.0",
                   "resolved": "http://beta-internal:4873/semver/-/semver-5.1.0.tgz"
                 },
                 "resolve-from": {
@@ -3815,11 +3807,7 @@
             },
             "mime-types": {
               "version": "2.1.11",
-<<<<<<< HEAD
               "from": "mime-types@>=2.1.10 <2.2.0",
-=======
-              "from": "mime-types@>=2.1.7 <2.2.0",
->>>>>>> 270e5e42
               "resolved": "http://beta-internal:4873/mime-types/-/mime-types-2.1.11.tgz",
               "dependencies": {
                 "mime-db": {
@@ -3941,7 +3929,7 @@
       "dependencies": {
         "debug": {
           "version": "1.0.4",
-          "from": "debug@>=1.0.2 <2.0.0",
+          "from": "debug@>=1.0.4 <2.0.0",
           "resolved": "http://beta-internal:4873/debug/-/debug-1.0.4.tgz",
           "dependencies": {
             "ms": {
@@ -5276,7 +5264,7 @@
                     },
                     "semver": {
                       "version": "5.1.0",
-                      "from": "semver@>=2.0.0 <3.0.0||>=3.0.0 <4.0.0||>=4.0.0 <5.0.0||>=5.0.0 <6.0.0",
+                      "from": "semver@>=5.1.0 <6.0.0",
                       "resolved": "http://beta-internal:4873/semver/-/semver-5.1.0.tgz"
                     },
                     "validate-npm-package-license": {
@@ -5291,7 +5279,7 @@
                           "dependencies": {
                             "spdx-license-ids": {
                               "version": "1.2.1",
-                              "from": "spdx-license-ids@>=1.0.0 <2.0.0",
+                              "from": "spdx-license-ids@>=1.0.2 <2.0.0",
                               "resolved": "http://beta-internal:4873/spdx-license-ids/-/spdx-license-ids-1.2.1.tgz"
                             }
                           }
@@ -5308,7 +5296,7 @@
                             },
                             "spdx-license-ids": {
                               "version": "1.2.1",
-                              "from": "spdx-license-ids@>=1.0.0 <2.0.0",
+                              "from": "spdx-license-ids@>=1.0.2 <2.0.0",
                               "resolved": "http://beta-internal:4873/spdx-license-ids/-/spdx-license-ids-1.2.1.tgz"
                             }
                           }
