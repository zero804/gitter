{
  "name": "gitter-webapp",
  "version": "9.0.1",
  "dependencies": {
    "apn": {
      "version": "1.4.4",
      "from": "http://beta-internal:4873/apn/-/apn-1.4.4.tgz",
      "resolved": "http://beta-internal:4873/apn/-/apn-1.4.4.tgz",
      "dependencies": {
        "q": {
          "version": "0.9.7",
          "from": "http://beta-internal:4873/q/-/q-0.9.7.tgz",
          "resolved": "http://beta-internal:4873/q/-/q-0.9.7.tgz"
        }
      }
    },
    "async": {
      "version": "0.9.0",
      "from": "http://beta-internal:4873/async/-/async-0.9.0.tgz",
      "resolved": "http://beta-internal:4873/async/-/async-0.9.0.tgz"
    },
    "batch-stream": {
      "version": "0.1.2",
      "from": "http://beta-internal:4873/batch-stream/-/batch-stream-0.1.2.tgz",
      "resolved": "http://beta-internal:4873/batch-stream/-/batch-stream-0.1.2.tgz",
      "dependencies": {
        "readable-stream": {
          "version": "1.0.33",
          "from": "http://beta-internal:4873/readable-stream/-/readable-stream-1.0.33.tgz",
          "resolved": "http://beta-internal:4873/readable-stream/-/readable-stream-1.0.33.tgz",
          "dependencies": {
            "core-util-is": {
              "version": "1.0.1",
              "from": "http://beta-internal:4873/core-util-is/-/core-util-is-1.0.1.tgz",
              "resolved": "http://beta-internal:4873/core-util-is/-/core-util-is-1.0.1.tgz"
            },
            "isarray": {
              "version": "0.0.1",
              "from": "isarray@0.0.1",
              "resolved": "http://beta-internal:4873/isarray/-/isarray-0.0.1.tgz"
            },
            "string_decoder": {
              "version": "0.10.31",
              "from": "http://beta-internal:4873/string_decoder/-/string_decoder-0.10.31.tgz",
              "resolved": "http://beta-internal:4873/string_decoder/-/string_decoder-0.10.31.tgz"
            },
            "inherits": {
              "version": "2.0.1",
              "from": "http://beta-internal:4873/inherits/-/inherits-2.0.1.tgz",
              "resolved": "http://beta-internal:4873/inherits/-/inherits-2.0.1.tgz"
            }
          }
        }
      }
    },
    "cld": {
      "version": "2.2.0",
      "from": "http://beta-internal:4873/cld/-/cld-2.2.0.tgz",
      "resolved": "http://beta-internal:4873/cld/-/cld-2.2.0.tgz",
      "dependencies": {
        "underscore": {
          "version": "1.7.0",
          "from": "http://beta-internal:4873/underscore/-/underscore-1.7.0.tgz",
          "resolved": "http://beta-internal:4873/underscore/-/underscore-1.7.0.tgz"
        },
        "nan": {
          "version": "1.4.0",
          "from": "http://beta-internal:4873/nan/-/nan-1.4.0.tgz",
          "resolved": "http://beta-internal:4873/nan/-/nan-1.4.0.tgz"
        }
      }
    },
    "connect-redis": {
      "version": "1.4.7",
      "from": "http://beta-internal:4873/connect-redis/-/connect-redis-1.4.7.tgz",
      "resolved": "http://beta-internal:4873/connect-redis/-/connect-redis-1.4.7.tgz",
      "dependencies": {
        "redis": {
          "version": "0.10.3",
          "from": "http://beta-internal:4873/redis/-/redis-0.10.3.tgz",
          "resolved": "http://beta-internal:4873/redis/-/redis-0.10.3.tgz"
        },
        "debug": {
          "version": "2.1.0",
          "from": "http://beta-internal:4873/debug/-/debug-2.1.0.tgz",
          "resolved": "http://beta-internal:4873/debug/-/debug-2.1.0.tgz",
          "dependencies": {
            "ms": {
              "version": "0.6.2",
              "from": "http://beta-internal:4873/ms/-/ms-0.6.2.tgz",
              "resolved": "http://beta-internal:4873/ms/-/ms-0.6.2.tgz"
            }
          }
        }
      }
    },
    "consolidate": {
      "version": "0.10.0",
      "from": "http://beta-internal:4873/consolidate/-/consolidate-0.10.0.tgz",
      "resolved": "http://beta-internal:4873/consolidate/-/consolidate-0.10.0.tgz"
    },
    "cors": {
      "version": "2.5.3",
      "from": "http://beta-internal:4873/cors/-/cors-2.5.3.tgz",
      "resolved": "http://beta-internal:4873/cors/-/cors-2.5.3.tgz",
      "dependencies": {
        "vary": {
          "version": "1.0.0",
          "from": "http://beta-internal:4873/vary/-/vary-1.0.0.tgz",
          "resolved": "http://beta-internal:4873/vary/-/vary-1.0.0.tgz"
        }
      }
    },
    "csprng": {
      "version": "0.1.1",
      "from": "http://beta-internal:4873/csprng/-/csprng-0.1.1.tgz",
      "resolved": "http://beta-internal:4873/csprng/-/csprng-0.1.1.tgz",
      "dependencies": {
        "sequin": {
          "version": "0.1.0",
          "from": "http://beta-internal:4873/sequin/-/sequin-0.1.0.tgz",
          "resolved": "http://beta-internal:4873/sequin/-/sequin-0.1.0.tgz"
        }
      }
    },
    "diskspace": {
      "version": "0.1.5",
      "from": "http://beta-internal:4873/diskspace/-/diskspace-0.1.5.tgz",
      "resolved": "http://beta-internal:4873/diskspace/-/diskspace-0.1.5.tgz"
    },
    "dolph": {
      "version": "0.1.0",
      "from": "dolph@0.1.0",
      "resolved": "http://beta-internal:4873/dolph/-/dolph-0.1.0.tgz",
      "dependencies": {
        "redis": {
          "version": "0.10.3",
          "from": "http://beta-internal:4873/redis/-/redis-0.10.3.tgz",
          "resolved": "http://beta-internal:4873/redis/-/redis-0.10.3.tgz"
        }
      }
    },
    "easynexmo": {
      "version": "0.3.3",
      "from": "http://beta-internal:4873/easynexmo/-/easynexmo-0.3.3.tgz",
      "resolved": "http://beta-internal:4873/easynexmo/-/easynexmo-0.3.3.tgz"
    },
    "elasticsearch": {
      "version": "2.4.3",
      "from": "http://beta-internal:4873/elasticsearch/-/elasticsearch-2.4.3.tgz",
      "resolved": "http://beta-internal:4873/elasticsearch/-/elasticsearch-2.4.3.tgz",
      "dependencies": {
        "bluebird": {
          "version": "2.2.2",
          "from": "http://beta-internal:4873/bluebird/-/bluebird-2.2.2.tgz",
          "resolved": "http://beta-internal:4873/bluebird/-/bluebird-2.2.2.tgz"
        },
        "chalk": {
          "version": "0.5.1",
          "from": "http://beta-internal:4873/chalk/-/chalk-0.5.1.tgz",
          "resolved": "http://beta-internal:4873/chalk/-/chalk-0.5.1.tgz",
          "dependencies": {
            "ansi-styles": {
              "version": "1.1.0",
              "from": "http://beta-internal:4873/ansi-styles/-/ansi-styles-1.1.0.tgz",
              "resolved": "http://beta-internal:4873/ansi-styles/-/ansi-styles-1.1.0.tgz"
            },
            "escape-string-regexp": {
              "version": "1.0.2",
              "from": "http://beta-internal:4873/escape-string-regexp/-/escape-string-regexp-1.0.2.tgz",
              "resolved": "http://beta-internal:4873/escape-string-regexp/-/escape-string-regexp-1.0.2.tgz"
            },
            "has-ansi": {
              "version": "0.1.0",
              "from": "http://beta-internal:4873/has-ansi/-/has-ansi-0.1.0.tgz",
              "resolved": "http://beta-internal:4873/has-ansi/-/has-ansi-0.1.0.tgz",
              "dependencies": {
                "ansi-regex": {
                  "version": "0.2.1",
                  "from": "http://beta-internal:4873/ansi-regex/-/ansi-regex-0.2.1.tgz",
                  "resolved": "http://beta-internal:4873/ansi-regex/-/ansi-regex-0.2.1.tgz"
                }
              }
            },
            "strip-ansi": {
              "version": "0.3.0",
              "from": "http://beta-internal:4873/strip-ansi/-/strip-ansi-0.3.0.tgz",
              "resolved": "http://beta-internal:4873/strip-ansi/-/strip-ansi-0.3.0.tgz",
              "dependencies": {
                "ansi-regex": {
                  "version": "0.2.1",
                  "from": "http://beta-internal:4873/ansi-regex/-/ansi-regex-0.2.1.tgz",
                  "resolved": "http://beta-internal:4873/ansi-regex/-/ansi-regex-0.2.1.tgz"
                }
              }
            },
            "supports-color": {
              "version": "0.2.0",
              "from": "http://beta-internal:4873/supports-color/-/supports-color-0.2.0.tgz",
              "resolved": "http://beta-internal:4873/supports-color/-/supports-color-0.2.0.tgz"
            }
          }
        },
        "forever-agent": {
          "version": "0.5.2",
          "from": "http://beta-internal:4873/forever-agent/-/forever-agent-0.5.2.tgz",
          "resolved": "http://beta-internal:4873/forever-agent/-/forever-agent-0.5.2.tgz"
        },
        "lodash-node": {
          "version": "2.4.1",
          "from": "http://beta-internal:4873/lodash-node/-/lodash-node-2.4.1.tgz",
          "resolved": "http://beta-internal:4873/lodash-node/-/lodash-node-2.4.1.tgz"
        }
      }
    },
    "email-validator": {
      "version": "1.0.1",
      "from": "http://beta-internal:4873/email-validator/-/email-validator-1.0.1.tgz",
      "resolved": "http://beta-internal:4873/email-validator/-/email-validator-1.0.1.tgz"
    },
    "emailify": {
      "version": "0.0.2",
      "from": "http://beta-internal:4873/emailify/-/emailify-0.0.2.tgz",
      "resolved": "http://beta-internal:4873/emailify/-/emailify-0.0.2.tgz",
      "dependencies": {
        "outcome": {
          "version": "0.0.18",
          "from": "http://beta-internal:4873/outcome/-/outcome-0.0.18.tgz",
          "resolved": "http://beta-internal:4873/outcome/-/outcome-0.0.18.tgz"
        },
        "jsdom": {
          "version": "0.2.19",
          "from": "http://beta-internal:4873/jsdom/-/jsdom-0.2.19.tgz",
          "resolved": "http://beta-internal:4873/jsdom/-/jsdom-0.2.19.tgz",
          "dependencies": {
            "htmlparser": {
              "version": "1.7.7",
              "from": "http://beta-internal:4873/htmlparser/-/htmlparser-1.7.7.tgz",
              "resolved": "http://beta-internal:4873/htmlparser/-/htmlparser-1.7.7.tgz"
            },
            "cssom": {
              "version": "0.2.5",
              "from": "http://beta-internal:4873/cssom/-/cssom-0.2.5.tgz",
              "resolved": "http://beta-internal:4873/cssom/-/cssom-0.2.5.tgz"
            },
            "cssstyle": {
              "version": "0.2.21",
              "from": "http://beta-internal:4873/cssstyle/-/cssstyle-0.2.21.tgz",
              "resolved": "http://beta-internal:4873/cssstyle/-/cssstyle-0.2.21.tgz",
              "dependencies": {
                "cssom": {
                  "version": "0.3.0",
                  "from": "http://beta-internal:4873/cssom/-/cssom-0.3.0.tgz",
                  "resolved": "http://beta-internal:4873/cssom/-/cssom-0.3.0.tgz"
                }
              }
            },
            "contextify": {
              "version": "0.1.9",
              "from": "http://beta-internal:4873/contextify/-/contextify-0.1.9.tgz",
              "resolved": "http://beta-internal:4873/contextify/-/contextify-0.1.9.tgz",
              "dependencies": {
                "bindings": {
                  "version": "1.2.1",
                  "from": "http://beta-internal:4873/bindings/-/bindings-1.2.1.tgz",
                  "resolved": "http://beta-internal:4873/bindings/-/bindings-1.2.1.tgz"
                },
                "nan": {
                  "version": "1.3.0",
                  "from": "http://beta-internal:4873/nan/-/nan-1.3.0.tgz",
                  "resolved": "http://beta-internal:4873/nan/-/nan-1.3.0.tgz"
                }
              }
            }
          }
        },
        "optimist": {
          "version": "0.3.7",
          "from": "http://beta-internal:4873/optimist/-/optimist-0.3.7.tgz",
          "resolved": "http://beta-internal:4873/optimist/-/optimist-0.3.7.tgz",
          "dependencies": {
            "wordwrap": {
              "version": "0.0.2",
              "from": "http://beta-internal:4873/wordwrap/-/wordwrap-0.0.2.tgz",
              "resolved": "http://beta-internal:4873/wordwrap/-/wordwrap-0.0.2.tgz"
            }
          }
        },
        "vows": {
          "version": "0.6.4",
          "from": "http://beta-internal:4873/vows/-/vows-0.6.4.tgz",
          "resolved": "http://beta-internal:4873/vows/-/vows-0.6.4.tgz",
          "dependencies": {
            "eyes": {
              "version": "0.1.8",
              "from": "http://beta-internal:4873/eyes/-/eyes-0.1.8.tgz",
              "resolved": "http://beta-internal:4873/eyes/-/eyes-0.1.8.tgz"
            },
            "diff": {
              "version": "1.0.8",
              "from": "http://beta-internal:4873/diff/-/diff-1.0.8.tgz",
              "resolved": "http://beta-internal:4873/diff/-/diff-1.0.8.tgz"
            }
          }
        },
        "plugin": {
          "version": "0.0.15",
          "from": "http://beta-internal:4873/plugin/-/plugin-0.0.15.tgz",
          "resolved": "http://beta-internal:4873/plugin/-/plugin-0.0.15.tgz",
          "dependencies": {
            "tq": {
              "version": "0.0.1",
              "from": "http://beta-internal:4873/tq/-/tq-0.0.1.tgz",
              "resolved": "http://beta-internal:4873/tq/-/tq-0.0.1.tgz"
            },
            "structr": {
              "version": "0.1.0",
              "from": "http://beta-internal:4873/structr/-/structr-0.1.0.tgz",
              "resolved": "http://beta-internal:4873/structr/-/structr-0.1.0.tgz"
            }
          }
        },
        "step": {
          "version": "0.0.5",
          "from": "http://beta-internal:4873/step/-/step-0.0.5.tgz",
          "resolved": "http://beta-internal:4873/step/-/step-0.0.5.tgz"
        },
        "colors": {
          "version": "0.6.2",
          "from": "http://beta-internal:4873/colors/-/colors-0.6.2.tgz",
          "resolved": "http://beta-internal:4873/colors/-/colors-0.6.2.tgz"
        },
        "sprintf": {
          "version": "0.1.4",
          "from": "http://beta-internal:4873/sprintf/-/sprintf-0.1.4.tgz",
          "resolved": "http://beta-internal:4873/sprintf/-/sprintf-0.1.4.tgz"
        },
        "celeri": {
          "version": "0.2.16",
          "from": "http://beta-internal:4873/celeri/-/celeri-0.2.16.tgz",
          "resolved": "http://beta-internal:4873/celeri/-/celeri-0.2.16.tgz",
          "dependencies": {
            "structr": {
              "version": "0.2.4",
              "from": "http://beta-internal:4873/structr/-/structr-0.2.4.tgz",
              "resolved": "http://beta-internal:4873/structr/-/structr-0.2.4.tgz"
            },
            "colors": {
              "version": "0.5.1",
              "from": "http://beta-internal:4873/colors/-/colors-0.5.1.tgz",
              "resolved": "http://beta-internal:4873/colors/-/colors-0.5.1.tgz"
            },
            "tq": {
              "version": "0.1.0",
              "from": "http://beta-internal:4873/tq/-/tq-0.1.0.tgz",
              "resolved": "http://beta-internal:4873/tq/-/tq-0.1.0.tgz"
            },
            "crema": {
              "version": "0.1.5",
              "from": "http://beta-internal:4873/crema/-/crema-0.1.5.tgz",
              "resolved": "http://beta-internal:4873/crema/-/crema-0.1.5.tgz",
              "dependencies": {
                "strscanner": {
                  "version": "0.0.8",
                  "from": "http://beta-internal:4873/strscanner/-/strscanner-0.0.8.tgz",
                  "resolved": "http://beta-internal:4873/strscanner/-/strscanner-0.0.8.tgz"
                }
              }
            },
            "beanpoll": {
              "version": "0.2.19",
              "from": "http://beta-internal:4873/beanpoll/-/beanpoll-0.2.19.tgz",
              "resolved": "http://beta-internal:4873/beanpoll/-/beanpoll-0.2.19.tgz",
              "dependencies": {
                "dolce": {
                  "version": "0.0.14",
                  "from": "http://beta-internal:4873/dolce/-/dolce-0.0.14.tgz",
                  "resolved": "http://beta-internal:4873/dolce/-/dolce-0.0.14.tgz",
                  "dependencies": {
                    "sift": {
                      "version": "0.1.0",
                      "from": "http://beta-internal:4873/sift/-/sift-0.1.0.tgz",
                      "resolved": "http://beta-internal:4873/sift/-/sift-0.1.0.tgz"
                    }
                  }
                },
                "comerr": {
                  "version": "0.0.8",
                  "from": "http://beta-internal:4873/comerr/-/comerr-0.0.8.tgz",
                  "resolved": "http://beta-internal:4873/comerr/-/comerr-0.0.8.tgz"
                }
              }
            },
            "disposable": {
              "version": "0.0.5",
              "from": "http://beta-internal:4873/disposable/-/disposable-0.0.5.tgz",
              "resolved": "http://beta-internal:4873/disposable/-/disposable-0.0.5.tgz"
            },
            "underscore": {
              "version": "1.2.4",
              "from": "http://beta-internal:4873/underscore/-/underscore-1.2.4.tgz",
              "resolved": "http://beta-internal:4873/underscore/-/underscore-1.2.4.tgz"
            }
          }
        }
      }
    },
    "ent": {
      "version": "0.1.0",
      "from": "http://beta-internal:4873/ent/-/ent-0.1.0.tgz",
      "resolved": "http://beta-internal:4873/ent/-/ent-0.1.0.tgz"
    },
    "express": {
      "version": "3.19.2",
      "from": "http://beta-internal:4873/express/-/express-3.19.2.tgz",
      "resolved": "http://beta-internal:4873/express/-/express-3.19.2.tgz",
      "dependencies": {
        "basic-auth": {
          "version": "1.0.0",
          "from": "http://beta-internal:4873/basic-auth/-/basic-auth-1.0.0.tgz",
          "resolved": "http://beta-internal:4873/basic-auth/-/basic-auth-1.0.0.tgz"
        },
        "connect": {
          "version": "2.28.3",
          "from": "http://beta-internal:4873/connect/-/connect-2.28.3.tgz",
          "resolved": "http://beta-internal:4873/connect/-/connect-2.28.3.tgz",
          "dependencies": {
            "basic-auth-connect": {
              "version": "1.0.0",
              "from": "http://beta-internal:4873/basic-auth-connect/-/basic-auth-connect-1.0.0.tgz",
              "resolved": "http://beta-internal:4873/basic-auth-connect/-/basic-auth-connect-1.0.0.tgz"
            },
            "body-parser": {
              "version": "1.10.2",
              "from": "http://beta-internal:4873/body-parser/-/body-parser-1.10.2.tgz",
              "resolved": "http://beta-internal:4873/body-parser/-/body-parser-1.10.2.tgz",
              "dependencies": {
                "iconv-lite": {
                  "version": "0.4.6",
                  "from": "http://beta-internal:4873/iconv-lite/-/iconv-lite-0.4.6.tgz",
                  "resolved": "http://beta-internal:4873/iconv-lite/-/iconv-lite-0.4.6.tgz"
                },
                "on-finished": {
                  "version": "2.2.0",
                  "from": "http://beta-internal:4873/on-finished/-/on-finished-2.2.0.tgz",
                  "resolved": "http://beta-internal:4873/on-finished/-/on-finished-2.2.0.tgz",
                  "dependencies": {
                    "ee-first": {
                      "version": "1.1.0",
                      "from": "http://beta-internal:4873/ee-first/-/ee-first-1.1.0.tgz",
                      "resolved": "http://beta-internal:4873/ee-first/-/ee-first-1.1.0.tgz"
                    }
                  }
                },
                "raw-body": {
                  "version": "1.3.2",
                  "from": "http://beta-internal:4873/raw-body/-/raw-body-1.3.2.tgz",
                  "resolved": "http://beta-internal:4873/raw-body/-/raw-body-1.3.2.tgz"
                }
              }
            },
            "bytes": {
              "version": "1.0.0",
              "from": "http://beta-internal:4873/bytes/-/bytes-1.0.0.tgz",
              "resolved": "http://beta-internal:4873/bytes/-/bytes-1.0.0.tgz"
            },
            "cookie-parser": {
              "version": "1.3.3",
              "from": "http://beta-internal:4873/cookie-parser/-/cookie-parser-1.3.3.tgz",
              "resolved": "http://beta-internal:4873/cookie-parser/-/cookie-parser-1.3.3.tgz"
            },
            "compression": {
              "version": "1.3.1",
              "from": "http://beta-internal:4873/compression/-/compression-1.3.1.tgz",
              "resolved": "http://beta-internal:4873/compression/-/compression-1.3.1.tgz",
              "dependencies": {
                "accepts": {
                  "version": "1.2.3",
                  "from": "http://beta-internal:4873/accepts/-/accepts-1.2.3.tgz",
                  "resolved": "http://beta-internal:4873/accepts/-/accepts-1.2.3.tgz",
                  "dependencies": {
                    "mime-types": {
                      "version": "2.0.9",
                      "from": "http://beta-internal:4873/mime-types/-/mime-types-2.0.9.tgz",
                      "resolved": "http://beta-internal:4873/mime-types/-/mime-types-2.0.9.tgz",
                      "dependencies": {
                        "mime-db": {
                          "version": "1.7.0",
                          "from": "http://beta-internal:4873/mime-db/-/mime-db-1.7.0.tgz",
                          "resolved": "http://beta-internal:4873/mime-db/-/mime-db-1.7.0.tgz"
                        }
                      }
                    },
                    "negotiator": {
                      "version": "0.5.0",
                      "from": "http://beta-internal:4873/negotiator/-/negotiator-0.5.0.tgz",
                      "resolved": "http://beta-internal:4873/negotiator/-/negotiator-0.5.0.tgz"
                    }
                  }
                },
                "compressible": {
                  "version": "2.0.2",
                  "from": "http://beta-internal:4873/compressible/-/compressible-2.0.2.tgz",
                  "resolved": "http://beta-internal:4873/compressible/-/compressible-2.0.2.tgz",
                  "dependencies": {
                    "mime-db": {
                      "version": "1.7.0",
                      "from": "http://beta-internal:4873/mime-db/-/mime-db-1.7.0.tgz",
                      "resolved": "http://beta-internal:4873/mime-db/-/mime-db-1.7.0.tgz"
                    }
                  }
                }
              }
            },
            "connect-timeout": {
              "version": "1.5.0",
              "from": "http://beta-internal:4873/connect-timeout/-/connect-timeout-1.5.0.tgz",
              "resolved": "http://beta-internal:4873/connect-timeout/-/connect-timeout-1.5.0.tgz",
              "dependencies": {
                "ms": {
                  "version": "0.7.0",
                  "from": "http://beta-internal:4873/ms/-/ms-0.7.0.tgz",
                  "resolved": "http://beta-internal:4873/ms/-/ms-0.7.0.tgz"
                }
              }
            },
            "csurf": {
              "version": "1.6.6",
              "from": "http://beta-internal:4873/csurf/-/csurf-1.6.6.tgz",
              "resolved": "http://beta-internal:4873/csurf/-/csurf-1.6.6.tgz",
              "dependencies": {
                "csrf": {
                  "version": "2.0.5",
                  "from": "http://beta-internal:4873/csrf/-/csrf-2.0.5.tgz",
                  "resolved": "http://beta-internal:4873/csrf/-/csrf-2.0.5.tgz",
                  "dependencies": {
                    "base64-url": {
                      "version": "1.2.0",
                      "from": "http://beta-internal:4873/base64-url/-/base64-url-1.2.0.tgz",
                      "resolved": "http://beta-internal:4873/base64-url/-/base64-url-1.2.0.tgz"
                    },
                    "rndm": {
                      "version": "1.1.0",
                      "from": "http://beta-internal:4873/rndm/-/rndm-1.1.0.tgz",
                      "resolved": "http://beta-internal:4873/rndm/-/rndm-1.1.0.tgz"
                    },
                    "scmp": {
                      "version": "1.0.0",
                      "from": "http://beta-internal:4873/scmp/-/scmp-1.0.0.tgz",
                      "resolved": "http://beta-internal:4873/scmp/-/scmp-1.0.0.tgz"
                    },
                    "uid-safe": {
                      "version": "1.0.3",
                      "from": "http://beta-internal:4873/uid-safe/-/uid-safe-1.0.3.tgz",
                      "resolved": "http://beta-internal:4873/uid-safe/-/uid-safe-1.0.3.tgz",
                      "dependencies": {
                        "native-or-bluebird": {
                          "version": "1.1.2",
                          "from": "http://beta-internal:4873/native-or-bluebird/-/native-or-bluebird-1.1.2.tgz",
                          "resolved": "http://beta-internal:4873/native-or-bluebird/-/native-or-bluebird-1.1.2.tgz"
                        }
                      }
                    }
                  }
                }
              }
            },
            "errorhandler": {
              "version": "1.3.3",
              "from": "http://beta-internal:4873/errorhandler/-/errorhandler-1.3.3.tgz",
              "resolved": "http://beta-internal:4873/errorhandler/-/errorhandler-1.3.3.tgz",
              "dependencies": {
                "accepts": {
                  "version": "1.2.3",
                  "from": "http://beta-internal:4873/accepts/-/accepts-1.2.3.tgz",
                  "resolved": "http://beta-internal:4873/accepts/-/accepts-1.2.3.tgz",
                  "dependencies": {
                    "mime-types": {
                      "version": "2.0.9",
                      "from": "http://beta-internal:4873/mime-types/-/mime-types-2.0.9.tgz",
                      "resolved": "http://beta-internal:4873/mime-types/-/mime-types-2.0.9.tgz",
                      "dependencies": {
                        "mime-db": {
                          "version": "1.7.0",
                          "from": "http://beta-internal:4873/mime-db/-/mime-db-1.7.0.tgz",
                          "resolved": "http://beta-internal:4873/mime-db/-/mime-db-1.7.0.tgz"
                        }
                      }
                    },
                    "negotiator": {
                      "version": "0.5.0",
                      "from": "http://beta-internal:4873/negotiator/-/negotiator-0.5.0.tgz",
                      "resolved": "http://beta-internal:4873/negotiator/-/negotiator-0.5.0.tgz"
                    }
                  }
                }
              }
            },
            "express-session": {
              "version": "1.10.2",
              "from": "http://beta-internal:4873/express-session/-/express-session-1.10.2.tgz",
              "resolved": "http://beta-internal:4873/express-session/-/express-session-1.10.2.tgz",
              "dependencies": {
                "crc": {
                  "version": "3.2.1",
                  "from": "http://beta-internal:4873/crc/-/crc-3.2.1.tgz",
                  "resolved": "http://beta-internal:4873/crc/-/crc-3.2.1.tgz"
                },
                "uid-safe": {
                  "version": "1.0.3",
                  "from": "http://beta-internal:4873/uid-safe/-/uid-safe-1.0.3.tgz",
                  "resolved": "http://beta-internal:4873/uid-safe/-/uid-safe-1.0.3.tgz",
                  "dependencies": {
                    "base64-url": {
                      "version": "1.2.0",
                      "from": "http://beta-internal:4873/base64-url/-/base64-url-1.2.0.tgz",
                      "resolved": "http://beta-internal:4873/base64-url/-/base64-url-1.2.0.tgz"
                    },
                    "native-or-bluebird": {
                      "version": "1.1.2",
                      "from": "http://beta-internal:4873/native-or-bluebird/-/native-or-bluebird-1.1.2.tgz",
                      "resolved": "http://beta-internal:4873/native-or-bluebird/-/native-or-bluebird-1.1.2.tgz"
                    }
                  }
                }
              }
            },
            "finalhandler": {
              "version": "0.3.3",
              "from": "http://beta-internal:4873/finalhandler/-/finalhandler-0.3.3.tgz",
              "resolved": "http://beta-internal:4873/finalhandler/-/finalhandler-0.3.3.tgz",
              "dependencies": {
                "on-finished": {
                  "version": "2.2.0",
                  "from": "http://beta-internal:4873/on-finished/-/on-finished-2.2.0.tgz",
                  "resolved": "http://beta-internal:4873/on-finished/-/on-finished-2.2.0.tgz",
                  "dependencies": {
                    "ee-first": {
                      "version": "1.1.0",
                      "from": "http://beta-internal:4873/ee-first/-/ee-first-1.1.0.tgz",
                      "resolved": "http://beta-internal:4873/ee-first/-/ee-first-1.1.0.tgz"
                    }
                  }
                }
              }
            },
            "http-errors": {
              "version": "1.2.8",
              "from": "http://beta-internal:4873/http-errors/-/http-errors-1.2.8.tgz",
              "resolved": "http://beta-internal:4873/http-errors/-/http-errors-1.2.8.tgz",
              "dependencies": {
                "inherits": {
                  "version": "2.0.1",
                  "from": "http://beta-internal:4873/inherits/-/inherits-2.0.1.tgz",
                  "resolved": "http://beta-internal:4873/inherits/-/inherits-2.0.1.tgz"
                },
                "statuses": {
                  "version": "1.2.1",
                  "from": "http://beta-internal:4873/statuses/-/statuses-1.2.1.tgz",
                  "resolved": "http://beta-internal:4873/statuses/-/statuses-1.2.1.tgz"
                }
              }
            },
            "method-override": {
              "version": "2.3.1",
              "from": "http://beta-internal:4873/method-override/-/method-override-2.3.1.tgz",
              "resolved": "http://beta-internal:4873/method-override/-/method-override-2.3.1.tgz"
            },
            "morgan": {
              "version": "1.5.1",
              "from": "http://beta-internal:4873/morgan/-/morgan-1.5.1.tgz",
              "resolved": "http://beta-internal:4873/morgan/-/morgan-1.5.1.tgz",
              "dependencies": {
                "on-finished": {
                  "version": "2.2.0",
                  "from": "http://beta-internal:4873/on-finished/-/on-finished-2.2.0.tgz",
                  "resolved": "http://beta-internal:4873/on-finished/-/on-finished-2.2.0.tgz",
                  "dependencies": {
                    "ee-first": {
                      "version": "1.1.0",
                      "from": "http://beta-internal:4873/ee-first/-/ee-first-1.1.0.tgz",
                      "resolved": "http://beta-internal:4873/ee-first/-/ee-first-1.1.0.tgz"
                    }
                  }
                }
              }
            },
            "multiparty": {
              "version": "3.3.2",
              "from": "http://beta-internal:4873/multiparty/-/multiparty-3.3.2.tgz",
              "resolved": "http://beta-internal:4873/multiparty/-/multiparty-3.3.2.tgz",
              "dependencies": {
                "readable-stream": {
                  "version": "1.1.13",
                  "from": "http://beta-internal:4873/readable-stream/-/readable-stream-1.1.13.tgz",
                  "resolved": "http://beta-internal:4873/readable-stream/-/readable-stream-1.1.13.tgz",
                  "dependencies": {
                    "core-util-is": {
                      "version": "1.0.1",
                      "from": "http://beta-internal:4873/core-util-is/-/core-util-is-1.0.1.tgz",
                      "resolved": "http://beta-internal:4873/core-util-is/-/core-util-is-1.0.1.tgz"
                    },
                    "isarray": {
                      "version": "0.0.1",
                      "from": "isarray@0.0.1",
                      "resolved": "http://beta-internal:4873/isarray/-/isarray-0.0.1.tgz"
                    },
                    "string_decoder": {
                      "version": "0.10.31",
                      "from": "http://beta-internal:4873/string_decoder/-/string_decoder-0.10.31.tgz",
                      "resolved": "http://beta-internal:4873/string_decoder/-/string_decoder-0.10.31.tgz"
                    },
                    "inherits": {
                      "version": "2.0.1",
                      "from": "inherits@2.0.1",
                      "resolved": "http://beta-internal:4873/inherits/-/inherits-2.0.1.tgz"
                    }
                  }
                },
                "stream-counter": {
                  "version": "0.2.0",
                  "from": "http://beta-internal:4873/stream-counter/-/stream-counter-0.2.0.tgz",
                  "resolved": "http://beta-internal:4873/stream-counter/-/stream-counter-0.2.0.tgz"
                }
              }
            },
            "on-headers": {
              "version": "1.0.0",
              "from": "http://beta-internal:4873/on-headers/-/on-headers-1.0.0.tgz",
              "resolved": "http://beta-internal:4873/on-headers/-/on-headers-1.0.0.tgz"
            },
            "qs": {
              "version": "2.3.3",
              "from": "http://beta-internal:4873/qs/-/qs-2.3.3.tgz",
              "resolved": "http://beta-internal:4873/qs/-/qs-2.3.3.tgz"
            },
            "response-time": {
              "version": "2.2.0",
              "from": "http://beta-internal:4873/response-time/-/response-time-2.2.0.tgz",
              "resolved": "http://beta-internal:4873/response-time/-/response-time-2.2.0.tgz"
            },
            "serve-favicon": {
              "version": "2.2.0",
              "from": "http://beta-internal:4873/serve-favicon/-/serve-favicon-2.2.0.tgz",
              "resolved": "http://beta-internal:4873/serve-favicon/-/serve-favicon-2.2.0.tgz",
              "dependencies": {
                "ms": {
                  "version": "0.7.0",
                  "from": "http://beta-internal:4873/ms/-/ms-0.7.0.tgz",
                  "resolved": "http://beta-internal:4873/ms/-/ms-0.7.0.tgz"
                }
              }
            },
            "serve-index": {
              "version": "1.6.1",
              "from": "http://beta-internal:4873/serve-index/-/serve-index-1.6.1.tgz",
              "resolved": "http://beta-internal:4873/serve-index/-/serve-index-1.6.1.tgz",
              "dependencies": {
                "accepts": {
                  "version": "1.2.3",
                  "from": "http://beta-internal:4873/accepts/-/accepts-1.2.3.tgz",
                  "resolved": "http://beta-internal:4873/accepts/-/accepts-1.2.3.tgz",
                  "dependencies": {
                    "negotiator": {
                      "version": "0.5.0",
                      "from": "http://beta-internal:4873/negotiator/-/negotiator-0.5.0.tgz",
                      "resolved": "http://beta-internal:4873/negotiator/-/negotiator-0.5.0.tgz"
                    }
                  }
                },
                "batch": {
                  "version": "0.5.2",
                  "from": "http://beta-internal:4873/batch/-/batch-0.5.2.tgz",
                  "resolved": "http://beta-internal:4873/batch/-/batch-0.5.2.tgz"
                },
                "mime-types": {
                  "version": "2.0.9",
                  "from": "http://beta-internal:4873/mime-types/-/mime-types-2.0.9.tgz",
                  "resolved": "http://beta-internal:4873/mime-types/-/mime-types-2.0.9.tgz",
                  "dependencies": {
                    "mime-db": {
                      "version": "1.7.0",
                      "from": "http://beta-internal:4873/mime-db/-/mime-db-1.7.0.tgz",
                      "resolved": "http://beta-internal:4873/mime-db/-/mime-db-1.7.0.tgz"
                    }
                  }
                }
              }
            },
            "serve-static": {
              "version": "1.8.1",
              "from": "http://beta-internal:4873/serve-static/-/serve-static-1.8.1.tgz",
              "resolved": "http://beta-internal:4873/serve-static/-/serve-static-1.8.1.tgz"
            },
            "type-is": {
              "version": "1.5.7",
              "from": "http://beta-internal:4873/type-is/-/type-is-1.5.7.tgz",
              "resolved": "http://beta-internal:4873/type-is/-/type-is-1.5.7.tgz",
              "dependencies": {
                "mime-types": {
                  "version": "2.0.9",
                  "from": "http://beta-internal:4873/mime-types/-/mime-types-2.0.9.tgz",
                  "resolved": "http://beta-internal:4873/mime-types/-/mime-types-2.0.9.tgz",
                  "dependencies": {
                    "mime-db": {
                      "version": "1.7.0",
                      "from": "http://beta-internal:4873/mime-db/-/mime-db-1.7.0.tgz",
                      "resolved": "http://beta-internal:4873/mime-db/-/mime-db-1.7.0.tgz"
                    }
                  }
                }
              }
            },
            "vhost": {
              "version": "3.0.0",
              "from": "http://beta-internal:4873/vhost/-/vhost-3.0.0.tgz",
              "resolved": "http://beta-internal:4873/vhost/-/vhost-3.0.0.tgz"
            },
            "pause": {
              "version": "0.0.1",
              "from": "http://beta-internal:4873/pause/-/pause-0.0.1.tgz",
              "resolved": "http://beta-internal:4873/pause/-/pause-0.0.1.tgz"
            }
          }
        },
        "content-disposition": {
          "version": "0.5.0",
          "from": "http://beta-internal:4873/content-disposition/-/content-disposition-0.5.0.tgz",
          "resolved": "http://beta-internal:4873/content-disposition/-/content-disposition-0.5.0.tgz"
        },
        "commander": {
          "version": "2.6.0",
          "from": "commander@2.6.0",
          "resolved": "http://beta-internal:4873/commander/-/commander-2.6.0.tgz"
        },
        "cookie-signature": {
          "version": "1.0.5",
          "from": "http://beta-internal:4873/cookie-signature/-/cookie-signature-1.0.5.tgz",
          "resolved": "http://beta-internal:4873/cookie-signature/-/cookie-signature-1.0.5.tgz"
        },
        "debug": {
          "version": "2.1.1",
          "from": "http://beta-internal:4873/debug/-/debug-2.1.1.tgz",
          "resolved": "http://beta-internal:4873/debug/-/debug-2.1.1.tgz",
          "dependencies": {
            "ms": {
              "version": "0.6.2",
              "from": "http://beta-internal:4873/ms/-/ms-0.6.2.tgz",
              "resolved": "http://beta-internal:4873/ms/-/ms-0.6.2.tgz"
            }
          }
        },
        "depd": {
          "version": "1.0.0",
          "from": "http://beta-internal:4873/depd/-/depd-1.0.0.tgz",
          "resolved": "http://beta-internal:4873/depd/-/depd-1.0.0.tgz"
        },
        "escape-html": {
          "version": "1.0.1",
          "from": "http://beta-internal:4873/escape-html/-/escape-html-1.0.1.tgz",
          "resolved": "http://beta-internal:4873/escape-html/-/escape-html-1.0.1.tgz"
        },
        "etag": {
          "version": "1.5.1",
          "from": "http://beta-internal:4873/etag/-/etag-1.5.1.tgz",
          "resolved": "http://beta-internal:4873/etag/-/etag-1.5.1.tgz",
          "dependencies": {
            "crc": {
              "version": "3.2.1",
              "from": "http://beta-internal:4873/crc/-/crc-3.2.1.tgz",
              "resolved": "http://beta-internal:4873/crc/-/crc-3.2.1.tgz"
            }
          }
        },
        "fresh": {
          "version": "0.2.4",
          "from": "http://beta-internal:4873/fresh/-/fresh-0.2.4.tgz",
          "resolved": "http://beta-internal:4873/fresh/-/fresh-0.2.4.tgz"
        },
        "media-typer": {
          "version": "0.3.0",
          "from": "http://beta-internal:4873/media-typer/-/media-typer-0.3.0.tgz",
          "resolved": "http://beta-internal:4873/media-typer/-/media-typer-0.3.0.tgz"
        },
        "methods": {
          "version": "1.1.1",
          "from": "http://beta-internal:4873/methods/-/methods-1.1.1.tgz",
          "resolved": "http://beta-internal:4873/methods/-/methods-1.1.1.tgz"
        },
        "parseurl": {
          "version": "1.3.0",
          "from": "http://beta-internal:4873/parseurl/-/parseurl-1.3.0.tgz",
          "resolved": "http://beta-internal:4873/parseurl/-/parseurl-1.3.0.tgz"
        },
        "proxy-addr": {
          "version": "1.0.6",
          "from": "http://beta-internal:4873/proxy-addr/-/proxy-addr-1.0.6.tgz",
          "resolved": "http://beta-internal:4873/proxy-addr/-/proxy-addr-1.0.6.tgz",
          "dependencies": {
            "forwarded": {
              "version": "0.1.0",
              "from": "http://beta-internal:4873/forwarded/-/forwarded-0.1.0.tgz",
              "resolved": "http://beta-internal:4873/forwarded/-/forwarded-0.1.0.tgz"
            },
            "ipaddr.js": {
              "version": "0.1.8",
              "from": "http://beta-internal:4873/ipaddr.js/-/ipaddr.js-0.1.8.tgz",
              "resolved": "http://beta-internal:4873/ipaddr.js/-/ipaddr.js-0.1.8.tgz"
            }
          }
        },
        "range-parser": {
          "version": "1.0.2",
          "from": "http://beta-internal:4873/range-parser/-/range-parser-1.0.2.tgz",
          "resolved": "http://beta-internal:4873/range-parser/-/range-parser-1.0.2.tgz"
        },
        "send": {
          "version": "0.11.1",
          "from": "http://beta-internal:4873/send/-/send-0.11.1.tgz",
          "resolved": "http://beta-internal:4873/send/-/send-0.11.1.tgz",
          "dependencies": {
            "destroy": {
              "version": "1.0.3",
              "from": "http://beta-internal:4873/destroy/-/destroy-1.0.3.tgz",
              "resolved": "http://beta-internal:4873/destroy/-/destroy-1.0.3.tgz"
            },
            "mime": {
              "version": "1.2.11",
              "from": "http://beta-internal:4873/mime/-/mime-1.2.11.tgz",
              "resolved": "http://beta-internal:4873/mime/-/mime-1.2.11.tgz"
            },
            "ms": {
              "version": "0.7.0",
              "from": "http://beta-internal:4873/ms/-/ms-0.7.0.tgz",
              "resolved": "http://beta-internal:4873/ms/-/ms-0.7.0.tgz"
            },
            "on-finished": {
              "version": "2.2.0",
              "from": "http://beta-internal:4873/on-finished/-/on-finished-2.2.0.tgz",
              "resolved": "http://beta-internal:4873/on-finished/-/on-finished-2.2.0.tgz",
              "dependencies": {
                "ee-first": {
                  "version": "1.1.0",
                  "from": "http://beta-internal:4873/ee-first/-/ee-first-1.1.0.tgz",
                  "resolved": "http://beta-internal:4873/ee-first/-/ee-first-1.1.0.tgz"
                }
              }
            }
          }
        },
        "utils-merge": {
          "version": "1.0.0",
          "from": "http://beta-internal:4873/utils-merge/-/utils-merge-1.0.0.tgz",
          "resolved": "http://beta-internal:4873/utils-merge/-/utils-merge-1.0.0.tgz"
        },
        "vary": {
          "version": "1.0.0",
          "from": "http://beta-internal:4873/vary/-/vary-1.0.0.tgz",
          "resolved": "http://beta-internal:4873/vary/-/vary-1.0.0.tgz"
        },
        "cookie": {
          "version": "0.1.2",
          "from": "http://beta-internal:4873/cookie/-/cookie-0.1.2.tgz",
          "resolved": "http://beta-internal:4873/cookie/-/cookie-0.1.2.tgz"
        },
        "merge-descriptors": {
          "version": "0.0.2",
          "from": "http://beta-internal:4873/merge-descriptors/-/merge-descriptors-0.0.2.tgz",
          "resolved": "http://beta-internal:4873/merge-descriptors/-/merge-descriptors-0.0.2.tgz"
        }
      }
    },
    "express-hbs": {
      "version": "0.7.11",
      "from": "http://beta-internal:4873/express-hbs/-/express-hbs-0.7.11.tgz",
      "resolved": "http://beta-internal:4873/express-hbs/-/express-hbs-0.7.11.tgz",
      "dependencies": {
        "js-beautify": {
          "version": "1.4.2",
          "from": "http://beta-internal:4873/js-beautify/-/js-beautify-1.4.2.tgz",
          "resolved": "http://beta-internal:4873/js-beautify/-/js-beautify-1.4.2.tgz",
          "dependencies": {
            "config-chain": {
              "version": "1.1.8",
              "from": "http://beta-internal:4873/config-chain/-/config-chain-1.1.8.tgz",
              "resolved": "http://beta-internal:4873/config-chain/-/config-chain-1.1.8.tgz",
              "dependencies": {
                "proto-list": {
                  "version": "1.2.3",
                  "from": "http://beta-internal:4873/proto-list/-/proto-list-1.2.3.tgz",
                  "resolved": "http://beta-internal:4873/proto-list/-/proto-list-1.2.3.tgz"
                },
                "ini": {
                  "version": "1.3.0",
                  "from": "http://beta-internal:4873/ini/-/ini-1.3.0.tgz",
                  "resolved": "http://beta-internal:4873/ini/-/ini-1.3.0.tgz"
                }
              }
            },
            "mkdirp": {
              "version": "0.3.5",
              "from": "http://beta-internal:4873/mkdirp/-/mkdirp-0.3.5.tgz",
              "resolved": "http://beta-internal:4873/mkdirp/-/mkdirp-0.3.5.tgz"
            },
            "nopt": {
              "version": "2.1.2",
              "from": "http://beta-internal:4873/nopt/-/nopt-2.1.2.tgz",
              "resolved": "http://beta-internal:4873/nopt/-/nopt-2.1.2.tgz",
              "dependencies": {
                "abbrev": {
                  "version": "1.0.5",
                  "from": "http://beta-internal:4873/abbrev/-/abbrev-1.0.5.tgz",
                  "resolved": "http://beta-internal:4873/abbrev/-/abbrev-1.0.5.tgz"
                }
              }
            }
          }
        },
        "readdirp": {
          "version": "0.3.3",
          "from": "http://beta-internal:4873/readdirp/-/readdirp-0.3.3.tgz",
          "resolved": "http://beta-internal:4873/readdirp/-/readdirp-0.3.3.tgz",
          "dependencies": {
            "graceful-fs": {
              "version": "2.0.3",
              "from": "http://beta-internal:4873/graceful-fs/-/graceful-fs-2.0.3.tgz",
              "resolved": "http://beta-internal:4873/graceful-fs/-/graceful-fs-2.0.3.tgz"
            },
            "minimatch": {
              "version": "0.2.14",
              "from": "http://beta-internal:4873/minimatch/-/minimatch-0.2.14.tgz",
              "resolved": "http://beta-internal:4873/minimatch/-/minimatch-0.2.14.tgz",
              "dependencies": {
                "sigmund": {
                  "version": "1.0.0",
                  "from": "http://beta-internal:4873/sigmund/-/sigmund-1.0.0.tgz",
                  "resolved": "http://beta-internal:4873/sigmund/-/sigmund-1.0.0.tgz"
                }
              }
            }
          }
        }
      }
    },
    "express-resource": {
      "version": "1.0.0",
      "from": "http://beta-internal:4873/express-resource/-/express-resource-1.0.0.tgz",
      "resolved": "http://beta-internal:4873/express-resource/-/express-resource-1.0.0.tgz",
      "dependencies": {
        "lingo": {
          "version": "0.0.5",
          "from": "http://beta-internal:4873/lingo/-/lingo-0.0.5.tgz",
          "resolved": "http://beta-internal:4873/lingo/-/lingo-0.0.5.tgz"
        },
        "methods": {
          "version": "0.0.1",
          "from": "http://beta-internal:4873/methods/-/methods-0.0.1.tgz",
          "resolved": "http://beta-internal:4873/methods/-/methods-0.0.1.tgz"
        },
        "debug": {
          "version": "2.1.0",
          "from": "http://beta-internal:4873/debug/-/debug-2.1.0.tgz",
          "resolved": "http://beta-internal:4873/debug/-/debug-2.1.0.tgz",
          "dependencies": {
            "ms": {
              "version": "0.6.2",
<<<<<<< HEAD
              "from": "https://registry.npmjs.org/ms/-/ms-0.6.2.tgz",
              "resolved": "https://registry.npmjs.org/ms/-/ms-0.6.2.tgz"
=======
              "from": "http://beta-internal:4873/ms/-/ms-0.6.2.tgz",
              "resolved": "http://beta-internal:4873/ms/-/ms-0.6.2.tgz"
>>>>>>> 40ce0552
            }
          }
        }
      }
    },
    "faye-websocket": {
      "version": "0.7.3",
      "from": "http://beta-internal:4873/faye-websocket/-/faye-websocket-0.7.3.tgz",
      "resolved": "http://beta-internal:4873/faye-websocket/-/faye-websocket-0.7.3.tgz",
      "dependencies": {
        "websocket-driver": {
          "version": "0.5.1",
          "from": "http://beta-internal:4873/websocket-driver/-/websocket-driver-0.5.1.tgz",
          "resolved": "http://beta-internal:4873/websocket-driver/-/websocket-driver-0.5.1.tgz",
          "dependencies": {
            "websocket-extensions": {
              "version": "0.1.0",
              "from": "http://beta-internal:4873/websocket-extensions/-/websocket-extensions-0.1.0.tgz",
              "resolved": "http://beta-internal:4873/websocket-extensions/-/websocket-extensions-0.1.0.tgz"
            }
          }
        }
      }
    },
    "gitter-env": {
      "version": "0.20.3",
<<<<<<< HEAD
      "from": "gitter-env@0.20.3",
      "resolved": "http://beta-internal:8089/nexus/content/groups/npm/gitter-env/-/gitter-env-0.20.3.tgz",
      "dependencies": {
        "async": {
          "version": "0.8.0",
          "from": "async@>=0.8.0 <0.9.0",
          "resolved": "http://beta-internal:8089/nexus/content/groups/npm/async/-/async-0.8.0.tgz"
        },
        "blocked": {
          "version": "1.1.0",
          "from": "blocked@>=1.1.0 <2.0.0",
          "resolved": "http://beta-internal:8089/nexus/content/groups/npm/blocked/-/blocked-1.1.0.tgz"
        },
        "gitter-private-cube": {
          "version": "0.2.12",
          "from": "gitter-private-cube@>=0.2.12 <0.3.0",
          "resolved": "http://beta-internal:8089/nexus/content/groups/npm/gitter-private-cube/-/gitter-private-cube-0.2.12.tgz",
          "dependencies": {
            "mongodb": {
              "version": "1.3.23",
              "from": "mongodb@>=1.3.18 <1.4.0",
              "resolved": "http://beta-internal:8089/nexus/content/groups/npm/mongodb/-/mongodb-1.3.23.tgz",
              "dependencies": {
                "bson": {
                  "version": "0.2.5",
                  "from": "bson@0.2.5",
                  "resolved": "http://beta-internal:8089/nexus/content/groups/npm/bson/-/bson-0.2.5.tgz"
                },
                "kerberos": {
                  "version": "0.0.3",
                  "from": "kerberos@0.0.3",
                  "resolved": "http://beta-internal:8089/nexus/content/groups/npm/kerberos/-/kerberos-0.0.3.tgz"
=======
      "from": "http://beta-internal:4873/gitter-env/-/gitter-env-0.20.3.tgz",
      "resolved": "http://beta-internal:4873/gitter-env/-/gitter-env-0.20.3.tgz",
      "dependencies": {
        "async": {
          "version": "0.8.0",
          "from": "http://beta-internal:4873/async/-/async-0.8.0.tgz",
          "resolved": "http://beta-internal:4873/async/-/async-0.8.0.tgz"
        },
        "blocked": {
          "version": "1.1.0",
          "from": "http://beta-internal:4873/blocked/-/blocked-1.1.0.tgz",
          "resolved": "http://beta-internal:4873/blocked/-/blocked-1.1.0.tgz"
        },
        "gitter-private-cube": {
          "version": "0.2.12",
          "from": "http://beta-internal:4873/gitter-private-cube/-/gitter-private-cube-0.2.12.tgz",
          "resolved": "http://beta-internal:4873/gitter-private-cube/-/gitter-private-cube-0.2.12.tgz",
          "dependencies": {
            "mongodb": {
              "version": "1.3.23",
              "from": "http://beta-internal:4873/mongodb/-/mongodb-1.3.23.tgz",
              "resolved": "http://beta-internal:4873/mongodb/-/mongodb-1.3.23.tgz",
              "dependencies": {
                "bson": {
                  "version": "0.2.5",
                  "from": "http://beta-internal:4873/bson/-/bson-0.2.5.tgz",
                  "resolved": "http://beta-internal:4873/bson/-/bson-0.2.5.tgz"
                },
                "kerberos": {
                  "version": "0.0.3",
                  "from": "http://beta-internal:4873/kerberos/-/kerberos-0.0.3.tgz",
                  "resolved": "http://beta-internal:4873/kerberos/-/kerberos-0.0.3.tgz"
>>>>>>> 40ce0552
                }
              }
            },
            "node-static": {
              "version": "0.6.5",
<<<<<<< HEAD
              "from": "node-static@0.6.5",
              "resolved": "http://beta-internal:8089/nexus/content/groups/npm/node-static/-/node-static-0.6.5.tgz",
              "dependencies": {
                "optimist": {
                  "version": "0.6.1",
                  "from": "optimist@>=0.3.4",
                  "resolved": "http://beta-internal:8089/nexus/content/groups/npm/optimist/-/optimist-0.6.1.tgz",
                  "dependencies": {
                    "wordwrap": {
                      "version": "0.0.2",
                      "from": "wordwrap@>=0.0.2 <0.1.0",
                      "resolved": "http://beta-internal:8089/nexus/content/groups/npm/wordwrap/-/wordwrap-0.0.2.tgz"
                    },
                    "minimist": {
                      "version": "0.0.10",
                      "from": "minimist@>=0.0.1 <0.1.0",
                      "resolved": "http://beta-internal:8089/nexus/content/groups/npm/minimist/-/minimist-0.0.10.tgz"
=======
              "from": "http://beta-internal:4873/node-static/-/node-static-0.6.5.tgz",
              "resolved": "http://beta-internal:4873/node-static/-/node-static-0.6.5.tgz",
              "dependencies": {
                "optimist": {
                  "version": "0.6.1",
                  "from": "http://beta-internal:4873/optimist/-/optimist-0.6.1.tgz",
                  "resolved": "http://beta-internal:4873/optimist/-/optimist-0.6.1.tgz",
                  "dependencies": {
                    "wordwrap": {
                      "version": "0.0.2",
                      "from": "http://beta-internal:4873/wordwrap/-/wordwrap-0.0.2.tgz",
                      "resolved": "http://beta-internal:4873/wordwrap/-/wordwrap-0.0.2.tgz"
                    },
                    "minimist": {
                      "version": "0.0.10",
                      "from": "http://beta-internal:4873/minimist/-/minimist-0.0.10.tgz",
                      "resolved": "http://beta-internal:4873/minimist/-/minimist-0.0.10.tgz"
>>>>>>> 40ce0552
                    }
                  }
                },
                "colors": {
                  "version": "1.0.3",
<<<<<<< HEAD
                  "from": "colors@>=0.6.0",
                  "resolved": "http://beta-internal:8089/nexus/content/groups/npm/colors/-/colors-1.0.3.tgz"
=======
                  "from": "http://beta-internal:4873/colors/-/colors-1.0.3.tgz",
                  "resolved": "http://beta-internal:4873/colors/-/colors-1.0.3.tgz"
>>>>>>> 40ce0552
                }
              }
            },
            "pegjs": {
              "version": "0.7.0",
<<<<<<< HEAD
              "from": "pegjs@0.7.0",
              "resolved": "http://beta-internal:8089/nexus/content/groups/npm/pegjs/-/pegjs-0.7.0.tgz"
            },
            "vows": {
              "version": "0.7.0",
              "from": "vows@0.7.0",
              "resolved": "http://beta-internal:8089/nexus/content/groups/npm/vows/-/vows-0.7.0.tgz",
              "dependencies": {
                "eyes": {
                  "version": "0.1.8",
                  "from": "eyes@>=0.1.6",
                  "resolved": "http://beta-internal:8089/nexus/content/groups/npm/eyes/-/eyes-0.1.8.tgz"
                },
                "diff": {
                  "version": "1.0.8",
                  "from": "diff@>=1.0.3 <1.1.0",
                  "resolved": "http://beta-internal:8089/nexus/content/groups/npm/diff/-/diff-1.0.8.tgz"
=======
              "from": "http://beta-internal:4873/pegjs/-/pegjs-0.7.0.tgz",
              "resolved": "http://beta-internal:4873/pegjs/-/pegjs-0.7.0.tgz"
            },
            "vows": {
              "version": "0.7.0",
              "from": "http://beta-internal:4873/vows/-/vows-0.7.0.tgz",
              "resolved": "http://beta-internal:4873/vows/-/vows-0.7.0.tgz",
              "dependencies": {
                "eyes": {
                  "version": "0.1.8",
                  "from": "http://beta-internal:4873/eyes/-/eyes-0.1.8.tgz",
                  "resolved": "http://beta-internal:4873/eyes/-/eyes-0.1.8.tgz"
                },
                "diff": {
                  "version": "1.0.8",
                  "from": "http://beta-internal:4873/diff/-/diff-1.0.8.tgz",
                  "resolved": "http://beta-internal:4873/diff/-/diff-1.0.8.tgz"
>>>>>>> 40ce0552
                }
              }
            },
            "websocket": {
              "version": "1.0.8",
<<<<<<< HEAD
              "from": "websocket@1.0.8",
              "resolved": "http://beta-internal:8089/nexus/content/groups/npm/websocket/-/websocket-1.0.8.tgz"
            },
            "websocket-server": {
              "version": "1.4.4",
              "from": "websocket-server@1.4.4",
              "resolved": "http://beta-internal:8089/nexus/content/groups/npm/websocket-server/-/websocket-server-1.4.4.tgz"
=======
              "from": "http://beta-internal:4873/websocket/-/websocket-1.0.8.tgz",
              "resolved": "http://beta-internal:4873/websocket/-/websocket-1.0.8.tgz"
            },
            "websocket-server": {
              "version": "1.4.4",
              "from": "http://beta-internal:4873/websocket-server/-/websocket-server-1.4.4.tgz",
              "resolved": "http://beta-internal:4873/websocket-server/-/websocket-server-1.4.4.tgz"
>>>>>>> 40ce0552
            }
          }
        },
        "gitter-redis-sentinel-client": {
          "version": "0.3.0",
<<<<<<< HEAD
          "from": "gitter-redis-sentinel-client@>=0.3.0 <0.4.0",
          "resolved": "http://beta-internal:8089/nexus/content/groups/npm/gitter-redis-sentinel-client/-/gitter-redis-sentinel-client-0.3.0.tgz",
          "dependencies": {
            "debug": {
              "version": "0.8.1",
              "from": "debug@>=0.8.0 <0.9.0",
              "resolved": "http://beta-internal:8089/nexus/content/groups/npm/debug/-/debug-0.8.1.tgz"
=======
          "from": "http://beta-internal:4873/gitter-redis-sentinel-client/-/gitter-redis-sentinel-client-0.3.0.tgz",
          "resolved": "http://beta-internal:4873/gitter-redis-sentinel-client/-/gitter-redis-sentinel-client-0.3.0.tgz",
          "dependencies": {
            "debug": {
              "version": "0.8.1",
              "from": "http://beta-internal:4873/debug/-/debug-0.8.1.tgz",
              "resolved": "http://beta-internal:4873/debug/-/debug-0.8.1.tgz"
>>>>>>> 40ce0552
            }
          }
        },
        "nconf": {
          "version": "0.6.9",
<<<<<<< HEAD
          "from": "nconf@>=0.6.9 <0.7.0",
          "resolved": "http://beta-internal:8089/nexus/content/groups/npm/nconf/-/nconf-0.6.9.tgz",
          "dependencies": {
            "async": {
              "version": "0.2.9",
              "from": "async@0.2.9",
              "resolved": "http://beta-internal:8089/nexus/content/groups/npm/async/-/async-0.2.9.tgz"
            },
            "ini": {
              "version": "1.3.3",
              "from": "ini@>=1.0.0 <2.0.0",
              "resolved": "http://beta-internal:8089/nexus/content/groups/npm/ini/-/ini-1.3.3.tgz"
            },
            "optimist": {
              "version": "0.6.0",
              "from": "optimist@0.6.0",
              "resolved": "http://beta-internal:8089/nexus/content/groups/npm/optimist/-/optimist-0.6.0.tgz",
              "dependencies": {
                "wordwrap": {
                  "version": "0.0.2",
                  "from": "wordwrap@>=0.0.2 <0.1.0",
                  "resolved": "http://beta-internal:8089/nexus/content/groups/npm/wordwrap/-/wordwrap-0.0.2.tgz"
                },
                "minimist": {
                  "version": "0.0.10",
                  "from": "minimist@>=0.0.1 <0.1.0",
                  "resolved": "http://beta-internal:8089/nexus/content/groups/npm/minimist/-/minimist-0.0.10.tgz"
=======
          "from": "http://beta-internal:4873/nconf/-/nconf-0.6.9.tgz",
          "resolved": "http://beta-internal:4873/nconf/-/nconf-0.6.9.tgz",
          "dependencies": {
            "async": {
              "version": "0.2.9",
              "from": "http://beta-internal:4873/async/-/async-0.2.9.tgz",
              "resolved": "http://beta-internal:4873/async/-/async-0.2.9.tgz"
            },
            "ini": {
              "version": "1.3.3",
              "from": "http://beta-internal:4873/ini/-/ini-1.3.3.tgz",
              "resolved": "http://beta-internal:4873/ini/-/ini-1.3.3.tgz"
            },
            "optimist": {
              "version": "0.6.0",
              "from": "http://beta-internal:4873/optimist/-/optimist-0.6.0.tgz",
              "resolved": "http://beta-internal:4873/optimist/-/optimist-0.6.0.tgz",
              "dependencies": {
                "wordwrap": {
                  "version": "0.0.2",
                  "from": "http://beta-internal:4873/wordwrap/-/wordwrap-0.0.2.tgz",
                  "resolved": "http://beta-internal:4873/wordwrap/-/wordwrap-0.0.2.tgz"
                },
                "minimist": {
                  "version": "0.0.10",
                  "from": "http://beta-internal:4873/minimist/-/minimist-0.0.10.tgz",
                  "resolved": "http://beta-internal:4873/minimist/-/minimist-0.0.10.tgz"
>>>>>>> 40ce0552
                }
              }
            }
          }
        },
        "node-statsd": {
          "version": "0.1.1",
<<<<<<< HEAD
          "from": "node-statsd@>=0.1.1 <0.2.0",
          "resolved": "http://beta-internal:8089/nexus/content/groups/npm/node-statsd/-/node-statsd-0.1.1.tgz"
        },
        "redis": {
          "version": "0.10.3",
          "from": "redis@>=0.10.1 <0.11.0",
          "resolved": "http://beta-internal:8089/nexus/content/groups/npm/redis/-/redis-0.10.3.tgz"
        },
        "underscore": {
          "version": "1.7.0",
          "from": "underscore@>=1.6.0 <2.0.0",
          "resolved": "http://beta-internal:8089/nexus/content/groups/npm/underscore/-/underscore-1.7.0.tgz"
        },
        "universal-analytics": {
          "version": "0.3.6",
          "from": "universal-analytics@>=0.3.4 <0.4.0",
          "resolved": "http://beta-internal:8089/nexus/content/groups/npm/universal-analytics/-/universal-analytics-0.3.6.tgz",
          "dependencies": {
            "async": {
              "version": "0.2.10",
              "from": "async@>=0.2.0 <0.3.0",
              "resolved": "http://beta-internal:8089/nexus/content/groups/npm/async/-/async-0.2.10.tgz"
=======
          "from": "http://beta-internal:4873/node-statsd/-/node-statsd-0.1.1.tgz",
          "resolved": "http://beta-internal:4873/node-statsd/-/node-statsd-0.1.1.tgz"
        },
        "redis": {
          "version": "0.10.3",
          "from": "http://beta-internal:4873/redis/-/redis-0.10.3.tgz",
          "resolved": "http://beta-internal:4873/redis/-/redis-0.10.3.tgz"
        },
        "underscore": {
          "version": "1.7.0",
          "from": "http://beta-internal:4873/underscore/-/underscore-1.7.0.tgz",
          "resolved": "http://beta-internal:4873/underscore/-/underscore-1.7.0.tgz"
        },
        "universal-analytics": {
          "version": "0.3.6",
          "from": "http://beta-internal:4873/universal-analytics/-/universal-analytics-0.3.6.tgz",
          "resolved": "http://beta-internal:4873/universal-analytics/-/universal-analytics-0.3.6.tgz",
          "dependencies": {
            "async": {
              "version": "0.2.10",
              "from": "http://beta-internal:4873/async/-/async-0.2.10.tgz",
              "resolved": "http://beta-internal:4873/async/-/async-0.2.10.tgz"
>>>>>>> 40ce0552
            }
          }
        }
      }
    },
    "gitter-faye": {
      "version": "1.1.0-e",
      "from": "http://beta-internal:4873/gitter-faye/-/gitter-faye-1.1.0-e.tgz",
      "resolved": "http://beta-internal:4873/gitter-faye/-/gitter-faye-1.1.0-e.tgz",
      "dependencies": {
        "faye-websocket": {
          "version": "0.9.1",
          "from": "http://beta-internal:4873/faye-websocket/-/faye-websocket-0.9.1.tgz",
          "resolved": "http://beta-internal:4873/faye-websocket/-/faye-websocket-0.9.1.tgz",
          "dependencies": {
            "websocket-driver": {
              "version": "0.5.1",
              "from": "http://beta-internal:4873/websocket-driver/-/websocket-driver-0.5.1.tgz",
              "resolved": "http://beta-internal:4873/websocket-driver/-/websocket-driver-0.5.1.tgz",
              "dependencies": {
                "websocket-extensions": {
                  "version": "0.1.0",
                  "from": "http://beta-internal:4873/websocket-extensions/-/websocket-extensions-0.1.0.tgz",
                  "resolved": "http://beta-internal:4873/websocket-extensions/-/websocket-extensions-0.1.0.tgz"
                }
              }
            }
          }
        },
        "tunnel-agent": {
          "version": "0.4.0",
          "from": "http://beta-internal:4873/tunnel-agent/-/tunnel-agent-0.4.0.tgz",
          "resolved": "http://beta-internal:4873/tunnel-agent/-/tunnel-agent-0.4.0.tgz"
        }
      }
    },
    "gitter-faye-redis": {
      "version": "0.4.4",
      "from": "http://beta-internal:4873/gitter-faye-redis/-/gitter-faye-redis-0.4.4.tgz",
      "resolved": "http://beta-internal:4873/gitter-faye-redis/-/gitter-faye-redis-0.4.4.tgz",
      "dependencies": {
        "redis": {
          "version": "0.12.1",
          "from": "http://beta-internal:4873/redis/-/redis-0.12.1.tgz",
          "resolved": "http://beta-internal:4873/redis/-/redis-0.12.1.tgz"
        }
      }
    },
    "gitter-markdown-processor": {
      "version": "7.1.3",
      "from": "http://beta-internal:4873/gitter-markdown-processor/-/gitter-markdown-processor-7.1.3.tgz",
      "resolved": "http://beta-internal:4873/gitter-markdown-processor/-/gitter-markdown-processor-7.1.3.tgz",
      "dependencies": {
        "gitter-marked": {
          "version": "0.9.0",
          "from": "http://beta-internal:4873/gitter-marked/-/gitter-marked-0.9.0.tgz",
          "resolved": "http://beta-internal:4873/gitter-marked/-/gitter-marked-0.9.0.tgz"
        },
        "highlight.js": {
          "version": "8.1.0-gitter",
          "from": "highlight.js@git://github.com/gitterHQ/highlight.js#6523cbb6e3f2a9374ea96e82f977ef57ef8cdf59",
          "resolved": "git://github.com/gitterHQ/highlight.js#6523cbb6e3f2a9374ea96e82f977ef57ef8cdf59"
        },
        "htmlencode": {
          "version": "0.0.4",
          "from": "http://beta-internal:4873/htmlencode/-/htmlencode-0.0.4.tgz",
          "resolved": "http://beta-internal:4873/htmlencode/-/htmlencode-0.0.4.tgz"
        },
        "katex": {
          "version": "0.1.0",
          "from": "http://beta-internal:4873/katex/-/katex-0.1.0.tgz",
          "resolved": "http://beta-internal:4873/katex/-/katex-0.1.0.tgz"
        },
        "underscore": {
          "version": "1.7.0",
          "from": "http://beta-internal:4873/underscore/-/underscore-1.7.0.tgz",
          "resolved": "http://beta-internal:4873/underscore/-/underscore-1.7.0.tgz"
        },
        "worker-farm": {
          "version": "1.0.1",
          "from": "http://beta-internal:4873/worker-farm/-/worker-farm-1.0.1.tgz",
          "resolved": "http://beta-internal:4873/worker-farm/-/worker-farm-1.0.1.tgz",
          "dependencies": {
            "errno": {
              "version": "0.1.1",
              "from": "http://beta-internal:4873/errno/-/errno-0.1.1.tgz",
              "resolved": "http://beta-internal:4873/errno/-/errno-0.1.1.tgz",
              "dependencies": {
                "prr": {
                  "version": "0.0.0",
                  "from": "http://beta-internal:4873/prr/-/prr-0.0.0.tgz",
                  "resolved": "http://beta-internal:4873/prr/-/prr-0.0.0.tgz"
                }
              }
            },
            "xtend": {
              "version": "4.0.0",
              "from": "http://beta-internal:4873/xtend/-/xtend-4.0.0.tgz",
              "resolved": "http://beta-internal:4873/xtend/-/xtend-4.0.0.tgz"
            }
          }
        }
      }
    },
    "gitter-passport-github": {
      "version": "0.1.8-e",
      "from": "http://beta-internal:4873/gitter-passport-github/-/gitter-passport-github-0.1.8-e.tgz",
      "resolved": "http://beta-internal:4873/gitter-passport-github/-/gitter-passport-github-0.1.8-e.tgz",
      "dependencies": {
        "gitter-passport-oauth": {
          "version": "1.0.0-e",
          "from": "http://beta-internal:4873/gitter-passport-oauth/-/gitter-passport-oauth-1.0.0-e.tgz",
          "resolved": "http://beta-internal:4873/gitter-passport-oauth/-/gitter-passport-oauth-1.0.0-e.tgz",
          "dependencies": {
            "gitter-passport-oauth2": {
              "version": "1.1.2-a",
              "from": "gitter-passport-oauth2@1.1.2-a",
              "resolved": "http://beta-internal:4873/gitter-passport-oauth2/-/gitter-passport-oauth2-1.1.2-a.tgz",
              "dependencies": {
                "passport-strategy": {
                  "version": "1.0.0",
                  "from": "http://beta-internal:4873/passport-strategy/-/passport-strategy-1.0.0.tgz",
                  "resolved": "http://beta-internal:4873/passport-strategy/-/passport-strategy-1.0.0.tgz"
                },
                "oauth": {
                  "version": "0.9.12",
                  "from": "http://beta-internal:4873/oauth/-/oauth-0.9.12.tgz",
                  "resolved": "http://beta-internal:4873/oauth/-/oauth-0.9.12.tgz"
                },
                "uid2": {
                  "version": "0.0.3",
                  "from": "http://beta-internal:4873/uid2/-/uid2-0.0.3.tgz",
                  "resolved": "http://beta-internal:4873/uid2/-/uid2-0.0.3.tgz"
                }
              }
            },
            "passport-oauth1": {
              "version": "1.0.1",
              "from": "http://beta-internal:4873/passport-oauth1/-/passport-oauth1-1.0.1.tgz",
              "resolved": "http://beta-internal:4873/passport-oauth1/-/passport-oauth1-1.0.1.tgz",
              "dependencies": {
                "passport-strategy": {
                  "version": "1.0.0",
                  "from": "http://beta-internal:4873/passport-strategy/-/passport-strategy-1.0.0.tgz",
                  "resolved": "http://beta-internal:4873/passport-strategy/-/passport-strategy-1.0.0.tgz"
                },
                "oauth": {
                  "version": "0.9.12",
                  "from": "http://beta-internal:4873/oauth/-/oauth-0.9.12.tgz",
                  "resolved": "http://beta-internal:4873/oauth/-/oauth-0.9.12.tgz"
                },
                "utils-merge": {
                  "version": "1.0.0",
                  "from": "http://beta-internal:4873/utils-merge/-/utils-merge-1.0.0.tgz",
                  "resolved": "http://beta-internal:4873/utils-merge/-/utils-merge-1.0.0.tgz"
                }
              }
            }
          }
        },
        "pkginfo": {
          "version": "0.2.3",
          "from": "http://beta-internal:4873/pkginfo/-/pkginfo-0.2.3.tgz",
          "resolved": "http://beta-internal:4873/pkginfo/-/pkginfo-0.2.3.tgz"
        }
      }
    },
    "gitter-passport-http-bearer": {
      "version": "1.1.0",
      "from": "http://beta-internal:4873/gitter-passport-http-bearer/-/gitter-passport-http-bearer-1.1.0.tgz",
      "resolved": "http://beta-internal:4873/gitter-passport-http-bearer/-/gitter-passport-http-bearer-1.1.0.tgz",
      "dependencies": {
        "passport-strategy": {
          "version": "1.0.0",
          "from": "http://beta-internal:4873/passport-strategy/-/passport-strategy-1.0.0.tgz",
          "resolved": "http://beta-internal:4873/passport-strategy/-/passport-strategy-1.0.0.tgz"
        }
      }
    },
    "gitter-redis-scripto": {
      "version": "0.2.2",
      "from": "http://beta-internal:4873/gitter-redis-scripto/-/gitter-redis-scripto-0.2.2.tgz",
      "resolved": "http://beta-internal:4873/gitter-redis-scripto/-/gitter-redis-scripto-0.2.2.tgz",
      "dependencies": {
        "redis": {
          "version": "0.8.6",
          "from": "http://beta-internal:4873/redis/-/redis-0.8.6.tgz",
          "resolved": "http://beta-internal:4873/redis/-/redis-0.8.6.tgz"
        },
        "debug": {
          "version": "0.7.4",
          "from": "http://beta-internal:4873/debug/-/debug-0.7.4.tgz",
          "resolved": "http://beta-internal:4873/debug/-/debug-0.7.4.tgz"
        }
      }
    },
    "gitter-services": {
      "version": "1.9.0",
      "from": "gitter-services@git+ssh://git@github.com:gitterHQ/services.git#db894ca96de3618a31f3b1ae589c5f709b0ccb69",
      "resolved": "git+ssh://git@github.com:gitterHQ/services.git#db894ca96de3618a31f3b1ae589c5f709b0ccb69",
      "dependencies": {
        "require-all": {
          "version": "0.0.8",
          "from": "http://beta-internal:4873/require-all/-/require-all-0.0.8.tgz",
          "resolved": "http://beta-internal:4873/require-all/-/require-all-0.0.8.tgz"
        },
        "qs": {
          "version": "1.2.2",
          "from": "http://beta-internal:4873/qs/-/qs-1.2.2.tgz",
          "resolved": "http://beta-internal:4873/qs/-/qs-1.2.2.tgz"
        },
        "extend": {
          "version": "1.3.0",
          "from": "http://beta-internal:4873/extend/-/extend-1.3.0.tgz",
          "resolved": "http://beta-internal:4873/extend/-/extend-1.3.0.tgz"
        }
      }
    },
    "handlebars": {
      "version": "2.0.0",
<<<<<<< HEAD
      "from": "handlebars@2.0.0",
      "resolved": "http://beta-internal:8089/nexus/content/groups/npm/handlebars/-/handlebars-2.0.0.tgz",
      "dependencies": {
        "optimist": {
          "version": "0.3.7",
          "from": "optimist@>=0.3.0 <0.4.0",
          "resolved": "http://beta-internal:8089/nexus/content/groups/npm/optimist/-/optimist-0.3.7.tgz",
          "dependencies": {
            "wordwrap": {
              "version": "0.0.2",
              "from": "wordwrap@>=0.0.2 <0.1.0",
              "resolved": "http://beta-internal:8089/nexus/content/groups/npm/wordwrap/-/wordwrap-0.0.2.tgz"
=======
      "from": "http://beta-internal:4873/handlebars/-/handlebars-2.0.0.tgz",
      "resolved": "http://beta-internal:4873/handlebars/-/handlebars-2.0.0.tgz",
      "dependencies": {
        "optimist": {
          "version": "0.3.7",
          "from": "http://beta-internal:4873/optimist/-/optimist-0.3.7.tgz",
          "resolved": "http://beta-internal:4873/optimist/-/optimist-0.3.7.tgz",
          "dependencies": {
            "wordwrap": {
              "version": "0.0.2",
              "from": "http://beta-internal:4873/wordwrap/-/wordwrap-0.0.2.tgz",
              "resolved": "http://beta-internal:4873/wordwrap/-/wordwrap-0.0.2.tgz"
>>>>>>> 40ce0552
            }
          }
        },
        "uglify-js": {
          "version": "2.3.6",
<<<<<<< HEAD
          "from": "uglify-js@>=2.3.0 <2.4.0",
          "resolved": "http://beta-internal:8089/nexus/content/groups/npm/uglify-js/-/uglify-js-2.3.6.tgz",
          "dependencies": {
            "async": {
              "version": "0.2.10",
              "from": "async@>=0.2.6 <0.3.0",
              "resolved": "http://beta-internal:8089/nexus/content/groups/npm/async/-/async-0.2.10.tgz"
            },
            "source-map": {
              "version": "0.1.43",
              "from": "source-map@>=0.1.7 <0.2.0",
              "resolved": "http://beta-internal:8089/nexus/content/groups/npm/source-map/-/source-map-0.1.43.tgz",
              "dependencies": {
                "amdefine": {
                  "version": "0.1.0",
                  "from": "amdefine@>=0.0.4",
                  "resolved": "http://beta-internal:8089/nexus/content/groups/npm/amdefine/-/amdefine-0.1.0.tgz"
=======
          "from": "http://beta-internal:4873/uglify-js/-/uglify-js-2.3.6.tgz",
          "resolved": "http://beta-internal:4873/uglify-js/-/uglify-js-2.3.6.tgz",
          "dependencies": {
            "async": {
              "version": "0.2.10",
              "from": "http://beta-internal:4873/async/-/async-0.2.10.tgz",
              "resolved": "http://beta-internal:4873/async/-/async-0.2.10.tgz"
            },
            "source-map": {
              "version": "0.1.43",
              "from": "http://beta-internal:4873/source-map/-/source-map-0.1.43.tgz",
              "resolved": "http://beta-internal:4873/source-map/-/source-map-0.1.43.tgz",
              "dependencies": {
                "amdefine": {
                  "version": "0.1.0",
                  "from": "http://beta-internal:4873/amdefine/-/amdefine-0.1.0.tgz",
                  "resolved": "http://beta-internal:4873/amdefine/-/amdefine-0.1.0.tgz"
>>>>>>> 40ce0552
                }
              }
            }
          }
        }
      }
    },
    "heapdump": {
      "version": "0.2.10",
      "from": "http://beta-internal:4873/heapdump/-/heapdump-0.2.10.tgz",
      "resolved": "http://beta-internal:4873/heapdump/-/heapdump-0.2.10.tgz"
    },
    "highlight.js": {
      "version": "8.1.0-gitter",
      "from": "highlight.js@git://github.com/gitterHQ/highlight.js#6523cbb6e3f2a9374ea96e82f977ef57ef8cdf59",
      "resolved": "git://github.com/gitterHQ/highlight.js#6523cbb6e3f2a9374ea96e82f977ef57ef8cdf59"
    },
    "i18n": {
      "version": "0.4.1",
      "from": "http://beta-internal:4873/i18n/-/i18n-0.4.1.tgz",
      "resolved": "http://beta-internal:4873/i18n/-/i18n-0.4.1.tgz",
      "dependencies": {
        "sprintf": {
          "version": "0.1.4",
          "from": "http://beta-internal:4873/sprintf/-/sprintf-0.1.4.tgz",
          "resolved": "http://beta-internal:4873/sprintf/-/sprintf-0.1.4.tgz"
        },
        "debug": {
          "version": "2.1.0",
          "from": "http://beta-internal:4873/debug/-/debug-2.1.0.tgz",
          "resolved": "http://beta-internal:4873/debug/-/debug-2.1.0.tgz",
          "dependencies": {
            "ms": {
              "version": "0.6.2",
              "from": "http://beta-internal:4873/ms/-/ms-0.6.2.tgz",
              "resolved": "http://beta-internal:4873/ms/-/ms-0.6.2.tgz"
            }
          }
        }
      }
    },
    "i18n-2": {
      "version": "0.4.6",
      "from": "http://beta-internal:4873/i18n-2/-/i18n-2-0.4.6.tgz",
      "resolved": "http://beta-internal:4873/i18n-2/-/i18n-2-0.4.6.tgz",
      "dependencies": {
        "sprintf": {
          "version": "0.1.4",
          "from": "http://beta-internal:4873/sprintf/-/sprintf-0.1.4.tgz",
          "resolved": "http://beta-internal:4873/sprintf/-/sprintf-0.1.4.tgz"
        }
      }
    },
    "imagemagick": {
      "version": "0.1.2",
      "from": "http://beta-internal:4873/imagemagick/-/imagemagick-0.1.2.tgz",
      "resolved": "http://beta-internal:4873/imagemagick/-/imagemagick-0.1.2.tgz"
    },
    "intercom.io": {
      "version": "0.0.8",
      "from": "http://beta-internal:4873/intercom.io/-/intercom.io-0.0.8.tgz",
      "resolved": "http://beta-internal:4873/intercom.io/-/intercom.io-0.0.8.tgz",
      "dependencies": {
        "request": {
          "version": "2.34.0",
          "from": "http://beta-internal:4873/request/-/request-2.34.0.tgz",
          "resolved": "http://beta-internal:4873/request/-/request-2.34.0.tgz",
          "dependencies": {
            "json-stringify-safe": {
              "version": "5.0.0",
              "from": "http://beta-internal:4873/json-stringify-safe/-/json-stringify-safe-5.0.0.tgz",
              "resolved": "http://beta-internal:4873/json-stringify-safe/-/json-stringify-safe-5.0.0.tgz"
            },
            "forever-agent": {
              "version": "0.5.2",
              "from": "http://beta-internal:4873/forever-agent/-/forever-agent-0.5.2.tgz",
              "resolved": "http://beta-internal:4873/forever-agent/-/forever-agent-0.5.2.tgz"
            },
            "mime": {
              "version": "1.2.11",
              "from": "http://beta-internal:4873/mime/-/mime-1.2.11.tgz",
              "resolved": "http://beta-internal:4873/mime/-/mime-1.2.11.tgz"
            },
            "form-data": {
              "version": "0.1.4",
              "from": "http://beta-internal:4873/form-data/-/form-data-0.1.4.tgz",
              "resolved": "http://beta-internal:4873/form-data/-/form-data-0.1.4.tgz",
              "dependencies": {
                "combined-stream": {
                  "version": "0.0.7",
                  "from": "http://beta-internal:4873/combined-stream/-/combined-stream-0.0.7.tgz",
                  "resolved": "http://beta-internal:4873/combined-stream/-/combined-stream-0.0.7.tgz",
                  "dependencies": {
                    "delayed-stream": {
                      "version": "0.0.5",
                      "from": "http://beta-internal:4873/delayed-stream/-/delayed-stream-0.0.5.tgz",
                      "resolved": "http://beta-internal:4873/delayed-stream/-/delayed-stream-0.0.5.tgz"
                    }
                  }
                }
              }
            },
            "tunnel-agent": {
              "version": "0.3.0",
              "from": "http://beta-internal:4873/tunnel-agent/-/tunnel-agent-0.3.0.tgz",
              "resolved": "http://beta-internal:4873/tunnel-agent/-/tunnel-agent-0.3.0.tgz"
            },
            "http-signature": {
              "version": "0.10.0",
              "from": "http://beta-internal:4873/http-signature/-/http-signature-0.10.0.tgz",
              "resolved": "http://beta-internal:4873/http-signature/-/http-signature-0.10.0.tgz",
              "dependencies": {
                "assert-plus": {
                  "version": "0.1.2",
                  "from": "http://beta-internal:4873/assert-plus/-/assert-plus-0.1.2.tgz",
                  "resolved": "http://beta-internal:4873/assert-plus/-/assert-plus-0.1.2.tgz"
                },
                "asn1": {
                  "version": "0.1.11",
                  "from": "http://beta-internal:4873/asn1/-/asn1-0.1.11.tgz",
                  "resolved": "http://beta-internal:4873/asn1/-/asn1-0.1.11.tgz"
                },
                "ctype": {
                  "version": "0.5.2",
                  "from": "http://beta-internal:4873/ctype/-/ctype-0.5.2.tgz",
                  "resolved": "http://beta-internal:4873/ctype/-/ctype-0.5.2.tgz"
                }
              }
            },
            "oauth-sign": {
              "version": "0.3.0",
              "from": "http://beta-internal:4873/oauth-sign/-/oauth-sign-0.3.0.tgz",
              "resolved": "http://beta-internal:4873/oauth-sign/-/oauth-sign-0.3.0.tgz"
            },
            "hawk": {
              "version": "1.0.0",
              "from": "http://beta-internal:4873/hawk/-/hawk-1.0.0.tgz",
              "resolved": "http://beta-internal:4873/hawk/-/hawk-1.0.0.tgz",
              "dependencies": {
                "hoek": {
                  "version": "0.9.1",
                  "from": "http://beta-internal:4873/hoek/-/hoek-0.9.1.tgz",
                  "resolved": "http://beta-internal:4873/hoek/-/hoek-0.9.1.tgz"
                },
                "boom": {
                  "version": "0.4.2",
                  "from": "http://beta-internal:4873/boom/-/boom-0.4.2.tgz",
                  "resolved": "http://beta-internal:4873/boom/-/boom-0.4.2.tgz"
                },
                "cryptiles": {
                  "version": "0.2.2",
                  "from": "http://beta-internal:4873/cryptiles/-/cryptiles-0.2.2.tgz",
                  "resolved": "http://beta-internal:4873/cryptiles/-/cryptiles-0.2.2.tgz"
                },
                "sntp": {
                  "version": "0.2.4",
                  "from": "http://beta-internal:4873/sntp/-/sntp-0.2.4.tgz",
                  "resolved": "http://beta-internal:4873/sntp/-/sntp-0.2.4.tgz"
                }
              }
            },
            "aws-sign2": {
              "version": "0.5.0",
              "from": "http://beta-internal:4873/aws-sign2/-/aws-sign2-0.5.0.tgz",
              "resolved": "http://beta-internal:4873/aws-sign2/-/aws-sign2-0.5.0.tgz"
            }
          }
        },
        "qs": {
          "version": "0.6.6",
          "from": "http://beta-internal:4873/qs/-/qs-0.6.6.tgz",
          "resolved": "http://beta-internal:4873/qs/-/qs-0.6.6.tgz"
        },
        "lodash": {
          "version": "2.4.1",
          "from": "http://beta-internal:4873/lodash/-/lodash-2.4.1.tgz",
          "resolved": "http://beta-internal:4873/lodash/-/lodash-2.4.1.tgz"
        },
        "debug": {
          "version": "0.8.1",
          "from": "http://beta-internal:4873/debug/-/debug-0.8.1.tgz",
          "resolved": "http://beta-internal:4873/debug/-/debug-0.8.1.tgz"
        }
      }
    },
    "jwt-simple": {
      "version": "0.1.0",
      "from": "http://beta-internal:4873/jwt-simple/-/jwt-simple-0.1.0.tgz",
      "resolved": "http://beta-internal:4873/jwt-simple/-/jwt-simple-0.1.0.tgz"
    },
    "keyword-extractor": {
      "version": "0.0.9",
      "from": "http://beta-internal:4873/keyword-extractor/-/keyword-extractor-0.0.9.tgz",
      "resolved": "http://beta-internal:4873/keyword-extractor/-/keyword-extractor-0.0.9.tgz",
      "dependencies": {
        "underscore": {
          "version": "1.6.0",
          "from": "http://beta-internal:4873/underscore/-/underscore-1.6.0.tgz",
          "resolved": "http://beta-internal:4873/underscore/-/underscore-1.6.0.tgz"
        },
        "underscore.string": {
          "version": "2.3.3",
          "from": "http://beta-internal:4873/underscore.string/-/underscore.string-2.3.3.tgz",
          "resolved": "http://beta-internal:4873/underscore.string/-/underscore.string-2.3.3.tgz"
        }
      }
    },
    "langs": {
      "version": "1.0.1",
      "from": "http://beta-internal:4873/langs/-/langs-1.0.1.tgz",
      "resolved": "http://beta-internal:4873/langs/-/langs-1.0.1.tgz"
    },
    "languagedetect": {
      "version": "1.1.1",
      "from": "http://beta-internal:4873/languagedetect/-/languagedetect-1.1.1.tgz",
      "resolved": "http://beta-internal:4873/languagedetect/-/languagedetect-1.1.1.tgz"
    },
    "lazy.js": {
      "version": "0.2.1",
      "from": "http://beta-internal:4873/lazy.js/-/lazy.js-0.2.1.tgz",
      "resolved": "http://beta-internal:4873/lazy.js/-/lazy.js-0.2.1.tgz"
    },
    "locale": {
      "version": "0.0.17",
      "from": "http://beta-internal:4873/locale/-/locale-0.0.17.tgz",
      "resolved": "http://beta-internal:4873/locale/-/locale-0.0.17.tgz"
    },
    "lodash": {
      "version": "3.2.0",
      "from": "http://beta-internal:4873/lodash/-/lodash-3.2.0.tgz",
      "resolved": "http://beta-internal:4873/lodash/-/lodash-3.2.0.tgz"
    },
    "loglevel": {
      "version": "1.2.0",
      "from": "http://beta-internal:4873/loglevel/-/loglevel-1.2.0.tgz",
      "resolved": "http://beta-internal:4873/loglevel/-/loglevel-1.2.0.tgz"
    },
    "lru-cache": {
      "version": "2.5.0",
      "from": "http://beta-internal:4873/lru-cache/-/lru-cache-2.5.0.tgz",
      "resolved": "http://beta-internal:4873/lru-cache/-/lru-cache-2.5.0.tgz"
    },
    "lru-cache": {
      "version": "2.5.0",
      "from": "lru-cache@>=2.5.0 <3.0.0",
      "resolved": "https://registry.npmjs.org/lru-cache/-/lru-cache-2.5.0.tgz"
    },
    "mandrill-api": {
      "version": "1.0.41",
      "from": "http://beta-internal:4873/mandrill-api/-/mandrill-api-1.0.41.tgz",
      "resolved": "http://beta-internal:4873/mandrill-api/-/mandrill-api-1.0.41.tgz"
    },
    "memwatch": {
      "version": "0.2.2",
      "from": "http://beta-internal:4873/memwatch/-/memwatch-0.2.2.tgz",
      "resolved": "http://beta-internal:4873/memwatch/-/memwatch-0.2.2.tgz"
    },
    "mixpanel": {
      "version": "0.0.20",
      "from": "http://beta-internal:4873/mixpanel/-/mixpanel-0.0.20.tgz",
      "resolved": "http://beta-internal:4873/mixpanel/-/mixpanel-0.0.20.tgz"
    },
    "moment": {
      "version": "2.6.0",
      "from": "moment@git://github.com/gitterHQ/moment#440d7889d9c0c8540cdc7711819f546cc99584a8",
      "resolved": "git://github.com/gitterHQ/moment#440d7889d9c0c8540cdc7711819f546cc99584a8"
    },
    "mongodb": {
      "version": "1.4.31",
      "from": "http://beta-internal:4873/mongodb/-/mongodb-1.4.31.tgz",
      "resolved": "http://beta-internal:4873/mongodb/-/mongodb-1.4.31.tgz",
      "dependencies": {
        "bson": {
          "version": "0.2.19",
          "from": "http://beta-internal:4873/bson/-/bson-0.2.19.tgz",
          "resolved": "http://beta-internal:4873/bson/-/bson-0.2.19.tgz",
          "dependencies": {
            "nan": {
              "version": "1.6.2",
              "from": "http://beta-internal:4873/nan/-/nan-1.6.2.tgz",
              "resolved": "http://beta-internal:4873/nan/-/nan-1.6.2.tgz"
            }
          }
        },
        "kerberos": {
          "version": "0.0.9",
          "from": "http://beta-internal:4873/kerberos/-/kerberos-0.0.9.tgz",
          "resolved": "http://beta-internal:4873/kerberos/-/kerberos-0.0.9.tgz",
          "dependencies": {
            "nan": {
              "version": "1.6.2",
              "from": "http://beta-internal:4873/nan/-/nan-1.6.2.tgz",
              "resolved": "http://beta-internal:4873/nan/-/nan-1.6.2.tgz"
            }
          }
        },
        "readable-stream": {
          "version": "1.0.33",
          "from": "http://beta-internal:4873/readable-stream/-/readable-stream-1.0.33.tgz",
          "resolved": "http://beta-internal:4873/readable-stream/-/readable-stream-1.0.33.tgz",
          "dependencies": {
            "core-util-is": {
              "version": "1.0.1",
              "from": "http://beta-internal:4873/core-util-is/-/core-util-is-1.0.1.tgz",
              "resolved": "http://beta-internal:4873/core-util-is/-/core-util-is-1.0.1.tgz"
            },
            "isarray": {
              "version": "0.0.1",
              "from": "http://beta-internal:4873/isarray/-/isarray-0.0.1.tgz",
              "resolved": "http://beta-internal:4873/isarray/-/isarray-0.0.1.tgz"
            },
            "string_decoder": {
              "version": "0.10.31",
              "from": "http://beta-internal:4873/string_decoder/-/string_decoder-0.10.31.tgz",
              "resolved": "http://beta-internal:4873/string_decoder/-/string_decoder-0.10.31.tgz"
            },
            "inherits": {
              "version": "2.0.1",
              "from": "http://beta-internal:4873/inherits/-/inherits-2.0.1.tgz",
              "resolved": "http://beta-internal:4873/inherits/-/inherits-2.0.1.tgz"
            }
          }
        }
      }
    },
    "mongodb-arbiter-discovery": {
      "version": "0.1.1",
      "from": "mongodb-arbiter-discovery@0.1.1",
      "resolved": "http://beta-internal:4873/mongodb-arbiter-discovery/-/mongodb-arbiter-discovery-0.1.1.tgz"
    },
    "mongodb-connection-string": {
      "version": "0.1.1",
      "from": "mongodb-connection-string@0.1.1",
      "resolved": "http://beta-internal:4873/mongodb-connection-string/-/mongodb-connection-string-0.1.1.tgz"
    },
    "mongodb-datadog-stats": {
      "version": "0.1.2",
      "from": "http://beta-internal:4873/mongodb-datadog-stats/-/mongodb-datadog-stats-0.1.2.tgz",
      "resolved": "http://beta-internal:4873/mongodb-datadog-stats/-/mongodb-datadog-stats-0.1.2.tgz",
      "dependencies": {
        "mongodb-perf-wrapper": {
          "version": "0.1.3",
          "from": "http://beta-internal:4873/mongodb-perf-wrapper/-/mongodb-perf-wrapper-0.1.3.tgz",
          "resolved": "http://beta-internal:4873/mongodb-perf-wrapper/-/mongodb-perf-wrapper-0.1.3.tgz"
        },
        "node-statsd": {
          "version": "0.1.1",
          "from": "http://beta-internal:4873/node-statsd/-/node-statsd-0.1.1.tgz",
          "resolved": "http://beta-internal:4873/node-statsd/-/node-statsd-0.1.1.tgz"
        }
      }
    },
    "mongoose": {
      "version": "3.8.23",
      "from": "http://beta-internal:4873/mongoose/-/mongoose-3.8.23.tgz",
      "resolved": "http://beta-internal:4873/mongoose/-/mongoose-3.8.23.tgz",
      "dependencies": {
        "mongodb": {
          "version": "1.4.28",
          "from": "http://beta-internal:4873/mongodb/-/mongodb-1.4.28.tgz",
          "resolved": "http://beta-internal:4873/mongodb/-/mongodb-1.4.28.tgz",
          "dependencies": {
            "bson": {
              "version": "0.2.18",
              "from": "http://beta-internal:4873/bson/-/bson-0.2.18.tgz",
              "resolved": "http://beta-internal:4873/bson/-/bson-0.2.18.tgz",
              "dependencies": {
                "nan": {
                  "version": "1.5.1",
                  "from": "http://beta-internal:4873/nan/-/nan-1.5.1.tgz",
                  "resolved": "http://beta-internal:4873/nan/-/nan-1.5.1.tgz"
                }
              }
            },
            "kerberos": {
              "version": "0.0.7",
              "from": "http://beta-internal:4873/kerberos/-/kerberos-0.0.7.tgz",
              "resolved": "http://beta-internal:4873/kerberos/-/kerberos-0.0.7.tgz",
              "dependencies": {
                "nan": {
                  "version": "1.3.0",
                  "from": "http://beta-internal:4873/nan/-/nan-1.3.0.tgz",
                  "resolved": "http://beta-internal:4873/nan/-/nan-1.3.0.tgz"
                }
              }
            },
            "readable-stream": {
              "version": "1.0.33",
              "from": "http://beta-internal:4873/readable-stream/-/readable-stream-1.0.33.tgz",
              "resolved": "http://beta-internal:4873/readable-stream/-/readable-stream-1.0.33.tgz",
              "dependencies": {
                "core-util-is": {
                  "version": "1.0.1",
                  "from": "http://beta-internal:4873/core-util-is/-/core-util-is-1.0.1.tgz",
                  "resolved": "http://beta-internal:4873/core-util-is/-/core-util-is-1.0.1.tgz"
                },
                "isarray": {
                  "version": "0.0.1",
                  "from": "isarray@0.0.1",
                  "resolved": "http://beta-internal:4873/isarray/-/isarray-0.0.1.tgz"
                },
                "string_decoder": {
                  "version": "0.10.31",
                  "from": "http://beta-internal:4873/string_decoder/-/string_decoder-0.10.31.tgz",
                  "resolved": "http://beta-internal:4873/string_decoder/-/string_decoder-0.10.31.tgz"
                },
                "inherits": {
                  "version": "2.0.1",
                  "from": "inherits@2.0.1",
                  "resolved": "http://beta-internal:4873/inherits/-/inherits-2.0.1.tgz"
                }
              }
            }
          }
        },
        "hooks": {
          "version": "0.2.1",
          "from": "http://beta-internal:4873/hooks/-/hooks-0.2.1.tgz",
          "resolved": "http://beta-internal:4873/hooks/-/hooks-0.2.1.tgz"
        },
        "ms": {
          "version": "0.1.0",
          "from": "http://beta-internal:4873/ms/-/ms-0.1.0.tgz",
          "resolved": "http://beta-internal:4873/ms/-/ms-0.1.0.tgz"
        },
        "sliced": {
          "version": "0.0.5",
          "from": "http://beta-internal:4873/sliced/-/sliced-0.0.5.tgz",
          "resolved": "http://beta-internal:4873/sliced/-/sliced-0.0.5.tgz"
        },
        "muri": {
          "version": "0.3.1",
          "from": "http://beta-internal:4873/muri/-/muri-0.3.1.tgz",
          "resolved": "http://beta-internal:4873/muri/-/muri-0.3.1.tgz"
        },
        "mpromise": {
          "version": "0.4.3",
          "from": "http://beta-internal:4873/mpromise/-/mpromise-0.4.3.tgz",
          "resolved": "http://beta-internal:4873/mpromise/-/mpromise-0.4.3.tgz"
        },
        "mpath": {
          "version": "0.1.1",
          "from": "http://beta-internal:4873/mpath/-/mpath-0.1.1.tgz",
          "resolved": "http://beta-internal:4873/mpath/-/mpath-0.1.1.tgz"
        },
        "regexp-clone": {
          "version": "0.0.1",
          "from": "http://beta-internal:4873/regexp-clone/-/regexp-clone-0.0.1.tgz",
          "resolved": "http://beta-internal:4873/regexp-clone/-/regexp-clone-0.0.1.tgz"
        },
        "mquery": {
          "version": "0.8.0",
          "from": "http://beta-internal:4873/mquery/-/mquery-0.8.0.tgz",
          "resolved": "http://beta-internal:4873/mquery/-/mquery-0.8.0.tgz",
          "dependencies": {
            "debug": {
              "version": "0.7.4",
              "from": "http://beta-internal:4873/debug/-/debug-0.7.4.tgz",
              "resolved": "http://beta-internal:4873/debug/-/debug-0.7.4.tgz"
            }
          }
        }
      }
    },
    "mongoose-number": {
      "version": "0.1.0",
      "from": "mongoose-number@git://github.com/gitterHQ/mongoose-number#74e1653b3fd33427cca93fb325d0b289cbce08c4",
      "resolved": "git://github.com/gitterHQ/mongoose-number#74e1653b3fd33427cca93fb325d0b289cbce08c4"
    },
    "mongoose-q": {
      "version": "0.0.13",
      "from": "http://beta-internal:4873/mongoose-q/-/mongoose-q-0.0.13.tgz",
      "resolved": "http://beta-internal:4873/mongoose-q/-/mongoose-q-0.0.13.tgz"
    },
    "node-gcm": {
      "version": "0.9.14",
      "from": "http://beta-internal:4873/node-gcm/-/node-gcm-0.9.14.tgz",
      "resolved": "http://beta-internal:4873/node-gcm/-/node-gcm-0.9.14.tgz",
      "dependencies": {
        "debug": {
          "version": "0.8.1",
          "from": "http://beta-internal:4873/debug/-/debug-0.8.1.tgz",
          "resolved": "http://beta-internal:4873/debug/-/debug-0.8.1.tgz"
        }
      }
    },
    "node-resque": {
      "version": "0.8.7",
      "from": "http://beta-internal:4873/node-resque/-/node-resque-0.8.7.tgz",
      "resolved": "http://beta-internal:4873/node-resque/-/node-resque-0.8.7.tgz",
      "dependencies": {
        "redis": {
          "version": "0.10.3",
          "from": "http://beta-internal:4873/redis/-/redis-0.10.3.tgz",
          "resolved": "http://beta-internal:4873/redis/-/redis-0.10.3.tgz"
        }
      }
    },
    "node-statsd": {
      "version": "0.0.7",
      "from": "http://beta-internal:4873/node-statsd/-/node-statsd-0.0.7.tgz",
      "resolved": "http://beta-internal:4873/node-statsd/-/node-statsd-0.0.7.tgz"
    },
    "node-uuid": {
      "version": "1.4.0",
      "from": "http://beta-internal:4873/node-uuid/-/node-uuid-1.4.0.tgz",
      "resolved": "http://beta-internal:4873/node-uuid/-/node-uuid-1.4.0.tgz"
    },
    "nodemailer": {
      "version": "0.3.14",
      "from": "http://beta-internal:4873/nodemailer/-/nodemailer-0.3.14.tgz",
      "resolved": "http://beta-internal:4873/nodemailer/-/nodemailer-0.3.14.tgz",
      "dependencies": {
        "mailcomposer": {
          "version": "0.2.12",
          "from": "http://beta-internal:4873/mailcomposer/-/mailcomposer-0.2.12.tgz",
          "resolved": "http://beta-internal:4873/mailcomposer/-/mailcomposer-0.2.12.tgz",
          "dependencies": {
            "mimelib": {
              "version": "0.2.18",
              "from": "http://beta-internal:4873/mimelib/-/mimelib-0.2.18.tgz",
              "resolved": "http://beta-internal:4873/mimelib/-/mimelib-0.2.18.tgz",
              "dependencies": {
                "encoding": {
                  "version": "0.1.10",
                  "from": "http://beta-internal:4873/encoding/-/encoding-0.1.10.tgz",
                  "resolved": "http://beta-internal:4873/encoding/-/encoding-0.1.10.tgz",
                  "dependencies": {
                    "iconv-lite": {
                      "version": "0.4.4",
                      "from": "http://beta-internal:4873/iconv-lite/-/iconv-lite-0.4.4.tgz",
                      "resolved": "http://beta-internal:4873/iconv-lite/-/iconv-lite-0.4.4.tgz"
                    }
                  }
                },
                "addressparser": {
                  "version": "0.2.1",
                  "from": "http://beta-internal:4873/addressparser/-/addressparser-0.2.1.tgz",
                  "resolved": "http://beta-internal:4873/addressparser/-/addressparser-0.2.1.tgz"
                }
              }
            },
            "mime": {
              "version": "1.2.11",
              "from": "http://beta-internal:4873/mime/-/mime-1.2.11.tgz",
              "resolved": "http://beta-internal:4873/mime/-/mime-1.2.11.tgz"
            },
            "he": {
              "version": "0.3.6",
              "from": "http://beta-internal:4873/he/-/he-0.3.6.tgz",
              "resolved": "http://beta-internal:4873/he/-/he-0.3.6.tgz"
            },
            "follow-redirects": {
              "version": "0.0.3",
              "from": "http://beta-internal:4873/follow-redirects/-/follow-redirects-0.0.3.tgz",
              "resolved": "http://beta-internal:4873/follow-redirects/-/follow-redirects-0.0.3.tgz"
            },
            "dkim-signer": {
              "version": "0.1.2",
              "from": "http://beta-internal:4873/dkim-signer/-/dkim-signer-0.1.2.tgz",
              "resolved": "http://beta-internal:4873/dkim-signer/-/dkim-signer-0.1.2.tgz",
              "dependencies": {
                "punycode": {
                  "version": "1.2.4",
                  "from": "http://beta-internal:4873/punycode/-/punycode-1.2.4.tgz",
                  "resolved": "http://beta-internal:4873/punycode/-/punycode-1.2.4.tgz"
                }
              }
            }
          }
        },
        "simplesmtp": {
          "version": "0.3.33",
          "from": "http://beta-internal:4873/simplesmtp/-/simplesmtp-0.3.33.tgz",
          "resolved": "http://beta-internal:4873/simplesmtp/-/simplesmtp-0.3.33.tgz",
          "dependencies": {
            "rai": {
              "version": "0.1.11",
              "from": "http://beta-internal:4873/rai/-/rai-0.1.11.tgz",
              "resolved": "http://beta-internal:4873/rai/-/rai-0.1.11.tgz"
            },
            "xoauth2": {
              "version": "0.1.8",
              "from": "http://beta-internal:4873/xoauth2/-/xoauth2-0.1.8.tgz",
              "resolved": "http://beta-internal:4873/xoauth2/-/xoauth2-0.1.8.tgz"
            }
          }
        }
      }
    },
    "nomnom": {
      "version": "1.6.2",
      "from": "http://beta-internal:4873/nomnom/-/nomnom-1.6.2.tgz",
      "resolved": "http://beta-internal:4873/nomnom/-/nomnom-1.6.2.tgz",
      "dependencies": {
        "colors": {
          "version": "0.5.1",
          "from": "http://beta-internal:4873/colors/-/colors-0.5.1.tgz",
          "resolved": "http://beta-internal:4873/colors/-/colors-0.5.1.tgz"
        },
        "underscore": {
          "version": "1.4.4",
          "from": "http://beta-internal:4873/underscore/-/underscore-1.4.4.tgz",
          "resolved": "http://beta-internal:4873/underscore/-/underscore-1.4.4.tgz"
        }
      }
    },
    "oauth2orize": {
      "version": "1.0.1",
      "from": "http://beta-internal:4873/oauth2orize/-/oauth2orize-1.0.1.tgz",
      "resolved": "http://beta-internal:4873/oauth2orize/-/oauth2orize-1.0.1.tgz",
      "dependencies": {
        "uid2": {
          "version": "0.0.3",
          "from": "http://beta-internal:4873/uid2/-/uid2-0.0.3.tgz",
          "resolved": "http://beta-internal:4873/uid2/-/uid2-0.0.3.tgz"
        },
        "utils-merge": {
          "version": "1.0.0",
          "from": "http://beta-internal:4873/utils-merge/-/utils-merge-1.0.0.tgz",
          "resolved": "http://beta-internal:4873/utils-merge/-/utils-merge-1.0.0.tgz"
        },
        "debug": {
          "version": "0.7.4",
          "from": "http://beta-internal:4873/debug/-/debug-0.7.4.tgz",
          "resolved": "http://beta-internal:4873/debug/-/debug-0.7.4.tgz"
        }
      }
    },
    "octonode": {
      "version": "0.6.14",
      "from": "http://beta-internal:4873/octonode/-/octonode-0.6.14.tgz",
      "resolved": "http://beta-internal:4873/octonode/-/octonode-0.6.14.tgz",
      "dependencies": {
        "request": {
          "version": "2.51.0",
          "from": "http://beta-internal:4873/request/-/request-2.51.0.tgz",
          "resolved": "http://beta-internal:4873/request/-/request-2.51.0.tgz",
          "dependencies": {
            "bl": {
              "version": "0.9.4",
              "from": "http://beta-internal:4873/bl/-/bl-0.9.4.tgz",
              "resolved": "http://beta-internal:4873/bl/-/bl-0.9.4.tgz",
              "dependencies": {
                "readable-stream": {
                  "version": "1.0.33",
                  "from": "http://beta-internal:4873/readable-stream/-/readable-stream-1.0.33.tgz",
                  "resolved": "http://beta-internal:4873/readable-stream/-/readable-stream-1.0.33.tgz",
                  "dependencies": {
                    "core-util-is": {
                      "version": "1.0.1",
                      "from": "http://beta-internal:4873/core-util-is/-/core-util-is-1.0.1.tgz",
                      "resolved": "http://beta-internal:4873/core-util-is/-/core-util-is-1.0.1.tgz"
                    },
                    "isarray": {
                      "version": "0.0.1",
                      "from": "http://beta-internal:4873/isarray/-/isarray-0.0.1.tgz",
                      "resolved": "http://beta-internal:4873/isarray/-/isarray-0.0.1.tgz"
                    },
                    "string_decoder": {
                      "version": "0.10.31",
                      "from": "http://beta-internal:4873/string_decoder/-/string_decoder-0.10.31.tgz",
                      "resolved": "http://beta-internal:4873/string_decoder/-/string_decoder-0.10.31.tgz"
                    },
                    "inherits": {
                      "version": "2.0.1",
                      "from": "http://beta-internal:4873/inherits/-/inherits-2.0.1.tgz",
                      "resolved": "http://beta-internal:4873/inherits/-/inherits-2.0.1.tgz"
                    }
                  }
                }
              }
            },
            "caseless": {
              "version": "0.8.0",
              "from": "http://beta-internal:4873/caseless/-/caseless-0.8.0.tgz",
              "resolved": "http://beta-internal:4873/caseless/-/caseless-0.8.0.tgz"
            },
            "forever-agent": {
              "version": "0.5.2",
              "from": "http://beta-internal:4873/forever-agent/-/forever-agent-0.5.2.tgz",
              "resolved": "http://beta-internal:4873/forever-agent/-/forever-agent-0.5.2.tgz"
            },
            "form-data": {
              "version": "0.2.0",
              "from": "http://beta-internal:4873/form-data/-/form-data-0.2.0.tgz",
              "resolved": "http://beta-internal:4873/form-data/-/form-data-0.2.0.tgz",
              "dependencies": {
                "mime-types": {
                  "version": "2.0.7",
                  "from": "http://beta-internal:4873/mime-types/-/mime-types-2.0.7.tgz",
                  "resolved": "http://beta-internal:4873/mime-types/-/mime-types-2.0.7.tgz",
                  "dependencies": {
                    "mime-db": {
                      "version": "1.5.0",
                      "from": "http://beta-internal:4873/mime-db/-/mime-db-1.5.0.tgz",
                      "resolved": "http://beta-internal:4873/mime-db/-/mime-db-1.5.0.tgz"
                    }
                  }
                }
              }
            },
            "json-stringify-safe": {
              "version": "5.0.0",
              "from": "http://beta-internal:4873/json-stringify-safe/-/json-stringify-safe-5.0.0.tgz",
              "resolved": "http://beta-internal:4873/json-stringify-safe/-/json-stringify-safe-5.0.0.tgz"
            },
            "mime-types": {
              "version": "1.0.2",
              "from": "http://beta-internal:4873/mime-types/-/mime-types-1.0.2.tgz",
              "resolved": "http://beta-internal:4873/mime-types/-/mime-types-1.0.2.tgz"
            },
            "qs": {
              "version": "2.3.3",
              "from": "http://beta-internal:4873/qs/-/qs-2.3.3.tgz",
              "resolved": "http://beta-internal:4873/qs/-/qs-2.3.3.tgz"
            },
            "tunnel-agent": {
              "version": "0.4.0",
              "from": "http://beta-internal:4873/tunnel-agent/-/tunnel-agent-0.4.0.tgz",
              "resolved": "http://beta-internal:4873/tunnel-agent/-/tunnel-agent-0.4.0.tgz"
            },
            "http-signature": {
              "version": "0.10.1",
              "from": "http://beta-internal:4873/http-signature/-/http-signature-0.10.1.tgz",
              "resolved": "http://beta-internal:4873/http-signature/-/http-signature-0.10.1.tgz",
              "dependencies": {
                "assert-plus": {
                  "version": "0.1.5",
                  "from": "http://beta-internal:4873/assert-plus/-/assert-plus-0.1.5.tgz",
                  "resolved": "http://beta-internal:4873/assert-plus/-/assert-plus-0.1.5.tgz"
                },
                "asn1": {
                  "version": "0.1.11",
                  "from": "http://beta-internal:4873/asn1/-/asn1-0.1.11.tgz",
                  "resolved": "http://beta-internal:4873/asn1/-/asn1-0.1.11.tgz"
                },
                "ctype": {
                  "version": "0.5.3",
                  "from": "http://beta-internal:4873/ctype/-/ctype-0.5.3.tgz",
                  "resolved": "http://beta-internal:4873/ctype/-/ctype-0.5.3.tgz"
                }
              }
            },
            "oauth-sign": {
              "version": "0.5.0",
              "from": "http://beta-internal:4873/oauth-sign/-/oauth-sign-0.5.0.tgz",
              "resolved": "http://beta-internal:4873/oauth-sign/-/oauth-sign-0.5.0.tgz"
            },
            "hawk": {
              "version": "1.1.1",
              "from": "http://beta-internal:4873/hawk/-/hawk-1.1.1.tgz",
              "resolved": "http://beta-internal:4873/hawk/-/hawk-1.1.1.tgz",
              "dependencies": {
                "hoek": {
                  "version": "0.9.1",
                  "from": "http://beta-internal:4873/hoek/-/hoek-0.9.1.tgz",
                  "resolved": "http://beta-internal:4873/hoek/-/hoek-0.9.1.tgz"
                },
                "boom": {
                  "version": "0.4.2",
                  "from": "http://beta-internal:4873/boom/-/boom-0.4.2.tgz",
                  "resolved": "http://beta-internal:4873/boom/-/boom-0.4.2.tgz"
                },
                "cryptiles": {
                  "version": "0.2.2",
                  "from": "http://beta-internal:4873/cryptiles/-/cryptiles-0.2.2.tgz",
                  "resolved": "http://beta-internal:4873/cryptiles/-/cryptiles-0.2.2.tgz"
                },
                "sntp": {
                  "version": "0.2.4",
                  "from": "http://beta-internal:4873/sntp/-/sntp-0.2.4.tgz",
                  "resolved": "http://beta-internal:4873/sntp/-/sntp-0.2.4.tgz"
                }
              }
            },
            "aws-sign2": {
              "version": "0.5.0",
              "from": "http://beta-internal:4873/aws-sign2/-/aws-sign2-0.5.0.tgz",
              "resolved": "http://beta-internal:4873/aws-sign2/-/aws-sign2-0.5.0.tgz"
            },
            "stringstream": {
              "version": "0.0.4",
              "from": "http://beta-internal:4873/stringstream/-/stringstream-0.0.4.tgz",
              "resolved": "http://beta-internal:4873/stringstream/-/stringstream-0.0.4.tgz"
            },
            "combined-stream": {
              "version": "0.0.7",
              "from": "http://beta-internal:4873/combined-stream/-/combined-stream-0.0.7.tgz",
              "resolved": "http://beta-internal:4873/combined-stream/-/combined-stream-0.0.7.tgz",
              "dependencies": {
                "delayed-stream": {
                  "version": "0.0.5",
                  "from": "http://beta-internal:4873/delayed-stream/-/delayed-stream-0.0.5.tgz",
                  "resolved": "http://beta-internal:4873/delayed-stream/-/delayed-stream-0.0.5.tgz"
                }
              }
            }
          }
        },
        "randomstring": {
          "version": "1.0.3",
          "from": "http://beta-internal:4873/randomstring/-/randomstring-1.0.3.tgz",
          "resolved": "http://beta-internal:4873/randomstring/-/randomstring-1.0.3.tgz"
        },
        "deep-extend": {
          "version": "0.3.2",
          "from": "http://beta-internal:4873/deep-extend/-/deep-extend-0.3.2.tgz",
          "resolved": "http://beta-internal:4873/deep-extend/-/deep-extend-0.3.2.tgz"
        }
      }
    },
    "parse-links": {
      "version": "0.1.0",
      "from": "http://beta-internal:4873/parse-links/-/parse-links-0.1.0.tgz",
      "resolved": "http://beta-internal:4873/parse-links/-/parse-links-0.1.0.tgz"
    },
    "passport": {
      "version": "0.1.15",
      "from": "http://beta-internal:4873/passport/-/passport-0.1.15.tgz",
      "resolved": "http://beta-internal:4873/passport/-/passport-0.1.15.tgz",
      "dependencies": {
        "pkginfo": {
          "version": "0.2.3",
          "from": "http://beta-internal:4873/pkginfo/-/pkginfo-0.2.3.tgz",
          "resolved": "http://beta-internal:4873/pkginfo/-/pkginfo-0.2.3.tgz"
        }
      }
    },
    "passport-http": {
      "version": "0.2.2",
      "from": "http://beta-internal:4873/passport-http/-/passport-http-0.2.2.tgz",
      "resolved": "http://beta-internal:4873/passport-http/-/passport-http-0.2.2.tgz",
      "dependencies": {
        "pkginfo": {
          "version": "0.2.3",
          "from": "http://beta-internal:4873/pkginfo/-/pkginfo-0.2.3.tgz",
          "resolved": "http://beta-internal:4873/pkginfo/-/pkginfo-0.2.3.tgz"
        }
      }
    },
    "passport-oauth2-client-password": {
      "version": "0.1.0",
      "from": "http://beta-internal:4873/passport-oauth2-client-password/-/passport-oauth2-client-password-0.1.0.tgz",
      "resolved": "http://beta-internal:4873/passport-oauth2-client-password/-/passport-oauth2-client-password-0.1.0.tgz",
      "dependencies": {
        "pkginfo": {
          "version": "0.2.3",
          "from": "http://beta-internal:4873/pkginfo/-/pkginfo-0.2.3.tgz",
          "resolved": "http://beta-internal:4873/pkginfo/-/pkginfo-0.2.3.tgz"
        }
      }
    },
    "permessage-deflate": {
      "version": "0.1.2",
      "from": "http://beta-internal:4873/permessage-deflate/-/permessage-deflate-0.1.2.tgz",
      "resolved": "http://beta-internal:4873/permessage-deflate/-/permessage-deflate-0.1.2.tgz"
    },
    "q": {
      "version": "1.0.1",
      "from": "http://beta-internal:4873/q/-/q-1.0.1.tgz",
      "resolved": "http://beta-internal:4873/q/-/q-1.0.1.tgz"
    },
    "qlimit": {
      "version": "0.1.1",
      "from": "http://beta-internal:4873/qlimit/-/qlimit-0.1.1.tgz",
      "resolved": "http://beta-internal:4873/qlimit/-/qlimit-0.1.1.tgz"
    },
    "raven": {
      "version": "0.6.3",
      "from": "http://beta-internal:4873/raven/-/raven-0.6.3.tgz",
      "resolved": "http://beta-internal:4873/raven/-/raven-0.6.3.tgz",
      "dependencies": {
        "node-uuid": {
          "version": "1.4.1",
          "from": "http://beta-internal:4873/node-uuid/-/node-uuid-1.4.1.tgz",
          "resolved": "http://beta-internal:4873/node-uuid/-/node-uuid-1.4.1.tgz"
        },
        "stack-trace": {
          "version": "0.0.7",
          "from": "http://beta-internal:4873/stack-trace/-/stack-trace-0.0.7.tgz",
          "resolved": "http://beta-internal:4873/stack-trace/-/stack-trace-0.0.7.tgz"
        },
        "lsmod": {
          "version": "0.0.3",
          "from": "http://beta-internal:4873/lsmod/-/lsmod-0.0.3.tgz",
          "resolved": "http://beta-internal:4873/lsmod/-/lsmod-0.0.3.tgz"
        },
        "cookie": {
          "version": "0.1.0",
          "from": "http://beta-internal:4873/cookie/-/cookie-0.1.0.tgz",
          "resolved": "http://beta-internal:4873/cookie/-/cookie-0.1.0.tgz"
        }
      }
    },
    "readme-badger": {
      "version": "0.1.0",
      "from": "http://beta-internal:4873/readme-badger/-/readme-badger-0.1.0.tgz",
      "resolved": "http://beta-internal:4873/readme-badger/-/readme-badger-0.1.0.tgz"
    },
    "redis-lock": {
      "version": "0.0.8",
      "from": "http://beta-internal:4873/redis-lock/-/redis-lock-0.0.8.tgz",
      "resolved": "http://beta-internal:4873/redis-lock/-/redis-lock-0.0.8.tgz"
    },
    "request": {
      "version": "2.40.0",
      "from": "http://beta-internal:4873/request/-/request-2.40.0.tgz",
      "resolved": "http://beta-internal:4873/request/-/request-2.40.0.tgz",
      "dependencies": {
        "qs": {
          "version": "1.0.2",
          "from": "http://beta-internal:4873/qs/-/qs-1.0.2.tgz",
          "resolved": "http://beta-internal:4873/qs/-/qs-1.0.2.tgz"
        },
        "json-stringify-safe": {
          "version": "5.0.0",
          "from": "http://beta-internal:4873/json-stringify-safe/-/json-stringify-safe-5.0.0.tgz",
          "resolved": "http://beta-internal:4873/json-stringify-safe/-/json-stringify-safe-5.0.0.tgz"
        },
        "mime-types": {
          "version": "1.0.2",
          "from": "http://beta-internal:4873/mime-types/-/mime-types-1.0.2.tgz",
          "resolved": "http://beta-internal:4873/mime-types/-/mime-types-1.0.2.tgz"
        },
        "forever-agent": {
          "version": "0.5.2",
          "from": "http://beta-internal:4873/forever-agent/-/forever-agent-0.5.2.tgz",
          "resolved": "http://beta-internal:4873/forever-agent/-/forever-agent-0.5.2.tgz"
        },
        "form-data": {
          "version": "0.1.4",
          "from": "http://beta-internal:4873/form-data/-/form-data-0.1.4.tgz",
          "resolved": "http://beta-internal:4873/form-data/-/form-data-0.1.4.tgz",
          "dependencies": {
            "combined-stream": {
              "version": "0.0.7",
              "from": "http://beta-internal:4873/combined-stream/-/combined-stream-0.0.7.tgz",
              "resolved": "http://beta-internal:4873/combined-stream/-/combined-stream-0.0.7.tgz",
              "dependencies": {
                "delayed-stream": {
                  "version": "0.0.5",
                  "from": "http://beta-internal:4873/delayed-stream/-/delayed-stream-0.0.5.tgz",
                  "resolved": "http://beta-internal:4873/delayed-stream/-/delayed-stream-0.0.5.tgz"
                }
              }
            },
            "mime": {
              "version": "1.2.11",
              "from": "http://beta-internal:4873/mime/-/mime-1.2.11.tgz",
              "resolved": "http://beta-internal:4873/mime/-/mime-1.2.11.tgz"
            }
          }
        },
        "tunnel-agent": {
          "version": "0.4.0",
          "from": "http://beta-internal:4873/tunnel-agent/-/tunnel-agent-0.4.0.tgz",
          "resolved": "http://beta-internal:4873/tunnel-agent/-/tunnel-agent-0.4.0.tgz"
        },
        "http-signature": {
          "version": "0.10.0",
          "from": "http://beta-internal:4873/http-signature/-/http-signature-0.10.0.tgz",
          "resolved": "http://beta-internal:4873/http-signature/-/http-signature-0.10.0.tgz",
          "dependencies": {
            "assert-plus": {
              "version": "0.1.2",
              "from": "http://beta-internal:4873/assert-plus/-/assert-plus-0.1.2.tgz",
              "resolved": "http://beta-internal:4873/assert-plus/-/assert-plus-0.1.2.tgz"
            },
            "asn1": {
              "version": "0.1.11",
              "from": "http://beta-internal:4873/asn1/-/asn1-0.1.11.tgz",
              "resolved": "http://beta-internal:4873/asn1/-/asn1-0.1.11.tgz"
            },
            "ctype": {
              "version": "0.5.2",
              "from": "http://beta-internal:4873/ctype/-/ctype-0.5.2.tgz",
              "resolved": "http://beta-internal:4873/ctype/-/ctype-0.5.2.tgz"
            }
          }
        },
        "oauth-sign": {
          "version": "0.3.0",
          "from": "http://beta-internal:4873/oauth-sign/-/oauth-sign-0.3.0.tgz",
          "resolved": "http://beta-internal:4873/oauth-sign/-/oauth-sign-0.3.0.tgz"
        },
        "hawk": {
          "version": "1.1.1",
          "from": "http://beta-internal:4873/hawk/-/hawk-1.1.1.tgz",
          "resolved": "http://beta-internal:4873/hawk/-/hawk-1.1.1.tgz",
          "dependencies": {
            "hoek": {
              "version": "0.9.1",
              "from": "http://beta-internal:4873/hoek/-/hoek-0.9.1.tgz",
              "resolved": "http://beta-internal:4873/hoek/-/hoek-0.9.1.tgz"
            },
            "boom": {
              "version": "0.4.2",
              "from": "http://beta-internal:4873/boom/-/boom-0.4.2.tgz",
              "resolved": "http://beta-internal:4873/boom/-/boom-0.4.2.tgz"
            },
            "cryptiles": {
              "version": "0.2.2",
              "from": "http://beta-internal:4873/cryptiles/-/cryptiles-0.2.2.tgz",
              "resolved": "http://beta-internal:4873/cryptiles/-/cryptiles-0.2.2.tgz"
            },
            "sntp": {
              "version": "0.2.4",
              "from": "http://beta-internal:4873/sntp/-/sntp-0.2.4.tgz",
              "resolved": "http://beta-internal:4873/sntp/-/sntp-0.2.4.tgz"
            }
          }
        },
        "aws-sign2": {
          "version": "0.5.0",
          "from": "http://beta-internal:4873/aws-sign2/-/aws-sign2-0.5.0.tgz",
          "resolved": "http://beta-internal:4873/aws-sign2/-/aws-sign2-0.5.0.tgz"
        },
        "stringstream": {
          "version": "0.0.4",
          "from": "http://beta-internal:4873/stringstream/-/stringstream-0.0.4.tgz",
          "resolved": "http://beta-internal:4873/stringstream/-/stringstream-0.0.4.tgz"
        }
      }
    },
    "restler-q": {
      "version": "0.0.3",
      "from": "http://beta-internal:4873/restler-q/-/restler-q-0.0.3.tgz",
      "resolved": "http://beta-internal:4873/restler-q/-/restler-q-0.0.3.tgz",
      "dependencies": {
        "q": {
          "version": "0.9.7",
          "from": "http://beta-internal:4873/q/-/q-0.9.7.tgz",
          "resolved": "http://beta-internal:4873/q/-/q-0.9.7.tgz"
        }
      }
    },
    "sanitizer": {
      "version": "0.0.15",
      "from": "http://beta-internal:4873/sanitizer/-/sanitizer-0.0.15.tgz",
      "resolved": "http://beta-internal:4873/sanitizer/-/sanitizer-0.0.15.tgz"
    },
    "scriptjs": {
      "version": "2.5.7",
      "from": "http://beta-internal:4873/scriptjs/-/scriptjs-2.5.7.tgz",
      "resolved": "http://beta-internal:4873/scriptjs/-/scriptjs-2.5.7.tgz"
    },
    "sechash": {
      "version": "0.1.3",
      "from": "http://beta-internal:4873/sechash/-/sechash-0.1.3.tgz",
      "resolved": "http://beta-internal:4873/sechash/-/sechash-0.1.3.tgz"
    },
    "shutdown": {
      "version": "0.2.4",
      "from": "http://beta-internal:4873/shutdown/-/shutdown-0.2.4.tgz",
      "resolved": "http://beta-internal:4873/shutdown/-/shutdown-0.2.4.tgz",
      "dependencies": {
        "debug": {
          "version": "1.0.4",
          "from": "http://beta-internal:4873/debug/-/debug-1.0.4.tgz",
          "resolved": "http://beta-internal:4873/debug/-/debug-1.0.4.tgz",
          "dependencies": {
            "ms": {
              "version": "0.6.2",
              "from": "http://beta-internal:4873/ms/-/ms-0.6.2.tgz",
              "resolved": "http://beta-internal:4873/ms/-/ms-0.6.2.tgz"
            }
          }
        }
      }
    },
    "sitemap": {
      "version": "0.7.2",
      "from": "http://beta-internal:4873/sitemap/-/sitemap-0.7.2.tgz",
      "resolved": "http://beta-internal:4873/sitemap/-/sitemap-0.7.2.tgz"
    },
    "snappy-cache": {
      "version": "0.1.1",
      "from": "http://beta-internal:4873/snappy-cache/-/snappy-cache-0.1.1.tgz",
      "resolved": "http://beta-internal:4873/snappy-cache/-/snappy-cache-0.1.1.tgz",
      "dependencies": {
        "snappy": {
          "version": "2.1.3",
          "from": "http://beta-internal:4873/snappy/-/snappy-2.1.3.tgz",
          "resolved": "http://beta-internal:4873/snappy/-/snappy-2.1.3.tgz",
          "dependencies": {
            "bindings": {
              "version": "1.1.1",
              "from": "http://beta-internal:4873/bindings/-/bindings-1.1.1.tgz",
              "resolved": "http://beta-internal:4873/bindings/-/bindings-1.1.1.tgz"
            },
            "nan": {
              "version": "1.0.0",
              "from": "http://beta-internal:4873/nan/-/nan-1.0.0.tgz",
              "resolved": "http://beta-internal:4873/nan/-/nan-1.0.0.tgz"
            }
          }
        },
        "redis": {
          "version": "0.9.2",
          "from": "http://beta-internal:4873/redis/-/redis-0.9.2.tgz",
          "resolved": "http://beta-internal:4873/redis/-/redis-0.9.2.tgz"
        }
      }
    },
    "statuserror": {
      "version": "0.0.1",
      "from": "http://beta-internal:4873/statuserror/-/statuserror-0.0.1.tgz",
      "resolved": "http://beta-internal:4873/statuserror/-/statuserror-0.0.1.tgz"
    },
    "stringformat": {
      "version": "0.0.5",
      "from": "http://beta-internal:4873/stringformat/-/stringformat-0.0.5.tgz",
      "resolved": "http://beta-internal:4873/stringformat/-/stringformat-0.0.5.tgz"
    },
    "targetenv": {
      "version": "1.0.0",
      "from": "targetenv@*",
      "resolved": "http://beta-internal:4873/targetenv/-/targetenv-1.0.0.tgz"
    },
    "temp": {
      "version": "0.4.0",
      "from": "http://beta-internal:4873/temp/-/temp-0.4.0.tgz",
      "resolved": "http://beta-internal:4873/temp/-/temp-0.4.0.tgz"
    },
    "text-filter": {
      "version": "0.1.0",
      "from": "http://beta-internal:4873/text-filter/-/text-filter-0.1.0.tgz",
      "resolved": "http://beta-internal:4873/text-filter/-/text-filter-0.1.0.tgz"
    },
    "throat": {
      "version": "1.0.0",
      "from": "http://beta-internal:4873/throat/-/throat-1.0.0.tgz",
      "resolved": "http://beta-internal:4873/throat/-/throat-1.0.0.tgz",
      "dependencies": {
        "promise": {
          "version": "3.2.0",
          "from": "http://beta-internal:4873/promise/-/promise-3.2.0.tgz",
          "resolved": "http://beta-internal:4873/promise/-/promise-3.2.0.tgz"
        }
      }
    },
    "tough-cookie": {
      "version": "0.12.1",
      "from": "http://beta-internal:4873/tough-cookie/-/tough-cookie-0.12.1.tgz",
      "resolved": "http://beta-internal:4873/tough-cookie/-/tough-cookie-0.12.1.tgz",
      "dependencies": {
        "punycode": {
          "version": "1.3.2",
          "from": "http://beta-internal:4873/punycode/-/punycode-1.3.2.tgz",
          "resolved": "http://beta-internal:4873/punycode/-/punycode-1.3.2.tgz"
        }
      }
    },
    "underscore": {
      "version": "1.5.2",
      "from": "http://beta-internal:4873/underscore/-/underscore-1.5.2.tgz",
      "resolved": "http://beta-internal:4873/underscore/-/underscore-1.5.2.tgz"
    },
    "useragent": {
      "version": "2.0.6",
      "from": "http://beta-internal:4873/useragent/-/useragent-2.0.6.tgz",
      "resolved": "http://beta-internal:4873/useragent/-/useragent-2.0.6.tgz",
      "dependencies": {
        "lru-cache": {
          "version": "2.2.4",
          "from": "http://beta-internal:4873/lru-cache/-/lru-cache-2.2.4.tgz",
          "resolved": "http://beta-internal:4873/lru-cache/-/lru-cache-2.2.4.tgz"
        }
      }
    },
    "winston": {
      "version": "0.7.3",
      "from": "http://beta-internal:4873/winston/-/winston-0.7.3.tgz",
      "resolved": "http://beta-internal:4873/winston/-/winston-0.7.3.tgz",
      "dependencies": {
        "async": {
          "version": "0.2.10",
          "from": "http://beta-internal:4873/async/-/async-0.2.10.tgz",
          "resolved": "http://beta-internal:4873/async/-/async-0.2.10.tgz"
        },
        "colors": {
          "version": "0.6.2",
          "from": "http://beta-internal:4873/colors/-/colors-0.6.2.tgz",
          "resolved": "http://beta-internal:4873/colors/-/colors-0.6.2.tgz"
        },
        "cycle": {
          "version": "1.0.3",
          "from": "http://beta-internal:4873/cycle/-/cycle-1.0.3.tgz",
          "resolved": "http://beta-internal:4873/cycle/-/cycle-1.0.3.tgz"
        },
        "eyes": {
          "version": "0.1.8",
          "from": "http://beta-internal:4873/eyes/-/eyes-0.1.8.tgz",
          "resolved": "http://beta-internal:4873/eyes/-/eyes-0.1.8.tgz"
        },
        "pkginfo": {
          "version": "0.3.0",
          "from": "http://beta-internal:4873/pkginfo/-/pkginfo-0.3.0.tgz",
          "resolved": "http://beta-internal:4873/pkginfo/-/pkginfo-0.3.0.tgz"
        },
        "request": {
          "version": "2.16.6",
          "from": "http://beta-internal:4873/request/-/request-2.16.6.tgz",
          "resolved": "http://beta-internal:4873/request/-/request-2.16.6.tgz",
          "dependencies": {
            "form-data": {
              "version": "0.0.10",
              "from": "http://beta-internal:4873/form-data/-/form-data-0.0.10.tgz",
              "resolved": "http://beta-internal:4873/form-data/-/form-data-0.0.10.tgz",
              "dependencies": {
                "combined-stream": {
                  "version": "0.0.7",
                  "from": "http://beta-internal:4873/combined-stream/-/combined-stream-0.0.7.tgz",
                  "resolved": "http://beta-internal:4873/combined-stream/-/combined-stream-0.0.7.tgz",
                  "dependencies": {
                    "delayed-stream": {
                      "version": "0.0.5",
                      "from": "http://beta-internal:4873/delayed-stream/-/delayed-stream-0.0.5.tgz",
                      "resolved": "http://beta-internal:4873/delayed-stream/-/delayed-stream-0.0.5.tgz"
                    }
                  }
                }
              }
            },
            "mime": {
              "version": "1.2.11",
              "from": "http://beta-internal:4873/mime/-/mime-1.2.11.tgz",
              "resolved": "http://beta-internal:4873/mime/-/mime-1.2.11.tgz"
            },
            "hawk": {
              "version": "0.10.2",
              "from": "http://beta-internal:4873/hawk/-/hawk-0.10.2.tgz",
              "resolved": "http://beta-internal:4873/hawk/-/hawk-0.10.2.tgz",
              "dependencies": {
                "hoek": {
                  "version": "0.7.6",
                  "from": "http://beta-internal:4873/hoek/-/hoek-0.7.6.tgz",
                  "resolved": "http://beta-internal:4873/hoek/-/hoek-0.7.6.tgz"
                },
                "boom": {
                  "version": "0.3.8",
                  "from": "http://beta-internal:4873/boom/-/boom-0.3.8.tgz",
                  "resolved": "http://beta-internal:4873/boom/-/boom-0.3.8.tgz"
                },
                "cryptiles": {
                  "version": "0.1.3",
                  "from": "http://beta-internal:4873/cryptiles/-/cryptiles-0.1.3.tgz",
                  "resolved": "http://beta-internal:4873/cryptiles/-/cryptiles-0.1.3.tgz"
                },
                "sntp": {
                  "version": "0.1.4",
                  "from": "http://beta-internal:4873/sntp/-/sntp-0.1.4.tgz",
                  "resolved": "http://beta-internal:4873/sntp/-/sntp-0.1.4.tgz"
                }
              }
            },
            "cookie-jar": {
              "version": "0.2.0",
              "from": "http://beta-internal:4873/cookie-jar/-/cookie-jar-0.2.0.tgz",
              "resolved": "http://beta-internal:4873/cookie-jar/-/cookie-jar-0.2.0.tgz"
            },
            "aws-sign": {
              "version": "0.2.0",
              "from": "http://beta-internal:4873/aws-sign/-/aws-sign-0.2.0.tgz",
              "resolved": "http://beta-internal:4873/aws-sign/-/aws-sign-0.2.0.tgz"
            },
            "oauth-sign": {
              "version": "0.2.0",
              "from": "http://beta-internal:4873/oauth-sign/-/oauth-sign-0.2.0.tgz",
              "resolved": "http://beta-internal:4873/oauth-sign/-/oauth-sign-0.2.0.tgz"
            },
            "forever-agent": {
              "version": "0.2.0",
              "from": "http://beta-internal:4873/forever-agent/-/forever-agent-0.2.0.tgz",
              "resolved": "http://beta-internal:4873/forever-agent/-/forever-agent-0.2.0.tgz"
            },
            "tunnel-agent": {
              "version": "0.2.0",
              "from": "http://beta-internal:4873/tunnel-agent/-/tunnel-agent-0.2.0.tgz",
              "resolved": "http://beta-internal:4873/tunnel-agent/-/tunnel-agent-0.2.0.tgz"
            },
            "json-stringify-safe": {
              "version": "3.0.0",
              "from": "http://beta-internal:4873/json-stringify-safe/-/json-stringify-safe-3.0.0.tgz",
              "resolved": "http://beta-internal:4873/json-stringify-safe/-/json-stringify-safe-3.0.0.tgz"
            },
            "qs": {
              "version": "0.5.6",
              "from": "http://beta-internal:4873/qs/-/qs-0.5.6.tgz",
              "resolved": "http://beta-internal:4873/qs/-/qs-0.5.6.tgz"
            }
          }
        },
        "stack-trace": {
          "version": "0.0.9",
          "from": "http://beta-internal:4873/stack-trace/-/stack-trace-0.0.9.tgz",
          "resolved": "http://beta-internal:4873/stack-trace/-/stack-trace-0.0.9.tgz"
        }
      }
    },
    "winston-logstash-udp": {
      "version": "0.0.4",
      "from": "http://beta-internal:4873/winston-logstash-udp/-/winston-logstash-udp-0.0.4.tgz",
      "resolved": "http://beta-internal:4873/winston-logstash-udp/-/winston-logstash-udp-0.0.4.tgz"
    },
    "xml2js": {
      "version": "0.2.2",
      "from": "http://beta-internal:4873/xml2js/-/xml2js-0.2.2.tgz",
      "resolved": "http://beta-internal:4873/xml2js/-/xml2js-0.2.2.tgz",
      "dependencies": {
        "sax": {
          "version": "0.6.1",
          "from": "http://beta-internal:4873/sax/-/sax-0.6.1.tgz",
          "resolved": "http://beta-internal:4873/sax/-/sax-0.6.1.tgz"
        }
      }
    },
    "xregexp": {
      "version": "2.0.0",
      "from": "http://beta-internal:4873/xregexp/-/xregexp-2.0.0.tgz",
      "resolved": "http://beta-internal:4873/xregexp/-/xregexp-2.0.0.tgz"
    }
  }
}<|MERGE_RESOLUTION|>--- conflicted
+++ resolved
@@ -1064,13 +1064,8 @@
           "dependencies": {
             "ms": {
               "version": "0.6.2",
-<<<<<<< HEAD
-              "from": "https://registry.npmjs.org/ms/-/ms-0.6.2.tgz",
-              "resolved": "https://registry.npmjs.org/ms/-/ms-0.6.2.tgz"
-=======
               "from": "http://beta-internal:4873/ms/-/ms-0.6.2.tgz",
               "resolved": "http://beta-internal:4873/ms/-/ms-0.6.2.tgz"
->>>>>>> 40ce0552
             }
           }
         }
@@ -1097,40 +1092,6 @@
     },
     "gitter-env": {
       "version": "0.20.3",
-<<<<<<< HEAD
-      "from": "gitter-env@0.20.3",
-      "resolved": "http://beta-internal:8089/nexus/content/groups/npm/gitter-env/-/gitter-env-0.20.3.tgz",
-      "dependencies": {
-        "async": {
-          "version": "0.8.0",
-          "from": "async@>=0.8.0 <0.9.0",
-          "resolved": "http://beta-internal:8089/nexus/content/groups/npm/async/-/async-0.8.0.tgz"
-        },
-        "blocked": {
-          "version": "1.1.0",
-          "from": "blocked@>=1.1.0 <2.0.0",
-          "resolved": "http://beta-internal:8089/nexus/content/groups/npm/blocked/-/blocked-1.1.0.tgz"
-        },
-        "gitter-private-cube": {
-          "version": "0.2.12",
-          "from": "gitter-private-cube@>=0.2.12 <0.3.0",
-          "resolved": "http://beta-internal:8089/nexus/content/groups/npm/gitter-private-cube/-/gitter-private-cube-0.2.12.tgz",
-          "dependencies": {
-            "mongodb": {
-              "version": "1.3.23",
-              "from": "mongodb@>=1.3.18 <1.4.0",
-              "resolved": "http://beta-internal:8089/nexus/content/groups/npm/mongodb/-/mongodb-1.3.23.tgz",
-              "dependencies": {
-                "bson": {
-                  "version": "0.2.5",
-                  "from": "bson@0.2.5",
-                  "resolved": "http://beta-internal:8089/nexus/content/groups/npm/bson/-/bson-0.2.5.tgz"
-                },
-                "kerberos": {
-                  "version": "0.0.3",
-                  "from": "kerberos@0.0.3",
-                  "resolved": "http://beta-internal:8089/nexus/content/groups/npm/kerberos/-/kerberos-0.0.3.tgz"
-=======
       "from": "http://beta-internal:4873/gitter-env/-/gitter-env-0.20.3.tgz",
       "resolved": "http://beta-internal:4873/gitter-env/-/gitter-env-0.20.3.tgz",
       "dependencies": {
@@ -1163,31 +1124,11 @@
                   "version": "0.0.3",
                   "from": "http://beta-internal:4873/kerberos/-/kerberos-0.0.3.tgz",
                   "resolved": "http://beta-internal:4873/kerberos/-/kerberos-0.0.3.tgz"
->>>>>>> 40ce0552
                 }
               }
             },
             "node-static": {
               "version": "0.6.5",
-<<<<<<< HEAD
-              "from": "node-static@0.6.5",
-              "resolved": "http://beta-internal:8089/nexus/content/groups/npm/node-static/-/node-static-0.6.5.tgz",
-              "dependencies": {
-                "optimist": {
-                  "version": "0.6.1",
-                  "from": "optimist@>=0.3.4",
-                  "resolved": "http://beta-internal:8089/nexus/content/groups/npm/optimist/-/optimist-0.6.1.tgz",
-                  "dependencies": {
-                    "wordwrap": {
-                      "version": "0.0.2",
-                      "from": "wordwrap@>=0.0.2 <0.1.0",
-                      "resolved": "http://beta-internal:8089/nexus/content/groups/npm/wordwrap/-/wordwrap-0.0.2.tgz"
-                    },
-                    "minimist": {
-                      "version": "0.0.10",
-                      "from": "minimist@>=0.0.1 <0.1.0",
-                      "resolved": "http://beta-internal:8089/nexus/content/groups/npm/minimist/-/minimist-0.0.10.tgz"
-=======
               "from": "http://beta-internal:4873/node-static/-/node-static-0.6.5.tgz",
               "resolved": "http://beta-internal:4873/node-static/-/node-static-0.6.5.tgz",
               "dependencies": {
@@ -1205,43 +1146,18 @@
                       "version": "0.0.10",
                       "from": "http://beta-internal:4873/minimist/-/minimist-0.0.10.tgz",
                       "resolved": "http://beta-internal:4873/minimist/-/minimist-0.0.10.tgz"
->>>>>>> 40ce0552
                     }
                   }
                 },
                 "colors": {
                   "version": "1.0.3",
-<<<<<<< HEAD
-                  "from": "colors@>=0.6.0",
-                  "resolved": "http://beta-internal:8089/nexus/content/groups/npm/colors/-/colors-1.0.3.tgz"
-=======
                   "from": "http://beta-internal:4873/colors/-/colors-1.0.3.tgz",
                   "resolved": "http://beta-internal:4873/colors/-/colors-1.0.3.tgz"
->>>>>>> 40ce0552
                 }
               }
             },
             "pegjs": {
               "version": "0.7.0",
-<<<<<<< HEAD
-              "from": "pegjs@0.7.0",
-              "resolved": "http://beta-internal:8089/nexus/content/groups/npm/pegjs/-/pegjs-0.7.0.tgz"
-            },
-            "vows": {
-              "version": "0.7.0",
-              "from": "vows@0.7.0",
-              "resolved": "http://beta-internal:8089/nexus/content/groups/npm/vows/-/vows-0.7.0.tgz",
-              "dependencies": {
-                "eyes": {
-                  "version": "0.1.8",
-                  "from": "eyes@>=0.1.6",
-                  "resolved": "http://beta-internal:8089/nexus/content/groups/npm/eyes/-/eyes-0.1.8.tgz"
-                },
-                "diff": {
-                  "version": "1.0.8",
-                  "from": "diff@>=1.0.3 <1.1.0",
-                  "resolved": "http://beta-internal:8089/nexus/content/groups/npm/diff/-/diff-1.0.8.tgz"
-=======
               "from": "http://beta-internal:4873/pegjs/-/pegjs-0.7.0.tgz",
               "resolved": "http://beta-internal:4873/pegjs/-/pegjs-0.7.0.tgz"
             },
@@ -1259,21 +1175,11 @@
                   "version": "1.0.8",
                   "from": "http://beta-internal:4873/diff/-/diff-1.0.8.tgz",
                   "resolved": "http://beta-internal:4873/diff/-/diff-1.0.8.tgz"
->>>>>>> 40ce0552
                 }
               }
             },
             "websocket": {
               "version": "1.0.8",
-<<<<<<< HEAD
-              "from": "websocket@1.0.8",
-              "resolved": "http://beta-internal:8089/nexus/content/groups/npm/websocket/-/websocket-1.0.8.tgz"
-            },
-            "websocket-server": {
-              "version": "1.4.4",
-              "from": "websocket-server@1.4.4",
-              "resolved": "http://beta-internal:8089/nexus/content/groups/npm/websocket-server/-/websocket-server-1.4.4.tgz"
-=======
               "from": "http://beta-internal:4873/websocket/-/websocket-1.0.8.tgz",
               "resolved": "http://beta-internal:4873/websocket/-/websocket-1.0.8.tgz"
             },
@@ -1281,21 +1187,11 @@
               "version": "1.4.4",
               "from": "http://beta-internal:4873/websocket-server/-/websocket-server-1.4.4.tgz",
               "resolved": "http://beta-internal:4873/websocket-server/-/websocket-server-1.4.4.tgz"
->>>>>>> 40ce0552
             }
           }
         },
         "gitter-redis-sentinel-client": {
           "version": "0.3.0",
-<<<<<<< HEAD
-          "from": "gitter-redis-sentinel-client@>=0.3.0 <0.4.0",
-          "resolved": "http://beta-internal:8089/nexus/content/groups/npm/gitter-redis-sentinel-client/-/gitter-redis-sentinel-client-0.3.0.tgz",
-          "dependencies": {
-            "debug": {
-              "version": "0.8.1",
-              "from": "debug@>=0.8.0 <0.9.0",
-              "resolved": "http://beta-internal:8089/nexus/content/groups/npm/debug/-/debug-0.8.1.tgz"
-=======
           "from": "http://beta-internal:4873/gitter-redis-sentinel-client/-/gitter-redis-sentinel-client-0.3.0.tgz",
           "resolved": "http://beta-internal:4873/gitter-redis-sentinel-client/-/gitter-redis-sentinel-client-0.3.0.tgz",
           "dependencies": {
@@ -1303,41 +1199,11 @@
               "version": "0.8.1",
               "from": "http://beta-internal:4873/debug/-/debug-0.8.1.tgz",
               "resolved": "http://beta-internal:4873/debug/-/debug-0.8.1.tgz"
->>>>>>> 40ce0552
             }
           }
         },
         "nconf": {
           "version": "0.6.9",
-<<<<<<< HEAD
-          "from": "nconf@>=0.6.9 <0.7.0",
-          "resolved": "http://beta-internal:8089/nexus/content/groups/npm/nconf/-/nconf-0.6.9.tgz",
-          "dependencies": {
-            "async": {
-              "version": "0.2.9",
-              "from": "async@0.2.9",
-              "resolved": "http://beta-internal:8089/nexus/content/groups/npm/async/-/async-0.2.9.tgz"
-            },
-            "ini": {
-              "version": "1.3.3",
-              "from": "ini@>=1.0.0 <2.0.0",
-              "resolved": "http://beta-internal:8089/nexus/content/groups/npm/ini/-/ini-1.3.3.tgz"
-            },
-            "optimist": {
-              "version": "0.6.0",
-              "from": "optimist@0.6.0",
-              "resolved": "http://beta-internal:8089/nexus/content/groups/npm/optimist/-/optimist-0.6.0.tgz",
-              "dependencies": {
-                "wordwrap": {
-                  "version": "0.0.2",
-                  "from": "wordwrap@>=0.0.2 <0.1.0",
-                  "resolved": "http://beta-internal:8089/nexus/content/groups/npm/wordwrap/-/wordwrap-0.0.2.tgz"
-                },
-                "minimist": {
-                  "version": "0.0.10",
-                  "from": "minimist@>=0.0.1 <0.1.0",
-                  "resolved": "http://beta-internal:8089/nexus/content/groups/npm/minimist/-/minimist-0.0.10.tgz"
-=======
           "from": "http://beta-internal:4873/nconf/-/nconf-0.6.9.tgz",
           "resolved": "http://beta-internal:4873/nconf/-/nconf-0.6.9.tgz",
           "dependencies": {
@@ -1365,7 +1231,6 @@
                   "version": "0.0.10",
                   "from": "http://beta-internal:4873/minimist/-/minimist-0.0.10.tgz",
                   "resolved": "http://beta-internal:4873/minimist/-/minimist-0.0.10.tgz"
->>>>>>> 40ce0552
                 }
               }
             }
@@ -1373,30 +1238,6 @@
         },
         "node-statsd": {
           "version": "0.1.1",
-<<<<<<< HEAD
-          "from": "node-statsd@>=0.1.1 <0.2.0",
-          "resolved": "http://beta-internal:8089/nexus/content/groups/npm/node-statsd/-/node-statsd-0.1.1.tgz"
-        },
-        "redis": {
-          "version": "0.10.3",
-          "from": "redis@>=0.10.1 <0.11.0",
-          "resolved": "http://beta-internal:8089/nexus/content/groups/npm/redis/-/redis-0.10.3.tgz"
-        },
-        "underscore": {
-          "version": "1.7.0",
-          "from": "underscore@>=1.6.0 <2.0.0",
-          "resolved": "http://beta-internal:8089/nexus/content/groups/npm/underscore/-/underscore-1.7.0.tgz"
-        },
-        "universal-analytics": {
-          "version": "0.3.6",
-          "from": "universal-analytics@>=0.3.4 <0.4.0",
-          "resolved": "http://beta-internal:8089/nexus/content/groups/npm/universal-analytics/-/universal-analytics-0.3.6.tgz",
-          "dependencies": {
-            "async": {
-              "version": "0.2.10",
-              "from": "async@>=0.2.0 <0.3.0",
-              "resolved": "http://beta-internal:8089/nexus/content/groups/npm/async/-/async-0.2.10.tgz"
-=======
           "from": "http://beta-internal:4873/node-statsd/-/node-statsd-0.1.1.tgz",
           "resolved": "http://beta-internal:4873/node-statsd/-/node-statsd-0.1.1.tgz"
         },
@@ -1419,7 +1260,6 @@
               "version": "0.2.10",
               "from": "http://beta-internal:4873/async/-/async-0.2.10.tgz",
               "resolved": "http://beta-internal:4873/async/-/async-0.2.10.tgz"
->>>>>>> 40ce0552
             }
           }
         }
@@ -1640,20 +1480,6 @@
     },
     "handlebars": {
       "version": "2.0.0",
-<<<<<<< HEAD
-      "from": "handlebars@2.0.0",
-      "resolved": "http://beta-internal:8089/nexus/content/groups/npm/handlebars/-/handlebars-2.0.0.tgz",
-      "dependencies": {
-        "optimist": {
-          "version": "0.3.7",
-          "from": "optimist@>=0.3.0 <0.4.0",
-          "resolved": "http://beta-internal:8089/nexus/content/groups/npm/optimist/-/optimist-0.3.7.tgz",
-          "dependencies": {
-            "wordwrap": {
-              "version": "0.0.2",
-              "from": "wordwrap@>=0.0.2 <0.1.0",
-              "resolved": "http://beta-internal:8089/nexus/content/groups/npm/wordwrap/-/wordwrap-0.0.2.tgz"
-=======
       "from": "http://beta-internal:4873/handlebars/-/handlebars-2.0.0.tgz",
       "resolved": "http://beta-internal:4873/handlebars/-/handlebars-2.0.0.tgz",
       "dependencies": {
@@ -1666,31 +1492,11 @@
               "version": "0.0.2",
               "from": "http://beta-internal:4873/wordwrap/-/wordwrap-0.0.2.tgz",
               "resolved": "http://beta-internal:4873/wordwrap/-/wordwrap-0.0.2.tgz"
->>>>>>> 40ce0552
             }
           }
         },
         "uglify-js": {
           "version": "2.3.6",
-<<<<<<< HEAD
-          "from": "uglify-js@>=2.3.0 <2.4.0",
-          "resolved": "http://beta-internal:8089/nexus/content/groups/npm/uglify-js/-/uglify-js-2.3.6.tgz",
-          "dependencies": {
-            "async": {
-              "version": "0.2.10",
-              "from": "async@>=0.2.6 <0.3.0",
-              "resolved": "http://beta-internal:8089/nexus/content/groups/npm/async/-/async-0.2.10.tgz"
-            },
-            "source-map": {
-              "version": "0.1.43",
-              "from": "source-map@>=0.1.7 <0.2.0",
-              "resolved": "http://beta-internal:8089/nexus/content/groups/npm/source-map/-/source-map-0.1.43.tgz",
-              "dependencies": {
-                "amdefine": {
-                  "version": "0.1.0",
-                  "from": "amdefine@>=0.0.4",
-                  "resolved": "http://beta-internal:8089/nexus/content/groups/npm/amdefine/-/amdefine-0.1.0.tgz"
-=======
           "from": "http://beta-internal:4873/uglify-js/-/uglify-js-2.3.6.tgz",
           "resolved": "http://beta-internal:4873/uglify-js/-/uglify-js-2.3.6.tgz",
           "dependencies": {
@@ -1708,7 +1514,6 @@
                   "version": "0.1.0",
                   "from": "http://beta-internal:4873/amdefine/-/amdefine-0.1.0.tgz",
                   "resolved": "http://beta-internal:4873/amdefine/-/amdefine-0.1.0.tgz"
->>>>>>> 40ce0552
                 }
               }
             }
@@ -1950,11 +1755,6 @@
       "version": "2.5.0",
       "from": "http://beta-internal:4873/lru-cache/-/lru-cache-2.5.0.tgz",
       "resolved": "http://beta-internal:4873/lru-cache/-/lru-cache-2.5.0.tgz"
-    },
-    "lru-cache": {
-      "version": "2.5.0",
-      "from": "lru-cache@>=2.5.0 <3.0.0",
-      "resolved": "https://registry.npmjs.org/lru-cache/-/lru-cache-2.5.0.tgz"
     },
     "mandrill-api": {
       "version": "1.0.41",
