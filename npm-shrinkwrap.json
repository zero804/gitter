{
  "name": "gitter-webapp",
  "version": "7.0.0",
  "dependencies": {
    "apn": {
      "version": "1.4.4",
      "from": "apn@~1.4.4",
      "dependencies": {
        "q": {
          "version": "0.9.7",
          "from": "q@0.9.x"
        }
      }
    },
    "async": {
      "version": "0.9.0",
      "from": "async@~0.9.0"
    },
    "batch-stream": {
      "version": "0.1.0",
      "from": "batch-stream@^0.1.0",
      "dependencies": {
        "readable-stream": {
          "version": "1.0.33-1",
          "from": "readable-stream@~1.0.2",
          "dependencies": {
            "core-util-is": {
              "version": "1.0.1",
              "from": "core-util-is@~1.0.0"
            },
            "isarray": {
              "version": "0.0.1",
              "from": "isarray@0.0.1"
            },
            "string_decoder": {
              "version": "0.10.31",
              "from": "string_decoder@~0.10.x"
            },
            "inherits": {
              "version": "2.0.1",
              "from": "inherits@~2.0.1"
            }
          }
        }
      }
    },
    "cld": {
      "version": "2.2.0",
      "from": "cld@",
      "dependencies": {
        "underscore": {
          "version": "1.7.0",
          "from": "underscore@^1.6.0"
        },
        "nan": {
          "version": "1.3.0",
          "from": "nan@^1.2.0"
        }
      }
    },
    "connect-redis": {
      "version": "1.4.7",
      "from": "connect-redis@~1.4.6",
      "dependencies": {
        "redis": {
          "version": "0.10.3",
          "from": "redis@0.10.x"
        },
        "debug": {
          "version": "2.1.0",
          "from": "debug@*",
          "dependencies": {
            "ms": {
              "version": "0.6.2",
              "from": "ms@0.6.2"
            }
          }
        }
      }
    },
    "consolidate": {
      "version": "0.10.0",
      "from": "consolidate@~0.10.0"
    },
    "cors": {
      "version": "2.5.0",
      "from": "cors@^2.4.2",
      "resolved": "https://registry.npmjs.org/cors/-/cors-2.5.0.tgz"
    },
    "csprng": {
      "version": "0.1.1",
      "from": "csprng@^0.1.1",
      "dependencies": {
        "sequin": {
          "version": "0.1.0",
          "from": "sequin@"
        }
      }
    },
    "cube": {
      "version": "0.2.12",
<<<<<<< HEAD
      "from": "cube@git://github.com/gitterHQ/cube",
      "resolved": "git://github.com/gitterHQ/cube#b6c53a92190bcd3c945083e6b27edb25be0c134c",
      "dependencies": {
        "mongodb": {
          "version": "1.3.23",
          "from": "mongodb@~1.3.18",
=======
      "from": "cube@git://github.com/gitterHQ/cube.git#b6c53a92190bcd3c945083e6b27edb25be0c134c",
      "resolved": "git://github.com/gitterHQ/cube.git#b6c53a92190bcd3c945083e6b27edb25be0c134c",
      "dependencies": {
        "mongodb": {
          "version": "1.3.23",
          "from": "https://registry.npmjs.org/mongodb/-/mongodb-1.3.23.tgz",
>>>>>>> 68a89352
          "resolved": "https://registry.npmjs.org/mongodb/-/mongodb-1.3.23.tgz",
          "dependencies": {
            "bson": {
              "version": "0.2.5",
<<<<<<< HEAD
              "from": "bson@0.2.5"
            },
            "kerberos": {
              "version": "0.0.3",
              "from": "kerberos@0.0.3"
=======
              "from": "https://registry.npmjs.org/bson/-/bson-0.2.5.tgz",
              "resolved": "https://registry.npmjs.org/bson/-/bson-0.2.5.tgz"
            },
            "kerberos": {
              "version": "0.0.3",
              "from": "https://registry.npmjs.org/kerberos/-/kerberos-0.0.3.tgz",
              "resolved": "https://registry.npmjs.org/kerberos/-/kerberos-0.0.3.tgz"
>>>>>>> 68a89352
            }
          }
        },
        "node-static": {
          "version": "0.6.5",
<<<<<<< HEAD
          "from": "node-static@0.6.5",
          "dependencies": {
            "optimist": {
              "version": "0.6.1",
              "from": "optimist@>=0.3.4",
              "dependencies": {
                "wordwrap": {
                  "version": "0.0.2",
                  "from": "wordwrap@~0.0.2"
                },
                "minimist": {
                  "version": "0.0.10",
                  "from": "minimist@~0.0.1"
=======
          "from": "https://registry.npmjs.org/node-static/-/node-static-0.6.5.tgz",
          "resolved": "https://registry.npmjs.org/node-static/-/node-static-0.6.5.tgz",
          "dependencies": {
            "optimist": {
              "version": "0.6.1",
              "from": "https://registry.npmjs.org/optimist/-/optimist-0.6.1.tgz",
              "resolved": "https://registry.npmjs.org/optimist/-/optimist-0.6.1.tgz",
              "dependencies": {
                "wordwrap": {
                  "version": "0.0.2",
                  "from": "https://registry.npmjs.org/wordwrap/-/wordwrap-0.0.2.tgz",
                  "resolved": "https://registry.npmjs.org/wordwrap/-/wordwrap-0.0.2.tgz"
                },
                "minimist": {
                  "version": "0.0.10",
                  "from": "https://registry.npmjs.org/minimist/-/minimist-0.0.10.tgz",
                  "resolved": "https://registry.npmjs.org/minimist/-/minimist-0.0.10.tgz"
>>>>>>> 68a89352
                }
              }
            },
            "colors": {
              "version": "1.0.3",
<<<<<<< HEAD
              "from": "colors@>=0.6.0"
=======
              "from": "https://registry.npmjs.org/colors/-/colors-1.0.3.tgz",
              "resolved": "https://registry.npmjs.org/colors/-/colors-1.0.3.tgz"
>>>>>>> 68a89352
            }
          }
        },
        "pegjs": {
          "version": "0.7.0",
<<<<<<< HEAD
          "from": "pegjs@0.7.0"
        },
        "vows": {
          "version": "0.7.0",
          "from": "vows@0.7.0",
          "dependencies": {
            "eyes": {
              "version": "0.1.8",
              "from": "eyes@>=0.1.6"
            },
            "diff": {
              "version": "1.0.8",
              "from": "diff@~1.0.3"
=======
          "from": "https://registry.npmjs.org/pegjs/-/pegjs-0.7.0.tgz",
          "resolved": "https://registry.npmjs.org/pegjs/-/pegjs-0.7.0.tgz"
        },
        "vows": {
          "version": "0.7.0",
          "from": "https://registry.npmjs.org/vows/-/vows-0.7.0.tgz",
          "resolved": "https://registry.npmjs.org/vows/-/vows-0.7.0.tgz",
          "dependencies": {
            "eyes": {
              "version": "0.1.8",
              "from": "https://registry.npmjs.org/eyes/-/eyes-0.1.8.tgz",
              "resolved": "https://registry.npmjs.org/eyes/-/eyes-0.1.8.tgz"
            },
            "diff": {
              "version": "1.0.8",
              "from": "https://registry.npmjs.org/diff/-/diff-1.0.8.tgz",
              "resolved": "https://registry.npmjs.org/diff/-/diff-1.0.8.tgz"
>>>>>>> 68a89352
            }
          }
        },
        "websocket": {
          "version": "1.0.8",
<<<<<<< HEAD
          "from": "websocket@1.0.8"
=======
          "from": "https://registry.npmjs.org/websocket/-/websocket-1.0.8.tgz",
          "resolved": "https://registry.npmjs.org/websocket/-/websocket-1.0.8.tgz"
>>>>>>> 68a89352
        },
        "websocket-server": {
          "version": "1.4.4",
          "from": "websocket-server@git://github.com/miksago/node-websocket-server.git#dae6bed226ccfccf3939973155570b39dc8b3df0",
          "resolved": "git://github.com/miksago/node-websocket-server.git#dae6bed226ccfccf3939973155570b39dc8b3df0"
        }
      }
    },
    "diskspace": {
      "version": "0.1.5",
      "from": "diskspace@0.1.5"
    },
    "dolph": {
      "version": "0.0.4",
      "from": "dolph@0.0.4",
      "dependencies": {
        "redis": {
          "version": "0.10.3",
          "from": "redis@^0.10.1"
        }
      }
    },
    "easynexmo": {
      "version": "0.3.3",
      "from": "easynexmo@~0.3.1"
<<<<<<< HEAD
=======
    },
    "elasticsearch": {
      "version": "2.4.3",
      "from": "elasticsearch@^2.4.3",
      "dependencies": {
        "bluebird": {
          "version": "2.2.2",
          "from": "bluebird@~2.2.2"
        },
        "chalk": {
          "version": "0.5.1",
          "from": "chalk@~0.5.1",
          "dependencies": {
            "ansi-styles": {
              "version": "1.1.0",
              "from": "ansi-styles@^1.1.0"
            },
            "escape-string-regexp": {
              "version": "1.0.2",
              "from": "escape-string-regexp@^1.0.0"
            },
            "has-ansi": {
              "version": "0.1.0",
              "from": "has-ansi@^0.1.0",
              "dependencies": {
                "ansi-regex": {
                  "version": "0.2.1",
                  "from": "ansi-regex@^0.2.0"
                }
              }
            },
            "strip-ansi": {
              "version": "0.3.0",
              "from": "strip-ansi@^0.3.0",
              "dependencies": {
                "ansi-regex": {
                  "version": "0.2.1",
                  "from": "ansi-regex@^0.2.1"
                }
              }
            },
            "supports-color": {
              "version": "0.2.0",
              "from": "supports-color@^0.2.0"
            }
          }
        },
        "forever-agent": {
          "version": "0.5.2",
          "from": "forever-agent@~0.5.2"
        },
        "lodash-node": {
          "version": "2.4.1",
          "from": "lodash-node@~2.4"
        }
      }
>>>>>>> 68a89352
    },
    "email-validator": {
      "version": "1.0.1",
      "from": "email-validator@^1.0.0"
    },
    "emailify": {
      "version": "0.0.2",
      "from": "emailify@latest",
      "dependencies": {
        "outcome": {
          "version": "0.0.18",
          "from": "outcome@0.0.x"
        },
        "jsdom": {
          "version": "0.2.19",
          "from": "jsdom@0.2.x",
          "dependencies": {
            "htmlparser": {
              "version": "1.7.7",
              "from": "htmlparser@1.x"
            },
            "cssom": {
              "version": "0.2.5",
              "from": "cssom@0.2.x"
            },
            "cssstyle": {
              "version": "0.2.21",
              "from": "cssstyle@>=0.2.3",
              "dependencies": {
                "cssom": {
                  "version": "0.3.0",
                  "from": "cssom@0.3.x"
                }
              }
            },
            "contextify": {
              "version": "0.1.9",
              "from": "contextify@0.1.x",
              "dependencies": {
                "bindings": {
                  "version": "1.2.1",
                  "from": "bindings@*"
                },
                "nan": {
                  "version": "1.3.0",
                  "from": "nan@~1.3.0"
                }
              }
            }
          }
        },
        "optimist": {
          "version": "0.3.7",
          "from": "optimist@0.3.x",
          "dependencies": {
            "wordwrap": {
              "version": "0.0.2",
              "from": "wordwrap@~0.0.2"
            }
          }
        },
        "vows": {
          "version": "0.6.4",
          "from": "vows@0.6.x",
          "dependencies": {
            "eyes": {
              "version": "0.1.8",
              "from": "eyes@>=0.1.6"
            },
            "diff": {
              "version": "1.0.8",
              "from": "diff@~1.0.3"
            }
          }
        },
        "plugin": {
          "version": "0.0.15",
          "from": "plugin@0.0.x",
          "dependencies": {
            "tq": {
              "version": "0.0.1",
              "from": "tq@0.0.1"
            },
            "structr": {
              "version": "0.1.0",
              "from": "structr@0.1.0"
            }
          }
        },
        "step": {
          "version": "0.0.5",
          "from": "step@0.0.x"
        },
        "colors": {
          "version": "0.6.2",
          "from": "colors@0.6.x"
        },
        "sprintf": {
          "version": "0.1.4",
          "from": "sprintf@0.1.x"
        },
        "celeri": {
          "version": "0.2.16",
          "from": "celeri@0.2.x",
          "dependencies": {
            "structr": {
              "version": "0.2.4",
              "from": "structr@0.2.x"
            },
            "colors": {
              "version": "0.5.1",
              "from": "colors@0.5.1"
            },
            "tq": {
              "version": "0.1.0",
              "from": "tq@<=0.1.0"
            },
            "crema": {
              "version": "0.1.5",
              "from": "crema@<0.2.0",
              "dependencies": {
                "strscanner": {
                  "version": "0.0.8",
                  "from": "strscanner@0.0.x"
                }
              }
            },
            "beanpoll": {
              "version": "0.2.19",
              "from": "beanpoll@<0.3.0",
              "dependencies": {
                "dolce": {
                  "version": "0.0.14",
                  "from": "dolce@<0.2.0",
                  "dependencies": {
                    "sift": {
                      "version": "0.1.0",
                      "from": "sift@*"
                    }
                  }
                },
                "comerr": {
                  "version": "0.0.8",
                  "from": "comerr@0.0.x"
                }
              }
            },
            "disposable": {
              "version": "0.0.5",
              "from": "disposable@<0.2.0"
            },
            "underscore": {
              "version": "1.2.4",
              "from": "underscore@1.2.x"
            }
          }
        }
      }
    },
    "ent": {
      "version": "0.1.0",
      "from": "ent@~0.1.0"
    },
    "express": {
      "version": "3.17.5",
      "from": "express@3.17.5",
      "resolved": "https://registry.npmjs.org/express/-/express-3.17.5.tgz",
      "dependencies": {
        "basic-auth": {
          "version": "1.0.0",
          "from": "https://registry.npmjs.org/basic-auth/-/basic-auth-1.0.0.tgz",
          "resolved": "https://registry.npmjs.org/basic-auth/-/basic-auth-1.0.0.tgz"
        },
        "connect": {
          "version": "2.26.3",
          "from": "https://registry.npmjs.org/connect/-/connect-2.26.3.tgz",
          "resolved": "https://registry.npmjs.org/connect/-/connect-2.26.3.tgz",
          "dependencies": {
            "basic-auth-connect": {
              "version": "1.0.0",
              "from": "https://registry.npmjs.org/basic-auth-connect/-/basic-auth-connect-1.0.0.tgz",
              "resolved": "https://registry.npmjs.org/basic-auth-connect/-/basic-auth-connect-1.0.0.tgz"
            },
            "body-parser": {
              "version": "1.8.4",
              "from": "https://registry.npmjs.org/body-parser/-/body-parser-1.8.4.tgz",
              "resolved": "https://registry.npmjs.org/body-parser/-/body-parser-1.8.4.tgz",
              "dependencies": {
                "iconv-lite": {
                  "version": "0.4.4",
                  "from": "https://registry.npmjs.org/iconv-lite/-/iconv-lite-0.4.4.tgz",
                  "resolved": "https://registry.npmjs.org/iconv-lite/-/iconv-lite-0.4.4.tgz"
                },
                "on-finished": {
                  "version": "2.1.0",
                  "from": "https://registry.npmjs.org/on-finished/-/on-finished-2.1.0.tgz",
                  "resolved": "https://registry.npmjs.org/on-finished/-/on-finished-2.1.0.tgz",
                  "dependencies": {
                    "ee-first": {
                      "version": "1.0.5",
                      "from": "https://registry.npmjs.org/ee-first/-/ee-first-1.0.5.tgz",
                      "resolved": "https://registry.npmjs.org/ee-first/-/ee-first-1.0.5.tgz"
                    }
                  }
                },
                "raw-body": {
                  "version": "1.3.0",
                  "from": "https://registry.npmjs.org/raw-body/-/raw-body-1.3.0.tgz",
                  "resolved": "https://registry.npmjs.org/raw-body/-/raw-body-1.3.0.tgz"
                }
              }
            },
            "bytes": {
              "version": "1.0.0",
              "from": "https://registry.npmjs.org/bytes/-/bytes-1.0.0.tgz",
              "resolved": "https://registry.npmjs.org/bytes/-/bytes-1.0.0.tgz"
            },
            "cookie-parser": {
              "version": "1.3.3",
              "from": "cookie-parser@1.3.3"
            },
            "compression": {
              "version": "1.1.0",
              "from": "compression@1.1.0",
              "resolved": "https://registry.npmjs.org/compression/-/compression-1.1.0.tgz",
              "dependencies": {
                "accepts": {
                  "version": "1.1.1",
                  "from": "https://registry.npmjs.org/accepts/-/accepts-1.1.1.tgz",
                  "resolved": "https://registry.npmjs.org/accepts/-/accepts-1.1.1.tgz",
                  "dependencies": {
                    "mime-types": {
                      "version": "2.0.2",
                      "from": "https://registry.npmjs.org/mime-types/-/mime-types-2.0.2.tgz",
                      "resolved": "https://registry.npmjs.org/mime-types/-/mime-types-2.0.2.tgz",
                      "dependencies": {
                        "mime-db": {
                          "version": "1.1.0",
                          "from": "https://registry.npmjs.org/mime-db/-/mime-db-1.1.0.tgz",
                          "resolved": "https://registry.npmjs.org/mime-db/-/mime-db-1.1.0.tgz"
                        }
                      }
                    },
                    "negotiator": {
                      "version": "0.4.8",
                      "from": "https://registry.npmjs.org/negotiator/-/negotiator-0.4.8.tgz",
                      "resolved": "https://registry.npmjs.org/negotiator/-/negotiator-0.4.8.tgz"
                    }
                  }
                },
                "compressible": {
                  "version": "2.0.0",
                  "from": "compressible@2.0.0",
                  "dependencies": {
                    "mime-db": {
                      "version": "1.0.3",
                      "from": "https://registry.npmjs.org/mime-db/-/mime-db-1.0.3.tgz",
                      "resolved": "https://registry.npmjs.org/mime-db/-/mime-db-1.0.3.tgz"
                    }
                  }
                }
              }
            },
            "connect-timeout": {
              "version": "1.3.0",
              "from": "connect-timeout@1.3.0",
              "resolved": "https://registry.npmjs.org/connect-timeout/-/connect-timeout-1.3.0.tgz",
              "dependencies": {
                "ms": {
                  "version": "0.6.2",
                  "from": "ms@0.6.2"
                }
              }
            },
            "csurf": {
              "version": "1.6.1",
              "from": "csurf@1.6.1",
              "dependencies": {
                "csrf": {
                  "version": "2.0.1",
                  "from": "csrf@2.0.1",
                  "dependencies": {
                    "rndm": {
                      "version": "1.0.0",
                      "from": "rndm@1.0.0"
                    },
                    "scmp": {
                      "version": "0.0.3",
                      "from": "https://registry.npmjs.org/scmp/-/scmp-0.0.3.tgz",
                      "resolved": "https://registry.npmjs.org/scmp/-/scmp-0.0.3.tgz"
                    },
                    "uid-safe": {
                      "version": "1.0.1",
                      "from": "https://registry.npmjs.org/uid-safe/-/uid-safe-1.0.1.tgz",
                      "resolved": "https://registry.npmjs.org/uid-safe/-/uid-safe-1.0.1.tgz",
                      "dependencies": {
                        "mz": {
                          "version": "1.0.1",
                          "from": "mz@1.0.1",
                          "resolved": "https://registry.npmjs.org/mz/-/mz-1.0.1.tgz",
                          "dependencies": {
                            "native-or-bluebird": {
                              "version": "1.1.1",
                              "from": "native-or-bluebird@1.1.1"
                            }
                          }
                        }
                      }
                    },
                    "base64-url": {
                      "version": "1.0.0",
                      "from": "https://registry.npmjs.org/base64-url/-/base64-url-1.0.0.tgz",
                      "resolved": "https://registry.npmjs.org/base64-url/-/base64-url-1.0.0.tgz"
                    }
                  }
                }
              }
            },
            "errorhandler": {
              "version": "1.2.0",
              "from": "errorhandler@1.2.0",
              "resolved": "https://registry.npmjs.org/errorhandler/-/errorhandler-1.2.0.tgz",
              "dependencies": {
                "accepts": {
                  "version": "1.1.1",
                  "from": "https://registry.npmjs.org/accepts/-/accepts-1.1.1.tgz",
                  "resolved": "https://registry.npmjs.org/accepts/-/accepts-1.1.1.tgz",
                  "dependencies": {
                    "mime-types": {
                      "version": "2.0.2",
                      "from": "https://registry.npmjs.org/mime-types/-/mime-types-2.0.2.tgz",
                      "resolved": "https://registry.npmjs.org/mime-types/-/mime-types-2.0.2.tgz",
                      "dependencies": {
                        "mime-db": {
                          "version": "1.1.0",
                          "from": "https://registry.npmjs.org/mime-db/-/mime-db-1.1.0.tgz",
                          "resolved": "https://registry.npmjs.org/mime-db/-/mime-db-1.1.0.tgz"
                        }
                      }
                    },
                    "negotiator": {
                      "version": "0.4.8",
                      "from": "https://registry.npmjs.org/negotiator/-/negotiator-0.4.8.tgz",
                      "resolved": "https://registry.npmjs.org/negotiator/-/negotiator-0.4.8.tgz"
                    }
                  }
                }
              }
            },
            "express-session": {
              "version": "1.8.2",
              "from": "express-session@1.8.2",
              "resolved": "https://registry.npmjs.org/express-session/-/express-session-1.8.2.tgz",
              "dependencies": {
                "uid-safe": {
                  "version": "1.0.1",
                  "from": "https://registry.npmjs.org/uid-safe/-/uid-safe-1.0.1.tgz",
                  "resolved": "https://registry.npmjs.org/uid-safe/-/uid-safe-1.0.1.tgz",
                  "dependencies": {
                    "mz": {
                      "version": "1.0.1",
                      "from": "mz@1.0.1",
                      "resolved": "https://registry.npmjs.org/mz/-/mz-1.0.1.tgz",
                      "dependencies": {
                        "native-or-bluebird": {
                          "version": "1.1.1",
                          "from": "native-or-bluebird@1.1.1"
                        }
                      }
                    },
                    "base64-url": {
                      "version": "1.0.0",
                      "from": "https://registry.npmjs.org/base64-url/-/base64-url-1.0.0.tgz",
                      "resolved": "https://registry.npmjs.org/base64-url/-/base64-url-1.0.0.tgz"
                    }
                  }
                },
                "utils-merge": {
                  "version": "1.0.0",
                  "from": "https://registry.npmjs.org/utils-merge/-/utils-merge-1.0.0.tgz",
                  "resolved": "https://registry.npmjs.org/utils-merge/-/utils-merge-1.0.0.tgz"
                }
              }
            },
            "finalhandler": {
              "version": "0.2.0",
              "from": "https://registry.npmjs.org/finalhandler/-/finalhandler-0.2.0.tgz",
              "resolved": "https://registry.npmjs.org/finalhandler/-/finalhandler-0.2.0.tgz"
            },
            "method-override": {
              "version": "2.2.0",
              "from": "method-override@2.2.0",
              "resolved": "https://registry.npmjs.org/method-override/-/method-override-2.2.0.tgz"
            },
            "morgan": {
              "version": "1.3.2",
              "from": "https://registry.npmjs.org/morgan/-/morgan-1.3.2.tgz",
              "resolved": "https://registry.npmjs.org/morgan/-/morgan-1.3.2.tgz",
              "dependencies": {
                "on-finished": {
                  "version": "2.1.0",
                  "from": "https://registry.npmjs.org/on-finished/-/on-finished-2.1.0.tgz",
                  "resolved": "https://registry.npmjs.org/on-finished/-/on-finished-2.1.0.tgz",
                  "dependencies": {
                    "ee-first": {
                      "version": "1.0.5",
                      "from": "https://registry.npmjs.org/ee-first/-/ee-first-1.0.5.tgz",
                      "resolved": "https://registry.npmjs.org/ee-first/-/ee-first-1.0.5.tgz"
                    }
                  }
                }
              }
            },
            "multiparty": {
              "version": "3.3.2",
              "from": "https://registry.npmjs.org/multiparty/-/multiparty-3.3.2.tgz",
              "resolved": "https://registry.npmjs.org/multiparty/-/multiparty-3.3.2.tgz",
              "dependencies": {
                "readable-stream": {
                  "version": "1.1.13",
                  "from": "readable-stream@1.1.13",
                  "dependencies": {
                    "core-util-is": {
                      "version": "1.0.1",
                      "from": "core-util-is@1.0.1"
                    },
                    "isarray": {
                      "version": "0.0.1",
                      "from": "isarray@0.0.1"
                    },
                    "string_decoder": {
                      "version": "0.10.31",
                      "from": "string_decoder@0.10.31"
                    },
                    "inherits": {
                      "version": "2.0.1",
                      "from": "inherits@2.0.1",
                      "resolved": "https://registry.npmjs.org/inherits/-/inherits-2.0.1.tgz"
                    }
                  }
                },
                "stream-counter": {
                  "version": "0.2.0",
                  "from": "stream-counter@0.2.0"
                }
              }
            },
            "on-headers": {
              "version": "1.0.0",
              "from": "on-headers@1.0.0"
            },
            "qs": {
              "version": "2.2.4",
              "from": "https://registry.npmjs.org/qs/-/qs-2.2.4.tgz",
              "resolved": "https://registry.npmjs.org/qs/-/qs-2.2.4.tgz"
            },
            "response-time": {
              "version": "2.0.1",
              "from": "response-time@2.0.1"
            },
            "serve-favicon": {
              "version": "2.1.5",
              "from": "https://registry.npmjs.org/serve-favicon/-/serve-favicon-2.1.5.tgz",
              "resolved": "https://registry.npmjs.org/serve-favicon/-/serve-favicon-2.1.5.tgz",
              "dependencies": {
                "etag": {
                  "version": "1.4.0",
                  "from": "https://registry.npmjs.org/etag/-/etag-1.4.0.tgz",
                  "resolved": "https://registry.npmjs.org/etag/-/etag-1.4.0.tgz"
                },
                "ms": {
                  "version": "0.6.2",
                  "from": "ms@0.6.2"
                }
              }
            },
            "serve-index": {
              "version": "1.2.1",
              "from": "serve-index@1.2.1",
              "resolved": "https://registry.npmjs.org/serve-index/-/serve-index-1.2.1.tgz",
              "dependencies": {
                "accepts": {
                  "version": "1.1.1",
                  "from": "https://registry.npmjs.org/accepts/-/accepts-1.1.1.tgz",
                  "resolved": "https://registry.npmjs.org/accepts/-/accepts-1.1.1.tgz",
                  "dependencies": {
                    "mime-types": {
                      "version": "2.0.2",
                      "from": "https://registry.npmjs.org/mime-types/-/mime-types-2.0.2.tgz",
                      "resolved": "https://registry.npmjs.org/mime-types/-/mime-types-2.0.2.tgz",
                      "dependencies": {
                        "mime-db": {
                          "version": "1.1.0",
                          "from": "https://registry.npmjs.org/mime-db/-/mime-db-1.1.0.tgz",
                          "resolved": "https://registry.npmjs.org/mime-db/-/mime-db-1.1.0.tgz"
                        }
                      }
                    },
                    "negotiator": {
                      "version": "0.4.8",
                      "from": "https://registry.npmjs.org/negotiator/-/negotiator-0.4.8.tgz",
                      "resolved": "https://registry.npmjs.org/negotiator/-/negotiator-0.4.8.tgz"
                    }
                  }
                },
                "batch": {
                  "version": "0.5.1",
                  "from": "https://registry.npmjs.org/batch/-/batch-0.5.1.tgz",
                  "resolved": "https://registry.npmjs.org/batch/-/batch-0.5.1.tgz"
                }
              }
            },
            "serve-static": {
              "version": "1.6.3",
              "from": "https://registry.npmjs.org/serve-static/-/serve-static-1.6.3.tgz",
              "resolved": "https://registry.npmjs.org/serve-static/-/serve-static-1.6.3.tgz",
              "dependencies": {
                "utils-merge": {
                  "version": "1.0.0",
                  "from": "https://registry.npmjs.org/utils-merge/-/utils-merge-1.0.0.tgz",
                  "resolved": "https://registry.npmjs.org/utils-merge/-/utils-merge-1.0.0.tgz"
                }
              }
            },
            "type-is": {
              "version": "1.5.2",
              "from": "https://registry.npmjs.org/type-is/-/type-is-1.5.2.tgz",
              "resolved": "https://registry.npmjs.org/type-is/-/type-is-1.5.2.tgz",
              "dependencies": {
                "mime-types": {
                  "version": "2.0.2",
                  "from": "https://registry.npmjs.org/mime-types/-/mime-types-2.0.2.tgz",
                  "resolved": "https://registry.npmjs.org/mime-types/-/mime-types-2.0.2.tgz",
                  "dependencies": {
                    "mime-db": {
                      "version": "1.1.0",
                      "from": "https://registry.npmjs.org/mime-db/-/mime-db-1.1.0.tgz",
                      "resolved": "https://registry.npmjs.org/mime-db/-/mime-db-1.1.0.tgz"
                    }
                  }
                }
              }
            },
            "vhost": {
              "version": "3.0.0",
              "from": "vhost@3.0.0"
            },
            "pause": {
              "version": "0.0.1",
              "from": "https://registry.npmjs.org/pause/-/pause-0.0.1.tgz",
              "resolved": "https://registry.npmjs.org/pause/-/pause-0.0.1.tgz"
            }
          }
        },
        "commander": {
          "version": "1.3.2",
          "from": "https://registry.npmjs.org/commander/-/commander-1.3.2.tgz",
          "resolved": "https://registry.npmjs.org/commander/-/commander-1.3.2.tgz",
          "dependencies": {
            "keypress": {
              "version": "0.1.0",
              "from": "keypress@0.1.0",
              "resolved": "https://registry.npmjs.org/keypress/-/keypress-0.1.0.tgz"
            }
          }
        },
        "cookie-signature": {
          "version": "1.0.5",
          "from": "https://registry.npmjs.org/cookie-signature/-/cookie-signature-1.0.5.tgz",
          "resolved": "https://registry.npmjs.org/cookie-signature/-/cookie-signature-1.0.5.tgz"
        },
        "crc": {
          "version": "3.0.0",
          "from": "https://registry.npmjs.org/crc/-/crc-3.0.0.tgz",
          "resolved": "https://registry.npmjs.org/crc/-/crc-3.0.0.tgz"
        },
        "debug": {
          "version": "2.0.0",
          "from": "debug@2.0.0",
          "resolved": "https://registry.npmjs.org/debug/-/debug-2.0.0.tgz",
          "dependencies": {
            "ms": {
              "version": "0.6.2",
              "from": "ms@0.6.2"
            }
          }
        },
        "depd": {
          "version": "0.4.5",
          "from": "https://registry.npmjs.org/depd/-/depd-0.4.5.tgz",
          "resolved": "https://registry.npmjs.org/depd/-/depd-0.4.5.tgz"
        },
        "escape-html": {
          "version": "1.0.1",
          "from": "https://registry.npmjs.org/escape-html/-/escape-html-1.0.1.tgz",
          "resolved": "https://registry.npmjs.org/escape-html/-/escape-html-1.0.1.tgz"
        },
        "fresh": {
          "version": "0.2.4",
          "from": "https://registry.npmjs.org/fresh/-/fresh-0.2.4.tgz",
          "resolved": "https://registry.npmjs.org/fresh/-/fresh-0.2.4.tgz"
        },
        "media-typer": {
          "version": "0.3.0",
          "from": "https://registry.npmjs.org/media-typer/-/media-typer-0.3.0.tgz",
          "resolved": "https://registry.npmjs.org/media-typer/-/media-typer-0.3.0.tgz"
        },
        "methods": {
          "version": "1.1.0",
          "from": "https://registry.npmjs.org/methods/-/methods-1.1.0.tgz",
          "resolved": "https://registry.npmjs.org/methods/-/methods-1.1.0.tgz"
        },
        "mkdirp": {
          "version": "0.5.0",
          "from": "https://registry.npmjs.org/mkdirp/-/mkdirp-0.5.0.tgz",
          "resolved": "https://registry.npmjs.org/mkdirp/-/mkdirp-0.5.0.tgz",
          "dependencies": {
            "minimist": {
              "version": "0.0.8",
              "from": "https://registry.npmjs.org/minimist/-/minimist-0.0.8.tgz",
              "resolved": "https://registry.npmjs.org/minimist/-/minimist-0.0.8.tgz"
            }
          }
        },
        "parseurl": {
          "version": "1.3.0",
          "from": "parseurl@1.3.0"
        },
        "proxy-addr": {
          "version": "1.0.3",
          "from": "https://registry.npmjs.org/proxy-addr/-/proxy-addr-1.0.3.tgz",
          "resolved": "https://registry.npmjs.org/proxy-addr/-/proxy-addr-1.0.3.tgz",
          "dependencies": {
            "forwarded": {
              "version": "0.1.0",
              "from": "https://registry.npmjs.org/forwarded/-/forwarded-0.1.0.tgz",
              "resolved": "https://registry.npmjs.org/forwarded/-/forwarded-0.1.0.tgz"
            },
            "ipaddr.js": {
              "version": "0.1.3",
              "from": "https://registry.npmjs.org/ipaddr.js/-/ipaddr.js-0.1.3.tgz",
              "resolved": "https://registry.npmjs.org/ipaddr.js/-/ipaddr.js-0.1.3.tgz"
            }
          }
        },
        "range-parser": {
          "version": "1.0.2",
          "from": "range-parser@1.0.2"
        },
        "send": {
          "version": "0.9.3",
          "from": "https://registry.npmjs.org/send/-/send-0.9.3.tgz",
          "resolved": "https://registry.npmjs.org/send/-/send-0.9.3.tgz",
          "dependencies": {
            "destroy": {
              "version": "1.0.3",
              "from": "https://registry.npmjs.org/destroy/-/destroy-1.0.3.tgz",
              "resolved": "https://registry.npmjs.org/destroy/-/destroy-1.0.3.tgz"
            },
            "etag": {
              "version": "1.4.0",
              "from": "https://registry.npmjs.org/etag/-/etag-1.4.0.tgz",
              "resolved": "https://registry.npmjs.org/etag/-/etag-1.4.0.tgz"
            },
            "mime": {
              "version": "1.2.11",
              "from": "https://registry.npmjs.org/mime/-/mime-1.2.11.tgz",
              "resolved": "https://registry.npmjs.org/mime/-/mime-1.2.11.tgz"
            },
            "ms": {
              "version": "0.6.2",
              "from": "ms@0.6.2"
            },
            "on-finished": {
              "version": "2.1.0",
              "from": "https://registry.npmjs.org/on-finished/-/on-finished-2.1.0.tgz",
              "resolved": "https://registry.npmjs.org/on-finished/-/on-finished-2.1.0.tgz",
              "dependencies": {
                "ee-first": {
                  "version": "1.0.5",
                  "from": "https://registry.npmjs.org/ee-first/-/ee-first-1.0.5.tgz",
                  "resolved": "https://registry.npmjs.org/ee-first/-/ee-first-1.0.5.tgz"
                }
              }
            }
          }
        },
        "vary": {
          "version": "1.0.0",
          "from": "vary@1.0.0"
        },
        "cookie": {
          "version": "0.1.2",
          "from": "https://registry.npmjs.org/cookie/-/cookie-0.1.2.tgz",
          "resolved": "https://registry.npmjs.org/cookie/-/cookie-0.1.2.tgz"
        },
        "merge-descriptors": {
          "version": "0.0.2",
          "from": "https://registry.npmjs.org/merge-descriptors/-/merge-descriptors-0.0.2.tgz",
          "resolved": "https://registry.npmjs.org/merge-descriptors/-/merge-descriptors-0.0.2.tgz"
        }
      }
    },
    "express-hbs": {
      "version": "0.7.11",
      "from": "express-hbs@^0.7.9",
      "dependencies": {
        "handlebars": {
          "version": "2.0.0",
          "from": "handlebars@^2.0.0",
          "dependencies": {
            "optimist": {
              "version": "0.3.7",
              "from": "optimist@~0.3",
              "dependencies": {
                "wordwrap": {
                  "version": "0.0.2",
                  "from": "wordwrap@~0.0.2"
                }
              }
            },
            "uglify-js": {
              "version": "2.3.6",
              "from": "uglify-js@~2.3",
              "dependencies": {
                "async": {
                  "version": "0.2.10",
                  "from": "async@~0.2.6"
                },
                "source-map": {
                  "version": "0.1.40",
                  "from": "source-map@~0.1.7",
                  "dependencies": {
                    "amdefine": {
                      "version": "0.1.0",
                      "from": "amdefine@>=0.0.4"
                    }
                  }
                }
              }
            }
          }
        },
        "js-beautify": {
          "version": "1.4.2",
          "from": "js-beautify@~1.4.2",
          "dependencies": {
            "config-chain": {
              "version": "1.1.8",
              "from": "config-chain@~1.1.5",
              "dependencies": {
                "proto-list": {
                  "version": "1.2.3",
                  "from": "proto-list@~1.2.1"
                },
                "ini": {
                  "version": "1.3.0",
                  "from": "ini@1"
                }
              }
            },
            "mkdirp": {
              "version": "0.3.5",
              "from": "mkdirp@0.3.5"
            },
            "nopt": {
              "version": "2.1.2",
              "from": "nopt@~2.1.1",
              "dependencies": {
                "abbrev": {
                  "version": "1.0.5",
                  "from": "abbrev@1"
                }
              }
            }
          }
        },
        "readdirp": {
          "version": "0.3.3",
          "from": "readdirp@~0.3.1",
          "dependencies": {
            "graceful-fs": {
              "version": "2.0.3",
              "from": "graceful-fs@~2.0.0"
            },
            "minimatch": {
              "version": "0.2.14",
              "from": "minimatch@~0.2.12",
              "dependencies": {
                "lru-cache": {
                  "version": "2.5.0",
                  "from": "lru-cache@2"
                },
                "sigmund": {
                  "version": "1.0.0",
                  "from": "sigmund@~1.0.0"
                }
              }
            }
          }
        }
      }
    },
    "express-resource": {
      "version": "1.0.0",
      "from": "express-resource@1.0.0",
      "dependencies": {
        "lingo": {
          "version": "0.0.5",
          "from": "lingo@>= 0.0.4"
        },
        "methods": {
          "version": "0.0.1",
          "from": "methods@0.0.1"
        },
        "debug": {
          "version": "2.1.0",
          "from": "debug@*",
          "dependencies": {
            "ms": {
              "version": "0.6.2",
              "from": "ms@0.6.2"
            }
          }
        }
      }
    },
    "express3-handlebars": {
      "version": "0.4.1",
      "from": "express3-handlebars@~0.4.1",
      "dependencies": {
        "async": {
          "version": "0.2.10",
          "from": "async@~0.2"
        },
        "glob": {
          "version": "3.2.11",
          "from": "glob@3.x",
          "dependencies": {
            "inherits": {
              "version": "2.0.1",
              "from": "inherits@2"
            },
            "minimatch": {
              "version": "0.3.0",
              "from": "minimatch@0.3",
              "dependencies": {
                "lru-cache": {
                  "version": "2.5.0",
                  "from": "lru-cache@2"
                },
                "sigmund": {
                  "version": "1.0.0",
                  "from": "sigmund@~1.0.0"
                }
              }
            }
          }
        },
        "semver": {
          "version": "1.1.4",
          "from": "semver@1.x"
        }
      }
    },
    "faye-redis": {
      "version": "0.3.0",
      "from": "faye-redis@git://github.com/gitterHQ/faye-redis-node#v0.3.0",
      "resolved": "git://github.com/gitterHQ/faye-redis-node#11aa3dbf5638f40b659397045344096b08e9ca4c",
      "dependencies": {
        "redis": {
          "version": "0.12.1",
          "from": "redis@"
        }
      }
    },
    "faye-websocket": {
      "version": "0.7.2",
      "from": "https://registry.npmjs.org/faye-websocket/-/faye-websocket-0.7.2.tgz",
      "resolved": "https://registry.npmjs.org/faye-websocket/-/faye-websocket-0.7.2.tgz",
      "dependencies": {
        "websocket-driver": {
          "version": "0.3.5",
          "from": "https://registry.npmjs.org/websocket-driver/-/websocket-driver-0.3.5.tgz",
          "resolved": "https://registry.npmjs.org/websocket-driver/-/websocket-driver-0.3.5.tgz"
        }
      }
    },
    "gitter-env": {
      "version": "0.15.0",
      "from": "gitter-env@git+ssh://git@github.com:gitterHQ/gitter-env.git#v0.15.0",
      "resolved": "git+ssh://git@github.com:gitterHQ/gitter-env.git#0262141e58cddd1d5c096fa83ab09cccc61df289",
      "dependencies": {
        "async": {
          "version": "0.8.0",
          "from": "async@^0.8.0"
        },
        "blocked": {
          "version": "1.0.0",
          "from": "blocked@^1.0.0"
        },
        "clockout": {
          "version": "0.0.1",
          "from": "clockout@0.0.1"
        },
        "cube": {
          "version": "0.2.12",
          "from": "cube@git://github.com/gitterHQ/cube",
          "resolved": "git://github.com/gitterHQ/cube.git#b6c53a92190bcd3c945083e6b27edb25be0c134c",
          "dependencies": {
            "mongodb": {
              "version": "1.3.23",
              "from": "mongodb@~1.3.18",
<<<<<<< HEAD
              "resolved": "https://registry.npmjs.org/mongodb/-/mongodb-1.3.23.tgz",
=======
>>>>>>> 68a89352
              "dependencies": {
                "bson": {
                  "version": "0.2.5",
                  "from": "bson@0.2.5"
                },
                "kerberos": {
                  "version": "0.0.3",
                  "from": "kerberos@0.0.3"
                }
              }
            },
            "node-static": {
              "version": "0.6.5",
              "from": "node-static@0.6.5",
              "dependencies": {
                "optimist": {
                  "version": "0.6.1",
                  "from": "optimist@>=0.3.4",
                  "dependencies": {
                    "wordwrap": {
                      "version": "0.0.2",
                      "from": "wordwrap@~0.0.2"
                    },
                    "minimist": {
                      "version": "0.0.10",
                      "from": "minimist@~0.0.1"
                    }
                  }
                },
                "colors": {
                  "version": "1.0.3",
                  "from": "colors@>=0.6.0"
                }
              }
            },
            "pegjs": {
              "version": "0.7.0",
              "from": "pegjs@0.7.0"
            },
            "vows": {
              "version": "0.7.0",
              "from": "vows@0.7.0",
              "dependencies": {
                "eyes": {
                  "version": "0.1.8",
                  "from": "eyes@>=0.1.6"
                },
                "diff": {
                  "version": "1.0.8",
                  "from": "diff@~1.0.3"
                }
              }
            },
            "websocket": {
              "version": "1.0.8",
              "from": "websocket@1.0.8"
            },
            "websocket-server": {
              "version": "1.4.4",
              "from": "websocket-server@git://github.com/miksago/node-websocket-server.git#dae6bed226ccfccf3939973155570b39dc8b3df0",
              "resolved": "git://github.com/miksago/node-websocket-server.git#dae6bed226ccfccf3939973155570b39dc8b3df0"
            }
          }
        },
        "nconf": {
          "version": "0.6.9",
          "from": "nconf@^0.6.9",
          "dependencies": {
            "async": {
              "version": "0.2.9",
              "from": "async@0.2.9",
              "resolved": "https://registry.npmjs.org/async/-/async-0.2.9.tgz"
            },
            "ini": {
              "version": "1.3.0",
              "from": "ini@1.x.x"
            },
            "optimist": {
              "version": "0.6.0",
              "from": "optimist@0.6.0",
              "dependencies": {
                "wordwrap": {
                  "version": "0.0.2",
                  "from": "wordwrap@~0.0.2"
                },
                "minimist": {
                  "version": "0.0.10",
                  "from": "minimist@~0.0.1"
                }
              }
            }
          }
        },
        "redis": {
          "version": "0.10.3",
          "from": "redis@^0.10.1"
        },
        "underscore": {
          "version": "1.7.0",
          "from": "underscore@^1.6.0"
        },
        "universal-analytics": {
          "version": "0.3.6",
          "from": "universal-analytics@^0.3.4",
<<<<<<< HEAD
=======
          "resolved": "https://registry.npmjs.org/universal-analytics/-/universal-analytics-0.3.6.tgz",
>>>>>>> 68a89352
          "dependencies": {
            "async": {
              "version": "0.2.10",
              "from": "async@0.2.x"
            }
          }
        }
      }
    },
    "gitter-markdown-processor": {
<<<<<<< HEAD
      "version": "7.1.3",
=======
      "version": "7.1.1",
>>>>>>> 68a89352
      "from": "gitter-markdown-processor@latest",
      "dependencies": {
        "gitter-marked": {
          "version": "0.9.0",
          "from": "gitter-marked@^0.9.0"
        },
        "highlight.js": {
          "version": "8.1.0-gitter",
          "from": "highlight.js@git://github.com/gitterHQ/highlight.js#6523cbb6e3f2a9374ea96e82f977ef57ef8cdf59",
          "resolved": "git://github.com/gitterHQ/highlight.js#6523cbb6e3f2a9374ea96e82f977ef57ef8cdf59"
        },
        "underscore": {
          "version": "1.7.0",
          "from": "underscore@^1.7.0"
        },
        "cld": {
          "version": "2.2.0",
          "from": "cld@^2.2.0",
          "dependencies": {
            "nan": {
              "version": "1.3.0",
              "from": "nan@^1.2.0"
            }
          }
        }
      }
    },
    "gitter-passport-http-bearer": {
      "version": "1.1.0",
      "from": "gitter-passport-http-bearer@^1.1.0",
      "dependencies": {
        "passport-strategy": {
          "version": "1.0.0",
          "from": "passport-strategy@1.x.x"
        }
      }
    },
    "gitter-services": {
      "version": "1.4.0",
      "from": "gitter-services@git+ssh://git@github.com:gitterHQ/services.git#1.4.0",
      "resolved": "git+ssh://git@github.com:gitterHQ/services.git#0aec65ec8d512517368d464cf43de489e748e356",
      "dependencies": {
        "require-all": {
          "version": "0.0.8",
          "from": "require-all@0.0.8"
        },
        "qs": {
          "version": "1.2.2",
          "from": "qs@^1.0.0"
        },
        "extend": {
          "version": "1.3.0",
          "from": "extend@^1.2.1"
        }
      }
    },
    "handlebars": {
      "version": "1.1.2",
      "from": "handlebars@~1.1.2",
      "dependencies": {
        "optimist": {
          "version": "0.3.7",
          "from": "optimist@~0.3",
          "dependencies": {
            "wordwrap": {
              "version": "0.0.2",
              "from": "wordwrap@~0.0.2"
            }
          }
        },
        "uglify-js": {
          "version": "2.3.6",
          "from": "uglify-js@~2.3",
          "dependencies": {
            "async": {
              "version": "0.2.10",
              "from": "async@~0.2.6"
            },
            "source-map": {
              "version": "0.1.40",
              "from": "source-map@~0.1.7",
              "dependencies": {
                "amdefine": {
                  "version": "0.1.0",
                  "from": "amdefine@>=0.0.4"
                }
              }
            }
          }
        }
      }
    },
    "heapdump": {
      "version": "0.2.10",
      "from": "heapdump@^0.2.9"
    },
    "highlight.js": {
      "version": "8.1.0-gitter",
      "from": "highlight.js@git://github.com/gitterHQ/highlight.js#6523cbb6e3f2a9374ea96e82f977ef57ef8cdf59",
      "resolved": "git://github.com/gitterHQ/highlight.js#6523cbb6e3f2a9374ea96e82f977ef57ef8cdf59"
    },
    "htmlencode": {
      "version": "0.0.4",
      "from": "htmlencode@0.0.4"
    },
    "i18n": {
      "version": "0.4.1",
      "from": "i18n@~0.4.1",
      "dependencies": {
        "sprintf": {
          "version": "0.1.4",
          "from": "sprintf@>=0.1.1"
        },
        "debug": {
          "version": "2.1.0",
          "from": "debug@*",
          "dependencies": {
            "ms": {
              "version": "0.6.2",
              "from": "ms@0.6.2"
            }
          }
        }
      }
    },
    "i18n-2": {
      "version": "0.4.6",
      "from": "i18n-2@^0.4.6",
      "dependencies": {
        "sprintf": {
          "version": "0.1.4",
          "from": "sprintf@>=0.1.1"
        }
      }
    },
    "imagemagick": {
      "version": "0.1.2",
      "from": "imagemagick@0.1.2"
    },
    "intercom.io": {
      "version": "0.0.8",
      "from": "intercom.io@~0.0.8",
      "dependencies": {
        "request": {
          "version": "2.34.0",
          "from": "request@2.34.0",
          "resolved": "https://registry.npmjs.org/request/-/request-2.34.0.tgz",
          "dependencies": {
            "json-stringify-safe": {
              "version": "5.0.0",
              "from": "json-stringify-safe@~5.0.0"
            },
            "forever-agent": {
              "version": "0.5.2",
              "from": "forever-agent@~0.5.0"
            },
            "mime": {
              "version": "1.2.11",
              "from": "mime@~1.2.9"
            },
            "form-data": {
              "version": "0.1.4",
              "from": "form-data@~0.1.0",
              "dependencies": {
                "combined-stream": {
                  "version": "0.0.5",
                  "from": "combined-stream@~0.0.4",
                  "dependencies": {
                    "delayed-stream": {
                      "version": "0.0.5",
                      "from": "delayed-stream@0.0.5"
                    }
                  }
                }
              }
            },
            "tunnel-agent": {
              "version": "0.3.0",
              "from": "tunnel-agent@~0.3.0"
            },
            "http-signature": {
              "version": "0.10.0",
              "from": "http-signature@~0.10.0",
              "dependencies": {
                "assert-plus": {
                  "version": "0.1.2",
                  "from": "assert-plus@0.1.2"
                },
                "asn1": {
                  "version": "0.1.11",
                  "from": "asn1@0.1.11"
                },
                "ctype": {
                  "version": "0.5.2",
                  "from": "ctype@0.5.2"
                }
              }
            },
            "oauth-sign": {
              "version": "0.3.0",
              "from": "oauth-sign@~0.3.0"
            },
            "hawk": {
              "version": "1.0.0",
              "from": "hawk@~1.0.0",
              "dependencies": {
                "hoek": {
                  "version": "0.9.1",
                  "from": "hoek@0.9.x"
                },
                "boom": {
                  "version": "0.4.2",
                  "from": "boom@0.4.x"
                },
                "cryptiles": {
                  "version": "0.2.2",
                  "from": "cryptiles@0.2.x"
                },
                "sntp": {
                  "version": "0.2.4",
                  "from": "sntp@0.2.x"
                }
              }
            },
            "aws-sign2": {
              "version": "0.5.0",
              "from": "aws-sign2@~0.5.0"
            }
          }
        },
        "qs": {
          "version": "0.6.6",
          "from": "qs@0.6.6"
        },
        "lodash": {
          "version": "2.4.1",
          "from": "lodash@~2.4.1",
          "resolved": "https://registry.npmjs.org/lodash/-/lodash-2.4.1.tgz"
        },
        "debug": {
          "version": "0.8.1",
          "from": "debug@0.8.1",
          "resolved": "https://registry.npmjs.org/debug/-/debug-0.8.1.tgz"
        }
      }
    },
    "jade": {
      "version": "0.28.1",
      "from": "jade@0.28.1",
      "resolved": "https://registry.npmjs.org/jade/-/jade-0.28.1.tgz",
      "dependencies": {
        "commander": {
          "version": "0.6.1",
          "from": "commander@0.6.1"
        },
        "mkdirp": {
          "version": "0.3.5",
          "from": "mkdirp@0.3.x"
        },
        "coffee-script": {
          "version": "1.4.0",
          "from": "coffee-script@~1.4.0"
        }
      }
    },
    "jwt-simple": {
      "version": "0.1.0",
      "from": "jwt-simple@~0.1.0"
    },
    "katex": {
      "version": "0.1.0",
      "from": "https://registry.npmjs.org/katex/-/katex-0.1.0.tgz",
      "resolved": "https://registry.npmjs.org/katex/-/katex-0.1.0.tgz"
    },
    "keyword-extractor": {
      "version": "0.0.9",
      "from": "keyword-extractor@0.0.9",
      "resolved": "https://registry.npmjs.org/keyword-extractor/-/keyword-extractor-0.0.9.tgz",
      "dependencies": {
        "underscore": {
          "version": "1.6.0",
          "from": "underscore@1.6.0",
          "resolved": "https://registry.npmjs.org/underscore/-/underscore-1.6.0.tgz"
        },
        "underscore.string": {
          "version": "2.3.3",
          "from": "underscore.string@~2.3.3"
        }
      }
    },
    "langs": {
      "version": "1.0.1",
      "from": "langs@^1.0.1"
    },
    "languagedetect": {
      "version": "1.1.1",
      "from": "languagedetect@^1.1.1"
    },
    "lazy.js": {
      "version": "0.2.1",
      "from": "lazy.js@~0.2.1"
    },
    "locale": {
      "version": "0.0.17",
      "from": "locale@0.0.17"
    },
    "mandrill-api": {
      "version": "1.0.40",
      "from": "mandrill-api@~1.0.40"
    },
    "memwatch": {
      "version": "0.2.2",
      "from": "memwatch@^0.2.2"
    },
    "mixpanel": {
      "version": "0.0.20",
      "from": "mixpanel@~0.0.19"
    },
    "moment": {
      "version": "2.6.0",
      "from": "moment@git://github.com/gitterHQ/moment#440d7889d9c0c8540cdc7711819f546cc99584a8",
      "resolved": "git://github.com/gitterHQ/moment#440d7889d9c0c8540cdc7711819f546cc99584a8"
    },
    "mongodb": {
      "version": "1.4.17",
      "from": "https://registry.npmjs.org/mongodb/-/mongodb-1.4.17.tgz",
      "resolved": "https://registry.npmjs.org/mongodb/-/mongodb-1.4.17.tgz",
      "dependencies": {
        "bson": {
          "version": "0.2.15",
          "from": "bson@0.2.15",
          "dependencies": {
            "nan": {
              "version": "1.3.0",
              "from": "https://registry.npmjs.org/nan/-/nan-1.3.0.tgz",
              "resolved": "https://registry.npmjs.org/nan/-/nan-1.3.0.tgz"
            }
          }
        },
        "kerberos": {
          "version": "0.0.4",
          "from": "https://registry.npmjs.org/kerberos/-/kerberos-0.0.4.tgz",
          "resolved": "https://registry.npmjs.org/kerberos/-/kerberos-0.0.4.tgz"
        },
        "readable-stream": {
          "version": "1.0.32",
          "from": "readable-stream@1.0.32",
          "dependencies": {
            "core-util-is": {
              "version": "1.0.1",
              "from": "core-util-is@1.0.1"
            },
            "isarray": {
              "version": "0.0.1",
              "from": "isarray@0.0.1"
            },
            "string_decoder": {
              "version": "0.10.31",
              "from": "string_decoder@0.10.31"
            },
            "inherits": {
              "version": "2.0.1",
              "from": "inherits@2.0.1",
              "resolved": "https://registry.npmjs.org/inherits/-/inherits-2.0.1.tgz"
            }
          }
        }
      }
    },
    "mongoose": {
      "version": "3.8.17",
      "from": "mongoose@^3.8.17",
      "dependencies": {
<<<<<<< HEAD
        "hooks": {
          "version": "0.2.1",
          "from": "hooks@0.2.1"
        },
        "mongodb": {
          "version": "1.3.23",
          "from": "mongodb@~1.3.18",
          "resolved": "https://registry.npmjs.org/mongodb/-/mongodb-1.3.23.tgz",
          "dependencies": {
            "bson": {
              "version": "0.2.5",
              "from": "bson@0.2.5"
=======
        "mongodb": {
          "version": "1.4.9",
          "from": "mongodb@1.4.9",
          "resolved": "https://registry.npmjs.org/mongodb/-/mongodb-1.4.9.tgz",
          "dependencies": {
            "bson": {
              "version": "0.2.12",
              "from": "bson@0.2.12",
              "dependencies": {
                "nan": {
                  "version": "1.2.0",
                  "from": "nan@1.2.0"
                }
              }
>>>>>>> 68a89352
            },
            "kerberos": {
              "version": "0.0.3",
              "from": "kerberos@0.0.3"
<<<<<<< HEAD
=======
            },
            "readable-stream": {
              "version": "1.0.33-1",
              "from": "readable-stream@latest",
              "dependencies": {
                "core-util-is": {
                  "version": "1.0.1",
                  "from": "core-util-is@~1.0.0"
                },
                "isarray": {
                  "version": "0.0.1",
                  "from": "isarray@0.0.1"
                },
                "string_decoder": {
                  "version": "0.10.31",
                  "from": "string_decoder@~0.10.x"
                },
                "inherits": {
                  "version": "2.0.1",
                  "from": "inherits@~2.0.1"
                }
              }
>>>>>>> 68a89352
            }
          }
        },
        "hooks": {
          "version": "0.2.1",
          "from": "hooks@0.2.1"
        },
        "ms": {
          "version": "0.1.0",
          "from": "ms@0.1.0"
        },
        "sliced": {
          "version": "0.0.5",
          "from": "sliced@0.0.5"
        },
        "muri": {
          "version": "0.3.1",
          "from": "muri@0.3.1"
        },
        "mpromise": {
          "version": "0.4.3",
          "from": "mpromise@0.4.3"
        },
        "mpath": {
          "version": "0.1.1",
          "from": "mpath@0.1.1"
        },
        "regexp-clone": {
          "version": "0.0.1",
          "from": "regexp-clone@0.0.1"
        },
        "mquery": {
<<<<<<< HEAD
          "version": "0.5.3",
          "from": "mquery@0.5.3",
=======
          "version": "0.8.0",
          "from": "mquery@0.8.0",
>>>>>>> 68a89352
          "dependencies": {
            "debug": {
              "version": "0.7.4",
              "from": "debug@0.7.4",
              "resolved": "https://registry.npmjs.org/debug/-/debug-0.7.4.tgz"
            }
          }
        }
      }
    },
    "mongoose-number": {
      "version": "0.1.0",
      "from": "mongoose-number@git://github.com/gitterHQ/mongoose-number#74e1653b3fd33427cca93fb325d0b289cbce08c4",
      "resolved": "git://github.com/gitterHQ/mongoose-number#74e1653b3fd33427cca93fb325d0b289cbce08c4"
    },
    "mongoose-q": {
<<<<<<< HEAD
      "version": "0.0.10",
      "from": "mongoose-q@0.0.10"
=======
      "version": "0.0.13",
      "from": "mongoose-q@0.0.13"
>>>>>>> 68a89352
    },
    "node-resque": {
      "version": "0.8.7",
      "from": "node-resque@^0.8.3",
      "dependencies": {
        "redis": {
          "version": "0.10.3",
          "from": "redis@~0.10.3"
        }
      }
    },
    "node-statsd": {
      "version": "0.0.7",
      "from": "node-statsd@0.0.7"
    },
    "node-uuid": {
      "version": "1.4.0",
      "from": "node-uuid@1.4.0",
      "resolved": "https://registry.npmjs.org/node-uuid/-/node-uuid-1.4.0.tgz"
    },
    "nodemailer": {
      "version": "0.3.14",
      "from": "nodemailer@0.3.14",
      "resolved": "https://registry.npmjs.org/nodemailer/-/nodemailer-0.3.14.tgz",
      "dependencies": {
        "mailcomposer": {
          "version": "0.2.12",
          "from": "mailcomposer@>= 0.1.11",
          "dependencies": {
            "mimelib": {
              "version": "0.2.17",
              "from": "mimelib@~0.2.15",
              "dependencies": {
                "encoding": {
                  "version": "0.1.9",
                  "from": "encoding@~0.1.7",
                  "resolved": "https://registry.npmjs.org/encoding/-/encoding-0.1.9.tgz",
                  "dependencies": {
                    "iconv-lite": {
                      "version": "0.4.4",
                      "from": "iconv-lite@^0.4.4"
                    }
                  }
                },
                "addressparser": {
                  "version": "0.2.1",
                  "from": "addressparser@~0.2.1"
                }
              }
            },
            "mime": {
              "version": "1.2.11",
              "from": "mime@~1.2.11"
            },
            "he": {
              "version": "0.3.6",
              "from": "he@~0.3.6"
            },
            "follow-redirects": {
              "version": "0.0.3",
              "from": "follow-redirects@0.0.3"
            },
            "dkim-signer": {
              "version": "0.1.2",
              "from": "dkim-signer@~0.1.1",
              "dependencies": {
                "punycode": {
                  "version": "1.2.4",
                  "from": "punycode@~1.2.4"
                }
              }
            }
          }
        },
        "simplesmtp": {
          "version": "0.3.33",
          "from": "simplesmtp@>= 0.1.15",
          "dependencies": {
            "rai": {
              "version": "0.1.11",
              "from": "rai@~0.1.11"
            },
            "xoauth2": {
              "version": "0.1.8",
              "from": "xoauth2@~0.1.8"
            }
          }
        }
      }
    },
    "nomnom": {
      "version": "1.6.2",
      "from": "nomnom@~1.6.2",
      "dependencies": {
        "colors": {
          "version": "0.5.1",
          "from": "colors@0.5.x"
        },
        "underscore": {
          "version": "1.4.4",
          "from": "underscore@~1.4.4"
        }
      }
    },
    "oauth2orize": {
      "version": "1.0.1",
      "from": "oauth2orize@~1.0.0",
      "dependencies": {
        "uid2": {
          "version": "0.0.3",
          "from": "uid2@0.0.x"
        },
        "utils-merge": {
          "version": "1.0.0",
          "from": "utils-merge@1.x.x"
        },
        "debug": {
          "version": "0.7.4",
          "from": "debug@0.7.x"
        }
      }
    },
    "octonode": {
      "version": "0.6.9",
      "from": "https://registry.npmjs.org/octonode/-/octonode-0.6.9.tgz",
      "resolved": "https://registry.npmjs.org/octonode/-/octonode-0.6.9.tgz",
      "dependencies": {
        "request": {
          "version": "2.44.0",
          "from": "https://registry.npmjs.org/request/-/request-2.44.0.tgz",
          "resolved": "https://registry.npmjs.org/request/-/request-2.44.0.tgz",
          "dependencies": {
            "bl": {
              "version": "0.9.3",
              "from": "https://registry.npmjs.org/bl/-/bl-0.9.3.tgz",
              "resolved": "https://registry.npmjs.org/bl/-/bl-0.9.3.tgz",
              "dependencies": {
                "readable-stream": {
                  "version": "1.0.33-1",
                  "from": "https://registry.npmjs.org/readable-stream/-/readable-stream-1.0.33-1.tgz",
                  "resolved": "https://registry.npmjs.org/readable-stream/-/readable-stream-1.0.33-1.tgz",
                  "dependencies": {
                    "core-util-is": {
                      "version": "1.0.1",
                      "from": "https://registry.npmjs.org/core-util-is/-/core-util-is-1.0.1.tgz",
                      "resolved": "https://registry.npmjs.org/core-util-is/-/core-util-is-1.0.1.tgz"
                    },
                    "isarray": {
                      "version": "0.0.1",
                      "from": "https://registry.npmjs.org/isarray/-/isarray-0.0.1.tgz",
                      "resolved": "https://registry.npmjs.org/isarray/-/isarray-0.0.1.tgz"
                    },
                    "string_decoder": {
                      "version": "0.10.31",
                      "from": "https://registry.npmjs.org/string_decoder/-/string_decoder-0.10.31.tgz",
                      "resolved": "https://registry.npmjs.org/string_decoder/-/string_decoder-0.10.31.tgz"
                    },
                    "inherits": {
                      "version": "2.0.1",
                      "from": "https://registry.npmjs.org/inherits/-/inherits-2.0.1.tgz",
                      "resolved": "https://registry.npmjs.org/inherits/-/inherits-2.0.1.tgz"
                    }
                  }
                }
              }
            },
            "caseless": {
              "version": "0.6.0",
              "from": "https://registry.npmjs.org/caseless/-/caseless-0.6.0.tgz",
              "resolved": "https://registry.npmjs.org/caseless/-/caseless-0.6.0.tgz"
            },
            "forever-agent": {
              "version": "0.5.2",
              "from": "https://registry.npmjs.org/forever-agent/-/forever-agent-0.5.2.tgz",
              "resolved": "https://registry.npmjs.org/forever-agent/-/forever-agent-0.5.2.tgz"
            },
            "qs": {
              "version": "1.2.2",
              "from": "https://registry.npmjs.org/qs/-/qs-1.2.2.tgz",
              "resolved": "https://registry.npmjs.org/qs/-/qs-1.2.2.tgz"
            },
            "json-stringify-safe": {
              "version": "5.0.0",
              "from": "https://registry.npmjs.org/json-stringify-safe/-/json-stringify-safe-5.0.0.tgz",
              "resolved": "https://registry.npmjs.org/json-stringify-safe/-/json-stringify-safe-5.0.0.tgz"
            },
            "mime-types": {
              "version": "1.0.2",
              "from": "https://registry.npmjs.org/mime-types/-/mime-types-1.0.2.tgz",
              "resolved": "https://registry.npmjs.org/mime-types/-/mime-types-1.0.2.tgz"
            },
            "tunnel-agent": {
              "version": "0.4.0",
              "from": "https://registry.npmjs.org/tunnel-agent/-/tunnel-agent-0.4.0.tgz",
              "resolved": "https://registry.npmjs.org/tunnel-agent/-/tunnel-agent-0.4.0.tgz"
            },
            "form-data": {
              "version": "0.1.4",
              "from": "https://registry.npmjs.org/form-data/-/form-data-0.1.4.tgz",
              "resolved": "https://registry.npmjs.org/form-data/-/form-data-0.1.4.tgz",
              "dependencies": {
                "combined-stream": {
                  "version": "0.0.5",
                  "from": "https://registry.npmjs.org/combined-stream/-/combined-stream-0.0.5.tgz",
                  "resolved": "https://registry.npmjs.org/combined-stream/-/combined-stream-0.0.5.tgz",
                  "dependencies": {
                    "delayed-stream": {
                      "version": "0.0.5",
                      "from": "https://registry.npmjs.org/delayed-stream/-/delayed-stream-0.0.5.tgz",
                      "resolved": "https://registry.npmjs.org/delayed-stream/-/delayed-stream-0.0.5.tgz"
                    }
                  }
                },
                "mime": {
                  "version": "1.2.11",
                  "from": "https://registry.npmjs.org/mime/-/mime-1.2.11.tgz",
                  "resolved": "https://registry.npmjs.org/mime/-/mime-1.2.11.tgz"
                }
              }
            },
            "http-signature": {
              "version": "0.10.0",
              "from": "https://registry.npmjs.org/http-signature/-/http-signature-0.10.0.tgz",
              "resolved": "https://registry.npmjs.org/http-signature/-/http-signature-0.10.0.tgz",
              "dependencies": {
                "assert-plus": {
                  "version": "0.1.2",
                  "from": "https://registry.npmjs.org/assert-plus/-/assert-plus-0.1.2.tgz",
                  "resolved": "https://registry.npmjs.org/assert-plus/-/assert-plus-0.1.2.tgz"
                },
                "asn1": {
                  "version": "0.1.11",
                  "from": "https://registry.npmjs.org/asn1/-/asn1-0.1.11.tgz",
                  "resolved": "https://registry.npmjs.org/asn1/-/asn1-0.1.11.tgz"
                },
                "ctype": {
                  "version": "0.5.2",
                  "from": "https://registry.npmjs.org/ctype/-/ctype-0.5.2.tgz",
                  "resolved": "https://registry.npmjs.org/ctype/-/ctype-0.5.2.tgz"
                }
              }
            },
            "oauth-sign": {
              "version": "0.4.0",
              "from": "https://registry.npmjs.org/oauth-sign/-/oauth-sign-0.4.0.tgz",
              "resolved": "https://registry.npmjs.org/oauth-sign/-/oauth-sign-0.4.0.tgz"
            },
            "hawk": {
              "version": "1.1.1",
              "from": "https://registry.npmjs.org/hawk/-/hawk-1.1.1.tgz",
              "resolved": "https://registry.npmjs.org/hawk/-/hawk-1.1.1.tgz",
              "dependencies": {
                "hoek": {
                  "version": "0.9.1",
                  "from": "https://registry.npmjs.org/hoek/-/hoek-0.9.1.tgz",
                  "resolved": "https://registry.npmjs.org/hoek/-/hoek-0.9.1.tgz"
                },
                "boom": {
                  "version": "0.4.2",
                  "from": "https://registry.npmjs.org/boom/-/boom-0.4.2.tgz",
                  "resolved": "https://registry.npmjs.org/boom/-/boom-0.4.2.tgz"
                },
                "cryptiles": {
                  "version": "0.2.2",
                  "from": "https://registry.npmjs.org/cryptiles/-/cryptiles-0.2.2.tgz",
                  "resolved": "https://registry.npmjs.org/cryptiles/-/cryptiles-0.2.2.tgz"
                },
                "sntp": {
                  "version": "0.2.4",
                  "from": "https://registry.npmjs.org/sntp/-/sntp-0.2.4.tgz",
                  "resolved": "https://registry.npmjs.org/sntp/-/sntp-0.2.4.tgz"
                }
              }
            },
            "aws-sign2": {
              "version": "0.5.0",
              "from": "https://registry.npmjs.org/aws-sign2/-/aws-sign2-0.5.0.tgz",
              "resolved": "https://registry.npmjs.org/aws-sign2/-/aws-sign2-0.5.0.tgz"
            },
            "stringstream": {
              "version": "0.0.4",
              "from": "https://registry.npmjs.org/stringstream/-/stringstream-0.0.4.tgz",
              "resolved": "https://registry.npmjs.org/stringstream/-/stringstream-0.0.4.tgz"
            }
          }
        },
        "randomstring": {
          "version": "1.0.3",
          "from": "https://registry.npmjs.org/randomstring/-/randomstring-1.0.3.tgz",
          "resolved": "https://registry.npmjs.org/randomstring/-/randomstring-1.0.3.tgz"
        },
        "deep-extend": {
          "version": "0.3.2",
          "from": "https://registry.npmjs.org/deep-extend/-/deep-extend-0.3.2.tgz",
          "resolved": "https://registry.npmjs.org/deep-extend/-/deep-extend-0.3.2.tgz"
        }
      }
    },
    "parse-links": {
      "version": "0.1.0",
      "from": "parse-links@~0.1.0"
    },
    "passport": {
      "version": "0.1.15",
      "from": "passport@0.1.15",
      "resolved": "https://registry.npmjs.org/passport/-/passport-0.1.15.tgz",
      "dependencies": {
        "pkginfo": {
          "version": "0.2.3",
          "from": "pkginfo@0.2.x"
        }
      }
    },
    "passport-http": {
      "version": "0.2.2",
      "from": "passport-http@0.2.2",
      "dependencies": {
        "pkginfo": {
          "version": "0.2.3",
          "from": "pkginfo@0.2.x"
        }
      }
    },
    "passport-oauth2-client-password": {
      "version": "0.1.0",
      "from": "passport-oauth2-client-password@0.1.0",
      "dependencies": {
        "pkginfo": {
          "version": "0.2.3",
          "from": "pkginfo@0.2.x"
        }
      }
    },
    "q": {
      "version": "1.0.1",
      "from": "q@~1.0.0"
    },
    "raven": {
      "version": "0.6.3",
      "from": "raven@^0.6.2",
      "dependencies": {
        "node-uuid": {
          "version": "1.4.1",
          "from": "node-uuid@~1.4.1"
        },
        "stack-trace": {
          "version": "0.0.7",
          "from": "stack-trace@0.0.7"
        },
        "lsmod": {
          "version": "0.0.3",
          "from": "lsmod@~0.0.3"
        },
        "cookie": {
          "version": "0.1.0",
          "from": "cookie@0.1.0"
        }
      }
    },
    "redis-lock": {
      "version": "0.0.8",
      "from": "redis-lock@0.0.8"
    },
    "redis-scripto": {
      "version": "0.2.0",
      "from": "redis-scripto@git+ssh://git@github.com:gitterHQ/node-redis-scripto.git#v0.2.0",
      "resolved": "git+ssh://git@github.com:gitterHQ/node-redis-scripto.git#b3306d0d40b1e82a640e66e6a47af85150b4511b",
      "dependencies": {
        "redis": {
          "version": "0.8.6",
          "from": "redis@0.8.x"
        },
        "debug": {
          "version": "0.7.4",
          "from": "debug@0.7.x"
        }
      }
    },
    "redis-sentinel-client": {
      "version": "0.1.5",
      "from": "redis-sentinel-client@^0.1.5",
      "dependencies": {
        "redis": {
          "version": "0.8.4",
          "from": "https://github.com/DocuSignDev/node_redis/archive/master.tar.gz",
          "resolved": "https://github.com/DocuSignDev/node_redis/archive/master.tar.gz"
        }
      }
    },
    "request": {
      "version": "2.40.0",
      "from": "request@~2.40.0",
      "dependencies": {
        "qs": {
          "version": "1.0.2",
          "from": "qs@~1.0.0"
        },
        "json-stringify-safe": {
          "version": "5.0.0",
          "from": "json-stringify-safe@~5.0.0"
        },
        "mime-types": {
          "version": "1.0.2",
          "from": "mime-types@~1.0.1"
        },
        "forever-agent": {
          "version": "0.5.2",
          "from": "forever-agent@~0.5.0"
        },
        "form-data": {
          "version": "0.1.4",
          "from": "form-data@~0.1.0",
          "dependencies": {
            "combined-stream": {
              "version": "0.0.5",
              "from": "combined-stream@~0.0.4",
              "dependencies": {
                "delayed-stream": {
                  "version": "0.0.5",
                  "from": "delayed-stream@0.0.5"
                }
              }
            },
            "mime": {
              "version": "1.2.11",
              "from": "mime@~1.2.11"
            }
          }
        },
        "tunnel-agent": {
          "version": "0.4.0",
          "from": "tunnel-agent@~0.4.0"
        },
        "http-signature": {
          "version": "0.10.0",
          "from": "http-signature@~0.10.0",
          "dependencies": {
            "assert-plus": {
              "version": "0.1.2",
              "from": "assert-plus@0.1.2"
            },
            "asn1": {
              "version": "0.1.11",
              "from": "asn1@0.1.11"
            },
            "ctype": {
              "version": "0.5.2",
              "from": "ctype@0.5.2"
            }
          }
        },
        "oauth-sign": {
          "version": "0.3.0",
          "from": "oauth-sign@~0.3.0"
        },
        "hawk": {
          "version": "1.1.1",
          "from": "hawk@1.1.1",
          "dependencies": {
            "hoek": {
              "version": "0.9.1",
              "from": "hoek@0.9.x"
            },
            "boom": {
              "version": "0.4.2",
              "from": "boom@0.4.x"
            },
            "cryptiles": {
              "version": "0.2.2",
              "from": "cryptiles@0.2.x"
            },
            "sntp": {
              "version": "0.2.4",
              "from": "sntp@0.2.x"
            }
          }
        },
        "aws-sign2": {
          "version": "0.5.0",
          "from": "aws-sign2@~0.5.0"
        },
        "stringstream": {
          "version": "0.0.4",
          "from": "stringstream@~0.0.4"
        }
      }
    },
    "restler-q": {
      "version": "0.0.3",
      "from": "restler-q@0.0.3",
      "dependencies": {
        "q": {
          "version": "0.9.7",
          "from": "q@~0.9.7"
        }
      }
    },
    "sanitizer": {
      "version": "0.0.15",
      "from": "sanitizer@0.0.15"
    },
    "sechash": {
      "version": "0.1.3",
      "from": "sechash@0.1.3"
    },
    "shutdown": {
      "version": "0.2.4",
      "from": "shutdown@^0.2.3",
      "dependencies": {
        "debug": {
          "version": "1.0.4",
          "from": "debug@^1.0.2",
          "dependencies": {
            "ms": {
              "version": "0.6.2",
              "from": "ms@0.6.2"
            }
          }
        }
      }
    },
    "sitemap": {
      "version": "0.7.2",
      "from": "https://registry.npmjs.org/sitemap/-/sitemap-0.7.2.tgz",
      "resolved": "https://registry.npmjs.org/sitemap/-/sitemap-0.7.2.tgz"
    },
    "snappy-cache": {
      "version": "0.1.1",
      "from": "snappy-cache@^0.1.1",
      "resolved": "https://registry.npmjs.org/snappy-cache/-/snappy-cache-0.0.4.tgz",
      "dependencies": {
        "snappy": {
          "version": "2.1.3",
          "from": "snappy@~2.1.1",
          "dependencies": {
            "bindings": {
              "version": "1.1.1",
              "from": "bindings@~1.1.1"
            },
            "nan": {
              "version": "1.0.0",
              "from": "nan@~1.0.0"
            }
          }
        },
        "redis": {
          "version": "0.9.2",
          "from": "redis@~0.9.1"
        }
      }
    },
    "statuserror": {
      "version": "0.0.1",
      "from": "statuserror@0.0.1"
    },
    "stringformat": {
      "version": "0.0.5",
      "from": "stringformat@0.0.5"
    },
    "temp": {
      "version": "0.4.0",
      "from": "temp@0.4.0"
    },
    "text-filter": {
      "version": "0.1.0",
      "from": "text-filter@~0.1.0"
    },
    "throat": {
      "version": "1.0.0",
      "from": "throat@~1.0.0",
      "dependencies": {
        "promise": {
          "version": "3.2.0",
          "from": "promise@~3.2.0"
        }
      }
    },
    "tough-cookie": {
      "version": "0.12.1",
      "from": "tough-cookie@^0.12.1",
      "dependencies": {
        "punycode": {
          "version": "1.3.1",
          "from": "punycode@>=0.2.0"
        }
      }
    },
    "troupe-passport-github": {
      "version": "0.1.8-d",
      "from": "troupe-passport-github@git://github.com/troupe/passport-github.git#v0.1.8d",
      "resolved": "git://github.com/troupe/passport-github.git#02a05aa34203a1e0e73c05d7fe46c02dc45aa0d3",
      "dependencies": {
        "pkginfo": {
          "version": "0.2.3",
          "from": "pkginfo@0.2.x"
        },
        "passport-oauth": {
          "version": "1.0.0-d",
          "from": "passport-oauth@git://github.com/troupe/passport-oauth#v1.0.0d",
          "resolved": "git://github.com/troupe/passport-oauth#44e2532059278c38c1714974ef58b625a2587be4",
          "dependencies": {
            "passport-oauth1": {
              "version": "1.0.1",
              "from": "passport-oauth1@1.x.x",
              "dependencies": {
                "passport-strategy": {
                  "version": "1.0.0",
                  "from": "passport-strategy@1.x.x"
                },
                "oauth": {
                  "version": "0.9.12",
                  "from": "oauth@0.9.x"
                },
                "utils-merge": {
                  "version": "1.0.0",
                  "from": "utils-merge@1.x.x"
                }
              }
            },
            "passport-oauth2": {
              "version": "1.1.1-d",
              "from": "passport-oauth2@git://github.com/troupe/passport-oauth2.git#v1.1.1d",
              "resolved": "git://github.com/troupe/passport-oauth2.git#c464879e7ebd58e29a3f126b06c5bdd82544333a",
              "dependencies": {
                "passport-strategy": {
                  "version": "1.0.0",
                  "from": "passport-strategy@1.x.x"
                },
                "oauth": {
                  "version": "0.9.12",
                  "from": "oauth@0.9.x"
                },
                "uid2": {
                  "version": "0.0.3",
                  "from": "uid2@0.0.x"
                }
              }
            }
          }
        }
      }
    },
    "underscore": {
      "version": "1.5.2",
      "from": "underscore@~1.5.2"
    },
    "useragent": {
      "version": "2.0.6",
      "from": "useragent@2.0.6",
      "resolved": "https://registry.npmjs.org/useragent/-/useragent-2.0.6.tgz",
      "dependencies": {
        "lru-cache": {
          "version": "2.2.4",
          "from": "lru-cache@2.2.x"
        }
      }
    },
    "winston": {
      "version": "0.7.3",
      "from": "winston@^0.7.3",
      "dependencies": {
        "async": {
          "version": "0.2.10",
          "from": "async@~0.2.6"
        },
        "colors": {
          "version": "0.6.2",
          "from": "colors@0.6.x"
        },
        "cycle": {
          "version": "1.0.3",
          "from": "cycle@1.0.x"
        },
        "eyes": {
          "version": "0.1.8",
          "from": "eyes@0.1.x"
        },
        "pkginfo": {
          "version": "0.3.0",
          "from": "pkginfo@0.3.x"
        },
        "request": {
          "version": "2.16.6",
          "from": "request@2.16.x",
          "dependencies": {
            "form-data": {
              "version": "0.0.10",
              "from": "form-data@~0.0.3",
              "dependencies": {
                "combined-stream": {
                  "version": "0.0.5",
                  "from": "combined-stream@~0.0.4",
                  "dependencies": {
                    "delayed-stream": {
                      "version": "0.0.5",
                      "from": "delayed-stream@0.0.5"
                    }
                  }
                }
              }
            },
            "mime": {
              "version": "1.2.11",
              "from": "mime@~1.2.7"
            },
            "hawk": {
              "version": "0.10.2",
              "from": "hawk@~0.10.2",
              "dependencies": {
                "hoek": {
                  "version": "0.7.6",
                  "from": "hoek@0.7.x"
                },
                "boom": {
                  "version": "0.3.8",
                  "from": "boom@0.3.x"
                },
                "cryptiles": {
                  "version": "0.1.3",
                  "from": "cryptiles@0.1.x"
                },
                "sntp": {
                  "version": "0.1.4",
                  "from": "sntp@0.1.x"
                }
              }
            },
            "cookie-jar": {
              "version": "0.2.0",
              "from": "cookie-jar@~0.2.0"
            },
            "aws-sign": {
              "version": "0.2.0",
              "from": "aws-sign@~0.2.0"
            },
            "oauth-sign": {
              "version": "0.2.0",
              "from": "oauth-sign@~0.2.0"
            },
            "forever-agent": {
              "version": "0.2.0",
              "from": "forever-agent@~0.2.0"
            },
            "tunnel-agent": {
              "version": "0.2.0",
              "from": "tunnel-agent@~0.2.0"
            },
            "json-stringify-safe": {
              "version": "3.0.0",
              "from": "json-stringify-safe@~3.0.0"
            },
            "qs": {
              "version": "0.5.6",
              "from": "qs@~0.5.4"
            }
          }
        },
        "stack-trace": {
          "version": "0.0.9",
          "from": "stack-trace@0.0.x"
        }
      }
    },
    "winston-logstash-udp": {
      "version": "0.0.4",
      "from": "winston-logstash-udp@0.0.4"
    },
    "worker-farm": {
      "version": "1.0.1",
      "from": "worker-farm@^1.0.1",
      "dependencies": {
        "errno": {
          "version": "0.1.1",
          "from": "errno@>=0.1.1 <0.2.0-0",
          "dependencies": {
            "prr": {
              "version": "0.0.0",
              "from": "prr@~0.0.0"
            }
          }
        },
        "xtend": {
          "version": "4.0.0",
          "from": "xtend@>=4.0.0 <4.1.0-0"
        }
      }
    },
    "xml2js": {
      "version": "0.2.2",
      "from": "xml2js@0.2.2",
      "dependencies": {
        "sax": {
          "version": "0.6.1",
          "from": "sax@>=0.4.2",
          "resolved": "https://registry.npmjs.org/sax/-/sax-0.6.1.tgz"
        }
      }
    },
    "xregexp": {
      "version": "2.0.0",
      "from": "xregexp@^2.0.0"
    }
  }
}<|MERGE_RESOLUTION|>--- conflicted
+++ resolved
@@ -46,15 +46,17 @@
     },
     "cld": {
       "version": "2.2.0",
-      "from": "cld@",
+      "from": "cld@2.2.0",
+      "resolved": "https://registry.npmjs.org/cld/-/cld-2.2.0.tgz",
       "dependencies": {
         "underscore": {
           "version": "1.7.0",
-          "from": "underscore@^1.6.0"
+          "from": "underscore@1.7.0",
+          "resolved": "https://registry.npmjs.org/underscore/-/underscore-1.7.0.tgz"
         },
         "nan": {
           "version": "1.3.0",
-          "from": "nan@^1.2.0"
+          "from": "nan@1.3.0"
         }
       }
     },
@@ -99,46 +101,25 @@
     },
     "cube": {
       "version": "0.2.12",
-<<<<<<< HEAD
       "from": "cube@git://github.com/gitterHQ/cube",
       "resolved": "git://github.com/gitterHQ/cube#b6c53a92190bcd3c945083e6b27edb25be0c134c",
       "dependencies": {
         "mongodb": {
           "version": "1.3.23",
           "from": "mongodb@~1.3.18",
-=======
-      "from": "cube@git://github.com/gitterHQ/cube.git#b6c53a92190bcd3c945083e6b27edb25be0c134c",
-      "resolved": "git://github.com/gitterHQ/cube.git#b6c53a92190bcd3c945083e6b27edb25be0c134c",
-      "dependencies": {
-        "mongodb": {
-          "version": "1.3.23",
-          "from": "https://registry.npmjs.org/mongodb/-/mongodb-1.3.23.tgz",
->>>>>>> 68a89352
-          "resolved": "https://registry.npmjs.org/mongodb/-/mongodb-1.3.23.tgz",
           "dependencies": {
             "bson": {
               "version": "0.2.5",
-<<<<<<< HEAD
               "from": "bson@0.2.5"
             },
             "kerberos": {
               "version": "0.0.3",
               "from": "kerberos@0.0.3"
-=======
-              "from": "https://registry.npmjs.org/bson/-/bson-0.2.5.tgz",
-              "resolved": "https://registry.npmjs.org/bson/-/bson-0.2.5.tgz"
-            },
-            "kerberos": {
-              "version": "0.0.3",
-              "from": "https://registry.npmjs.org/kerberos/-/kerberos-0.0.3.tgz",
-              "resolved": "https://registry.npmjs.org/kerberos/-/kerberos-0.0.3.tgz"
->>>>>>> 68a89352
             }
           }
         },
         "node-static": {
           "version": "0.6.5",
-<<<<<<< HEAD
           "from": "node-static@0.6.5",
           "dependencies": {
             "optimist": {
@@ -152,42 +133,17 @@
                 "minimist": {
                   "version": "0.0.10",
                   "from": "minimist@~0.0.1"
-=======
-          "from": "https://registry.npmjs.org/node-static/-/node-static-0.6.5.tgz",
-          "resolved": "https://registry.npmjs.org/node-static/-/node-static-0.6.5.tgz",
-          "dependencies": {
-            "optimist": {
-              "version": "0.6.1",
-              "from": "https://registry.npmjs.org/optimist/-/optimist-0.6.1.tgz",
-              "resolved": "https://registry.npmjs.org/optimist/-/optimist-0.6.1.tgz",
-              "dependencies": {
-                "wordwrap": {
-                  "version": "0.0.2",
-                  "from": "https://registry.npmjs.org/wordwrap/-/wordwrap-0.0.2.tgz",
-                  "resolved": "https://registry.npmjs.org/wordwrap/-/wordwrap-0.0.2.tgz"
-                },
-                "minimist": {
-                  "version": "0.0.10",
-                  "from": "https://registry.npmjs.org/minimist/-/minimist-0.0.10.tgz",
-                  "resolved": "https://registry.npmjs.org/minimist/-/minimist-0.0.10.tgz"
->>>>>>> 68a89352
                 }
               }
             },
             "colors": {
               "version": "1.0.3",
-<<<<<<< HEAD
               "from": "colors@>=0.6.0"
-=======
-              "from": "https://registry.npmjs.org/colors/-/colors-1.0.3.tgz",
-              "resolved": "https://registry.npmjs.org/colors/-/colors-1.0.3.tgz"
->>>>>>> 68a89352
             }
           }
         },
         "pegjs": {
           "version": "0.7.0",
-<<<<<<< HEAD
           "from": "pegjs@0.7.0"
         },
         "vows": {
@@ -201,36 +157,12 @@
             "diff": {
               "version": "1.0.8",
               "from": "diff@~1.0.3"
-=======
-          "from": "https://registry.npmjs.org/pegjs/-/pegjs-0.7.0.tgz",
-          "resolved": "https://registry.npmjs.org/pegjs/-/pegjs-0.7.0.tgz"
-        },
-        "vows": {
-          "version": "0.7.0",
-          "from": "https://registry.npmjs.org/vows/-/vows-0.7.0.tgz",
-          "resolved": "https://registry.npmjs.org/vows/-/vows-0.7.0.tgz",
-          "dependencies": {
-            "eyes": {
-              "version": "0.1.8",
-              "from": "https://registry.npmjs.org/eyes/-/eyes-0.1.8.tgz",
-              "resolved": "https://registry.npmjs.org/eyes/-/eyes-0.1.8.tgz"
-            },
-            "diff": {
-              "version": "1.0.8",
-              "from": "https://registry.npmjs.org/diff/-/diff-1.0.8.tgz",
-              "resolved": "https://registry.npmjs.org/diff/-/diff-1.0.8.tgz"
->>>>>>> 68a89352
             }
           }
         },
         "websocket": {
           "version": "1.0.8",
-<<<<<<< HEAD
           "from": "websocket@1.0.8"
-=======
-          "from": "https://registry.npmjs.org/websocket/-/websocket-1.0.8.tgz",
-          "resolved": "https://registry.npmjs.org/websocket/-/websocket-1.0.8.tgz"
->>>>>>> 68a89352
         },
         "websocket-server": {
           "version": "1.4.4",
@@ -256,65 +188,72 @@
     "easynexmo": {
       "version": "0.3.3",
       "from": "easynexmo@~0.3.1"
-<<<<<<< HEAD
-=======
     },
     "elasticsearch": {
       "version": "2.4.3",
-      "from": "elasticsearch@^2.4.3",
+      "from": "elasticsearch@2.4.3",
+      "resolved": "https://registry.npmjs.org/elasticsearch/-/elasticsearch-2.4.3.tgz",
       "dependencies": {
         "bluebird": {
           "version": "2.2.2",
-          "from": "bluebird@~2.2.2"
+          "from": "bluebird@2.2.2",
+          "resolved": "https://registry.npmjs.org/bluebird/-/bluebird-2.2.2.tgz"
         },
         "chalk": {
           "version": "0.5.1",
-          "from": "chalk@~0.5.1",
+          "from": "chalk@0.5.1",
+          "resolved": "https://registry.npmjs.org/chalk/-/chalk-0.5.1.tgz",
           "dependencies": {
             "ansi-styles": {
               "version": "1.1.0",
-              "from": "ansi-styles@^1.1.0"
+              "from": "ansi-styles@1.1.0",
+              "resolved": "https://registry.npmjs.org/ansi-styles/-/ansi-styles-1.1.0.tgz"
             },
             "escape-string-regexp": {
               "version": "1.0.2",
-              "from": "escape-string-regexp@^1.0.0"
+              "from": "escape-string-regexp@1.0.2"
             },
             "has-ansi": {
               "version": "0.1.0",
-              "from": "has-ansi@^0.1.0",
+              "from": "has-ansi@0.1.0",
+              "resolved": "https://registry.npmjs.org/has-ansi/-/has-ansi-0.1.0.tgz",
               "dependencies": {
                 "ansi-regex": {
                   "version": "0.2.1",
-                  "from": "ansi-regex@^0.2.0"
+                  "from": "ansi-regex@0.2.1",
+                  "resolved": "https://registry.npmjs.org/ansi-regex/-/ansi-regex-0.2.1.tgz"
                 }
               }
             },
             "strip-ansi": {
               "version": "0.3.0",
-              "from": "strip-ansi@^0.3.0",
+              "from": "strip-ansi@0.3.0",
+              "resolved": "https://registry.npmjs.org/strip-ansi/-/strip-ansi-0.3.0.tgz",
               "dependencies": {
                 "ansi-regex": {
                   "version": "0.2.1",
-                  "from": "ansi-regex@^0.2.1"
+                  "from": "ansi-regex@0.2.1",
+                  "resolved": "https://registry.npmjs.org/ansi-regex/-/ansi-regex-0.2.1.tgz"
                 }
               }
             },
             "supports-color": {
               "version": "0.2.0",
-              "from": "supports-color@^0.2.0"
+              "from": "supports-color@0.2.0",
+              "resolved": "https://registry.npmjs.org/supports-color/-/supports-color-0.2.0.tgz"
             }
           }
         },
         "forever-agent": {
           "version": "0.5.2",
-          "from": "forever-agent@~0.5.2"
+          "from": "forever-agent@0.5.2"
         },
         "lodash-node": {
           "version": "2.4.1",
-          "from": "lodash-node@~2.4"
-        }
-      }
->>>>>>> 68a89352
+          "from": "lodash-node@2.4.1",
+          "resolved": "https://registry.npmjs.org/lodash-node/-/lodash-node-2.4.1.tgz"
+        }
+      }
     },
     "email-validator": {
       "version": "1.0.1",
@@ -1228,10 +1167,6 @@
             "mongodb": {
               "version": "1.3.23",
               "from": "mongodb@~1.3.18",
-<<<<<<< HEAD
-              "resolved": "https://registry.npmjs.org/mongodb/-/mongodb-1.3.23.tgz",
-=======
->>>>>>> 68a89352
               "dependencies": {
                 "bson": {
                   "version": "0.2.5",
@@ -1312,6 +1247,7 @@
             "optimist": {
               "version": "0.6.0",
               "from": "optimist@0.6.0",
+              "resolved": "https://registry.npmjs.org/optimist/-/optimist-0.6.0.tgz",
               "dependencies": {
                 "wordwrap": {
                   "version": "0.0.2",
@@ -1336,10 +1272,6 @@
         "universal-analytics": {
           "version": "0.3.6",
           "from": "universal-analytics@^0.3.4",
-<<<<<<< HEAD
-=======
-          "resolved": "https://registry.npmjs.org/universal-analytics/-/universal-analytics-0.3.6.tgz",
->>>>>>> 68a89352
           "dependencies": {
             "async": {
               "version": "0.2.10",
@@ -1350,12 +1282,8 @@
       }
     },
     "gitter-markdown-processor": {
-<<<<<<< HEAD
       "version": "7.1.3",
-=======
-      "version": "7.1.1",
->>>>>>> 68a89352
-      "from": "gitter-markdown-processor@latest",
+      "from": "gitter-markdown-processor@^7.1.3",
       "dependencies": {
         "gitter-marked": {
           "version": "0.9.0",
@@ -1368,17 +1296,7 @@
         },
         "underscore": {
           "version": "1.7.0",
-          "from": "underscore@^1.7.0"
-        },
-        "cld": {
-          "version": "2.2.0",
-          "from": "cld@^2.2.0",
-          "dependencies": {
-            "nan": {
-              "version": "1.3.0",
-              "from": "nan@^1.2.0"
-            }
-          }
+          "from": "underscore@^1.6.0"
         }
       }
     },
@@ -1726,73 +1644,58 @@
     },
     "mongoose": {
       "version": "3.8.17",
-      "from": "mongoose@^3.8.17",
-      "dependencies": {
-<<<<<<< HEAD
+      "from": "mongoose@3.8.17",
+      "resolved": "https://registry.npmjs.org/mongoose/-/mongoose-3.8.17.tgz",
+      "dependencies": {
+        "mongodb": {
+          "version": "1.4.9",
+          "from": "https://registry.npmjs.org/mongodb/-/mongodb-1.4.9.tgz",
+          "resolved": "https://registry.npmjs.org/mongodb/-/mongodb-1.4.9.tgz",
+          "dependencies": {
+            "bson": {
+              "version": "0.2.12",
+              "from": "bson@0.2.12",
+              "dependencies": {
+                "nan": {
+                  "version": "1.2.0",
+                  "from": "nan@1.2.0"
+                }
+              }
+            },
+            "kerberos": {
+              "version": "0.0.3",
+              "from": "https://registry.npmjs.org/kerberos/-/kerberos-0.0.3.tgz",
+              "resolved": "https://registry.npmjs.org/kerberos/-/kerberos-0.0.3.tgz"
+            },
+            "readable-stream": {
+              "version": "1.0.33-1",
+              "from": "readable-stream@1.0.33-1",
+              "resolved": "https://registry.npmjs.org/readable-stream/-/readable-stream-1.0.33-1.tgz",
+              "dependencies": {
+                "core-util-is": {
+                  "version": "1.0.1",
+                  "from": "core-util-is@1.0.1"
+                },
+                "isarray": {
+                  "version": "0.0.1",
+                  "from": "isarray@0.0.1"
+                },
+                "string_decoder": {
+                  "version": "0.10.31",
+                  "from": "string_decoder@0.10.31"
+                },
+                "inherits": {
+                  "version": "2.0.1",
+                  "from": "inherits@2.0.1"
+                }
+              }
+            }
+          }
+        },
         "hooks": {
           "version": "0.2.1",
           "from": "hooks@0.2.1"
         },
-        "mongodb": {
-          "version": "1.3.23",
-          "from": "mongodb@~1.3.18",
-          "resolved": "https://registry.npmjs.org/mongodb/-/mongodb-1.3.23.tgz",
-          "dependencies": {
-            "bson": {
-              "version": "0.2.5",
-              "from": "bson@0.2.5"
-=======
-        "mongodb": {
-          "version": "1.4.9",
-          "from": "mongodb@1.4.9",
-          "resolved": "https://registry.npmjs.org/mongodb/-/mongodb-1.4.9.tgz",
-          "dependencies": {
-            "bson": {
-              "version": "0.2.12",
-              "from": "bson@0.2.12",
-              "dependencies": {
-                "nan": {
-                  "version": "1.2.0",
-                  "from": "nan@1.2.0"
-                }
-              }
->>>>>>> 68a89352
-            },
-            "kerberos": {
-              "version": "0.0.3",
-              "from": "kerberos@0.0.3"
-<<<<<<< HEAD
-=======
-            },
-            "readable-stream": {
-              "version": "1.0.33-1",
-              "from": "readable-stream@latest",
-              "dependencies": {
-                "core-util-is": {
-                  "version": "1.0.1",
-                  "from": "core-util-is@~1.0.0"
-                },
-                "isarray": {
-                  "version": "0.0.1",
-                  "from": "isarray@0.0.1"
-                },
-                "string_decoder": {
-                  "version": "0.10.31",
-                  "from": "string_decoder@~0.10.x"
-                },
-                "inherits": {
-                  "version": "2.0.1",
-                  "from": "inherits@~2.0.1"
-                }
-              }
->>>>>>> 68a89352
-            }
-          }
-        },
-        "hooks": {
-          "version": "0.2.1",
-          "from": "hooks@0.2.1"
-        },
         "ms": {
           "version": "0.1.0",
           "from": "ms@0.1.0"
@@ -1803,7 +1706,8 @@
         },
         "muri": {
           "version": "0.3.1",
-          "from": "muri@0.3.1"
+          "from": "https://registry.npmjs.org/muri/-/muri-0.3.1.tgz",
+          "resolved": "https://registry.npmjs.org/muri/-/muri-0.3.1.tgz"
         },
         "mpromise": {
           "version": "0.4.3",
@@ -1818,17 +1722,12 @@
           "from": "regexp-clone@0.0.1"
         },
         "mquery": {
-<<<<<<< HEAD
-          "version": "0.5.3",
-          "from": "mquery@0.5.3",
-=======
           "version": "0.8.0",
           "from": "mquery@0.8.0",
->>>>>>> 68a89352
           "dependencies": {
             "debug": {
               "version": "0.7.4",
-              "from": "debug@0.7.4",
+              "from": "https://registry.npmjs.org/debug/-/debug-0.7.4.tgz",
               "resolved": "https://registry.npmjs.org/debug/-/debug-0.7.4.tgz"
             }
           }
@@ -1841,13 +1740,8 @@
       "resolved": "git://github.com/gitterHQ/mongoose-number#74e1653b3fd33427cca93fb325d0b289cbce08c4"
     },
     "mongoose-q": {
-<<<<<<< HEAD
-      "version": "0.0.10",
-      "from": "mongoose-q@0.0.10"
-=======
       "version": "0.0.13",
       "from": "mongoose-q@0.0.13"
->>>>>>> 68a89352
     },
     "node-resque": {
       "version": "0.8.7",
