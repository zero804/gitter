{
  "name": "gitter-webapp",
  "version": "13.4.0",
  "dependencies": {
    "@gitterhq/env": {
      "version": "0.29.3",
      "from": "@gitterhq/env@>=0.29.3 <0.30.0",
      "resolved": "https://registry.npmjs.org/@gitterhq/env/-/env-0.29.3.tgz",
      "dependencies": {
        "@gitterhq/cube": {
          "version": "0.2.12",
          "from": "@gitterhq/cube@>=0.2.12 <0.3.0",
          "resolved": "https://registry.npmjs.org/@gitterhq/cube/-/cube-0.2.12.tgz",
          "dependencies": {
            "node-static": {
              "version": "0.6.5",
              "from": "node-static@0.6.5",
              "resolved": "https://registry.npmjs.org/node-static/-/node-static-0.6.5.tgz",
              "dependencies": {
                "optimist": {
                  "version": "0.6.1",
                  "from": "optimist@>=0.3.4",
                  "resolved": "https://registry.npmjs.org/optimist/-/optimist-0.6.1.tgz",
                  "dependencies": {
                    "wordwrap": {
                      "version": "0.0.3",
                      "from": "wordwrap@>=0.0.2 <0.1.0",
                      "resolved": "https://registry.npmjs.org/wordwrap/-/wordwrap-0.0.3.tgz"
                    },
                    "minimist": {
                      "version": "0.0.10",
                      "from": "minimist@>=0.0.1 <0.1.0",
                      "resolved": "https://registry.npmjs.org/minimist/-/minimist-0.0.10.tgz"
                    }
                  }
                },
                "colors": {
                  "version": "1.1.2",
                  "from": "colors@>=0.6.0",
                  "resolved": "https://registry.npmjs.org/colors/-/colors-1.1.2.tgz"
                }
              }
            },
            "pegjs": {
              "version": "0.7.0",
              "from": "pegjs@0.7.0",
              "resolved": "https://registry.npmjs.org/pegjs/-/pegjs-0.7.0.tgz"
            },
<<<<<<< HEAD
            "vows": {
              "version": "0.7.0",
              "from": "vows@0.7.0",
              "resolved": "https://registry.npmjs.org/vows/-/vows-0.7.0.tgz",
              "dependencies": {
                "eyes": {
                  "version": "0.1.8",
                  "from": "eyes@>=0.1.6",
                  "resolved": "https://registry.npmjs.org/eyes/-/eyes-0.1.8.tgz"
                },
                "diff": {
                  "version": "1.0.8",
                  "from": "diff@>=1.0.3 <1.1.0",
                  "resolved": "https://registry.npmjs.org/diff/-/diff-1.0.8.tgz"
                }
              }
=======
            "inherits": {
              "version": "2.0.3",
              "from": "inherits@2.0.3",
              "resolved": "http://beta-internal.beta.gitter:4873/inherits/-/inherits-2.0.3.tgz"
            }
          }
        }
      }
    },
    "bluebird": {
      "version": "3.5.0",
      "from": "bluebird@>=3.2.1 <4.0.0",
      "resolved": "http://beta-internal.beta.gitter:4873/bluebird/-/bluebird-3.5.0.tgz"
    },
    "body-parser": {
      "version": "1.17.1",
      "from": "body-parser@>=1.13.2 <2.0.0",
      "resolved": "http://beta-internal.beta.gitter:4873/body-parser/-/body-parser-1.17.1.tgz",
      "dependencies": {
        "bytes": {
          "version": "2.4.0",
          "from": "bytes@2.4.0",
          "resolved": "http://beta-internal.beta.gitter:4873/bytes/-/bytes-2.4.0.tgz"
        },
        "content-type": {
          "version": "1.0.2",
          "from": "content-type@>=1.0.2 <1.1.0",
          "resolved": "http://beta-internal.beta.gitter:4873/content-type/-/content-type-1.0.2.tgz"
        },
        "debug": {
          "version": "2.6.1",
          "from": "debug@2.6.1",
          "resolved": "http://beta-internal.beta.gitter:4873/debug/-/debug-2.6.1.tgz",
          "dependencies": {
            "ms": {
              "version": "0.7.2",
              "from": "ms@0.7.2",
              "resolved": "http://beta-internal.beta.gitter:4873/ms/-/ms-0.7.2.tgz"
            }
          }
        },
        "depd": {
          "version": "1.1.0",
          "from": "depd@>=1.1.0 <1.2.0",
          "resolved": "http://beta-internal.beta.gitter:4873/depd/-/depd-1.1.0.tgz"
        },
        "http-errors": {
          "version": "1.6.1",
          "from": "http-errors@>=1.6.1 <1.7.0",
          "resolved": "http://beta-internal.beta.gitter:4873/http-errors/-/http-errors-1.6.1.tgz",
          "dependencies": {
            "inherits": {
              "version": "2.0.3",
              "from": "inherits@2.0.3",
              "resolved": "http://beta-internal.beta.gitter:4873/inherits/-/inherits-2.0.3.tgz"
>>>>>>> 67be23f7
            },
            "websocket": {
              "version": "1.0.19",
              "from": "websocket@1.0.19",
              "resolved": "https://registry.npmjs.org/websocket/-/websocket-1.0.19.tgz",
              "dependencies": {
                "debug": {
                  "version": "2.1.3",
                  "from": "debug@>=2.1.0 <2.2.0",
                  "resolved": "https://registry.npmjs.org/debug/-/debug-2.1.3.tgz",
                  "dependencies": {
                    "ms": {
                      "version": "0.7.0",
                      "from": "ms@0.7.0",
                      "resolved": "https://registry.npmjs.org/ms/-/ms-0.7.0.tgz"
                    }
                  }
                },
                "nan": {
                  "version": "1.8.4",
                  "from": "nan@>=1.8.0 <1.9.0",
                  "resolved": "https://registry.npmjs.org/nan/-/nan-1.8.4.tgz"
                },
                "typedarray-to-buffer": {
                  "version": "3.0.5",
                  "from": "typedarray-to-buffer@>=3.0.0 <3.1.0",
                  "resolved": "https://registry.npmjs.org/typedarray-to-buffer/-/typedarray-to-buffer-3.0.5.tgz",
                  "dependencies": {
                    "is-typedarray": {
                      "version": "1.0.0",
                      "from": "is-typedarray@>=1.0.0 <2.0.0",
                      "resolved": "https://registry.npmjs.org/is-typedarray/-/is-typedarray-1.0.0.tgz"
                    }
                  }
                }
              }
            },
            "ws": {
              "version": "0.7.2",
              "from": "ws@>=0.7.1 <0.8.0",
              "resolved": "https://registry.npmjs.org/ws/-/ws-0.7.2.tgz",
              "dependencies": {
                "options": {
                  "version": "0.0.6",
                  "from": "options@>=0.0.5",
                  "resolved": "https://registry.npmjs.org/options/-/options-0.0.6.tgz"
                },
                "ultron": {
                  "version": "1.0.2",
                  "from": "ultron@>=1.0.0 <1.1.0",
                  "resolved": "https://registry.npmjs.org/ultron/-/ultron-1.0.2.tgz"
                }
              }
            }
          }
        },
        "async": {
          "version": "0.8.0",
          "from": "async@>=0.8.0 <0.9.0",
          "resolved": "https://registry.npmjs.org/async/-/async-0.8.0.tgz"
        },
        "blocked": {
          "version": "1.2.1",
          "from": "blocked@>=1.1.0 <2.0.0",
          "resolved": "https://registry.npmjs.org/blocked/-/blocked-1.2.1.tgz"
        },
        "@gitterhq/redis-sentinel-client": {
          "version": "0.3.0",
          "from": "@gitterhq/redis-sentinel-client@>=0.3.0 <0.4.0",
          "resolved": "https://registry.npmjs.org/@gitterhq/redis-sentinel-client/-/redis-sentinel-client-0.3.0.tgz",
          "dependencies": {
            "debug": {
              "version": "0.8.1",
              "from": "debug@>=0.8.0 <0.9.0",
              "resolved": "https://registry.npmjs.org/debug/-/debug-0.8.1.tgz"
            }
          }
        },
        "handlebars": {
          "version": "4.0.8",
          "from": "handlebars@>=4.0.6 <5.0.0",
          "resolved": "https://registry.npmjs.org/handlebars/-/handlebars-4.0.8.tgz",
          "dependencies": {
            "async": {
              "version": "1.5.2",
              "from": "async@>=1.4.0 <2.0.0",
              "resolved": "https://registry.npmjs.org/async/-/async-1.5.2.tgz"
            },
            "optimist": {
              "version": "0.6.1",
              "from": "optimist@>=0.6.1 <0.7.0",
              "resolved": "https://registry.npmjs.org/optimist/-/optimist-0.6.1.tgz",
              "dependencies": {
                "wordwrap": {
                  "version": "0.0.3",
                  "from": "wordwrap@>=0.0.2 <0.1.0",
                  "resolved": "https://registry.npmjs.org/wordwrap/-/wordwrap-0.0.3.tgz"
                },
                "minimist": {
                  "version": "0.0.10",
                  "from": "minimist@>=0.0.1 <0.1.0",
                  "resolved": "https://registry.npmjs.org/minimist/-/minimist-0.0.10.tgz"
                }
              }
            },
            "source-map": {
              "version": "0.4.4",
              "from": "source-map@>=0.4.4 <0.5.0",
              "resolved": "https://registry.npmjs.org/source-map/-/source-map-0.4.4.tgz",
              "dependencies": {
                "amdefine": {
                  "version": "1.0.1",
                  "from": "amdefine@>=0.0.4",
                  "resolved": "https://registry.npmjs.org/amdefine/-/amdefine-1.0.1.tgz"
                }
              }
            },
            "uglify-js": {
              "version": "2.8.22",
              "from": "uglify-js@>=2.6.0 <3.0.0",
              "resolved": "https://registry.npmjs.org/uglify-js/-/uglify-js-2.8.22.tgz",
              "dependencies": {
                "source-map": {
                  "version": "0.5.6",
                  "from": "source-map@>=0.5.1 <0.6.0",
                  "resolved": "https://registry.npmjs.org/source-map/-/source-map-0.5.6.tgz"
                },
                "yargs": {
                  "version": "3.10.0",
                  "from": "yargs@>=3.10.0 <3.11.0",
                  "resolved": "https://registry.npmjs.org/yargs/-/yargs-3.10.0.tgz",
                  "dependencies": {
                    "camelcase": {
                      "version": "1.2.1",
                      "from": "camelcase@>=1.0.2 <2.0.0",
                      "resolved": "https://registry.npmjs.org/camelcase/-/camelcase-1.2.1.tgz"
                    },
                    "cliui": {
                      "version": "2.1.0",
                      "from": "cliui@>=2.1.0 <3.0.0",
                      "resolved": "https://registry.npmjs.org/cliui/-/cliui-2.1.0.tgz",
                      "dependencies": {
                        "center-align": {
                          "version": "0.1.3",
                          "from": "center-align@>=0.1.1 <0.2.0",
                          "resolved": "https://registry.npmjs.org/center-align/-/center-align-0.1.3.tgz",
                          "dependencies": {
                            "align-text": {
                              "version": "0.1.4",
                              "from": "align-text@>=0.1.3 <0.2.0",
                              "resolved": "https://registry.npmjs.org/align-text/-/align-text-0.1.4.tgz",
                              "dependencies": {
                                "kind-of": {
                                  "version": "3.2.0",
                                  "from": "kind-of@>=3.0.2 <4.0.0",
                                  "resolved": "https://registry.npmjs.org/kind-of/-/kind-of-3.2.0.tgz",
                                  "dependencies": {
                                    "is-buffer": {
                                      "version": "1.1.5",
                                      "from": "is-buffer@>=1.1.5 <2.0.0",
                                      "resolved": "https://registry.npmjs.org/is-buffer/-/is-buffer-1.1.5.tgz"
                                    }
                                  }
                                },
                                "longest": {
                                  "version": "1.0.1",
                                  "from": "longest@>=1.0.1 <2.0.0",
                                  "resolved": "https://registry.npmjs.org/longest/-/longest-1.0.1.tgz"
                                },
                                "repeat-string": {
                                  "version": "1.6.1",
                                  "from": "repeat-string@>=1.5.2 <2.0.0",
                                  "resolved": "https://registry.npmjs.org/repeat-string/-/repeat-string-1.6.1.tgz"
                                }
                              }
                            },
                            "lazy-cache": {
                              "version": "1.0.4",
                              "from": "lazy-cache@>=1.0.3 <2.0.0",
                              "resolved": "https://registry.npmjs.org/lazy-cache/-/lazy-cache-1.0.4.tgz"
                            }
                          }
                        },
                        "right-align": {
                          "version": "0.1.3",
                          "from": "right-align@>=0.1.1 <0.2.0",
                          "resolved": "https://registry.npmjs.org/right-align/-/right-align-0.1.3.tgz",
                          "dependencies": {
                            "align-text": {
                              "version": "0.1.4",
                              "from": "align-text@>=0.1.3 <0.2.0",
                              "resolved": "https://registry.npmjs.org/align-text/-/align-text-0.1.4.tgz",
                              "dependencies": {
                                "kind-of": {
                                  "version": "3.2.0",
                                  "from": "kind-of@>=3.0.2 <4.0.0",
                                  "resolved": "https://registry.npmjs.org/kind-of/-/kind-of-3.2.0.tgz",
                                  "dependencies": {
                                    "is-buffer": {
                                      "version": "1.1.5",
                                      "from": "is-buffer@>=1.1.5 <2.0.0",
                                      "resolved": "https://registry.npmjs.org/is-buffer/-/is-buffer-1.1.5.tgz"
                                    }
                                  }
                                },
                                "longest": {
                                  "version": "1.0.1",
                                  "from": "longest@>=1.0.1 <2.0.0",
                                  "resolved": "https://registry.npmjs.org/longest/-/longest-1.0.1.tgz"
                                },
                                "repeat-string": {
                                  "version": "1.6.1",
                                  "from": "repeat-string@>=1.5.2 <2.0.0",
                                  "resolved": "https://registry.npmjs.org/repeat-string/-/repeat-string-1.6.1.tgz"
                                }
                              }
                            }
                          }
                        },
                        "wordwrap": {
                          "version": "0.0.2",
                          "from": "wordwrap@0.0.2",
                          "resolved": "https://registry.npmjs.org/wordwrap/-/wordwrap-0.0.2.tgz"
                        }
                      }
                    },
                    "decamelize": {
                      "version": "1.2.0",
                      "from": "decamelize@>=1.0.0 <2.0.0",
                      "resolved": "https://registry.npmjs.org/decamelize/-/decamelize-1.2.0.tgz"
                    },
                    "window-size": {
                      "version": "0.1.0",
                      "from": "window-size@0.1.0",
                      "resolved": "https://registry.npmjs.org/window-size/-/window-size-0.1.0.tgz"
                    }
                  }
                },
                "uglify-to-browserify": {
                  "version": "1.0.2",
                  "from": "uglify-to-browserify@>=1.0.0 <1.1.0",
                  "resolved": "https://registry.npmjs.org/uglify-to-browserify/-/uglify-to-browserify-1.0.2.tgz"
                }
              }
            }
          }
        },
        "intercom.io": {
          "version": "1.4.0",
          "from": "intercom.io@>=1.4.0 <2.0.0",
          "resolved": "https://registry.npmjs.org/intercom.io/-/intercom.io-1.4.0.tgz",
          "dependencies": {
            "q": {
              "version": "1.5.0",
              "from": "q@>=1.4.1 <2.0.0",
              "resolved": "https://registry.npmjs.org/q/-/q-1.5.0.tgz"
            },
            "qs": {
              "version": "6.4.0",
              "from": "qs@>=6.1.0 <7.0.0",
              "resolved": "https://registry.npmjs.org/qs/-/qs-6.4.0.tgz"
            },
            "request": {
              "version": "2.81.0",
              "from": "request@>=2.74.0 <3.0.0",
              "resolved": "https://registry.npmjs.org/request/-/request-2.81.0.tgz",
              "dependencies": {
                "aws-sign2": {
                  "version": "0.6.0",
                  "from": "aws-sign2@>=0.6.0 <0.7.0",
                  "resolved": "https://registry.npmjs.org/aws-sign2/-/aws-sign2-0.6.0.tgz"
                },
                "aws4": {
                  "version": "1.6.0",
                  "from": "aws4@>=1.2.1 <2.0.0",
                  "resolved": "https://registry.npmjs.org/aws4/-/aws4-1.6.0.tgz"
                },
                "caseless": {
                  "version": "0.12.0",
                  "from": "caseless@>=0.12.0 <0.13.0",
                  "resolved": "https://registry.npmjs.org/caseless/-/caseless-0.12.0.tgz"
                },
                "combined-stream": {
                  "version": "1.0.5",
                  "from": "combined-stream@>=1.0.5 <1.1.0",
                  "resolved": "https://registry.npmjs.org/combined-stream/-/combined-stream-1.0.5.tgz",
                  "dependencies": {
                    "delayed-stream": {
                      "version": "1.0.0",
                      "from": "delayed-stream@>=1.0.0 <1.1.0",
                      "resolved": "https://registry.npmjs.org/delayed-stream/-/delayed-stream-1.0.0.tgz"
                    }
                  }
                },
                "extend": {
                  "version": "3.0.1",
                  "from": "extend@>=3.0.0 <3.1.0",
                  "resolved": "https://registry.npmjs.org/extend/-/extend-3.0.1.tgz"
                },
                "forever-agent": {
                  "version": "0.6.1",
                  "from": "forever-agent@>=0.6.1 <0.7.0",
                  "resolved": "https://registry.npmjs.org/forever-agent/-/forever-agent-0.6.1.tgz"
                },
                "form-data": {
                  "version": "2.1.4",
                  "from": "form-data@>=2.1.1 <2.2.0",
                  "resolved": "https://registry.npmjs.org/form-data/-/form-data-2.1.4.tgz",
                  "dependencies": {
                    "asynckit": {
                      "version": "0.4.0",
                      "from": "asynckit@>=0.4.0 <0.5.0",
                      "resolved": "https://registry.npmjs.org/asynckit/-/asynckit-0.4.0.tgz"
                    }
                  }
                },
                "har-validator": {
                  "version": "4.2.1",
                  "from": "har-validator@>=4.2.1 <4.3.0",
                  "resolved": "https://registry.npmjs.org/har-validator/-/har-validator-4.2.1.tgz",
                  "dependencies": {
                    "ajv": {
                      "version": "4.11.8",
                      "from": "ajv@>=4.9.1 <5.0.0",
                      "resolved": "https://registry.npmjs.org/ajv/-/ajv-4.11.8.tgz",
                      "dependencies": {
                        "co": {
                          "version": "4.6.0",
                          "from": "co@>=4.6.0 <5.0.0",
                          "resolved": "https://registry.npmjs.org/co/-/co-4.6.0.tgz"
                        },
                        "json-stable-stringify": {
                          "version": "1.0.1",
                          "from": "json-stable-stringify@>=1.0.1 <2.0.0",
                          "resolved": "https://registry.npmjs.org/json-stable-stringify/-/json-stable-stringify-1.0.1.tgz",
                          "dependencies": {
                            "jsonify": {
                              "version": "0.0.0",
                              "from": "jsonify@>=0.0.0 <0.1.0",
                              "resolved": "https://registry.npmjs.org/jsonify/-/jsonify-0.0.0.tgz"
                            }
                          }
                        }
                      }
                    },
                    "har-schema": {
                      "version": "1.0.5",
                      "from": "har-schema@>=1.0.5 <2.0.0",
                      "resolved": "https://registry.npmjs.org/har-schema/-/har-schema-1.0.5.tgz"
                    }
                  }
                },
                "hawk": {
                  "version": "3.1.3",
                  "from": "hawk@>=3.1.3 <3.2.0",
                  "resolved": "https://registry.npmjs.org/hawk/-/hawk-3.1.3.tgz",
                  "dependencies": {
                    "hoek": {
                      "version": "2.16.3",
                      "from": "hoek@>=2.0.0 <3.0.0",
                      "resolved": "https://registry.npmjs.org/hoek/-/hoek-2.16.3.tgz"
                    },
                    "boom": {
                      "version": "2.10.1",
                      "from": "boom@>=2.0.0 <3.0.0",
                      "resolved": "https://registry.npmjs.org/boom/-/boom-2.10.1.tgz"
                    },
                    "cryptiles": {
                      "version": "2.0.5",
                      "from": "cryptiles@>=2.0.0 <3.0.0",
                      "resolved": "https://registry.npmjs.org/cryptiles/-/cryptiles-2.0.5.tgz"
                    },
                    "sntp": {
                      "version": "1.0.9",
                      "from": "sntp@>=1.0.0 <2.0.0",
                      "resolved": "https://registry.npmjs.org/sntp/-/sntp-1.0.9.tgz"
                    }
                  }
                },
                "http-signature": {
                  "version": "1.1.1",
                  "from": "http-signature@>=1.1.0 <1.2.0",
                  "resolved": "https://registry.npmjs.org/http-signature/-/http-signature-1.1.1.tgz",
                  "dependencies": {
                    "assert-plus": {
                      "version": "0.2.0",
                      "from": "assert-plus@>=0.2.0 <0.3.0",
                      "resolved": "https://registry.npmjs.org/assert-plus/-/assert-plus-0.2.0.tgz"
                    },
                    "jsprim": {
                      "version": "1.4.0",
                      "from": "jsprim@>=1.2.2 <2.0.0",
                      "resolved": "https://registry.npmjs.org/jsprim/-/jsprim-1.4.0.tgz",
                      "dependencies": {
                        "assert-plus": {
                          "version": "1.0.0",
                          "from": "assert-plus@1.0.0",
                          "resolved": "https://registry.npmjs.org/assert-plus/-/assert-plus-1.0.0.tgz"
                        },
                        "extsprintf": {
                          "version": "1.0.2",
                          "from": "extsprintf@1.0.2",
                          "resolved": "https://registry.npmjs.org/extsprintf/-/extsprintf-1.0.2.tgz"
                        },
                        "json-schema": {
                          "version": "0.2.3",
                          "from": "json-schema@0.2.3",
                          "resolved": "https://registry.npmjs.org/json-schema/-/json-schema-0.2.3.tgz"
                        },
                        "verror": {
                          "version": "1.3.6",
                          "from": "verror@1.3.6",
                          "resolved": "https://registry.npmjs.org/verror/-/verror-1.3.6.tgz"
                        }
                      }
                    },
                    "sshpk": {
                      "version": "1.13.0",
                      "from": "sshpk@>=1.7.0 <2.0.0",
                      "resolved": "https://registry.npmjs.org/sshpk/-/sshpk-1.13.0.tgz",
                      "dependencies": {
                        "asn1": {
                          "version": "0.2.3",
                          "from": "asn1@>=0.2.3 <0.3.0",
                          "resolved": "https://registry.npmjs.org/asn1/-/asn1-0.2.3.tgz"
                        },
                        "assert-plus": {
                          "version": "1.0.0",
                          "from": "assert-plus@>=1.0.0 <2.0.0",
                          "resolved": "https://registry.npmjs.org/assert-plus/-/assert-plus-1.0.0.tgz"
                        },
                        "dashdash": {
                          "version": "1.14.1",
                          "from": "dashdash@>=1.12.0 <2.0.0",
                          "resolved": "https://registry.npmjs.org/dashdash/-/dashdash-1.14.1.tgz"
                        },
                        "getpass": {
                          "version": "0.1.7",
                          "from": "getpass@>=0.1.1 <0.2.0",
                          "resolved": "https://registry.npmjs.org/getpass/-/getpass-0.1.7.tgz"
                        },
                        "jsbn": {
                          "version": "0.1.1",
                          "from": "jsbn@>=0.1.0 <0.2.0",
                          "resolved": "https://registry.npmjs.org/jsbn/-/jsbn-0.1.1.tgz"
                        },
                        "tweetnacl": {
                          "version": "0.14.5",
                          "from": "tweetnacl@>=0.14.0 <0.15.0",
                          "resolved": "https://registry.npmjs.org/tweetnacl/-/tweetnacl-0.14.5.tgz"
                        },
                        "jodid25519": {
                          "version": "1.0.2",
                          "from": "jodid25519@>=1.0.0 <2.0.0",
                          "resolved": "https://registry.npmjs.org/jodid25519/-/jodid25519-1.0.2.tgz"
                        },
                        "ecc-jsbn": {
                          "version": "0.1.1",
                          "from": "ecc-jsbn@>=0.1.1 <0.2.0",
                          "resolved": "https://registry.npmjs.org/ecc-jsbn/-/ecc-jsbn-0.1.1.tgz"
                        },
                        "bcrypt-pbkdf": {
                          "version": "1.0.1",
                          "from": "bcrypt-pbkdf@>=1.0.0 <2.0.0",
                          "resolved": "https://registry.npmjs.org/bcrypt-pbkdf/-/bcrypt-pbkdf-1.0.1.tgz"
                        }
                      }
                    }
                  }
                },
                "is-typedarray": {
                  "version": "1.0.0",
                  "from": "is-typedarray@>=1.0.0 <1.1.0",
                  "resolved": "https://registry.npmjs.org/is-typedarray/-/is-typedarray-1.0.0.tgz"
                },
                "isstream": {
                  "version": "0.1.2",
                  "from": "isstream@>=0.1.2 <0.2.0",
                  "resolved": "https://registry.npmjs.org/isstream/-/isstream-0.1.2.tgz"
                },
                "json-stringify-safe": {
                  "version": "5.0.1",
                  "from": "json-stringify-safe@>=5.0.1 <5.1.0",
                  "resolved": "https://registry.npmjs.org/json-stringify-safe/-/json-stringify-safe-5.0.1.tgz"
                },
                "mime-types": {
                  "version": "2.1.15",
                  "from": "mime-types@>=2.1.7 <2.2.0",
                  "resolved": "https://registry.npmjs.org/mime-types/-/mime-types-2.1.15.tgz",
                  "dependencies": {
                    "mime-db": {
                      "version": "1.27.0",
                      "from": "mime-db@>=1.27.0 <1.28.0",
                      "resolved": "https://registry.npmjs.org/mime-db/-/mime-db-1.27.0.tgz"
                    }
                  }
                },
                "oauth-sign": {
                  "version": "0.8.2",
                  "from": "oauth-sign@>=0.8.1 <0.9.0",
                  "resolved": "https://registry.npmjs.org/oauth-sign/-/oauth-sign-0.8.2.tgz"
                },
                "performance-now": {
                  "version": "0.2.0",
                  "from": "performance-now@>=0.2.0 <0.3.0",
                  "resolved": "https://registry.npmjs.org/performance-now/-/performance-now-0.2.0.tgz"
                },
                "safe-buffer": {
                  "version": "5.0.1",
                  "from": "safe-buffer@>=5.0.1 <6.0.0",
                  "resolved": "https://registry.npmjs.org/safe-buffer/-/safe-buffer-5.0.1.tgz"
                },
                "stringstream": {
                  "version": "0.0.5",
                  "from": "stringstream@>=0.0.4 <0.1.0",
                  "resolved": "https://registry.npmjs.org/stringstream/-/stringstream-0.0.5.tgz"
                },
                "tough-cookie": {
                  "version": "2.3.2",
                  "from": "tough-cookie@>=2.3.0 <2.4.0",
                  "resolved": "https://registry.npmjs.org/tough-cookie/-/tough-cookie-2.3.2.tgz",
                  "dependencies": {
                    "punycode": {
                      "version": "1.4.1",
                      "from": "punycode@>=1.4.1 <2.0.0",
                      "resolved": "https://registry.npmjs.org/punycode/-/punycode-1.4.1.tgz"
                    }
                  }
                },
                "tunnel-agent": {
                  "version": "0.6.0",
                  "from": "tunnel-agent@>=0.6.0 <0.7.0",
                  "resolved": "https://registry.npmjs.org/tunnel-agent/-/tunnel-agent-0.6.0.tgz"
                },
                "uuid": {
                  "version": "3.0.1",
                  "from": "uuid@>=3.0.0 <4.0.0",
                  "resolved": "https://registry.npmjs.org/uuid/-/uuid-3.0.1.tgz"
                }
              }
            }
          }
        },
        "lodash": {
          "version": "4.17.4",
          "from": "lodash@>=4.6.1 <5.0.0",
          "resolved": "https://registry.npmjs.org/lodash/-/lodash-4.17.4.tgz"
        },
        "mandrill-api": {
          "version": "1.0.45",
          "from": "mandrill-api@>=1.0.41 <2.0.0",
          "resolved": "https://registry.npmjs.org/mandrill-api/-/mandrill-api-1.0.45.tgz"
        },
        "mongodb-arbiter-discovery": {
          "version": "0.1.2",
          "from": "mongodb-arbiter-discovery@>=0.1.2 <0.2.0",
          "resolved": "https://registry.npmjs.org/mongodb-arbiter-discovery/-/mongodb-arbiter-discovery-0.1.2.tgz"
        },
        "mongodb-connection-string": {
          "version": "0.1.1",
          "from": "mongodb-connection-string@>=0.1.1 <0.2.0",
          "resolved": "https://registry.npmjs.org/mongodb-connection-string/-/mongodb-connection-string-0.1.1.tgz"
        },
        "mongodb-datadog-stats": {
          "version": "0.1.2",
          "from": "mongodb-datadog-stats@>=0.1.2 <0.2.0",
          "resolved": "https://registry.npmjs.org/mongodb-datadog-stats/-/mongodb-datadog-stats-0.1.2.tgz",
          "dependencies": {
            "mongodb-perf-wrapper": {
              "version": "0.1.3",
              "from": "mongodb-perf-wrapper@>=0.1.3 <0.2.0",
              "resolved": "https://registry.npmjs.org/mongodb-perf-wrapper/-/mongodb-perf-wrapper-0.1.3.tgz"
            }
          }
        },
        "nconf": {
          "version": "0.6.9",
          "from": "nconf@>=0.6.9 <0.7.0",
          "resolved": "https://registry.npmjs.org/nconf/-/nconf-0.6.9.tgz",
          "dependencies": {
<<<<<<< HEAD
            "async": {
              "version": "0.2.9",
              "from": "async@0.2.9",
              "resolved": "https://registry.npmjs.org/async/-/async-0.2.9.tgz"
            },
            "ini": {
              "version": "1.3.4",
              "from": "ini@>=1.3.4 <2.0.0",
              "resolved": "https://registry.npmjs.org/ini/-/ini-1.3.4.tgz"
            },
            "optimist": {
              "version": "0.6.0",
              "from": "optimist@0.6.0",
              "resolved": "https://registry.npmjs.org/optimist/-/optimist-0.6.0.tgz",
=======
            "mime-types": {
              "version": "2.1.15",
              "from": "mime-types@>=2.1.11 <2.2.0",
              "resolved": "http://beta-internal.beta.gitter:4873/mime-types/-/mime-types-2.1.15.tgz",
>>>>>>> 67be23f7
              "dependencies": {
                "wordwrap": {
                  "version": "0.0.3",
                  "from": "wordwrap@>=0.0.2 <0.1.0",
                  "resolved": "https://registry.npmjs.org/wordwrap/-/wordwrap-0.0.3.tgz"
                },
                "minimist": {
                  "version": "0.0.10",
                  "from": "minimist@>=0.0.1 <0.1.0",
                  "resolved": "https://registry.npmjs.org/minimist/-/minimist-0.0.10.tgz"
                }
              }
            }
          }
        },
        "node-statsd": {
          "version": "0.1.1",
          "from": "node-statsd@>=0.1.1 <0.2.0",
          "resolved": "https://registry.npmjs.org/node-statsd/-/node-statsd-0.1.1.tgz"
        },
        "nodemailer": {
          "version": "2.7.2",
          "from": "nodemailer@>=2.7.0 <3.0.0",
          "resolved": "https://registry.npmjs.org/nodemailer/-/nodemailer-2.7.2.tgz",
          "dependencies": {
            "libmime": {
              "version": "3.0.0",
              "from": "libmime@3.0.0",
              "resolved": "https://registry.npmjs.org/libmime/-/libmime-3.0.0.tgz",
              "dependencies": {
                "iconv-lite": {
                  "version": "0.4.15",
                  "from": "iconv-lite@0.4.15",
                  "resolved": "https://registry.npmjs.org/iconv-lite/-/iconv-lite-0.4.15.tgz"
                },
                "libbase64": {
                  "version": "0.1.0",
                  "from": "libbase64@0.1.0",
                  "resolved": "https://registry.npmjs.org/libbase64/-/libbase64-0.1.0.tgz"
                },
                "libqp": {
                  "version": "1.1.0",
                  "from": "libqp@1.1.0",
                  "resolved": "https://registry.npmjs.org/libqp/-/libqp-1.1.0.tgz"
                }
              }
            },
            "mailcomposer": {
              "version": "4.0.1",
              "from": "mailcomposer@4.0.1",
              "resolved": "https://registry.npmjs.org/mailcomposer/-/mailcomposer-4.0.1.tgz",
              "dependencies": {
                "buildmail": {
                  "version": "4.0.1",
                  "from": "buildmail@4.0.1",
                  "resolved": "https://registry.npmjs.org/buildmail/-/buildmail-4.0.1.tgz",
                  "dependencies": {
                    "addressparser": {
                      "version": "1.0.1",
                      "from": "addressparser@1.0.1",
                      "resolved": "https://registry.npmjs.org/addressparser/-/addressparser-1.0.1.tgz"
                    },
                    "libbase64": {
                      "version": "0.1.0",
                      "from": "libbase64@0.1.0",
                      "resolved": "https://registry.npmjs.org/libbase64/-/libbase64-0.1.0.tgz"
                    },
                    "libqp": {
                      "version": "1.1.0",
                      "from": "libqp@1.1.0",
                      "resolved": "https://registry.npmjs.org/libqp/-/libqp-1.1.0.tgz"
                    },
                    "nodemailer-fetch": {
                      "version": "1.6.0",
                      "from": "nodemailer-fetch@1.6.0",
                      "resolved": "https://registry.npmjs.org/nodemailer-fetch/-/nodemailer-fetch-1.6.0.tgz"
                    },
                    "punycode": {
                      "version": "1.4.1",
                      "from": "punycode@1.4.1",
                      "resolved": "https://registry.npmjs.org/punycode/-/punycode-1.4.1.tgz"
                    }
                  }
                }
              }
            },
            "nodemailer-direct-transport": {
              "version": "3.3.2",
              "from": "nodemailer-direct-transport@3.3.2",
              "resolved": "https://registry.npmjs.org/nodemailer-direct-transport/-/nodemailer-direct-transport-3.3.2.tgz",
              "dependencies": {
                "smtp-connection": {
                  "version": "2.12.0",
                  "from": "smtp-connection@2.12.0",
                  "resolved": "https://registry.npmjs.org/smtp-connection/-/smtp-connection-2.12.0.tgz",
                  "dependencies": {
                    "httpntlm": {
                      "version": "1.6.1",
                      "from": "httpntlm@1.6.1",
                      "resolved": "https://registry.npmjs.org/httpntlm/-/httpntlm-1.6.1.tgz",
                      "dependencies": {
                        "httpreq": {
                          "version": "0.4.23",
                          "from": "httpreq@>=0.4.22",
                          "resolved": "https://registry.npmjs.org/httpreq/-/httpreq-0.4.23.tgz"
                        },
                        "underscore": {
                          "version": "1.7.0",
                          "from": "underscore@>=1.7.0 <1.8.0",
                          "resolved": "https://registry.npmjs.org/underscore/-/underscore-1.7.0.tgz"
                        }
                      }
                    }
                  }
                }
              }
            },
            "nodemailer-shared": {
              "version": "1.1.0",
              "from": "nodemailer-shared@1.1.0",
              "resolved": "https://registry.npmjs.org/nodemailer-shared/-/nodemailer-shared-1.1.0.tgz",
              "dependencies": {
                "nodemailer-fetch": {
                  "version": "1.6.0",
                  "from": "nodemailer-fetch@1.6.0",
                  "resolved": "https://registry.npmjs.org/nodemailer-fetch/-/nodemailer-fetch-1.6.0.tgz"
                }
              }
            },
<<<<<<< HEAD
            "nodemailer-smtp-pool": {
              "version": "2.8.2",
              "from": "nodemailer-smtp-pool@2.8.2",
              "resolved": "https://registry.npmjs.org/nodemailer-smtp-pool/-/nodemailer-smtp-pool-2.8.2.tgz",
=======
            "mime": {
              "version": "1.3.4",
              "from": "mime@1.3.4",
              "resolved": "http://beta-internal.beta.gitter:4873/mime/-/mime-1.3.4.tgz"
            },
            "ms": {
              "version": "0.7.2",
              "from": "ms@0.7.2",
              "resolved": "http://beta-internal.beta.gitter:4873/ms/-/ms-0.7.2.tgz"
            }
          }
        },
        "serve-static": {
          "version": "1.12.1",
          "from": "serve-static@1.12.1",
          "resolved": "http://beta-internal.beta.gitter:4873/serve-static/-/serve-static-1.12.1.tgz"
        },
        "setprototypeof": {
          "version": "1.0.3",
          "from": "setprototypeof@1.0.3",
          "resolved": "http://beta-internal.beta.gitter:4873/setprototypeof/-/setprototypeof-1.0.3.tgz"
        },
        "statuses": {
          "version": "1.3.1",
          "from": "statuses@>=1.3.1 <1.4.0",
          "resolved": "http://beta-internal.beta.gitter:4873/statuses/-/statuses-1.3.1.tgz"
        },
        "type-is": {
          "version": "1.6.15",
          "from": "type-is@>=1.6.14 <1.7.0",
          "resolved": "http://beta-internal.beta.gitter:4873/type-is/-/type-is-1.6.15.tgz",
          "dependencies": {
            "media-typer": {
              "version": "0.3.0",
              "from": "media-typer@0.3.0",
              "resolved": "http://beta-internal.beta.gitter:4873/media-typer/-/media-typer-0.3.0.tgz"
            },
            "mime-types": {
              "version": "2.1.15",
              "from": "mime-types@>=2.1.11 <2.2.0",
              "resolved": "http://beta-internal.beta.gitter:4873/mime-types/-/mime-types-2.1.15.tgz",
              "dependencies": {
                "mime-db": {
                  "version": "1.27.0",
                  "from": "mime-db@>=1.27.0 <1.28.0",
                  "resolved": "http://beta-internal.beta.gitter:4873/mime-db/-/mime-db-1.27.0.tgz"
                }
              }
            }
          }
        },
        "utils-merge": {
          "version": "1.0.0",
          "from": "utils-merge@1.0.0",
          "resolved": "http://beta-internal.beta.gitter:4873/utils-merge/-/utils-merge-1.0.0.tgz"
        },
        "vary": {
          "version": "1.1.1",
          "from": "vary@>=1.1.0 <1.2.0",
          "resolved": "http://beta-internal.beta.gitter:4873/vary/-/vary-1.1.1.tgz"
        }
      }
    },
    "express-hbs": {
      "version": "0.8.4",
      "from": "express-hbs@>=0.8.4 <0.9.0",
      "resolved": "http://beta-internal.beta.gitter:4873/express-hbs/-/express-hbs-0.8.4.tgz",
      "dependencies": {
        "js-beautify": {
          "version": "1.5.4",
          "from": "js-beautify@1.5.4",
          "resolved": "http://beta-internal.beta.gitter:4873/js-beautify/-/js-beautify-1.5.4.tgz",
          "dependencies": {
            "config-chain": {
              "version": "1.1.11",
              "from": "config-chain@>=1.1.5 <1.2.0",
              "resolved": "http://beta-internal.beta.gitter:4873/config-chain/-/config-chain-1.1.11.tgz",
>>>>>>> 67be23f7
              "dependencies": {
                "nodemailer-wellknown": {
                  "version": "0.1.10",
                  "from": "nodemailer-wellknown@0.1.10",
                  "resolved": "https://registry.npmjs.org/nodemailer-wellknown/-/nodemailer-wellknown-0.1.10.tgz"
                },
                "smtp-connection": {
                  "version": "2.12.0",
                  "from": "smtp-connection@2.12.0",
                  "resolved": "https://registry.npmjs.org/smtp-connection/-/smtp-connection-2.12.0.tgz",
                  "dependencies": {
                    "httpntlm": {
                      "version": "1.6.1",
                      "from": "httpntlm@1.6.1",
                      "resolved": "https://registry.npmjs.org/httpntlm/-/httpntlm-1.6.1.tgz",
                      "dependencies": {
                        "httpreq": {
                          "version": "0.4.23",
                          "from": "httpreq@>=0.4.22",
                          "resolved": "https://registry.npmjs.org/httpreq/-/httpreq-0.4.23.tgz"
                        },
                        "underscore": {
                          "version": "1.7.0",
                          "from": "underscore@>=1.7.0 <1.8.0",
                          "resolved": "https://registry.npmjs.org/underscore/-/underscore-1.7.0.tgz"
                        }
                      }
                    }
                  }
                }
              }
            },
            "nodemailer-smtp-transport": {
              "version": "2.7.2",
              "from": "nodemailer-smtp-transport@2.7.2",
              "resolved": "https://registry.npmjs.org/nodemailer-smtp-transport/-/nodemailer-smtp-transport-2.7.2.tgz",
              "dependencies": {
                "nodemailer-wellknown": {
                  "version": "0.1.10",
                  "from": "nodemailer-wellknown@0.1.10",
                  "resolved": "https://registry.npmjs.org/nodemailer-wellknown/-/nodemailer-wellknown-0.1.10.tgz"
                },
                "smtp-connection": {
                  "version": "2.12.0",
                  "from": "smtp-connection@2.12.0",
                  "resolved": "https://registry.npmjs.org/smtp-connection/-/smtp-connection-2.12.0.tgz",
                  "dependencies": {
                    "httpntlm": {
                      "version": "1.6.1",
                      "from": "httpntlm@1.6.1",
                      "resolved": "https://registry.npmjs.org/httpntlm/-/httpntlm-1.6.1.tgz",
                      "dependencies": {
                        "httpreq": {
                          "version": "0.4.23",
                          "from": "httpreq@>=0.4.22",
                          "resolved": "https://registry.npmjs.org/httpreq/-/httpreq-0.4.23.tgz"
                        },
                        "underscore": {
                          "version": "1.7.0",
                          "from": "underscore@>=1.7.0 <1.8.0",
                          "resolved": "https://registry.npmjs.org/underscore/-/underscore-1.7.0.tgz"
                        }
                      }
                    }
                  }
                }
              }
            },
            "socks": {
              "version": "1.1.9",
              "from": "socks@1.1.9",
              "resolved": "https://registry.npmjs.org/socks/-/socks-1.1.9.tgz",
              "dependencies": {
                "ip": {
                  "version": "1.1.5",
                  "from": "ip@>=1.1.2 <2.0.0",
                  "resolved": "https://registry.npmjs.org/ip/-/ip-1.1.5.tgz"
                },
                "smart-buffer": {
                  "version": "1.1.15",
                  "from": "smart-buffer@>=1.0.4 <2.0.0",
                  "resolved": "https://registry.npmjs.org/smart-buffer/-/smart-buffer-1.1.15.tgz"
                }
              }
            }
          }
        },
        "nodemailer-ses-transport": {
          "version": "1.5.1",
          "from": "nodemailer-ses-transport@>=1.5.0 <2.0.0",
          "resolved": "https://registry.npmjs.org/nodemailer-ses-transport/-/nodemailer-ses-transport-1.5.1.tgz",
          "dependencies": {
            "aws-sdk": {
              "version": "2.48.0",
              "from": "aws-sdk@>=2.2.36 <3.0.0",
              "resolved": "https://registry.npmjs.org/aws-sdk/-/aws-sdk-2.48.0.tgz",
              "dependencies": {
                "buffer": {
                  "version": "4.9.1",
                  "from": "buffer@4.9.1",
                  "resolved": "https://registry.npmjs.org/buffer/-/buffer-4.9.1.tgz",
                  "dependencies": {
                    "base64-js": {
                      "version": "1.2.0",
                      "from": "base64-js@>=1.0.2 <2.0.0",
                      "resolved": "https://registry.npmjs.org/base64-js/-/base64-js-1.2.0.tgz"
                    },
                    "ieee754": {
                      "version": "1.1.8",
                      "from": "ieee754@>=1.1.4 <2.0.0",
                      "resolved": "https://registry.npmjs.org/ieee754/-/ieee754-1.1.8.tgz"
                    },
                    "isarray": {
                      "version": "1.0.0",
                      "from": "isarray@>=1.0.0 <2.0.0",
                      "resolved": "https://registry.npmjs.org/isarray/-/isarray-1.0.0.tgz"
                    }
                  }
                },
                "crypto-browserify": {
                  "version": "1.0.9",
                  "from": "crypto-browserify@1.0.9",
                  "resolved": "https://registry.npmjs.org/crypto-browserify/-/crypto-browserify-1.0.9.tgz"
                },
                "jmespath": {
                  "version": "0.15.0",
                  "from": "jmespath@0.15.0",
                  "resolved": "https://registry.npmjs.org/jmespath/-/jmespath-0.15.0.tgz"
                },
                "querystring": {
                  "version": "0.2.0",
                  "from": "querystring@0.2.0",
                  "resolved": "https://registry.npmjs.org/querystring/-/querystring-0.2.0.tgz"
                },
                "sax": {
                  "version": "1.2.1",
                  "from": "sax@1.2.1",
                  "resolved": "https://registry.npmjs.org/sax/-/sax-1.2.1.tgz"
                },
                "url": {
                  "version": "0.10.3",
                  "from": "url@0.10.3",
                  "resolved": "https://registry.npmjs.org/url/-/url-0.10.3.tgz",
                  "dependencies": {
                    "punycode": {
                      "version": "1.3.2",
                      "from": "punycode@1.3.2",
                      "resolved": "https://registry.npmjs.org/punycode/-/punycode-1.3.2.tgz"
                    }
                  }
                },
                "uuid": {
                  "version": "3.0.1",
                  "from": "uuid@3.0.1",
                  "resolved": "https://registry.npmjs.org/uuid/-/uuid-3.0.1.tgz"
                },
                "xml2js": {
                  "version": "0.4.17",
                  "from": "xml2js@0.4.17",
                  "resolved": "https://registry.npmjs.org/xml2js/-/xml2js-0.4.17.tgz"
                },
                "xmlbuilder": {
                  "version": "4.2.1",
                  "from": "xmlbuilder@4.2.1",
                  "resolved": "https://registry.npmjs.org/xmlbuilder/-/xmlbuilder-4.2.1.tgz"
                }
              }
            }
          }
        },
        "raven": {
          "version": "0.8.1",
          "from": "raven@>=0.8.1 <0.9.0",
          "resolved": "https://registry.npmjs.org/raven/-/raven-0.8.1.tgz",
          "dependencies": {
            "cookie": {
              "version": "0.1.0",
              "from": "cookie@0.1.0",
              "resolved": "https://registry.npmjs.org/cookie/-/cookie-0.1.0.tgz"
            },
            "lsmod": {
              "version": "0.0.3",
              "from": "lsmod@>=0.0.3 <0.1.0",
              "resolved": "https://registry.npmjs.org/lsmod/-/lsmod-0.0.3.tgz"
            },
            "node-uuid": {
              "version": "1.4.8",
              "from": "node-uuid@>=1.4.1 <1.5.0",
              "resolved": "https://registry.npmjs.org/node-uuid/-/node-uuid-1.4.8.tgz"
            },
            "stack-trace": {
              "version": "0.0.7",
              "from": "stack-trace@0.0.7",
              "resolved": "https://registry.npmjs.org/stack-trace/-/stack-trace-0.0.7.tgz"
            }
          }
        },
        "redis": {
          "version": "0.10.3",
          "from": "redis@>=0.10.1 <0.11.0",
          "resolved": "https://registry.npmjs.org/redis/-/redis-0.10.3.tgz"
        },
        "response-time": {
          "version": "2.3.2",
          "from": "response-time@>=2.3.1 <3.0.0",
          "resolved": "https://registry.npmjs.org/response-time/-/response-time-2.3.2.tgz",
          "dependencies": {
            "depd": {
              "version": "1.1.0",
              "from": "depd@>=1.1.0 <1.2.0",
              "resolved": "https://registry.npmjs.org/depd/-/depd-1.1.0.tgz"
            }
          }
        },
        "shutdown": {
          "version": "0.3.0",
          "from": "shutdown@>=0.3.0 <0.4.0",
          "resolved": "https://registry.npmjs.org/shutdown/-/shutdown-0.3.0.tgz",
          "dependencies": {
            "async": {
              "version": "2.4.0",
              "from": "async@>=2.3.0 <3.0.0",
              "resolved": "https://registry.npmjs.org/async/-/async-2.4.0.tgz"
            }
          }
        },
        "universal-analytics": {
          "version": "0.3.11",
          "from": "universal-analytics@>=0.3.4 <0.4.0",
          "resolved": "https://registry.npmjs.org/universal-analytics/-/universal-analytics-0.3.11.tgz",
          "dependencies": {
            "async": {
              "version": "0.2.10",
              "from": "async@>=0.2.0 <0.3.0",
              "resolved": "https://registry.npmjs.org/async/-/async-0.2.10.tgz"
            }
          }
        },
        "winston": {
          "version": "2.2.0",
          "from": "winston@2.2.0",
          "resolved": "https://registry.npmjs.org/winston/-/winston-2.2.0.tgz",
          "dependencies": {
            "async": {
              "version": "1.0.0",
              "from": "async@>=1.0.0 <1.1.0",
              "resolved": "https://registry.npmjs.org/async/-/async-1.0.0.tgz"
            },
            "colors": {
              "version": "1.0.3",
              "from": "colors@>=1.0.0 <1.1.0",
              "resolved": "https://registry.npmjs.org/colors/-/colors-1.0.3.tgz"
            },
            "cycle": {
              "version": "1.0.3",
              "from": "cycle@>=1.0.0 <1.1.0",
              "resolved": "https://registry.npmjs.org/cycle/-/cycle-1.0.3.tgz"
            },
            "eyes": {
              "version": "0.1.8",
              "from": "eyes@>=0.1.0 <0.2.0",
              "resolved": "https://registry.npmjs.org/eyes/-/eyes-0.1.8.tgz"
            },
            "isstream": {
              "version": "0.1.2",
              "from": "isstream@>=0.1.0 <0.2.0",
              "resolved": "https://registry.npmjs.org/isstream/-/isstream-0.1.2.tgz"
            },
            "pkginfo": {
              "version": "0.3.1",
              "from": "pkginfo@>=0.3.0 <0.4.0",
              "resolved": "https://registry.npmjs.org/pkginfo/-/pkginfo-0.3.1.tgz"
            },
            "stack-trace": {
              "version": "0.0.9",
              "from": "stack-trace@>=0.0.0 <0.1.0",
              "resolved": "https://registry.npmjs.org/stack-trace/-/stack-trace-0.0.9.tgz"
            }
          }
        },
        "winston-udp": {
          "version": "0.0.6",
          "from": "suprememoocow/winston-udp#update-dependencies",
          "resolved": "git://github.com/suprememoocow/winston-udp.git#6d9fd0f5b8299771f004e65eee7f15ed50dec8cb"
        }
      }
    },
    "@gitterhq/faye-redis": {
      "version": "0.4.4",
      "from": "@gitterhq/faye-redis@>=0.4.4 <0.5.0",
      "resolved": "https://registry.npmjs.org/@gitterhq/faye-redis/-/faye-redis-0.4.4.tgz",
      "dependencies": {
        "redis": {
          "version": "2.7.1",
          "from": "redis@>=2.1.0 <3.0.0",
          "resolved": "https://registry.npmjs.org/redis/-/redis-2.7.1.tgz",
          "dependencies": {
            "double-ended-queue": {
              "version": "2.1.0-0",
              "from": "double-ended-queue@>=2.1.0-0 <3.0.0",
              "resolved": "https://registry.npmjs.org/double-ended-queue/-/double-ended-queue-2.1.0-0.tgz"
            },
            "redis-commands": {
              "version": "1.3.1",
              "from": "redis-commands@>=1.2.0 <2.0.0",
              "resolved": "https://registry.npmjs.org/redis-commands/-/redis-commands-1.3.1.tgz"
            },
            "redis-parser": {
              "version": "2.6.0",
              "from": "redis-parser@>=2.5.0 <3.0.0",
              "resolved": "https://registry.npmjs.org/redis-parser/-/redis-parser-2.6.0.tgz"
            }
          }
        }
      }
    },
    "@gitterhq/passport-github": {
      "version": "0.1.8-g",
      "from": "@gitterhq/passport-github@0.1.8-g",
      "resolved": "https://registry.npmjs.org/@gitterhq/passport-github/-/passport-github-0.1.8-g.tgz",
      "dependencies": {
        "@gitterhq/passport-oauth": {
          "version": "1.0.0-f",
          "from": "@gitterhq/passport-oauth@>=1.0.0-f <2.0.0",
          "resolved": "https://registry.npmjs.org/@gitterhq/passport-oauth/-/passport-oauth-1.0.0-f.tgz",
          "dependencies": {
            "passport-oauth1": {
              "version": "1.1.0",
              "from": "passport-oauth1@>=1.0.0 <2.0.0",
              "resolved": "https://registry.npmjs.org/passport-oauth1/-/passport-oauth1-1.1.0.tgz",
              "dependencies": {
                "passport-strategy": {
                  "version": "1.0.0",
                  "from": "passport-strategy@>=1.0.0 <2.0.0",
                  "resolved": "https://registry.npmjs.org/passport-strategy/-/passport-strategy-1.0.0.tgz"
                },
                "oauth": {
                  "version": "0.9.15",
                  "from": "oauth@>=0.9.0 <0.10.0",
                  "resolved": "https://registry.npmjs.org/oauth/-/oauth-0.9.15.tgz"
                },
                "utils-merge": {
                  "version": "1.0.0",
                  "from": "utils-merge@>=1.0.0 <2.0.0",
                  "resolved": "https://registry.npmjs.org/utils-merge/-/utils-merge-1.0.0.tgz"
                }
              }
            }
          }
        },
        "pkginfo": {
          "version": "0.2.3",
          "from": "pkginfo@>=0.2.0 <0.3.0",
          "resolved": "https://registry.npmjs.org/pkginfo/-/pkginfo-0.2.3.tgz"
        }
      }
    },
    "@gitterhq/passport-oauth2": {
      "version": "1.1.2-b",
      "from": "@gitterhq/passport-oauth2@>=1.1.2-b <2.0.0",
      "resolved": "https://registry.npmjs.org/@gitterhq/passport-oauth2/-/passport-oauth2-1.1.2-b.tgz",
      "dependencies": {
        "passport-strategy": {
          "version": "1.0.0",
          "from": "passport-strategy@>=1.0.0 <2.0.0",
          "resolved": "https://registry.npmjs.org/passport-strategy/-/passport-strategy-1.0.0.tgz"
        },
        "oauth": {
          "version": "0.9.15",
          "from": "oauth@>=0.9.0 <0.10.0",
          "resolved": "https://registry.npmjs.org/oauth/-/oauth-0.9.15.tgz"
        },
        "uid2": {
          "version": "0.0.3",
          "from": "uid2@>=0.0.0 <0.1.0",
          "resolved": "https://registry.npmjs.org/uid2/-/uid2-0.0.3.tgz"
        }
      }
    },
    "@gitterhq/translations": {
      "version": "1.3.1",
      "from": "@gitterhq/translations@>=1.3.1 <2.0.0",
      "resolved": "https://registry.npmjs.org/@gitterhq/translations/-/translations-1.3.1.tgz"
    },
    "apn": {
      "version": "1.7.5",
      "from": "apn@1.7.5",
      "resolved": "https://registry.npmjs.org/apn/-/apn-1.7.5.tgz",
      "dependencies": {
        "node-forge": {
          "version": "0.6.49",
          "from": "node-forge@>=0.6.20 <0.7.0",
          "resolved": "https://registry.npmjs.org/node-forge/-/node-forge-0.6.49.tgz"
        },
        "q": {
          "version": "1.5.0",
          "from": "q@>=1.1.0 <2.0.0",
          "resolved": "https://registry.npmjs.org/q/-/q-1.5.0.tgz"
        }
      }
    },
    "async": {
      "version": "0.9.2",
      "from": "async@>=0.9.0 <0.10.0",
      "resolved": "https://registry.npmjs.org/async/-/async-0.9.2.tgz"
    },
    "backbone": {
      "version": "1.2.3",
      "from": "backbone@1.2.3",
      "resolved": "https://registry.npmjs.org/backbone/-/backbone-1.2.3.tgz"
    },
    "batch-stream": {
      "version": "0.1.3",
      "from": "batch-stream@>=0.1.2 <0.2.0",
      "resolved": "https://registry.npmjs.org/batch-stream/-/batch-stream-0.1.3.tgz",
      "dependencies": {
        "readable-stream": {
          "version": "1.0.34",
          "from": "readable-stream@>=1.0.2 <1.1.0",
          "resolved": "https://registry.npmjs.org/readable-stream/-/readable-stream-1.0.34.tgz",
          "dependencies": {
            "core-util-is": {
              "version": "1.0.2",
              "from": "core-util-is@>=1.0.0 <1.1.0",
              "resolved": "https://registry.npmjs.org/core-util-is/-/core-util-is-1.0.2.tgz"
            },
            "isarray": {
              "version": "0.0.1",
              "from": "isarray@0.0.1",
              "resolved": "https://registry.npmjs.org/isarray/-/isarray-0.0.1.tgz"
            },
            "string_decoder": {
              "version": "0.10.31",
              "from": "string_decoder@>=0.10.0 <0.11.0",
              "resolved": "https://registry.npmjs.org/string_decoder/-/string_decoder-0.10.31.tgz"
            },
            "inherits": {
              "version": "2.0.3",
              "from": "inherits@>=2.0.1 <2.1.0",
              "resolved": "https://registry.npmjs.org/inherits/-/inherits-2.0.3.tgz"
            }
          }
        }
      }
    },
    "bluebird": {
      "version": "3.5.0",
      "from": "bluebird@>=3.2.1 <4.0.0",
      "resolved": "https://registry.npmjs.org/bluebird/-/bluebird-3.5.0.tgz"
    },
    "body-parser": {
      "version": "1.17.1",
      "from": "body-parser@>=1.13.2 <2.0.0",
      "resolved": "https://registry.npmjs.org/body-parser/-/body-parser-1.17.1.tgz",
      "dependencies": {
        "bytes": {
          "version": "2.4.0",
          "from": "bytes@2.4.0",
          "resolved": "https://registry.npmjs.org/bytes/-/bytes-2.4.0.tgz"
        },
        "content-type": {
          "version": "1.0.2",
          "from": "content-type@>=1.0.2 <1.1.0",
          "resolved": "https://registry.npmjs.org/content-type/-/content-type-1.0.2.tgz"
        },
        "debug": {
          "version": "2.6.1",
          "from": "debug@2.6.1",
          "resolved": "https://registry.npmjs.org/debug/-/debug-2.6.1.tgz",
          "dependencies": {
            "ms": {
              "version": "0.7.2",
              "from": "ms@0.7.2",
              "resolved": "https://registry.npmjs.org/ms/-/ms-0.7.2.tgz"
            }
          }
        },
        "depd": {
          "version": "1.1.0",
          "from": "depd@>=1.1.0 <1.2.0",
          "resolved": "https://registry.npmjs.org/depd/-/depd-1.1.0.tgz"
        },
        "http-errors": {
          "version": "1.6.1",
          "from": "http-errors@>=1.6.1 <1.7.0",
          "resolved": "https://registry.npmjs.org/http-errors/-/http-errors-1.6.1.tgz",
          "dependencies": {
            "inherits": {
              "version": "2.0.3",
              "from": "inherits@2.0.3",
              "resolved": "https://registry.npmjs.org/inherits/-/inherits-2.0.3.tgz"
            },
            "setprototypeof": {
              "version": "1.0.3",
              "from": "setprototypeof@1.0.3",
              "resolved": "https://registry.npmjs.org/setprototypeof/-/setprototypeof-1.0.3.tgz"
            },
            "statuses": {
              "version": "1.3.1",
              "from": "statuses@>=1.3.1 <2.0.0",
              "resolved": "https://registry.npmjs.org/statuses/-/statuses-1.3.1.tgz"
            }
          }
        },
        "iconv-lite": {
          "version": "0.4.15",
          "from": "iconv-lite@0.4.15",
          "resolved": "https://registry.npmjs.org/iconv-lite/-/iconv-lite-0.4.15.tgz"
        },
        "on-finished": {
          "version": "2.3.0",
          "from": "on-finished@>=2.3.0 <2.4.0",
          "resolved": "https://registry.npmjs.org/on-finished/-/on-finished-2.3.0.tgz",
          "dependencies": {
            "ee-first": {
              "version": "1.1.1",
              "from": "ee-first@1.1.1",
              "resolved": "https://registry.npmjs.org/ee-first/-/ee-first-1.1.1.tgz"
            }
          }
        },
        "qs": {
          "version": "6.4.0",
          "from": "qs@6.4.0",
          "resolved": "https://registry.npmjs.org/qs/-/qs-6.4.0.tgz"
        },
        "raw-body": {
          "version": "2.2.0",
          "from": "raw-body@>=2.2.0 <2.3.0",
          "resolved": "https://registry.npmjs.org/raw-body/-/raw-body-2.2.0.tgz",
          "dependencies": {
            "unpipe": {
              "version": "1.0.0",
              "from": "unpipe@>=1.0.0 <1.1.0",
              "resolved": "https://registry.npmjs.org/unpipe/-/unpipe-1.0.0.tgz"
            }
          }
        },
        "type-is": {
          "version": "1.6.15",
          "from": "type-is@>=1.6.14 <1.7.0",
          "resolved": "https://registry.npmjs.org/type-is/-/type-is-1.6.15.tgz",
          "dependencies": {
            "media-typer": {
              "version": "0.3.0",
              "from": "media-typer@0.3.0",
              "resolved": "https://registry.npmjs.org/media-typer/-/media-typer-0.3.0.tgz"
            },
            "mime-types": {
              "version": "2.1.15",
              "from": "mime-types@>=2.1.11 <2.2.0",
              "resolved": "https://registry.npmjs.org/mime-types/-/mime-types-2.1.15.tgz",
              "dependencies": {
                "mime-db": {
                  "version": "1.27.0",
                  "from": "mime-db@>=1.27.0 <1.28.0",
                  "resolved": "https://registry.npmjs.org/mime-db/-/mime-db-1.27.0.tgz"
                }
              }
            }
          }
        }
      }
    },
    "classnames": {
      "version": "2.2.5",
      "from": "classnames@>=2.2.5 <3.0.0",
      "resolved": "https://registry.npmjs.org/classnames/-/classnames-2.2.5.tgz"
    },
    "cld": {
      "version": "2.4.7",
      "from": "cld@>=2.4.5 <3.0.0",
      "resolved": "https://registry.npmjs.org/cld/-/cld-2.4.7.tgz",
      "dependencies": {
        "glob": {
          "version": "5.0.15",
          "from": "glob@>=5.0.10 <6.0.0",
          "resolved": "https://registry.npmjs.org/glob/-/glob-5.0.15.tgz",
          "dependencies": {
            "inflight": {
              "version": "1.0.6",
              "from": "inflight@>=1.0.4 <2.0.0",
              "resolved": "https://registry.npmjs.org/inflight/-/inflight-1.0.6.tgz",
              "dependencies": {
                "wrappy": {
                  "version": "1.0.2",
                  "from": "wrappy@>=1.0.0 <2.0.0",
                  "resolved": "https://registry.npmjs.org/wrappy/-/wrappy-1.0.2.tgz"
                }
              }
            },
            "inherits": {
              "version": "2.0.3",
              "from": "inherits@>=2.0.0 <3.0.0",
              "resolved": "https://registry.npmjs.org/inherits/-/inherits-2.0.3.tgz"
            },
            "minimatch": {
              "version": "3.0.3",
              "from": "minimatch@>=2.0.0 <3.0.0||>=3.0.0 <4.0.0",
              "resolved": "https://registry.npmjs.org/minimatch/-/minimatch-3.0.3.tgz",
              "dependencies": {
                "brace-expansion": {
                  "version": "1.1.7",
                  "from": "brace-expansion@>=1.0.0 <2.0.0",
                  "resolved": "https://registry.npmjs.org/brace-expansion/-/brace-expansion-1.1.7.tgz",
                  "dependencies": {
                    "balanced-match": {
                      "version": "0.4.2",
                      "from": "balanced-match@>=0.4.1 <0.5.0",
                      "resolved": "https://registry.npmjs.org/balanced-match/-/balanced-match-0.4.2.tgz"
                    },
                    "concat-map": {
                      "version": "0.0.1",
                      "from": "concat-map@0.0.1",
                      "resolved": "https://registry.npmjs.org/concat-map/-/concat-map-0.0.1.tgz"
                    }
                  }
                }
              }
            },
            "once": {
              "version": "1.4.0",
              "from": "once@>=1.3.0 <2.0.0",
              "resolved": "https://registry.npmjs.org/once/-/once-1.4.0.tgz",
              "dependencies": {
                "wrappy": {
                  "version": "1.0.2",
                  "from": "wrappy@>=1.0.0 <2.0.0",
                  "resolved": "https://registry.npmjs.org/wrappy/-/wrappy-1.0.2.tgz"
                }
              }
            },
            "path-is-absolute": {
              "version": "1.0.1",
              "from": "path-is-absolute@>=1.0.0 <2.0.0",
              "resolved": "https://registry.npmjs.org/path-is-absolute/-/path-is-absolute-1.0.1.tgz"
            }
          }
        },
        "nan": {
          "version": "2.6.2",
          "from": "nan@>=2.0.5 <3.0.0",
          "resolved": "https://registry.npmjs.org/nan/-/nan-2.6.2.tgz"
        },
        "rimraf": {
          "version": "2.6.1",
          "from": "rimraf@>=2.4.0 <3.0.0",
          "resolved": "https://registry.npmjs.org/rimraf/-/rimraf-2.6.1.tgz",
          "dependencies": {
            "glob": {
              "version": "7.1.1",
              "from": "glob@>=7.0.5 <8.0.0",
              "resolved": "https://registry.npmjs.org/glob/-/glob-7.1.1.tgz",
              "dependencies": {
                "fs.realpath": {
                  "version": "1.0.0",
                  "from": "fs.realpath@>=1.0.0 <2.0.0",
                  "resolved": "https://registry.npmjs.org/fs.realpath/-/fs.realpath-1.0.0.tgz"
                },
                "inflight": {
                  "version": "1.0.6",
                  "from": "inflight@>=1.0.4 <2.0.0",
                  "resolved": "https://registry.npmjs.org/inflight/-/inflight-1.0.6.tgz",
                  "dependencies": {
                    "wrappy": {
                      "version": "1.0.2",
                      "from": "wrappy@>=1.0.0 <2.0.0",
                      "resolved": "https://registry.npmjs.org/wrappy/-/wrappy-1.0.2.tgz"
                    }
                  }
                },
                "inherits": {
                  "version": "2.0.3",
                  "from": "inherits@>=2.0.0 <3.0.0",
                  "resolved": "https://registry.npmjs.org/inherits/-/inherits-2.0.3.tgz"
                },
                "minimatch": {
                  "version": "3.0.3",
                  "from": "minimatch@>=3.0.2 <4.0.0",
                  "resolved": "https://registry.npmjs.org/minimatch/-/minimatch-3.0.3.tgz",
                  "dependencies": {
                    "brace-expansion": {
                      "version": "1.1.7",
                      "from": "brace-expansion@>=1.0.0 <2.0.0",
                      "resolved": "https://registry.npmjs.org/brace-expansion/-/brace-expansion-1.1.7.tgz",
                      "dependencies": {
                        "balanced-match": {
                          "version": "0.4.2",
                          "from": "balanced-match@>=0.4.1 <0.5.0",
                          "resolved": "https://registry.npmjs.org/balanced-match/-/balanced-match-0.4.2.tgz"
                        },
                        "concat-map": {
                          "version": "0.0.1",
                          "from": "concat-map@0.0.1",
                          "resolved": "https://registry.npmjs.org/concat-map/-/concat-map-0.0.1.tgz"
                        }
                      }
                    }
                  }
                },
                "once": {
                  "version": "1.4.0",
                  "from": "once@>=1.3.0 <2.0.0",
                  "resolved": "https://registry.npmjs.org/once/-/once-1.4.0.tgz",
                  "dependencies": {
                    "wrappy": {
                      "version": "1.0.2",
                      "from": "wrappy@>=1.0.0 <2.0.0",
                      "resolved": "https://registry.npmjs.org/wrappy/-/wrappy-1.0.2.tgz"
                    }
                  }
                },
                "path-is-absolute": {
                  "version": "1.0.1",
                  "from": "path-is-absolute@>=1.0.0 <2.0.0",
                  "resolved": "https://registry.npmjs.org/path-is-absolute/-/path-is-absolute-1.0.1.tgz"
                }
              }
            }
          }
        }
      }
    },
    "cliff": {
      "version": "0.1.10",
      "from": "cliff@>=0.1.10 <0.2.0",
      "resolved": "https://registry.npmjs.org/cliff/-/cliff-0.1.10.tgz",
      "dependencies": {
        "colors": {
          "version": "1.0.3",
          "from": "colors@>=1.0.3 <1.1.0",
          "resolved": "https://registry.npmjs.org/colors/-/colors-1.0.3.tgz"
        },
        "eyes": {
          "version": "0.1.8",
          "from": "eyes@>=0.1.8 <0.2.0",
          "resolved": "https://registry.npmjs.org/eyes/-/eyes-0.1.8.tgz"
        },
        "winston": {
          "version": "0.8.3",
          "from": "winston@>=0.8.0 <0.9.0",
          "resolved": "https://registry.npmjs.org/winston/-/winston-0.8.3.tgz",
          "dependencies": {
            "async": {
              "version": "0.2.10",
              "from": "async@>=0.2.0 <0.3.0",
              "resolved": "https://registry.npmjs.org/async/-/async-0.2.10.tgz"
            },
            "colors": {
              "version": "0.6.2",
              "from": "colors@>=0.6.0 <0.7.0",
              "resolved": "https://registry.npmjs.org/colors/-/colors-0.6.2.tgz"
            },
            "cycle": {
              "version": "1.0.3",
              "from": "cycle@>=1.0.0 <1.1.0",
              "resolved": "https://registry.npmjs.org/cycle/-/cycle-1.0.3.tgz"
            },
            "isstream": {
              "version": "0.1.2",
              "from": "isstream@>=0.1.0 <0.2.0",
              "resolved": "https://registry.npmjs.org/isstream/-/isstream-0.1.2.tgz"
            },
            "pkginfo": {
              "version": "0.3.1",
              "from": "pkginfo@>=0.3.0 <0.4.0",
              "resolved": "https://registry.npmjs.org/pkginfo/-/pkginfo-0.3.1.tgz"
            },
            "stack-trace": {
              "version": "0.0.9",
              "from": "stack-trace@>=0.0.0 <0.1.0",
              "resolved": "https://registry.npmjs.org/stack-trace/-/stack-trace-0.0.9.tgz"
            }
          }
        }
      }
    },
    "connect-redis": {
      "version": "3.3.0",
      "from": "connect-redis@>=3.1.0 <4.0.0",
      "resolved": "https://registry.npmjs.org/connect-redis/-/connect-redis-3.3.0.tgz",
      "dependencies": {
        "redis": {
          "version": "2.7.1",
          "from": "redis@>=2.1.0 <3.0.0",
          "resolved": "https://registry.npmjs.org/redis/-/redis-2.7.1.tgz",
          "dependencies": {
            "double-ended-queue": {
              "version": "2.1.0-0",
              "from": "double-ended-queue@>=2.1.0-0 <3.0.0",
              "resolved": "https://registry.npmjs.org/double-ended-queue/-/double-ended-queue-2.1.0-0.tgz"
            },
            "redis-commands": {
              "version": "1.3.1",
              "from": "redis-commands@>=1.2.0 <2.0.0",
              "resolved": "https://registry.npmjs.org/redis-commands/-/redis-commands-1.3.1.tgz"
            },
            "redis-parser": {
              "version": "2.6.0",
              "from": "redis-parser@>=2.5.0 <3.0.0",
              "resolved": "https://registry.npmjs.org/redis-parser/-/redis-parser-2.6.0.tgz"
            }
          }
        }
      }
    },
    "cookie-parser": {
      "version": "1.4.3",
      "from": "cookie-parser@>=1.3.5 <2.0.0",
      "resolved": "https://registry.npmjs.org/cookie-parser/-/cookie-parser-1.4.3.tgz",
      "dependencies": {
        "cookie": {
          "version": "0.3.1",
          "from": "cookie@0.3.1",
          "resolved": "https://registry.npmjs.org/cookie/-/cookie-0.3.1.tgz"
        },
        "cookie-signature": {
          "version": "1.0.6",
          "from": "cookie-signature@1.0.6",
          "resolved": "https://registry.npmjs.org/cookie-signature/-/cookie-signature-1.0.6.tgz"
        }
      }
    },
    "cors": {
      "version": "2.8.3",
      "from": "cors@>=2.4.2 <3.0.0",
      "resolved": "https://registry.npmjs.org/cors/-/cors-2.8.3.tgz",
      "dependencies": {
        "object-assign": {
          "version": "4.1.1",
          "from": "object-assign@>=4.0.0 <5.0.0",
          "resolved": "https://registry.npmjs.org/object-assign/-/object-assign-4.1.1.tgz"
        },
        "vary": {
          "version": "1.1.1",
          "from": "vary@>=1.1.0 <1.2.0",
          "resolved": "https://registry.npmjs.org/vary/-/vary-1.1.1.tgz"
        }
      }
    },
    "cypher-promise": {
      "version": "1.0.2",
      "from": "cypher-promise@>=1.0.1 <2.0.0",
      "resolved": "https://registry.npmjs.org/cypher-promise/-/cypher-promise-1.0.2.tgz",
      "dependencies": {
        "any-promise": {
          "version": "0.1.0",
          "from": "any-promise@>=0.1.0 <0.2.0",
          "resolved": "https://registry.npmjs.org/any-promise/-/any-promise-0.1.0.tgz"
        },
        "node-cypher": {
          "version": "0.1.4",
          "from": "node-cypher@>=0.1.4 <0.2.0",
          "resolved": "https://registry.npmjs.org/node-cypher/-/node-cypher-0.1.4.tgz",
          "dependencies": {
            "request": {
              "version": "2.34.0",
              "from": "request@>=2.34.0 <2.35.0",
              "resolved": "https://registry.npmjs.org/request/-/request-2.34.0.tgz",
              "dependencies": {
                "qs": {
                  "version": "0.6.6",
                  "from": "qs@>=0.6.0 <0.7.0",
                  "resolved": "https://registry.npmjs.org/qs/-/qs-0.6.6.tgz"
                },
                "json-stringify-safe": {
                  "version": "5.0.1",
                  "from": "json-stringify-safe@>=5.0.0 <5.1.0",
                  "resolved": "https://registry.npmjs.org/json-stringify-safe/-/json-stringify-safe-5.0.1.tgz"
                },
                "forever-agent": {
                  "version": "0.5.2",
                  "from": "forever-agent@>=0.5.0 <0.6.0",
                  "resolved": "https://registry.npmjs.org/forever-agent/-/forever-agent-0.5.2.tgz"
                },
                "mime": {
                  "version": "1.2.11",
                  "from": "mime@>=1.2.9 <1.3.0",
                  "resolved": "https://registry.npmjs.org/mime/-/mime-1.2.11.tgz"
                },
                "form-data": {
                  "version": "0.1.4",
                  "from": "form-data@>=0.1.0 <0.2.0",
                  "resolved": "https://registry.npmjs.org/form-data/-/form-data-0.1.4.tgz",
                  "dependencies": {
                    "combined-stream": {
                      "version": "0.0.7",
                      "from": "combined-stream@>=0.0.4 <0.1.0",
                      "resolved": "https://registry.npmjs.org/combined-stream/-/combined-stream-0.0.7.tgz",
                      "dependencies": {
                        "delayed-stream": {
                          "version": "0.0.5",
                          "from": "delayed-stream@0.0.5",
                          "resolved": "https://registry.npmjs.org/delayed-stream/-/delayed-stream-0.0.5.tgz"
                        }
                      }
                    }
                  }
                },
                "tunnel-agent": {
                  "version": "0.3.0",
                  "from": "tunnel-agent@>=0.3.0 <0.4.0",
                  "resolved": "https://registry.npmjs.org/tunnel-agent/-/tunnel-agent-0.3.0.tgz"
                },
                "http-signature": {
                  "version": "0.10.1",
                  "from": "http-signature@>=0.10.0 <0.11.0",
                  "resolved": "https://registry.npmjs.org/http-signature/-/http-signature-0.10.1.tgz",
                  "dependencies": {
                    "assert-plus": {
                      "version": "0.1.5",
                      "from": "assert-plus@>=0.1.5 <0.2.0",
                      "resolved": "https://registry.npmjs.org/assert-plus/-/assert-plus-0.1.5.tgz"
                    },
                    "asn1": {
                      "version": "0.1.11",
                      "from": "asn1@0.1.11",
                      "resolved": "https://registry.npmjs.org/asn1/-/asn1-0.1.11.tgz"
                    },
                    "ctype": {
                      "version": "0.5.3",
                      "from": "ctype@0.5.3",
                      "resolved": "https://registry.npmjs.org/ctype/-/ctype-0.5.3.tgz"
                    }
                  }
                },
                "oauth-sign": {
                  "version": "0.3.0",
                  "from": "oauth-sign@>=0.3.0 <0.4.0",
                  "resolved": "https://registry.npmjs.org/oauth-sign/-/oauth-sign-0.3.0.tgz"
                },
                "hawk": {
                  "version": "1.0.0",
                  "from": "hawk@>=1.0.0 <1.1.0",
                  "resolved": "https://registry.npmjs.org/hawk/-/hawk-1.0.0.tgz",
                  "dependencies": {
                    "hoek": {
                      "version": "0.9.1",
                      "from": "hoek@>=0.9.0 <0.10.0",
                      "resolved": "https://registry.npmjs.org/hoek/-/hoek-0.9.1.tgz"
                    },
                    "boom": {
                      "version": "0.4.2",
                      "from": "boom@>=0.4.0 <0.5.0",
                      "resolved": "https://registry.npmjs.org/boom/-/boom-0.4.2.tgz"
                    },
                    "cryptiles": {
                      "version": "0.2.2",
                      "from": "cryptiles@>=0.2.0 <0.3.0",
                      "resolved": "https://registry.npmjs.org/cryptiles/-/cryptiles-0.2.2.tgz"
                    },
                    "sntp": {
                      "version": "0.2.4",
                      "from": "sntp@>=0.2.0 <0.3.0",
                      "resolved": "https://registry.npmjs.org/sntp/-/sntp-0.2.4.tgz"
                    }
                  }
                },
                "aws-sign2": {
                  "version": "0.5.0",
                  "from": "aws-sign2@>=0.5.0 <0.6.0",
                  "resolved": "https://registry.npmjs.org/aws-sign2/-/aws-sign2-0.5.0.tgz"
                }
              }
            },
            "underscore": {
              "version": "1.6.0",
              "from": "underscore@>=1.6.0 <1.7.0",
              "resolved": "https://registry.npmjs.org/underscore/-/underscore-1.6.0.tgz"
            }
          }
        },
        "par": {
          "version": "0.3.0",
          "from": "par@>=0.3.0 <0.4.0",
          "resolved": "https://registry.npmjs.org/par/-/par-0.3.0.tgz"
        }
      }
    },
    "debug": {
      "version": "2.6.6",
      "from": "debug@>=2.2.0 <3.0.0",
      "resolved": "https://registry.npmjs.org/debug/-/debug-2.6.6.tgz",
      "dependencies": {
        "ms": {
          "version": "0.7.3",
          "from": "ms@0.7.3",
          "resolved": "https://registry.npmjs.org/ms/-/ms-0.7.3.tgz"
        }
      }
    },
    "dolph": {
      "version": "0.2.0",
      "from": "dolph@>=0.2.0 <0.3.0",
      "resolved": "https://registry.npmjs.org/dolph/-/dolph-0.2.0.tgz",
      "dependencies": {
        "redis": {
          "version": "0.10.3",
          "from": "redis@>=0.10.1 <0.11.0",
          "resolved": "https://registry.npmjs.org/redis/-/redis-0.10.3.tgz"
        }
      }
    },
    "elasticsearch": {
      "version": "11.0.1",
      "from": "elasticsearch@>=11.0.0 <12.0.0",
      "resolved": "https://registry.npmjs.org/elasticsearch/-/elasticsearch-11.0.1.tgz",
      "dependencies": {
        "chalk": {
          "version": "1.1.3",
          "from": "chalk@>=1.0.0 <2.0.0",
          "resolved": "https://registry.npmjs.org/chalk/-/chalk-1.1.3.tgz",
          "dependencies": {
            "ansi-styles": {
              "version": "2.2.1",
              "from": "ansi-styles@>=2.2.1 <3.0.0",
              "resolved": "https://registry.npmjs.org/ansi-styles/-/ansi-styles-2.2.1.tgz"
            },
            "has-ansi": {
              "version": "2.0.0",
              "from": "has-ansi@>=2.0.0 <3.0.0",
              "resolved": "https://registry.npmjs.org/has-ansi/-/has-ansi-2.0.0.tgz",
              "dependencies": {
                "ansi-regex": {
                  "version": "2.1.1",
                  "from": "ansi-regex@>=2.0.0 <3.0.0",
                  "resolved": "https://registry.npmjs.org/ansi-regex/-/ansi-regex-2.1.1.tgz"
                }
              }
            },
            "strip-ansi": {
              "version": "3.0.1",
              "from": "strip-ansi@>=3.0.0 <4.0.0",
              "resolved": "https://registry.npmjs.org/strip-ansi/-/strip-ansi-3.0.1.tgz",
              "dependencies": {
                "ansi-regex": {
                  "version": "2.1.1",
                  "from": "ansi-regex@>=2.0.0 <3.0.0",
                  "resolved": "https://registry.npmjs.org/ansi-regex/-/ansi-regex-2.1.1.tgz"
                }
              }
            },
            "supports-color": {
              "version": "2.0.0",
              "from": "supports-color@>=2.0.0 <3.0.0",
              "resolved": "https://registry.npmjs.org/supports-color/-/supports-color-2.0.0.tgz"
            }
          }
        },
        "forever-agent": {
          "version": "0.6.1",
          "from": "forever-agent@>=0.6.0 <0.7.0",
          "resolved": "https://registry.npmjs.org/forever-agent/-/forever-agent-0.6.1.tgz"
        },
        "lodash-compat": {
          "version": "3.10.2",
          "from": "lodash-compat@>=3.0.0 <4.0.0",
          "resolved": "https://registry.npmjs.org/lodash-compat/-/lodash-compat-3.10.2.tgz"
        },
        "promise": {
          "version": "7.1.1",
          "from": "promise@>=7.1.1 <8.0.0",
          "resolved": "https://registry.npmjs.org/promise/-/promise-7.1.1.tgz",
          "dependencies": {
            "asap": {
              "version": "2.0.5",
              "from": "asap@>=2.0.3 <2.1.0",
              "resolved": "https://registry.npmjs.org/asap/-/asap-2.0.5.tgz"
            }
          }
        }
      }
    },
    "email-validator": {
      "version": "1.0.7",
      "from": "email-validator@>=1.0.0 <2.0.0",
      "resolved": "https://registry.npmjs.org/email-validator/-/email-validator-1.0.7.tgz"
    },
    "ent": {
      "version": "0.1.0",
      "from": "ent@>=0.1.0 <0.2.0",
      "resolved": "https://registry.npmjs.org/ent/-/ent-0.1.0.tgz"
    },
    "escape-string-regexp": {
      "version": "1.0.5",
      "from": "escape-string-regexp@>=1.0.5 <2.0.0",
      "resolved": "https://registry.npmjs.org/escape-string-regexp/-/escape-string-regexp-1.0.5.tgz"
    },
    "event-stream": {
      "version": "3.3.4",
      "from": "event-stream@>=3.3.1 <4.0.0",
      "resolved": "https://registry.npmjs.org/event-stream/-/event-stream-3.3.4.tgz",
      "dependencies": {
        "through": {
          "version": "2.3.8",
          "from": "through@>=2.3.1 <2.4.0",
          "resolved": "https://registry.npmjs.org/through/-/through-2.3.8.tgz"
        },
        "duplexer": {
          "version": "0.1.1",
          "from": "duplexer@>=0.1.1 <0.2.0",
          "resolved": "https://registry.npmjs.org/duplexer/-/duplexer-0.1.1.tgz"
        },
        "from": {
          "version": "0.1.7",
          "from": "from@>=0.0.0 <1.0.0",
          "resolved": "https://registry.npmjs.org/from/-/from-0.1.7.tgz"
        },
        "map-stream": {
          "version": "0.1.0",
          "from": "map-stream@>=0.1.0 <0.2.0",
          "resolved": "https://registry.npmjs.org/map-stream/-/map-stream-0.1.0.tgz"
        },
        "pause-stream": {
          "version": "0.0.11",
          "from": "pause-stream@0.0.11",
          "resolved": "https://registry.npmjs.org/pause-stream/-/pause-stream-0.0.11.tgz"
        },
        "split": {
          "version": "0.3.3",
          "from": "split@>=0.3.0 <0.4.0",
          "resolved": "https://registry.npmjs.org/split/-/split-0.3.3.tgz"
        },
        "stream-combiner": {
          "version": "0.0.4",
          "from": "stream-combiner@>=0.0.4 <0.1.0",
          "resolved": "https://registry.npmjs.org/stream-combiner/-/stream-combiner-0.0.4.tgz"
        }
      }
    },
    "express": {
      "version": "4.15.2",
      "from": "express@>=4.13.1 <5.0.0",
      "resolved": "https://registry.npmjs.org/express/-/express-4.15.2.tgz",
      "dependencies": {
        "accepts": {
          "version": "1.3.3",
          "from": "accepts@>=1.3.3 <1.4.0",
          "resolved": "https://registry.npmjs.org/accepts/-/accepts-1.3.3.tgz",
          "dependencies": {
            "mime-types": {
              "version": "2.1.15",
              "from": "mime-types@>=2.1.11 <2.2.0",
              "resolved": "https://registry.npmjs.org/mime-types/-/mime-types-2.1.15.tgz",
              "dependencies": {
                "mime-db": {
                  "version": "1.27.0",
                  "from": "mime-db@>=1.27.0 <1.28.0",
                  "resolved": "https://registry.npmjs.org/mime-db/-/mime-db-1.27.0.tgz"
                }
              }
            },
            "negotiator": {
              "version": "0.6.1",
              "from": "negotiator@0.6.1",
              "resolved": "https://registry.npmjs.org/negotiator/-/negotiator-0.6.1.tgz"
            }
          }
        },
        "array-flatten": {
          "version": "1.1.1",
          "from": "array-flatten@1.1.1",
          "resolved": "https://registry.npmjs.org/array-flatten/-/array-flatten-1.1.1.tgz"
        },
        "content-disposition": {
          "version": "0.5.2",
          "from": "content-disposition@0.5.2",
          "resolved": "https://registry.npmjs.org/content-disposition/-/content-disposition-0.5.2.tgz"
        },
        "content-type": {
          "version": "1.0.2",
          "from": "content-type@>=1.0.2 <1.1.0",
          "resolved": "https://registry.npmjs.org/content-type/-/content-type-1.0.2.tgz"
        },
        "cookie": {
          "version": "0.3.1",
          "from": "cookie@0.3.1",
          "resolved": "https://registry.npmjs.org/cookie/-/cookie-0.3.1.tgz"
        },
        "cookie-signature": {
          "version": "1.0.6",
          "from": "cookie-signature@1.0.6",
          "resolved": "https://registry.npmjs.org/cookie-signature/-/cookie-signature-1.0.6.tgz"
        },
        "debug": {
          "version": "2.6.1",
          "from": "debug@2.6.1",
          "resolved": "https://registry.npmjs.org/debug/-/debug-2.6.1.tgz",
          "dependencies": {
            "ms": {
              "version": "0.7.2",
              "from": "ms@0.7.2",
              "resolved": "https://registry.npmjs.org/ms/-/ms-0.7.2.tgz"
            }
          }
        },
        "depd": {
          "version": "1.1.0",
          "from": "depd@>=1.1.0 <1.2.0",
          "resolved": "https://registry.npmjs.org/depd/-/depd-1.1.0.tgz"
        },
        "encodeurl": {
          "version": "1.0.1",
          "from": "encodeurl@>=1.0.1 <1.1.0",
          "resolved": "https://registry.npmjs.org/encodeurl/-/encodeurl-1.0.1.tgz"
        },
        "escape-html": {
          "version": "1.0.3",
          "from": "escape-html@>=1.0.3 <1.1.0",
          "resolved": "https://registry.npmjs.org/escape-html/-/escape-html-1.0.3.tgz"
        },
        "etag": {
          "version": "1.8.0",
          "from": "etag@>=1.8.0 <1.9.0",
          "resolved": "https://registry.npmjs.org/etag/-/etag-1.8.0.tgz"
        },
        "finalhandler": {
          "version": "1.0.2",
          "from": "finalhandler@>=1.0.0 <1.1.0",
          "resolved": "https://registry.npmjs.org/finalhandler/-/finalhandler-1.0.2.tgz",
          "dependencies": {
            "debug": {
              "version": "2.6.4",
              "from": "debug@2.6.4",
              "resolved": "https://registry.npmjs.org/debug/-/debug-2.6.4.tgz",
              "dependencies": {
                "ms": {
                  "version": "0.7.3",
                  "from": "ms@0.7.3",
                  "resolved": "https://registry.npmjs.org/ms/-/ms-0.7.3.tgz"
                }
              }
            },
            "unpipe": {
              "version": "1.0.0",
              "from": "unpipe@>=1.0.0 <1.1.0",
              "resolved": "https://registry.npmjs.org/unpipe/-/unpipe-1.0.0.tgz"
            }
          }
        },
        "fresh": {
          "version": "0.5.0",
          "from": "fresh@0.5.0",
          "resolved": "https://registry.npmjs.org/fresh/-/fresh-0.5.0.tgz"
        },
        "merge-descriptors": {
          "version": "1.0.1",
          "from": "merge-descriptors@1.0.1",
          "resolved": "https://registry.npmjs.org/merge-descriptors/-/merge-descriptors-1.0.1.tgz"
        },
        "methods": {
          "version": "1.1.2",
          "from": "methods@>=1.1.2 <1.2.0",
          "resolved": "https://registry.npmjs.org/methods/-/methods-1.1.2.tgz"
        },
        "on-finished": {
          "version": "2.3.0",
          "from": "on-finished@>=2.3.0 <2.4.0",
          "resolved": "https://registry.npmjs.org/on-finished/-/on-finished-2.3.0.tgz",
          "dependencies": {
            "ee-first": {
              "version": "1.1.1",
              "from": "ee-first@1.1.1",
              "resolved": "https://registry.npmjs.org/ee-first/-/ee-first-1.1.1.tgz"
            }
          }
        },
        "parseurl": {
          "version": "1.3.1",
          "from": "parseurl@>=1.3.1 <1.4.0",
          "resolved": "https://registry.npmjs.org/parseurl/-/parseurl-1.3.1.tgz"
        },
        "path-to-regexp": {
          "version": "0.1.7",
          "from": "path-to-regexp@0.1.7",
          "resolved": "https://registry.npmjs.org/path-to-regexp/-/path-to-regexp-0.1.7.tgz"
        },
        "proxy-addr": {
          "version": "1.1.4",
          "from": "proxy-addr@>=1.1.3 <1.2.0",
          "resolved": "https://registry.npmjs.org/proxy-addr/-/proxy-addr-1.1.4.tgz",
          "dependencies": {
            "forwarded": {
              "version": "0.1.0",
              "from": "forwarded@>=0.1.0 <0.2.0",
              "resolved": "https://registry.npmjs.org/forwarded/-/forwarded-0.1.0.tgz"
            },
            "ipaddr.js": {
              "version": "1.3.0",
              "from": "ipaddr.js@1.3.0",
              "resolved": "https://registry.npmjs.org/ipaddr.js/-/ipaddr.js-1.3.0.tgz"
            }
          }
        },
        "qs": {
          "version": "6.4.0",
          "from": "qs@6.4.0",
          "resolved": "https://registry.npmjs.org/qs/-/qs-6.4.0.tgz"
        },
        "range-parser": {
          "version": "1.2.0",
          "from": "range-parser@>=1.2.0 <1.3.0",
          "resolved": "https://registry.npmjs.org/range-parser/-/range-parser-1.2.0.tgz"
        },
        "send": {
          "version": "0.15.1",
          "from": "send@0.15.1",
          "resolved": "https://registry.npmjs.org/send/-/send-0.15.1.tgz",
          "dependencies": {
            "destroy": {
              "version": "1.0.4",
              "from": "destroy@>=1.0.4 <1.1.0",
              "resolved": "https://registry.npmjs.org/destroy/-/destroy-1.0.4.tgz"
            },
            "http-errors": {
              "version": "1.6.1",
              "from": "http-errors@>=1.6.1 <1.7.0",
              "resolved": "https://registry.npmjs.org/http-errors/-/http-errors-1.6.1.tgz",
              "dependencies": {
                "inherits": {
                  "version": "2.0.3",
                  "from": "inherits@2.0.3",
                  "resolved": "https://registry.npmjs.org/inherits/-/inherits-2.0.3.tgz"
                }
              }
            },
            "mime": {
              "version": "1.3.4",
              "from": "mime@1.3.4",
              "resolved": "https://registry.npmjs.org/mime/-/mime-1.3.4.tgz"
            },
            "ms": {
              "version": "0.7.2",
              "from": "ms@0.7.2",
              "resolved": "https://registry.npmjs.org/ms/-/ms-0.7.2.tgz"
            }
          }
        },
        "serve-static": {
          "version": "1.12.1",
          "from": "serve-static@1.12.1",
          "resolved": "https://registry.npmjs.org/serve-static/-/serve-static-1.12.1.tgz"
        },
        "setprototypeof": {
          "version": "1.0.3",
          "from": "setprototypeof@1.0.3",
          "resolved": "https://registry.npmjs.org/setprototypeof/-/setprototypeof-1.0.3.tgz"
        },
        "statuses": {
          "version": "1.3.1",
          "from": "statuses@>=1.3.1 <1.4.0",
          "resolved": "https://registry.npmjs.org/statuses/-/statuses-1.3.1.tgz"
        },
        "type-is": {
          "version": "1.6.15",
          "from": "type-is@>=1.6.14 <1.7.0",
          "resolved": "https://registry.npmjs.org/type-is/-/type-is-1.6.15.tgz",
          "dependencies": {
            "media-typer": {
              "version": "0.3.0",
              "from": "media-typer@0.3.0",
              "resolved": "https://registry.npmjs.org/media-typer/-/media-typer-0.3.0.tgz"
            },
            "mime-types": {
              "version": "2.1.15",
              "from": "mime-types@>=2.1.11 <2.2.0",
              "resolved": "https://registry.npmjs.org/mime-types/-/mime-types-2.1.15.tgz",
              "dependencies": {
                "mime-db": {
                  "version": "1.27.0",
                  "from": "mime-db@>=1.27.0 <1.28.0",
                  "resolved": "https://registry.npmjs.org/mime-db/-/mime-db-1.27.0.tgz"
                }
              }
            }
          }
        },
        "utils-merge": {
          "version": "1.0.0",
          "from": "utils-merge@1.0.0",
          "resolved": "https://registry.npmjs.org/utils-merge/-/utils-merge-1.0.0.tgz"
        },
        "vary": {
          "version": "1.1.1",
          "from": "vary@>=1.1.0 <1.2.0",
          "resolved": "https://registry.npmjs.org/vary/-/vary-1.1.1.tgz"
        }
      }
    },
    "express-hbs": {
      "version": "0.8.4",
      "from": "express-hbs@>=0.8.4 <0.9.0",
      "resolved": "https://registry.npmjs.org/express-hbs/-/express-hbs-0.8.4.tgz",
      "dependencies": {
        "js-beautify": {
          "version": "1.5.4",
          "from": "js-beautify@1.5.4",
          "resolved": "https://registry.npmjs.org/js-beautify/-/js-beautify-1.5.4.tgz",
          "dependencies": {
            "config-chain": {
              "version": "1.1.11",
              "from": "config-chain@>=1.1.5 <1.2.0",
              "resolved": "https://registry.npmjs.org/config-chain/-/config-chain-1.1.11.tgz",
              "dependencies": {
                "proto-list": {
                  "version": "1.2.4",
                  "from": "proto-list@>=1.2.1 <1.3.0",
                  "resolved": "https://registry.npmjs.org/proto-list/-/proto-list-1.2.4.tgz"
                },
                "ini": {
                  "version": "1.3.4",
                  "from": "ini@>=1.3.4 <2.0.0",
                  "resolved": "https://registry.npmjs.org/ini/-/ini-1.3.4.tgz"
                }
              }
            },
            "mkdirp": {
              "version": "0.5.1",
              "from": "mkdirp@>=0.5.0 <0.6.0",
              "resolved": "https://registry.npmjs.org/mkdirp/-/mkdirp-0.5.1.tgz",
              "dependencies": {
                "minimist": {
                  "version": "0.0.8",
                  "from": "minimist@0.0.8",
                  "resolved": "https://registry.npmjs.org/minimist/-/minimist-0.0.8.tgz"
                }
              }
            },
            "nopt": {
              "version": "3.0.6",
              "from": "nopt@>=3.0.1 <3.1.0",
              "resolved": "https://registry.npmjs.org/nopt/-/nopt-3.0.6.tgz",
              "dependencies": {
                "abbrev": {
                  "version": "1.1.0",
                  "from": "abbrev@>=1.0.0 <2.0.0",
                  "resolved": "https://registry.npmjs.org/abbrev/-/abbrev-1.1.0.tgz"
                }
              }
            }
          }
        },
        "readdirp": {
          "version": "1.3.0",
          "from": "readdirp@>=1.3.0 <1.4.0",
          "resolved": "https://registry.npmjs.org/readdirp/-/readdirp-1.3.0.tgz",
          "dependencies": {
            "graceful-fs": {
              "version": "2.0.3",
              "from": "graceful-fs@>=2.0.0 <2.1.0",
              "resolved": "https://registry.npmjs.org/graceful-fs/-/graceful-fs-2.0.3.tgz"
            },
            "minimatch": {
              "version": "0.2.14",
              "from": "minimatch@>=0.2.12 <0.3.0",
              "resolved": "https://registry.npmjs.org/minimatch/-/minimatch-0.2.14.tgz",
              "dependencies": {
                "sigmund": {
                  "version": "1.0.1",
                  "from": "sigmund@>=1.0.0 <1.1.0",
                  "resolved": "https://registry.npmjs.org/sigmund/-/sigmund-1.0.1.tgz"
                }
              }
            },
            "readable-stream": {
              "version": "1.0.34",
              "from": "readable-stream@>=1.0.26-2 <1.1.0",
              "resolved": "https://registry.npmjs.org/readable-stream/-/readable-stream-1.0.34.tgz",
              "dependencies": {
                "core-util-is": {
                  "version": "1.0.2",
                  "from": "core-util-is@>=1.0.0 <1.1.0",
                  "resolved": "https://registry.npmjs.org/core-util-is/-/core-util-is-1.0.2.tgz"
                },
                "isarray": {
                  "version": "0.0.1",
                  "from": "isarray@0.0.1",
                  "resolved": "https://registry.npmjs.org/isarray/-/isarray-0.0.1.tgz"
                },
                "string_decoder": {
                  "version": "0.10.31",
                  "from": "string_decoder@>=0.10.0 <0.11.0",
                  "resolved": "https://registry.npmjs.org/string_decoder/-/string_decoder-0.10.31.tgz"
                },
                "inherits": {
                  "version": "2.0.3",
                  "from": "inherits@>=2.0.1 <2.1.0",
                  "resolved": "https://registry.npmjs.org/inherits/-/inherits-2.0.3.tgz"
                }
              }
            }
          }
        }
      }
    },
    "express-session": {
      "version": "1.15.2",
      "from": "express-session@>=1.11.3 <2.0.0",
      "resolved": "https://registry.npmjs.org/express-session/-/express-session-1.15.2.tgz",
      "dependencies": {
        "cookie": {
          "version": "0.3.1",
          "from": "cookie@0.3.1",
          "resolved": "https://registry.npmjs.org/cookie/-/cookie-0.3.1.tgz"
        },
        "cookie-signature": {
          "version": "1.0.6",
          "from": "cookie-signature@1.0.6",
          "resolved": "https://registry.npmjs.org/cookie-signature/-/cookie-signature-1.0.6.tgz"
        },
        "crc": {
          "version": "3.4.4",
          "from": "crc@3.4.4",
          "resolved": "https://registry.npmjs.org/crc/-/crc-3.4.4.tgz"
        },
        "debug": {
          "version": "2.6.3",
          "from": "debug@2.6.3",
          "resolved": "https://registry.npmjs.org/debug/-/debug-2.6.3.tgz",
          "dependencies": {
            "ms": {
              "version": "0.7.2",
              "from": "ms@0.7.2",
              "resolved": "https://registry.npmjs.org/ms/-/ms-0.7.2.tgz"
            }
          }
        },
        "depd": {
          "version": "1.1.0",
          "from": "depd@>=1.1.0 <1.2.0",
          "resolved": "https://registry.npmjs.org/depd/-/depd-1.1.0.tgz"
        },
        "parseurl": {
          "version": "1.3.1",
          "from": "parseurl@>=1.3.1 <1.4.0",
          "resolved": "https://registry.npmjs.org/parseurl/-/parseurl-1.3.1.tgz"
        },
        "uid-safe": {
          "version": "2.1.4",
          "from": "uid-safe@>=2.1.4 <2.2.0",
          "resolved": "https://registry.npmjs.org/uid-safe/-/uid-safe-2.1.4.tgz",
          "dependencies": {
            "random-bytes": {
              "version": "1.0.0",
              "from": "random-bytes@>=1.0.0 <1.1.0",
              "resolved": "https://registry.npmjs.org/random-bytes/-/random-bytes-1.0.0.tgz"
            }
          }
        },
        "utils-merge": {
          "version": "1.0.0",
          "from": "utils-merge@1.0.0",
          "resolved": "https://registry.npmjs.org/utils-merge/-/utils-merge-1.0.0.tgz"
        }
      }
    },
    "fast-csv": {
      "version": "0.6.0",
      "from": "fast-csv@>=0.6.0 <0.7.0",
      "resolved": "https://registry.npmjs.org/fast-csv/-/fast-csv-0.6.0.tgz",
      "dependencies": {
        "is-extended": {
          "version": "0.0.10",
          "from": "is-extended@0.0.10",
          "resolved": "https://registry.npmjs.org/is-extended/-/is-extended-0.0.10.tgz"
        },
        "object-extended": {
          "version": "0.0.7",
          "from": "object-extended@0.0.7",
          "resolved": "https://registry.npmjs.org/object-extended/-/object-extended-0.0.7.tgz",
          "dependencies": {
            "array-extended": {
              "version": "0.0.11",
              "from": "array-extended@>=0.0.4 <0.1.0",
              "resolved": "https://registry.npmjs.org/array-extended/-/array-extended-0.0.11.tgz",
              "dependencies": {
                "arguments-extended": {
                  "version": "0.0.3",
                  "from": "arguments-extended@>=0.0.3 <0.1.0",
                  "resolved": "https://registry.npmjs.org/arguments-extended/-/arguments-extended-0.0.3.tgz"
                }
              }
            }
          }
        },
        "extended": {
          "version": "0.0.6",
          "from": "extended@0.0.6",
          "resolved": "https://registry.npmjs.org/extended/-/extended-0.0.6.tgz",
          "dependencies": {
            "extender": {
              "version": "0.0.10",
              "from": "extender@>=0.0.5 <0.1.0",
              "resolved": "https://registry.npmjs.org/extender/-/extender-0.0.10.tgz",
              "dependencies": {
                "declare.js": {
                  "version": "0.0.8",
                  "from": "declare.js@>=0.0.4 <0.1.0",
                  "resolved": "https://registry.npmjs.org/declare.js/-/declare.js-0.0.8.tgz"
                }
              }
            }
          }
        },
        "string-extended": {
          "version": "0.0.8",
          "from": "string-extended@0.0.8",
          "resolved": "https://registry.npmjs.org/string-extended/-/string-extended-0.0.8.tgz",
          "dependencies": {
            "date-extended": {
              "version": "0.0.6",
              "from": "date-extended@>=0.0.3 <0.1.0",
              "resolved": "https://registry.npmjs.org/date-extended/-/date-extended-0.0.6.tgz"
            },
            "array-extended": {
              "version": "0.0.11",
              "from": "array-extended@>=0.0.5 <0.1.0",
              "resolved": "https://registry.npmjs.org/array-extended/-/array-extended-0.0.11.tgz",
              "dependencies": {
                "arguments-extended": {
                  "version": "0.0.3",
                  "from": "arguments-extended@>=0.0.3 <0.1.0",
                  "resolved": "https://registry.npmjs.org/arguments-extended/-/arguments-extended-0.0.3.tgz"
                }
              }
            }
          }
        }
      }
    },
    "fflip": {
      "version": "2.1.0",
      "from": "git+https://github.com/suprememoocow/fflip.git#fa77d5d981c2b93279c42305e8fe5632716c06a5",
      "resolved": "git+https://github.com/suprememoocow/fflip.git#fa77d5d981c2b93279c42305e8fe5632716c06a5"
    },
    "fs-extra": {
      "version": "0.8.1",
      "from": "fs-extra@>=0.8.1 <0.9.0",
      "resolved": "https://registry.npmjs.org/fs-extra/-/fs-extra-0.8.1.tgz",
      "dependencies": {
        "ncp": {
          "version": "0.4.2",
          "from": "ncp@>=0.4.2 <0.5.0",
          "resolved": "https://registry.npmjs.org/ncp/-/ncp-0.4.2.tgz"
        },
        "mkdirp": {
          "version": "0.3.5",
          "from": "mkdirp@>=0.3.0 <0.4.0",
          "resolved": "https://registry.npmjs.org/mkdirp/-/mkdirp-0.3.5.tgz"
        },
        "jsonfile": {
          "version": "1.1.1",
          "from": "jsonfile@>=1.1.0 <1.2.0",
          "resolved": "https://registry.npmjs.org/jsonfile/-/jsonfile-1.1.1.tgz"
        },
        "rimraf": {
          "version": "2.2.8",
          "from": "rimraf@>=2.2.0 <2.3.0",
          "resolved": "https://registry.npmjs.org/rimraf/-/rimraf-2.2.8.tgz"
        }
      }
    },
    "fuzzysearch": {
      "version": "1.0.3",
      "from": "fuzzysearch@>=1.0.3 <2.0.0",
      "resolved": "https://registry.npmjs.org/fuzzysearch/-/fuzzysearch-1.0.3.tgz"
    },
    "gitter-app-version": {
      "version": "0.1.0",
      "from": "modules/app-version",
      "resolved": "file:modules/app-version"
    },
    "gitter-client-env": {
      "version": "0.1.0",
      "from": "modules/client-env",
      "resolved": "file:modules/client-env"
    },
    "gitter-faye": {
      "version": "1.1.0-h",
      "from": "gitter-faye@>=1.1.0-e <2.0.0",
      "resolved": "https://registry.npmjs.org/gitter-faye/-/gitter-faye-1.1.0-h.tgz",
      "dependencies": {
        "csprng": {
          "version": "0.1.2",
          "from": "csprng@latest",
          "resolved": "https://registry.npmjs.org/csprng/-/csprng-0.1.2.tgz",
          "dependencies": {
            "sequin": {
              "version": "0.1.1",
              "from": "sequin@*",
              "resolved": "https://registry.npmjs.org/sequin/-/sequin-0.1.1.tgz"
            }
          }
        },
        "faye-websocket": {
          "version": "0.9.4",
          "from": "faye-websocket@>=0.9.4 <0.10.0",
          "resolved": "https://registry.npmjs.org/faye-websocket/-/faye-websocket-0.9.4.tgz",
          "dependencies": {
            "websocket-driver": {
              "version": "0.6.5",
              "from": "websocket-driver@>=0.5.1",
              "resolved": "https://registry.npmjs.org/websocket-driver/-/websocket-driver-0.6.5.tgz",
              "dependencies": {
                "websocket-extensions": {
                  "version": "0.1.1",
                  "from": "websocket-extensions@>=0.1.1",
                  "resolved": "https://registry.npmjs.org/websocket-extensions/-/websocket-extensions-0.1.1.tgz"
                }
              }
            }
          }
        },
        "tunnel-agent": {
          "version": "0.6.0",
          "from": "tunnel-agent@latest",
          "resolved": "https://registry.npmjs.org/tunnel-agent/-/tunnel-agent-0.6.0.tgz",
          "dependencies": {
            "safe-buffer": {
              "version": "5.0.1",
              "from": "safe-buffer@>=5.0.1 <6.0.0",
              "resolved": "https://registry.npmjs.org/safe-buffer/-/safe-buffer-5.0.1.tgz"
            }
          }
        }
      }
    },
    "gitter-markdown-processor": {
<<<<<<< HEAD
      "version": "11.3.0",
      "from": "gitter-markdown-processor@>=11.3.0 <12.0.0",
      "resolved": "https://registry.npmjs.org/gitter-markdown-processor/-/gitter-markdown-processor-11.3.0.tgz",
=======
      "version": "11.3.1",
      "from": "gitter-markdown-processor@>=11.3.1 <12.0.0",
      "resolved": "http://beta-internal.beta.gitter:4873/gitter-markdown-processor/-/gitter-markdown-processor-11.3.1.tgz",
>>>>>>> 67be23f7
      "dependencies": {
        "gitter-marked": {
          "version": "0.10.0",
          "from": "gitter-marked@>=0.10.0 <0.11.0",
          "resolved": "https://registry.npmjs.org/gitter-marked/-/gitter-marked-0.10.0.tgz"
        },
        "highlight.js": {
          "version": "8.5.0",
          "from": "highlight.js@>=8.5.0 <8.6.0",
          "resolved": "https://registry.npmjs.org/highlight.js/-/highlight.js-8.5.0.tgz"
        },
        "htmlencode": {
          "version": "0.0.4",
          "from": "htmlencode@0.0.4",
          "resolved": "https://registry.npmjs.org/htmlencode/-/htmlencode-0.0.4.tgz"
        },
        "katex": {
          "version": "0.5.1",
          "from": "katex@>=0.5.1 <0.6.0",
          "resolved": "https://registry.npmjs.org/katex/-/katex-0.5.1.tgz",
          "dependencies": {
            "match-at": {
              "version": "0.1.0",
              "from": "match-at@>=0.1.0 <0.2.0",
              "resolved": "https://registry.npmjs.org/match-at/-/match-at-0.1.0.tgz"
            }
          }
        },
        "statuserror": {
          "version": "0.0.1",
          "from": "statuserror@0.0.1",
          "resolved": "https://registry.npmjs.org/statuserror/-/statuserror-0.0.1.tgz"
        },
        "worker-farm": {
          "version": "1.3.1",
          "from": "worker-farm@>=1.0.1 <2.0.0",
          "resolved": "https://registry.npmjs.org/worker-farm/-/worker-farm-1.3.1.tgz",
          "dependencies": {
            "errno": {
              "version": "0.1.4",
              "from": "errno@>=0.1.1 <0.2.0-0",
              "resolved": "https://registry.npmjs.org/errno/-/errno-0.1.4.tgz",
              "dependencies": {
                "prr": {
                  "version": "0.0.0",
                  "from": "prr@>=0.0.0 <0.1.0",
                  "resolved": "https://registry.npmjs.org/prr/-/prr-0.0.0.tgz"
                }
              }
            },
            "xtend": {
              "version": "4.0.1",
              "from": "xtend@>=4.0.0 <4.1.0-0",
              "resolved": "https://registry.npmjs.org/xtend/-/xtend-4.0.1.tgz"
            }
          }
        }
      }
    },
    "gitter-passport-http-bearer": {
      "version": "1.1.2",
      "from": "gitter-passport-http-bearer@>=1.1.2 <2.0.0",
      "resolved": "https://registry.npmjs.org/gitter-passport-http-bearer/-/gitter-passport-http-bearer-1.1.2.tgz",
      "dependencies": {
        "passport-strategy": {
          "version": "1.0.0",
          "from": "passport-strategy@>=1.0.0 <2.0.0",
          "resolved": "https://registry.npmjs.org/passport-strategy/-/passport-strategy-1.0.0.tgz"
        }
      }
    },
    "gitter-realtime-client": {
      "version": "1.6.1",
      "from": "gitter-realtime-client@>=1.6.1 <2.0.0",
      "resolved": "https://registry.npmjs.org/gitter-realtime-client/-/gitter-realtime-client-1.6.1.tgz",
      "dependencies": {
        "backbone": {
          "version": "1.3.3",
          "from": "backbone@>=1.3.3 <2.0.0",
          "resolved": "https://registry.npmjs.org/backbone/-/backbone-1.3.3.tgz"
        },
        "backbone-url-resolver": {
          "version": "0.1.1",
          "from": "backbone-url-resolver@>=0.1.1 <0.2.0",
          "resolved": "https://registry.npmjs.org/backbone-url-resolver/-/backbone-url-resolver-0.1.1.tgz"
        },
        "debug-proxy": {
          "version": "0.2.0",
          "from": "debug-proxy@>=0.2.0 <0.3.0",
          "resolved": "https://registry.npmjs.org/debug-proxy/-/debug-proxy-0.2.0.tgz"
        },
        "halley": {
          "version": "0.4.7",
          "from": "halley@>=0.4.6 <0.5.0",
          "resolved": "https://registry.npmjs.org/halley/-/halley-0.4.7.tgz",
          "dependencies": {
            "backbone": {
              "version": "1.2.3",
              "from": "backbone@1.2.3",
              "resolved": "https://registry.npmjs.org/backbone/-/backbone-1.2.3.tgz"
            },
            "backbone-events-standalone": {
              "version": "0.2.7",
              "from": "git://github.com/suprememoocow/backbone-events-standalone.git#e3cf6aaf0742d655687296753836339dcf0ff483",
              "resolved": "git://github.com/suprememoocow/backbone-events-standalone.git#e3cf6aaf0742d655687296753836339dcf0ff483"
            },
            "faye-websocket": {
              "version": "0.10.0",
              "from": "faye-websocket@>=0.10.0 <0.11.0",
              "resolved": "https://registry.npmjs.org/faye-websocket/-/faye-websocket-0.10.0.tgz",
              "dependencies": {
                "websocket-driver": {
                  "version": "0.6.5",
                  "from": "websocket-driver@>=0.5.1",
                  "resolved": "https://registry.npmjs.org/websocket-driver/-/websocket-driver-0.6.5.tgz",
                  "dependencies": {
                    "websocket-extensions": {
                      "version": "0.1.1",
                      "from": "websocket-extensions@>=0.1.1",
                      "resolved": "https://registry.npmjs.org/websocket-extensions/-/websocket-extensions-0.1.1.tgz"
                    }
                  }
                }
              }
            },
            "inherits": {
              "version": "2.0.3",
              "from": "inherits@>=2.0.0 <3.0.0",
              "resolved": "https://registry.npmjs.org/inherits/-/inherits-2.0.3.tgz"
            }
          }
        }
      }
    },
    "gitter-redis-scripto": {
      "version": "0.2.3",
      "from": "gitter-redis-scripto@>=0.2.2 <0.3.0",
      "resolved": "https://registry.npmjs.org/gitter-redis-scripto/-/gitter-redis-scripto-0.2.3.tgz",
      "dependencies": {
        "redis": {
          "version": "0.8.6",
          "from": "redis@>=0.8.0 <0.9.0",
          "resolved": "https://registry.npmjs.org/redis/-/redis-0.8.6.tgz"
        },
        "debug": {
          "version": "0.7.4",
          "from": "debug@>=0.7.0 <0.8.0",
          "resolved": "https://registry.npmjs.org/debug/-/debug-0.7.4.tgz"
        }
      }
    },
    "gitter-services": {
      "version": "1.20.0",
      "from": "git+https://github.com/gitterHQ/services.git#1.20.0",
      "resolved": "git+https://github.com/gitterHQ/services.git#ffb99003ad1d0f9ad71558ffa1dc82b80ac050ed",
      "dependencies": {
        "require-all": {
          "version": "0.0.8",
          "from": "require-all@0.0.8",
          "resolved": "https://registry.npmjs.org/require-all/-/require-all-0.0.8.tgz"
        },
        "qs": {
          "version": "1.2.2",
          "from": "qs@>=1.0.0 <2.0.0",
          "resolved": "https://registry.npmjs.org/qs/-/qs-1.2.2.tgz"
        },
        "extend": {
          "version": "1.3.0",
          "from": "extend@>=1.2.1 <2.0.0",
          "resolved": "https://registry.npmjs.org/extend/-/extend-1.3.0.tgz"
        }
      }
    },
    "gitter-web-api-client": {
      "version": "0.1.0",
      "from": "modules/api-client",
      "resolved": "file:modules/api-client",
      "dependencies": {
        "debug-proxy": {
          "version": "0.2.0",
          "from": "debug-proxy@>=0.2.0 <0.3.0",
          "resolved": "https://registry.npmjs.org/debug-proxy/-/debug-proxy-0.2.0.tgz"
        },
        "jquery": {
          "version": "2.1.0",
          "from": "jquery@2.1.0",
          "resolved": "https://registry.npmjs.org/jquery/-/jquery-2.1.0.tgz"
        }
      }
    },
    "gitter-web-appevents": {
      "version": "1.0.0",
      "from": "modules/appevents",
      "resolved": "file:modules/appevents"
    },
    "gitter-web-avatars": {
      "version": "1.0.0",
      "from": "modules/avatars",
      "resolved": "file:modules/avatars"
    },
    "gitter-web-backend-muxer": {
      "version": "1.0.0",
      "from": "modules/backend-muxer",
      "resolved": "file:modules/backend-muxer"
    },
    "gitter-web-cache-wrapper": {
      "version": "1.0.0",
      "from": "modules/cache-wrapper",
      "resolved": "file:modules/cache-wrapper"
    },
    "gitter-web-cdn": {
      "version": "1.0.0",
      "from": "modules/cdn",
      "resolved": "file:modules/cdn"
    },
    "gitter-web-collaborators": {
      "version": "1.0.0",
      "from": "modules/collaborators",
      "resolved": "file:modules/collaborators"
    },
    "gitter-web-elasticsearch": {
      "version": "1.0.0",
      "from": "modules/elasticsearch",
      "resolved": "file:modules/elasticsearch"
    },
    "gitter-web-env": {
      "version": "1.0.0",
      "from": "modules/env",
      "resolved": "file:modules/env"
    },
    "gitter-web-fingerprinting": {
      "version": "1.0.0",
      "from": "modules/fingerprinting",
      "resolved": "file:modules/fingerprinting"
    },
    "gitter-web-frame-utils": {
      "version": "0.1.0",
      "from": "modules/frame-utils",
      "resolved": "file:modules/frame-utils",
      "dependencies": {
        "debug-proxy": {
          "version": "0.2.0",
          "from": "debug-proxy@>=0.2.0 <0.3.0",
          "resolved": "https://registry.npmjs.org/debug-proxy/-/debug-proxy-0.2.0.tgz"
        }
      }
    },
    "gitter-web-github": {
      "version": "1.0.0",
      "from": "modules/github",
      "resolved": "file:modules/github"
    },
    "gitter-web-github-backend": {
      "version": "1.0.0",
      "from": "modules/github-backend",
      "resolved": "file:modules/github-backend"
    },
    "gitter-web-google-backend": {
      "version": "1.0.0",
      "from": "modules/google-backend",
      "resolved": "file:modules/google-backend"
    },
    "gitter-web-groups": {
      "version": "1.0.0",
      "from": "modules/groups",
      "resolved": "file:modules/groups"
    },
    "gitter-web-i18n": {
      "version": "1.0.0",
      "from": "modules/i18n",
      "resolved": "file:modules/i18n"
    },
    "gitter-web-identity": {
      "version": "1.0.0",
      "from": "modules/identity",
      "resolved": "file:modules/identity"
    },
    "gitter-web-intercom": {
      "version": "1.0.0",
      "from": "modules/intercom",
      "resolved": "file:modules/intercom"
    },
    "gitter-web-invites": {
      "version": "1.0.0",
      "from": "modules/invites",
      "resolved": "file:modules/invites"
    },
    "gitter-web-linkedin-backend": {
      "version": "1.0.0",
      "from": "modules/linkedin-backend",
      "resolved": "file:modules/linkedin-backend"
    },
    "gitter-web-live-collection-events": {
      "version": "1.0.0",
      "from": "modules/live-collection-events",
      "resolved": "file:modules/live-collection-events"
    },
    "gitter-web-mailer": {
      "version": "1.0.0",
      "from": "modules/mailer",
      "resolved": "file:modules/mailer"
    },
    "gitter-web-mongoose-bluebird": {
      "version": "1.0.0",
      "from": "modules/mongoose-bluebird",
      "resolved": "file:modules/mongoose-bluebird"
    },
    "gitter-web-permissions": {
      "version": "1.0.0",
      "from": "modules/permissions",
      "resolved": "file:modules/permissions"
    },
    "gitter-web-persistence": {
      "version": "1.0.0",
      "from": "modules/persistence",
      "resolved": "file:modules/persistence"
    },
    "gitter-web-persistence-utils": {
      "version": "1.0.0",
      "from": "modules/persistence-utils",
      "resolved": "file:modules/persistence-utils"
    },
    "gitter-web-presence": {
      "version": "1.0.0",
      "from": "modules/presence",
      "resolved": "file:modules/presence"
    },
    "gitter-web-push-gateways": {
      "version": "1.0.0",
      "from": "modules/push-gateways",
      "resolved": "file:modules/push-gateways"
    },
    "gitter-web-push-notification-filter": {
      "version": "1.0.0",
      "from": "modules/push-notification-filter",
      "resolved": "file:modules/push-notification-filter"
    },
    "gitter-web-qs": {
      "version": "0.1.0",
      "from": "modules/qs",
      "resolved": "file:modules/qs"
    },
    "gitter-web-serialization": {
      "version": "1.0.0",
      "from": "modules/serialization",
      "resolved": "file:modules/serialization"
    },
    "gitter-web-service-worker": {
      "version": "1.0.0",
      "from": "modules/service-worker",
      "resolved": "file:modules/service-worker"
    },
    "gitter-web-shared": {
      "version": "1.0.0",
      "from": "shared",
      "resolved": "file:shared"
    },
    "gitter-web-slugify": {
      "version": "1.0.0",
      "from": "modules/slugify",
      "resolved": "file:modules/slugify"
    },
    "gitter-web-spam-detection": {
      "version": "1.0.0",
      "from": "modules/spam-detection",
      "resolved": "file:modules/spam-detection"
    },
    "gitter-web-split-tests": {
      "version": "1.0.0",
      "from": "modules/split-tests",
      "resolved": "file:modules/split-tests"
    },
    "gitter-web-suggestions": {
      "version": "1.0.0",
      "from": "modules/suggestions",
      "resolved": "file:modules/suggestions"
    },
    "gitter-web-templates": {
      "version": "1.0.0",
      "from": "modules/templates",
      "resolved": "file:modules/templates"
    },
    "gitter-web-text-processor": {
      "version": "1.0.0",
      "from": "modules/text-processor",
      "resolved": "file:modules/text-processor"
    },
    "gitter-web-topic-models": {
      "version": "1.0.0",
      "from": "modules/topic-models",
      "resolved": "file:modules/topic-models"
    },
    "gitter-web-topic-notifications": {
      "version": "1.0.0",
      "from": "modules/topic-notifications",
      "resolved": "file:modules/topic-notifications"
    },
    "gitter-web-topic-reactions": {
      "version": "1.0.0",
      "from": "modules/topic-reactions",
      "resolved": "file:modules/topic-reactions"
    },
    "gitter-web-topic-serialization": {
      "version": "1.0.0",
      "from": "modules/topic-serialization",
      "resolved": "file:modules/topic-serialization"
    },
    "gitter-web-topics": {
      "version": "1.0.0",
      "from": "modules/topics",
      "resolved": "file:modules/topics"
    },
    "gitter-web-topics-ui": {
      "version": "1.0.0",
      "from": "modules/topics-ui",
      "resolved": "file:modules/topics-ui",
      "dependencies": {
        "lodash": {
          "version": "4.17.4",
          "from": "lodash@>=4.15.0 <5.0.0",
          "resolved": "https://registry.npmjs.org/lodash/-/lodash-4.17.4.tgz"
        },
        "sinon": {
          "version": "1.17.7",
          "from": "sinon@>=1.17.5 <2.0.0",
          "resolved": "https://registry.npmjs.org/sinon/-/sinon-1.17.7.tgz",
          "dependencies": {
            "formatio": {
              "version": "1.1.1",
              "from": "formatio@1.1.1",
              "resolved": "https://registry.npmjs.org/formatio/-/formatio-1.1.1.tgz"
            },
            "util": {
              "version": "0.10.3",
              "from": "util@>=0.10.3 <1.0.0",
              "resolved": "https://registry.npmjs.org/util/-/util-0.10.3.tgz",
              "dependencies": {
                "inherits": {
                  "version": "2.0.1",
                  "from": "inherits@2.0.1",
                  "resolved": "https://registry.npmjs.org/inherits/-/inherits-2.0.1.tgz"
                }
              }
            },
            "lolex": {
              "version": "1.3.2",
              "from": "lolex@1.3.2",
              "resolved": "https://registry.npmjs.org/lolex/-/lolex-1.3.2.tgz"
            },
            "samsam": {
              "version": "1.1.2",
              "from": "samsam@1.1.2",
              "resolved": "https://registry.npmjs.org/samsam/-/samsam-1.1.2.tgz"
            }
          }
        }
      }
    },
    "gitter-web-twitter": {
      "version": "1.0.0",
      "from": "modules/twitter",
      "resolved": "file:modules/twitter"
    },
    "gitter-web-twitter-backend": {
      "version": "1.0.0",
      "from": "modules/twitter-backend",
      "resolved": "file:modules/twitter-backend"
    },
    "gitter-web-uri-resolver": {
      "version": "1.0.0",
      "from": "modules/uri-resolver",
      "resolved": "file:modules/uri-resolver"
    },
    "gitter-web-user-serialization": {
      "version": "1.0.0",
      "from": "modules/user-serialization",
      "resolved": "file:modules/user-serialization"
    },
    "gitter-web-utils": {
      "version": "1.0.0",
      "from": "modules/utils",
      "resolved": "file:modules/utils"
    },
    "gitter-web-validators": {
      "version": "1.0.0",
      "from": "modules/validators",
      "resolved": "file:modules/validators"
    },
    "glob": {
      "version": "6.0.4",
      "from": "glob@>=6.0.4 <7.0.0",
      "resolved": "https://registry.npmjs.org/glob/-/glob-6.0.4.tgz",
      "dependencies": {
        "inflight": {
          "version": "1.0.6",
          "from": "inflight@>=1.0.4 <2.0.0",
          "resolved": "https://registry.npmjs.org/inflight/-/inflight-1.0.6.tgz",
          "dependencies": {
            "wrappy": {
              "version": "1.0.2",
              "from": "wrappy@>=1.0.0 <2.0.0",
              "resolved": "https://registry.npmjs.org/wrappy/-/wrappy-1.0.2.tgz"
            }
          }
        },
        "inherits": {
          "version": "2.0.3",
          "from": "inherits@>=2.0.0 <3.0.0",
          "resolved": "https://registry.npmjs.org/inherits/-/inherits-2.0.3.tgz"
        },
        "minimatch": {
          "version": "3.0.3",
          "from": "minimatch@>=2.0.0 <3.0.0||>=3.0.0 <4.0.0",
          "resolved": "https://registry.npmjs.org/minimatch/-/minimatch-3.0.3.tgz",
          "dependencies": {
            "brace-expansion": {
              "version": "1.1.7",
              "from": "brace-expansion@>=1.0.0 <2.0.0",
              "resolved": "https://registry.npmjs.org/brace-expansion/-/brace-expansion-1.1.7.tgz",
              "dependencies": {
                "balanced-match": {
                  "version": "0.4.2",
                  "from": "balanced-match@>=0.4.1 <0.5.0",
                  "resolved": "https://registry.npmjs.org/balanced-match/-/balanced-match-0.4.2.tgz"
                },
                "concat-map": {
                  "version": "0.0.1",
                  "from": "concat-map@0.0.1",
                  "resolved": "https://registry.npmjs.org/concat-map/-/concat-map-0.0.1.tgz"
                }
              }
            }
          }
        },
        "once": {
          "version": "1.4.0",
          "from": "once@>=1.3.0 <2.0.0",
          "resolved": "https://registry.npmjs.org/once/-/once-1.4.0.tgz",
          "dependencies": {
            "wrappy": {
              "version": "1.0.2",
              "from": "wrappy@>=1.0.0 <2.0.0",
              "resolved": "https://registry.npmjs.org/wrappy/-/wrappy-1.0.2.tgz"
            }
          }
        },
        "path-is-absolute": {
          "version": "1.0.1",
          "from": "path-is-absolute@>=1.0.0 <2.0.0",
          "resolved": "https://registry.npmjs.org/path-is-absolute/-/path-is-absolute-1.0.1.tgz"
        }
      }
    },
    "handlebars": {
      "version": "3.0.3",
      "from": "handlebars@>=3.0.3 <3.1.0",
      "resolved": "https://registry.npmjs.org/handlebars/-/handlebars-3.0.3.tgz",
      "dependencies": {
        "optimist": {
          "version": "0.6.1",
          "from": "optimist@>=0.6.1 <0.7.0",
          "resolved": "https://registry.npmjs.org/optimist/-/optimist-0.6.1.tgz",
          "dependencies": {
            "wordwrap": {
              "version": "0.0.3",
              "from": "wordwrap@>=0.0.2 <0.1.0",
              "resolved": "https://registry.npmjs.org/wordwrap/-/wordwrap-0.0.3.tgz"
            },
            "minimist": {
              "version": "0.0.10",
              "from": "minimist@>=0.0.1 <0.1.0",
              "resolved": "https://registry.npmjs.org/minimist/-/minimist-0.0.10.tgz"
            }
          }
        },
        "source-map": {
          "version": "0.1.43",
          "from": "source-map@>=0.1.40 <0.2.0",
          "resolved": "https://registry.npmjs.org/source-map/-/source-map-0.1.43.tgz",
          "dependencies": {
            "amdefine": {
              "version": "1.0.1",
              "from": "amdefine@>=0.0.4",
              "resolved": "https://registry.npmjs.org/amdefine/-/amdefine-1.0.1.tgz"
            }
          }
        },
        "uglify-js": {
          "version": "2.3.6",
          "from": "uglify-js@>=2.3.0 <2.4.0",
          "resolved": "https://registry.npmjs.org/uglify-js/-/uglify-js-2.3.6.tgz",
          "dependencies": {
            "async": {
              "version": "0.2.10",
              "from": "async@>=0.2.6 <0.3.0",
              "resolved": "https://registry.npmjs.org/async/-/async-0.2.10.tgz"
            },
            "optimist": {
              "version": "0.3.7",
              "from": "optimist@>=0.3.5 <0.4.0",
              "resolved": "https://registry.npmjs.org/optimist/-/optimist-0.3.7.tgz",
              "dependencies": {
                "wordwrap": {
                  "version": "0.0.3",
                  "from": "wordwrap@>=0.0.2 <0.1.0",
                  "resolved": "https://registry.npmjs.org/wordwrap/-/wordwrap-0.0.3.tgz"
                }
              }
            }
          }
        }
      }
    },
    "heapdump": {
      "version": "0.3.9",
      "from": "heapdump@>=0.3.7 <0.4.0",
      "resolved": "https://registry.npmjs.org/heapdump/-/heapdump-0.3.9.tgz"
    },
    "highlight.js": {
      "version": "8.9.1",
      "from": "highlight.js@>=8.6.0 <9.0.0",
      "resolved": "https://registry.npmjs.org/highlight.js/-/highlight.js-8.9.1.tgz"
    },
    "i18n-2": {
      "version": "0.4.6",
      "from": "i18n-2@>=0.4.6 <0.5.0",
      "resolved": "https://registry.npmjs.org/i18n-2/-/i18n-2-0.4.6.tgz",
      "dependencies": {
        "sprintf": {
          "version": "0.1.5",
          "from": "sprintf@>=0.1.1",
          "resolved": "https://registry.npmjs.org/sprintf/-/sprintf-0.1.5.tgz"
        }
      }
    },
    "intercom-client": {
      "version": "2.8.7",
      "from": "intercom-client@>=2.6.0 <3.0.0",
      "resolved": "https://registry.npmjs.org/intercom-client/-/intercom-client-2.8.7.tgz",
      "dependencies": {
        "unirest": {
          "version": "0.5.1",
          "from": "unirest@>=0.5.1 <0.6.0",
          "resolved": "https://registry.npmjs.org/unirest/-/unirest-0.5.1.tgz",
          "dependencies": {
            "form-data": {
              "version": "0.2.0",
              "from": "form-data@>=0.2.0 <0.3.0",
              "resolved": "https://registry.npmjs.org/form-data/-/form-data-0.2.0.tgz",
              "dependencies": {
                "combined-stream": {
                  "version": "0.0.7",
                  "from": "combined-stream@>=0.0.4 <0.1.0",
                  "resolved": "https://registry.npmjs.org/combined-stream/-/combined-stream-0.0.7.tgz",
                  "dependencies": {
                    "delayed-stream": {
                      "version": "0.0.5",
                      "from": "delayed-stream@0.0.5",
                      "resolved": "https://registry.npmjs.org/delayed-stream/-/delayed-stream-0.0.5.tgz"
                    }
                  }
                },
                "mime-types": {
                  "version": "2.0.14",
                  "from": "mime-types@>=2.0.3 <2.1.0",
                  "resolved": "https://registry.npmjs.org/mime-types/-/mime-types-2.0.14.tgz",
                  "dependencies": {
                    "mime-db": {
                      "version": "1.12.0",
                      "from": "mime-db@>=1.12.0 <1.13.0",
                      "resolved": "https://registry.npmjs.org/mime-db/-/mime-db-1.12.0.tgz"
                    }
                  }
                }
              }
            },
            "mime": {
              "version": "1.3.4",
              "from": "mime@>=1.3.4 <1.4.0",
              "resolved": "https://registry.npmjs.org/mime/-/mime-1.3.4.tgz"
            },
            "request": {
              "version": "2.74.0",
              "from": "request@>=2.74.0 <2.75.0",
              "resolved": "https://registry.npmjs.org/request/-/request-2.74.0.tgz",
              "dependencies": {
                "aws-sign2": {
                  "version": "0.6.0",
                  "from": "aws-sign2@>=0.6.0 <0.7.0",
                  "resolved": "https://registry.npmjs.org/aws-sign2/-/aws-sign2-0.6.0.tgz"
                },
                "aws4": {
                  "version": "1.6.0",
                  "from": "aws4@>=1.2.1 <2.0.0",
                  "resolved": "https://registry.npmjs.org/aws4/-/aws4-1.6.0.tgz"
                },
                "bl": {
                  "version": "1.1.2",
                  "from": "bl@>=1.1.2 <1.2.0",
                  "resolved": "https://registry.npmjs.org/bl/-/bl-1.1.2.tgz",
                  "dependencies": {
                    "readable-stream": {
                      "version": "2.0.6",
                      "from": "readable-stream@>=2.0.5 <2.1.0",
                      "resolved": "https://registry.npmjs.org/readable-stream/-/readable-stream-2.0.6.tgz",
                      "dependencies": {
                        "core-util-is": {
                          "version": "1.0.2",
                          "from": "core-util-is@>=1.0.0 <1.1.0",
                          "resolved": "https://registry.npmjs.org/core-util-is/-/core-util-is-1.0.2.tgz"
                        },
                        "inherits": {
                          "version": "2.0.3",
                          "from": "inherits@>=2.0.1 <2.1.0",
                          "resolved": "https://registry.npmjs.org/inherits/-/inherits-2.0.3.tgz"
                        },
                        "isarray": {
                          "version": "1.0.0",
                          "from": "isarray@>=1.0.0 <1.1.0",
                          "resolved": "https://registry.npmjs.org/isarray/-/isarray-1.0.0.tgz"
                        },
                        "process-nextick-args": {
                          "version": "1.0.7",
                          "from": "process-nextick-args@>=1.0.6 <1.1.0",
                          "resolved": "https://registry.npmjs.org/process-nextick-args/-/process-nextick-args-1.0.7.tgz"
                        },
                        "string_decoder": {
                          "version": "0.10.31",
                          "from": "string_decoder@>=0.10.0 <0.11.0",
                          "resolved": "https://registry.npmjs.org/string_decoder/-/string_decoder-0.10.31.tgz"
                        },
                        "util-deprecate": {
                          "version": "1.0.2",
                          "from": "util-deprecate@>=1.0.1 <1.1.0",
                          "resolved": "https://registry.npmjs.org/util-deprecate/-/util-deprecate-1.0.2.tgz"
                        }
                      }
                    }
                  }
                },
                "caseless": {
                  "version": "0.11.0",
                  "from": "caseless@>=0.11.0 <0.12.0",
                  "resolved": "https://registry.npmjs.org/caseless/-/caseless-0.11.0.tgz"
                },
                "combined-stream": {
                  "version": "1.0.5",
                  "from": "combined-stream@>=1.0.5 <1.1.0",
                  "resolved": "https://registry.npmjs.org/combined-stream/-/combined-stream-1.0.5.tgz",
                  "dependencies": {
                    "delayed-stream": {
                      "version": "1.0.0",
                      "from": "delayed-stream@>=1.0.0 <1.1.0",
                      "resolved": "https://registry.npmjs.org/delayed-stream/-/delayed-stream-1.0.0.tgz"
                    }
                  }
                },
                "extend": {
                  "version": "3.0.1",
                  "from": "extend@>=3.0.0 <3.1.0",
                  "resolved": "https://registry.npmjs.org/extend/-/extend-3.0.1.tgz"
                },
                "forever-agent": {
                  "version": "0.6.1",
                  "from": "forever-agent@>=0.6.1 <0.7.0",
                  "resolved": "https://registry.npmjs.org/forever-agent/-/forever-agent-0.6.1.tgz"
                },
                "form-data": {
                  "version": "1.0.1",
                  "from": "form-data@>=1.0.0-rc4 <1.1.0",
                  "resolved": "https://registry.npmjs.org/form-data/-/form-data-1.0.1.tgz",
                  "dependencies": {
                    "async": {
                      "version": "2.4.0",
                      "from": "async@>=2.0.1 <3.0.0",
                      "resolved": "https://registry.npmjs.org/async/-/async-2.4.0.tgz",
                      "dependencies": {
                        "lodash": {
                          "version": "4.17.4",
                          "from": "lodash@>=4.14.0 <5.0.0",
                          "resolved": "https://registry.npmjs.org/lodash/-/lodash-4.17.4.tgz"
                        }
                      }
                    }
                  }
                },
                "har-validator": {
                  "version": "2.0.6",
                  "from": "har-validator@>=2.0.6 <2.1.0",
                  "resolved": "https://registry.npmjs.org/har-validator/-/har-validator-2.0.6.tgz",
                  "dependencies": {
                    "chalk": {
                      "version": "1.1.3",
                      "from": "chalk@>=1.1.1 <2.0.0",
                      "resolved": "https://registry.npmjs.org/chalk/-/chalk-1.1.3.tgz",
                      "dependencies": {
                        "ansi-styles": {
                          "version": "2.2.1",
                          "from": "ansi-styles@>=2.2.1 <3.0.0",
                          "resolved": "https://registry.npmjs.org/ansi-styles/-/ansi-styles-2.2.1.tgz"
                        },
                        "has-ansi": {
                          "version": "2.0.0",
                          "from": "has-ansi@>=2.0.0 <3.0.0",
                          "resolved": "https://registry.npmjs.org/has-ansi/-/has-ansi-2.0.0.tgz",
                          "dependencies": {
                            "ansi-regex": {
                              "version": "2.1.1",
                              "from": "ansi-regex@>=2.0.0 <3.0.0",
                              "resolved": "https://registry.npmjs.org/ansi-regex/-/ansi-regex-2.1.1.tgz"
                            }
                          }
                        },
                        "strip-ansi": {
                          "version": "3.0.1",
                          "from": "strip-ansi@>=3.0.0 <4.0.0",
                          "resolved": "https://registry.npmjs.org/strip-ansi/-/strip-ansi-3.0.1.tgz",
                          "dependencies": {
                            "ansi-regex": {
                              "version": "2.1.1",
                              "from": "ansi-regex@>=2.0.0 <3.0.0",
                              "resolved": "https://registry.npmjs.org/ansi-regex/-/ansi-regex-2.1.1.tgz"
                            }
                          }
                        },
                        "supports-color": {
                          "version": "2.0.0",
                          "from": "supports-color@>=2.0.0 <3.0.0",
                          "resolved": "https://registry.npmjs.org/supports-color/-/supports-color-2.0.0.tgz"
                        }
                      }
                    },
                    "commander": {
                      "version": "2.9.0",
                      "from": "commander@>=2.9.0 <3.0.0",
                      "resolved": "https://registry.npmjs.org/commander/-/commander-2.9.0.tgz",
                      "dependencies": {
                        "graceful-readlink": {
                          "version": "1.0.1",
                          "from": "graceful-readlink@>=1.0.0",
                          "resolved": "https://registry.npmjs.org/graceful-readlink/-/graceful-readlink-1.0.1.tgz"
                        }
                      }
                    },
                    "is-my-json-valid": {
                      "version": "2.16.0",
                      "from": "is-my-json-valid@>=2.12.4 <3.0.0",
                      "resolved": "https://registry.npmjs.org/is-my-json-valid/-/is-my-json-valid-2.16.0.tgz",
                      "dependencies": {
                        "generate-function": {
                          "version": "2.0.0",
                          "from": "generate-function@>=2.0.0 <3.0.0",
                          "resolved": "https://registry.npmjs.org/generate-function/-/generate-function-2.0.0.tgz"
                        },
                        "generate-object-property": {
                          "version": "1.2.0",
                          "from": "generate-object-property@>=1.1.0 <2.0.0",
                          "resolved": "https://registry.npmjs.org/generate-object-property/-/generate-object-property-1.2.0.tgz",
                          "dependencies": {
                            "is-property": {
                              "version": "1.0.2",
                              "from": "is-property@>=1.0.0 <2.0.0",
                              "resolved": "https://registry.npmjs.org/is-property/-/is-property-1.0.2.tgz"
                            }
                          }
                        },
                        "jsonpointer": {
                          "version": "4.0.1",
                          "from": "jsonpointer@>=4.0.0 <5.0.0",
                          "resolved": "https://registry.npmjs.org/jsonpointer/-/jsonpointer-4.0.1.tgz"
                        },
                        "xtend": {
                          "version": "4.0.1",
                          "from": "xtend@>=4.0.0 <5.0.0",
                          "resolved": "https://registry.npmjs.org/xtend/-/xtend-4.0.1.tgz"
                        }
                      }
                    },
                    "pinkie-promise": {
                      "version": "2.0.1",
                      "from": "pinkie-promise@>=2.0.0 <3.0.0",
                      "resolved": "https://registry.npmjs.org/pinkie-promise/-/pinkie-promise-2.0.1.tgz",
                      "dependencies": {
                        "pinkie": {
                          "version": "2.0.4",
                          "from": "pinkie@>=2.0.0 <3.0.0",
                          "resolved": "https://registry.npmjs.org/pinkie/-/pinkie-2.0.4.tgz"
                        }
                      }
                    }
                  }
                },
                "hawk": {
                  "version": "3.1.3",
                  "from": "hawk@>=3.1.3 <3.2.0",
                  "resolved": "https://registry.npmjs.org/hawk/-/hawk-3.1.3.tgz",
                  "dependencies": {
                    "hoek": {
                      "version": "2.16.3",
                      "from": "hoek@>=2.0.0 <3.0.0",
                      "resolved": "https://registry.npmjs.org/hoek/-/hoek-2.16.3.tgz"
                    },
                    "boom": {
                      "version": "2.10.1",
                      "from": "boom@>=2.0.0 <3.0.0",
                      "resolved": "https://registry.npmjs.org/boom/-/boom-2.10.1.tgz"
                    },
                    "cryptiles": {
                      "version": "2.0.5",
                      "from": "cryptiles@>=2.0.0 <3.0.0",
                      "resolved": "https://registry.npmjs.org/cryptiles/-/cryptiles-2.0.5.tgz"
                    },
                    "sntp": {
                      "version": "1.0.9",
                      "from": "sntp@>=1.0.0 <2.0.0",
                      "resolved": "https://registry.npmjs.org/sntp/-/sntp-1.0.9.tgz"
                    }
                  }
                },
                "http-signature": {
                  "version": "1.1.1",
                  "from": "http-signature@>=1.1.0 <1.2.0",
                  "resolved": "https://registry.npmjs.org/http-signature/-/http-signature-1.1.1.tgz",
                  "dependencies": {
                    "assert-plus": {
                      "version": "0.2.0",
                      "from": "assert-plus@>=0.2.0 <0.3.0",
                      "resolved": "https://registry.npmjs.org/assert-plus/-/assert-plus-0.2.0.tgz"
                    },
                    "jsprim": {
                      "version": "1.4.0",
                      "from": "jsprim@>=1.2.2 <2.0.0",
                      "resolved": "https://registry.npmjs.org/jsprim/-/jsprim-1.4.0.tgz",
                      "dependencies": {
                        "assert-plus": {
                          "version": "1.0.0",
                          "from": "assert-plus@1.0.0",
                          "resolved": "https://registry.npmjs.org/assert-plus/-/assert-plus-1.0.0.tgz"
                        },
                        "extsprintf": {
                          "version": "1.0.2",
                          "from": "extsprintf@1.0.2",
                          "resolved": "https://registry.npmjs.org/extsprintf/-/extsprintf-1.0.2.tgz"
                        },
                        "json-schema": {
                          "version": "0.2.3",
                          "from": "json-schema@0.2.3",
                          "resolved": "https://registry.npmjs.org/json-schema/-/json-schema-0.2.3.tgz"
                        },
                        "verror": {
                          "version": "1.3.6",
                          "from": "verror@1.3.6",
                          "resolved": "https://registry.npmjs.org/verror/-/verror-1.3.6.tgz"
                        }
                      }
                    },
                    "sshpk": {
                      "version": "1.13.0",
                      "from": "sshpk@>=1.7.0 <2.0.0",
                      "resolved": "https://registry.npmjs.org/sshpk/-/sshpk-1.13.0.tgz",
                      "dependencies": {
                        "asn1": {
                          "version": "0.2.3",
                          "from": "asn1@>=0.2.3 <0.3.0",
                          "resolved": "https://registry.npmjs.org/asn1/-/asn1-0.2.3.tgz"
                        },
                        "assert-plus": {
                          "version": "1.0.0",
                          "from": "assert-plus@>=1.0.0 <2.0.0",
                          "resolved": "https://registry.npmjs.org/assert-plus/-/assert-plus-1.0.0.tgz"
                        },
                        "dashdash": {
                          "version": "1.14.1",
                          "from": "dashdash@>=1.12.0 <2.0.0",
                          "resolved": "https://registry.npmjs.org/dashdash/-/dashdash-1.14.1.tgz"
                        },
                        "getpass": {
                          "version": "0.1.7",
                          "from": "getpass@>=0.1.1 <0.2.0",
                          "resolved": "https://registry.npmjs.org/getpass/-/getpass-0.1.7.tgz"
                        },
                        "jsbn": {
                          "version": "0.1.1",
                          "from": "jsbn@>=0.1.0 <0.2.0",
                          "resolved": "https://registry.npmjs.org/jsbn/-/jsbn-0.1.1.tgz"
                        },
                        "tweetnacl": {
                          "version": "0.14.5",
                          "from": "tweetnacl@>=0.14.0 <0.15.0",
                          "resolved": "https://registry.npmjs.org/tweetnacl/-/tweetnacl-0.14.5.tgz"
                        },
                        "jodid25519": {
                          "version": "1.0.2",
                          "from": "jodid25519@>=1.0.0 <2.0.0",
                          "resolved": "https://registry.npmjs.org/jodid25519/-/jodid25519-1.0.2.tgz"
                        },
                        "ecc-jsbn": {
                          "version": "0.1.1",
                          "from": "ecc-jsbn@>=0.1.1 <0.2.0",
                          "resolved": "https://registry.npmjs.org/ecc-jsbn/-/ecc-jsbn-0.1.1.tgz"
                        },
                        "bcrypt-pbkdf": {
                          "version": "1.0.1",
                          "from": "bcrypt-pbkdf@>=1.0.0 <2.0.0",
                          "resolved": "https://registry.npmjs.org/bcrypt-pbkdf/-/bcrypt-pbkdf-1.0.1.tgz"
                        }
                      }
                    }
                  }
                },
                "is-typedarray": {
                  "version": "1.0.0",
                  "from": "is-typedarray@>=1.0.0 <1.1.0",
                  "resolved": "https://registry.npmjs.org/is-typedarray/-/is-typedarray-1.0.0.tgz"
                },
                "isstream": {
                  "version": "0.1.2",
                  "from": "isstream@>=0.1.2 <0.2.0",
                  "resolved": "https://registry.npmjs.org/isstream/-/isstream-0.1.2.tgz"
                },
                "json-stringify-safe": {
                  "version": "5.0.1",
                  "from": "json-stringify-safe@>=5.0.1 <5.1.0",
                  "resolved": "https://registry.npmjs.org/json-stringify-safe/-/json-stringify-safe-5.0.1.tgz"
                },
                "mime-types": {
                  "version": "2.1.15",
                  "from": "mime-types@>=2.1.7 <2.2.0",
                  "resolved": "https://registry.npmjs.org/mime-types/-/mime-types-2.1.15.tgz",
                  "dependencies": {
                    "mime-db": {
                      "version": "1.27.0",
                      "from": "mime-db@>=1.27.0 <1.28.0",
                      "resolved": "https://registry.npmjs.org/mime-db/-/mime-db-1.27.0.tgz"
                    }
                  }
                },
                "node-uuid": {
                  "version": "1.4.8",
                  "from": "node-uuid@>=1.4.7 <1.5.0",
                  "resolved": "https://registry.npmjs.org/node-uuid/-/node-uuid-1.4.8.tgz"
                },
                "oauth-sign": {
                  "version": "0.8.2",
                  "from": "oauth-sign@>=0.8.1 <0.9.0",
                  "resolved": "https://registry.npmjs.org/oauth-sign/-/oauth-sign-0.8.2.tgz"
                },
                "qs": {
                  "version": "6.2.3",
                  "from": "qs@>=6.2.0 <6.3.0",
                  "resolved": "https://registry.npmjs.org/qs/-/qs-6.2.3.tgz"
                },
                "stringstream": {
                  "version": "0.0.5",
                  "from": "stringstream@>=0.0.4 <0.1.0",
                  "resolved": "https://registry.npmjs.org/stringstream/-/stringstream-0.0.5.tgz"
                },
                "tough-cookie": {
                  "version": "2.3.2",
                  "from": "tough-cookie@>=2.3.0 <2.4.0",
                  "resolved": "https://registry.npmjs.org/tough-cookie/-/tough-cookie-2.3.2.tgz",
                  "dependencies": {
                    "punycode": {
                      "version": "1.4.1",
                      "from": "punycode@>=1.4.1 <2.0.0",
                      "resolved": "https://registry.npmjs.org/punycode/-/punycode-1.4.1.tgz"
                    }
                  }
                },
                "tunnel-agent": {
                  "version": "0.4.3",
                  "from": "tunnel-agent@>=0.4.1 <0.5.0",
                  "resolved": "https://registry.npmjs.org/tunnel-agent/-/tunnel-agent-0.4.3.tgz"
                }
              }
            }
          }
        }
      }
    },
    "intercom-stream": {
      "version": "1.0.0",
      "from": "intercom-stream@>=1.0.0 <2.0.0",
      "resolved": "https://registry.npmjs.org/intercom-stream/-/intercom-stream-1.0.0.tgz"
    },
    "intercom.io": {
      "version": "0.0.8",
      "from": "intercom.io@>=0.0.8 <0.1.0",
      "resolved": "https://registry.npmjs.org/intercom.io/-/intercom.io-0.0.8.tgz",
      "dependencies": {
        "request": {
          "version": "2.34.0",
          "from": "request@2.34.0",
          "resolved": "https://registry.npmjs.org/request/-/request-2.34.0.tgz",
          "dependencies": {
            "json-stringify-safe": {
              "version": "5.0.1",
              "from": "json-stringify-safe@>=5.0.0 <5.1.0",
              "resolved": "https://registry.npmjs.org/json-stringify-safe/-/json-stringify-safe-5.0.1.tgz"
            },
            "forever-agent": {
              "version": "0.5.2",
              "from": "forever-agent@>=0.5.0 <0.6.0",
              "resolved": "https://registry.npmjs.org/forever-agent/-/forever-agent-0.5.2.tgz"
            },
            "mime": {
              "version": "1.2.11",
              "from": "mime@>=1.2.9 <1.3.0",
              "resolved": "https://registry.npmjs.org/mime/-/mime-1.2.11.tgz"
            },
            "form-data": {
              "version": "0.1.4",
              "from": "form-data@>=0.1.0 <0.2.0",
              "resolved": "https://registry.npmjs.org/form-data/-/form-data-0.1.4.tgz",
              "dependencies": {
                "combined-stream": {
                  "version": "0.0.7",
                  "from": "combined-stream@>=0.0.4 <0.1.0",
                  "resolved": "https://registry.npmjs.org/combined-stream/-/combined-stream-0.0.7.tgz",
                  "dependencies": {
                    "delayed-stream": {
                      "version": "0.0.5",
                      "from": "delayed-stream@0.0.5",
                      "resolved": "https://registry.npmjs.org/delayed-stream/-/delayed-stream-0.0.5.tgz"
                    }
                  }
                }
              }
            },
            "tunnel-agent": {
              "version": "0.3.0",
              "from": "tunnel-agent@>=0.3.0 <0.4.0",
              "resolved": "https://registry.npmjs.org/tunnel-agent/-/tunnel-agent-0.3.0.tgz"
            },
            "http-signature": {
              "version": "0.10.1",
              "from": "http-signature@>=0.10.0 <0.11.0",
              "resolved": "https://registry.npmjs.org/http-signature/-/http-signature-0.10.1.tgz",
              "dependencies": {
                "assert-plus": {
                  "version": "0.1.5",
                  "from": "assert-plus@>=0.1.5 <0.2.0",
                  "resolved": "https://registry.npmjs.org/assert-plus/-/assert-plus-0.1.5.tgz"
                },
                "asn1": {
                  "version": "0.1.11",
                  "from": "asn1@0.1.11",
                  "resolved": "https://registry.npmjs.org/asn1/-/asn1-0.1.11.tgz"
                },
                "ctype": {
                  "version": "0.5.3",
                  "from": "ctype@0.5.3",
                  "resolved": "https://registry.npmjs.org/ctype/-/ctype-0.5.3.tgz"
                }
              }
            },
            "oauth-sign": {
              "version": "0.3.0",
              "from": "oauth-sign@>=0.3.0 <0.4.0",
              "resolved": "https://registry.npmjs.org/oauth-sign/-/oauth-sign-0.3.0.tgz"
            },
            "hawk": {
              "version": "1.0.0",
              "from": "hawk@>=1.0.0 <1.1.0",
              "resolved": "https://registry.npmjs.org/hawk/-/hawk-1.0.0.tgz",
              "dependencies": {
                "hoek": {
                  "version": "0.9.1",
                  "from": "hoek@>=0.9.0 <0.10.0",
                  "resolved": "https://registry.npmjs.org/hoek/-/hoek-0.9.1.tgz"
                },
                "boom": {
                  "version": "0.4.2",
                  "from": "boom@>=0.4.0 <0.5.0",
                  "resolved": "https://registry.npmjs.org/boom/-/boom-0.4.2.tgz"
                },
                "cryptiles": {
                  "version": "0.2.2",
                  "from": "cryptiles@>=0.2.0 <0.3.0",
                  "resolved": "https://registry.npmjs.org/cryptiles/-/cryptiles-0.2.2.tgz"
                },
                "sntp": {
                  "version": "0.2.4",
                  "from": "sntp@>=0.2.0 <0.3.0",
                  "resolved": "https://registry.npmjs.org/sntp/-/sntp-0.2.4.tgz"
                }
              }
            },
            "aws-sign2": {
              "version": "0.5.0",
              "from": "aws-sign2@>=0.5.0 <0.6.0",
              "resolved": "https://registry.npmjs.org/aws-sign2/-/aws-sign2-0.5.0.tgz"
            }
          }
        },
        "qs": {
          "version": "0.6.6",
          "from": "qs@0.6.6",
          "resolved": "https://registry.npmjs.org/qs/-/qs-0.6.6.tgz"
        },
        "lodash": {
          "version": "2.4.1",
          "from": "lodash@2.4.1",
          "resolved": "https://registry.npmjs.org/lodash/-/lodash-2.4.1.tgz"
        },
        "debug": {
          "version": "0.8.1",
          "from": "debug@0.8.1",
          "resolved": "https://registry.npmjs.org/debug/-/debug-0.8.1.tgz"
        },
        "q": {
          "version": "1.0.1",
          "from": "q@1.0.1",
          "resolved": "https://registry.npmjs.org/q/-/q-1.0.1.tgz"
        }
      }
    },
    "ioredis": {
      "version": "1.15.1",
      "from": "ioredis@>=1.10.0 <2.0.0",
      "resolved": "https://registry.npmjs.org/ioredis/-/ioredis-1.15.1.tgz",
      "dependencies": {
        "bluebird": {
          "version": "2.11.0",
          "from": "bluebird@>=2.9.34 <3.0.0",
          "resolved": "https://registry.npmjs.org/bluebird/-/bluebird-2.11.0.tgz"
        },
        "double-ended-queue": {
          "version": "2.1.0-0",
          "from": "double-ended-queue@>=2.1.0-0 <3.0.0",
          "resolved": "https://registry.npmjs.org/double-ended-queue/-/double-ended-queue-2.1.0-0.tgz"
        },
        "flexbuffer": {
          "version": "0.0.6",
          "from": "flexbuffer@0.0.6",
          "resolved": "https://registry.npmjs.org/flexbuffer/-/flexbuffer-0.0.6.tgz"
        }
      }
    },
    "jwt-simple": {
      "version": "0.1.0",
      "from": "jwt-simple@>=0.1.0 <0.2.0",
      "resolved": "https://registry.npmjs.org/jwt-simple/-/jwt-simple-0.1.0.tgz"
    },
    "keyword-extractor": {
      "version": "0.0.9",
      "from": "keyword-extractor@0.0.9",
      "resolved": "https://registry.npmjs.org/keyword-extractor/-/keyword-extractor-0.0.9.tgz",
      "dependencies": {
        "underscore": {
          "version": "1.6.0",
          "from": "underscore@1.6.0",
          "resolved": "https://registry.npmjs.org/underscore/-/underscore-1.6.0.tgz"
        },
        "underscore.string": {
          "version": "2.3.3",
          "from": "underscore.string@2.3.3",
          "resolved": "https://registry.npmjs.org/underscore.string/-/underscore.string-2.3.3.tgz"
        }
      }
    },
    "langs": {
      "version": "1.1.0",
      "from": "langs@>=1.0.1 <2.0.0",
      "resolved": "https://registry.npmjs.org/langs/-/langs-1.1.0.tgz"
    },
    "languagedetect": {
      "version": "1.1.1",
      "from": "languagedetect@>=1.1.1 <2.0.0",
      "resolved": "https://registry.npmjs.org/languagedetect/-/languagedetect-1.1.1.tgz"
    },
    "lazy.js": {
      "version": "0.4.3",
      "from": "lazy.js@>=0.4.2 <0.5.0",
      "resolved": "https://registry.npmjs.org/lazy.js/-/lazy.js-0.4.3.tgz"
    },
    "linklocal": {
      "version": "2.8.0",
      "from": "linklocal@>=2.5.2 <3.0.0",
      "resolved": "https://registry.npmjs.org/linklocal/-/linklocal-2.8.0.tgz",
      "dependencies": {
        "commander": {
          "version": "2.9.0",
          "from": "commander@>=2.9.0 <3.0.0",
          "resolved": "https://registry.npmjs.org/commander/-/commander-2.9.0.tgz",
          "dependencies": {
            "graceful-readlink": {
              "version": "1.0.1",
              "from": "graceful-readlink@>=1.0.0",
              "resolved": "https://registry.npmjs.org/graceful-readlink/-/graceful-readlink-1.0.1.tgz"
            }
          }
        },
        "map-limit": {
          "version": "0.0.1",
          "from": "map-limit@0.0.1",
          "resolved": "https://registry.npmjs.org/map-limit/-/map-limit-0.0.1.tgz",
          "dependencies": {
            "once": {
              "version": "1.3.3",
              "from": "once@>=1.3.0 <1.4.0",
              "resolved": "https://registry.npmjs.org/once/-/once-1.3.3.tgz",
              "dependencies": {
                "wrappy": {
                  "version": "1.0.2",
                  "from": "wrappy@>=1.0.0 <2.0.0",
                  "resolved": "https://registry.npmjs.org/wrappy/-/wrappy-1.0.2.tgz"
                }
              }
            }
          }
        },
        "mkdirp": {
          "version": "0.5.1",
          "from": "mkdirp@>=0.5.1 <0.6.0",
          "resolved": "https://registry.npmjs.org/mkdirp/-/mkdirp-0.5.1.tgz",
          "dependencies": {
            "minimist": {
              "version": "0.0.8",
              "from": "minimist@0.0.8",
              "resolved": "https://registry.npmjs.org/minimist/-/minimist-0.0.8.tgz"
            }
          }
        },
        "rimraf": {
          "version": "2.6.1",
          "from": "rimraf@>=2.5.4 <3.0.0",
          "resolved": "https://registry.npmjs.org/rimraf/-/rimraf-2.6.1.tgz",
          "dependencies": {
            "glob": {
              "version": "7.1.1",
              "from": "glob@>=7.0.5 <8.0.0",
              "resolved": "https://registry.npmjs.org/glob/-/glob-7.1.1.tgz",
              "dependencies": {
                "fs.realpath": {
                  "version": "1.0.0",
                  "from": "fs.realpath@>=1.0.0 <2.0.0",
                  "resolved": "https://registry.npmjs.org/fs.realpath/-/fs.realpath-1.0.0.tgz"
                },
                "inflight": {
                  "version": "1.0.6",
                  "from": "inflight@>=1.0.4 <2.0.0",
                  "resolved": "https://registry.npmjs.org/inflight/-/inflight-1.0.6.tgz",
                  "dependencies": {
                    "wrappy": {
                      "version": "1.0.2",
                      "from": "wrappy@>=1.0.0 <2.0.0",
                      "resolved": "https://registry.npmjs.org/wrappy/-/wrappy-1.0.2.tgz"
                    }
                  }
                },
                "inherits": {
                  "version": "2.0.3",
                  "from": "inherits@>=2.0.0 <3.0.0",
                  "resolved": "https://registry.npmjs.org/inherits/-/inherits-2.0.3.tgz"
                },
                "minimatch": {
                  "version": "3.0.3",
                  "from": "minimatch@>=3.0.2 <4.0.0",
                  "resolved": "https://registry.npmjs.org/minimatch/-/minimatch-3.0.3.tgz",
                  "dependencies": {
                    "brace-expansion": {
                      "version": "1.1.7",
                      "from": "brace-expansion@>=1.0.0 <2.0.0",
                      "resolved": "https://registry.npmjs.org/brace-expansion/-/brace-expansion-1.1.7.tgz",
                      "dependencies": {
                        "balanced-match": {
                          "version": "0.4.2",
                          "from": "balanced-match@>=0.4.1 <0.5.0",
                          "resolved": "https://registry.npmjs.org/balanced-match/-/balanced-match-0.4.2.tgz"
                        },
                        "concat-map": {
                          "version": "0.0.1",
                          "from": "concat-map@0.0.1",
                          "resolved": "https://registry.npmjs.org/concat-map/-/concat-map-0.0.1.tgz"
                        }
                      }
                    }
                  }
                },
                "once": {
                  "version": "1.4.0",
                  "from": "once@>=1.3.0 <2.0.0",
                  "resolved": "https://registry.npmjs.org/once/-/once-1.4.0.tgz",
                  "dependencies": {
                    "wrappy": {
                      "version": "1.0.2",
                      "from": "wrappy@>=1.0.0 <2.0.0",
                      "resolved": "https://registry.npmjs.org/wrappy/-/wrappy-1.0.2.tgz"
                    }
                  }
                },
                "path-is-absolute": {
                  "version": "1.0.1",
                  "from": "path-is-absolute@>=1.0.0 <2.0.0",
                  "resolved": "https://registry.npmjs.org/path-is-absolute/-/path-is-absolute-1.0.1.tgz"
                }
              }
            }
          }
        }
      }
    },
    "locale": {
      "version": "0.0.17",
      "from": "locale@0.0.17",
      "resolved": "https://registry.npmjs.org/locale/-/locale-0.0.17.tgz"
    },
    "lodash": {
      "version": "3.10.1",
      "from": "lodash@>=3.2.0 <4.0.0",
      "resolved": "https://registry.npmjs.org/lodash/-/lodash-3.10.1.tgz"
    },
    "loglevel": {
      "version": "1.4.1",
      "from": "loglevel@>=1.2.0 <2.0.0",
      "resolved": "https://registry.npmjs.org/loglevel/-/loglevel-1.4.1.tgz"
    },
    "lru-cache": {
      "version": "2.7.3",
      "from": "lru-cache@>=2.5.0 <3.0.0",
      "resolved": "https://registry.npmjs.org/lru-cache/-/lru-cache-2.7.3.tgz"
    },
    "memwatch-next": {
      "version": "0.2.10",
      "from": "memwatch-next@>=0.2.6 <0.3.0",
      "resolved": "https://registry.npmjs.org/memwatch-next/-/memwatch-next-0.2.10.tgz",
      "dependencies": {
        "bindings": {
          "version": "1.2.1",
          "from": "bindings@>=1.2.0 <2.0.0",
          "resolved": "https://registry.npmjs.org/bindings/-/bindings-1.2.1.tgz"
        },
        "nan": {
          "version": "2.6.2",
          "from": "nan@>=2.0.0 <3.0.0",
          "resolved": "https://registry.npmjs.org/nan/-/nan-2.6.2.tgz"
        }
      }
    },
    "method-override": {
      "version": "2.3.8",
      "from": "method-override@>=2.3.4 <3.0.0",
      "resolved": "https://registry.npmjs.org/method-override/-/method-override-2.3.8.tgz",
      "dependencies": {
        "debug": {
          "version": "2.6.3",
          "from": "debug@2.6.3",
          "resolved": "https://registry.npmjs.org/debug/-/debug-2.6.3.tgz",
          "dependencies": {
            "ms": {
              "version": "0.7.2",
              "from": "ms@0.7.2",
              "resolved": "https://registry.npmjs.org/ms/-/ms-0.7.2.tgz"
            }
          }
        },
        "methods": {
          "version": "1.1.2",
          "from": "methods@>=1.1.2 <1.2.0",
          "resolved": "https://registry.npmjs.org/methods/-/methods-1.1.2.tgz"
        },
        "parseurl": {
          "version": "1.3.1",
          "from": "parseurl@>=1.3.1 <1.4.0",
          "resolved": "https://registry.npmjs.org/parseurl/-/parseurl-1.3.1.tgz"
        },
        "vary": {
          "version": "1.1.1",
          "from": "vary@>=1.1.0 <1.2.0",
          "resolved": "https://registry.npmjs.org/vary/-/vary-1.1.1.tgz"
        }
      }
    },
    "mixpanel": {
      "version": "0.0.20",
      "from": "mixpanel@>=0.0.19 <0.1.0",
      "resolved": "https://registry.npmjs.org/mixpanel/-/mixpanel-0.0.20.tgz"
    },
    "moment": {
      "version": "2.18.1",
      "from": "moment@>=2.10.3 <3.0.0",
      "resolved": "https://registry.npmjs.org/moment/-/moment-2.18.1.tgz"
    },
    "mongodb": {
      "version": "2.1.21",
      "from": "mongodb@>=2.1.18 <2.2.0",
      "resolved": "https://registry.npmjs.org/mongodb/-/mongodb-2.1.21.tgz",
      "dependencies": {
        "es6-promise": {
          "version": "3.0.2",
          "from": "es6-promise@3.0.2",
          "resolved": "https://registry.npmjs.org/es6-promise/-/es6-promise-3.0.2.tgz"
        },
        "mongodb-core": {
          "version": "1.3.21",
          "from": "mongodb-core@1.3.21",
          "resolved": "https://registry.npmjs.org/mongodb-core/-/mongodb-core-1.3.21.tgz",
          "dependencies": {
            "bson": {
              "version": "0.4.23",
              "from": "bson@>=0.4.23 <0.5.0",
              "resolved": "https://registry.npmjs.org/bson/-/bson-0.4.23.tgz"
            },
            "require_optional": {
              "version": "1.0.0",
              "from": "require_optional@>=1.0.0 <1.1.0",
              "resolved": "https://registry.npmjs.org/require_optional/-/require_optional-1.0.0.tgz",
              "dependencies": {
                "semver": {
                  "version": "5.3.0",
                  "from": "semver@>=5.1.0 <6.0.0",
                  "resolved": "https://registry.npmjs.org/semver/-/semver-5.3.0.tgz"
                },
                "resolve-from": {
                  "version": "2.0.0",
                  "from": "resolve-from@>=2.0.0 <3.0.0",
                  "resolved": "https://registry.npmjs.org/resolve-from/-/resolve-from-2.0.0.tgz"
                }
              }
            }
          }
        },
        "readable-stream": {
          "version": "1.0.31",
          "from": "readable-stream@1.0.31",
          "resolved": "https://registry.npmjs.org/readable-stream/-/readable-stream-1.0.31.tgz",
          "dependencies": {
            "core-util-is": {
              "version": "1.0.2",
              "from": "core-util-is@>=1.0.0 <1.1.0",
              "resolved": "https://registry.npmjs.org/core-util-is/-/core-util-is-1.0.2.tgz"
            },
            "isarray": {
              "version": "0.0.1",
              "from": "isarray@0.0.1",
              "resolved": "https://registry.npmjs.org/isarray/-/isarray-0.0.1.tgz"
            },
            "string_decoder": {
              "version": "0.10.31",
              "from": "string_decoder@>=0.10.0 <0.11.0",
              "resolved": "https://registry.npmjs.org/string_decoder/-/string_decoder-0.10.31.tgz"
            },
            "inherits": {
              "version": "2.0.3",
              "from": "inherits@>=2.0.1 <2.1.0",
              "resolved": "https://registry.npmjs.org/inherits/-/inherits-2.0.3.tgz"
            }
          }
        }
      }
    },
    "mongodb-unique-ids": {
      "version": "0.2.0",
      "from": "mongodb-unique-ids@>=0.2.0 <0.3.0",
      "resolved": "https://registry.npmjs.org/mongodb-unique-ids/-/mongodb-unique-ids-0.2.0.tgz"
    },
    "mongoose": {
      "version": "4.5.10",
      "from": "mongoose@>=4.5.3 <4.6.0",
      "resolved": "https://registry.npmjs.org/mongoose/-/mongoose-4.5.10.tgz",
      "dependencies": {
        "async": {
          "version": "1.5.2",
          "from": "async@1.5.2",
          "resolved": "https://registry.npmjs.org/async/-/async-1.5.2.tgz"
        },
        "bson": {
          "version": "0.4.23",
          "from": "bson@>=0.4.23 <0.5.0",
          "resolved": "https://registry.npmjs.org/bson/-/bson-0.4.23.tgz"
        },
        "hooks-fixed": {
          "version": "1.2.0",
          "from": "hooks-fixed@1.2.0",
          "resolved": "https://registry.npmjs.org/hooks-fixed/-/hooks-fixed-1.2.0.tgz"
        },
        "kareem": {
          "version": "1.1.3",
          "from": "kareem@1.1.3",
          "resolved": "https://registry.npmjs.org/kareem/-/kareem-1.1.3.tgz"
        },
        "mongodb": {
          "version": "2.1.18",
          "from": "mongodb@2.1.18",
          "resolved": "https://registry.npmjs.org/mongodb/-/mongodb-2.1.18.tgz",
          "dependencies": {
            "es6-promise": {
              "version": "3.0.2",
              "from": "es6-promise@3.0.2",
              "resolved": "https://registry.npmjs.org/es6-promise/-/es6-promise-3.0.2.tgz"
            },
            "mongodb-core": {
              "version": "1.3.18",
              "from": "mongodb-core@1.3.18",
              "resolved": "https://registry.npmjs.org/mongodb-core/-/mongodb-core-1.3.18.tgz",
              "dependencies": {
                "require_optional": {
                  "version": "1.0.0",
                  "from": "require_optional@>=1.0.0 <1.1.0",
                  "resolved": "https://registry.npmjs.org/require_optional/-/require_optional-1.0.0.tgz",
                  "dependencies": {
                    "semver": {
                      "version": "5.3.0",
                      "from": "semver@>=5.1.0 <6.0.0",
                      "resolved": "https://registry.npmjs.org/semver/-/semver-5.3.0.tgz"
                    },
                    "resolve-from": {
                      "version": "2.0.0",
                      "from": "resolve-from@>=2.0.0 <3.0.0",
                      "resolved": "https://registry.npmjs.org/resolve-from/-/resolve-from-2.0.0.tgz"
                    }
                  }
                }
              }
            },
            "readable-stream": {
              "version": "1.0.31",
              "from": "readable-stream@1.0.31",
              "resolved": "https://registry.npmjs.org/readable-stream/-/readable-stream-1.0.31.tgz",
              "dependencies": {
                "core-util-is": {
                  "version": "1.0.2",
                  "from": "core-util-is@>=1.0.0 <1.1.0",
                  "resolved": "https://registry.npmjs.org/core-util-is/-/core-util-is-1.0.2.tgz"
                },
                "isarray": {
                  "version": "0.0.1",
                  "from": "isarray@0.0.1",
                  "resolved": "https://registry.npmjs.org/isarray/-/isarray-0.0.1.tgz"
                },
                "string_decoder": {
                  "version": "0.10.31",
                  "from": "string_decoder@>=0.10.0 <0.11.0",
                  "resolved": "https://registry.npmjs.org/string_decoder/-/string_decoder-0.10.31.tgz"
                },
                "inherits": {
                  "version": "2.0.3",
                  "from": "inherits@>=2.0.1 <2.1.0",
                  "resolved": "https://registry.npmjs.org/inherits/-/inherits-2.0.3.tgz"
                }
              }
            }
          }
        },
        "mpath": {
          "version": "0.2.1",
          "from": "mpath@0.2.1",
          "resolved": "https://registry.npmjs.org/mpath/-/mpath-0.2.1.tgz"
        },
        "mpromise": {
          "version": "0.5.5",
          "from": "mpromise@0.5.5",
          "resolved": "https://registry.npmjs.org/mpromise/-/mpromise-0.5.5.tgz"
        },
        "mquery": {
          "version": "1.11.0",
          "from": "mquery@1.11.0",
          "resolved": "https://registry.npmjs.org/mquery/-/mquery-1.11.0.tgz",
          "dependencies": {
            "bluebird": {
              "version": "2.10.2",
              "from": "bluebird@2.10.2",
              "resolved": "https://registry.npmjs.org/bluebird/-/bluebird-2.10.2.tgz"
            },
            "debug": {
              "version": "2.2.0",
              "from": "debug@2.2.0",
              "resolved": "https://registry.npmjs.org/debug/-/debug-2.2.0.tgz"
            },
            "sliced": {
              "version": "0.0.5",
              "from": "sliced@0.0.5",
              "resolved": "https://registry.npmjs.org/sliced/-/sliced-0.0.5.tgz"
            }
          }
        },
        "ms": {
          "version": "0.7.1",
          "from": "ms@0.7.1",
          "resolved": "https://registry.npmjs.org/ms/-/ms-0.7.1.tgz"
        },
        "muri": {
          "version": "1.1.0",
          "from": "muri@1.1.0",
          "resolved": "https://registry.npmjs.org/muri/-/muri-1.1.0.tgz"
        },
        "regexp-clone": {
          "version": "0.0.1",
          "from": "regexp-clone@0.0.1",
          "resolved": "https://registry.npmjs.org/regexp-clone/-/regexp-clone-0.0.1.tgz"
        },
        "sliced": {
          "version": "1.0.1",
          "from": "sliced@1.0.1",
          "resolved": "https://registry.npmjs.org/sliced/-/sliced-1.0.1.tgz"
        }
      }
    },
    "mongoose-number": {
      "version": "0.1.1",
      "from": "mongoose-number@>=0.1.1 <0.2.0",
      "resolved": "https://registry.npmjs.org/mongoose-number/-/mongoose-number-0.1.1.tgz"
    },
    "node-gcm": {
      "version": "0.9.15",
      "from": "node-gcm@>=0.9.12 <0.10.0",
      "resolved": "https://registry.npmjs.org/node-gcm/-/node-gcm-0.9.15.tgz",
      "dependencies": {
        "debug": {
          "version": "0.8.1",
          "from": "debug@>=0.8.1 <0.9.0",
          "resolved": "https://registry.npmjs.org/debug/-/debug-0.8.1.tgz"
        }
      }
    },
    "node-mongodb-debug-log": {
      "version": "0.1.2",
      "from": "node-mongodb-debug-log@>=0.1.2 <0.2.0",
      "resolved": "https://registry.npmjs.org/node-mongodb-debug-log/-/node-mongodb-debug-log-0.1.2.tgz",
      "dependencies": {
        "mongodb-perf-wrapper": {
          "version": "0.1.3",
          "from": "mongodb-perf-wrapper@>=0.1.3 <0.2.0",
          "resolved": "https://registry.npmjs.org/mongodb-perf-wrapper/-/mongodb-perf-wrapper-0.1.3.tgz"
        }
      }
    },
    "node-resque": {
      "version": "1.3.2",
      "from": "node-resque@>=1.0.1 <2.0.0",
      "resolved": "https://registry.npmjs.org/node-resque/-/node-resque-1.3.2.tgz"
    },
    "node-uuid": {
      "version": "1.4.0",
      "from": "node-uuid@1.4.0",
      "resolved": "https://registry.npmjs.org/node-uuid/-/node-uuid-1.4.0.tgz"
    },
    "oauth2orize": {
      "version": "1.0.1",
      "from": "oauth2orize@>=1.0.0 <1.1.0",
      "resolved": "https://registry.npmjs.org/oauth2orize/-/oauth2orize-1.0.1.tgz",
      "dependencies": {
        "uid2": {
          "version": "0.0.3",
          "from": "uid2@>=0.0.0 <0.1.0",
          "resolved": "https://registry.npmjs.org/uid2/-/uid2-0.0.3.tgz"
        },
        "utils-merge": {
          "version": "1.0.0",
          "from": "utils-merge@>=1.0.0 <2.0.0",
          "resolved": "https://registry.npmjs.org/utils-merge/-/utils-merge-1.0.0.tgz"
        },
        "debug": {
          "version": "0.7.4",
          "from": "debug@>=0.7.0 <0.8.0",
          "resolved": "https://registry.npmjs.org/debug/-/debug-0.7.4.tgz"
        }
      }
    },
    "octonode": {
      "version": "0.6.18",
      "from": "octonode@>=0.6.8 <0.7.0",
      "resolved": "https://registry.npmjs.org/octonode/-/octonode-0.6.18.tgz",
      "dependencies": {
        "request": {
          "version": "2.51.0",
          "from": "request@>=2.51.0 <2.52.0",
          "resolved": "https://registry.npmjs.org/request/-/request-2.51.0.tgz",
          "dependencies": {
            "bl": {
              "version": "0.9.5",
              "from": "bl@>=0.9.0 <0.10.0",
              "resolved": "https://registry.npmjs.org/bl/-/bl-0.9.5.tgz",
              "dependencies": {
                "readable-stream": {
                  "version": "1.0.34",
                  "from": "readable-stream@>=1.0.26 <1.1.0",
                  "resolved": "https://registry.npmjs.org/readable-stream/-/readable-stream-1.0.34.tgz",
                  "dependencies": {
                    "core-util-is": {
                      "version": "1.0.2",
                      "from": "core-util-is@>=1.0.0 <1.1.0",
                      "resolved": "https://registry.npmjs.org/core-util-is/-/core-util-is-1.0.2.tgz"
                    },
                    "isarray": {
                      "version": "0.0.1",
                      "from": "isarray@0.0.1",
                      "resolved": "https://registry.npmjs.org/isarray/-/isarray-0.0.1.tgz"
                    },
                    "string_decoder": {
                      "version": "0.10.31",
                      "from": "string_decoder@>=0.10.0 <0.11.0",
                      "resolved": "https://registry.npmjs.org/string_decoder/-/string_decoder-0.10.31.tgz"
                    },
                    "inherits": {
                      "version": "2.0.3",
                      "from": "inherits@>=2.0.1 <2.1.0",
                      "resolved": "https://registry.npmjs.org/inherits/-/inherits-2.0.3.tgz"
                    }
                  }
                }
              }
            },
            "caseless": {
              "version": "0.8.0",
              "from": "caseless@>=0.8.0 <0.9.0",
              "resolved": "https://registry.npmjs.org/caseless/-/caseless-0.8.0.tgz"
            },
            "forever-agent": {
              "version": "0.5.2",
              "from": "forever-agent@>=0.5.0 <0.6.0",
              "resolved": "https://registry.npmjs.org/forever-agent/-/forever-agent-0.5.2.tgz"
            },
            "form-data": {
              "version": "0.2.0",
              "from": "form-data@>=0.2.0 <0.3.0",
              "resolved": "https://registry.npmjs.org/form-data/-/form-data-0.2.0.tgz",
              "dependencies": {
                "mime-types": {
                  "version": "2.0.14",
                  "from": "mime-types@>=2.0.3 <2.1.0",
                  "resolved": "https://registry.npmjs.org/mime-types/-/mime-types-2.0.14.tgz",
                  "dependencies": {
                    "mime-db": {
                      "version": "1.12.0",
                      "from": "mime-db@>=1.12.0 <1.13.0",
                      "resolved": "https://registry.npmjs.org/mime-db/-/mime-db-1.12.0.tgz"
                    }
                  }
                }
              }
            },
            "json-stringify-safe": {
              "version": "5.0.1",
              "from": "json-stringify-safe@>=5.0.0 <5.1.0",
              "resolved": "https://registry.npmjs.org/json-stringify-safe/-/json-stringify-safe-5.0.1.tgz"
            },
            "mime-types": {
              "version": "1.0.2",
              "from": "mime-types@>=1.0.1 <1.1.0",
              "resolved": "https://registry.npmjs.org/mime-types/-/mime-types-1.0.2.tgz"
            },
            "qs": {
              "version": "2.3.3",
              "from": "qs@>=2.3.1 <2.4.0",
              "resolved": "https://registry.npmjs.org/qs/-/qs-2.3.3.tgz"
            },
            "tunnel-agent": {
              "version": "0.4.3",
              "from": "tunnel-agent@>=0.4.0 <0.5.0",
              "resolved": "https://registry.npmjs.org/tunnel-agent/-/tunnel-agent-0.4.3.tgz"
            },
            "http-signature": {
              "version": "0.10.1",
              "from": "http-signature@>=0.10.0 <0.11.0",
              "resolved": "https://registry.npmjs.org/http-signature/-/http-signature-0.10.1.tgz",
              "dependencies": {
                "assert-plus": {
                  "version": "0.1.5",
                  "from": "assert-plus@>=0.1.5 <0.2.0",
                  "resolved": "https://registry.npmjs.org/assert-plus/-/assert-plus-0.1.5.tgz"
                },
                "asn1": {
                  "version": "0.1.11",
                  "from": "asn1@0.1.11",
                  "resolved": "https://registry.npmjs.org/asn1/-/asn1-0.1.11.tgz"
                },
                "ctype": {
                  "version": "0.5.3",
                  "from": "ctype@0.5.3",
                  "resolved": "https://registry.npmjs.org/ctype/-/ctype-0.5.3.tgz"
                }
              }
            },
            "oauth-sign": {
              "version": "0.5.0",
              "from": "oauth-sign@>=0.5.0 <0.6.0",
              "resolved": "https://registry.npmjs.org/oauth-sign/-/oauth-sign-0.5.0.tgz"
            },
            "hawk": {
              "version": "1.1.1",
              "from": "hawk@1.1.1",
              "resolved": "https://registry.npmjs.org/hawk/-/hawk-1.1.1.tgz",
              "dependencies": {
                "hoek": {
                  "version": "0.9.1",
                  "from": "hoek@>=0.9.0 <0.10.0",
                  "resolved": "https://registry.npmjs.org/hoek/-/hoek-0.9.1.tgz"
                },
                "boom": {
                  "version": "0.4.2",
                  "from": "boom@>=0.4.0 <0.5.0",
                  "resolved": "https://registry.npmjs.org/boom/-/boom-0.4.2.tgz"
                },
                "cryptiles": {
                  "version": "0.2.2",
                  "from": "cryptiles@>=0.2.0 <0.3.0",
                  "resolved": "https://registry.npmjs.org/cryptiles/-/cryptiles-0.2.2.tgz"
                },
                "sntp": {
                  "version": "0.2.4",
                  "from": "sntp@>=0.2.0 <0.3.0",
                  "resolved": "https://registry.npmjs.org/sntp/-/sntp-0.2.4.tgz"
                }
              }
            },
            "aws-sign2": {
              "version": "0.5.0",
              "from": "aws-sign2@>=0.5.0 <0.6.0",
              "resolved": "https://registry.npmjs.org/aws-sign2/-/aws-sign2-0.5.0.tgz"
            },
            "stringstream": {
              "version": "0.0.5",
              "from": "stringstream@>=0.0.4 <0.1.0",
              "resolved": "https://registry.npmjs.org/stringstream/-/stringstream-0.0.5.tgz"
            },
            "combined-stream": {
              "version": "0.0.7",
              "from": "combined-stream@>=0.0.5 <0.1.0",
              "resolved": "https://registry.npmjs.org/combined-stream/-/combined-stream-0.0.7.tgz",
              "dependencies": {
                "delayed-stream": {
                  "version": "0.0.5",
                  "from": "delayed-stream@0.0.5",
                  "resolved": "https://registry.npmjs.org/delayed-stream/-/delayed-stream-0.0.5.tgz"
                }
              }
            }
          }
        },
        "randomstring": {
          "version": "1.1.5",
          "from": "randomstring@>=1.0.0 <2.0.0",
          "resolved": "https://registry.npmjs.org/randomstring/-/randomstring-1.1.5.tgz",
          "dependencies": {
            "array-uniq": {
              "version": "1.0.2",
              "from": "array-uniq@1.0.2",
              "resolved": "https://registry.npmjs.org/array-uniq/-/array-uniq-1.0.2.tgz"
            }
          }
        },
        "deep-extend": {
          "version": "0.4.1",
          "from": "deep-extend@>=0.0.0 <1.0.0",
          "resolved": "https://registry.npmjs.org/deep-extend/-/deep-extend-0.4.1.tgz"
        }
      }
    },
    "on-headers": {
      "version": "1.0.1",
      "from": "on-headers@>=1.0.1 <2.0.0",
      "resolved": "https://registry.npmjs.org/on-headers/-/on-headers-1.0.1.tgz"
    },
    "parse-links": {
      "version": "0.1.0",
      "from": "parse-links@>=0.1.0 <0.2.0",
      "resolved": "https://registry.npmjs.org/parse-links/-/parse-links-0.1.0.tgz"
    },
    "passport": {
      "version": "0.2.2",
      "from": "passport@>=0.2.2 <0.3.0",
      "resolved": "https://registry.npmjs.org/passport/-/passport-0.2.2.tgz",
      "dependencies": {
        "passport-strategy": {
          "version": "1.0.0",
          "from": "passport-strategy@>=1.0.0 <2.0.0",
          "resolved": "https://registry.npmjs.org/passport-strategy/-/passport-strategy-1.0.0.tgz"
        },
        "pause": {
          "version": "0.0.1",
          "from": "pause@0.0.1",
          "resolved": "https://registry.npmjs.org/pause/-/pause-0.0.1.tgz"
        }
      }
    },
    "passport-google-oauth2": {
      "version": "0.1.6",
      "from": "passport-google-oauth2@>=0.1.6 <0.2.0",
      "resolved": "https://registry.npmjs.org/passport-google-oauth2/-/passport-google-oauth2-0.1.6.tgz",
      "dependencies": {
        "passport-oauth2": {
          "version": "1.4.0",
          "from": "passport-oauth2@>=1.0.0 <2.0.0",
          "resolved": "https://registry.npmjs.org/passport-oauth2/-/passport-oauth2-1.4.0.tgz",
          "dependencies": {
            "oauth": {
              "version": "0.9.15",
              "from": "oauth@>=0.9.0 <0.10.0",
              "resolved": "https://registry.npmjs.org/oauth/-/oauth-0.9.15.tgz"
            },
            "passport-strategy": {
              "version": "1.0.0",
              "from": "passport-strategy@>=1.0.0 <2.0.0",
              "resolved": "https://registry.npmjs.org/passport-strategy/-/passport-strategy-1.0.0.tgz"
            },
            "uid2": {
              "version": "0.0.3",
              "from": "uid2@>=0.0.0 <0.1.0",
              "resolved": "https://registry.npmjs.org/uid2/-/uid2-0.0.3.tgz"
            },
            "utils-merge": {
              "version": "1.0.0",
              "from": "utils-merge@>=1.0.0 <2.0.0",
              "resolved": "https://registry.npmjs.org/utils-merge/-/utils-merge-1.0.0.tgz"
            }
          }
        }
      }
    },
    "passport-http": {
      "version": "0.2.2",
      "from": "passport-http@>=0.2.2 <0.3.0",
      "resolved": "https://registry.npmjs.org/passport-http/-/passport-http-0.2.2.tgz",
      "dependencies": {
        "pkginfo": {
          "version": "0.2.3",
          "from": "pkginfo@>=0.2.0 <0.3.0",
          "resolved": "https://registry.npmjs.org/pkginfo/-/pkginfo-0.2.3.tgz"
        },
        "passport": {
          "version": "0.1.18",
          "from": "passport@>=0.1.3 <0.2.0",
          "resolved": "https://registry.npmjs.org/passport/-/passport-0.1.18.tgz",
          "dependencies": {
            "pause": {
              "version": "0.0.1",
              "from": "pause@0.0.1",
              "resolved": "https://registry.npmjs.org/pause/-/pause-0.0.1.tgz"
            }
          }
        }
      }
    },
    "passport-linkedin-oauth2": {
      "version": "1.5.0",
      "from": "passport-linkedin-oauth2@>=1.4.0 <2.0.0",
      "resolved": "https://registry.npmjs.org/passport-linkedin-oauth2/-/passport-linkedin-oauth2-1.5.0.tgz",
      "dependencies": {
        "passport-oauth2": {
          "version": "1.4.0",
          "from": "passport-oauth2@>=1.0.0 <2.0.0",
          "resolved": "https://registry.npmjs.org/passport-oauth2/-/passport-oauth2-1.4.0.tgz",
          "dependencies": {
            "oauth": {
              "version": "0.9.15",
              "from": "oauth@>=0.9.0 <0.10.0",
              "resolved": "https://registry.npmjs.org/oauth/-/oauth-0.9.15.tgz"
            },
            "passport-strategy": {
              "version": "1.0.0",
              "from": "passport-strategy@>=1.0.0 <2.0.0",
              "resolved": "https://registry.npmjs.org/passport-strategy/-/passport-strategy-1.0.0.tgz"
            },
            "uid2": {
              "version": "0.0.3",
              "from": "uid2@>=0.0.0 <0.1.0",
              "resolved": "https://registry.npmjs.org/uid2/-/uid2-0.0.3.tgz"
            },
            "utils-merge": {
              "version": "1.0.0",
              "from": "utils-merge@>=1.0.0 <2.0.0",
              "resolved": "https://registry.npmjs.org/utils-merge/-/utils-merge-1.0.0.tgz"
            }
          }
        }
      }
    },
    "passport-oauth2-client-password": {
      "version": "0.1.2",
      "from": "passport-oauth2-client-password@>=0.1.2 <0.2.0",
      "resolved": "https://registry.npmjs.org/passport-oauth2-client-password/-/passport-oauth2-client-password-0.1.2.tgz",
      "dependencies": {
        "passport-strategy": {
          "version": "1.0.0",
          "from": "passport-strategy@>=1.0.0 <2.0.0",
          "resolved": "https://registry.npmjs.org/passport-strategy/-/passport-strategy-1.0.0.tgz"
        }
      }
    },
    "passport-twitter": {
      "version": "1.0.4",
      "from": "passport-twitter@>=1.0.3 <2.0.0",
      "resolved": "https://registry.npmjs.org/passport-twitter/-/passport-twitter-1.0.4.tgz",
      "dependencies": {
        "passport-oauth1": {
          "version": "1.1.0",
          "from": "passport-oauth1@>=1.0.0 <2.0.0",
          "resolved": "https://registry.npmjs.org/passport-oauth1/-/passport-oauth1-1.1.0.tgz",
          "dependencies": {
            "passport-strategy": {
              "version": "1.0.0",
              "from": "passport-strategy@>=1.0.0 <2.0.0",
              "resolved": "https://registry.npmjs.org/passport-strategy/-/passport-strategy-1.0.0.tgz"
            },
            "oauth": {
              "version": "0.9.15",
              "from": "oauth@>=0.9.0 <0.10.0",
              "resolved": "https://registry.npmjs.org/oauth/-/oauth-0.9.15.tgz"
            },
            "utils-merge": {
              "version": "1.0.0",
              "from": "utils-merge@>=1.0.0 <2.0.0",
              "resolved": "https://registry.npmjs.org/utils-merge/-/utils-merge-1.0.0.tgz"
            }
          }
        },
        "xtraverse": {
          "version": "0.1.0",
          "from": "xtraverse@>=0.1.0 <0.2.0",
          "resolved": "https://registry.npmjs.org/xtraverse/-/xtraverse-0.1.0.tgz",
          "dependencies": {
            "xmldom": {
              "version": "0.1.27",
              "from": "xmldom@>=0.1.0 <0.2.0",
              "resolved": "https://registry.npmjs.org/xmldom/-/xmldom-0.1.27.tgz"
            }
          }
        }
      }
    },
    "permessage-deflate": {
      "version": "0.1.5",
      "from": "permessage-deflate@>=0.1.2 <0.2.0",
      "resolved": "https://registry.npmjs.org/permessage-deflate/-/permessage-deflate-0.1.5.tgz"
    },
    "react": {
      "version": "15.3.2",
      "from": "react@>=15.3.2 <15.4.0",
      "resolved": "https://registry.npmjs.org/react/-/react-15.3.2.tgz",
      "dependencies": {
        "fbjs": {
          "version": "0.8.12",
          "from": "fbjs@>=0.8.4 <0.9.0",
          "resolved": "https://registry.npmjs.org/fbjs/-/fbjs-0.8.12.tgz",
          "dependencies": {
            "core-js": {
              "version": "1.2.7",
              "from": "core-js@>=1.0.0 <2.0.0",
              "resolved": "https://registry.npmjs.org/core-js/-/core-js-1.2.7.tgz"
            },
            "isomorphic-fetch": {
              "version": "2.2.1",
              "from": "isomorphic-fetch@>=2.1.1 <3.0.0",
              "resolved": "https://registry.npmjs.org/isomorphic-fetch/-/isomorphic-fetch-2.2.1.tgz",
              "dependencies": {
                "node-fetch": {
                  "version": "1.6.3",
                  "from": "node-fetch@>=1.0.1 <2.0.0",
                  "resolved": "https://registry.npmjs.org/node-fetch/-/node-fetch-1.6.3.tgz",
                  "dependencies": {
                    "encoding": {
                      "version": "0.1.12",
                      "from": "encoding@>=0.1.11 <0.2.0",
                      "resolved": "https://registry.npmjs.org/encoding/-/encoding-0.1.12.tgz",
                      "dependencies": {
                        "iconv-lite": {
                          "version": "0.4.17",
                          "from": "iconv-lite@>=0.4.13 <0.5.0",
                          "resolved": "https://registry.npmjs.org/iconv-lite/-/iconv-lite-0.4.17.tgz"
                        }
                      }
                    },
                    "is-stream": {
                      "version": "1.1.0",
                      "from": "is-stream@>=1.0.1 <2.0.0",
                      "resolved": "https://registry.npmjs.org/is-stream/-/is-stream-1.1.0.tgz"
                    }
                  }
                },
                "whatwg-fetch": {
                  "version": "2.0.3",
                  "from": "whatwg-fetch@>=0.10.0",
                  "resolved": "https://registry.npmjs.org/whatwg-fetch/-/whatwg-fetch-2.0.3.tgz"
                }
              }
            },
            "promise": {
              "version": "7.1.1",
              "from": "promise@>=7.1.1 <8.0.0",
              "resolved": "https://registry.npmjs.org/promise/-/promise-7.1.1.tgz",
              "dependencies": {
                "asap": {
                  "version": "2.0.5",
                  "from": "asap@>=2.0.3 <2.1.0",
                  "resolved": "https://registry.npmjs.org/asap/-/asap-2.0.5.tgz"
                }
              }
            },
            "setimmediate": {
              "version": "1.0.5",
              "from": "setimmediate@>=1.0.5 <2.0.0",
              "resolved": "https://registry.npmjs.org/setimmediate/-/setimmediate-1.0.5.tgz"
            },
            "ua-parser-js": {
              "version": "0.7.12",
              "from": "ua-parser-js@>=0.7.9 <0.8.0",
              "resolved": "https://registry.npmjs.org/ua-parser-js/-/ua-parser-js-0.7.12.tgz"
            }
          }
        },
        "loose-envify": {
          "version": "1.3.1",
          "from": "loose-envify@>=1.1.0 <2.0.0",
          "resolved": "https://registry.npmjs.org/loose-envify/-/loose-envify-1.3.1.tgz",
          "dependencies": {
            "js-tokens": {
              "version": "3.0.1",
              "from": "js-tokens@>=3.0.0 <4.0.0",
              "resolved": "https://registry.npmjs.org/js-tokens/-/js-tokens-3.0.1.tgz"
            }
          }
        },
        "object-assign": {
          "version": "4.1.1",
          "from": "object-assign@>=4.1.0 <5.0.0",
          "resolved": "https://registry.npmjs.org/object-assign/-/object-assign-4.1.1.tgz"
        }
      }
    },
    "react-dom": {
      "version": "15.3.2",
      "from": "react-dom@>=15.3.2 <15.4.0",
      "resolved": "https://registry.npmjs.org/react-dom/-/react-dom-15.3.2.tgz"
    },
    "readme-badger": {
      "version": "0.1.2",
      "from": "readme-badger@>=0.1.2 <0.2.0",
      "resolved": "https://registry.npmjs.org/readme-badger/-/readme-badger-0.1.2.tgz"
    },
    "redis-lock": {
      "version": "0.0.8",
      "from": "redis-lock@0.0.8",
      "resolved": "https://registry.npmjs.org/redis-lock/-/redis-lock-0.0.8.tgz"
    },
    "request": {
      "version": "2.40.0",
      "from": "request@>=2.40.0 <2.41.0",
      "resolved": "https://registry.npmjs.org/request/-/request-2.40.0.tgz",
      "dependencies": {
        "qs": {
          "version": "1.0.2",
          "from": "qs@>=1.0.0 <1.1.0",
          "resolved": "https://registry.npmjs.org/qs/-/qs-1.0.2.tgz"
        },
        "json-stringify-safe": {
          "version": "5.0.1",
          "from": "json-stringify-safe@>=5.0.0 <5.1.0",
          "resolved": "https://registry.npmjs.org/json-stringify-safe/-/json-stringify-safe-5.0.1.tgz"
        },
        "mime-types": {
          "version": "1.0.2",
          "from": "mime-types@>=1.0.1 <1.1.0",
          "resolved": "https://registry.npmjs.org/mime-types/-/mime-types-1.0.2.tgz"
        },
        "forever-agent": {
          "version": "0.5.2",
          "from": "forever-agent@>=0.5.0 <0.6.0",
          "resolved": "https://registry.npmjs.org/forever-agent/-/forever-agent-0.5.2.tgz"
        },
        "form-data": {
          "version": "0.1.4",
          "from": "form-data@>=0.1.0 <0.2.0",
          "resolved": "https://registry.npmjs.org/form-data/-/form-data-0.1.4.tgz",
          "dependencies": {
            "combined-stream": {
              "version": "0.0.7",
              "from": "combined-stream@>=0.0.4 <0.1.0",
              "resolved": "https://registry.npmjs.org/combined-stream/-/combined-stream-0.0.7.tgz",
              "dependencies": {
                "delayed-stream": {
                  "version": "0.0.5",
                  "from": "delayed-stream@0.0.5",
                  "resolved": "https://registry.npmjs.org/delayed-stream/-/delayed-stream-0.0.5.tgz"
                }
              }
            },
            "mime": {
              "version": "1.2.11",
              "from": "mime@>=1.2.11 <1.3.0",
              "resolved": "https://registry.npmjs.org/mime/-/mime-1.2.11.tgz"
            }
          }
        },
        "tunnel-agent": {
          "version": "0.4.3",
          "from": "tunnel-agent@>=0.4.0 <0.5.0",
          "resolved": "https://registry.npmjs.org/tunnel-agent/-/tunnel-agent-0.4.3.tgz"
        },
        "http-signature": {
          "version": "0.10.1",
          "from": "http-signature@>=0.10.0 <0.11.0",
          "resolved": "https://registry.npmjs.org/http-signature/-/http-signature-0.10.1.tgz",
          "dependencies": {
            "assert-plus": {
              "version": "0.1.5",
              "from": "assert-plus@>=0.1.5 <0.2.0",
              "resolved": "https://registry.npmjs.org/assert-plus/-/assert-plus-0.1.5.tgz"
            },
            "asn1": {
              "version": "0.1.11",
              "from": "asn1@0.1.11",
              "resolved": "https://registry.npmjs.org/asn1/-/asn1-0.1.11.tgz"
            },
            "ctype": {
              "version": "0.5.3",
              "from": "ctype@0.5.3",
              "resolved": "https://registry.npmjs.org/ctype/-/ctype-0.5.3.tgz"
            }
          }
        },
        "oauth-sign": {
          "version": "0.3.0",
          "from": "oauth-sign@>=0.3.0 <0.4.0",
          "resolved": "https://registry.npmjs.org/oauth-sign/-/oauth-sign-0.3.0.tgz"
        },
        "hawk": {
          "version": "1.1.1",
          "from": "hawk@1.1.1",
          "resolved": "https://registry.npmjs.org/hawk/-/hawk-1.1.1.tgz",
          "dependencies": {
            "hoek": {
              "version": "0.9.1",
              "from": "hoek@>=0.9.0 <0.10.0",
              "resolved": "https://registry.npmjs.org/hoek/-/hoek-0.9.1.tgz"
            },
            "boom": {
              "version": "0.4.2",
              "from": "boom@>=0.4.0 <0.5.0",
              "resolved": "https://registry.npmjs.org/boom/-/boom-0.4.2.tgz"
            },
            "cryptiles": {
              "version": "0.2.2",
              "from": "cryptiles@>=0.2.0 <0.3.0",
              "resolved": "https://registry.npmjs.org/cryptiles/-/cryptiles-0.2.2.tgz"
            },
            "sntp": {
              "version": "0.2.4",
              "from": "sntp@>=0.2.0 <0.3.0",
              "resolved": "https://registry.npmjs.org/sntp/-/sntp-0.2.4.tgz"
            }
          }
        },
        "aws-sign2": {
          "version": "0.5.0",
          "from": "aws-sign2@>=0.5.0 <0.6.0",
          "resolved": "https://registry.npmjs.org/aws-sign2/-/aws-sign2-0.5.0.tgz"
        },
        "stringstream": {
          "version": "0.0.5",
          "from": "stringstream@>=0.0.4 <0.1.0",
          "resolved": "https://registry.npmjs.org/stringstream/-/stringstream-0.0.5.tgz"
        }
      }
    },
    "request-extensible": {
      "version": "0.1.1",
      "from": "request-extensible@>=0.1.1 <0.2.0",
      "resolved": "https://registry.npmjs.org/request-extensible/-/request-extensible-0.1.1.tgz",
      "dependencies": {
        "request": {
          "version": "2.81.0",
          "from": "request@>=2.53.0 <3.0.0",
          "resolved": "https://registry.npmjs.org/request/-/request-2.81.0.tgz",
          "dependencies": {
            "aws-sign2": {
              "version": "0.6.0",
              "from": "aws-sign2@>=0.6.0 <0.7.0",
              "resolved": "https://registry.npmjs.org/aws-sign2/-/aws-sign2-0.6.0.tgz"
            },
            "aws4": {
              "version": "1.6.0",
              "from": "aws4@>=1.2.1 <2.0.0",
              "resolved": "https://registry.npmjs.org/aws4/-/aws4-1.6.0.tgz"
            },
            "caseless": {
              "version": "0.12.0",
              "from": "caseless@>=0.12.0 <0.13.0",
              "resolved": "https://registry.npmjs.org/caseless/-/caseless-0.12.0.tgz"
            },
            "combined-stream": {
              "version": "1.0.5",
              "from": "combined-stream@>=1.0.5 <1.1.0",
              "resolved": "https://registry.npmjs.org/combined-stream/-/combined-stream-1.0.5.tgz",
              "dependencies": {
                "delayed-stream": {
                  "version": "1.0.0",
                  "from": "delayed-stream@>=1.0.0 <1.1.0",
                  "resolved": "https://registry.npmjs.org/delayed-stream/-/delayed-stream-1.0.0.tgz"
                }
              }
            },
            "extend": {
              "version": "3.0.1",
              "from": "extend@>=3.0.0 <3.1.0",
              "resolved": "https://registry.npmjs.org/extend/-/extend-3.0.1.tgz"
            },
            "forever-agent": {
              "version": "0.6.1",
              "from": "forever-agent@>=0.6.1 <0.7.0",
              "resolved": "https://registry.npmjs.org/forever-agent/-/forever-agent-0.6.1.tgz"
            },
            "form-data": {
              "version": "2.1.4",
              "from": "form-data@>=2.1.1 <2.2.0",
              "resolved": "https://registry.npmjs.org/form-data/-/form-data-2.1.4.tgz",
              "dependencies": {
                "asynckit": {
                  "version": "0.4.0",
                  "from": "asynckit@>=0.4.0 <0.5.0",
                  "resolved": "https://registry.npmjs.org/asynckit/-/asynckit-0.4.0.tgz"
                }
              }
            },
            "har-validator": {
              "version": "4.2.1",
              "from": "har-validator@>=4.2.1 <4.3.0",
              "resolved": "https://registry.npmjs.org/har-validator/-/har-validator-4.2.1.tgz",
              "dependencies": {
                "ajv": {
                  "version": "4.11.8",
                  "from": "ajv@>=4.9.1 <5.0.0",
                  "resolved": "https://registry.npmjs.org/ajv/-/ajv-4.11.8.tgz",
                  "dependencies": {
                    "co": {
                      "version": "4.6.0",
                      "from": "co@>=4.6.0 <5.0.0",
                      "resolved": "https://registry.npmjs.org/co/-/co-4.6.0.tgz"
                    },
                    "json-stable-stringify": {
                      "version": "1.0.1",
                      "from": "json-stable-stringify@>=1.0.1 <2.0.0",
                      "resolved": "https://registry.npmjs.org/json-stable-stringify/-/json-stable-stringify-1.0.1.tgz",
                      "dependencies": {
                        "jsonify": {
                          "version": "0.0.0",
                          "from": "jsonify@>=0.0.0 <0.1.0",
                          "resolved": "https://registry.npmjs.org/jsonify/-/jsonify-0.0.0.tgz"
                        }
                      }
                    }
                  }
                },
                "har-schema": {
                  "version": "1.0.5",
                  "from": "har-schema@>=1.0.5 <2.0.0",
                  "resolved": "https://registry.npmjs.org/har-schema/-/har-schema-1.0.5.tgz"
                }
              }
            },
            "hawk": {
              "version": "3.1.3",
              "from": "hawk@>=3.1.3 <3.2.0",
              "resolved": "https://registry.npmjs.org/hawk/-/hawk-3.1.3.tgz",
              "dependencies": {
                "hoek": {
                  "version": "2.16.3",
                  "from": "hoek@>=2.0.0 <3.0.0",
                  "resolved": "https://registry.npmjs.org/hoek/-/hoek-2.16.3.tgz"
                },
                "boom": {
                  "version": "2.10.1",
                  "from": "boom@>=2.0.0 <3.0.0",
                  "resolved": "https://registry.npmjs.org/boom/-/boom-2.10.1.tgz"
                },
                "cryptiles": {
                  "version": "2.0.5",
                  "from": "cryptiles@>=2.0.0 <3.0.0",
                  "resolved": "https://registry.npmjs.org/cryptiles/-/cryptiles-2.0.5.tgz"
                },
                "sntp": {
                  "version": "1.0.9",
                  "from": "sntp@>=1.0.0 <2.0.0",
                  "resolved": "https://registry.npmjs.org/sntp/-/sntp-1.0.9.tgz"
                }
              }
            },
            "http-signature": {
              "version": "1.1.1",
              "from": "http-signature@>=1.1.0 <1.2.0",
              "resolved": "https://registry.npmjs.org/http-signature/-/http-signature-1.1.1.tgz",
              "dependencies": {
                "assert-plus": {
                  "version": "0.2.0",
                  "from": "assert-plus@>=0.2.0 <0.3.0",
                  "resolved": "https://registry.npmjs.org/assert-plus/-/assert-plus-0.2.0.tgz"
                },
                "jsprim": {
                  "version": "1.4.0",
                  "from": "jsprim@>=1.2.2 <2.0.0",
                  "resolved": "https://registry.npmjs.org/jsprim/-/jsprim-1.4.0.tgz",
                  "dependencies": {
                    "assert-plus": {
                      "version": "1.0.0",
                      "from": "assert-plus@1.0.0",
                      "resolved": "https://registry.npmjs.org/assert-plus/-/assert-plus-1.0.0.tgz"
                    },
                    "extsprintf": {
                      "version": "1.0.2",
                      "from": "extsprintf@1.0.2",
                      "resolved": "https://registry.npmjs.org/extsprintf/-/extsprintf-1.0.2.tgz"
                    },
                    "json-schema": {
                      "version": "0.2.3",
                      "from": "json-schema@0.2.3",
                      "resolved": "https://registry.npmjs.org/json-schema/-/json-schema-0.2.3.tgz"
                    },
                    "verror": {
                      "version": "1.3.6",
                      "from": "verror@1.3.6",
                      "resolved": "https://registry.npmjs.org/verror/-/verror-1.3.6.tgz"
                    }
                  }
                },
                "sshpk": {
                  "version": "1.13.0",
                  "from": "sshpk@>=1.7.0 <2.0.0",
                  "resolved": "https://registry.npmjs.org/sshpk/-/sshpk-1.13.0.tgz",
                  "dependencies": {
                    "asn1": {
                      "version": "0.2.3",
                      "from": "asn1@>=0.2.3 <0.3.0",
                      "resolved": "https://registry.npmjs.org/asn1/-/asn1-0.2.3.tgz"
                    },
                    "assert-plus": {
                      "version": "1.0.0",
                      "from": "assert-plus@>=1.0.0 <2.0.0",
                      "resolved": "https://registry.npmjs.org/assert-plus/-/assert-plus-1.0.0.tgz"
                    },
                    "dashdash": {
                      "version": "1.14.1",
                      "from": "dashdash@>=1.12.0 <2.0.0",
                      "resolved": "https://registry.npmjs.org/dashdash/-/dashdash-1.14.1.tgz"
                    },
                    "getpass": {
                      "version": "0.1.7",
                      "from": "getpass@>=0.1.1 <0.2.0",
                      "resolved": "https://registry.npmjs.org/getpass/-/getpass-0.1.7.tgz"
                    },
                    "jsbn": {
                      "version": "0.1.1",
                      "from": "jsbn@>=0.1.0 <0.2.0",
                      "resolved": "https://registry.npmjs.org/jsbn/-/jsbn-0.1.1.tgz"
                    },
                    "tweetnacl": {
                      "version": "0.14.5",
                      "from": "tweetnacl@>=0.14.0 <0.15.0",
                      "resolved": "https://registry.npmjs.org/tweetnacl/-/tweetnacl-0.14.5.tgz"
                    },
                    "jodid25519": {
                      "version": "1.0.2",
                      "from": "jodid25519@>=1.0.0 <2.0.0",
                      "resolved": "https://registry.npmjs.org/jodid25519/-/jodid25519-1.0.2.tgz"
                    },
                    "ecc-jsbn": {
                      "version": "0.1.1",
                      "from": "ecc-jsbn@>=0.1.1 <0.2.0",
                      "resolved": "https://registry.npmjs.org/ecc-jsbn/-/ecc-jsbn-0.1.1.tgz"
                    },
                    "bcrypt-pbkdf": {
                      "version": "1.0.1",
                      "from": "bcrypt-pbkdf@>=1.0.0 <2.0.0",
                      "resolved": "https://registry.npmjs.org/bcrypt-pbkdf/-/bcrypt-pbkdf-1.0.1.tgz"
                    }
                  }
                }
              }
            },
            "is-typedarray": {
              "version": "1.0.0",
              "from": "is-typedarray@>=1.0.0 <1.1.0",
              "resolved": "https://registry.npmjs.org/is-typedarray/-/is-typedarray-1.0.0.tgz"
            },
            "isstream": {
              "version": "0.1.2",
              "from": "isstream@>=0.1.2 <0.2.0",
              "resolved": "https://registry.npmjs.org/isstream/-/isstream-0.1.2.tgz"
            },
            "json-stringify-safe": {
              "version": "5.0.1",
              "from": "json-stringify-safe@>=5.0.1 <5.1.0",
              "resolved": "https://registry.npmjs.org/json-stringify-safe/-/json-stringify-safe-5.0.1.tgz"
            },
            "mime-types": {
              "version": "2.1.15",
<<<<<<< HEAD
              "from": "mime-types@>=2.1.11 <2.2.0",
              "resolved": "https://registry.npmjs.org/mime-types/-/mime-types-2.1.15.tgz",
=======
              "from": "mime-types@>=2.1.15 <2.2.0",
              "resolved": "http://beta-internal.beta.gitter:4873/mime-types/-/mime-types-2.1.15.tgz",
>>>>>>> 67be23f7
              "dependencies": {
                "mime-db": {
                  "version": "1.27.0",
                  "from": "mime-db@>=1.27.0 <1.28.0",
                  "resolved": "https://registry.npmjs.org/mime-db/-/mime-db-1.27.0.tgz"
                }
              }
            },
            "oauth-sign": {
              "version": "0.8.2",
              "from": "oauth-sign@>=0.8.1 <0.9.0",
              "resolved": "https://registry.npmjs.org/oauth-sign/-/oauth-sign-0.8.2.tgz"
            },
            "performance-now": {
              "version": "0.2.0",
              "from": "performance-now@>=0.2.0 <0.3.0",
              "resolved": "https://registry.npmjs.org/performance-now/-/performance-now-0.2.0.tgz"
            },
            "qs": {
              "version": "6.4.0",
              "from": "qs@>=6.4.0 <6.5.0",
              "resolved": "https://registry.npmjs.org/qs/-/qs-6.4.0.tgz"
            },
            "safe-buffer": {
              "version": "5.0.1",
              "from": "safe-buffer@>=5.0.1 <6.0.0",
              "resolved": "https://registry.npmjs.org/safe-buffer/-/safe-buffer-5.0.1.tgz"
            },
            "stringstream": {
              "version": "0.0.5",
              "from": "stringstream@>=0.0.4 <0.1.0",
              "resolved": "https://registry.npmjs.org/stringstream/-/stringstream-0.0.5.tgz"
            },
            "tough-cookie": {
              "version": "2.3.2",
              "from": "tough-cookie@>=2.3.0 <2.4.0",
              "resolved": "https://registry.npmjs.org/tough-cookie/-/tough-cookie-2.3.2.tgz",
              "dependencies": {
                "punycode": {
                  "version": "1.4.1",
                  "from": "punycode@>=1.4.1 <2.0.0",
                  "resolved": "https://registry.npmjs.org/punycode/-/punycode-1.4.1.tgz"
                }
              }
            },
            "tunnel-agent": {
              "version": "0.6.0",
              "from": "tunnel-agent@>=0.6.0 <0.7.0",
              "resolved": "https://registry.npmjs.org/tunnel-agent/-/tunnel-agent-0.6.0.tgz"
            },
            "uuid": {
              "version": "3.0.1",
              "from": "uuid@>=3.0.0 <4.0.0",
              "resolved": "https://registry.npmjs.org/uuid/-/uuid-3.0.1.tgz"
            }
          }
        }
      }
    },
    "request-http-cache": {
      "version": "1.0.1",
      "from": "request-http-cache@>=1.0.1 <2.0.0",
      "resolved": "https://registry.npmjs.org/request-http-cache/-/request-http-cache-1.0.1.tgz",
      "dependencies": {
        "json-buffer": {
          "version": "2.0.11",
          "from": "json-buffer@>=2.0.11 <3.0.0",
          "resolved": "https://registry.npmjs.org/json-buffer/-/json-buffer-2.0.11.tgz"
        },
        "redis": {
          "version": "0.12.1",
          "from": "redis@>=0.12.1 <0.13.0",
          "resolved": "https://registry.npmjs.org/redis/-/redis-0.12.1.tgz"
        },
        "wreck": {
          "version": "5.6.1",
          "from": "wreck@>=5.2.0 <6.0.0",
          "resolved": "https://registry.npmjs.org/wreck/-/wreck-5.6.1.tgz",
          "dependencies": {
            "hoek": {
              "version": "2.16.3",
              "from": "hoek@>=2.0.0 <3.0.0",
              "resolved": "https://registry.npmjs.org/hoek/-/hoek-2.16.3.tgz"
            },
            "boom": {
              "version": "2.10.1",
              "from": "boom@>=2.0.0 <3.0.0",
              "resolved": "https://registry.npmjs.org/boom/-/boom-2.10.1.tgz"
            }
          }
        }
      }
    },
    "rx": {
      "version": "4.1.0",
      "from": "rx@>=4.1.0 <5.0.0",
      "resolved": "https://registry.npmjs.org/rx/-/rx-4.1.0.tgz"
    },
    "rx-node": {
      "version": "1.0.2",
      "from": "rx-node@>=1.0.2 <2.0.0",
      "resolved": "https://registry.npmjs.org/rx-node/-/rx-node-1.0.2.tgz"
    },
    "sanitizer": {
      "version": "0.0.15",
      "from": "sanitizer@0.0.15",
      "resolved": "https://registry.npmjs.org/sanitizer/-/sanitizer-0.0.15.tgz"
    },
    "scriptjs": {
      "version": "2.5.8",
      "from": "scriptjs@>=2.5.7 <3.0.0",
      "resolved": "https://registry.npmjs.org/scriptjs/-/scriptjs-2.5.8.tgz"
    },
    "sechash": {
      "version": "0.2.1",
      "from": "suprememoocow/node-sechash#10d6a9f5231c3b4ebad9e99f7a4961cfdedd446c",
      "resolved": "git://github.com/suprememoocow/node-sechash.git#10d6a9f5231c3b4ebad9e99f7a4961cfdedd446c",
      "dependencies": {
        "any-promise": {
          "version": "1.3.0",
          "from": "any-promise@>=1.3.0 <2.0.0",
          "resolved": "https://registry.npmjs.org/any-promise/-/any-promise-1.3.0.tgz"
        }
      }
    },
    "serve-favicon": {
      "version": "2.4.2",
      "from": "serve-favicon@>=2.3.0 <3.0.0",
      "resolved": "https://registry.npmjs.org/serve-favicon/-/serve-favicon-2.4.2.tgz",
      "dependencies": {
        "etag": {
          "version": "1.8.0",
          "from": "etag@>=1.8.0 <1.9.0",
          "resolved": "https://registry.npmjs.org/etag/-/etag-1.8.0.tgz"
        },
        "fresh": {
          "version": "0.5.0",
          "from": "fresh@0.5.0",
          "resolved": "https://registry.npmjs.org/fresh/-/fresh-0.5.0.tgz"
        },
        "ms": {
          "version": "1.0.0",
          "from": "ms@1.0.0",
          "resolved": "https://registry.npmjs.org/ms/-/ms-1.0.0.tgz"
        },
        "parseurl": {
          "version": "1.3.1",
          "from": "parseurl@>=1.3.1 <1.4.0",
          "resolved": "https://registry.npmjs.org/parseurl/-/parseurl-1.3.1.tgz"
        }
      }
    },
    "shutdown": {
      "version": "0.2.4",
      "from": "shutdown@>=0.2.3 <0.3.0",
      "resolved": "https://registry.npmjs.org/shutdown/-/shutdown-0.2.4.tgz",
      "dependencies": {
        "debug": {
          "version": "1.0.4",
          "from": "debug@>=1.0.2 <2.0.0",
          "resolved": "https://registry.npmjs.org/debug/-/debug-1.0.4.tgz",
          "dependencies": {
            "ms": {
              "version": "0.6.2",
              "from": "ms@0.6.2",
              "resolved": "https://registry.npmjs.org/ms/-/ms-0.6.2.tgz"
            }
          }
        }
      }
    },
    "slug": {
      "version": "0.9.1",
      "from": "slug@>=0.9.1 <0.10.0",
      "resolved": "https://registry.npmjs.org/slug/-/slug-0.9.1.tgz",
      "dependencies": {
        "unicode": {
          "version": "9.0.1",
          "from": "unicode@>=0.3.1",
          "resolved": "https://registry.npmjs.org/unicode/-/unicode-9.0.1.tgz"
        }
      }
    },
    "snappy-cache": {
      "version": "0.3.0",
      "from": "snappy-cache@>=0.3.0 <0.4.0",
      "resolved": "https://registry.npmjs.org/snappy-cache/-/snappy-cache-0.3.0.tgz",
      "dependencies": {
        "redis": {
          "version": "0.12.1",
          "from": "redis@>=0.12.1 <0.13.0",
          "resolved": "https://registry.npmjs.org/redis/-/redis-0.12.1.tgz"
        }
      }
    },
    "statuserror": {
      "version": "0.1.3",
      "from": "statuserror@>=0.1.3 <0.2.0",
      "resolved": "https://registry.npmjs.org/statuserror/-/statuserror-0.1.3.tgz"
    },
    "stringformat": {
      "version": "0.0.5",
      "from": "stringformat@0.0.5",
      "resolved": "https://registry.npmjs.org/stringformat/-/stringformat-0.0.5.tgz"
    },
    "temp": {
      "version": "0.4.0",
      "from": "temp@0.4.0",
      "resolved": "https://registry.npmjs.org/temp/-/temp-0.4.0.tgz"
    },
    "tentacles": {
      "version": "0.3.3",
      "from": "tentacles@>=0.3.3 <0.4.0",
      "resolved": "https://registry.npmjs.org/tentacles/-/tentacles-0.3.3.tgz",
      "dependencies": {
        "create-error": {
          "version": "0.3.1",
          "from": "create-error@>=0.3.1 <0.4.0",
          "resolved": "https://registry.npmjs.org/create-error/-/create-error-0.3.1.tgz"
        },
        "request": {
          "version": "2.81.0",
          "from": "request@>=2.53.0 <3.0.0",
          "resolved": "https://registry.npmjs.org/request/-/request-2.81.0.tgz",
          "dependencies": {
            "aws-sign2": {
              "version": "0.6.0",
              "from": "aws-sign2@>=0.6.0 <0.7.0",
              "resolved": "https://registry.npmjs.org/aws-sign2/-/aws-sign2-0.6.0.tgz"
            },
            "aws4": {
              "version": "1.6.0",
              "from": "aws4@>=1.2.1 <2.0.0",
              "resolved": "https://registry.npmjs.org/aws4/-/aws4-1.6.0.tgz"
            },
            "caseless": {
              "version": "0.12.0",
              "from": "caseless@>=0.12.0 <0.13.0",
              "resolved": "https://registry.npmjs.org/caseless/-/caseless-0.12.0.tgz"
            },
            "combined-stream": {
              "version": "1.0.5",
              "from": "combined-stream@>=1.0.5 <1.1.0",
              "resolved": "https://registry.npmjs.org/combined-stream/-/combined-stream-1.0.5.tgz",
              "dependencies": {
                "delayed-stream": {
                  "version": "1.0.0",
                  "from": "delayed-stream@>=1.0.0 <1.1.0",
                  "resolved": "https://registry.npmjs.org/delayed-stream/-/delayed-stream-1.0.0.tgz"
                }
              }
            },
            "extend": {
              "version": "3.0.1",
              "from": "extend@>=3.0.0 <3.1.0",
              "resolved": "https://registry.npmjs.org/extend/-/extend-3.0.1.tgz"
            },
            "forever-agent": {
              "version": "0.6.1",
              "from": "forever-agent@>=0.6.1 <0.7.0",
              "resolved": "https://registry.npmjs.org/forever-agent/-/forever-agent-0.6.1.tgz"
            },
            "form-data": {
              "version": "2.1.4",
              "from": "form-data@>=2.1.1 <2.2.0",
              "resolved": "https://registry.npmjs.org/form-data/-/form-data-2.1.4.tgz",
              "dependencies": {
                "asynckit": {
                  "version": "0.4.0",
                  "from": "asynckit@>=0.4.0 <0.5.0",
                  "resolved": "https://registry.npmjs.org/asynckit/-/asynckit-0.4.0.tgz"
                }
              }
            },
            "har-validator": {
              "version": "4.2.1",
              "from": "har-validator@>=4.2.1 <4.3.0",
              "resolved": "https://registry.npmjs.org/har-validator/-/har-validator-4.2.1.tgz",
              "dependencies": {
                "ajv": {
                  "version": "4.11.8",
                  "from": "ajv@>=4.9.1 <5.0.0",
                  "resolved": "https://registry.npmjs.org/ajv/-/ajv-4.11.8.tgz",
                  "dependencies": {
                    "co": {
                      "version": "4.6.0",
                      "from": "co@>=4.6.0 <5.0.0",
                      "resolved": "https://registry.npmjs.org/co/-/co-4.6.0.tgz"
                    },
                    "json-stable-stringify": {
                      "version": "1.0.1",
                      "from": "json-stable-stringify@>=1.0.1 <2.0.0",
                      "resolved": "https://registry.npmjs.org/json-stable-stringify/-/json-stable-stringify-1.0.1.tgz",
                      "dependencies": {
                        "jsonify": {
                          "version": "0.0.0",
                          "from": "jsonify@>=0.0.0 <0.1.0",
                          "resolved": "https://registry.npmjs.org/jsonify/-/jsonify-0.0.0.tgz"
                        }
                      }
                    }
                  }
                },
                "har-schema": {
                  "version": "1.0.5",
                  "from": "har-schema@>=1.0.5 <2.0.0",
                  "resolved": "https://registry.npmjs.org/har-schema/-/har-schema-1.0.5.tgz"
                }
              }
            },
            "hawk": {
              "version": "3.1.3",
              "from": "hawk@>=3.1.3 <3.2.0",
              "resolved": "https://registry.npmjs.org/hawk/-/hawk-3.1.3.tgz",
              "dependencies": {
                "hoek": {
                  "version": "2.16.3",
                  "from": "hoek@>=2.0.0 <3.0.0",
                  "resolved": "https://registry.npmjs.org/hoek/-/hoek-2.16.3.tgz"
                },
                "boom": {
                  "version": "2.10.1",
                  "from": "boom@>=2.0.0 <3.0.0",
                  "resolved": "https://registry.npmjs.org/boom/-/boom-2.10.1.tgz"
                },
                "cryptiles": {
                  "version": "2.0.5",
                  "from": "cryptiles@>=2.0.0 <3.0.0",
                  "resolved": "https://registry.npmjs.org/cryptiles/-/cryptiles-2.0.5.tgz"
                },
                "sntp": {
                  "version": "1.0.9",
                  "from": "sntp@>=1.0.0 <2.0.0",
                  "resolved": "https://registry.npmjs.org/sntp/-/sntp-1.0.9.tgz"
                }
              }
            },
            "http-signature": {
              "version": "1.1.1",
              "from": "http-signature@>=1.1.0 <1.2.0",
              "resolved": "https://registry.npmjs.org/http-signature/-/http-signature-1.1.1.tgz",
              "dependencies": {
                "assert-plus": {
                  "version": "0.2.0",
                  "from": "assert-plus@>=0.2.0 <0.3.0",
                  "resolved": "https://registry.npmjs.org/assert-plus/-/assert-plus-0.2.0.tgz"
                },
                "jsprim": {
                  "version": "1.4.0",
                  "from": "jsprim@>=1.2.2 <2.0.0",
                  "resolved": "https://registry.npmjs.org/jsprim/-/jsprim-1.4.0.tgz",
                  "dependencies": {
                    "assert-plus": {
                      "version": "1.0.0",
                      "from": "assert-plus@1.0.0",
                      "resolved": "https://registry.npmjs.org/assert-plus/-/assert-plus-1.0.0.tgz"
                    },
                    "extsprintf": {
                      "version": "1.0.2",
                      "from": "extsprintf@1.0.2",
                      "resolved": "https://registry.npmjs.org/extsprintf/-/extsprintf-1.0.2.tgz"
                    },
                    "json-schema": {
                      "version": "0.2.3",
                      "from": "json-schema@0.2.3",
                      "resolved": "https://registry.npmjs.org/json-schema/-/json-schema-0.2.3.tgz"
                    },
                    "verror": {
                      "version": "1.3.6",
                      "from": "verror@1.3.6",
                      "resolved": "https://registry.npmjs.org/verror/-/verror-1.3.6.tgz"
                    }
                  }
                },
                "sshpk": {
                  "version": "1.13.0",
                  "from": "sshpk@>=1.7.0 <2.0.0",
                  "resolved": "https://registry.npmjs.org/sshpk/-/sshpk-1.13.0.tgz",
                  "dependencies": {
                    "asn1": {
                      "version": "0.2.3",
                      "from": "asn1@>=0.2.3 <0.3.0",
                      "resolved": "https://registry.npmjs.org/asn1/-/asn1-0.2.3.tgz"
                    },
                    "assert-plus": {
                      "version": "1.0.0",
                      "from": "assert-plus@>=1.0.0 <2.0.0",
                      "resolved": "https://registry.npmjs.org/assert-plus/-/assert-plus-1.0.0.tgz"
                    },
                    "dashdash": {
                      "version": "1.14.1",
                      "from": "dashdash@>=1.12.0 <2.0.0",
                      "resolved": "https://registry.npmjs.org/dashdash/-/dashdash-1.14.1.tgz"
                    },
                    "getpass": {
                      "version": "0.1.7",
                      "from": "getpass@>=0.1.1 <0.2.0",
                      "resolved": "https://registry.npmjs.org/getpass/-/getpass-0.1.7.tgz"
                    },
                    "jsbn": {
                      "version": "0.1.1",
                      "from": "jsbn@>=0.1.0 <0.2.0",
                      "resolved": "https://registry.npmjs.org/jsbn/-/jsbn-0.1.1.tgz"
                    },
                    "tweetnacl": {
                      "version": "0.14.5",
                      "from": "tweetnacl@>=0.14.0 <0.15.0",
                      "resolved": "https://registry.npmjs.org/tweetnacl/-/tweetnacl-0.14.5.tgz"
                    },
                    "jodid25519": {
                      "version": "1.0.2",
                      "from": "jodid25519@>=1.0.0 <2.0.0",
                      "resolved": "https://registry.npmjs.org/jodid25519/-/jodid25519-1.0.2.tgz"
                    },
                    "ecc-jsbn": {
                      "version": "0.1.1",
                      "from": "ecc-jsbn@>=0.1.1 <0.2.0",
                      "resolved": "https://registry.npmjs.org/ecc-jsbn/-/ecc-jsbn-0.1.1.tgz"
                    },
                    "bcrypt-pbkdf": {
                      "version": "1.0.1",
                      "from": "bcrypt-pbkdf@>=1.0.0 <2.0.0",
                      "resolved": "https://registry.npmjs.org/bcrypt-pbkdf/-/bcrypt-pbkdf-1.0.1.tgz"
                    }
                  }
                }
              }
            },
            "is-typedarray": {
              "version": "1.0.0",
              "from": "is-typedarray@>=1.0.0 <1.1.0",
              "resolved": "https://registry.npmjs.org/is-typedarray/-/is-typedarray-1.0.0.tgz"
            },
            "isstream": {
              "version": "0.1.2",
              "from": "isstream@>=0.1.2 <0.2.0",
              "resolved": "https://registry.npmjs.org/isstream/-/isstream-0.1.2.tgz"
            },
            "json-stringify-safe": {
              "version": "5.0.1",
              "from": "json-stringify-safe@>=5.0.1 <5.1.0",
              "resolved": "https://registry.npmjs.org/json-stringify-safe/-/json-stringify-safe-5.0.1.tgz"
            },
            "mime-types": {
              "version": "2.1.15",
              "from": "mime-types@>=2.1.7 <2.2.0",
              "resolved": "https://registry.npmjs.org/mime-types/-/mime-types-2.1.15.tgz",
              "dependencies": {
                "mime-db": {
                  "version": "1.27.0",
                  "from": "mime-db@>=1.27.0 <1.28.0",
                  "resolved": "https://registry.npmjs.org/mime-db/-/mime-db-1.27.0.tgz"
                }
              }
            },
            "oauth-sign": {
              "version": "0.8.2",
              "from": "oauth-sign@>=0.8.1 <0.9.0",
              "resolved": "https://registry.npmjs.org/oauth-sign/-/oauth-sign-0.8.2.tgz"
            },
            "performance-now": {
              "version": "0.2.0",
              "from": "performance-now@>=0.2.0 <0.3.0",
              "resolved": "https://registry.npmjs.org/performance-now/-/performance-now-0.2.0.tgz"
            },
            "qs": {
              "version": "6.4.0",
              "from": "qs@>=6.4.0 <6.5.0",
              "resolved": "https://registry.npmjs.org/qs/-/qs-6.4.0.tgz"
            },
            "safe-buffer": {
              "version": "5.0.1",
              "from": "safe-buffer@>=5.0.1 <6.0.0",
              "resolved": "https://registry.npmjs.org/safe-buffer/-/safe-buffer-5.0.1.tgz"
            },
            "stringstream": {
              "version": "0.0.5",
              "from": "stringstream@>=0.0.4 <0.1.0",
              "resolved": "https://registry.npmjs.org/stringstream/-/stringstream-0.0.5.tgz"
            },
            "tough-cookie": {
              "version": "2.3.2",
              "from": "tough-cookie@>=2.3.0 <2.4.0",
              "resolved": "https://registry.npmjs.org/tough-cookie/-/tough-cookie-2.3.2.tgz",
              "dependencies": {
                "punycode": {
                  "version": "1.4.1",
                  "from": "punycode@>=1.4.1 <2.0.0",
                  "resolved": "https://registry.npmjs.org/punycode/-/punycode-1.4.1.tgz"
                }
              }
            },
            "tunnel-agent": {
              "version": "0.6.0",
              "from": "tunnel-agent@>=0.6.0 <0.7.0",
              "resolved": "https://registry.npmjs.org/tunnel-agent/-/tunnel-agent-0.6.0.tgz"
            },
            "uuid": {
              "version": "3.0.1",
              "from": "uuid@>=3.0.0 <4.0.0",
              "resolved": "https://registry.npmjs.org/uuid/-/uuid-3.0.1.tgz"
            }
          }
        },
        "require-directory": {
          "version": "2.1.1",
          "from": "require-directory@>=2.1.0 <3.0.0",
          "resolved": "https://registry.npmjs.org/require-directory/-/require-directory-2.1.1.tgz"
        }
      }
    },
    "text-filter": {
      "version": "0.1.1",
      "from": "text-filter@>=0.1.1 <0.2.0",
      "resolved": "https://registry.npmjs.org/text-filter/-/text-filter-0.1.1.tgz"
    },
    "through2": {
      "version": "2.0.3",
      "from": "through2@>=2.0.1 <3.0.0",
      "resolved": "https://registry.npmjs.org/through2/-/through2-2.0.3.tgz",
      "dependencies": {
        "readable-stream": {
          "version": "2.2.9",
          "from": "readable-stream@>=2.1.5 <3.0.0",
          "resolved": "https://registry.npmjs.org/readable-stream/-/readable-stream-2.2.9.tgz",
          "dependencies": {
            "buffer-shims": {
              "version": "1.0.0",
              "from": "buffer-shims@>=1.0.0 <1.1.0",
              "resolved": "https://registry.npmjs.org/buffer-shims/-/buffer-shims-1.0.0.tgz"
            },
            "core-util-is": {
              "version": "1.0.2",
              "from": "core-util-is@>=1.0.0 <1.1.0",
              "resolved": "https://registry.npmjs.org/core-util-is/-/core-util-is-1.0.2.tgz"
            },
            "isarray": {
              "version": "1.0.0",
              "from": "isarray@>=1.0.0 <1.1.0",
              "resolved": "https://registry.npmjs.org/isarray/-/isarray-1.0.0.tgz"
            },
            "inherits": {
              "version": "2.0.3",
              "from": "inherits@>=2.0.1 <3.0.0",
<<<<<<< HEAD
              "resolved": "https://registry.npmjs.org/inherits/-/inherits-2.0.3.tgz"
=======
              "resolved": "http://beta-internal.beta.gitter:4873/inherits/-/inherits-2.0.3.tgz"
>>>>>>> 67be23f7
            },
            "process-nextick-args": {
              "version": "1.0.7",
              "from": "process-nextick-args@>=1.0.6 <1.1.0",
              "resolved": "https://registry.npmjs.org/process-nextick-args/-/process-nextick-args-1.0.7.tgz"
            },
            "string_decoder": {
              "version": "1.0.0",
              "from": "string_decoder@>=1.0.0 <1.1.0",
              "resolved": "https://registry.npmjs.org/string_decoder/-/string_decoder-1.0.0.tgz"
            },
            "util-deprecate": {
              "version": "1.0.2",
              "from": "util-deprecate@>=1.0.1 <1.1.0",
              "resolved": "https://registry.npmjs.org/util-deprecate/-/util-deprecate-1.0.2.tgz"
            }
          }
        },
        "xtend": {
          "version": "4.0.1",
          "from": "xtend@>=4.0.1 <4.1.0",
          "resolved": "https://registry.npmjs.org/xtend/-/xtend-4.0.1.tgz"
        }
      }
    },
    "through2-concurrent": {
      "version": "1.1.1",
      "from": "through2-concurrent@>=1.1.0 <2.0.0",
      "resolved": "https://registry.npmjs.org/through2-concurrent/-/through2-concurrent-1.1.1.tgz"
    },
    "tough-cookie": {
      "version": "0.12.1",
      "from": "tough-cookie@>=0.12.1 <0.13.0",
      "resolved": "https://registry.npmjs.org/tough-cookie/-/tough-cookie-0.12.1.tgz",
      "dependencies": {
        "punycode": {
          "version": "2.1.0",
          "from": "punycode@>=0.2.0",
          "resolved": "https://registry.npmjs.org/punycode/-/punycode-2.1.0.tgz"
        }
      }
    },
    "transloadit": {
      "version": "1.9.1",
      "from": "transloadit@>=1.5.0 <2.0.0",
      "resolved": "https://registry.npmjs.org/transloadit/-/transloadit-1.9.1.tgz",
      "dependencies": {
        "fakefile": {
          "version": "0.0.8",
          "from": "fakefile@0.0.8",
          "resolved": "https://registry.npmjs.org/fakefile/-/fakefile-0.0.8.tgz",
          "dependencies": {
            "fs-extra": {
              "version": "0.26.5",
              "from": "fs-extra@0.26.5",
              "resolved": "https://registry.npmjs.org/fs-extra/-/fs-extra-0.26.5.tgz",
              "dependencies": {
                "graceful-fs": {
                  "version": "4.1.11",
                  "from": "graceful-fs@>=4.1.2 <5.0.0",
                  "resolved": "https://registry.npmjs.org/graceful-fs/-/graceful-fs-4.1.11.tgz"
                },
                "jsonfile": {
                  "version": "2.4.0",
                  "from": "jsonfile@>=2.1.0 <3.0.0",
                  "resolved": "https://registry.npmjs.org/jsonfile/-/jsonfile-2.4.0.tgz"
                },
                "klaw": {
                  "version": "1.3.1",
                  "from": "klaw@>=1.0.0 <2.0.0",
                  "resolved": "https://registry.npmjs.org/klaw/-/klaw-1.3.1.tgz"
                },
                "path-is-absolute": {
                  "version": "1.0.1",
                  "from": "path-is-absolute@>=1.0.0 <2.0.0",
                  "resolved": "https://registry.npmjs.org/path-is-absolute/-/path-is-absolute-1.0.1.tgz"
                },
                "rimraf": {
                  "version": "2.6.1",
                  "from": "rimraf@>=2.2.8 <3.0.0",
                  "resolved": "https://registry.npmjs.org/rimraf/-/rimraf-2.6.1.tgz",
                  "dependencies": {
                    "glob": {
                      "version": "7.1.1",
                      "from": "glob@>=7.0.5 <8.0.0",
                      "resolved": "https://registry.npmjs.org/glob/-/glob-7.1.1.tgz",
                      "dependencies": {
                        "fs.realpath": {
                          "version": "1.0.0",
                          "from": "fs.realpath@>=1.0.0 <2.0.0",
                          "resolved": "https://registry.npmjs.org/fs.realpath/-/fs.realpath-1.0.0.tgz"
                        },
                        "inflight": {
                          "version": "1.0.6",
                          "from": "inflight@>=1.0.4 <2.0.0",
                          "resolved": "https://registry.npmjs.org/inflight/-/inflight-1.0.6.tgz",
                          "dependencies": {
                            "wrappy": {
                              "version": "1.0.2",
                              "from": "wrappy@>=1.0.0 <2.0.0",
                              "resolved": "https://registry.npmjs.org/wrappy/-/wrappy-1.0.2.tgz"
                            }
                          }
                        },
                        "inherits": {
                          "version": "2.0.3",
                          "from": "inherits@>=2.0.0 <3.0.0",
                          "resolved": "https://registry.npmjs.org/inherits/-/inherits-2.0.3.tgz"
                        },
                        "minimatch": {
                          "version": "3.0.3",
                          "from": "minimatch@>=3.0.2 <4.0.0",
                          "resolved": "https://registry.npmjs.org/minimatch/-/minimatch-3.0.3.tgz",
                          "dependencies": {
                            "brace-expansion": {
                              "version": "1.1.7",
                              "from": "brace-expansion@>=1.0.0 <2.0.0",
                              "resolved": "https://registry.npmjs.org/brace-expansion/-/brace-expansion-1.1.7.tgz",
                              "dependencies": {
                                "balanced-match": {
                                  "version": "0.4.2",
                                  "from": "balanced-match@>=0.4.1 <0.5.0",
                                  "resolved": "https://registry.npmjs.org/balanced-match/-/balanced-match-0.4.2.tgz"
                                },
                                "concat-map": {
                                  "version": "0.0.1",
                                  "from": "concat-map@0.0.1",
                                  "resolved": "https://registry.npmjs.org/concat-map/-/concat-map-0.0.1.tgz"
                                }
                              }
                            }
                          }
                        },
                        "once": {
                          "version": "1.4.0",
                          "from": "once@>=1.3.0 <2.0.0",
                          "resolved": "https://registry.npmjs.org/once/-/once-1.4.0.tgz",
                          "dependencies": {
                            "wrappy": {
                              "version": "1.0.2",
                              "from": "wrappy@>=1.0.0 <2.0.0",
                              "resolved": "https://registry.npmjs.org/wrappy/-/wrappy-1.0.2.tgz"
                            }
                          }
                        }
                      }
                    }
                  }
                }
              }
            }
          }
        },
        "npm-run-all": {
          "version": "2.3.0",
          "from": "npm-run-all@2.3.0",
          "resolved": "https://registry.npmjs.org/npm-run-all/-/npm-run-all-2.3.0.tgz",
          "dependencies": {
            "chalk": {
              "version": "1.1.3",
              "from": "chalk@>=1.1.3 <2.0.0",
              "resolved": "https://registry.npmjs.org/chalk/-/chalk-1.1.3.tgz",
              "dependencies": {
                "ansi-styles": {
                  "version": "2.2.1",
                  "from": "ansi-styles@>=2.2.1 <3.0.0",
                  "resolved": "https://registry.npmjs.org/ansi-styles/-/ansi-styles-2.2.1.tgz"
                },
                "has-ansi": {
                  "version": "2.0.0",
                  "from": "has-ansi@>=2.0.0 <3.0.0",
                  "resolved": "https://registry.npmjs.org/has-ansi/-/has-ansi-2.0.0.tgz",
                  "dependencies": {
                    "ansi-regex": {
                      "version": "2.1.1",
                      "from": "ansi-regex@>=2.0.0 <3.0.0",
                      "resolved": "https://registry.npmjs.org/ansi-regex/-/ansi-regex-2.1.1.tgz"
                    }
                  }
                },
                "strip-ansi": {
                  "version": "3.0.1",
                  "from": "strip-ansi@>=3.0.0 <4.0.0",
                  "resolved": "https://registry.npmjs.org/strip-ansi/-/strip-ansi-3.0.1.tgz",
                  "dependencies": {
                    "ansi-regex": {
                      "version": "2.1.1",
                      "from": "ansi-regex@>=2.0.0 <3.0.0",
                      "resolved": "https://registry.npmjs.org/ansi-regex/-/ansi-regex-2.1.1.tgz"
                    }
                  }
                },
                "supports-color": {
                  "version": "2.0.0",
                  "from": "supports-color@>=2.0.0 <3.0.0",
                  "resolved": "https://registry.npmjs.org/supports-color/-/supports-color-2.0.0.tgz"
                }
              }
            },
            "cross-spawn": {
              "version": "4.0.2",
              "from": "cross-spawn@>=4.0.0 <5.0.0",
              "resolved": "https://registry.npmjs.org/cross-spawn/-/cross-spawn-4.0.2.tgz",
              "dependencies": {
                "lru-cache": {
                  "version": "4.0.2",
                  "from": "lru-cache@>=4.0.1 <5.0.0",
                  "resolved": "https://registry.npmjs.org/lru-cache/-/lru-cache-4.0.2.tgz",
                  "dependencies": {
                    "pseudomap": {
                      "version": "1.0.2",
                      "from": "pseudomap@>=1.0.1 <2.0.0",
                      "resolved": "https://registry.npmjs.org/pseudomap/-/pseudomap-1.0.2.tgz"
                    },
                    "yallist": {
                      "version": "2.1.2",
                      "from": "yallist@>=2.0.0 <3.0.0",
                      "resolved": "https://registry.npmjs.org/yallist/-/yallist-2.1.2.tgz"
                    }
                  }
                },
                "which": {
                  "version": "1.2.14",
                  "from": "which@>=1.2.9 <2.0.0",
                  "resolved": "https://registry.npmjs.org/which/-/which-1.2.14.tgz",
                  "dependencies": {
                    "isexe": {
                      "version": "2.0.0",
                      "from": "isexe@>=2.0.0 <3.0.0",
                      "resolved": "https://registry.npmjs.org/isexe/-/isexe-2.0.0.tgz"
                    }
                  }
                }
              }
            },
            "minimatch": {
              "version": "3.0.3",
              "from": "minimatch@>=3.0.2 <4.0.0",
              "resolved": "https://registry.npmjs.org/minimatch/-/minimatch-3.0.3.tgz",
              "dependencies": {
                "brace-expansion": {
                  "version": "1.1.7",
                  "from": "brace-expansion@>=1.0.0 <2.0.0",
                  "resolved": "https://registry.npmjs.org/brace-expansion/-/brace-expansion-1.1.7.tgz",
                  "dependencies": {
                    "balanced-match": {
                      "version": "0.4.2",
                      "from": "balanced-match@>=0.4.1 <0.5.0",
                      "resolved": "https://registry.npmjs.org/balanced-match/-/balanced-match-0.4.2.tgz"
                    },
                    "concat-map": {
                      "version": "0.0.1",
                      "from": "concat-map@0.0.1",
                      "resolved": "https://registry.npmjs.org/concat-map/-/concat-map-0.0.1.tgz"
                    }
                  }
                }
              }
            },
            "object-assign": {
              "version": "4.1.1",
              "from": "object-assign@>=4.0.1 <5.0.0",
              "resolved": "https://registry.npmjs.org/object-assign/-/object-assign-4.1.1.tgz"
            },
            "pinkie-promise": {
              "version": "2.0.1",
<<<<<<< HEAD
              "from": "pinkie-promise@>=2.0.1 <3.0.0",
              "resolved": "https://registry.npmjs.org/pinkie-promise/-/pinkie-promise-2.0.1.tgz",
=======
              "from": "pinkie-promise@>=2.0.0 <3.0.0",
              "resolved": "http://beta-internal.beta.gitter:4873/pinkie-promise/-/pinkie-promise-2.0.1.tgz",
>>>>>>> 67be23f7
              "dependencies": {
                "pinkie": {
                  "version": "2.0.4",
                  "from": "pinkie@>=2.0.0 <3.0.0",
                  "resolved": "https://registry.npmjs.org/pinkie/-/pinkie-2.0.4.tgz"
                }
              }
            },
            "ps-tree": {
              "version": "1.1.0",
              "from": "ps-tree@>=1.0.1 <2.0.0",
              "resolved": "https://registry.npmjs.org/ps-tree/-/ps-tree-1.1.0.tgz"
            },
            "read-pkg": {
              "version": "1.1.0",
              "from": "read-pkg@>=1.1.0 <2.0.0",
              "resolved": "https://registry.npmjs.org/read-pkg/-/read-pkg-1.1.0.tgz",
              "dependencies": {
                "load-json-file": {
                  "version": "1.1.0",
                  "from": "load-json-file@>=1.0.0 <2.0.0",
                  "resolved": "https://registry.npmjs.org/load-json-file/-/load-json-file-1.1.0.tgz",
                  "dependencies": {
                    "graceful-fs": {
                      "version": "4.1.11",
                      "from": "graceful-fs@>=4.1.2 <5.0.0",
                      "resolved": "https://registry.npmjs.org/graceful-fs/-/graceful-fs-4.1.11.tgz"
                    },
                    "parse-json": {
                      "version": "2.2.0",
                      "from": "parse-json@>=2.2.0 <3.0.0",
                      "resolved": "https://registry.npmjs.org/parse-json/-/parse-json-2.2.0.tgz",
                      "dependencies": {
                        "error-ex": {
                          "version": "1.3.1",
                          "from": "error-ex@>=1.2.0 <2.0.0",
                          "resolved": "https://registry.npmjs.org/error-ex/-/error-ex-1.3.1.tgz",
                          "dependencies": {
                            "is-arrayish": {
                              "version": "0.2.1",
                              "from": "is-arrayish@>=0.2.1 <0.3.0",
                              "resolved": "https://registry.npmjs.org/is-arrayish/-/is-arrayish-0.2.1.tgz"
                            }
                          }
                        }
                      }
                    },
                    "pify": {
                      "version": "2.3.0",
                      "from": "pify@>=2.0.0 <3.0.0",
                      "resolved": "https://registry.npmjs.org/pify/-/pify-2.3.0.tgz"
                    },
                    "strip-bom": {
                      "version": "2.0.0",
                      "from": "strip-bom@>=2.0.0 <3.0.0",
                      "resolved": "https://registry.npmjs.org/strip-bom/-/strip-bom-2.0.0.tgz",
                      "dependencies": {
                        "is-utf8": {
                          "version": "0.2.1",
                          "from": "is-utf8@>=0.2.0 <0.3.0",
                          "resolved": "https://registry.npmjs.org/is-utf8/-/is-utf8-0.2.1.tgz"
                        }
                      }
                    }
                  }
                },
                "normalize-package-data": {
                  "version": "2.3.8",
                  "from": "normalize-package-data@>=2.3.2 <3.0.0",
                  "resolved": "https://registry.npmjs.org/normalize-package-data/-/normalize-package-data-2.3.8.tgz",
                  "dependencies": {
                    "hosted-git-info": {
                      "version": "2.4.2",
                      "from": "hosted-git-info@>=2.1.4 <3.0.0",
                      "resolved": "https://registry.npmjs.org/hosted-git-info/-/hosted-git-info-2.4.2.tgz"
                    },
                    "is-builtin-module": {
                      "version": "1.0.0",
                      "from": "is-builtin-module@>=1.0.0 <2.0.0",
                      "resolved": "https://registry.npmjs.org/is-builtin-module/-/is-builtin-module-1.0.0.tgz",
                      "dependencies": {
                        "builtin-modules": {
                          "version": "1.1.1",
                          "from": "builtin-modules@>=1.0.0 <2.0.0",
                          "resolved": "https://registry.npmjs.org/builtin-modules/-/builtin-modules-1.1.1.tgz"
                        }
                      }
                    },
                    "semver": {
                      "version": "5.3.0",
                      "from": "semver@>=2.0.0 <3.0.0||>=3.0.0 <4.0.0||>=4.0.0 <5.0.0||>=5.0.0 <6.0.0",
                      "resolved": "https://registry.npmjs.org/semver/-/semver-5.3.0.tgz"
                    },
                    "validate-npm-package-license": {
                      "version": "3.0.1",
                      "from": "validate-npm-package-license@>=3.0.1 <4.0.0",
                      "resolved": "https://registry.npmjs.org/validate-npm-package-license/-/validate-npm-package-license-3.0.1.tgz",
                      "dependencies": {
                        "spdx-correct": {
                          "version": "1.0.2",
                          "from": "spdx-correct@>=1.0.0 <1.1.0",
                          "resolved": "https://registry.npmjs.org/spdx-correct/-/spdx-correct-1.0.2.tgz",
                          "dependencies": {
                            "spdx-license-ids": {
                              "version": "1.2.2",
                              "from": "spdx-license-ids@>=1.0.2 <2.0.0",
                              "resolved": "https://registry.npmjs.org/spdx-license-ids/-/spdx-license-ids-1.2.2.tgz"
                            }
                          }
                        },
                        "spdx-expression-parse": {
                          "version": "1.0.4",
                          "from": "spdx-expression-parse@>=1.0.0 <1.1.0",
                          "resolved": "https://registry.npmjs.org/spdx-expression-parse/-/spdx-expression-parse-1.0.4.tgz"
                        }
                      }
                    }
                  }
                },
                "path-type": {
                  "version": "1.1.0",
                  "from": "path-type@>=1.0.0 <2.0.0",
                  "resolved": "https://registry.npmjs.org/path-type/-/path-type-1.1.0.tgz",
                  "dependencies": {
                    "graceful-fs": {
                      "version": "4.1.11",
                      "from": "graceful-fs@>=4.1.2 <5.0.0",
                      "resolved": "https://registry.npmjs.org/graceful-fs/-/graceful-fs-4.1.11.tgz"
                    },
                    "pify": {
                      "version": "2.3.0",
                      "from": "pify@>=2.0.0 <3.0.0",
                      "resolved": "https://registry.npmjs.org/pify/-/pify-2.3.0.tgz"
                    }
                  }
                }
              }
            },
            "read-pkg-up": {
              "version": "1.0.1",
              "from": "read-pkg-up@>=1.0.1 <2.0.0",
              "resolved": "https://registry.npmjs.org/read-pkg-up/-/read-pkg-up-1.0.1.tgz",
              "dependencies": {
                "find-up": {
                  "version": "1.1.2",
                  "from": "find-up@>=1.0.0 <2.0.0",
                  "resolved": "https://registry.npmjs.org/find-up/-/find-up-1.1.2.tgz",
                  "dependencies": {
                    "path-exists": {
                      "version": "2.1.0",
                      "from": "path-exists@>=2.0.0 <3.0.0",
                      "resolved": "https://registry.npmjs.org/path-exists/-/path-exists-2.1.0.tgz"
                    }
                  }
                }
              }
            },
            "shell-quote": {
              "version": "1.6.1",
              "from": "shell-quote@>=1.6.1 <2.0.0",
              "resolved": "https://registry.npmjs.org/shell-quote/-/shell-quote-1.6.1.tgz",
              "dependencies": {
                "jsonify": {
                  "version": "0.0.0",
                  "from": "jsonify@>=0.0.0 <0.1.0",
                  "resolved": "https://registry.npmjs.org/jsonify/-/jsonify-0.0.0.tgz"
                },
                "array-filter": {
                  "version": "0.0.1",
                  "from": "array-filter@>=0.0.0 <0.1.0",
                  "resolved": "https://registry.npmjs.org/array-filter/-/array-filter-0.0.1.tgz"
                },
                "array-reduce": {
                  "version": "0.0.0",
                  "from": "array-reduce@>=0.0.0 <0.1.0",
                  "resolved": "https://registry.npmjs.org/array-reduce/-/array-reduce-0.0.0.tgz"
                },
                "array-map": {
                  "version": "0.0.0",
                  "from": "array-map@>=0.0.0 <0.1.0",
                  "resolved": "https://registry.npmjs.org/array-map/-/array-map-0.0.0.tgz"
                }
              }
            },
            "string.prototype.padend": {
              "version": "3.0.0",
              "from": "string.prototype.padend@>=3.0.0 <4.0.0",
              "resolved": "https://registry.npmjs.org/string.prototype.padend/-/string.prototype.padend-3.0.0.tgz",
              "dependencies": {
                "define-properties": {
                  "version": "1.1.2",
                  "from": "define-properties@>=1.1.2 <2.0.0",
                  "resolved": "https://registry.npmjs.org/define-properties/-/define-properties-1.1.2.tgz",
                  "dependencies": {
                    "foreach": {
                      "version": "2.0.5",
                      "from": "foreach@>=2.0.5 <3.0.0",
                      "resolved": "https://registry.npmjs.org/foreach/-/foreach-2.0.5.tgz"
                    },
                    "object-keys": {
                      "version": "1.0.11",
                      "from": "object-keys@>=1.0.8 <2.0.0",
                      "resolved": "https://registry.npmjs.org/object-keys/-/object-keys-1.0.11.tgz"
                    }
                  }
                },
                "es-abstract": {
                  "version": "1.7.0",
                  "from": "es-abstract@>=1.4.3 <2.0.0",
                  "resolved": "https://registry.npmjs.org/es-abstract/-/es-abstract-1.7.0.tgz",
                  "dependencies": {
                    "is-callable": {
                      "version": "1.1.3",
                      "from": "is-callable@>=1.1.3 <2.0.0",
                      "resolved": "https://registry.npmjs.org/is-callable/-/is-callable-1.1.3.tgz"
                    },
                    "es-to-primitive": {
                      "version": "1.1.1",
                      "from": "es-to-primitive@>=1.1.1 <2.0.0",
                      "resolved": "https://registry.npmjs.org/es-to-primitive/-/es-to-primitive-1.1.1.tgz",
                      "dependencies": {
                        "is-date-object": {
                          "version": "1.0.1",
                          "from": "is-date-object@>=1.0.1 <2.0.0",
                          "resolved": "https://registry.npmjs.org/is-date-object/-/is-date-object-1.0.1.tgz"
                        },
                        "is-symbol": {
                          "version": "1.0.1",
                          "from": "is-symbol@>=1.0.1 <2.0.0",
                          "resolved": "https://registry.npmjs.org/is-symbol/-/is-symbol-1.0.1.tgz"
                        }
                      }
                    },
                    "is-regex": {
                      "version": "1.0.4",
                      "from": "is-regex@>=1.0.3 <2.0.0",
                      "resolved": "https://registry.npmjs.org/is-regex/-/is-regex-1.0.4.tgz",
                      "dependencies": {
                        "has": {
                          "version": "1.0.1",
                          "from": "has@>=1.0.1 <2.0.0",
                          "resolved": "https://registry.npmjs.org/has/-/has-1.0.1.tgz"
                        }
                      }
                    }
                  }
                },
                "function-bind": {
                  "version": "1.1.0",
                  "from": "function-bind@>=1.0.2 <2.0.0",
                  "resolved": "https://registry.npmjs.org/function-bind/-/function-bind-1.1.0.tgz"
                }
              }
            }
          }
        },
        "request": {
          "version": "2.74.0",
          "from": "request@2.74.0",
          "resolved": "https://registry.npmjs.org/request/-/request-2.74.0.tgz",
          "dependencies": {
            "aws-sign2": {
              "version": "0.6.0",
              "from": "aws-sign2@>=0.6.0 <0.7.0",
              "resolved": "https://registry.npmjs.org/aws-sign2/-/aws-sign2-0.6.0.tgz"
            },
            "aws4": {
              "version": "1.6.0",
              "from": "aws4@>=1.2.1 <2.0.0",
              "resolved": "https://registry.npmjs.org/aws4/-/aws4-1.6.0.tgz"
            },
            "bl": {
              "version": "1.1.2",
              "from": "bl@>=1.1.2 <1.2.0",
              "resolved": "https://registry.npmjs.org/bl/-/bl-1.1.2.tgz",
              "dependencies": {
                "readable-stream": {
                  "version": "2.0.6",
                  "from": "readable-stream@>=2.0.5 <2.1.0",
                  "resolved": "https://registry.npmjs.org/readable-stream/-/readable-stream-2.0.6.tgz",
                  "dependencies": {
                    "core-util-is": {
                      "version": "1.0.2",
                      "from": "core-util-is@>=1.0.0 <1.1.0",
                      "resolved": "https://registry.npmjs.org/core-util-is/-/core-util-is-1.0.2.tgz"
                    },
                    "inherits": {
                      "version": "2.0.3",
                      "from": "inherits@>=2.0.1 <2.1.0",
                      "resolved": "https://registry.npmjs.org/inherits/-/inherits-2.0.3.tgz"
                    },
                    "isarray": {
                      "version": "1.0.0",
                      "from": "isarray@>=1.0.0 <1.1.0",
                      "resolved": "https://registry.npmjs.org/isarray/-/isarray-1.0.0.tgz"
                    },
                    "process-nextick-args": {
                      "version": "1.0.7",
                      "from": "process-nextick-args@>=1.0.6 <1.1.0",
                      "resolved": "https://registry.npmjs.org/process-nextick-args/-/process-nextick-args-1.0.7.tgz"
                    },
                    "string_decoder": {
                      "version": "0.10.31",
                      "from": "string_decoder@>=0.10.0 <0.11.0",
                      "resolved": "https://registry.npmjs.org/string_decoder/-/string_decoder-0.10.31.tgz"
                    },
                    "util-deprecate": {
                      "version": "1.0.2",
                      "from": "util-deprecate@>=1.0.1 <1.1.0",
                      "resolved": "https://registry.npmjs.org/util-deprecate/-/util-deprecate-1.0.2.tgz"
                    }
                  }
                }
              }
            },
            "caseless": {
              "version": "0.11.0",
              "from": "caseless@>=0.11.0 <0.12.0",
              "resolved": "https://registry.npmjs.org/caseless/-/caseless-0.11.0.tgz"
            },
            "combined-stream": {
              "version": "1.0.5",
              "from": "combined-stream@>=1.0.5 <1.1.0",
              "resolved": "https://registry.npmjs.org/combined-stream/-/combined-stream-1.0.5.tgz",
              "dependencies": {
                "delayed-stream": {
                  "version": "1.0.0",
                  "from": "delayed-stream@>=1.0.0 <1.1.0",
                  "resolved": "https://registry.npmjs.org/delayed-stream/-/delayed-stream-1.0.0.tgz"
                }
              }
            },
            "extend": {
              "version": "3.0.1",
              "from": "extend@>=3.0.0 <3.1.0",
              "resolved": "https://registry.npmjs.org/extend/-/extend-3.0.1.tgz"
            },
            "forever-agent": {
              "version": "0.6.1",
              "from": "forever-agent@>=0.6.1 <0.7.0",
              "resolved": "https://registry.npmjs.org/forever-agent/-/forever-agent-0.6.1.tgz"
            },
            "form-data": {
              "version": "1.0.1",
              "from": "form-data@>=1.0.0-rc4 <1.1.0",
              "resolved": "https://registry.npmjs.org/form-data/-/form-data-1.0.1.tgz",
              "dependencies": {
                "async": {
                  "version": "2.4.0",
                  "from": "async@>=2.0.1 <3.0.0",
                  "resolved": "https://registry.npmjs.org/async/-/async-2.4.0.tgz",
                  "dependencies": {
                    "lodash": {
                      "version": "4.17.4",
                      "from": "lodash@>=4.14.0 <5.0.0",
                      "resolved": "https://registry.npmjs.org/lodash/-/lodash-4.17.4.tgz"
                    }
                  }
                }
              }
            },
            "har-validator": {
              "version": "2.0.6",
              "from": "har-validator@>=2.0.6 <2.1.0",
              "resolved": "https://registry.npmjs.org/har-validator/-/har-validator-2.0.6.tgz",
              "dependencies": {
                "chalk": {
                  "version": "1.1.3",
                  "from": "chalk@>=1.1.1 <2.0.0",
                  "resolved": "https://registry.npmjs.org/chalk/-/chalk-1.1.3.tgz",
                  "dependencies": {
                    "ansi-styles": {
                      "version": "2.2.1",
                      "from": "ansi-styles@>=2.2.1 <3.0.0",
                      "resolved": "https://registry.npmjs.org/ansi-styles/-/ansi-styles-2.2.1.tgz"
                    },
                    "has-ansi": {
                      "version": "2.0.0",
                      "from": "has-ansi@>=2.0.0 <3.0.0",
                      "resolved": "https://registry.npmjs.org/has-ansi/-/has-ansi-2.0.0.tgz",
                      "dependencies": {
                        "ansi-regex": {
                          "version": "2.1.1",
                          "from": "ansi-regex@>=2.0.0 <3.0.0",
                          "resolved": "https://registry.npmjs.org/ansi-regex/-/ansi-regex-2.1.1.tgz"
                        }
                      }
                    },
                    "strip-ansi": {
                      "version": "3.0.1",
                      "from": "strip-ansi@>=3.0.0 <4.0.0",
                      "resolved": "https://registry.npmjs.org/strip-ansi/-/strip-ansi-3.0.1.tgz",
                      "dependencies": {
                        "ansi-regex": {
                          "version": "2.1.1",
                          "from": "ansi-regex@>=2.0.0 <3.0.0",
                          "resolved": "https://registry.npmjs.org/ansi-regex/-/ansi-regex-2.1.1.tgz"
                        }
                      }
                    },
                    "supports-color": {
                      "version": "2.0.0",
                      "from": "supports-color@>=2.0.0 <3.0.0",
                      "resolved": "https://registry.npmjs.org/supports-color/-/supports-color-2.0.0.tgz"
                    }
                  }
                },
                "commander": {
                  "version": "2.9.0",
                  "from": "commander@>=2.9.0 <3.0.0",
                  "resolved": "https://registry.npmjs.org/commander/-/commander-2.9.0.tgz",
                  "dependencies": {
                    "graceful-readlink": {
                      "version": "1.0.1",
                      "from": "graceful-readlink@>=1.0.0",
                      "resolved": "https://registry.npmjs.org/graceful-readlink/-/graceful-readlink-1.0.1.tgz"
                    }
                  }
                },
                "is-my-json-valid": {
                  "version": "2.16.0",
                  "from": "is-my-json-valid@>=2.12.4 <3.0.0",
                  "resolved": "https://registry.npmjs.org/is-my-json-valid/-/is-my-json-valid-2.16.0.tgz",
                  "dependencies": {
                    "generate-function": {
                      "version": "2.0.0",
                      "from": "generate-function@>=2.0.0 <3.0.0",
                      "resolved": "https://registry.npmjs.org/generate-function/-/generate-function-2.0.0.tgz"
                    },
                    "generate-object-property": {
                      "version": "1.2.0",
                      "from": "generate-object-property@>=1.1.0 <2.0.0",
                      "resolved": "https://registry.npmjs.org/generate-object-property/-/generate-object-property-1.2.0.tgz",
                      "dependencies": {
                        "is-property": {
                          "version": "1.0.2",
                          "from": "is-property@>=1.0.0 <2.0.0",
                          "resolved": "https://registry.npmjs.org/is-property/-/is-property-1.0.2.tgz"
                        }
                      }
                    },
                    "jsonpointer": {
                      "version": "4.0.1",
                      "from": "jsonpointer@>=4.0.0 <5.0.0",
                      "resolved": "https://registry.npmjs.org/jsonpointer/-/jsonpointer-4.0.1.tgz"
                    },
                    "xtend": {
                      "version": "4.0.1",
                      "from": "xtend@>=4.0.0 <5.0.0",
                      "resolved": "https://registry.npmjs.org/xtend/-/xtend-4.0.1.tgz"
                    }
                  }
                },
                "pinkie-promise": {
                  "version": "2.0.1",
                  "from": "pinkie-promise@>=2.0.0 <3.0.0",
                  "resolved": "https://registry.npmjs.org/pinkie-promise/-/pinkie-promise-2.0.1.tgz",
                  "dependencies": {
                    "pinkie": {
                      "version": "2.0.4",
                      "from": "pinkie@>=2.0.0 <3.0.0",
                      "resolved": "https://registry.npmjs.org/pinkie/-/pinkie-2.0.4.tgz"
                    }
                  }
                }
              }
            },
            "hawk": {
              "version": "3.1.3",
              "from": "hawk@>=3.1.3 <3.2.0",
              "resolved": "https://registry.npmjs.org/hawk/-/hawk-3.1.3.tgz",
              "dependencies": {
                "hoek": {
                  "version": "2.16.3",
                  "from": "hoek@>=2.0.0 <3.0.0",
                  "resolved": "https://registry.npmjs.org/hoek/-/hoek-2.16.3.tgz"
                },
                "boom": {
                  "version": "2.10.1",
                  "from": "boom@>=2.0.0 <3.0.0",
                  "resolved": "https://registry.npmjs.org/boom/-/boom-2.10.1.tgz"
                },
                "cryptiles": {
                  "version": "2.0.5",
                  "from": "cryptiles@>=2.0.0 <3.0.0",
                  "resolved": "https://registry.npmjs.org/cryptiles/-/cryptiles-2.0.5.tgz"
                },
                "sntp": {
                  "version": "1.0.9",
                  "from": "sntp@>=1.0.0 <2.0.0",
                  "resolved": "https://registry.npmjs.org/sntp/-/sntp-1.0.9.tgz"
                }
              }
            },
            "http-signature": {
              "version": "1.1.1",
              "from": "http-signature@>=1.1.0 <1.2.0",
              "resolved": "https://registry.npmjs.org/http-signature/-/http-signature-1.1.1.tgz",
              "dependencies": {
                "assert-plus": {
                  "version": "0.2.0",
                  "from": "assert-plus@>=0.2.0 <0.3.0",
                  "resolved": "https://registry.npmjs.org/assert-plus/-/assert-plus-0.2.0.tgz"
                },
                "jsprim": {
                  "version": "1.4.0",
                  "from": "jsprim@>=1.2.2 <2.0.0",
                  "resolved": "https://registry.npmjs.org/jsprim/-/jsprim-1.4.0.tgz",
                  "dependencies": {
                    "assert-plus": {
                      "version": "1.0.0",
                      "from": "assert-plus@1.0.0",
                      "resolved": "https://registry.npmjs.org/assert-plus/-/assert-plus-1.0.0.tgz"
                    },
                    "extsprintf": {
                      "version": "1.0.2",
                      "from": "extsprintf@1.0.2",
                      "resolved": "https://registry.npmjs.org/extsprintf/-/extsprintf-1.0.2.tgz"
                    },
                    "json-schema": {
                      "version": "0.2.3",
                      "from": "json-schema@0.2.3",
                      "resolved": "https://registry.npmjs.org/json-schema/-/json-schema-0.2.3.tgz"
                    },
                    "verror": {
                      "version": "1.3.6",
                      "from": "verror@1.3.6",
                      "resolved": "https://registry.npmjs.org/verror/-/verror-1.3.6.tgz"
                    }
                  }
                },
                "sshpk": {
                  "version": "1.13.0",
                  "from": "sshpk@>=1.7.0 <2.0.0",
                  "resolved": "https://registry.npmjs.org/sshpk/-/sshpk-1.13.0.tgz",
                  "dependencies": {
                    "asn1": {
                      "version": "0.2.3",
                      "from": "asn1@>=0.2.3 <0.3.0",
                      "resolved": "https://registry.npmjs.org/asn1/-/asn1-0.2.3.tgz"
                    },
                    "assert-plus": {
                      "version": "1.0.0",
                      "from": "assert-plus@>=1.0.0 <2.0.0",
                      "resolved": "https://registry.npmjs.org/assert-plus/-/assert-plus-1.0.0.tgz"
                    },
                    "dashdash": {
                      "version": "1.14.1",
                      "from": "dashdash@>=1.12.0 <2.0.0",
                      "resolved": "https://registry.npmjs.org/dashdash/-/dashdash-1.14.1.tgz"
                    },
                    "getpass": {
                      "version": "0.1.7",
                      "from": "getpass@>=0.1.1 <0.2.0",
                      "resolved": "https://registry.npmjs.org/getpass/-/getpass-0.1.7.tgz"
                    },
                    "jsbn": {
                      "version": "0.1.1",
                      "from": "jsbn@>=0.1.0 <0.2.0",
                      "resolved": "https://registry.npmjs.org/jsbn/-/jsbn-0.1.1.tgz"
                    },
                    "tweetnacl": {
                      "version": "0.14.5",
                      "from": "tweetnacl@>=0.14.0 <0.15.0",
                      "resolved": "https://registry.npmjs.org/tweetnacl/-/tweetnacl-0.14.5.tgz"
                    },
                    "jodid25519": {
                      "version": "1.0.2",
                      "from": "jodid25519@>=1.0.0 <2.0.0",
                      "resolved": "https://registry.npmjs.org/jodid25519/-/jodid25519-1.0.2.tgz"
                    },
                    "ecc-jsbn": {
                      "version": "0.1.1",
                      "from": "ecc-jsbn@>=0.1.1 <0.2.0",
                      "resolved": "https://registry.npmjs.org/ecc-jsbn/-/ecc-jsbn-0.1.1.tgz"
                    },
                    "bcrypt-pbkdf": {
                      "version": "1.0.1",
                      "from": "bcrypt-pbkdf@>=1.0.0 <2.0.0",
                      "resolved": "https://registry.npmjs.org/bcrypt-pbkdf/-/bcrypt-pbkdf-1.0.1.tgz"
                    }
                  }
                }
              }
            },
            "is-typedarray": {
              "version": "1.0.0",
              "from": "is-typedarray@>=1.0.0 <1.1.0",
              "resolved": "https://registry.npmjs.org/is-typedarray/-/is-typedarray-1.0.0.tgz"
            },
            "isstream": {
              "version": "0.1.2",
              "from": "isstream@>=0.1.2 <0.2.0",
              "resolved": "https://registry.npmjs.org/isstream/-/isstream-0.1.2.tgz"
            },
            "json-stringify-safe": {
              "version": "5.0.1",
              "from": "json-stringify-safe@>=5.0.1 <5.1.0",
              "resolved": "https://registry.npmjs.org/json-stringify-safe/-/json-stringify-safe-5.0.1.tgz"
            },
            "mime-types": {
              "version": "2.1.15",
              "from": "mime-types@>=2.1.7 <2.2.0",
              "resolved": "https://registry.npmjs.org/mime-types/-/mime-types-2.1.15.tgz",
              "dependencies": {
                "mime-db": {
                  "version": "1.27.0",
                  "from": "mime-db@>=1.27.0 <1.28.0",
                  "resolved": "https://registry.npmjs.org/mime-db/-/mime-db-1.27.0.tgz"
                }
              }
            },
            "node-uuid": {
              "version": "1.4.8",
              "from": "node-uuid@>=1.4.7 <1.5.0",
              "resolved": "https://registry.npmjs.org/node-uuid/-/node-uuid-1.4.8.tgz"
            },
            "oauth-sign": {
              "version": "0.8.2",
              "from": "oauth-sign@>=0.8.1 <0.9.0",
              "resolved": "https://registry.npmjs.org/oauth-sign/-/oauth-sign-0.8.2.tgz"
            },
            "qs": {
              "version": "6.2.3",
              "from": "qs@>=6.2.0 <6.3.0",
              "resolved": "https://registry.npmjs.org/qs/-/qs-6.2.3.tgz"
            },
            "stringstream": {
              "version": "0.0.5",
              "from": "stringstream@>=0.0.4 <0.1.0",
              "resolved": "https://registry.npmjs.org/stringstream/-/stringstream-0.0.5.tgz"
            },
            "tough-cookie": {
              "version": "2.3.2",
              "from": "tough-cookie@>=2.3.0 <2.4.0",
              "resolved": "https://registry.npmjs.org/tough-cookie/-/tough-cookie-2.3.2.tgz",
              "dependencies": {
                "punycode": {
                  "version": "1.4.1",
                  "from": "punycode@>=1.4.1 <2.0.0",
                  "resolved": "https://registry.npmjs.org/punycode/-/punycode-1.4.1.tgz"
                }
              }
            },
            "tunnel-agent": {
              "version": "0.4.3",
              "from": "tunnel-agent@>=0.4.1 <0.5.0",
              "resolved": "https://registry.npmjs.org/tunnel-agent/-/tunnel-agent-0.4.3.tgz"
            }
          }
        },
        "retry": {
          "version": "0.9.0",
          "from": "retry@>=0.9.0 <0.10.0",
          "resolved": "https://registry.npmjs.org/retry/-/retry-0.9.0.tgz"
        }
      }
    },
    "underscore": {
      "version": "1.8.3",
      "from": "underscore@>=1.8.3 <2.0.0",
      "resolved": "https://registry.npmjs.org/underscore/-/underscore-1.8.3.tgz"
    },
    "url-join": {
      "version": "0.0.1",
      "from": "url-join@0.0.1",
      "resolved": "https://registry.npmjs.org/url-join/-/url-join-0.0.1.tgz"
    },
    "url-parse": {
      "version": "1.1.9",
      "from": "url-parse@>=1.0.5 <2.0.0",
      "resolved": "https://registry.npmjs.org/url-parse/-/url-parse-1.1.9.tgz",
      "dependencies": {
        "querystringify": {
          "version": "1.0.0",
          "from": "querystringify@>=1.0.0 <1.1.0",
          "resolved": "https://registry.npmjs.org/querystringify/-/querystringify-1.0.0.tgz"
        },
        "requires-port": {
          "version": "1.0.0",
          "from": "requires-port@>=1.0.0 <1.1.0",
          "resolved": "https://registry.npmjs.org/requires-port/-/requires-port-1.0.0.tgz"
        }
      }
    },
    "useragent": {
      "version": "2.0.6",
      "from": "useragent@2.0.6",
      "resolved": "https://registry.npmjs.org/useragent/-/useragent-2.0.6.tgz",
      "dependencies": {
        "lru-cache": {
          "version": "2.2.4",
          "from": "lru-cache@>=2.2.0 <2.3.0",
          "resolved": "https://registry.npmjs.org/lru-cache/-/lru-cache-2.2.4.tgz"
        }
      }
    },
    "web-push": {
      "version": "3.2.2",
      "from": "web-push@>=3.1.0 <4.0.0",
      "resolved": "https://registry.npmjs.org/web-push/-/web-push-3.2.2.tgz",
      "dependencies": {
        "asn1.js": {
          "version": "4.9.1",
          "from": "asn1.js@>=4.8.1 <5.0.0",
          "resolved": "https://registry.npmjs.org/asn1.js/-/asn1.js-4.9.1.tgz",
          "dependencies": {
            "bn.js": {
              "version": "4.11.6",
              "from": "bn.js@>=4.0.0 <5.0.0",
              "resolved": "https://registry.npmjs.org/bn.js/-/bn.js-4.11.6.tgz"
            },
            "inherits": {
              "version": "2.0.3",
              "from": "inherits@>=2.0.1 <3.0.0",
<<<<<<< HEAD
              "resolved": "https://registry.npmjs.org/inherits/-/inherits-2.0.3.tgz"
=======
              "resolved": "http://beta-internal.beta.gitter:4873/inherits/-/inherits-2.0.3.tgz"
>>>>>>> 67be23f7
            },
            "minimalistic-assert": {
              "version": "1.0.0",
              "from": "minimalistic-assert@>=1.0.0 <2.0.0",
              "resolved": "https://registry.npmjs.org/minimalistic-assert/-/minimalistic-assert-1.0.0.tgz"
            }
          }
        },
        "http_ece": {
          "version": "0.5.2",
          "from": "http_ece@>=0.5.2 <0.6.0",
          "resolved": "https://registry.npmjs.org/http_ece/-/http_ece-0.5.2.tgz"
        },
        "jws": {
          "version": "3.1.4",
          "from": "jws@>=3.1.3 <4.0.0",
          "resolved": "https://registry.npmjs.org/jws/-/jws-3.1.4.tgz",
          "dependencies": {
            "base64url": {
              "version": "2.0.0",
              "from": "base64url@>=2.0.0 <3.0.0",
              "resolved": "https://registry.npmjs.org/base64url/-/base64url-2.0.0.tgz"
            },
            "jwa": {
              "version": "1.1.5",
              "from": "jwa@>=1.1.4 <2.0.0",
              "resolved": "https://registry.npmjs.org/jwa/-/jwa-1.1.5.tgz",
              "dependencies": {
                "buffer-equal-constant-time": {
                  "version": "1.0.1",
                  "from": "buffer-equal-constant-time@1.0.1",
                  "resolved": "https://registry.npmjs.org/buffer-equal-constant-time/-/buffer-equal-constant-time-1.0.1.tgz"
                },
                "ecdsa-sig-formatter": {
                  "version": "1.0.9",
                  "from": "ecdsa-sig-formatter@1.0.9",
                  "resolved": "https://registry.npmjs.org/ecdsa-sig-formatter/-/ecdsa-sig-formatter-1.0.9.tgz"
                }
              }
            },
            "safe-buffer": {
              "version": "5.0.1",
              "from": "safe-buffer@>=5.0.1 <6.0.0",
              "resolved": "https://registry.npmjs.org/safe-buffer/-/safe-buffer-5.0.1.tgz"
            }
          }
        },
        "minimist": {
          "version": "1.2.0",
          "from": "minimist@>=1.2.0 <2.0.0",
          "resolved": "https://registry.npmjs.org/minimist/-/minimist-1.2.0.tgz"
        },
        "urlsafe-base64": {
          "version": "1.0.0",
          "from": "urlsafe-base64@>=1.0.0 <2.0.0",
          "resolved": "https://registry.npmjs.org/urlsafe-base64/-/urlsafe-base64-1.0.0.tgz"
        }
      }
    },
    "xregexp": {
      "version": "2.0.0",
      "from": "xregexp@>=2.0.0 <3.0.0",
      "resolved": "https://registry.npmjs.org/xregexp/-/xregexp-2.0.0.tgz"
    },
    "yargs": {
      "version": "4.8.1",
      "from": "yargs@>=4.2.0 <5.0.0",
      "resolved": "https://registry.npmjs.org/yargs/-/yargs-4.8.1.tgz",
      "dependencies": {
        "cliui": {
          "version": "3.2.0",
          "from": "cliui@>=3.2.0 <4.0.0",
          "resolved": "https://registry.npmjs.org/cliui/-/cliui-3.2.0.tgz",
          "dependencies": {
            "strip-ansi": {
              "version": "3.0.1",
              "from": "strip-ansi@>=3.0.1 <4.0.0",
              "resolved": "https://registry.npmjs.org/strip-ansi/-/strip-ansi-3.0.1.tgz",
              "dependencies": {
                "ansi-regex": {
                  "version": "2.1.1",
                  "from": "ansi-regex@>=2.0.0 <3.0.0",
                  "resolved": "https://registry.npmjs.org/ansi-regex/-/ansi-regex-2.1.1.tgz"
                }
              }
            },
            "wrap-ansi": {
              "version": "2.1.0",
              "from": "wrap-ansi@>=2.0.0 <3.0.0",
              "resolved": "https://registry.npmjs.org/wrap-ansi/-/wrap-ansi-2.1.0.tgz"
            }
          }
        },
        "decamelize": {
          "version": "1.2.0",
          "from": "decamelize@>=1.1.1 <2.0.0",
          "resolved": "https://registry.npmjs.org/decamelize/-/decamelize-1.2.0.tgz"
        },
        "get-caller-file": {
          "version": "1.0.2",
          "from": "get-caller-file@>=1.0.1 <2.0.0",
          "resolved": "https://registry.npmjs.org/get-caller-file/-/get-caller-file-1.0.2.tgz"
        },
        "lodash.assign": {
          "version": "4.2.0",
          "from": "lodash.assign@>=4.0.3 <5.0.0",
          "resolved": "https://registry.npmjs.org/lodash.assign/-/lodash.assign-4.2.0.tgz"
        },
        "os-locale": {
          "version": "1.4.0",
          "from": "os-locale@>=1.4.0 <2.0.0",
          "resolved": "https://registry.npmjs.org/os-locale/-/os-locale-1.4.0.tgz",
          "dependencies": {
            "lcid": {
              "version": "1.0.0",
              "from": "lcid@>=1.0.0 <2.0.0",
              "resolved": "https://registry.npmjs.org/lcid/-/lcid-1.0.0.tgz",
              "dependencies": {
                "invert-kv": {
                  "version": "1.0.0",
                  "from": "invert-kv@>=1.0.0 <2.0.0",
                  "resolved": "https://registry.npmjs.org/invert-kv/-/invert-kv-1.0.0.tgz"
                }
              }
            }
          }
        },
        "read-pkg-up": {
          "version": "1.0.1",
          "from": "read-pkg-up@>=1.0.1 <2.0.0",
          "resolved": "https://registry.npmjs.org/read-pkg-up/-/read-pkg-up-1.0.1.tgz",
          "dependencies": {
            "find-up": {
              "version": "1.1.2",
              "from": "find-up@>=1.0.0 <2.0.0",
              "resolved": "https://registry.npmjs.org/find-up/-/find-up-1.1.2.tgz",
              "dependencies": {
                "path-exists": {
                  "version": "2.1.0",
                  "from": "path-exists@>=2.0.0 <3.0.0",
                  "resolved": "https://registry.npmjs.org/path-exists/-/path-exists-2.1.0.tgz"
                },
                "pinkie-promise": {
                  "version": "2.0.1",
<<<<<<< HEAD
                  "from": "pinkie-promise@>=2.0.1 <3.0.0",
                  "resolved": "https://registry.npmjs.org/pinkie-promise/-/pinkie-promise-2.0.1.tgz",
=======
                  "from": "pinkie-promise@>=2.0.0 <3.0.0",
                  "resolved": "http://beta-internal.beta.gitter:4873/pinkie-promise/-/pinkie-promise-2.0.1.tgz",
>>>>>>> 67be23f7
                  "dependencies": {
                    "pinkie": {
                      "version": "2.0.4",
                      "from": "pinkie@>=2.0.0 <3.0.0",
                      "resolved": "https://registry.npmjs.org/pinkie/-/pinkie-2.0.4.tgz"
                    }
                  }
                }
              }
            },
            "read-pkg": {
              "version": "1.1.0",
              "from": "read-pkg@>=1.0.0 <2.0.0",
              "resolved": "https://registry.npmjs.org/read-pkg/-/read-pkg-1.1.0.tgz",
              "dependencies": {
                "load-json-file": {
                  "version": "1.1.0",
                  "from": "load-json-file@>=1.0.0 <2.0.0",
                  "resolved": "https://registry.npmjs.org/load-json-file/-/load-json-file-1.1.0.tgz",
                  "dependencies": {
                    "graceful-fs": {
                      "version": "4.1.11",
                      "from": "graceful-fs@>=4.1.2 <5.0.0",
                      "resolved": "https://registry.npmjs.org/graceful-fs/-/graceful-fs-4.1.11.tgz"
                    },
                    "parse-json": {
                      "version": "2.2.0",
                      "from": "parse-json@>=2.2.0 <3.0.0",
                      "resolved": "https://registry.npmjs.org/parse-json/-/parse-json-2.2.0.tgz",
                      "dependencies": {
                        "error-ex": {
                          "version": "1.3.1",
                          "from": "error-ex@>=1.2.0 <2.0.0",
                          "resolved": "https://registry.npmjs.org/error-ex/-/error-ex-1.3.1.tgz",
                          "dependencies": {
                            "is-arrayish": {
                              "version": "0.2.1",
                              "from": "is-arrayish@>=0.2.1 <0.3.0",
                              "resolved": "https://registry.npmjs.org/is-arrayish/-/is-arrayish-0.2.1.tgz"
                            }
                          }
                        }
                      }
                    },
                    "pify": {
                      "version": "2.3.0",
                      "from": "pify@>=2.0.0 <3.0.0",
                      "resolved": "https://registry.npmjs.org/pify/-/pify-2.3.0.tgz"
                    },
                    "pinkie-promise": {
                      "version": "2.0.1",
                      "from": "pinkie-promise@>=2.0.0 <3.0.0",
                      "resolved": "https://registry.npmjs.org/pinkie-promise/-/pinkie-promise-2.0.1.tgz",
                      "dependencies": {
                        "pinkie": {
                          "version": "2.0.4",
                          "from": "pinkie@>=2.0.0 <3.0.0",
                          "resolved": "https://registry.npmjs.org/pinkie/-/pinkie-2.0.4.tgz"
                        }
                      }
                    },
                    "strip-bom": {
                      "version": "2.0.0",
                      "from": "strip-bom@>=2.0.0 <3.0.0",
                      "resolved": "https://registry.npmjs.org/strip-bom/-/strip-bom-2.0.0.tgz",
                      "dependencies": {
                        "is-utf8": {
                          "version": "0.2.1",
                          "from": "is-utf8@>=0.2.0 <0.3.0",
                          "resolved": "https://registry.npmjs.org/is-utf8/-/is-utf8-0.2.1.tgz"
                        }
                      }
                    }
                  }
                },
                "normalize-package-data": {
                  "version": "2.3.8",
                  "from": "normalize-package-data@>=2.3.2 <3.0.0",
                  "resolved": "https://registry.npmjs.org/normalize-package-data/-/normalize-package-data-2.3.8.tgz",
                  "dependencies": {
                    "hosted-git-info": {
                      "version": "2.4.2",
                      "from": "hosted-git-info@>=2.1.4 <3.0.0",
                      "resolved": "https://registry.npmjs.org/hosted-git-info/-/hosted-git-info-2.4.2.tgz"
                    },
                    "is-builtin-module": {
                      "version": "1.0.0",
                      "from": "is-builtin-module@>=1.0.0 <2.0.0",
                      "resolved": "https://registry.npmjs.org/is-builtin-module/-/is-builtin-module-1.0.0.tgz",
                      "dependencies": {
                        "builtin-modules": {
                          "version": "1.1.1",
                          "from": "builtin-modules@>=1.0.0 <2.0.0",
                          "resolved": "https://registry.npmjs.org/builtin-modules/-/builtin-modules-1.1.1.tgz"
                        }
                      }
                    },
                    "semver": {
                      "version": "5.3.0",
                      "from": "semver@>=2.0.0 <3.0.0||>=3.0.0 <4.0.0||>=4.0.0 <5.0.0||>=5.0.0 <6.0.0",
                      "resolved": "https://registry.npmjs.org/semver/-/semver-5.3.0.tgz"
                    },
                    "validate-npm-package-license": {
                      "version": "3.0.1",
                      "from": "validate-npm-package-license@>=3.0.1 <4.0.0",
                      "resolved": "https://registry.npmjs.org/validate-npm-package-license/-/validate-npm-package-license-3.0.1.tgz",
                      "dependencies": {
                        "spdx-correct": {
                          "version": "1.0.2",
                          "from": "spdx-correct@>=1.0.0 <1.1.0",
                          "resolved": "https://registry.npmjs.org/spdx-correct/-/spdx-correct-1.0.2.tgz",
                          "dependencies": {
                            "spdx-license-ids": {
                              "version": "1.2.2",
                              "from": "spdx-license-ids@>=1.0.2 <2.0.0",
                              "resolved": "https://registry.npmjs.org/spdx-license-ids/-/spdx-license-ids-1.2.2.tgz"
                            }
                          }
                        },
                        "spdx-expression-parse": {
                          "version": "1.0.4",
                          "from": "spdx-expression-parse@>=1.0.0 <1.1.0",
                          "resolved": "https://registry.npmjs.org/spdx-expression-parse/-/spdx-expression-parse-1.0.4.tgz"
                        }
                      }
                    }
                  }
                },
                "path-type": {
                  "version": "1.1.0",
                  "from": "path-type@>=1.0.0 <2.0.0",
                  "resolved": "https://registry.npmjs.org/path-type/-/path-type-1.1.0.tgz",
                  "dependencies": {
                    "graceful-fs": {
                      "version": "4.1.11",
                      "from": "graceful-fs@>=4.1.2 <5.0.0",
                      "resolved": "https://registry.npmjs.org/graceful-fs/-/graceful-fs-4.1.11.tgz"
                    },
                    "pify": {
                      "version": "2.3.0",
                      "from": "pify@>=2.0.0 <3.0.0",
                      "resolved": "https://registry.npmjs.org/pify/-/pify-2.3.0.tgz"
                    },
                    "pinkie-promise": {
                      "version": "2.0.1",
                      "from": "pinkie-promise@>=2.0.0 <3.0.0",
                      "resolved": "https://registry.npmjs.org/pinkie-promise/-/pinkie-promise-2.0.1.tgz",
                      "dependencies": {
                        "pinkie": {
                          "version": "2.0.4",
                          "from": "pinkie@>=2.0.0 <3.0.0",
                          "resolved": "https://registry.npmjs.org/pinkie/-/pinkie-2.0.4.tgz"
                        }
                      }
                    }
                  }
                }
              }
            }
          }
        },
        "require-directory": {
          "version": "2.1.1",
          "from": "require-directory@>=2.1.1 <3.0.0",
          "resolved": "https://registry.npmjs.org/require-directory/-/require-directory-2.1.1.tgz"
        },
        "require-main-filename": {
          "version": "1.0.1",
          "from": "require-main-filename@>=1.0.1 <2.0.0",
          "resolved": "https://registry.npmjs.org/require-main-filename/-/require-main-filename-1.0.1.tgz"
        },
        "set-blocking": {
          "version": "2.0.0",
          "from": "set-blocking@>=2.0.0 <3.0.0",
          "resolved": "https://registry.npmjs.org/set-blocking/-/set-blocking-2.0.0.tgz"
        },
        "string-width": {
          "version": "1.0.2",
          "from": "string-width@>=1.0.1 <2.0.0",
          "resolved": "https://registry.npmjs.org/string-width/-/string-width-1.0.2.tgz",
          "dependencies": {
            "code-point-at": {
              "version": "1.1.0",
              "from": "code-point-at@>=1.0.0 <2.0.0",
              "resolved": "https://registry.npmjs.org/code-point-at/-/code-point-at-1.1.0.tgz"
            },
            "is-fullwidth-code-point": {
              "version": "1.0.0",
              "from": "is-fullwidth-code-point@>=1.0.0 <2.0.0",
              "resolved": "https://registry.npmjs.org/is-fullwidth-code-point/-/is-fullwidth-code-point-1.0.0.tgz",
              "dependencies": {
                "number-is-nan": {
                  "version": "1.0.1",
                  "from": "number-is-nan@>=1.0.0 <2.0.0",
                  "resolved": "https://registry.npmjs.org/number-is-nan/-/number-is-nan-1.0.1.tgz"
                }
              }
            },
            "strip-ansi": {
              "version": "3.0.1",
              "from": "strip-ansi@>=3.0.1 <4.0.0",
              "resolved": "https://registry.npmjs.org/strip-ansi/-/strip-ansi-3.0.1.tgz",
              "dependencies": {
                "ansi-regex": {
                  "version": "2.1.1",
                  "from": "ansi-regex@>=2.0.0 <3.0.0",
                  "resolved": "https://registry.npmjs.org/ansi-regex/-/ansi-regex-2.1.1.tgz"
                }
              }
            }
          }
        },
        "which-module": {
          "version": "1.0.0",
          "from": "which-module@>=1.0.0 <2.0.0",
          "resolved": "https://registry.npmjs.org/which-module/-/which-module-1.0.0.tgz"
        },
        "window-size": {
          "version": "0.2.0",
          "from": "window-size@>=0.2.0 <0.3.0",
          "resolved": "https://registry.npmjs.org/window-size/-/window-size-0.2.0.tgz"
        },
        "y18n": {
          "version": "3.2.1",
          "from": "y18n@>=3.2.1 <4.0.0",
          "resolved": "https://registry.npmjs.org/y18n/-/y18n-3.2.1.tgz"
        },
        "yargs-parser": {
          "version": "2.4.1",
          "from": "yargs-parser@>=2.4.1 <3.0.0",
          "resolved": "https://registry.npmjs.org/yargs-parser/-/yargs-parser-2.4.1.tgz",
          "dependencies": {
            "camelcase": {
              "version": "3.0.0",
              "from": "camelcase@>=3.0.0 <4.0.0",
              "resolved": "https://registry.npmjs.org/camelcase/-/camelcase-3.0.0.tgz"
            }
          }
        }
      }
    }
  }
}<|MERGE_RESOLUTION|>--- conflicted
+++ resolved
@@ -46,7 +46,6 @@
               "from": "pegjs@0.7.0",
               "resolved": "https://registry.npmjs.org/pegjs/-/pegjs-0.7.0.tgz"
             },
-<<<<<<< HEAD
             "vows": {
               "version": "0.7.0",
               "from": "vows@0.7.0",
@@ -63,63 +62,6 @@
                   "resolved": "https://registry.npmjs.org/diff/-/diff-1.0.8.tgz"
                 }
               }
-=======
-            "inherits": {
-              "version": "2.0.3",
-              "from": "inherits@2.0.3",
-              "resolved": "http://beta-internal.beta.gitter:4873/inherits/-/inherits-2.0.3.tgz"
-            }
-          }
-        }
-      }
-    },
-    "bluebird": {
-      "version": "3.5.0",
-      "from": "bluebird@>=3.2.1 <4.0.0",
-      "resolved": "http://beta-internal.beta.gitter:4873/bluebird/-/bluebird-3.5.0.tgz"
-    },
-    "body-parser": {
-      "version": "1.17.1",
-      "from": "body-parser@>=1.13.2 <2.0.0",
-      "resolved": "http://beta-internal.beta.gitter:4873/body-parser/-/body-parser-1.17.1.tgz",
-      "dependencies": {
-        "bytes": {
-          "version": "2.4.0",
-          "from": "bytes@2.4.0",
-          "resolved": "http://beta-internal.beta.gitter:4873/bytes/-/bytes-2.4.0.tgz"
-        },
-        "content-type": {
-          "version": "1.0.2",
-          "from": "content-type@>=1.0.2 <1.1.0",
-          "resolved": "http://beta-internal.beta.gitter:4873/content-type/-/content-type-1.0.2.tgz"
-        },
-        "debug": {
-          "version": "2.6.1",
-          "from": "debug@2.6.1",
-          "resolved": "http://beta-internal.beta.gitter:4873/debug/-/debug-2.6.1.tgz",
-          "dependencies": {
-            "ms": {
-              "version": "0.7.2",
-              "from": "ms@0.7.2",
-              "resolved": "http://beta-internal.beta.gitter:4873/ms/-/ms-0.7.2.tgz"
-            }
-          }
-        },
-        "depd": {
-          "version": "1.1.0",
-          "from": "depd@>=1.1.0 <1.2.0",
-          "resolved": "http://beta-internal.beta.gitter:4873/depd/-/depd-1.1.0.tgz"
-        },
-        "http-errors": {
-          "version": "1.6.1",
-          "from": "http-errors@>=1.6.1 <1.7.0",
-          "resolved": "http://beta-internal.beta.gitter:4873/http-errors/-/http-errors-1.6.1.tgz",
-          "dependencies": {
-            "inherits": {
-              "version": "2.0.3",
-              "from": "inherits@2.0.3",
-              "resolved": "http://beta-internal.beta.gitter:4873/inherits/-/inherits-2.0.3.tgz"
->>>>>>> 67be23f7
             },
             "websocket": {
               "version": "1.0.19",
@@ -700,7 +642,6 @@
           "from": "nconf@>=0.6.9 <0.7.0",
           "resolved": "https://registry.npmjs.org/nconf/-/nconf-0.6.9.tgz",
           "dependencies": {
-<<<<<<< HEAD
             "async": {
               "version": "0.2.9",
               "from": "async@0.2.9",
@@ -708,19 +649,13 @@
             },
             "ini": {
               "version": "1.3.4",
-              "from": "ini@>=1.3.4 <2.0.0",
+              "from": "ini@>=1.0.0 <2.0.0",
               "resolved": "https://registry.npmjs.org/ini/-/ini-1.3.4.tgz"
             },
             "optimist": {
               "version": "0.6.0",
               "from": "optimist@0.6.0",
               "resolved": "https://registry.npmjs.org/optimist/-/optimist-0.6.0.tgz",
-=======
-            "mime-types": {
-              "version": "2.1.15",
-              "from": "mime-types@>=2.1.11 <2.2.0",
-              "resolved": "http://beta-internal.beta.gitter:4873/mime-types/-/mime-types-2.1.15.tgz",
->>>>>>> 67be23f7
               "dependencies": {
                 "wordwrap": {
                   "version": "0.0.3",
@@ -850,90 +785,10 @@
                 }
               }
             },
-<<<<<<< HEAD
             "nodemailer-smtp-pool": {
               "version": "2.8.2",
               "from": "nodemailer-smtp-pool@2.8.2",
               "resolved": "https://registry.npmjs.org/nodemailer-smtp-pool/-/nodemailer-smtp-pool-2.8.2.tgz",
-=======
-            "mime": {
-              "version": "1.3.4",
-              "from": "mime@1.3.4",
-              "resolved": "http://beta-internal.beta.gitter:4873/mime/-/mime-1.3.4.tgz"
-            },
-            "ms": {
-              "version": "0.7.2",
-              "from": "ms@0.7.2",
-              "resolved": "http://beta-internal.beta.gitter:4873/ms/-/ms-0.7.2.tgz"
-            }
-          }
-        },
-        "serve-static": {
-          "version": "1.12.1",
-          "from": "serve-static@1.12.1",
-          "resolved": "http://beta-internal.beta.gitter:4873/serve-static/-/serve-static-1.12.1.tgz"
-        },
-        "setprototypeof": {
-          "version": "1.0.3",
-          "from": "setprototypeof@1.0.3",
-          "resolved": "http://beta-internal.beta.gitter:4873/setprototypeof/-/setprototypeof-1.0.3.tgz"
-        },
-        "statuses": {
-          "version": "1.3.1",
-          "from": "statuses@>=1.3.1 <1.4.0",
-          "resolved": "http://beta-internal.beta.gitter:4873/statuses/-/statuses-1.3.1.tgz"
-        },
-        "type-is": {
-          "version": "1.6.15",
-          "from": "type-is@>=1.6.14 <1.7.0",
-          "resolved": "http://beta-internal.beta.gitter:4873/type-is/-/type-is-1.6.15.tgz",
-          "dependencies": {
-            "media-typer": {
-              "version": "0.3.0",
-              "from": "media-typer@0.3.0",
-              "resolved": "http://beta-internal.beta.gitter:4873/media-typer/-/media-typer-0.3.0.tgz"
-            },
-            "mime-types": {
-              "version": "2.1.15",
-              "from": "mime-types@>=2.1.11 <2.2.0",
-              "resolved": "http://beta-internal.beta.gitter:4873/mime-types/-/mime-types-2.1.15.tgz",
-              "dependencies": {
-                "mime-db": {
-                  "version": "1.27.0",
-                  "from": "mime-db@>=1.27.0 <1.28.0",
-                  "resolved": "http://beta-internal.beta.gitter:4873/mime-db/-/mime-db-1.27.0.tgz"
-                }
-              }
-            }
-          }
-        },
-        "utils-merge": {
-          "version": "1.0.0",
-          "from": "utils-merge@1.0.0",
-          "resolved": "http://beta-internal.beta.gitter:4873/utils-merge/-/utils-merge-1.0.0.tgz"
-        },
-        "vary": {
-          "version": "1.1.1",
-          "from": "vary@>=1.1.0 <1.2.0",
-          "resolved": "http://beta-internal.beta.gitter:4873/vary/-/vary-1.1.1.tgz"
-        }
-      }
-    },
-    "express-hbs": {
-      "version": "0.8.4",
-      "from": "express-hbs@>=0.8.4 <0.9.0",
-      "resolved": "http://beta-internal.beta.gitter:4873/express-hbs/-/express-hbs-0.8.4.tgz",
-      "dependencies": {
-        "js-beautify": {
-          "version": "1.5.4",
-          "from": "js-beautify@1.5.4",
-          "resolved": "http://beta-internal.beta.gitter:4873/js-beautify/-/js-beautify-1.5.4.tgz",
-          "dependencies": {
-            "config-chain": {
-              "version": "1.1.11",
-              "from": "config-chain@>=1.1.5 <1.2.0",
-              "resolved": "http://beta-internal.beta.gitter:4873/config-chain/-/config-chain-1.1.11.tgz",
->>>>>>> 67be23f7
               "dependencies": {
                 "nodemailer-wellknown": {
                   "version": "0.1.10",
@@ -1027,14 +882,14 @@
           "resolved": "https://registry.npmjs.org/nodemailer-ses-transport/-/nodemailer-ses-transport-1.5.1.tgz",
           "dependencies": {
             "aws-sdk": {
-              "version": "2.48.0",
+              "version": "2.49.0",
               "from": "aws-sdk@>=2.2.36 <3.0.0",
-              "resolved": "https://registry.npmjs.org/aws-sdk/-/aws-sdk-2.48.0.tgz",
+              "resolved": "https://registry.npmjs.org/aws-sdk/-/aws-sdk-2.49.0.tgz",
               "dependencies": {
                 "buffer": {
-                  "version": "4.9.1",
-                  "from": "buffer@4.9.1",
-                  "resolved": "https://registry.npmjs.org/buffer/-/buffer-4.9.1.tgz",
+                  "version": "5.0.6",
+                  "from": "buffer@5.0.6",
+                  "resolved": "https://registry.npmjs.org/buffer/-/buffer-5.0.6.tgz",
                   "dependencies": {
                     "base64-js": {
                       "version": "1.2.0",
@@ -1045,11 +900,6 @@
                       "version": "1.1.8",
                       "from": "ieee754@>=1.1.4 <2.0.0",
                       "resolved": "https://registry.npmjs.org/ieee754/-/ieee754-1.1.8.tgz"
-                    },
-                    "isarray": {
-                      "version": "1.0.0",
-                      "from": "isarray@>=1.0.0 <2.0.0",
-                      "resolved": "https://registry.npmjs.org/isarray/-/isarray-1.0.0.tgz"
                     }
                   }
                 },
@@ -1467,7 +1317,7 @@
           "dependencies": {
             "unpipe": {
               "version": "1.0.0",
-              "from": "unpipe@>=1.0.0 <1.1.0",
+              "from": "unpipe@1.0.0",
               "resolved": "https://registry.npmjs.org/unpipe/-/unpipe-1.0.0.tgz"
             }
           }
@@ -1484,7 +1334,7 @@
             },
             "mime-types": {
               "version": "2.1.15",
-              "from": "mime-types@>=2.1.11 <2.2.0",
+              "from": "mime-types@>=2.1.15 <2.2.0",
               "resolved": "https://registry.npmjs.org/mime-types/-/mime-types-2.1.15.tgz",
               "dependencies": {
                 "mime-db": {
@@ -2076,7 +1926,7 @@
           "dependencies": {
             "mime-types": {
               "version": "2.1.15",
-              "from": "mime-types@>=2.1.11 <2.2.0",
+              "from": "mime-types@>=2.1.7 <2.2.0",
               "resolved": "https://registry.npmjs.org/mime-types/-/mime-types-2.1.15.tgz",
               "dependencies": {
                 "mime-db": {
@@ -2299,7 +2149,7 @@
             },
             "mime-types": {
               "version": "2.1.15",
-              "from": "mime-types@>=2.1.11 <2.2.0",
+              "from": "mime-types@>=2.1.15 <2.2.0",
               "resolved": "https://registry.npmjs.org/mime-types/-/mime-types-2.1.15.tgz",
               "dependencies": {
                 "mime-db": {
@@ -2345,7 +2195,7 @@
                 },
                 "ini": {
                   "version": "1.3.4",
-                  "from": "ini@>=1.3.4 <2.0.0",
+                  "from": "ini@>=1.0.0 <2.0.0",
                   "resolved": "https://registry.npmjs.org/ini/-/ini-1.3.4.tgz"
                 }
               }
@@ -2662,15 +2512,9 @@
       }
     },
     "gitter-markdown-processor": {
-<<<<<<< HEAD
-      "version": "11.3.0",
-      "from": "gitter-markdown-processor@>=11.3.0 <12.0.0",
-      "resolved": "https://registry.npmjs.org/gitter-markdown-processor/-/gitter-markdown-processor-11.3.0.tgz",
-=======
       "version": "11.3.1",
       "from": "gitter-markdown-processor@>=11.3.1 <12.0.0",
-      "resolved": "http://beta-internal.beta.gitter:4873/gitter-markdown-processor/-/gitter-markdown-processor-11.3.1.tgz",
->>>>>>> 67be23f7
+      "resolved": "https://registry.npmjs.org/gitter-markdown-processor/-/gitter-markdown-processor-11.3.1.tgz",
       "dependencies": {
         "gitter-marked": {
           "version": "0.10.0",
@@ -5257,13 +5101,8 @@
             },
             "mime-types": {
               "version": "2.1.15",
-<<<<<<< HEAD
-              "from": "mime-types@>=2.1.11 <2.2.0",
+              "from": "mime-types@>=2.1.7 <2.2.0",
               "resolved": "https://registry.npmjs.org/mime-types/-/mime-types-2.1.15.tgz",
-=======
-              "from": "mime-types@>=2.1.15 <2.2.0",
-              "resolved": "http://beta-internal.beta.gitter:4873/mime-types/-/mime-types-2.1.15.tgz",
->>>>>>> 67be23f7
               "dependencies": {
                 "mime-db": {
                   "version": "1.27.0",
@@ -5807,12 +5646,8 @@
             },
             "inherits": {
               "version": "2.0.3",
-              "from": "inherits@>=2.0.1 <3.0.0",
-<<<<<<< HEAD
+              "from": "inherits@>=2.0.1 <2.1.0",
               "resolved": "https://registry.npmjs.org/inherits/-/inherits-2.0.3.tgz"
-=======
-              "resolved": "http://beta-internal.beta.gitter:4873/inherits/-/inherits-2.0.3.tgz"
->>>>>>> 67be23f7
             },
             "process-nextick-args": {
               "version": "1.0.7",
@@ -6079,13 +5914,8 @@
             },
             "pinkie-promise": {
               "version": "2.0.1",
-<<<<<<< HEAD
               "from": "pinkie-promise@>=2.0.1 <3.0.0",
               "resolved": "https://registry.npmjs.org/pinkie-promise/-/pinkie-promise-2.0.1.tgz",
-=======
-              "from": "pinkie-promise@>=2.0.0 <3.0.0",
-              "resolved": "http://beta-internal.beta.gitter:4873/pinkie-promise/-/pinkie-promise-2.0.1.tgz",
->>>>>>> 67be23f7
               "dependencies": {
                 "pinkie": {
                   "version": "2.0.4",
@@ -6801,11 +6631,7 @@
             "inherits": {
               "version": "2.0.3",
               "from": "inherits@>=2.0.1 <3.0.0",
-<<<<<<< HEAD
               "resolved": "https://registry.npmjs.org/inherits/-/inherits-2.0.3.tgz"
-=======
-              "resolved": "http://beta-internal.beta.gitter:4873/inherits/-/inherits-2.0.3.tgz"
->>>>>>> 67be23f7
             },
             "minimalistic-assert": {
               "version": "1.0.0",
@@ -6950,13 +6776,8 @@
                 },
                 "pinkie-promise": {
                   "version": "2.0.1",
-<<<<<<< HEAD
                   "from": "pinkie-promise@>=2.0.1 <3.0.0",
                   "resolved": "https://registry.npmjs.org/pinkie-promise/-/pinkie-promise-2.0.1.tgz",
-=======
-                  "from": "pinkie-promise@>=2.0.0 <3.0.0",
-                  "resolved": "http://beta-internal.beta.gitter:4873/pinkie-promise/-/pinkie-promise-2.0.1.tgz",
->>>>>>> 67be23f7
                   "dependencies": {
                     "pinkie": {
                       "version": "2.0.4",
