--- conflicted
+++ resolved
@@ -383,17 +383,10 @@
       "from": "connect-redis@>=3.1.0 <4.0.0",
       "resolved": "http://beta-internal:4873/connect-redis/-/connect-redis-3.1.0.tgz",
       "dependencies": {
-<<<<<<< HEAD
-        "debug": {
-          "version": "1.0.4",
-          "from": "debug@>=1.0.4 <2.0.0",
-          "resolved": "http://beta-internal:4873/debug/-/debug-1.0.4.tgz",
-=======
         "redis": {
           "version": "2.6.2",
           "from": "redis@latest",
           "resolved": "http://beta-internal:4873/redis/-/redis-2.6.2.tgz",
->>>>>>> f73c1ea9
           "dependencies": {
             "double-ended-queue": {
               "version": "2.1.0-0",
@@ -650,7 +643,7 @@
               "dependencies": {
                 "ansi-regex": {
                   "version": "0.2.1",
-                  "from": "ansi-regex@>=0.2.1 <0.3.0",
+                  "from": "ansi-regex@>=0.2.0 <0.3.0",
                   "resolved": "http://beta-internal:4873/ansi-regex/-/ansi-regex-0.2.1.tgz"
                 }
               }
@@ -662,7 +655,7 @@
               "dependencies": {
                 "ansi-regex": {
                   "version": "0.2.1",
-                  "from": "ansi-regex@>=0.2.1 <0.3.0",
+                  "from": "ansi-regex@>=0.2.0 <0.3.0",
                   "resolved": "http://beta-internal:4873/ansi-regex/-/ansi-regex-0.2.1.tgz"
                 }
               }
@@ -755,7 +748,7 @@
           "dependencies": {
             "mime-types": {
               "version": "2.1.11",
-              "from": "mime-types@>=2.1.6 <2.2.0",
+              "from": "mime-types@>=2.1.11 <2.2.0",
               "resolved": "http://beta-internal:4873/mime-types/-/mime-types-2.1.11.tgz",
               "dependencies": {
                 "mime-db": {
@@ -959,7 +952,7 @@
             },
             "mime-types": {
               "version": "2.1.11",
-              "from": "mime-types@>=2.1.6 <2.2.0",
+              "from": "mime-types@>=2.1.11 <2.2.0",
               "resolved": "http://beta-internal:4873/mime-types/-/mime-types-2.1.11.tgz",
               "dependencies": {
                 "mime-db": {
@@ -1018,7 +1011,7 @@
                 "minimist": {
                   "version": "0.0.8",
                   "from": "minimist@0.0.8",
-                  "resolved": "http://beta-internal:4873/minimist/-/minimist-0.0.8.tgz"
+                  "resolved": "https://registry.npmjs.org/minimist/-/minimist-0.0.8.tgz"
                 }
               }
             },
@@ -2936,7 +2929,7 @@
             "minimist": {
               "version": "0.0.8",
               "from": "minimist@0.0.8",
-              "resolved": "http://beta-internal:4873/minimist/-/minimist-0.0.8.tgz"
+              "resolved": "https://registry.npmjs.org/minimist/-/minimist-0.0.8.tgz"
             }
           }
         },
@@ -3001,7 +2994,7 @@
         },
         "parseurl": {
           "version": "1.3.1",
-          "from": "parseurl@>=1.3.1 <1.4.0",
+          "from": "parseurl@>=1.3.0 <1.4.0",
           "resolved": "http://beta-internal:4873/parseurl/-/parseurl-1.3.1.tgz"
         },
         "vary": {
@@ -4465,7 +4458,7 @@
         },
         "parseurl": {
           "version": "1.3.1",
-          "from": "parseurl@>=1.3.1 <1.4.0",
+          "from": "parseurl@>=1.3.0 <1.4.0",
           "resolved": "http://beta-internal:4873/parseurl/-/parseurl-1.3.1.tgz"
         }
       }
@@ -4477,7 +4470,7 @@
       "dependencies": {
         "debug": {
           "version": "1.0.4",
-          "from": "debug@>=1.0.4 <2.0.0",
+          "from": "debug@>=1.0.2 <2.0.0",
           "resolved": "http://beta-internal:4873/debug/-/debug-1.0.4.tgz",
           "dependencies": {
             "ms": {
@@ -5806,7 +5799,7 @@
                           "dependencies": {
                             "spdx-license-ids": {
                               "version": "1.2.1",
-                              "from": "spdx-license-ids@>=1.0.0 <2.0.0",
+                              "from": "spdx-license-ids@>=1.0.2 <2.0.0",
                               "resolved": "http://beta-internal:4873/spdx-license-ids/-/spdx-license-ids-1.2.1.tgz"
                             }
                           }
@@ -5823,7 +5816,7 @@
                             },
                             "spdx-license-ids": {
                               "version": "1.2.1",
-                              "from": "spdx-license-ids@>=1.0.0 <2.0.0",
+                              "from": "spdx-license-ids@>=1.0.2 <2.0.0",
                               "resolved": "http://beta-internal:4873/spdx-license-ids/-/spdx-license-ids-1.2.1.tgz"
                             }
                           }
