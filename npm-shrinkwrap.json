--- conflicted
+++ resolved
@@ -100,7 +100,7 @@
             },
             "statuses": {
               "version": "1.2.1",
-              "from": "statuses@>=1.0.0 <2.0.0",
+              "from": "statuses@>=1.2.1 <1.3.0",
               "resolved": "http://beta-internal:4873/statuses/-/statuses-1.2.1.tgz"
             }
           }
@@ -144,14 +144,14 @@
             },
             "unpipe": {
               "version": "1.0.0",
-              "from": "unpipe@1.0.0",
+              "from": "unpipe@>=1.0.0 <1.1.0",
               "resolved": "http://beta-internal:4873/unpipe/-/unpipe-1.0.0.tgz"
             }
           }
         },
         "type-is": {
           "version": "1.6.10",
-          "from": "type-is@>=1.6.9 <1.7.0",
+          "from": "type-is@>=1.6.6 <1.7.0",
           "resolved": "http://beta-internal:4873/type-is/-/type-is-1.6.10.tgz",
           "dependencies": {
             "media-typer": {
@@ -359,7 +359,7 @@
                 },
                 "mime": {
                   "version": "1.2.11",
-                  "from": "mime@>=1.2.11 <1.3.0",
+                  "from": "mime@>=1.2.7 <1.3.0",
                   "resolved": "http://beta-internal:4873/mime/-/mime-1.2.11.tgz"
                 },
                 "form-data": {
@@ -543,7 +543,7 @@
         },
         "forever-agent": {
           "version": "0.5.2",
-          "from": "forever-agent@>=0.5.2 <0.6.0",
+          "from": "forever-agent@>=0.5.0 <0.6.0",
           "resolved": "http://beta-internal:4873/forever-agent/-/forever-agent-0.5.2.tgz"
         },
         "lodash-node": {
@@ -617,7 +617,7 @@
           "dependencies": {
             "mime-types": {
               "version": "2.1.8",
-              "from": "mime-types@>=2.1.6 <2.2.0",
+              "from": "mime-types@>=2.1.8 <2.2.0",
               "resolved": "http://beta-internal:4873/mime-types/-/mime-types-2.1.8.tgz",
               "dependencies": {
                 "mime-db": {
@@ -806,7 +806,7 @@
             },
             "mime-types": {
               "version": "2.1.8",
-              "from": "mime-types@>=2.1.6 <2.2.0",
+              "from": "mime-types@>=2.1.8 <2.2.0",
               "resolved": "http://beta-internal:4873/mime-types/-/mime-types-2.1.8.tgz",
               "dependencies": {
                 "mime-db": {
@@ -820,7 +820,7 @@
         },
         "utils-merge": {
           "version": "1.0.0",
-          "from": "utils-merge@1.0.0",
+          "from": "utils-merge@>=1.0.0 <2.0.0",
           "resolved": "http://beta-internal:4873/utils-merge/-/utils-merge-1.0.0.tgz"
         },
         "vary": {
@@ -871,7 +871,7 @@
             },
             "nopt": {
               "version": "3.0.6",
-              "from": "nopt@>=3.0.1 <3.1.0",
+              "from": "nopt@>=2.0.0 <3.0.0||>=3.0.0 <4.0.0",
               "resolved": "http://beta-internal:4873/nopt/-/nopt-3.0.6.tgz",
               "dependencies": {
                 "abbrev": {
@@ -985,7 +985,7 @@
         },
         "utils-merge": {
           "version": "1.0.0",
-          "from": "utils-merge@1.0.0",
+          "from": "utils-merge@>=1.0.0 <2.0.0",
           "resolved": "http://beta-internal:4873/utils-merge/-/utils-merge-1.0.0.tgz"
         }
       }
@@ -1007,7 +1007,7 @@
           "dependencies": {
             "array-extended": {
               "version": "0.0.11",
-              "from": "array-extended@>=0.0.4 <0.1.0",
+              "from": "array-extended@>=0.0.5 <0.1.0",
               "resolved": "http://beta-internal:4873/array-extended/-/array-extended-0.0.11.tgz",
               "dependencies": {
                 "arguments-extended": {
@@ -1292,7 +1292,7 @@
         },
         "tunnel-agent": {
           "version": "0.4.1",
-          "from": "tunnel-agent@latest",
+          "from": "tunnel-agent@>=0.4.0 <0.5.0",
           "resolved": "http://beta-internal:4873/tunnel-agent/-/tunnel-agent-0.4.1.tgz"
         }
       }
@@ -1461,11 +1461,8 @@
     },
     "gitter-realtime-client": {
       "version": "0.3.13",
-<<<<<<< HEAD
-      "from": "gitter-realtime-client@>=0.3.12 <0.4.0",
-=======
       "from": "gitter-realtime-client@>=0.3.13 <0.4.0",
->>>>>>> c2ac2e45
+      "resolved": "http://beta-internal:4873/gitter-realtime-client/-/gitter-realtime-client-0.3.13.tgz",
       "dependencies": {
         "backbone": {
           "version": "1.2.3",
@@ -1686,7 +1683,7 @@
       "dependencies": {
         "request": {
           "version": "2.34.0",
-          "from": "request@2.34.0",
+          "from": "request@>=2.34.0 <2.35.0",
           "resolved": "http://beta-internal:4873/request/-/request-2.34.0.tgz",
           "dependencies": {
             "json-stringify-safe": {
@@ -1701,7 +1698,7 @@
             },
             "mime": {
               "version": "1.2.11",
-              "from": "mime@>=1.2.11 <1.3.0",
+              "from": "mime@>=1.2.7 <1.3.0",
               "resolved": "http://beta-internal:4873/mime/-/mime-1.2.11.tgz"
             },
             "form-data": {
@@ -1791,7 +1788,7 @@
         },
         "qs": {
           "version": "0.6.6",
-          "from": "qs@0.6.6",
+          "from": "qs@>=0.6.0 <0.7.0",
           "resolved": "http://beta-internal:4873/qs/-/qs-0.6.6.tgz"
         },
         "lodash": {
@@ -1889,7 +1886,7 @@
           "dependencies": {
             "once": {
               "version": "1.3.3",
-              "from": "once@>=1.3.0 <1.4.0",
+              "from": "once@>=1.3.0 <2.0.0",
               "resolved": "http://beta-internal:4873/once/-/once-1.3.3.tgz",
               "dependencies": {
                 "wrappy": {
@@ -2019,7 +2016,7 @@
         },
         "nan": {
           "version": "2.1.0",
-          "from": "nan@>=2.0.0 <3.0.0",
+          "from": "nan@>=2.0.5 <3.0.0",
           "resolved": "http://beta-internal:4873/nan/-/nan-2.1.0.tgz"
         }
       }
@@ -2207,7 +2204,7 @@
               "dependencies": {
                 "bson": {
                   "version": "0.4.20",
-                  "from": "bson@>=0.4.19 <0.5.0",
+                  "from": "bson@>=0.4.0 <0.5.0",
                   "resolved": "http://beta-internal:4873/bson/-/bson-0.4.20.tgz"
                 },
                 "kerberos": {
@@ -2441,7 +2438,7 @@
       "dependencies": {
         "debug": {
           "version": "0.8.1",
-          "from": "debug@>=0.8.1 <0.9.0",
+          "from": "debug@0.8.1",
           "resolved": "http://beta-internal:4873/debug/-/debug-0.8.1.tgz"
         }
       }
@@ -2758,7 +2755,7 @@
             },
             "combined-stream": {
               "version": "0.0.7",
-              "from": "combined-stream@>=0.0.5 <0.1.0",
+              "from": "combined-stream@>=0.0.4 <0.1.0",
               "resolved": "http://beta-internal:4873/combined-stream/-/combined-stream-0.0.7.tgz",
               "dependencies": {
                 "delayed-stream": {
@@ -2938,14 +2935,14 @@
             },
             "mime": {
               "version": "1.2.11",
-              "from": "mime@>=1.2.11 <1.3.0",
+              "from": "mime@>=1.2.7 <1.3.0",
               "resolved": "http://beta-internal:4873/mime/-/mime-1.2.11.tgz"
             }
           }
         },
         "tunnel-agent": {
           "version": "0.4.1",
-          "from": "tunnel-agent@>=0.4.1 <0.5.0",
+          "from": "tunnel-agent@>=0.4.0 <0.5.0",
           "resolved": "http://beta-internal:4873/tunnel-agent/-/tunnel-agent-0.4.1.tgz"
         },
         "http-signature": {
@@ -3050,9 +3047,9 @@
                       "resolved": "http://beta-internal:4873/isarray/-/isarray-0.0.1.tgz"
                     },
                     "process-nextick-args": {
-                      "version": "1.0.5",
+                      "version": "1.0.6",
                       "from": "process-nextick-args@>=1.0.0 <1.1.0",
-                      "resolved": "http://beta-internal:4873/process-nextick-args/-/process-nextick-args-1.0.5.tgz"
+                      "resolved": "http://beta-internal:4873/process-nextick-args/-/process-nextick-args-1.0.6.tgz"
                     },
                     "string_decoder": {
                       "version": "0.10.31",
@@ -3102,7 +3099,7 @@
             },
             "mime-types": {
               "version": "2.1.8",
-              "from": "mime-types@>=2.1.7 <2.2.0",
+              "from": "mime-types@>=2.1.8 <2.2.0",
               "resolved": "http://beta-internal:4873/mime-types/-/mime-types-2.1.8.tgz",
               "dependencies": {
                 "mime-db": {
@@ -3124,7 +3121,7 @@
             },
             "tunnel-agent": {
               "version": "0.4.1",
-              "from": "tunnel-agent@>=0.4.1 <0.5.0",
+              "from": "tunnel-agent@>=0.4.0 <0.5.0",
               "resolved": "http://beta-internal:4873/tunnel-agent/-/tunnel-agent-0.4.1.tgz"
             },
             "tough-cookie": {
@@ -3406,7 +3403,7 @@
         },
         "lodash": {
           "version": "3.10.1",
-          "from": "lodash@>=3.3.1 <4.0.0",
+          "from": "lodash@>=3.6.0 <4.0.0",
           "resolved": "http://beta-internal:4873/lodash/-/lodash-3.10.1.tgz"
         },
         "redis": {
@@ -3428,7 +3425,7 @@
         },
         "on-headers": {
           "version": "1.0.1",
-          "from": "on-headers@>=1.0.0 <1.1.0",
+          "from": "on-headers@>=1.0.1 <1.1.0",
           "resolved": "http://beta-internal:4873/on-headers/-/on-headers-1.0.1.tgz"
         }
       }
@@ -3499,7 +3496,7 @@
       "dependencies": {
         "debug": {
           "version": "1.0.4",
-          "from": "debug@>=1.0.2 <2.0.0",
+          "from": "debug@>=1.0.4 <2.0.0",
           "resolved": "http://beta-internal:4873/debug/-/debug-1.0.4.tgz",
           "dependencies": {
             "ms": {
@@ -3969,12 +3966,12 @@
         },
         "lodash": {
           "version": "3.10.1",
-          "from": "lodash@>=3.3.0 <4.0.0",
+          "from": "lodash@>=3.6.0 <4.0.0",
           "resolved": "http://beta-internal:4873/lodash/-/lodash-3.10.1.tgz"
         },
         "q": {
           "version": "1.4.1",
-          "from": "q@>=1.2.0 <2.0.0",
+          "from": "q@>=1.1.0 <2.0.0",
           "resolved": "http://beta-internal:4873/q/-/q-1.4.1.tgz"
         },
         "request": {
@@ -4008,9 +4005,9 @@
                       "resolved": "http://beta-internal:4873/isarray/-/isarray-0.0.1.tgz"
                     },
                     "process-nextick-args": {
-                      "version": "1.0.5",
+                      "version": "1.0.6",
                       "from": "process-nextick-args@>=1.0.0 <1.1.0",
-                      "resolved": "http://beta-internal:4873/process-nextick-args/-/process-nextick-args-1.0.5.tgz"
+                      "resolved": "http://beta-internal:4873/process-nextick-args/-/process-nextick-args-1.0.6.tgz"
                     },
                     "string_decoder": {
                       "version": "0.10.31",
@@ -4405,9 +4402,9 @@
                   "resolved": "http://beta-internal:4873/isarray/-/isarray-0.0.1.tgz"
                 },
                 "process-nextick-args": {
-                  "version": "1.0.5",
+                  "version": "1.0.6",
                   "from": "process-nextick-args@>=1.0.0 <1.1.0",
-                  "resolved": "http://beta-internal:4873/process-nextick-args/-/process-nextick-args-1.0.5.tgz"
+                  "resolved": "http://beta-internal:4873/process-nextick-args/-/process-nextick-args-1.0.6.tgz"
                 },
                 "string_decoder": {
                   "version": "0.10.31",
@@ -4423,7 +4420,7 @@
             },
             "xtend": {
               "version": "4.0.1",
-              "from": "xtend@>=4.0.0 <4.1.0",
+              "from": "xtend@>=4.0.0 <4.1.0-0",
               "resolved": "http://beta-internal:4873/xtend/-/xtend-4.0.1.tgz"
             }
           }
@@ -4449,7 +4446,7 @@
       "dependencies": {
         "request": {
           "version": "2.16.6",
-          "from": "request@>=2.16.6 <2.17.0",
+          "from": "request@>=2.16.0 <2.17.0",
           "resolved": "http://beta-internal:4873/request/-/request-2.16.6.tgz",
           "dependencies": {
             "form-data": {
