--- conflicted
+++ resolved
@@ -199,7 +199,7 @@
             },
             "minimatch": {
               "version": "3.0.2",
-              "from": "minimatch@>=2.0.0 <3.0.0||>=3.0.0 <4.0.0",
+              "from": "minimatch@>=3.0.2 <4.0.0",
               "resolved": "https://registry.npmjs.org/minimatch/-/minimatch-3.0.2.tgz",
               "dependencies": {
                 "brace-expansion": {
@@ -279,7 +279,7 @@
                 },
                 "minimatch": {
                   "version": "3.0.2",
-                  "from": "minimatch@>=2.0.0 <3.0.0||>=3.0.0 <4.0.0",
+                  "from": "minimatch@>=3.0.2 <4.0.0",
                   "resolved": "https://registry.npmjs.org/minimatch/-/minimatch-3.0.2.tgz",
                   "dependencies": {
                     "brace-expansion": {
@@ -637,15 +637,9 @@
               "resolved": "http://beta-internal:4873/has-ansi/-/has-ansi-2.0.0.tgz",
               "dependencies": {
                 "ansi-regex": {
-<<<<<<< HEAD
                   "version": "2.0.0",
                   "from": "ansi-regex@>=2.0.0 <3.0.0",
                   "resolved": "http://beta-internal:4873/ansi-regex/-/ansi-regex-2.0.0.tgz"
-=======
-                  "version": "0.2.1",
-                  "from": "ansi-regex@>=0.2.0 <0.3.0",
-                  "resolved": "http://beta-internal:4873/ansi-regex/-/ansi-regex-0.2.1.tgz"
->>>>>>> b898c8c7
                 }
               }
             },
@@ -655,15 +649,9 @@
               "resolved": "http://beta-internal:4873/strip-ansi/-/strip-ansi-3.0.1.tgz",
               "dependencies": {
                 "ansi-regex": {
-<<<<<<< HEAD
                   "version": "2.0.0",
                   "from": "ansi-regex@>=2.0.0 <3.0.0",
                   "resolved": "http://beta-internal:4873/ansi-regex/-/ansi-regex-2.0.0.tgz"
-=======
-                  "version": "0.2.1",
-                  "from": "ansi-regex@>=0.2.0 <0.3.0",
-                  "resolved": "http://beta-internal:4873/ansi-regex/-/ansi-regex-0.2.1.tgz"
->>>>>>> b898c8c7
                 }
               }
             },
@@ -3069,11 +3057,7 @@
                 "semver": {
                   "version": "5.2.0",
                   "from": "semver@>=5.1.0 <6.0.0",
-<<<<<<< HEAD
-                  "resolved": "https://registry.npmjs.org/semver/-/semver-5.2.0.tgz"
-=======
                   "resolved": "http://beta-internal:4873/semver/-/semver-5.2.0.tgz"
->>>>>>> b898c8c7
                 },
                 "resolve-from": {
                   "version": "2.0.0",
@@ -3152,7 +3136,7 @@
       "dependencies": {
         "async": {
           "version": "1.5.2",
-          "from": "async@>=1.5.2 <2.0.0",
+          "from": "async@1.5.2",
           "resolved": "https://registry.npmjs.org/async/-/async-1.5.2.tgz"
         },
         "bson": {
@@ -3193,11 +3177,7 @@
                     "semver": {
                       "version": "5.2.0",
                       "from": "semver@>=5.1.0 <6.0.0",
-<<<<<<< HEAD
-                      "resolved": "https://registry.npmjs.org/semver/-/semver-5.2.0.tgz"
-=======
                       "resolved": "http://beta-internal:4873/semver/-/semver-5.2.0.tgz"
->>>>>>> b898c8c7
                     },
                     "resolve-from": {
                       "version": "2.0.0",
@@ -3786,7 +3766,7 @@
       "dependencies": {
         "passport-oauth2": {
           "version": "1.3.0",
-          "from": "passport-oauth2@>=1.0.0 <2.0.0",
+          "from": "passport-oauth2@>=1.1.2 <2.0.0",
           "resolved": "http://beta-internal:4873/passport-oauth2/-/passport-oauth2-1.3.0.tgz",
           "dependencies": {
             "passport-strategy": {
@@ -3839,7 +3819,7 @@
       "dependencies": {
         "passport-oauth2": {
           "version": "1.3.0",
-          "from": "passport-oauth2@>=1.0.0 <2.0.0",
+          "from": "passport-oauth2@>=1.1.2 <2.0.0",
           "resolved": "http://beta-internal:4873/passport-oauth2/-/passport-oauth2-1.3.0.tgz",
           "dependencies": {
             "passport-strategy": {
@@ -4971,7 +4951,7 @@
             },
             "inherits": {
               "version": "2.0.1",
-              "from": "inherits@2.0.1",
+              "from": "inherits@>=2.0.1 <2.1.0",
               "resolved": "http://beta-internal:4873/inherits/-/inherits-2.0.1.tgz"
             },
             "isarray": {
@@ -5820,11 +5800,7 @@
                     "semver": {
                       "version": "5.2.0",
                       "from": "semver@>=2.0.0 <3.0.0||>=3.0.0 <4.0.0||>=4.0.0 <5.0.0||>=5.0.0 <6.0.0",
-<<<<<<< HEAD
-                      "resolved": "https://registry.npmjs.org/semver/-/semver-5.2.0.tgz"
-=======
                       "resolved": "http://beta-internal:4873/semver/-/semver-5.2.0.tgz"
->>>>>>> b898c8c7
                     },
                     "validate-npm-package-license": {
                       "version": "3.0.1",
@@ -5838,7 +5814,7 @@
                           "dependencies": {
                             "spdx-license-ids": {
                               "version": "1.2.1",
-                              "from": "spdx-license-ids@>=1.0.0 <2.0.0",
+                              "from": "spdx-license-ids@>=1.0.2 <2.0.0",
                               "resolved": "http://beta-internal:4873/spdx-license-ids/-/spdx-license-ids-1.2.1.tgz"
                             }
                           }
@@ -5855,7 +5831,7 @@
                             },
                             "spdx-license-ids": {
                               "version": "1.2.1",
-                              "from": "spdx-license-ids@>=1.0.0 <2.0.0",
+                              "from": "spdx-license-ids@>=1.0.2 <2.0.0",
                               "resolved": "http://beta-internal:4873/spdx-license-ids/-/spdx-license-ids-1.2.1.tgz"
                             }
                           }
