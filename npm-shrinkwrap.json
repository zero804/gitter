--- conflicted
+++ resolved
@@ -135,7 +135,7 @@
         "raw-body": {
           "version": "2.1.7",
           "from": "raw-body@>=2.1.7 <2.2.0",
-          "resolved": "https://registry.npmjs.org/raw-body/-/raw-body-2.1.7.tgz",
+          "resolved": "http://beta-internal:4873/raw-body/-/raw-body-2.1.7.tgz",
           "dependencies": {
             "unpipe": {
               "version": "1.0.0",
@@ -200,7 +200,7 @@
             "minimatch": {
               "version": "3.0.2",
               "from": "minimatch@>=2.0.0 <3.0.0||>=3.0.0 <4.0.0",
-              "resolved": "https://registry.npmjs.org/minimatch/-/minimatch-3.0.2.tgz",
+              "resolved": "http://beta-internal:4873/minimatch/-/minimatch-3.0.2.tgz",
               "dependencies": {
                 "brace-expansion": {
                   "version": "1.1.5",
@@ -253,12 +253,12 @@
             "glob": {
               "version": "7.0.5",
               "from": "glob@>=7.0.0 <8.0.0",
-              "resolved": "https://registry.npmjs.org/glob/-/glob-7.0.5.tgz",
+              "resolved": "http://beta-internal:4873/glob/-/glob-7.0.5.tgz",
               "dependencies": {
                 "fs.realpath": {
                   "version": "1.0.0",
                   "from": "fs.realpath@>=1.0.0 <2.0.0",
-                  "resolved": "https://registry.npmjs.org/fs.realpath/-/fs.realpath-1.0.0.tgz"
+                  "resolved": "http://beta-internal:4873/fs.realpath/-/fs.realpath-1.0.0.tgz"
                 },
                 "inflight": {
                   "version": "1.0.5",
@@ -279,8 +279,8 @@
                 },
                 "minimatch": {
                   "version": "3.0.2",
-                  "from": "minimatch@>=2.0.0 <3.0.0||>=3.0.0 <4.0.0",
-                  "resolved": "https://registry.npmjs.org/minimatch/-/minimatch-3.0.2.tgz",
+                  "from": "minimatch@>=3.0.2 <4.0.0",
+                  "resolved": "http://beta-internal:4873/minimatch/-/minimatch-3.0.2.tgz",
                   "dependencies": {
                     "brace-expansion": {
                       "version": "1.1.5",
@@ -385,7 +385,7 @@
       "dependencies": {
         "redis": {
           "version": "2.6.2",
-          "from": "redis@>=2.1.0 <3.0.0",
+          "from": "redis@latest",
           "resolved": "http://beta-internal:4873/redis/-/redis-2.6.2.tgz",
           "dependencies": {
             "double-ended-queue": {
@@ -637,15 +637,9 @@
               "resolved": "http://beta-internal:4873/has-ansi/-/has-ansi-2.0.0.tgz",
               "dependencies": {
                 "ansi-regex": {
-<<<<<<< HEAD
-                  "version": "0.2.1",
-                  "from": "ansi-regex@>=0.2.0 <0.3.0",
-                  "resolved": "http://beta-internal:4873/ansi-regex/-/ansi-regex-0.2.1.tgz"
-=======
                   "version": "2.0.0",
                   "from": "ansi-regex@>=2.0.0 <3.0.0",
                   "resolved": "http://beta-internal:4873/ansi-regex/-/ansi-regex-2.0.0.tgz"
->>>>>>> 8d59a619
                 }
               }
             },
@@ -655,15 +649,9 @@
               "resolved": "http://beta-internal:4873/strip-ansi/-/strip-ansi-3.0.1.tgz",
               "dependencies": {
                 "ansi-regex": {
-<<<<<<< HEAD
-                  "version": "0.2.1",
-                  "from": "ansi-regex@>=0.2.0 <0.3.0",
-                  "resolved": "http://beta-internal:4873/ansi-regex/-/ansi-regex-0.2.1.tgz"
-=======
                   "version": "2.0.0",
                   "from": "ansi-regex@>=2.0.0 <3.0.0",
                   "resolved": "http://beta-internal:4873/ansi-regex/-/ansi-regex-2.0.0.tgz"
->>>>>>> 8d59a619
                 }
               }
             },
@@ -763,7 +751,7 @@
         "accepts": {
           "version": "1.3.3",
           "from": "accepts@>=1.3.3 <1.4.0",
-          "resolved": "https://registry.npmjs.org/accepts/-/accepts-1.3.3.tgz",
+          "resolved": "http://beta-internal:4873/accepts/-/accepts-1.3.3.tgz",
           "dependencies": {
             "mime-types": {
               "version": "2.1.11",
@@ -908,7 +896,7 @@
         "range-parser": {
           "version": "1.2.0",
           "from": "range-parser@>=1.2.0 <1.3.0",
-          "resolved": "http://beta-internal:4873/range-parser/-/range-parser-1.2.0.tgz"
+          "resolved": "https://registry.npmjs.org/range-parser/-/range-parser-1.2.0.tgz"
         },
         "send": {
           "version": "0.14.1",
@@ -1784,7 +1772,7 @@
             "async": {
               "version": "0.2.9",
               "from": "async@0.2.9",
-              "resolved": "https://registry.npmjs.org/async/-/async-0.2.9.tgz"
+              "resolved": "http://beta-internal:4873/async/-/async-0.2.9.tgz"
             },
             "ini": {
               "version": "1.3.4",
@@ -1946,7 +1934,7 @@
       "dependencies": {
         "redis": {
           "version": "2.6.2",
-          "from": "redis@>=2.1.0 <3.0.0",
+          "from": "redis@latest",
           "resolved": "http://beta-internal:4873/redis/-/redis-2.6.2.tgz",
           "dependencies": {
             "double-ended-queue": {
@@ -2194,7 +2182,7 @@
         "debug": {
           "version": "0.7.4",
           "from": "debug@>=0.7.0 <0.8.0",
-          "resolved": "https://registry.npmjs.org/debug/-/debug-0.7.4.tgz"
+          "resolved": "http://beta-internal:4873/debug/-/debug-0.7.4.tgz"
         }
       }
     },
@@ -2380,7 +2368,7 @@
         "minimatch": {
           "version": "3.0.2",
           "from": "minimatch@>=2.0.0 <3.0.0||>=3.0.0 <4.0.0",
-          "resolved": "https://registry.npmjs.org/minimatch/-/minimatch-3.0.2.tgz",
+          "resolved": "http://beta-internal:4873/minimatch/-/minimatch-3.0.2.tgz",
           "dependencies": {
             "brace-expansion": {
               "version": "1.1.5",
@@ -3067,15 +3055,9 @@
               "resolved": "http://beta-internal:4873/require_optional/-/require_optional-1.0.0.tgz",
               "dependencies": {
                 "semver": {
-<<<<<<< HEAD
-                  "version": "5.1.1",
-                  "from": "semver@>=5.1.0 <6.0.0",
-                  "resolved": "http://beta-internal:4873/semver/-/semver-5.1.1.tgz"
-=======
                   "version": "5.2.0",
                   "from": "semver@>=5.1.0 <6.0.0",
-                  "resolved": "http://beta-internal:4873/semver/-/semver-5.2.0.tgz"
->>>>>>> 8d59a619
+                  "resolved": "https://registry.npmjs.org/semver/-/semver-5.2.0.tgz"
                 },
                 "resolve-from": {
                   "version": "2.0.0",
@@ -3154,7 +3136,7 @@
       "dependencies": {
         "async": {
           "version": "1.5.2",
-          "from": "async@1.5.2",
+          "from": "async@>=1.5.2 <2.0.0",
           "resolved": "https://registry.npmjs.org/async/-/async-1.5.2.tgz"
         },
         "bson": {
@@ -3193,15 +3175,9 @@
                   "resolved": "http://beta-internal:4873/require_optional/-/require_optional-1.0.0.tgz",
                   "dependencies": {
                     "semver": {
-<<<<<<< HEAD
-                      "version": "5.1.1",
-                      "from": "semver@>=5.1.0 <6.0.0",
-                      "resolved": "http://beta-internal:4873/semver/-/semver-5.1.1.tgz"
-=======
                       "version": "5.2.0",
                       "from": "semver@>=5.1.0 <6.0.0",
-                      "resolved": "http://beta-internal:4873/semver/-/semver-5.2.0.tgz"
->>>>>>> 8d59a619
+                      "resolved": "https://registry.npmjs.org/semver/-/semver-5.2.0.tgz"
                     },
                     "resolve-from": {
                       "version": "2.0.0",
@@ -3254,7 +3230,7 @@
         "mquery": {
           "version": "1.11.0",
           "from": "mquery@1.11.0",
-          "resolved": "http://beta-internal:4873/mquery/-/mquery-1.11.0.tgz",
+          "resolved": "https://registry.npmjs.org/mquery/-/mquery-1.11.0.tgz",
           "dependencies": {
             "bluebird": {
               "version": "2.10.2",
@@ -3562,7 +3538,7 @@
         "debug": {
           "version": "0.7.4",
           "from": "debug@>=0.7.0 <0.8.0",
-          "resolved": "https://registry.npmjs.org/debug/-/debug-0.7.4.tgz"
+          "resolved": "http://beta-internal:4873/debug/-/debug-0.7.4.tgz"
         }
       }
     },
@@ -3790,7 +3766,7 @@
       "dependencies": {
         "passport-oauth2": {
           "version": "1.3.0",
-          "from": "passport-oauth2@>=1.1.2 <2.0.0",
+          "from": "passport-oauth2@>=1.0.0 <2.0.0",
           "resolved": "http://beta-internal:4873/passport-oauth2/-/passport-oauth2-1.3.0.tgz",
           "dependencies": {
             "passport-strategy": {
@@ -3843,7 +3819,7 @@
       "dependencies": {
         "passport-oauth2": {
           "version": "1.3.0",
-          "from": "passport-oauth2@>=1.1.2 <2.0.0",
+          "from": "passport-oauth2@>=1.0.0 <2.0.0",
           "resolved": "http://beta-internal:4873/passport-oauth2/-/passport-oauth2-1.3.0.tgz",
           "dependencies": {
             "passport-strategy": {
@@ -4975,7 +4951,7 @@
             },
             "inherits": {
               "version": "2.0.1",
-              "from": "inherits@>=2.0.1 <2.1.0",
+              "from": "inherits@2.0.1",
               "resolved": "http://beta-internal:4873/inherits/-/inherits-2.0.1.tgz"
             },
             "isarray": {
@@ -5822,15 +5798,9 @@
                       }
                     },
                     "semver": {
-<<<<<<< HEAD
-                      "version": "5.1.1",
-                      "from": "semver@>=2.0.0 <3.0.0||>=3.0.0 <4.0.0||>=4.0.0 <5.0.0||>=5.0.0 <6.0.0",
-                      "resolved": "http://beta-internal:4873/semver/-/semver-5.1.1.tgz"
-=======
                       "version": "5.2.0",
                       "from": "semver@>=2.0.0 <3.0.0||>=3.0.0 <4.0.0||>=4.0.0 <5.0.0||>=5.0.0 <6.0.0",
-                      "resolved": "http://beta-internal:4873/semver/-/semver-5.2.0.tgz"
->>>>>>> 8d59a619
+                      "resolved": "https://registry.npmjs.org/semver/-/semver-5.2.0.tgz"
                     },
                     "validate-npm-package-license": {
                       "version": "3.0.1",
