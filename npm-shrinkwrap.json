--- conflicted
+++ resolved
@@ -1,58 +1,58 @@
 {
   "name": "gitter-webapp",
   "version": "9.9.0",
-  "npm-shrinkwrap-version": "5.4.0",
-  "node-version": "v0.10.33",
   "dependencies": {
     "apn": {
       "version": "1.7.4",
-      "from": "apn@http://beta-internal:4873/apn/-/apn-1.7.4.tgz",
+      "from": "http://beta-internal:4873/apn/-/apn-1.7.4.tgz",
       "resolved": "http://beta-internal:4873/apn/-/apn-1.7.4.tgz",
       "dependencies": {
         "node-forge": {
           "version": "0.6.30",
-          "from": "node-forge@http://beta-internal:4873/node-forge/-/node-forge-0.6.30.tgz",
+          "from": "http://beta-internal:4873/node-forge/-/node-forge-0.6.30.tgz",
           "resolved": "http://beta-internal:4873/node-forge/-/node-forge-0.6.30.tgz"
         },
         "q": {
           "version": "1.4.1",
-          "from": "q@http://beta-internal:4873/q/-/q-1.4.1.tgz",
+          "from": "http://beta-internal:4873/q/-/q-1.4.1.tgz",
           "resolved": "http://beta-internal:4873/q/-/q-1.4.1.tgz"
         }
       }
     },
     "async": {
       "version": "0.9.2",
+      "from": "https://registry.npmjs.org/async/-/async-0.9.2.tgz",
       "resolved": "https://registry.npmjs.org/async/-/async-0.9.2.tgz"
     },
     "batch-stream": {
       "version": "0.1.2",
-      "from": "batch-stream@http://beta-internal:4873/batch-stream/-/batch-stream-0.1.2.tgz",
+      "from": "http://beta-internal:4873/batch-stream/-/batch-stream-0.1.2.tgz",
       "resolved": "http://beta-internal:4873/batch-stream/-/batch-stream-0.1.2.tgz",
       "dependencies": {
         "readable-stream": {
           "version": "1.0.33",
+          "from": "readable-stream@>=1.0.26 <1.1.0",
           "resolved": "http://beta-internal:4873/readable-stream/-/readable-stream-1.0.33.tgz",
           "dependencies": {
             "core-util-is": {
               "version": "1.0.1",
-              "from": "core-util-is@http://beta-internal:4873/core-util-is/-/core-util-is-1.0.1.tgz",
+              "from": "http://beta-internal:4873/core-util-is/-/core-util-is-1.0.1.tgz",
               "resolved": "http://beta-internal:4873/core-util-is/-/core-util-is-1.0.1.tgz"
+            },
+            "isarray": {
+              "version": "0.0.1",
+              "from": "http://beta-internal:4873/isarray/-/isarray-0.0.1.tgz",
+              "resolved": "http://beta-internal:4873/isarray/-/isarray-0.0.1.tgz"
+            },
+            "string_decoder": {
+              "version": "0.10.31",
+              "from": "http://beta-internal:4873/string_decoder/-/string_decoder-0.10.31.tgz",
+              "resolved": "http://beta-internal:4873/string_decoder/-/string_decoder-0.10.31.tgz"
             },
             "inherits": {
               "version": "2.0.1",
-              "from": "inherits@http://beta-internal:4873/inherits/-/inherits-2.0.1.tgz",
+              "from": "http://beta-internal:4873/inherits/-/inherits-2.0.1.tgz",
               "resolved": "http://beta-internal:4873/inherits/-/inherits-2.0.1.tgz"
-            },
-            "isarray": {
-              "version": "0.0.1",
-              "from": "isarray@http://beta-internal:4873/isarray/-/isarray-0.0.1.tgz",
-              "resolved": "http://beta-internal:4873/isarray/-/isarray-0.0.1.tgz"
-            },
-            "string_decoder": {
-              "version": "0.10.31",
-              "from": "string_decoder@http://beta-internal:4873/string_decoder/-/string_decoder-0.10.31.tgz",
-              "resolved": "http://beta-internal:4873/string_decoder/-/string_decoder-0.10.31.tgz"
             }
           }
         }
@@ -60,49 +60,49 @@
     },
     "cld": {
       "version": "2.4.3",
-      "from": "cld@http://beta-internal:4873/cld/-/cld-2.4.3.tgz",
+      "from": "http://beta-internal:4873/cld/-/cld-2.4.3.tgz",
       "resolved": "http://beta-internal:4873/cld/-/cld-2.4.3.tgz",
       "dependencies": {
         "glob": {
           "version": "5.0.10",
-          "from": "glob@http://beta-internal:4873/glob/-/glob-5.0.10.tgz",
+          "from": "http://beta-internal:4873/glob/-/glob-5.0.10.tgz",
           "resolved": "http://beta-internal:4873/glob/-/glob-5.0.10.tgz",
           "dependencies": {
             "inflight": {
               "version": "1.0.4",
-              "from": "inflight@http://beta-internal:4873/inflight/-/inflight-1.0.4.tgz",
+              "from": "http://beta-internal:4873/inflight/-/inflight-1.0.4.tgz",
               "resolved": "http://beta-internal:4873/inflight/-/inflight-1.0.4.tgz",
               "dependencies": {
                 "wrappy": {
                   "version": "1.0.1",
-                  "from": "wrappy@http://beta-internal:4873/wrappy/-/wrappy-1.0.1.tgz",
+                  "from": "http://beta-internal:4873/wrappy/-/wrappy-1.0.1.tgz",
                   "resolved": "http://beta-internal:4873/wrappy/-/wrappy-1.0.1.tgz"
                 }
               }
             },
             "inherits": {
               "version": "2.0.1",
-              "from": "inherits@http://beta-internal:4873/inherits/-/inherits-2.0.1.tgz",
+              "from": "http://beta-internal:4873/inherits/-/inherits-2.0.1.tgz",
               "resolved": "http://beta-internal:4873/inherits/-/inherits-2.0.1.tgz"
             },
             "minimatch": {
               "version": "2.0.8",
-              "from": "minimatch@http://beta-internal:4873/minimatch/-/minimatch-2.0.8.tgz",
+              "from": "http://beta-internal:4873/minimatch/-/minimatch-2.0.8.tgz",
               "resolved": "http://beta-internal:4873/minimatch/-/minimatch-2.0.8.tgz",
               "dependencies": {
                 "brace-expansion": {
                   "version": "1.1.0",
-                  "from": "brace-expansion@http://beta-internal:4873/brace-expansion/-/brace-expansion-1.1.0.tgz",
+                  "from": "http://beta-internal:4873/brace-expansion/-/brace-expansion-1.1.0.tgz",
                   "resolved": "http://beta-internal:4873/brace-expansion/-/brace-expansion-1.1.0.tgz",
                   "dependencies": {
                     "balanced-match": {
                       "version": "0.2.0",
-                      "from": "balanced-match@http://beta-internal:4873/balanced-match/-/balanced-match-0.2.0.tgz",
+                      "from": "http://beta-internal:4873/balanced-match/-/balanced-match-0.2.0.tgz",
                       "resolved": "http://beta-internal:4873/balanced-match/-/balanced-match-0.2.0.tgz"
                     },
                     "concat-map": {
                       "version": "0.0.1",
-                      "from": "concat-map@http://beta-internal:4873/concat-map/-/concat-map-0.0.1.tgz",
+                      "from": "http://beta-internal:4873/concat-map/-/concat-map-0.0.1.tgz",
                       "resolved": "http://beta-internal:4873/concat-map/-/concat-map-0.0.1.tgz"
                     }
                   }
@@ -111,73 +111,73 @@
             },
             "once": {
               "version": "1.3.2",
-              "from": "once@http://beta-internal:4873/once/-/once-1.3.2.tgz",
+              "from": "http://beta-internal:4873/once/-/once-1.3.2.tgz",
               "resolved": "http://beta-internal:4873/once/-/once-1.3.2.tgz",
               "dependencies": {
                 "wrappy": {
                   "version": "1.0.1",
-                  "from": "wrappy@http://beta-internal:4873/wrappy/-/wrappy-1.0.1.tgz",
+                  "from": "http://beta-internal:4873/wrappy/-/wrappy-1.0.1.tgz",
                   "resolved": "http://beta-internal:4873/wrappy/-/wrappy-1.0.1.tgz"
                 }
               }
             },
             "path-is-absolute": {
               "version": "1.0.0",
-              "from": "path-is-absolute@http://beta-internal:4873/path-is-absolute/-/path-is-absolute-1.0.0.tgz",
+              "from": "http://beta-internal:4873/path-is-absolute/-/path-is-absolute-1.0.0.tgz",
               "resolved": "http://beta-internal:4873/path-is-absolute/-/path-is-absolute-1.0.0.tgz"
             }
           }
         },
         "nan": {
           "version": "1.8.4",
-          "from": "nan@http://beta-internal:4873/nan/-/nan-1.8.4.tgz",
+          "from": "http://beta-internal:4873/nan/-/nan-1.8.4.tgz",
           "resolved": "http://beta-internal:4873/nan/-/nan-1.8.4.tgz"
         },
         "rimraf": {
           "version": "2.4.0",
-          "from": "rimraf@http://beta-internal:4873/rimraf/-/rimraf-2.4.0.tgz",
+          "from": "http://beta-internal:4873/rimraf/-/rimraf-2.4.0.tgz",
           "resolved": "http://beta-internal:4873/rimraf/-/rimraf-2.4.0.tgz",
           "dependencies": {
             "glob": {
               "version": "4.5.3",
-              "from": "glob@http://beta-internal:4873/glob/-/glob-4.5.3.tgz",
+              "from": "http://beta-internal:4873/glob/-/glob-4.5.3.tgz",
               "resolved": "http://beta-internal:4873/glob/-/glob-4.5.3.tgz",
               "dependencies": {
                 "inflight": {
                   "version": "1.0.4",
-                  "from": "inflight@http://beta-internal:4873/inflight/-/inflight-1.0.4.tgz",
+                  "from": "http://beta-internal:4873/inflight/-/inflight-1.0.4.tgz",
                   "resolved": "http://beta-internal:4873/inflight/-/inflight-1.0.4.tgz",
                   "dependencies": {
                     "wrappy": {
                       "version": "1.0.1",
-                      "from": "wrappy@http://beta-internal:4873/wrappy/-/wrappy-1.0.1.tgz",
+                      "from": "http://beta-internal:4873/wrappy/-/wrappy-1.0.1.tgz",
                       "resolved": "http://beta-internal:4873/wrappy/-/wrappy-1.0.1.tgz"
                     }
                   }
                 },
                 "inherits": {
                   "version": "2.0.1",
-                  "from": "inherits@http://beta-internal:4873/inherits/-/inherits-2.0.1.tgz",
+                  "from": "http://beta-internal:4873/inherits/-/inherits-2.0.1.tgz",
                   "resolved": "http://beta-internal:4873/inherits/-/inherits-2.0.1.tgz"
                 },
                 "minimatch": {
                   "version": "2.0.8",
-                  "from": "minimatch@http://beta-internal:4873/minimatch/-/minimatch-2.0.8.tgz",
+                  "from": "http://beta-internal:4873/minimatch/-/minimatch-2.0.8.tgz",
                   "resolved": "http://beta-internal:4873/minimatch/-/minimatch-2.0.8.tgz",
                   "dependencies": {
                     "brace-expansion": {
                       "version": "1.1.0",
-                      "from": "brace-expansion@http://beta-internal:4873/brace-expansion/-/brace-expansion-1.1.0.tgz",
+                      "from": "http://beta-internal:4873/brace-expansion/-/brace-expansion-1.1.0.tgz",
                       "resolved": "http://beta-internal:4873/brace-expansion/-/brace-expansion-1.1.0.tgz",
                       "dependencies": {
                         "balanced-match": {
                           "version": "0.2.0",
-                          "from": "balanced-match@http://beta-internal:4873/balanced-match/-/balanced-match-0.2.0.tgz",
+                          "from": "http://beta-internal:4873/balanced-match/-/balanced-match-0.2.0.tgz",
                           "resolved": "http://beta-internal:4873/balanced-match/-/balanced-match-0.2.0.tgz"
                         },
                         "concat-map": {
                           "version": "0.0.1",
-                          "from": "concat-map@http://beta-internal:4873/concat-map/-/concat-map-0.0.1.tgz",
+                          "from": "http://beta-internal:4873/concat-map/-/concat-map-0.0.1.tgz",
                           "resolved": "http://beta-internal:4873/concat-map/-/concat-map-0.0.1.tgz"
                         }
                       }
@@ -186,12 +186,12 @@
                 },
                 "once": {
                   "version": "1.3.2",
-                  "from": "once@http://beta-internal:4873/once/-/once-1.3.2.tgz",
+                  "from": "http://beta-internal:4873/once/-/once-1.3.2.tgz",
                   "resolved": "http://beta-internal:4873/once/-/once-1.3.2.tgz",
                   "dependencies": {
                     "wrappy": {
                       "version": "1.0.1",
-                      "from": "wrappy@http://beta-internal:4873/wrappy/-/wrappy-1.0.1.tgz",
+                      "from": "http://beta-internal:4873/wrappy/-/wrappy-1.0.1.tgz",
                       "resolved": "http://beta-internal:4873/wrappy/-/wrappy-1.0.1.tgz"
                     }
                   }
@@ -204,232 +204,251 @@
     },
     "connect-redis": {
       "version": "1.4.7",
-      "from": "connect-redis@http://beta-internal:4873/connect-redis/-/connect-redis-1.4.7.tgz",
+      "from": "http://beta-internal:4873/connect-redis/-/connect-redis-1.4.7.tgz",
       "resolved": "http://beta-internal:4873/connect-redis/-/connect-redis-1.4.7.tgz",
       "dependencies": {
+        "redis": {
+          "version": "0.10.3",
+          "from": "http://beta-internal:4873/redis/-/redis-0.10.3.tgz",
+          "resolved": "http://beta-internal:4873/redis/-/redis-0.10.3.tgz"
+        },
         "debug": {
           "version": "2.1.0",
-          "from": "debug@http://beta-internal:4873/debug/-/debug-2.1.0.tgz",
+          "from": "http://beta-internal:4873/debug/-/debug-2.1.0.tgz",
           "resolved": "http://beta-internal:4873/debug/-/debug-2.1.0.tgz",
           "dependencies": {
             "ms": {
               "version": "0.6.2",
-              "from": "ms@http://beta-internal:4873/ms/-/ms-0.6.2.tgz",
+              "from": "http://beta-internal:4873/ms/-/ms-0.6.2.tgz",
               "resolved": "http://beta-internal:4873/ms/-/ms-0.6.2.tgz"
             }
           }
-        },
+        }
+      }
+    },
+    "cors": {
+      "version": "2.7.1",
+      "from": "http://beta-internal:4873/cors/-/cors-2.7.1.tgz",
+      "resolved": "http://beta-internal:4873/cors/-/cors-2.7.1.tgz",
+      "dependencies": {
+        "vary": {
+          "version": "1.0.0",
+          "from": "http://beta-internal:4873/vary/-/vary-1.0.0.tgz",
+          "resolved": "http://beta-internal:4873/vary/-/vary-1.0.0.tgz"
+        }
+      }
+    },
+    "csprng": {
+      "version": "0.1.1",
+      "from": "http://beta-internal:4873/csprng/-/csprng-0.1.1.tgz",
+      "resolved": "http://beta-internal:4873/csprng/-/csprng-0.1.1.tgz",
+      "dependencies": {
+        "sequin": {
+          "version": "0.1.0",
+          "from": "http://beta-internal:4873/sequin/-/sequin-0.1.0.tgz",
+          "resolved": "http://beta-internal:4873/sequin/-/sequin-0.1.0.tgz"
+        }
+      }
+    },
+    "debug": {
+      "version": "2.2.0",
+      "from": "debug@>=2.2.0 <3.0.0",
+      "resolved": "http://beta-internal:4873/debug/-/debug-2.2.0.tgz",
+      "dependencies": {
+        "ms": {
+          "version": "0.7.1",
+          "from": "ms@0.7.1",
+          "resolved": "http://beta-internal:4873/ms/-/ms-0.7.1.tgz"
+        }
+      }
+    },
+    "diskspace": {
+      "version": "0.1.5",
+      "from": "http://beta-internal:4873/diskspace/-/diskspace-0.1.5.tgz",
+      "resolved": "http://beta-internal:4873/diskspace/-/diskspace-0.1.5.tgz"
+    },
+    "dolph": {
+      "version": "0.1.0",
+      "from": "http://beta-internal:4873/dolph/-/dolph-0.1.0.tgz",
+      "resolved": "http://beta-internal:4873/dolph/-/dolph-0.1.0.tgz",
+      "dependencies": {
         "redis": {
           "version": "0.10.3",
-          "from": "redis@http://beta-internal:4873/redis/-/redis-0.10.3.tgz",
-          "resolved": "http://beta-internal:4873/redis/-/redis-0.10.3.tgz"
-        }
-      }
-    },
-    "cors": {
-      "version": "2.7.1",
-      "from": "cors@http://beta-internal:4873/cors/-/cors-2.7.1.tgz",
-      "resolved": "http://beta-internal:4873/cors/-/cors-2.7.1.tgz",
-      "dependencies": {
-        "vary": {
-          "version": "1.0.0",
-          "from": "vary@http://beta-internal:4873/vary/-/vary-1.0.0.tgz",
-          "resolved": "http://beta-internal:4873/vary/-/vary-1.0.0.tgz"
-        }
-      }
-    },
-    "csprng": {
-      "version": "0.1.1",
-      "from": "csprng@http://beta-internal:4873/csprng/-/csprng-0.1.1.tgz",
-      "resolved": "http://beta-internal:4873/csprng/-/csprng-0.1.1.tgz",
-      "dependencies": {
-        "sequin": {
-          "version": "0.1.0",
-          "from": "sequin@http://beta-internal:4873/sequin/-/sequin-0.1.0.tgz",
-          "resolved": "http://beta-internal:4873/sequin/-/sequin-0.1.0.tgz"
-        }
-      }
-    },
-    "debug": {
-      "version": "2.2.0",
-      "resolved": "http://beta-internal:4873/debug/-/debug-2.2.0.tgz",
-      "dependencies": {
-        "ms": {
-          "version": "0.7.1",
-          "resolved": "http://beta-internal:4873/ms/-/ms-0.7.1.tgz"
-        }
-      }
-    },
-    "diskspace": {
-      "version": "0.1.5",
-      "from": "diskspace@http://beta-internal:4873/diskspace/-/diskspace-0.1.5.tgz",
-      "resolved": "http://beta-internal:4873/diskspace/-/diskspace-0.1.5.tgz"
-    },
-    "dolph": {
-      "version": "0.1.0",
-      "from": "dolph@http://beta-internal:4873/dolph/-/dolph-0.1.0.tgz",
-      "resolved": "http://beta-internal:4873/dolph/-/dolph-0.1.0.tgz",
-      "dependencies": {
-        "redis": {
-          "version": "0.10.3",
-          "from": "redis@http://beta-internal:4873/redis/-/redis-0.10.3.tgz",
+          "from": "http://beta-internal:4873/redis/-/redis-0.10.3.tgz",
           "resolved": "http://beta-internal:4873/redis/-/redis-0.10.3.tgz"
         }
       }
     },
     "elasticsearch": {
       "version": "2.4.3",
-      "from": "elasticsearch@http://beta-internal:4873/elasticsearch/-/elasticsearch-2.4.3.tgz",
+      "from": "http://beta-internal:4873/elasticsearch/-/elasticsearch-2.4.3.tgz",
       "resolved": "http://beta-internal:4873/elasticsearch/-/elasticsearch-2.4.3.tgz",
       "dependencies": {
         "bluebird": {
           "version": "2.2.2",
-          "from": "bluebird@http://beta-internal:4873/bluebird/-/bluebird-2.2.2.tgz",
+          "from": "http://beta-internal:4873/bluebird/-/bluebird-2.2.2.tgz",
           "resolved": "http://beta-internal:4873/bluebird/-/bluebird-2.2.2.tgz"
         },
         "chalk": {
           "version": "0.5.1",
+          "from": "chalk@>=0.5.0 <0.6.0",
           "resolved": "http://beta-internal:4873/chalk/-/chalk-0.5.1.tgz",
           "dependencies": {
             "ansi-styles": {
               "version": "1.1.0",
+              "from": "ansi-styles@>=1.1.0 <2.0.0",
               "resolved": "http://beta-internal:4873/ansi-styles/-/ansi-styles-1.1.0.tgz"
             },
             "escape-string-regexp": {
               "version": "1.0.2",
+              "from": "escape-string-regexp@1.0.2",
               "resolved": "http://beta-internal:4873/escape-string-regexp/-/escape-string-regexp-1.0.2.tgz"
             },
             "has-ansi": {
               "version": "0.1.0",
+              "from": "has-ansi@>=0.1.0 <0.2.0",
               "resolved": "http://beta-internal:4873/has-ansi/-/has-ansi-0.1.0.tgz",
               "dependencies": {
                 "ansi-regex": {
                   "version": "0.2.1",
-                  "from": "ansi-regex@http://beta-internal:4873/ansi-regex/-/ansi-regex-0.2.1.tgz",
+                  "from": "http://beta-internal:4873/ansi-regex/-/ansi-regex-0.2.1.tgz",
                   "resolved": "http://beta-internal:4873/ansi-regex/-/ansi-regex-0.2.1.tgz"
                 }
               }
             },
             "strip-ansi": {
               "version": "0.3.0",
+              "from": "strip-ansi@>=0.3.0 <0.4.0",
               "resolved": "http://beta-internal:4873/strip-ansi/-/strip-ansi-0.3.0.tgz",
               "dependencies": {
                 "ansi-regex": {
                   "version": "0.2.1",
-                  "from": "ansi-regex@http://beta-internal:4873/ansi-regex/-/ansi-regex-0.2.1.tgz",
+                  "from": "http://beta-internal:4873/ansi-regex/-/ansi-regex-0.2.1.tgz",
                   "resolved": "http://beta-internal:4873/ansi-regex/-/ansi-regex-0.2.1.tgz"
                 }
               }
             },
             "supports-color": {
               "version": "0.2.0",
+              "from": "supports-color@>=0.2.0 <0.3.0",
               "resolved": "http://beta-internal:4873/supports-color/-/supports-color-0.2.0.tgz"
             }
           }
         },
         "forever-agent": {
           "version": "0.5.2",
-          "from": "forever-agent@http://beta-internal:4873/forever-agent/-/forever-agent-0.5.2.tgz",
+          "from": "http://beta-internal:4873/forever-agent/-/forever-agent-0.5.2.tgz",
           "resolved": "http://beta-internal:4873/forever-agent/-/forever-agent-0.5.2.tgz"
         },
         "lodash-node": {
           "version": "2.4.1",
-          "from": "lodash-node@http://beta-internal:4873/lodash-node/-/lodash-node-2.4.1.tgz",
+          "from": "http://beta-internal:4873/lodash-node/-/lodash-node-2.4.1.tgz",
           "resolved": "http://beta-internal:4873/lodash-node/-/lodash-node-2.4.1.tgz"
         }
       }
     },
     "email-validator": {
       "version": "1.0.1",
-      "from": "email-validator@http://beta-internal:4873/email-validator/-/email-validator-1.0.1.tgz",
+      "from": "http://beta-internal:4873/email-validator/-/email-validator-1.0.1.tgz",
       "resolved": "http://beta-internal:4873/email-validator/-/email-validator-1.0.1.tgz"
     },
     "ent": {
       "version": "0.1.0",
-      "from": "ent@http://beta-internal:4873/ent/-/ent-0.1.0.tgz",
+      "from": "http://beta-internal:4873/ent/-/ent-0.1.0.tgz",
       "resolved": "http://beta-internal:4873/ent/-/ent-0.1.0.tgz"
     },
     "event-stream": {
       "version": "3.3.1",
+      "from": "event-stream@>=3.3.1 <4.0.0",
       "resolved": "http://beta-internal:4873/event-stream/-/event-stream-3.3.1.tgz",
       "dependencies": {
+        "through": {
+          "version": "2.3.7",
+          "from": "through@>=2.3.1 <2.4.0",
+          "resolved": "http://beta-internal:4873/through/-/through-2.3.7.tgz"
+        },
         "duplexer": {
           "version": "0.1.1",
+          "from": "duplexer@>=0.1.1 <0.2.0",
           "resolved": "http://beta-internal:4873/duplexer/-/duplexer-0.1.1.tgz"
         },
         "from": {
           "version": "0.1.3",
+          "from": "from@>=0.0.0 <1.0.0",
           "resolved": "http://beta-internal:4873/from/-/from-0.1.3.tgz"
         },
         "map-stream": {
           "version": "0.1.0",
+          "from": "map-stream@>=0.1.0 <0.2.0",
           "resolved": "http://beta-internal:4873/map-stream/-/map-stream-0.1.0.tgz"
         },
         "pause-stream": {
           "version": "0.0.11",
+          "from": "pause-stream@0.0.11",
           "resolved": "http://beta-internal:4873/pause-stream/-/pause-stream-0.0.11.tgz"
         },
         "split": {
           "version": "0.3.3",
+          "from": "split@>=0.3.0 <0.4.0",
           "resolved": "http://beta-internal:4873/split/-/split-0.3.3.tgz"
         },
         "stream-combiner": {
           "version": "0.0.4",
+          "from": "stream-combiner@>=0.0.4 <0.1.0",
           "resolved": "http://beta-internal:4873/stream-combiner/-/stream-combiner-0.0.4.tgz"
-        },
-        "through": {
-          "version": "2.3.7",
-          "resolved": "http://beta-internal:4873/through/-/through-2.3.7.tgz"
         }
       }
     },
     "express": {
       "version": "3.21.0",
+      "from": "https://registry.npmjs.org/express/-/express-3.21.0.tgz",
       "resolved": "https://registry.npmjs.org/express/-/express-3.21.0.tgz",
       "dependencies": {
         "basic-auth": {
           "version": "1.0.2",
-          "from": "basic-auth@http://beta-internal:4873/basic-auth/-/basic-auth-1.0.2.tgz",
+          "from": "http://beta-internal:4873/basic-auth/-/basic-auth-1.0.2.tgz",
           "resolved": "http://beta-internal:4873/basic-auth/-/basic-auth-1.0.2.tgz"
-        },
-        "commander": {
-          "version": "2.6.0",
-          "resolved": "https://registry.npmjs.org/commander/-/commander-2.6.0.tgz"
         },
         "connect": {
           "version": "2.30.0",
+          "from": "https://registry.npmjs.org/connect/-/connect-2.30.0.tgz",
           "resolved": "https://registry.npmjs.org/connect/-/connect-2.30.0.tgz",
           "dependencies": {
             "basic-auth-connect": {
               "version": "1.0.0",
-              "from": "basic-auth-connect@http://beta-internal:4873/basic-auth-connect/-/basic-auth-connect-1.0.0.tgz",
+              "from": "http://beta-internal:4873/basic-auth-connect/-/basic-auth-connect-1.0.0.tgz",
               "resolved": "http://beta-internal:4873/basic-auth-connect/-/basic-auth-connect-1.0.0.tgz"
             },
             "body-parser": {
               "version": "1.13.1",
+              "from": "https://registry.npmjs.org/body-parser/-/body-parser-1.13.1.tgz",
               "resolved": "https://registry.npmjs.org/body-parser/-/body-parser-1.13.1.tgz",
               "dependencies": {
                 "iconv-lite": {
                   "version": "0.4.10",
+                  "from": "https://registry.npmjs.org/iconv-lite/-/iconv-lite-0.4.10.tgz",
                   "resolved": "https://registry.npmjs.org/iconv-lite/-/iconv-lite-0.4.10.tgz"
                 },
                 "on-finished": {
                   "version": "2.3.0",
+                  "from": "https://registry.npmjs.org/on-finished/-/on-finished-2.3.0.tgz",
                   "resolved": "https://registry.npmjs.org/on-finished/-/on-finished-2.3.0.tgz",
                   "dependencies": {
                     "ee-first": {
                       "version": "1.1.1",
-                      "from": "ee-first@http://beta-internal:4873/ee-first/-/ee-first-1.1.1.tgz",
+                      "from": "http://beta-internal:4873/ee-first/-/ee-first-1.1.1.tgz",
                       "resolved": "http://beta-internal:4873/ee-first/-/ee-first-1.1.1.tgz"
                     }
                   }
                 },
                 "raw-body": {
                   "version": "2.1.1",
+                  "from": "https://registry.npmjs.org/raw-body/-/raw-body-2.1.1.tgz",
                   "resolved": "https://registry.npmjs.org/raw-body/-/raw-body-2.1.1.tgz",
                   "dependencies": {
                     "unpipe": {
                       "version": "1.0.0",
+                      "from": "https://registry.npmjs.org/unpipe/-/unpipe-1.0.0.tgz",
                       "resolved": "https://registry.npmjs.org/unpipe/-/unpipe-1.0.0.tgz"
                     }
                   }
@@ -438,39 +457,51 @@
             },
             "bytes": {
               "version": "2.1.0",
+              "from": "https://registry.npmjs.org/bytes/-/bytes-2.1.0.tgz",
               "resolved": "https://registry.npmjs.org/bytes/-/bytes-2.1.0.tgz"
+            },
+            "cookie-parser": {
+              "version": "1.3.5",
+              "from": "http://beta-internal:4873/cookie-parser/-/cookie-parser-1.3.5.tgz",
+              "resolved": "http://beta-internal:4873/cookie-parser/-/cookie-parser-1.3.5.tgz"
             },
             "compression": {
               "version": "1.5.0",
+              "from": "https://registry.npmjs.org/compression/-/compression-1.5.0.tgz",
               "resolved": "https://registry.npmjs.org/compression/-/compression-1.5.0.tgz",
               "dependencies": {
                 "accepts": {
                   "version": "1.2.9",
+                  "from": "https://registry.npmjs.org/accepts/-/accepts-1.2.9.tgz",
                   "resolved": "https://registry.npmjs.org/accepts/-/accepts-1.2.9.tgz",
                   "dependencies": {
                     "mime-types": {
                       "version": "2.1.1",
+                      "from": "https://registry.npmjs.org/mime-types/-/mime-types-2.1.1.tgz",
                       "resolved": "https://registry.npmjs.org/mime-types/-/mime-types-2.1.1.tgz",
                       "dependencies": {
                         "mime-db": {
                           "version": "1.13.0",
+                          "from": "https://registry.npmjs.org/mime-db/-/mime-db-1.13.0.tgz",
                           "resolved": "https://registry.npmjs.org/mime-db/-/mime-db-1.13.0.tgz"
                         }
                       }
                     },
                     "negotiator": {
                       "version": "0.5.3",
-                      "from": "negotiator@http://beta-internal:4873/negotiator/-/negotiator-0.5.3.tgz",
+                      "from": "http://beta-internal:4873/negotiator/-/negotiator-0.5.3.tgz",
                       "resolved": "http://beta-internal:4873/negotiator/-/negotiator-0.5.3.tgz"
                     }
                   }
                 },
                 "compressible": {
                   "version": "2.0.3",
+                  "from": "https://registry.npmjs.org/compressible/-/compressible-2.0.3.tgz",
                   "resolved": "https://registry.npmjs.org/compressible/-/compressible-2.0.3.tgz",
                   "dependencies": {
                     "mime-db": {
                       "version": "1.13.0",
+                      "from": "https://registry.npmjs.org/mime-db/-/mime-db-1.13.0.tgz",
                       "resolved": "https://registry.npmjs.org/mime-db/-/mime-db-1.13.0.tgz"
                     }
                   }
@@ -479,46 +510,44 @@
             },
             "connect-timeout": {
               "version": "1.6.2",
-              "from": "connect-timeout@http://beta-internal:4873/connect-timeout/-/connect-timeout-1.6.2.tgz",
+              "from": "http://beta-internal:4873/connect-timeout/-/connect-timeout-1.6.2.tgz",
               "resolved": "http://beta-internal:4873/connect-timeout/-/connect-timeout-1.6.2.tgz",
               "dependencies": {
                 "ms": {
                   "version": "0.7.1",
-                  "from": "ms@http://beta-internal:4873/ms/-/ms-0.7.1.tgz",
+                  "from": "http://beta-internal:4873/ms/-/ms-0.7.1.tgz",
                   "resolved": "http://beta-internal:4873/ms/-/ms-0.7.1.tgz"
                 }
               }
-            },
-            "cookie-parser": {
-              "version": "1.3.5",
-              "from": "cookie-parser@http://beta-internal:4873/cookie-parser/-/cookie-parser-1.3.5.tgz",
-              "resolved": "http://beta-internal:4873/cookie-parser/-/cookie-parser-1.3.5.tgz"
             },
             "csurf": {
               "version": "1.8.3",
+              "from": "https://registry.npmjs.org/csurf/-/csurf-1.8.3.tgz",
               "resolved": "https://registry.npmjs.org/csurf/-/csurf-1.8.3.tgz",
               "dependencies": {
                 "csrf": {
                   "version": "3.0.0",
+                  "from": "https://registry.npmjs.org/csrf/-/csrf-3.0.0.tgz",
                   "resolved": "https://registry.npmjs.org/csrf/-/csrf-3.0.0.tgz",
                   "dependencies": {
                     "base64-url": {
                       "version": "1.2.1",
-                      "from": "base64-url@http://beta-internal:4873/base64-url/-/base64-url-1.2.1.tgz",
+                      "from": "http://beta-internal:4873/base64-url/-/base64-url-1.2.1.tgz",
                       "resolved": "http://beta-internal:4873/base64-url/-/base64-url-1.2.1.tgz"
                     },
                     "rndm": {
                       "version": "1.1.0",
-                      "from": "rndm@http://beta-internal:4873/rndm/-/rndm-1.1.0.tgz",
+                      "from": "http://beta-internal:4873/rndm/-/rndm-1.1.0.tgz",
                       "resolved": "http://beta-internal:4873/rndm/-/rndm-1.1.0.tgz"
                     },
                     "scmp": {
                       "version": "1.0.0",
-                      "from": "scmp@http://beta-internal:4873/scmp/-/scmp-1.0.0.tgz",
+                      "from": "http://beta-internal:4873/scmp/-/scmp-1.0.0.tgz",
                       "resolved": "http://beta-internal:4873/scmp/-/scmp-1.0.0.tgz"
                     },
                     "uid-safe": {
                       "version": "2.0.0",
+                      "from": "https://registry.npmjs.org/uid-safe/-/uid-safe-2.0.0.tgz",
                       "resolved": "https://registry.npmjs.org/uid-safe/-/uid-safe-2.0.0.tgz"
                     }
                   }
@@ -527,25 +556,29 @@
             },
             "errorhandler": {
               "version": "1.4.0",
+              "from": "https://registry.npmjs.org/errorhandler/-/errorhandler-1.4.0.tgz",
               "resolved": "https://registry.npmjs.org/errorhandler/-/errorhandler-1.4.0.tgz",
               "dependencies": {
                 "accepts": {
                   "version": "1.2.9",
+                  "from": "https://registry.npmjs.org/accepts/-/accepts-1.2.9.tgz",
                   "resolved": "https://registry.npmjs.org/accepts/-/accepts-1.2.9.tgz",
                   "dependencies": {
                     "mime-types": {
                       "version": "2.1.1",
+                      "from": "https://registry.npmjs.org/mime-types/-/mime-types-2.1.1.tgz",
                       "resolved": "https://registry.npmjs.org/mime-types/-/mime-types-2.1.1.tgz",
                       "dependencies": {
                         "mime-db": {
                           "version": "1.13.0",
+                          "from": "https://registry.npmjs.org/mime-db/-/mime-db-1.13.0.tgz",
                           "resolved": "https://registry.npmjs.org/mime-db/-/mime-db-1.13.0.tgz"
                         }
                       }
                     },
                     "negotiator": {
                       "version": "0.5.3",
-                      "from": "negotiator@http://beta-internal:4873/negotiator/-/negotiator-0.5.3.tgz",
+                      "from": "http://beta-internal:4873/negotiator/-/negotiator-0.5.3.tgz",
                       "resolved": "http://beta-internal:4873/negotiator/-/negotiator-0.5.3.tgz"
                     }
                   }
@@ -554,20 +587,22 @@
             },
             "express-session": {
               "version": "1.11.3",
+              "from": "https://registry.npmjs.org/express-session/-/express-session-1.11.3.tgz",
               "resolved": "https://registry.npmjs.org/express-session/-/express-session-1.11.3.tgz",
               "dependencies": {
                 "crc": {
                   "version": "3.3.0",
-                  "from": "crc@http://beta-internal:4873/crc/-/crc-3.3.0.tgz",
+                  "from": "http://beta-internal:4873/crc/-/crc-3.3.0.tgz",
                   "resolved": "http://beta-internal:4873/crc/-/crc-3.3.0.tgz"
                 },
                 "uid-safe": {
                   "version": "2.0.0",
+                  "from": "https://registry.npmjs.org/uid-safe/-/uid-safe-2.0.0.tgz",
                   "resolved": "https://registry.npmjs.org/uid-safe/-/uid-safe-2.0.0.tgz",
                   "dependencies": {
                     "base64-url": {
                       "version": "1.2.1",
-                      "from": "base64-url@http://beta-internal:4873/base64-url/-/base64-url-1.2.1.tgz",
+                      "from": "http://beta-internal:4873/base64-url/-/base64-url-1.2.1.tgz",
                       "resolved": "http://beta-internal:4873/base64-url/-/base64-url-1.2.1.tgz"
                     }
                   }
@@ -576,59 +611,63 @@
             },
             "finalhandler": {
               "version": "0.4.0",
-              "from": "finalhandler@http://beta-internal:4873/finalhandler/-/finalhandler-0.4.0.tgz",
+              "from": "http://beta-internal:4873/finalhandler/-/finalhandler-0.4.0.tgz",
               "resolved": "http://beta-internal:4873/finalhandler/-/finalhandler-0.4.0.tgz",
               "dependencies": {
                 "on-finished": {
                   "version": "2.3.0",
+                  "from": "https://registry.npmjs.org/on-finished/-/on-finished-2.3.0.tgz",
                   "resolved": "https://registry.npmjs.org/on-finished/-/on-finished-2.3.0.tgz",
                   "dependencies": {
                     "ee-first": {
                       "version": "1.1.1",
-                      "from": "ee-first@http://beta-internal:4873/ee-first/-/ee-first-1.1.1.tgz",
+                      "from": "http://beta-internal:4873/ee-first/-/ee-first-1.1.1.tgz",
                       "resolved": "http://beta-internal:4873/ee-first/-/ee-first-1.1.1.tgz"
                     }
                   }
                 },
                 "unpipe": {
                   "version": "1.0.0",
+                  "from": "https://registry.npmjs.org/unpipe/-/unpipe-1.0.0.tgz",
                   "resolved": "https://registry.npmjs.org/unpipe/-/unpipe-1.0.0.tgz"
                 }
               }
             },
             "http-errors": {
               "version": "1.3.1",
-              "from": "http-errors@http://beta-internal:4873/http-errors/-/http-errors-1.3.1.tgz",
+              "from": "http://beta-internal:4873/http-errors/-/http-errors-1.3.1.tgz",
               "resolved": "http://beta-internal:4873/http-errors/-/http-errors-1.3.1.tgz",
               "dependencies": {
                 "inherits": {
                   "version": "2.0.1",
-                  "from": "inherits@http://beta-internal:4873/inherits/-/inherits-2.0.1.tgz",
+                  "from": "http://beta-internal:4873/inherits/-/inherits-2.0.1.tgz",
                   "resolved": "http://beta-internal:4873/inherits/-/inherits-2.0.1.tgz"
                 },
                 "statuses": {
                   "version": "1.2.1",
-                  "from": "statuses@http://beta-internal:4873/statuses/-/statuses-1.2.1.tgz",
+                  "from": "http://beta-internal:4873/statuses/-/statuses-1.2.1.tgz",
                   "resolved": "http://beta-internal:4873/statuses/-/statuses-1.2.1.tgz"
                 }
               }
             },
             "method-override": {
               "version": "2.3.3",
-              "from": "method-override@http://beta-internal:4873/method-override/-/method-override-2.3.3.tgz",
+              "from": "http://beta-internal:4873/method-override/-/method-override-2.3.3.tgz",
               "resolved": "http://beta-internal:4873/method-override/-/method-override-2.3.3.tgz"
             },
             "morgan": {
               "version": "1.6.0",
+              "from": "https://registry.npmjs.org/morgan/-/morgan-1.6.0.tgz",
               "resolved": "https://registry.npmjs.org/morgan/-/morgan-1.6.0.tgz",
               "dependencies": {
                 "on-finished": {
                   "version": "2.3.0",
+                  "from": "https://registry.npmjs.org/on-finished/-/on-finished-2.3.0.tgz",
                   "resolved": "https://registry.npmjs.org/on-finished/-/on-finished-2.3.0.tgz",
                   "dependencies": {
                     "ee-first": {
                       "version": "1.1.1",
-                      "from": "ee-first@http://beta-internal:4873/ee-first/-/ee-first-1.1.1.tgz",
+                      "from": "http://beta-internal:4873/ee-first/-/ee-first-1.1.1.tgz",
                       "resolved": "http://beta-internal:4873/ee-first/-/ee-first-1.1.1.tgz"
                     }
                   }
@@ -637,97 +676,100 @@
             },
             "multiparty": {
               "version": "3.3.2",
+              "from": "https://registry.npmjs.org/multiparty/-/multiparty-3.3.2.tgz",
               "resolved": "https://registry.npmjs.org/multiparty/-/multiparty-3.3.2.tgz",
               "dependencies": {
                 "readable-stream": {
                   "version": "1.1.13",
-                  "from": "readable-stream@http://beta-internal:4873/readable-stream/-/readable-stream-1.1.13.tgz",
+                  "from": "http://beta-internal:4873/readable-stream/-/readable-stream-1.1.13.tgz",
                   "resolved": "http://beta-internal:4873/readable-stream/-/readable-stream-1.1.13.tgz",
                   "dependencies": {
                     "core-util-is": {
                       "version": "1.0.1",
-                      "from": "core-util-is@http://beta-internal:4873/core-util-is/-/core-util-is-1.0.1.tgz",
+                      "from": "http://beta-internal:4873/core-util-is/-/core-util-is-1.0.1.tgz",
                       "resolved": "http://beta-internal:4873/core-util-is/-/core-util-is-1.0.1.tgz"
-                    },
-                    "inherits": {
-                      "version": "2.0.1",
-                      "from": "inherits@http://beta-internal:4873/inherits/-/inherits-2.0.1.tgz",
-                      "resolved": "http://beta-internal:4873/inherits/-/inherits-2.0.1.tgz"
                     },
                     "isarray": {
                       "version": "0.0.1",
+                      "from": "https://registry.npmjs.org/isarray/-/isarray-0.0.1.tgz",
                       "resolved": "https://registry.npmjs.org/isarray/-/isarray-0.0.1.tgz"
                     },
                     "string_decoder": {
                       "version": "0.10.31",
-                      "from": "string_decoder@http://beta-internal:4873/string_decoder/-/string_decoder-0.10.31.tgz",
+                      "from": "http://beta-internal:4873/string_decoder/-/string_decoder-0.10.31.tgz",
                       "resolved": "http://beta-internal:4873/string_decoder/-/string_decoder-0.10.31.tgz"
+                    },
+                    "inherits": {
+                      "version": "2.0.1",
+                      "from": "http://beta-internal:4873/inherits/-/inherits-2.0.1.tgz",
+                      "resolved": "http://beta-internal:4873/inherits/-/inherits-2.0.1.tgz"
                     }
                   }
                 },
                 "stream-counter": {
                   "version": "0.2.0",
-                  "from": "stream-counter@http://beta-internal:4873/stream-counter/-/stream-counter-0.2.0.tgz",
+                  "from": "http://beta-internal:4873/stream-counter/-/stream-counter-0.2.0.tgz",
                   "resolved": "http://beta-internal:4873/stream-counter/-/stream-counter-0.2.0.tgz"
                 }
               }
             },
             "on-headers": {
               "version": "1.0.0",
-              "from": "on-headers@http://beta-internal:4873/on-headers/-/on-headers-1.0.0.tgz",
+              "from": "http://beta-internal:4873/on-headers/-/on-headers-1.0.0.tgz",
               "resolved": "http://beta-internal:4873/on-headers/-/on-headers-1.0.0.tgz"
-            },
-            "pause": {
-              "version": "0.0.1",
-              "from": "pause@http://beta-internal:4873/pause/-/pause-0.0.1.tgz",
-              "resolved": "http://beta-internal:4873/pause/-/pause-0.0.1.tgz"
             },
             "qs": {
               "version": "2.4.2",
-              "from": "qs@http://beta-internal:4873/qs/-/qs-2.4.2.tgz",
+              "from": "http://beta-internal:4873/qs/-/qs-2.4.2.tgz",
               "resolved": "http://beta-internal:4873/qs/-/qs-2.4.2.tgz"
             },
             "response-time": {
               "version": "2.3.1",
-              "from": "response-time@http://beta-internal:4873/response-time/-/response-time-2.3.1.tgz",
+              "from": "http://beta-internal:4873/response-time/-/response-time-2.3.1.tgz",
               "resolved": "http://beta-internal:4873/response-time/-/response-time-2.3.1.tgz"
             },
             "serve-favicon": {
               "version": "2.3.0",
+              "from": "https://registry.npmjs.org/serve-favicon/-/serve-favicon-2.3.0.tgz",
               "resolved": "https://registry.npmjs.org/serve-favicon/-/serve-favicon-2.3.0.tgz",
               "dependencies": {
                 "ms": {
                   "version": "0.7.1",
-                  "from": "ms@http://beta-internal:4873/ms/-/ms-0.7.1.tgz",
+                  "from": "http://beta-internal:4873/ms/-/ms-0.7.1.tgz",
                   "resolved": "http://beta-internal:4873/ms/-/ms-0.7.1.tgz"
                 }
               }
             },
             "serve-index": {
               "version": "1.7.0",
+              "from": "https://registry.npmjs.org/serve-index/-/serve-index-1.7.0.tgz",
               "resolved": "https://registry.npmjs.org/serve-index/-/serve-index-1.7.0.tgz",
               "dependencies": {
                 "accepts": {
                   "version": "1.2.9",
+                  "from": "https://registry.npmjs.org/accepts/-/accepts-1.2.9.tgz",
                   "resolved": "https://registry.npmjs.org/accepts/-/accepts-1.2.9.tgz",
                   "dependencies": {
                     "negotiator": {
                       "version": "0.5.3",
-                      "from": "negotiator@http://beta-internal:4873/negotiator/-/negotiator-0.5.3.tgz",
+                      "from": "http://beta-internal:4873/negotiator/-/negotiator-0.5.3.tgz",
                       "resolved": "http://beta-internal:4873/negotiator/-/negotiator-0.5.3.tgz"
                     }
                   }
                 },
                 "batch": {
                   "version": "0.5.2",
+                  "from": "https://registry.npmjs.org/batch/-/batch-0.5.2.tgz",
                   "resolved": "https://registry.npmjs.org/batch/-/batch-0.5.2.tgz"
                 },
                 "mime-types": {
                   "version": "2.1.1",
+                  "from": "https://registry.npmjs.org/mime-types/-/mime-types-2.1.1.tgz",
                   "resolved": "https://registry.npmjs.org/mime-types/-/mime-types-2.1.1.tgz",
                   "dependencies": {
                     "mime-db": {
                       "version": "1.13.0",
+                      "from": "https://registry.npmjs.org/mime-db/-/mime-db-1.13.0.tgz",
                       "resolved": "https://registry.npmjs.org/mime-db/-/mime-db-1.13.0.tgz"
                     }
                   }
@@ -736,23 +778,27 @@
             },
             "serve-static": {
               "version": "1.10.0",
+              "from": "https://registry.npmjs.org/serve-static/-/serve-static-1.10.0.tgz",
               "resolved": "https://registry.npmjs.org/serve-static/-/serve-static-1.10.0.tgz"
             },
             "type-is": {
               "version": "1.6.3",
+              "from": "https://registry.npmjs.org/type-is/-/type-is-1.6.3.tgz",
               "resolved": "https://registry.npmjs.org/type-is/-/type-is-1.6.3.tgz",
               "dependencies": {
                 "media-typer": {
                   "version": "0.3.0",
-                  "from": "media-typer@http://beta-internal:4873/media-typer/-/media-typer-0.3.0.tgz",
+                  "from": "http://beta-internal:4873/media-typer/-/media-typer-0.3.0.tgz",
                   "resolved": "http://beta-internal:4873/media-typer/-/media-typer-0.3.0.tgz"
                 },
                 "mime-types": {
                   "version": "2.1.1",
+                  "from": "https://registry.npmjs.org/mime-types/-/mime-types-2.1.1.tgz",
                   "resolved": "https://registry.npmjs.org/mime-types/-/mime-types-2.1.1.tgz",
                   "dependencies": {
                     "mime-db": {
                       "version": "1.13.0",
+                      "from": "https://registry.npmjs.org/mime-db/-/mime-db-1.13.0.tgz",
                       "resolved": "https://registry.npmjs.org/mime-db/-/mime-db-1.13.0.tgz"
                     }
                   }
@@ -761,179 +807,196 @@
             },
             "vhost": {
               "version": "3.0.0",
-              "from": "vhost@http://beta-internal:4873/vhost/-/vhost-3.0.0.tgz",
+              "from": "http://beta-internal:4873/vhost/-/vhost-3.0.0.tgz",
               "resolved": "http://beta-internal:4873/vhost/-/vhost-3.0.0.tgz"
+            },
+            "pause": {
+              "version": "0.0.1",
+              "from": "http://beta-internal:4873/pause/-/pause-0.0.1.tgz",
+              "resolved": "http://beta-internal:4873/pause/-/pause-0.0.1.tgz"
             }
           }
         },
         "content-disposition": {
           "version": "0.5.0",
-          "from": "content-disposition@http://beta-internal:4873/content-disposition/-/content-disposition-0.5.0.tgz",
+          "from": "http://beta-internal:4873/content-disposition/-/content-disposition-0.5.0.tgz",
           "resolved": "http://beta-internal:4873/content-disposition/-/content-disposition-0.5.0.tgz"
         },
         "content-type": {
           "version": "1.0.1",
-          "from": "content-type@http://beta-internal:4873/content-type/-/content-type-1.0.1.tgz",
+          "from": "http://beta-internal:4873/content-type/-/content-type-1.0.1.tgz",
           "resolved": "http://beta-internal:4873/content-type/-/content-type-1.0.1.tgz"
+        },
+        "commander": {
+          "version": "2.6.0",
+          "from": "https://registry.npmjs.org/commander/-/commander-2.6.0.tgz",
+          "resolved": "https://registry.npmjs.org/commander/-/commander-2.6.0.tgz"
         },
         "cookie": {
           "version": "0.1.3",
+          "from": "https://registry.npmjs.org/cookie/-/cookie-0.1.3.tgz",
           "resolved": "https://registry.npmjs.org/cookie/-/cookie-0.1.3.tgz"
         },
         "cookie-signature": {
           "version": "1.0.6",
-          "from": "cookie-signature@http://beta-internal:4873/cookie-signature/-/cookie-signature-1.0.6.tgz",
+          "from": "http://beta-internal:4873/cookie-signature/-/cookie-signature-1.0.6.tgz",
           "resolved": "http://beta-internal:4873/cookie-signature/-/cookie-signature-1.0.6.tgz"
         },
         "depd": {
           "version": "1.0.1",
-          "from": "depd@http://beta-internal:4873/depd/-/depd-1.0.1.tgz",
+          "from": "http://beta-internal:4873/depd/-/depd-1.0.1.tgz",
           "resolved": "http://beta-internal:4873/depd/-/depd-1.0.1.tgz"
         },
         "escape-html": {
           "version": "1.0.2",
-          "from": "escape-html@http://beta-internal:4873/escape-html/-/escape-html-1.0.2.tgz",
+          "from": "http://beta-internal:4873/escape-html/-/escape-html-1.0.2.tgz",
           "resolved": "http://beta-internal:4873/escape-html/-/escape-html-1.0.2.tgz"
         },
         "etag": {
           "version": "1.7.0",
+          "from": "https://registry.npmjs.org/etag/-/etag-1.7.0.tgz",
           "resolved": "https://registry.npmjs.org/etag/-/etag-1.7.0.tgz"
         },
         "fresh": {
           "version": "0.3.0",
+          "from": "https://registry.npmjs.org/fresh/-/fresh-0.3.0.tgz",
           "resolved": "https://registry.npmjs.org/fresh/-/fresh-0.3.0.tgz"
         },
         "merge-descriptors": {
           "version": "1.0.0",
+          "from": "https://registry.npmjs.org/merge-descriptors/-/merge-descriptors-1.0.0.tgz",
           "resolved": "https://registry.npmjs.org/merge-descriptors/-/merge-descriptors-1.0.0.tgz"
         },
         "methods": {
           "version": "1.1.1",
-          "from": "methods@http://beta-internal:4873/methods/-/methods-1.1.1.tgz",
+          "from": "http://beta-internal:4873/methods/-/methods-1.1.1.tgz",
           "resolved": "http://beta-internal:4873/methods/-/methods-1.1.1.tgz"
         },
         "parseurl": {
           "version": "1.3.0",
-          "from": "parseurl@http://beta-internal:4873/parseurl/-/parseurl-1.3.0.tgz",
+          "from": "http://beta-internal:4873/parseurl/-/parseurl-1.3.0.tgz",
           "resolved": "http://beta-internal:4873/parseurl/-/parseurl-1.3.0.tgz"
         },
         "proxy-addr": {
           "version": "1.0.8",
-          "from": "proxy-addr@http://beta-internal:4873/proxy-addr/-/proxy-addr-1.0.8.tgz",
+          "from": "http://beta-internal:4873/proxy-addr/-/proxy-addr-1.0.8.tgz",
           "resolved": "http://beta-internal:4873/proxy-addr/-/proxy-addr-1.0.8.tgz",
           "dependencies": {
             "forwarded": {
               "version": "0.1.0",
-              "from": "forwarded@http://beta-internal:4873/forwarded/-/forwarded-0.1.0.tgz",
+              "from": "http://beta-internal:4873/forwarded/-/forwarded-0.1.0.tgz",
               "resolved": "http://beta-internal:4873/forwarded/-/forwarded-0.1.0.tgz"
             },
             "ipaddr.js": {
               "version": "1.0.1",
-              "from": "ipaddr.js@http://beta-internal:4873/ipaddr.js/-/ipaddr.js-1.0.1.tgz",
+              "from": "http://beta-internal:4873/ipaddr.js/-/ipaddr.js-1.0.1.tgz",
               "resolved": "http://beta-internal:4873/ipaddr.js/-/ipaddr.js-1.0.1.tgz"
             }
           }
         },
         "range-parser": {
           "version": "1.0.2",
-          "from": "range-parser@http://beta-internal:4873/range-parser/-/range-parser-1.0.2.tgz",
+          "from": "http://beta-internal:4873/range-parser/-/range-parser-1.0.2.tgz",
           "resolved": "http://beta-internal:4873/range-parser/-/range-parser-1.0.2.tgz"
         },
         "send": {
           "version": "0.13.0",
+          "from": "https://registry.npmjs.org/send/-/send-0.13.0.tgz",
           "resolved": "https://registry.npmjs.org/send/-/send-0.13.0.tgz",
           "dependencies": {
             "destroy": {
               "version": "1.0.3",
-              "from": "destroy@http://beta-internal:4873/destroy/-/destroy-1.0.3.tgz",
+              "from": "http://beta-internal:4873/destroy/-/destroy-1.0.3.tgz",
               "resolved": "http://beta-internal:4873/destroy/-/destroy-1.0.3.tgz"
             },
             "http-errors": {
               "version": "1.3.1",
-              "from": "http-errors@http://beta-internal:4873/http-errors/-/http-errors-1.3.1.tgz",
+              "from": "http://beta-internal:4873/http-errors/-/http-errors-1.3.1.tgz",
               "resolved": "http://beta-internal:4873/http-errors/-/http-errors-1.3.1.tgz",
               "dependencies": {
                 "inherits": {
                   "version": "2.0.1",
-                  "from": "inherits@http://beta-internal:4873/inherits/-/inherits-2.0.1.tgz",
+                  "from": "http://beta-internal:4873/inherits/-/inherits-2.0.1.tgz",
                   "resolved": "http://beta-internal:4873/inherits/-/inherits-2.0.1.tgz"
                 }
               }
             },
             "mime": {
               "version": "1.3.4",
+              "from": "https://registry.npmjs.org/mime/-/mime-1.3.4.tgz",
               "resolved": "https://registry.npmjs.org/mime/-/mime-1.3.4.tgz"
             },
             "ms": {
               "version": "0.7.1",
-              "from": "ms@http://beta-internal:4873/ms/-/ms-0.7.1.tgz",
+              "from": "http://beta-internal:4873/ms/-/ms-0.7.1.tgz",
               "resolved": "http://beta-internal:4873/ms/-/ms-0.7.1.tgz"
             },
             "on-finished": {
               "version": "2.3.0",
+              "from": "https://registry.npmjs.org/on-finished/-/on-finished-2.3.0.tgz",
               "resolved": "https://registry.npmjs.org/on-finished/-/on-finished-2.3.0.tgz",
               "dependencies": {
                 "ee-first": {
                   "version": "1.1.1",
-                  "from": "ee-first@http://beta-internal:4873/ee-first/-/ee-first-1.1.1.tgz",
+                  "from": "http://beta-internal:4873/ee-first/-/ee-first-1.1.1.tgz",
                   "resolved": "http://beta-internal:4873/ee-first/-/ee-first-1.1.1.tgz"
                 }
               }
             },
             "statuses": {
               "version": "1.2.1",
-              "from": "statuses@http://beta-internal:4873/statuses/-/statuses-1.2.1.tgz",
+              "from": "http://beta-internal:4873/statuses/-/statuses-1.2.1.tgz",
               "resolved": "http://beta-internal:4873/statuses/-/statuses-1.2.1.tgz"
             }
           }
         },
         "utils-merge": {
           "version": "1.0.0",
-          "from": "utils-merge@http://beta-internal:4873/utils-merge/-/utils-merge-1.0.0.tgz",
+          "from": "http://beta-internal:4873/utils-merge/-/utils-merge-1.0.0.tgz",
           "resolved": "http://beta-internal:4873/utils-merge/-/utils-merge-1.0.0.tgz"
         },
         "vary": {
           "version": "1.0.0",
-          "from": "vary@http://beta-internal:4873/vary/-/vary-1.0.0.tgz",
+          "from": "http://beta-internal:4873/vary/-/vary-1.0.0.tgz",
           "resolved": "http://beta-internal:4873/vary/-/vary-1.0.0.tgz"
         }
       }
     },
     "express-hbs": {
       "version": "0.8.4",
-      "from": "express-hbs@http://beta-internal:4873/express-hbs/-/express-hbs-0.8.4.tgz",
+      "from": "http://beta-internal:4873/express-hbs/-/express-hbs-0.8.4.tgz",
       "resolved": "http://beta-internal:4873/express-hbs/-/express-hbs-0.8.4.tgz",
       "dependencies": {
         "js-beautify": {
           "version": "1.5.4",
-          "from": "js-beautify@http://beta-internal:4873/js-beautify/-/js-beautify-1.5.4.tgz",
+          "from": "http://beta-internal:4873/js-beautify/-/js-beautify-1.5.4.tgz",
           "resolved": "http://beta-internal:4873/js-beautify/-/js-beautify-1.5.4.tgz",
           "dependencies": {
             "config-chain": {
               "version": "1.1.8",
-              "from": "config-chain@http://beta-internal:4873/config-chain/-/config-chain-1.1.8.tgz",
+              "from": "http://beta-internal:4873/config-chain/-/config-chain-1.1.8.tgz",
               "resolved": "http://beta-internal:4873/config-chain/-/config-chain-1.1.8.tgz",
               "dependencies": {
+                "proto-list": {
+                  "version": "1.2.4",
+                  "from": "http://beta-internal:4873/proto-list/-/proto-list-1.2.4.tgz",
+                  "resolved": "http://beta-internal:4873/proto-list/-/proto-list-1.2.4.tgz"
+                },
                 "ini": {
                   "version": "1.3.3",
-                  "from": "ini@http://beta-internal:4873/ini/-/ini-1.3.3.tgz",
+                  "from": "http://beta-internal:4873/ini/-/ini-1.3.3.tgz",
                   "resolved": "http://beta-internal:4873/ini/-/ini-1.3.3.tgz"
-                },
-                "proto-list": {
-                  "version": "1.2.4",
-                  "from": "proto-list@http://beta-internal:4873/proto-list/-/proto-list-1.2.4.tgz",
-                  "resolved": "http://beta-internal:4873/proto-list/-/proto-list-1.2.4.tgz"
                 }
               }
             },
             "nopt": {
               "version": "3.0.2",
-              "from": "nopt@http://beta-internal:4873/nopt/-/nopt-3.0.2.tgz",
+              "from": "http://beta-internal:4873/nopt/-/nopt-3.0.2.tgz",
               "resolved": "http://beta-internal:4873/nopt/-/nopt-3.0.2.tgz",
               "dependencies": {
                 "abbrev": {
                   "version": "1.0.6",
-                  "from": "abbrev@http://beta-internal:4873/abbrev/-/abbrev-1.0.6.tgz",
+                  "from": "http://beta-internal:4873/abbrev/-/abbrev-1.0.6.tgz",
                   "resolved": "http://beta-internal:4873/abbrev/-/abbrev-1.0.6.tgz"
                 }
               }
@@ -942,50 +1005,50 @@
         },
         "readdirp": {
           "version": "1.3.0",
-          "from": "readdirp@http://beta-internal:4873/readdirp/-/readdirp-1.3.0.tgz",
+          "from": "http://beta-internal:4873/readdirp/-/readdirp-1.3.0.tgz",
           "resolved": "http://beta-internal:4873/readdirp/-/readdirp-1.3.0.tgz",
           "dependencies": {
             "graceful-fs": {
               "version": "2.0.3",
-              "from": "graceful-fs@http://beta-internal:4873/graceful-fs/-/graceful-fs-2.0.3.tgz",
+              "from": "http://beta-internal:4873/graceful-fs/-/graceful-fs-2.0.3.tgz",
               "resolved": "http://beta-internal:4873/graceful-fs/-/graceful-fs-2.0.3.tgz"
             },
             "minimatch": {
               "version": "0.2.14",
-              "from": "minimatch@http://beta-internal:4873/minimatch/-/minimatch-0.2.14.tgz",
+              "from": "http://beta-internal:4873/minimatch/-/minimatch-0.2.14.tgz",
               "resolved": "http://beta-internal:4873/minimatch/-/minimatch-0.2.14.tgz",
               "dependencies": {
                 "sigmund": {
                   "version": "1.0.1",
-                  "from": "sigmund@http://beta-internal:4873/sigmund/-/sigmund-1.0.1.tgz",
+                  "from": "http://beta-internal:4873/sigmund/-/sigmund-1.0.1.tgz",
                   "resolved": "http://beta-internal:4873/sigmund/-/sigmund-1.0.1.tgz"
                 }
               }
             },
             "readable-stream": {
               "version": "1.0.33",
-              "from": "readable-stream@http://beta-internal:4873/readable-stream/-/readable-stream-1.0.33.tgz",
+              "from": "http://beta-internal:4873/readable-stream/-/readable-stream-1.0.33.tgz",
               "resolved": "http://beta-internal:4873/readable-stream/-/readable-stream-1.0.33.tgz",
               "dependencies": {
                 "core-util-is": {
                   "version": "1.0.1",
-                  "from": "core-util-is@http://beta-internal:4873/core-util-is/-/core-util-is-1.0.1.tgz",
+                  "from": "http://beta-internal:4873/core-util-is/-/core-util-is-1.0.1.tgz",
                   "resolved": "http://beta-internal:4873/core-util-is/-/core-util-is-1.0.1.tgz"
+                },
+                "isarray": {
+                  "version": "0.0.1",
+                  "from": "http://beta-internal:4873/isarray/-/isarray-0.0.1.tgz",
+                  "resolved": "http://beta-internal:4873/isarray/-/isarray-0.0.1.tgz"
+                },
+                "string_decoder": {
+                  "version": "0.10.31",
+                  "from": "http://beta-internal:4873/string_decoder/-/string_decoder-0.10.31.tgz",
+                  "resolved": "http://beta-internal:4873/string_decoder/-/string_decoder-0.10.31.tgz"
                 },
                 "inherits": {
                   "version": "2.0.1",
-                  "from": "inherits@http://beta-internal:4873/inherits/-/inherits-2.0.1.tgz",
+                  "from": "http://beta-internal:4873/inherits/-/inherits-2.0.1.tgz",
                   "resolved": "http://beta-internal:4873/inherits/-/inherits-2.0.1.tgz"
-                },
-                "isarray": {
-                  "version": "0.0.1",
-                  "from": "isarray@http://beta-internal:4873/isarray/-/isarray-0.0.1.tgz",
-                  "resolved": "http://beta-internal:4873/isarray/-/isarray-0.0.1.tgz"
-                },
-                "string_decoder": {
-                  "version": "0.10.31",
-                  "from": "string_decoder@http://beta-internal:4873/string_decoder/-/string_decoder-0.10.31.tgz",
-                  "resolved": "http://beta-internal:4873/string_decoder/-/string_decoder-0.10.31.tgz"
                 }
               }
             }
@@ -995,46 +1058,46 @@
     },
     "express-resource": {
       "version": "1.0.0",
-      "from": "express-resource@http://beta-internal:4873/express-resource/-/express-resource-1.0.0.tgz",
+      "from": "http://beta-internal:4873/express-resource/-/express-resource-1.0.0.tgz",
       "resolved": "http://beta-internal:4873/express-resource/-/express-resource-1.0.0.tgz",
       "dependencies": {
+        "lingo": {
+          "version": "0.0.5",
+          "from": "http://beta-internal:4873/lingo/-/lingo-0.0.5.tgz",
+          "resolved": "http://beta-internal:4873/lingo/-/lingo-0.0.5.tgz"
+        },
+        "methods": {
+          "version": "0.0.1",
+          "from": "http://beta-internal:4873/methods/-/methods-0.0.1.tgz",
+          "resolved": "http://beta-internal:4873/methods/-/methods-0.0.1.tgz"
+        },
         "debug": {
           "version": "2.1.0",
-          "from": "debug@http://beta-internal:4873/debug/-/debug-2.1.0.tgz",
+          "from": "http://beta-internal:4873/debug/-/debug-2.1.0.tgz",
           "resolved": "http://beta-internal:4873/debug/-/debug-2.1.0.tgz",
           "dependencies": {
             "ms": {
               "version": "0.6.2",
-              "from": "ms@http://beta-internal:4873/ms/-/ms-0.6.2.tgz",
+              "from": "http://beta-internal:4873/ms/-/ms-0.6.2.tgz",
               "resolved": "http://beta-internal:4873/ms/-/ms-0.6.2.tgz"
             }
           }
-        },
-        "lingo": {
-          "version": "0.0.5",
-          "from": "lingo@http://beta-internal:4873/lingo/-/lingo-0.0.5.tgz",
-          "resolved": "http://beta-internal:4873/lingo/-/lingo-0.0.5.tgz"
-        },
-        "methods": {
-          "version": "0.0.1",
-          "from": "methods@http://beta-internal:4873/methods/-/methods-0.0.1.tgz",
-          "resolved": "http://beta-internal:4873/methods/-/methods-0.0.1.tgz"
         }
       }
     },
     "faye-websocket": {
       "version": "0.7.3",
-      "from": "faye-websocket@http://beta-internal:4873/faye-websocket/-/faye-websocket-0.7.3.tgz",
+      "from": "http://beta-internal:4873/faye-websocket/-/faye-websocket-0.7.3.tgz",
       "resolved": "http://beta-internal:4873/faye-websocket/-/faye-websocket-0.7.3.tgz",
       "dependencies": {
         "websocket-driver": {
           "version": "0.5.1",
-          "from": "websocket-driver@http://beta-internal:4873/websocket-driver/-/websocket-driver-0.5.1.tgz",
+          "from": "http://beta-internal:4873/websocket-driver/-/websocket-driver-0.5.1.tgz",
           "resolved": "http://beta-internal:4873/websocket-driver/-/websocket-driver-0.5.1.tgz",
           "dependencies": {
             "websocket-extensions": {
               "version": "0.1.0",
-              "from": "websocket-extensions@http://beta-internal:4873/websocket-extensions/-/websocket-extensions-0.1.0.tgz",
+              "from": "http://beta-internal:4873/websocket-extensions/-/websocket-extensions-0.1.0.tgz",
               "resolved": "http://beta-internal:4873/websocket-extensions/-/websocket-extensions-0.1.0.tgz"
             }
           }
@@ -1043,119 +1106,145 @@
     },
     "gitter-env": {
       "version": "0.20.10",
+      "from": "gitter-env@>=0.20.10 <0.21.0",
       "resolved": "http://beta-internal:4873/gitter-env/-/gitter-env-0.20.10.tgz",
       "dependencies": {
         "async": {
           "version": "0.8.0",
+          "from": "async@>=0.8.0 <0.9.0",
           "resolved": "http://beta-internal:4873/async/-/async-0.8.0.tgz"
         },
         "blocked": {
           "version": "1.1.0",
+          "from": "blocked@>=1.1.0 <2.0.0",
           "resolved": "http://beta-internal:4873/blocked/-/blocked-1.1.0.tgz"
         },
         "gitter-private-cube": {
           "version": "0.2.12",
+          "from": "gitter-private-cube@>=0.2.12 <0.3.0",
           "resolved": "http://beta-internal:4873/gitter-private-cube/-/gitter-private-cube-0.2.12.tgz",
           "dependencies": {
             "mongodb": {
               "version": "1.3.23",
+              "from": "mongodb@>=1.3.18 <1.4.0",
               "resolved": "http://beta-internal:4873/mongodb/-/mongodb-1.3.23.tgz",
               "dependencies": {
                 "bson": {
                   "version": "0.2.5",
+                  "from": "bson@0.2.5",
                   "resolved": "http://beta-internal:4873/bson/-/bson-0.2.5.tgz"
                 },
                 "kerberos": {
                   "version": "0.0.3",
+                  "from": "kerberos@0.0.3",
                   "resolved": "http://beta-internal:4873/kerberos/-/kerberos-0.0.3.tgz"
                 }
               }
             },
             "node-static": {
               "version": "0.6.5",
+              "from": "node-static@0.6.5",
               "resolved": "http://beta-internal:4873/node-static/-/node-static-0.6.5.tgz",
               "dependencies": {
+                "optimist": {
+                  "version": "0.6.1",
+                  "from": "optimist@>=0.3.4",
+                  "resolved": "http://beta-internal:4873/optimist/-/optimist-0.6.1.tgz",
+                  "dependencies": {
+                    "wordwrap": {
+                      "version": "0.0.3",
+                      "from": "wordwrap@>=0.0.2 <0.1.0",
+                      "resolved": "http://beta-internal:4873/wordwrap/-/wordwrap-0.0.3.tgz"
+                    },
+                    "minimist": {
+                      "version": "0.0.10",
+                      "from": "minimist@>=0.0.1 <0.1.0",
+                      "resolved": "http://beta-internal:4873/minimist/-/minimist-0.0.10.tgz"
+                    }
+                  }
+                },
                 "colors": {
                   "version": "1.1.2",
+                  "from": "colors@>=0.6.0",
                   "resolved": "http://beta-internal:4873/colors/-/colors-1.1.2.tgz"
-                },
-                "optimist": {
-                  "version": "0.6.1",
-                  "resolved": "http://beta-internal:4873/optimist/-/optimist-0.6.1.tgz",
-                  "dependencies": {
-                    "minimist": {
-                      "version": "0.0.10",
-                      "resolved": "http://beta-internal:4873/minimist/-/minimist-0.0.10.tgz"
-                    },
-                    "wordwrap": {
-                      "version": "0.0.3",
-                      "resolved": "http://beta-internal:4873/wordwrap/-/wordwrap-0.0.3.tgz"
-                    }
-                  }
                 }
               }
             },
             "pegjs": {
               "version": "0.7.0",
+              "from": "pegjs@0.7.0",
               "resolved": "http://beta-internal:4873/pegjs/-/pegjs-0.7.0.tgz"
             },
             "vows": {
               "version": "0.7.0",
+              "from": "vows@0.7.0",
               "resolved": "http://beta-internal:4873/vows/-/vows-0.7.0.tgz",
               "dependencies": {
+                "eyes": {
+                  "version": "0.1.8",
+                  "from": "eyes@>=0.1.6",
+                  "resolved": "http://beta-internal:4873/eyes/-/eyes-0.1.8.tgz"
+                },
                 "diff": {
                   "version": "1.0.8",
+                  "from": "diff@>=1.0.3 <1.1.0",
                   "resolved": "https://registry.npmjs.org/diff/-/diff-1.0.8.tgz"
-                },
-                "eyes": {
-                  "version": "0.1.8",
-                  "resolved": "http://beta-internal:4873/eyes/-/eyes-0.1.8.tgz"
                 }
               }
             },
             "websocket": {
               "version": "1.0.8",
+              "from": "websocket@1.0.8",
               "resolved": "http://beta-internal:4873/websocket/-/websocket-1.0.8.tgz"
             },
             "websocket-server": {
               "version": "1.4.4",
+              "from": "websocket-server@1.4.4",
               "resolved": "http://beta-internal:4873/websocket-server/-/websocket-server-1.4.4.tgz"
             }
           }
         },
         "gitter-redis-sentinel-client": {
           "version": "0.3.0",
+          "from": "gitter-redis-sentinel-client@>=0.3.0 <0.4.0",
           "resolved": "http://beta-internal:4873/gitter-redis-sentinel-client/-/gitter-redis-sentinel-client-0.3.0.tgz",
           "dependencies": {
             "debug": {
               "version": "0.8.1",
+              "from": "debug@>=0.8.0 <0.9.0",
               "resolved": "http://beta-internal:4873/debug/-/debug-0.8.1.tgz"
             }
           }
         },
         "nconf": {
           "version": "0.6.9",
+          "from": "nconf@>=0.6.9 <0.7.0",
           "resolved": "http://beta-internal:4873/nconf/-/nconf-0.6.9.tgz",
           "dependencies": {
             "async": {
               "version": "0.2.9",
+              "from": "async@0.2.9",
               "resolved": "http://beta-internal:4873/async/-/async-0.2.9.tgz"
             },
             "ini": {
               "version": "1.3.4",
+              "from": "ini@>=1.0.0 <2.0.0",
               "resolved": "http://beta-internal:4873/ini/-/ini-1.3.4.tgz"
             },
             "optimist": {
               "version": "0.6.0",
+              "from": "optimist@0.6.0",
               "resolved": "http://beta-internal:4873/optimist/-/optimist-0.6.0.tgz",
               "dependencies": {
+                "wordwrap": {
+                  "version": "0.0.3",
+                  "from": "wordwrap@>=0.0.2 <0.1.0",
+                  "resolved": "http://beta-internal:4873/wordwrap/-/wordwrap-0.0.3.tgz"
+                },
                 "minimist": {
                   "version": "0.0.10",
+                  "from": "minimist@>=0.0.1 <0.1.0",
                   "resolved": "http://beta-internal:4873/minimist/-/minimist-0.0.10.tgz"
-                },
-                "wordwrap": {
-                  "version": "0.0.3",
-                  "resolved": "http://beta-internal:4873/wordwrap/-/wordwrap-0.0.3.tgz"
                 }
               }
             }
@@ -1163,40 +1252,49 @@
         },
         "node-statsd": {
           "version": "0.1.1",
+          "from": "node-statsd@>=0.1.1 <0.2.0",
           "resolved": "http://beta-internal:4873/node-statsd/-/node-statsd-0.1.1.tgz"
         },
         "raven": {
           "version": "0.6.3",
+          "from": "raven@>=0.6.3 <0.7.0",
           "resolved": "http://beta-internal:4873/raven/-/raven-0.6.3.tgz",
           "dependencies": {
+            "node-uuid": {
+              "version": "1.4.3",
+              "from": "node-uuid@>=1.4.1 <1.5.0",
+              "resolved": "http://beta-internal:4873/node-uuid/-/node-uuid-1.4.3.tgz"
+            },
+            "stack-trace": {
+              "version": "0.0.7",
+              "from": "stack-trace@0.0.7",
+              "resolved": "http://beta-internal:4873/stack-trace/-/stack-trace-0.0.7.tgz"
+            },
+            "lsmod": {
+              "version": "0.0.3",
+              "from": "lsmod@>=0.0.3 <0.1.0",
+              "resolved": "http://beta-internal:4873/lsmod/-/lsmod-0.0.3.tgz"
+            },
             "cookie": {
               "version": "0.1.0",
+              "from": "cookie@0.1.0",
               "resolved": "http://beta-internal:4873/cookie/-/cookie-0.1.0.tgz"
-            },
-            "lsmod": {
-              "version": "0.0.3",
-              "resolved": "http://beta-internal:4873/lsmod/-/lsmod-0.0.3.tgz"
-            },
-            "node-uuid": {
-              "version": "1.4.3",
-              "resolved": "http://beta-internal:4873/node-uuid/-/node-uuid-1.4.3.tgz"
-            },
-            "stack-trace": {
-              "version": "0.0.7",
-              "resolved": "http://beta-internal:4873/stack-trace/-/stack-trace-0.0.7.tgz"
             }
           }
         },
         "redis": {
           "version": "0.10.3",
+          "from": "redis@>=0.10.1 <0.11.0",
           "resolved": "http://beta-internal:4873/redis/-/redis-0.10.3.tgz"
         },
         "universal-analytics": {
           "version": "0.3.8",
+          "from": "universal-analytics@>=0.3.4 <0.4.0",
           "resolved": "http://beta-internal:4873/universal-analytics/-/universal-analytics-0.3.8.tgz",
           "dependencies": {
             "async": {
               "version": "0.2.10",
+              "from": "async@>=0.2.0 <0.3.0",
               "resolved": "http://beta-internal:4873/async/-/async-0.2.10.tgz"
             }
           }
@@ -1205,22 +1303,22 @@
     },
     "gitter-faye": {
       "version": "1.1.0-h",
-      "from": "gitter-faye@http://beta-internal:4873/gitter-faye/-/gitter-faye-1.1.0-h.tgz",
+      "from": "http://beta-internal:4873/gitter-faye/-/gitter-faye-1.1.0-h.tgz",
       "resolved": "http://beta-internal:4873/gitter-faye/-/gitter-faye-1.1.0-h.tgz",
       "dependencies": {
         "faye-websocket": {
           "version": "0.9.4",
-          "from": "faye-websocket@http://beta-internal:4873/faye-websocket/-/faye-websocket-0.9.4.tgz",
+          "from": "http://beta-internal:4873/faye-websocket/-/faye-websocket-0.9.4.tgz",
           "resolved": "http://beta-internal:4873/faye-websocket/-/faye-websocket-0.9.4.tgz",
           "dependencies": {
             "websocket-driver": {
               "version": "0.5.4",
-              "from": "websocket-driver@http://beta-internal:4873/websocket-driver/-/websocket-driver-0.5.4.tgz",
+              "from": "http://beta-internal:4873/websocket-driver/-/websocket-driver-0.5.4.tgz",
               "resolved": "http://beta-internal:4873/websocket-driver/-/websocket-driver-0.5.4.tgz",
               "dependencies": {
                 "websocket-extensions": {
                   "version": "0.1.1",
-                  "from": "websocket-extensions@http://beta-internal:4873/websocket-extensions/-/websocket-extensions-0.1.1.tgz",
+                  "from": "http://beta-internal:4873/websocket-extensions/-/websocket-extensions-0.1.1.tgz",
                   "resolved": "http://beta-internal:4873/websocket-extensions/-/websocket-extensions-0.1.1.tgz"
                 }
               }
@@ -1229,78 +1327,80 @@
         },
         "tunnel-agent": {
           "version": "0.4.0",
-          "from": "tunnel-agent@http://beta-internal:4873/tunnel-agent/-/tunnel-agent-0.4.0.tgz",
+          "from": "http://beta-internal:4873/tunnel-agent/-/tunnel-agent-0.4.0.tgz",
           "resolved": "http://beta-internal:4873/tunnel-agent/-/tunnel-agent-0.4.0.tgz"
         }
       }
     },
     "gitter-faye-redis": {
       "version": "0.4.4",
-      "from": "gitter-faye-redis@http://beta-internal:4873/gitter-faye-redis/-/gitter-faye-redis-0.4.4.tgz",
+      "from": "http://beta-internal:4873/gitter-faye-redis/-/gitter-faye-redis-0.4.4.tgz",
       "resolved": "http://beta-internal:4873/gitter-faye-redis/-/gitter-faye-redis-0.4.4.tgz",
       "dependencies": {
         "redis": {
           "version": "0.12.1",
-          "from": "redis@http://beta-internal:4873/redis/-/redis-0.12.1.tgz",
+          "from": "http://beta-internal:4873/redis/-/redis-0.12.1.tgz",
           "resolved": "http://beta-internal:4873/redis/-/redis-0.12.1.tgz"
         }
       }
     },
     "gitter-markdown-processor": {
       "version": "9.0.0",
-      "from": "gitter-markdown-processor@http://beta-internal:4873/gitter-markdown-processor/-/gitter-markdown-processor-9.0.0.tgz",
+      "from": "http://beta-internal:4873/gitter-markdown-processor/-/gitter-markdown-processor-9.0.0.tgz",
       "resolved": "http://beta-internal:4873/gitter-markdown-processor/-/gitter-markdown-processor-9.0.0.tgz",
       "dependencies": {
         "gitter-marked": {
           "version": "0.9.0",
-          "from": "gitter-marked@http://beta-internal:4873/gitter-marked/-/gitter-marked-0.9.0.tgz",
+          "from": "http://beta-internal:4873/gitter-marked/-/gitter-marked-0.9.0.tgz",
           "resolved": "http://beta-internal:4873/gitter-marked/-/gitter-marked-0.9.0.tgz"
         },
         "highlight.js": {
           "version": "8.5.0",
-          "from": "highlight.js@http://beta-internal:4873/highlight.js/-/highlight.js-8.5.0.tgz",
+          "from": "http://beta-internal:4873/highlight.js/-/highlight.js-8.5.0.tgz",
           "resolved": "http://beta-internal:4873/highlight.js/-/highlight.js-8.5.0.tgz"
         },
         "htmlencode": {
           "version": "0.0.4",
-          "from": "htmlencode@http://beta-internal:4873/htmlencode/-/htmlencode-0.0.4.tgz",
+          "from": "http://beta-internal:4873/htmlencode/-/htmlencode-0.0.4.tgz",
           "resolved": "http://beta-internal:4873/htmlencode/-/htmlencode-0.0.4.tgz"
         },
         "katex": {
           "version": "0.4.3",
+          "from": "https://registry.npmjs.org/katex/-/katex-0.4.3.tgz",
           "resolved": "https://registry.npmjs.org/katex/-/katex-0.4.3.tgz",
           "dependencies": {
             "match-at": {
               "version": "0.1.0",
+              "from": "https://registry.npmjs.org/match-at/-/match-at-0.1.0.tgz",
               "resolved": "https://registry.npmjs.org/match-at/-/match-at-0.1.0.tgz"
             }
           }
         },
         "underscore": {
           "version": "1.8.3",
-          "from": "underscore@http://beta-internal:4873/underscore/-/underscore-1.8.3.tgz",
+          "from": "http://beta-internal:4873/underscore/-/underscore-1.8.3.tgz",
           "resolved": "http://beta-internal:4873/underscore/-/underscore-1.8.3.tgz"
         },
         "worker-farm": {
           "version": "1.3.1",
-          "from": "worker-farm@http://beta-internal:4873/worker-farm/-/worker-farm-1.3.1.tgz",
+          "from": "http://beta-internal:4873/worker-farm/-/worker-farm-1.3.1.tgz",
           "resolved": "http://beta-internal:4873/worker-farm/-/worker-farm-1.3.1.tgz",
           "dependencies": {
             "errno": {
               "version": "0.1.2",
-              "from": "errno@http://beta-internal:4873/errno/-/errno-0.1.2.tgz",
+              "from": "http://beta-internal:4873/errno/-/errno-0.1.2.tgz",
               "resolved": "http://beta-internal:4873/errno/-/errno-0.1.2.tgz",
               "dependencies": {
                 "prr": {
                   "version": "0.0.0",
-                  "from": "prr@http://beta-internal:4873/prr/-/prr-0.0.0.tgz",
+                  "from": "http://beta-internal:4873/prr/-/prr-0.0.0.tgz",
                   "resolved": "http://beta-internal:4873/prr/-/prr-0.0.0.tgz"
                 }
               }
             },
             "xtend": {
               "version": "4.0.0",
-              "from": "xtend@http://beta-internal:4873/xtend/-/xtend-4.0.0.tgz",
+              "from": "http://beta-internal:4873/xtend/-/xtend-4.0.0.tgz",
               "resolved": "http://beta-internal:4873/xtend/-/xtend-4.0.0.tgz"
             }
           }
@@ -1309,32 +1409,32 @@
     },
     "gitter-passport-github": {
       "version": "0.1.8-f",
-      "from": "gitter-passport-github@http://beta-internal:4873/gitter-passport-github/-/gitter-passport-github-0.1.8-f.tgz",
+      "from": "http://beta-internal:4873/gitter-passport-github/-/gitter-passport-github-0.1.8-f.tgz",
       "resolved": "http://beta-internal:4873/gitter-passport-github/-/gitter-passport-github-0.1.8-f.tgz",
       "dependencies": {
         "gitter-passport-oauth": {
           "version": "1.0.0-f",
-          "from": "gitter-passport-oauth@http://beta-internal:4873/gitter-passport-oauth/-/gitter-passport-oauth-1.0.0-f.tgz",
+          "from": "http://beta-internal:4873/gitter-passport-oauth/-/gitter-passport-oauth-1.0.0-f.tgz",
           "resolved": "http://beta-internal:4873/gitter-passport-oauth/-/gitter-passport-oauth-1.0.0-f.tgz",
           "dependencies": {
             "passport-oauth1": {
               "version": "1.0.1",
-              "from": "passport-oauth1@http://beta-internal:4873/passport-oauth1/-/passport-oauth1-1.0.1.tgz",
+              "from": "http://beta-internal:4873/passport-oauth1/-/passport-oauth1-1.0.1.tgz",
               "resolved": "http://beta-internal:4873/passport-oauth1/-/passport-oauth1-1.0.1.tgz",
               "dependencies": {
+                "passport-strategy": {
+                  "version": "1.0.0",
+                  "from": "http://beta-internal:4873/passport-strategy/-/passport-strategy-1.0.0.tgz",
+                  "resolved": "http://beta-internal:4873/passport-strategy/-/passport-strategy-1.0.0.tgz"
+                },
                 "oauth": {
                   "version": "0.9.12",
-                  "from": "oauth@http://beta-internal:4873/oauth/-/oauth-0.9.12.tgz",
+                  "from": "http://beta-internal:4873/oauth/-/oauth-0.9.12.tgz",
                   "resolved": "http://beta-internal:4873/oauth/-/oauth-0.9.12.tgz"
-                },
-                "passport-strategy": {
-                  "version": "1.0.0",
-                  "from": "passport-strategy@http://beta-internal:4873/passport-strategy/-/passport-strategy-1.0.0.tgz",
-                  "resolved": "http://beta-internal:4873/passport-strategy/-/passport-strategy-1.0.0.tgz"
                 },
                 "utils-merge": {
                   "version": "1.0.0",
-                  "from": "utils-merge@http://beta-internal:4873/utils-merge/-/utils-merge-1.0.0.tgz",
+                  "from": "http://beta-internal:4873/utils-merge/-/utils-merge-1.0.0.tgz",
                   "resolved": "http://beta-internal:4873/utils-merge/-/utils-merge-1.0.0.tgz"
                 }
               }
@@ -1343,47 +1443,48 @@
         },
         "pkginfo": {
           "version": "0.2.3",
-          "from": "pkginfo@http://beta-internal:4873/pkginfo/-/pkginfo-0.2.3.tgz",
+          "from": "http://beta-internal:4873/pkginfo/-/pkginfo-0.2.3.tgz",
           "resolved": "http://beta-internal:4873/pkginfo/-/pkginfo-0.2.3.tgz"
         }
       }
     },
     "gitter-passport-http-bearer": {
       "version": "1.1.0",
-      "from": "gitter-passport-http-bearer@http://beta-internal:4873/gitter-passport-http-bearer/-/gitter-passport-http-bearer-1.1.0.tgz",
+      "from": "http://beta-internal:4873/gitter-passport-http-bearer/-/gitter-passport-http-bearer-1.1.0.tgz",
       "resolved": "http://beta-internal:4873/gitter-passport-http-bearer/-/gitter-passport-http-bearer-1.1.0.tgz",
       "dependencies": {
         "passport-strategy": {
           "version": "1.0.0",
-          "from": "passport-strategy@http://beta-internal:4873/passport-strategy/-/passport-strategy-1.0.0.tgz",
+          "from": "http://beta-internal:4873/passport-strategy/-/passport-strategy-1.0.0.tgz",
           "resolved": "http://beta-internal:4873/passport-strategy/-/passport-strategy-1.0.0.tgz"
         }
       }
     },
     "gitter-passport-oauth2": {
       "version": "1.1.2-b",
-      "from": "gitter-passport-oauth2@http://beta-internal:4873/gitter-passport-oauth2/-/gitter-passport-oauth2-1.1.2-b.tgz",
+      "from": "http://beta-internal:4873/gitter-passport-oauth2/-/gitter-passport-oauth2-1.1.2-b.tgz",
       "resolved": "http://beta-internal:4873/gitter-passport-oauth2/-/gitter-passport-oauth2-1.1.2-b.tgz",
       "dependencies": {
+        "passport-strategy": {
+          "version": "1.0.0",
+          "from": "http://beta-internal:4873/passport-strategy/-/passport-strategy-1.0.0.tgz",
+          "resolved": "http://beta-internal:4873/passport-strategy/-/passport-strategy-1.0.0.tgz"
+        },
         "oauth": {
           "version": "0.9.12",
-          "from": "oauth@http://beta-internal:4873/oauth/-/oauth-0.9.12.tgz",
+          "from": "http://beta-internal:4873/oauth/-/oauth-0.9.12.tgz",
           "resolved": "http://beta-internal:4873/oauth/-/oauth-0.9.12.tgz"
-        },
-        "passport-strategy": {
-          "version": "1.0.0",
-          "from": "passport-strategy@http://beta-internal:4873/passport-strategy/-/passport-strategy-1.0.0.tgz",
-          "resolved": "http://beta-internal:4873/passport-strategy/-/passport-strategy-1.0.0.tgz"
         },
         "uid2": {
           "version": "0.0.3",
-          "from": "uid2@http://beta-internal:4873/uid2/-/uid2-0.0.3.tgz",
+          "from": "http://beta-internal:4873/uid2/-/uid2-0.0.3.tgz",
           "resolved": "http://beta-internal:4873/uid2/-/uid2-0.0.3.tgz"
         }
       }
     },
     "gitter-realtime-client": {
       "version": "0.1.15",
+      "from": "https://registry.npmjs.org/gitter-realtime-client/-/gitter-realtime-client-0.1.15.tgz",
       "resolved": "https://registry.npmjs.org/gitter-realtime-client/-/gitter-realtime-client-0.1.15.tgz",
       "dependencies": {
         "backbone-sorted-collection": {
@@ -1393,26 +1494,29 @@
           "dependencies": {
             "backbone-collection-proxy": {
               "version": "0.2.5",
-              "from": "backbone-collection-proxy@http://beta-internal:4873/backbone-collection-proxy/-/backbone-collection-proxy-0.2.5.tgz",
+              "from": "http://beta-internal:4873/backbone-collection-proxy/-/backbone-collection-proxy-0.2.5.tgz",
               "resolved": "http://beta-internal:4873/backbone-collection-proxy/-/backbone-collection-proxy-0.2.5.tgz"
             }
           }
         },
         "gitter-faye": {
           "version": "1.1.0-h",
-          "from": "gitter-faye@http://beta-internal:4873/gitter-faye/-/gitter-faye-1.1.0-h.tgz",
+          "from": "http://beta-internal:4873/gitter-faye/-/gitter-faye-1.1.0-h.tgz",
           "resolved": "http://beta-internal:4873/gitter-faye/-/gitter-faye-1.1.0-h.tgz",
           "dependencies": {
             "faye-websocket": {
               "version": "0.9.4",
+              "from": "faye-websocket@>=0.9.4 <0.10.0",
               "resolved": "http://beta-internal:4873/faye-websocket/-/faye-websocket-0.9.4.tgz",
               "dependencies": {
                 "websocket-driver": {
                   "version": "0.5.4",
+                  "from": "websocket-driver@>=0.5.1",
                   "resolved": "http://beta-internal:4873/websocket-driver/-/websocket-driver-0.5.4.tgz",
                   "dependencies": {
                     "websocket-extensions": {
                       "version": "0.1.1",
+                      "from": "websocket-extensions@>=0.1.1",
                       "resolved": "http://beta-internal:4873/websocket-extensions/-/websocket-extensions-0.1.1.tgz"
                     }
                   }
@@ -1421,130 +1525,139 @@
             },
             "tunnel-agent": {
               "version": "0.4.0",
+              "from": "tunnel-agent@*",
               "resolved": "http://beta-internal:4873/tunnel-agent/-/tunnel-agent-0.4.0.tgz"
             }
           }
         },
         "moment": {
           "version": "2.10.2",
-          "from": "moment@http://beta-internal:4873/moment/-/moment-2.10.2.tgz",
+          "from": "http://beta-internal:4873/moment/-/moment-2.10.2.tgz",
           "resolved": "http://beta-internal:4873/moment/-/moment-2.10.2.tgz"
         },
         "underscore": {
           "version": "1.8.3",
-          "from": "underscore@http://beta-internal:4873/underscore/-/underscore-1.8.3.tgz",
+          "from": "http://beta-internal:4873/underscore/-/underscore-1.8.3.tgz",
           "resolved": "http://beta-internal:4873/underscore/-/underscore-1.8.3.tgz"
         }
       }
     },
     "gitter-redis-scripto": {
       "version": "0.2.3",
-      "from": "gitter-redis-scripto@http://beta-internal:4873/gitter-redis-scripto/-/gitter-redis-scripto-0.2.3.tgz",
+      "from": "http://beta-internal:4873/gitter-redis-scripto/-/gitter-redis-scripto-0.2.3.tgz",
       "resolved": "http://beta-internal:4873/gitter-redis-scripto/-/gitter-redis-scripto-0.2.3.tgz",
       "dependencies": {
+        "redis": {
+          "version": "0.8.6",
+          "from": "http://beta-internal:4873/redis/-/redis-0.8.6.tgz",
+          "resolved": "http://beta-internal:4873/redis/-/redis-0.8.6.tgz"
+        },
         "debug": {
           "version": "0.7.4",
-          "from": "debug@http://beta-internal:4873/debug/-/debug-0.7.4.tgz",
+          "from": "http://beta-internal:4873/debug/-/debug-0.7.4.tgz",
           "resolved": "http://beta-internal:4873/debug/-/debug-0.7.4.tgz"
-        },
-        "redis": {
-          "version": "0.8.6",
-          "from": "redis@http://beta-internal:4873/redis/-/redis-0.8.6.tgz",
-          "resolved": "http://beta-internal:4873/redis/-/redis-0.8.6.tgz"
         }
       }
     },
     "gitter-services": {
       "version": "1.12.0",
-      "from": "gitter-services@git+ssh://git@github.com/gitterHQ/services.git#ee8b5834359170d367e5ce7342712071f646710e",
+      "from": "git+ssh://git@github.com/gitterHQ/services.git#1.12.0",
       "resolved": "git+ssh://git@github.com/gitterHQ/services.git#ee8b5834359170d367e5ce7342712071f646710e",
       "dependencies": {
+        "require-all": {
+          "version": "0.0.8",
+          "from": "require-all@0.0.8",
+          "resolved": "http://beta-internal:4873/require-all/-/require-all-0.0.8.tgz"
+        },
+        "qs": {
+          "version": "1.2.2",
+          "from": "qs@>=1.0.0 <2.0.0",
+          "resolved": "http://beta-internal:4873/qs/-/qs-1.2.2.tgz"
+        },
         "extend": {
           "version": "1.3.0",
+          "from": "extend@>=1.2.1 <2.0.0",
           "resolved": "http://beta-internal:4873/extend/-/extend-1.3.0.tgz"
-        },
-        "qs": {
-          "version": "1.2.2",
-          "resolved": "http://beta-internal:4873/qs/-/qs-1.2.2.tgz"
-        },
-        "require-all": {
-          "version": "0.0.8",
-          "resolved": "http://beta-internal:4873/require-all/-/require-all-0.0.8.tgz"
         }
       }
     },
     "gitter-web-appevents": {
       "version": "1.0.0",
+      "from": "modules/appevents",
       "resolved": "file:modules/appevents"
     },
     "gitter-web-cache-wrapper": {
       "version": "1.0.0",
+      "from": "modules/cache-wrapper",
       "resolved": "file:modules/cache-wrapper"
     },
     "gitter-web-env": {
       "version": "1.0.0",
+      "from": "modules/env",
       "resolved": "file:modules/env"
     },
     "gitter-web-github": {
       "version": "1.0.0",
+      "from": "modules/github",
       "resolved": "file:modules/github"
     },
     "gitter-web-shared": {
       "version": "1.0.0",
+      "from": "shared",
       "resolved": "file:shared"
     },
     "handlebars": {
       "version": "3.0.3",
-      "from": "handlebars@http://beta-internal:4873/handlebars/-/handlebars-3.0.3.tgz",
+      "from": "http://beta-internal:4873/handlebars/-/handlebars-3.0.3.tgz",
       "resolved": "http://beta-internal:4873/handlebars/-/handlebars-3.0.3.tgz",
       "dependencies": {
         "optimist": {
           "version": "0.6.1",
-          "from": "optimist@http://beta-internal:4873/optimist/-/optimist-0.6.1.tgz",
+          "from": "http://beta-internal:4873/optimist/-/optimist-0.6.1.tgz",
           "resolved": "http://beta-internal:4873/optimist/-/optimist-0.6.1.tgz",
           "dependencies": {
+            "wordwrap": {
+              "version": "0.0.3",
+              "from": "http://beta-internal:4873/wordwrap/-/wordwrap-0.0.3.tgz",
+              "resolved": "http://beta-internal:4873/wordwrap/-/wordwrap-0.0.3.tgz"
+            },
             "minimist": {
               "version": "0.0.10",
-              "from": "minimist@http://beta-internal:4873/minimist/-/minimist-0.0.10.tgz",
+              "from": "http://beta-internal:4873/minimist/-/minimist-0.0.10.tgz",
               "resolved": "http://beta-internal:4873/minimist/-/minimist-0.0.10.tgz"
-            },
-            "wordwrap": {
-              "version": "0.0.3",
-              "from": "wordwrap@http://beta-internal:4873/wordwrap/-/wordwrap-0.0.3.tgz",
-              "resolved": "http://beta-internal:4873/wordwrap/-/wordwrap-0.0.3.tgz"
             }
           }
         },
         "source-map": {
           "version": "0.1.43",
-          "from": "source-map@http://beta-internal:4873/source-map/-/source-map-0.1.43.tgz",
+          "from": "http://beta-internal:4873/source-map/-/source-map-0.1.43.tgz",
           "resolved": "http://beta-internal:4873/source-map/-/source-map-0.1.43.tgz",
           "dependencies": {
             "amdefine": {
               "version": "0.1.0",
-              "from": "amdefine@http://beta-internal:4873/amdefine/-/amdefine-0.1.0.tgz",
+              "from": "http://beta-internal:4873/amdefine/-/amdefine-0.1.0.tgz",
               "resolved": "http://beta-internal:4873/amdefine/-/amdefine-0.1.0.tgz"
             }
           }
         },
         "uglify-js": {
           "version": "2.3.6",
-          "from": "uglify-js@http://beta-internal:4873/uglify-js/-/uglify-js-2.3.6.tgz",
+          "from": "http://beta-internal:4873/uglify-js/-/uglify-js-2.3.6.tgz",
           "resolved": "http://beta-internal:4873/uglify-js/-/uglify-js-2.3.6.tgz",
           "dependencies": {
             "async": {
               "version": "0.2.10",
-              "from": "async@http://beta-internal:4873/async/-/async-0.2.10.tgz",
+              "from": "http://beta-internal:4873/async/-/async-0.2.10.tgz",
               "resolved": "http://beta-internal:4873/async/-/async-0.2.10.tgz"
             },
             "optimist": {
               "version": "0.3.7",
-              "from": "optimist@http://beta-internal:4873/optimist/-/optimist-0.3.7.tgz",
+              "from": "http://beta-internal:4873/optimist/-/optimist-0.3.7.tgz",
               "resolved": "http://beta-internal:4873/optimist/-/optimist-0.3.7.tgz",
               "dependencies": {
                 "wordwrap": {
                   "version": "0.0.3",
-                  "from": "wordwrap@http://beta-internal:4873/wordwrap/-/wordwrap-0.0.3.tgz",
+                  "from": "http://beta-internal:4873/wordwrap/-/wordwrap-0.0.3.tgz",
                   "resolved": "http://beta-internal:4873/wordwrap/-/wordwrap-0.0.3.tgz"
                 }
               }
@@ -1555,241 +1668,249 @@
     },
     "heapdump": {
       "version": "0.2.10",
-      "from": "heapdump@http://beta-internal:4873/heapdump/-/heapdump-0.2.10.tgz",
+      "from": "http://beta-internal:4873/heapdump/-/heapdump-0.2.10.tgz",
       "resolved": "http://beta-internal:4873/heapdump/-/heapdump-0.2.10.tgz"
     },
     "highlight.js": {
       "version": "8.6.0",
-      "from": "highlight.js@http://beta-internal:4873/highlight.js/-/highlight.js-8.6.0.tgz",
+      "from": "http://beta-internal:4873/highlight.js/-/highlight.js-8.6.0.tgz",
       "resolved": "http://beta-internal:4873/highlight.js/-/highlight.js-8.6.0.tgz"
     },
     "i18n": {
       "version": "0.4.1",
-      "from": "i18n@http://beta-internal:4873/i18n/-/i18n-0.4.1.tgz",
+      "from": "http://beta-internal:4873/i18n/-/i18n-0.4.1.tgz",
       "resolved": "http://beta-internal:4873/i18n/-/i18n-0.4.1.tgz",
       "dependencies": {
+        "sprintf": {
+          "version": "0.1.4",
+          "from": "http://beta-internal:4873/sprintf/-/sprintf-0.1.4.tgz",
+          "resolved": "http://beta-internal:4873/sprintf/-/sprintf-0.1.4.tgz"
+        },
         "debug": {
           "version": "2.1.0",
-          "from": "debug@http://beta-internal:4873/debug/-/debug-2.1.0.tgz",
+          "from": "http://beta-internal:4873/debug/-/debug-2.1.0.tgz",
           "resolved": "http://beta-internal:4873/debug/-/debug-2.1.0.tgz",
           "dependencies": {
             "ms": {
               "version": "0.6.2",
-              "from": "ms@http://beta-internal:4873/ms/-/ms-0.6.2.tgz",
+              "from": "http://beta-internal:4873/ms/-/ms-0.6.2.tgz",
               "resolved": "http://beta-internal:4873/ms/-/ms-0.6.2.tgz"
             }
           }
-        },
+        }
+      }
+    },
+    "i18n-2": {
+      "version": "0.4.6",
+      "from": "http://beta-internal:4873/i18n-2/-/i18n-2-0.4.6.tgz",
+      "resolved": "http://beta-internal:4873/i18n-2/-/i18n-2-0.4.6.tgz",
+      "dependencies": {
         "sprintf": {
           "version": "0.1.4",
-          "from": "sprintf@http://beta-internal:4873/sprintf/-/sprintf-0.1.4.tgz",
-          "resolved": "http://beta-internal:4873/sprintf/-/sprintf-0.1.4.tgz"
-        }
-      }
-    },
-    "i18n-2": {
-      "version": "0.4.6",
-      "from": "i18n-2@http://beta-internal:4873/i18n-2/-/i18n-2-0.4.6.tgz",
-      "resolved": "http://beta-internal:4873/i18n-2/-/i18n-2-0.4.6.tgz",
-      "dependencies": {
-        "sprintf": {
-          "version": "0.1.4",
-          "from": "sprintf@http://beta-internal:4873/sprintf/-/sprintf-0.1.4.tgz",
+          "from": "http://beta-internal:4873/sprintf/-/sprintf-0.1.4.tgz",
           "resolved": "http://beta-internal:4873/sprintf/-/sprintf-0.1.4.tgz"
         }
       }
     },
     "imagemagick": {
       "version": "0.1.2",
-      "from": "imagemagick@http://beta-internal:4873/imagemagick/-/imagemagick-0.1.2.tgz",
+      "from": "http://beta-internal:4873/imagemagick/-/imagemagick-0.1.2.tgz",
       "resolved": "http://beta-internal:4873/imagemagick/-/imagemagick-0.1.2.tgz"
     },
     "intercom.io": {
       "version": "0.0.8",
-      "from": "intercom.io@http://beta-internal:4873/intercom.io/-/intercom.io-0.0.8.tgz",
+      "from": "http://beta-internal:4873/intercom.io/-/intercom.io-0.0.8.tgz",
       "resolved": "http://beta-internal:4873/intercom.io/-/intercom.io-0.0.8.tgz",
       "dependencies": {
-        "debug": {
-          "version": "0.8.1",
-          "from": "debug@http://beta-internal:4873/debug/-/debug-0.8.1.tgz",
-          "resolved": "http://beta-internal:4873/debug/-/debug-0.8.1.tgz"
-        },
-        "lodash": {
-          "version": "2.4.1",
-          "resolved": "http://beta-internal:4873/lodash/-/lodash-2.4.1.tgz"
-        },
-        "qs": {
-          "version": "0.6.6",
-          "from": "qs@http://beta-internal:4873/qs/-/qs-0.6.6.tgz",
-          "resolved": "http://beta-internal:4873/qs/-/qs-0.6.6.tgz"
-        },
         "request": {
           "version": "2.34.0",
-          "from": "request@http://beta-internal:4873/request/-/request-2.34.0.tgz",
+          "from": "http://beta-internal:4873/request/-/request-2.34.0.tgz",
           "resolved": "http://beta-internal:4873/request/-/request-2.34.0.tgz",
           "dependencies": {
-            "aws-sign2": {
-              "version": "0.5.0",
-              "from": "aws-sign2@http://beta-internal:4873/aws-sign2/-/aws-sign2-0.5.0.tgz",
-              "resolved": "http://beta-internal:4873/aws-sign2/-/aws-sign2-0.5.0.tgz"
+            "json-stringify-safe": {
+              "version": "5.0.0",
+              "from": "http://beta-internal:4873/json-stringify-safe/-/json-stringify-safe-5.0.0.tgz",
+              "resolved": "http://beta-internal:4873/json-stringify-safe/-/json-stringify-safe-5.0.0.tgz"
             },
             "forever-agent": {
               "version": "0.5.2",
-              "from": "forever-agent@http://beta-internal:4873/forever-agent/-/forever-agent-0.5.2.tgz",
+              "from": "http://beta-internal:4873/forever-agent/-/forever-agent-0.5.2.tgz",
               "resolved": "http://beta-internal:4873/forever-agent/-/forever-agent-0.5.2.tgz"
+            },
+            "mime": {
+              "version": "1.2.11",
+              "from": "mime@>=1.2.0 <1.3.0",
+              "resolved": "http://beta-internal:4873/mime/-/mime-1.2.11.tgz"
             },
             "form-data": {
               "version": "0.1.4",
-              "from": "form-data@http://beta-internal:4873/form-data/-/form-data-0.1.4.tgz",
+              "from": "http://beta-internal:4873/form-data/-/form-data-0.1.4.tgz",
               "resolved": "http://beta-internal:4873/form-data/-/form-data-0.1.4.tgz",
               "dependencies": {
                 "combined-stream": {
                   "version": "0.0.7",
-                  "from": "combined-stream@http://beta-internal:4873/combined-stream/-/combined-stream-0.0.7.tgz",
+                  "from": "http://beta-internal:4873/combined-stream/-/combined-stream-0.0.7.tgz",
                   "resolved": "http://beta-internal:4873/combined-stream/-/combined-stream-0.0.7.tgz",
                   "dependencies": {
                     "delayed-stream": {
                       "version": "0.0.5",
-                      "from": "delayed-stream@http://beta-internal:4873/delayed-stream/-/delayed-stream-0.0.5.tgz",
+                      "from": "http://beta-internal:4873/delayed-stream/-/delayed-stream-0.0.5.tgz",
                       "resolved": "http://beta-internal:4873/delayed-stream/-/delayed-stream-0.0.5.tgz"
                     }
                   }
                 }
               }
             },
+            "tunnel-agent": {
+              "version": "0.3.0",
+              "from": "http://beta-internal:4873/tunnel-agent/-/tunnel-agent-0.3.0.tgz",
+              "resolved": "http://beta-internal:4873/tunnel-agent/-/tunnel-agent-0.3.0.tgz"
+            },
+            "http-signature": {
+              "version": "0.10.0",
+              "from": "http://beta-internal:4873/http-signature/-/http-signature-0.10.0.tgz",
+              "resolved": "http://beta-internal:4873/http-signature/-/http-signature-0.10.0.tgz",
+              "dependencies": {
+                "assert-plus": {
+                  "version": "0.1.2",
+                  "from": "http://beta-internal:4873/assert-plus/-/assert-plus-0.1.2.tgz",
+                  "resolved": "http://beta-internal:4873/assert-plus/-/assert-plus-0.1.2.tgz"
+                },
+                "asn1": {
+                  "version": "0.1.11",
+                  "from": "http://beta-internal:4873/asn1/-/asn1-0.1.11.tgz",
+                  "resolved": "http://beta-internal:4873/asn1/-/asn1-0.1.11.tgz"
+                },
+                "ctype": {
+                  "version": "0.5.2",
+                  "from": "http://beta-internal:4873/ctype/-/ctype-0.5.2.tgz",
+                  "resolved": "http://beta-internal:4873/ctype/-/ctype-0.5.2.tgz"
+                }
+              }
+            },
+            "oauth-sign": {
+              "version": "0.3.0",
+              "from": "http://beta-internal:4873/oauth-sign/-/oauth-sign-0.3.0.tgz",
+              "resolved": "http://beta-internal:4873/oauth-sign/-/oauth-sign-0.3.0.tgz"
+            },
             "hawk": {
               "version": "1.0.0",
-              "from": "hawk@http://beta-internal:4873/hawk/-/hawk-1.0.0.tgz",
+              "from": "http://beta-internal:4873/hawk/-/hawk-1.0.0.tgz",
               "resolved": "http://beta-internal:4873/hawk/-/hawk-1.0.0.tgz",
               "dependencies": {
+                "hoek": {
+                  "version": "0.9.1",
+                  "from": "http://beta-internal:4873/hoek/-/hoek-0.9.1.tgz",
+                  "resolved": "http://beta-internal:4873/hoek/-/hoek-0.9.1.tgz"
+                },
                 "boom": {
                   "version": "0.4.2",
-                  "from": "boom@http://beta-internal:4873/boom/-/boom-0.4.2.tgz",
+                  "from": "http://beta-internal:4873/boom/-/boom-0.4.2.tgz",
                   "resolved": "http://beta-internal:4873/boom/-/boom-0.4.2.tgz"
                 },
                 "cryptiles": {
                   "version": "0.2.2",
-                  "from": "cryptiles@http://beta-internal:4873/cryptiles/-/cryptiles-0.2.2.tgz",
+                  "from": "http://beta-internal:4873/cryptiles/-/cryptiles-0.2.2.tgz",
                   "resolved": "http://beta-internal:4873/cryptiles/-/cryptiles-0.2.2.tgz"
-                },
-                "hoek": {
-                  "version": "0.9.1",
-                  "from": "hoek@http://beta-internal:4873/hoek/-/hoek-0.9.1.tgz",
-                  "resolved": "http://beta-internal:4873/hoek/-/hoek-0.9.1.tgz"
                 },
                 "sntp": {
                   "version": "0.2.4",
-                  "from": "sntp@http://beta-internal:4873/sntp/-/sntp-0.2.4.tgz",
+                  "from": "http://beta-internal:4873/sntp/-/sntp-0.2.4.tgz",
                   "resolved": "http://beta-internal:4873/sntp/-/sntp-0.2.4.tgz"
                 }
               }
             },
-            "http-signature": {
-              "version": "0.10.0",
-              "from": "http-signature@http://beta-internal:4873/http-signature/-/http-signature-0.10.0.tgz",
-              "resolved": "http://beta-internal:4873/http-signature/-/http-signature-0.10.0.tgz",
-              "dependencies": {
-                "asn1": {
-                  "version": "0.1.11",
-                  "from": "asn1@http://beta-internal:4873/asn1/-/asn1-0.1.11.tgz",
-                  "resolved": "http://beta-internal:4873/asn1/-/asn1-0.1.11.tgz"
-                },
-                "assert-plus": {
-                  "version": "0.1.2",
-                  "from": "assert-plus@http://beta-internal:4873/assert-plus/-/assert-plus-0.1.2.tgz",
-                  "resolved": "http://beta-internal:4873/assert-plus/-/assert-plus-0.1.2.tgz"
-                },
-                "ctype": {
-                  "version": "0.5.2",
-                  "from": "ctype@http://beta-internal:4873/ctype/-/ctype-0.5.2.tgz",
-                  "resolved": "http://beta-internal:4873/ctype/-/ctype-0.5.2.tgz"
-                }
-              }
-            },
-            "json-stringify-safe": {
-              "version": "5.0.0",
-              "from": "json-stringify-safe@http://beta-internal:4873/json-stringify-safe/-/json-stringify-safe-5.0.0.tgz",
-              "resolved": "http://beta-internal:4873/json-stringify-safe/-/json-stringify-safe-5.0.0.tgz"
-            },
-            "mime": {
-              "version": "1.2.11",
-              "resolved": "http://beta-internal:4873/mime/-/mime-1.2.11.tgz"
-            },
-            "oauth-sign": {
-              "version": "0.3.0",
-              "from": "oauth-sign@http://beta-internal:4873/oauth-sign/-/oauth-sign-0.3.0.tgz",
-              "resolved": "http://beta-internal:4873/oauth-sign/-/oauth-sign-0.3.0.tgz"
-            },
-            "tunnel-agent": {
-              "version": "0.3.0",
-              "from": "tunnel-agent@http://beta-internal:4873/tunnel-agent/-/tunnel-agent-0.3.0.tgz",
-              "resolved": "http://beta-internal:4873/tunnel-agent/-/tunnel-agent-0.3.0.tgz"
-            }
-          }
+            "aws-sign2": {
+              "version": "0.5.0",
+              "from": "http://beta-internal:4873/aws-sign2/-/aws-sign2-0.5.0.tgz",
+              "resolved": "http://beta-internal:4873/aws-sign2/-/aws-sign2-0.5.0.tgz"
+            }
+          }
+        },
+        "qs": {
+          "version": "0.6.6",
+          "from": "http://beta-internal:4873/qs/-/qs-0.6.6.tgz",
+          "resolved": "http://beta-internal:4873/qs/-/qs-0.6.6.tgz"
+        },
+        "lodash": {
+          "version": "2.4.1",
+          "from": "lodash@>=2.4.1 <3.0.0",
+          "resolved": "http://beta-internal:4873/lodash/-/lodash-2.4.1.tgz"
+        },
+        "debug": {
+          "version": "0.8.1",
+          "from": "http://beta-internal:4873/debug/-/debug-0.8.1.tgz",
+          "resolved": "http://beta-internal:4873/debug/-/debug-0.8.1.tgz"
         }
       }
     },
     "jwt-simple": {
       "version": "0.1.0",
-      "from": "jwt-simple@http://beta-internal:4873/jwt-simple/-/jwt-simple-0.1.0.tgz",
+      "from": "http://beta-internal:4873/jwt-simple/-/jwt-simple-0.1.0.tgz",
       "resolved": "http://beta-internal:4873/jwt-simple/-/jwt-simple-0.1.0.tgz"
     },
     "keyword-extractor": {
       "version": "0.0.9",
-      "from": "keyword-extractor@http://beta-internal:4873/keyword-extractor/-/keyword-extractor-0.0.9.tgz",
+      "from": "http://beta-internal:4873/keyword-extractor/-/keyword-extractor-0.0.9.tgz",
       "resolved": "http://beta-internal:4873/keyword-extractor/-/keyword-extractor-0.0.9.tgz",
       "dependencies": {
         "underscore": {
           "version": "1.6.0",
-          "from": "underscore@http://beta-internal:4873/underscore/-/underscore-1.6.0.tgz",
+          "from": "http://beta-internal:4873/underscore/-/underscore-1.6.0.tgz",
           "resolved": "http://beta-internal:4873/underscore/-/underscore-1.6.0.tgz"
         },
         "underscore.string": {
           "version": "2.3.3",
-          "from": "underscore.string@http://beta-internal:4873/underscore.string/-/underscore.string-2.3.3.tgz",
+          "from": "http://beta-internal:4873/underscore.string/-/underscore.string-2.3.3.tgz",
           "resolved": "http://beta-internal:4873/underscore.string/-/underscore.string-2.3.3.tgz"
         }
       }
     },
     "langs": {
       "version": "1.0.1",
-      "from": "langs@http://beta-internal:4873/langs/-/langs-1.0.1.tgz",
+      "from": "http://beta-internal:4873/langs/-/langs-1.0.1.tgz",
       "resolved": "http://beta-internal:4873/langs/-/langs-1.0.1.tgz"
     },
     "languagedetect": {
       "version": "1.1.1",
-      "from": "languagedetect@http://beta-internal:4873/languagedetect/-/languagedetect-1.1.1.tgz",
+      "from": "http://beta-internal:4873/languagedetect/-/languagedetect-1.1.1.tgz",
       "resolved": "http://beta-internal:4873/languagedetect/-/languagedetect-1.1.1.tgz"
     },
     "lazy.js": {
       "version": "0.2.1",
-      "from": "lazy.js@http://beta-internal:4873/lazy.js/-/lazy.js-0.2.1.tgz",
+      "from": "http://beta-internal:4873/lazy.js/-/lazy.js-0.2.1.tgz",
       "resolved": "http://beta-internal:4873/lazy.js/-/lazy.js-0.2.1.tgz"
     },
     "linklocal": {
       "version": "2.5.2",
+      "from": "linklocal@>=2.5.2 <3.0.0",
       "resolved": "http://beta-internal:4873/linklocal/-/linklocal-2.5.2.tgz",
       "dependencies": {
         "commander": {
           "version": "2.8.1",
+          "from": "commander@>=2.8.1 <2.9.0",
           "resolved": "http://beta-internal:4873/commander/-/commander-2.8.1.tgz",
           "dependencies": {
             "graceful-readlink": {
               "version": "1.0.1",
+              "from": "graceful-readlink@>=1.0.0",
               "resolved": "http://beta-internal:4873/graceful-readlink/-/graceful-readlink-1.0.1.tgz"
             }
           }
         },
         "map-limit": {
           "version": "0.0.1",
+          "from": "map-limit@0.0.1",
           "resolved": "http://beta-internal:4873/map-limit/-/map-limit-0.0.1.tgz",
           "dependencies": {
             "once": {
               "version": "1.3.2",
+              "from": "once@>=1.3.0 <2.0.0",
               "resolved": "http://beta-internal:4873/once/-/once-1.3.2.tgz",
               "dependencies": {
                 "wrappy": {
                   "version": "1.0.1",
+                  "from": "wrappy@>=1.0.0 <2.0.0",
                   "resolved": "http://beta-internal:4873/wrappy/-/wrappy-1.0.1.tgz"
                 }
               }
@@ -1798,40 +1919,49 @@
         },
         "rimraf": {
           "version": "2.3.4",
+          "from": "rimraf@>=2.3.3 <2.4.0",
           "resolved": "http://beta-internal:4873/rimraf/-/rimraf-2.3.4.tgz",
           "dependencies": {
             "glob": {
               "version": "4.5.3",
+              "from": "glob@>=4.4.2 <5.0.0",
               "resolved": "http://beta-internal:4873/glob/-/glob-4.5.3.tgz",
               "dependencies": {
                 "inflight": {
                   "version": "1.0.4",
+                  "from": "inflight@>=1.0.4 <2.0.0",
                   "resolved": "http://beta-internal:4873/inflight/-/inflight-1.0.4.tgz",
                   "dependencies": {
                     "wrappy": {
                       "version": "1.0.1",
+                      "from": "wrappy@>=1.0.0 <2.0.0",
                       "resolved": "http://beta-internal:4873/wrappy/-/wrappy-1.0.1.tgz"
                     }
                   }
                 },
                 "inherits": {
                   "version": "2.0.1",
+                  "from": "inherits@>=2.0.0 <3.0.0",
                   "resolved": "http://beta-internal:4873/inherits/-/inherits-2.0.1.tgz"
                 },
                 "minimatch": {
                   "version": "2.0.8",
+                  "from": "minimatch@>=2.0.1 <3.0.0",
                   "resolved": "http://beta-internal:4873/minimatch/-/minimatch-2.0.8.tgz",
                   "dependencies": {
                     "brace-expansion": {
                       "version": "1.1.0",
+                      "from": "brace-expansion@>=1.0.0 <2.0.0",
                       "resolved": "http://beta-internal:4873/brace-expansion/-/brace-expansion-1.1.0.tgz",
                       "dependencies": {
                         "balanced-match": {
                           "version": "0.2.0",
+                          "from": "balanced-match@>=0.2.0 <0.3.0",
                           "resolved": "http://beta-internal:4873/balanced-match/-/balanced-match-0.2.0.tgz"
                         },
                         "concat-map": {
                           "version": "0.0.1",
+                          "from": "concat-map@0.0.1",
                           "resolved": "http://beta-internal:4873/concat-map/-/concat-map-0.0.1.tgz"
                         }
                       }
@@ -1840,10 +1970,12 @@
                 },
                 "once": {
                   "version": "1.3.2",
+                  "from": "once@>=1.3.0 <2.0.0",
                   "resolved": "http://beta-internal:4873/once/-/once-1.3.2.tgz",
                   "dependencies": {
                     "wrappy": {
                       "version": "1.0.1",
+                      "from": "wrappy@>=1.0.0 <2.0.0",
                       "resolved": "http://beta-internal:4873/wrappy/-/wrappy-1.0.1.tgz"
                     }
                   }
@@ -1856,582 +1988,584 @@
     },
     "locale": {
       "version": "0.0.17",
-      "from": "locale@http://beta-internal:4873/locale/-/locale-0.0.17.tgz",
+      "from": "http://beta-internal:4873/locale/-/locale-0.0.17.tgz",
       "resolved": "http://beta-internal:4873/locale/-/locale-0.0.17.tgz"
     },
     "lodash": {
       "version": "3.2.0",
-      "from": "lodash@http://beta-internal:4873/lodash/-/lodash-3.2.0.tgz",
+      "from": "http://beta-internal:4873/lodash/-/lodash-3.2.0.tgz",
       "resolved": "http://beta-internal:4873/lodash/-/lodash-3.2.0.tgz"
     },
     "loglevel": {
       "version": "1.3.1",
-      "from": "loglevel@http://beta-internal:4873/loglevel/-/loglevel-1.3.1.tgz",
+      "from": "http://beta-internal:4873/loglevel/-/loglevel-1.3.1.tgz",
       "resolved": "http://beta-internal:4873/loglevel/-/loglevel-1.3.1.tgz"
     },
     "lru-cache": {
       "version": "2.6.4",
+      "from": "https://registry.npmjs.org/lru-cache/-/lru-cache-2.6.4.tgz",
       "resolved": "https://registry.npmjs.org/lru-cache/-/lru-cache-2.6.4.tgz"
     },
     "mandrill-api": {
       "version": "1.0.45",
-      "from": "mandrill-api@http://beta-internal:4873/mandrill-api/-/mandrill-api-1.0.45.tgz",
+      "from": "http://beta-internal:4873/mandrill-api/-/mandrill-api-1.0.45.tgz",
       "resolved": "http://beta-internal:4873/mandrill-api/-/mandrill-api-1.0.45.tgz"
     },
     "memwatch-next": {
       "version": "0.2.6",
-      "from": "memwatch-next@http://beta-internal:4873/memwatch-next/-/memwatch-next-0.2.6.tgz",
+      "from": "http://beta-internal:4873/memwatch-next/-/memwatch-next-0.2.6.tgz",
       "resolved": "http://beta-internal:4873/memwatch-next/-/memwatch-next-0.2.6.tgz",
       "dependencies": {
         "bindings": {
           "version": "1.2.1",
-          "from": "bindings@http://beta-internal:4873/bindings/-/bindings-1.2.1.tgz",
+          "from": "http://beta-internal:4873/bindings/-/bindings-1.2.1.tgz",
           "resolved": "http://beta-internal:4873/bindings/-/bindings-1.2.1.tgz"
         },
         "nan": {
           "version": "1.8.4",
-          "from": "nan@http://beta-internal:4873/nan/-/nan-1.8.4.tgz",
+          "from": "http://beta-internal:4873/nan/-/nan-1.8.4.tgz",
           "resolved": "http://beta-internal:4873/nan/-/nan-1.8.4.tgz"
         }
       }
     },
     "mixpanel": {
       "version": "0.0.20",
-      "from": "mixpanel@http://beta-internal:4873/mixpanel/-/mixpanel-0.0.20.tgz",
+      "from": "http://beta-internal:4873/mixpanel/-/mixpanel-0.0.20.tgz",
       "resolved": "http://beta-internal:4873/mixpanel/-/mixpanel-0.0.20.tgz"
     },
-<<<<<<< HEAD
-    "mkdirp": {
-      "version": "0.5.1",
-      "resolved": "https://registry.npmjs.org/mkdirp/-/mkdirp-0.5.1.tgz",
-      "dependencies": {
-        "minimist": {
-          "version": "0.0.8",
-          "resolved": "https://registry.npmjs.org/minimist/-/minimist-0.0.8.tgz"
-        }
-      }
-    },
-=======
->>>>>>> 54026288
     "moment": {
       "version": "2.10.3",
-      "from": "moment@http://beta-internal:4873/moment/-/moment-2.10.3.tgz",
+      "from": "http://beta-internal:4873/moment/-/moment-2.10.3.tgz",
       "resolved": "http://beta-internal:4873/moment/-/moment-2.10.3.tgz"
     },
     "mongodb": {
       "version": "1.4.38",
-      "from": "mongodb@http://beta-internal:4873/mongodb/-/mongodb-1.4.38.tgz",
+      "from": "http://beta-internal:4873/mongodb/-/mongodb-1.4.38.tgz",
       "resolved": "http://beta-internal:4873/mongodb/-/mongodb-1.4.38.tgz",
       "dependencies": {
         "bson": {
           "version": "0.2.21",
-          "from": "bson@http://beta-internal:4873/bson/-/bson-0.2.21.tgz",
+          "from": "http://beta-internal:4873/bson/-/bson-0.2.21.tgz",
           "resolved": "http://beta-internal:4873/bson/-/bson-0.2.21.tgz",
           "dependencies": {
             "nan": {
               "version": "1.7.0",
-              "from": "nan@http://beta-internal:4873/nan/-/nan-1.7.0.tgz",
+              "from": "http://beta-internal:4873/nan/-/nan-1.7.0.tgz",
               "resolved": "http://beta-internal:4873/nan/-/nan-1.7.0.tgz"
             }
           }
         },
         "kerberos": {
           "version": "0.0.11",
-          "from": "kerberos@http://beta-internal:4873/kerberos/-/kerberos-0.0.11.tgz",
+          "from": "http://beta-internal:4873/kerberos/-/kerberos-0.0.11.tgz",
           "resolved": "http://beta-internal:4873/kerberos/-/kerberos-0.0.11.tgz",
           "dependencies": {
             "nan": {
               "version": "1.8.4",
-              "from": "nan@http://beta-internal:4873/nan/-/nan-1.8.4.tgz",
+              "from": "http://beta-internal:4873/nan/-/nan-1.8.4.tgz",
               "resolved": "http://beta-internal:4873/nan/-/nan-1.8.4.tgz"
             }
           }
         },
         "readable-stream": {
           "version": "1.0.33",
-          "from": "readable-stream@http://beta-internal:4873/readable-stream/-/readable-stream-1.0.33.tgz",
+          "from": "http://beta-internal:4873/readable-stream/-/readable-stream-1.0.33.tgz",
           "resolved": "http://beta-internal:4873/readable-stream/-/readable-stream-1.0.33.tgz",
           "dependencies": {
             "core-util-is": {
               "version": "1.0.1",
-              "from": "core-util-is@http://beta-internal:4873/core-util-is/-/core-util-is-1.0.1.tgz",
+              "from": "http://beta-internal:4873/core-util-is/-/core-util-is-1.0.1.tgz",
               "resolved": "http://beta-internal:4873/core-util-is/-/core-util-is-1.0.1.tgz"
+            },
+            "isarray": {
+              "version": "0.0.1",
+              "from": "http://beta-internal:4873/isarray/-/isarray-0.0.1.tgz",
+              "resolved": "http://beta-internal:4873/isarray/-/isarray-0.0.1.tgz"
+            },
+            "string_decoder": {
+              "version": "0.10.31",
+              "from": "http://beta-internal:4873/string_decoder/-/string_decoder-0.10.31.tgz",
+              "resolved": "http://beta-internal:4873/string_decoder/-/string_decoder-0.10.31.tgz"
             },
             "inherits": {
               "version": "2.0.1",
-              "from": "inherits@http://beta-internal:4873/inherits/-/inherits-2.0.1.tgz",
+              "from": "http://beta-internal:4873/inherits/-/inherits-2.0.1.tgz",
               "resolved": "http://beta-internal:4873/inherits/-/inherits-2.0.1.tgz"
+            }
+          }
+        }
+      }
+    },
+    "mongodb-arbiter-discovery": {
+      "version": "0.1.1",
+      "from": "http://beta-internal:4873/mongodb-arbiter-discovery/-/mongodb-arbiter-discovery-0.1.1.tgz",
+      "resolved": "http://beta-internal:4873/mongodb-arbiter-discovery/-/mongodb-arbiter-discovery-0.1.1.tgz"
+    },
+    "mongodb-connection-string": {
+      "version": "0.1.1",
+      "from": "http://beta-internal:4873/mongodb-connection-string/-/mongodb-connection-string-0.1.1.tgz",
+      "resolved": "http://beta-internal:4873/mongodb-connection-string/-/mongodb-connection-string-0.1.1.tgz"
+    },
+    "mongodb-datadog-stats": {
+      "version": "0.1.2",
+      "from": "http://beta-internal:4873/mongodb-datadog-stats/-/mongodb-datadog-stats-0.1.2.tgz",
+      "resolved": "http://beta-internal:4873/mongodb-datadog-stats/-/mongodb-datadog-stats-0.1.2.tgz",
+      "dependencies": {
+        "mongodb-perf-wrapper": {
+          "version": "0.1.3",
+          "from": "http://beta-internal:4873/mongodb-perf-wrapper/-/mongodb-perf-wrapper-0.1.3.tgz",
+          "resolved": "http://beta-internal:4873/mongodb-perf-wrapper/-/mongodb-perf-wrapper-0.1.3.tgz"
+        },
+        "node-statsd": {
+          "version": "0.1.1",
+          "from": "http://beta-internal:4873/node-statsd/-/node-statsd-0.1.1.tgz",
+          "resolved": "http://beta-internal:4873/node-statsd/-/node-statsd-0.1.1.tgz"
+        }
+      }
+    },
+    "mongoose": {
+      "version": "3.8.31",
+      "from": "http://beta-internal:4873/mongoose/-/mongoose-3.8.31.tgz",
+      "resolved": "http://beta-internal:4873/mongoose/-/mongoose-3.8.31.tgz",
+      "dependencies": {
+        "mongodb": {
+          "version": "1.4.33",
+          "from": "http://beta-internal:4873/mongodb/-/mongodb-1.4.33.tgz",
+          "resolved": "http://beta-internal:4873/mongodb/-/mongodb-1.4.33.tgz",
+          "dependencies": {
+            "bson": {
+              "version": "0.2.21",
+              "from": "http://beta-internal:4873/bson/-/bson-0.2.21.tgz",
+              "resolved": "http://beta-internal:4873/bson/-/bson-0.2.21.tgz",
+              "dependencies": {
+                "nan": {
+                  "version": "1.7.0",
+                  "from": "http://beta-internal:4873/nan/-/nan-1.7.0.tgz",
+                  "resolved": "http://beta-internal:4873/nan/-/nan-1.7.0.tgz"
+                }
+              }
+            },
+            "kerberos": {
+              "version": "0.0.9",
+              "from": "http://beta-internal:4873/kerberos/-/kerberos-0.0.9.tgz",
+              "resolved": "http://beta-internal:4873/kerberos/-/kerberos-0.0.9.tgz",
+              "dependencies": {
+                "nan": {
+                  "version": "1.6.2",
+                  "from": "http://beta-internal:4873/nan/-/nan-1.6.2.tgz",
+                  "resolved": "http://beta-internal:4873/nan/-/nan-1.6.2.tgz"
+                }
+              }
+            },
+            "readable-stream": {
+              "version": "2.0.1",
+              "from": "http://beta-internal:4873/readable-stream/-/readable-stream-2.0.1.tgz",
+              "resolved": "http://beta-internal:4873/readable-stream/-/readable-stream-2.0.1.tgz",
+              "dependencies": {
+                "core-util-is": {
+                  "version": "1.0.1",
+                  "from": "http://beta-internal:4873/core-util-is/-/core-util-is-1.0.1.tgz",
+                  "resolved": "http://beta-internal:4873/core-util-is/-/core-util-is-1.0.1.tgz"
+                },
+                "inherits": {
+                  "version": "2.0.1",
+                  "from": "http://beta-internal:4873/inherits/-/inherits-2.0.1.tgz",
+                  "resolved": "http://beta-internal:4873/inherits/-/inherits-2.0.1.tgz"
+                },
+                "isarray": {
+                  "version": "0.0.1",
+                  "from": "https://registry.npmjs.org/isarray/-/isarray-0.0.1.tgz",
+                  "resolved": "https://registry.npmjs.org/isarray/-/isarray-0.0.1.tgz"
+                },
+                "process-nextick-args": {
+                  "version": "1.0.1",
+                  "from": "http://beta-internal:4873/process-nextick-args/-/process-nextick-args-1.0.1.tgz",
+                  "resolved": "http://beta-internal:4873/process-nextick-args/-/process-nextick-args-1.0.1.tgz"
+                },
+                "string_decoder": {
+                  "version": "0.10.31",
+                  "from": "http://beta-internal:4873/string_decoder/-/string_decoder-0.10.31.tgz",
+                  "resolved": "http://beta-internal:4873/string_decoder/-/string_decoder-0.10.31.tgz"
+                },
+                "util-deprecate": {
+                  "version": "1.0.1",
+                  "from": "http://beta-internal:4873/util-deprecate/-/util-deprecate-1.0.1.tgz",
+                  "resolved": "http://beta-internal:4873/util-deprecate/-/util-deprecate-1.0.1.tgz"
+                }
+              }
+            }
+          }
+        },
+        "hooks": {
+          "version": "0.2.1",
+          "from": "http://beta-internal:4873/hooks/-/hooks-0.2.1.tgz",
+          "resolved": "http://beta-internal:4873/hooks/-/hooks-0.2.1.tgz"
+        },
+        "ms": {
+          "version": "0.1.0",
+          "from": "http://beta-internal:4873/ms/-/ms-0.1.0.tgz",
+          "resolved": "http://beta-internal:4873/ms/-/ms-0.1.0.tgz"
+        },
+        "sliced": {
+          "version": "0.0.5",
+          "from": "http://beta-internal:4873/sliced/-/sliced-0.0.5.tgz",
+          "resolved": "http://beta-internal:4873/sliced/-/sliced-0.0.5.tgz"
+        },
+        "muri": {
+          "version": "1.1.0",
+          "from": "http://beta-internal:4873/muri/-/muri-1.1.0.tgz",
+          "resolved": "http://beta-internal:4873/muri/-/muri-1.1.0.tgz"
+        },
+        "mpromise": {
+          "version": "0.4.3",
+          "from": "http://beta-internal:4873/mpromise/-/mpromise-0.4.3.tgz",
+          "resolved": "http://beta-internal:4873/mpromise/-/mpromise-0.4.3.tgz"
+        },
+        "mpath": {
+          "version": "0.1.1",
+          "from": "http://beta-internal:4873/mpath/-/mpath-0.1.1.tgz",
+          "resolved": "http://beta-internal:4873/mpath/-/mpath-0.1.1.tgz"
+        },
+        "regexp-clone": {
+          "version": "0.0.1",
+          "from": "http://beta-internal:4873/regexp-clone/-/regexp-clone-0.0.1.tgz",
+          "resolved": "http://beta-internal:4873/regexp-clone/-/regexp-clone-0.0.1.tgz"
+        },
+        "mquery": {
+          "version": "1.6.1",
+          "from": "http://beta-internal:4873/mquery/-/mquery-1.6.1.tgz",
+          "resolved": "http://beta-internal:4873/mquery/-/mquery-1.6.1.tgz",
+          "dependencies": {
+            "bluebird": {
+              "version": "2.9.26",
+              "from": "http://beta-internal:4873/bluebird/-/bluebird-2.9.26.tgz",
+              "resolved": "http://beta-internal:4873/bluebird/-/bluebird-2.9.26.tgz"
+            }
+          }
+        }
+      }
+    },
+    "mongoose-number": {
+      "version": "0.1.0",
+      "from": "git://github.com/gitterHQ/mongoose-number.git#74e1653b3fd33427cca93fb325d0b289cbce08c4",
+      "resolved": "git://github.com/gitterHQ/mongoose-number.git#74e1653b3fd33427cca93fb325d0b289cbce08c4"
+    },
+    "mongoose-q": {
+      "version": "0.0.13",
+      "from": "http://beta-internal:4873/mongoose-q/-/mongoose-q-0.0.13.tgz",
+      "resolved": "http://beta-internal:4873/mongoose-q/-/mongoose-q-0.0.13.tgz"
+    },
+    "newrelic": {
+      "version": "1.20.2",
+      "from": "http://beta-internal:4873/newrelic/-/newrelic-1.20.2.tgz",
+      "resolved": "http://beta-internal:4873/newrelic/-/newrelic-1.20.2.tgz",
+      "dependencies": {
+        "json-stringify-safe": {
+          "version": "5.0.1",
+          "from": "json-stringify-safe@>=5.0.0 <6.0.0",
+          "resolved": "https://registry.npmjs.org/json-stringify-safe/-/json-stringify-safe-5.0.1.tgz"
+        },
+        "https-proxy-agent": {
+          "version": "0.3.5",
+          "from": "https-proxy-agent@>=0.3.5 <0.4.0",
+          "resolved": "https://registry.npmjs.org/https-proxy-agent/-/https-proxy-agent-0.3.5.tgz",
+          "dependencies": {
+            "agent-base": {
+              "version": "1.0.1",
+              "from": "agent-base@>=1.0.1 <1.1.0",
+              "resolved": "https://registry.npmjs.org/agent-base/-/agent-base-1.0.1.tgz"
+            },
+            "debug": {
+              "version": "1.0.4",
+              "from": "debug@>=1.0.0 <1.1.0",
+              "resolved": "https://registry.npmjs.org/debug/-/debug-1.0.4.tgz",
+              "dependencies": {
+                "ms": {
+                  "version": "0.6.2",
+                  "from": "ms@0.6.2",
+                  "resolved": "https://registry.npmjs.org/ms/-/ms-0.6.2.tgz"
+                }
+              }
+            },
+            "extend": {
+              "version": "1.2.1",
+              "from": "extend@>=1.2.1 <1.3.0",
+              "resolved": "https://registry.npmjs.org/extend/-/extend-1.2.1.tgz"
+            }
+          }
+        },
+        "semver": {
+          "version": "4.3.6",
+          "from": "semver@>=4.2.0 <5.0.0",
+          "resolved": "https://registry.npmjs.org/semver/-/semver-4.3.6.tgz"
+        },
+        "yakaa": {
+          "version": "1.0.1",
+          "from": "yakaa@>=1.0.1 <2.0.0",
+          "resolved": "https://registry.npmjs.org/yakaa/-/yakaa-1.0.1.tgz"
+        },
+        "readable-stream": {
+          "version": "1.1.13",
+          "from": "readable-stream@>=1.1.13 <2.0.0",
+          "resolved": "https://registry.npmjs.org/readable-stream/-/readable-stream-1.1.13.tgz",
+          "dependencies": {
+            "core-util-is": {
+              "version": "1.0.1",
+              "from": "core-util-is@>=1.0.0 <1.1.0",
+              "resolved": "https://registry.npmjs.org/core-util-is/-/core-util-is-1.0.1.tgz"
             },
             "isarray": {
               "version": "0.0.1",
-              "from": "isarray@http://beta-internal:4873/isarray/-/isarray-0.0.1.tgz",
-              "resolved": "http://beta-internal:4873/isarray/-/isarray-0.0.1.tgz"
+              "from": "isarray@0.0.1",
+              "resolved": "https://registry.npmjs.org/isarray/-/isarray-0.0.1.tgz"
             },
             "string_decoder": {
               "version": "0.10.31",
-              "from": "string_decoder@http://beta-internal:4873/string_decoder/-/string_decoder-0.10.31.tgz",
-              "resolved": "http://beta-internal:4873/string_decoder/-/string_decoder-0.10.31.tgz"
-            }
-          }
-        }
-      }
-    },
-    "mongodb-arbiter-discovery": {
-      "version": "0.1.1",
-      "from": "mongodb-arbiter-discovery@http://beta-internal:4873/mongodb-arbiter-discovery/-/mongodb-arbiter-discovery-0.1.1.tgz",
-      "resolved": "http://beta-internal:4873/mongodb-arbiter-discovery/-/mongodb-arbiter-discovery-0.1.1.tgz"
-    },
-    "mongodb-connection-string": {
-      "version": "0.1.1",
-      "from": "mongodb-connection-string@http://beta-internal:4873/mongodb-connection-string/-/mongodb-connection-string-0.1.1.tgz",
-      "resolved": "http://beta-internal:4873/mongodb-connection-string/-/mongodb-connection-string-0.1.1.tgz"
-    },
-    "mongodb-datadog-stats": {
-      "version": "0.1.2",
-      "from": "mongodb-datadog-stats@http://beta-internal:4873/mongodb-datadog-stats/-/mongodb-datadog-stats-0.1.2.tgz",
-      "resolved": "http://beta-internal:4873/mongodb-datadog-stats/-/mongodb-datadog-stats-0.1.2.tgz",
-      "dependencies": {
-        "mongodb-perf-wrapper": {
-          "version": "0.1.3",
-          "from": "mongodb-perf-wrapper@http://beta-internal:4873/mongodb-perf-wrapper/-/mongodb-perf-wrapper-0.1.3.tgz",
-          "resolved": "http://beta-internal:4873/mongodb-perf-wrapper/-/mongodb-perf-wrapper-0.1.3.tgz"
-        },
-        "node-statsd": {
-          "version": "0.1.1",
-          "from": "node-statsd@http://beta-internal:4873/node-statsd/-/node-statsd-0.1.1.tgz",
-          "resolved": "http://beta-internal:4873/node-statsd/-/node-statsd-0.1.1.tgz"
-        }
-      }
-    },
-    "mongoose": {
-      "version": "3.8.31",
-      "from": "mongoose@http://beta-internal:4873/mongoose/-/mongoose-3.8.31.tgz",
-      "resolved": "http://beta-internal:4873/mongoose/-/mongoose-3.8.31.tgz",
-      "dependencies": {
-        "hooks": {
+              "from": "string_decoder@>=0.10.0 <0.11.0",
+              "resolved": "https://registry.npmjs.org/string_decoder/-/string_decoder-0.10.31.tgz"
+            },
+            "inherits": {
+              "version": "2.0.1",
+              "from": "inherits@>=2.0.1 <2.1.0",
+              "resolved": "https://registry.npmjs.org/inherits/-/inherits-2.0.1.tgz"
+            }
+          }
+        }
+      }
+    },
+    "node-gcm": {
+      "version": "0.9.15",
+      "from": "http://beta-internal:4873/node-gcm/-/node-gcm-0.9.15.tgz",
+      "resolved": "http://beta-internal:4873/node-gcm/-/node-gcm-0.9.15.tgz",
+      "dependencies": {
+        "debug": {
+          "version": "0.8.1",
+          "from": "http://beta-internal:4873/debug/-/debug-0.8.1.tgz",
+          "resolved": "http://beta-internal:4873/debug/-/debug-0.8.1.tgz"
+        }
+      }
+    },
+    "node-libs-browser": {
+      "version": "0.5.2",
+      "from": "http://beta-internal:4873/node-libs-browser/-/node-libs-browser-0.5.2.tgz",
+      "resolved": "http://beta-internal:4873/node-libs-browser/-/node-libs-browser-0.5.2.tgz",
+      "dependencies": {
+        "assert": {
+          "version": "1.3.0",
+          "from": "http://beta-internal:4873/assert/-/assert-1.3.0.tgz",
+          "resolved": "http://beta-internal:4873/assert/-/assert-1.3.0.tgz"
+        },
+        "browserify-zlib": {
+          "version": "0.1.4",
+          "from": "http://beta-internal:4873/browserify-zlib/-/browserify-zlib-0.1.4.tgz",
+          "resolved": "http://beta-internal:4873/browserify-zlib/-/browserify-zlib-0.1.4.tgz",
+          "dependencies": {
+            "pako": {
+              "version": "0.2.6",
+              "from": "http://beta-internal:4873/pako/-/pako-0.2.6.tgz",
+              "resolved": "http://beta-internal:4873/pako/-/pako-0.2.6.tgz"
+            }
+          }
+        },
+        "buffer": {
+          "version": "3.2.2",
+          "from": "http://beta-internal:4873/buffer/-/buffer-3.2.2.tgz",
+          "resolved": "http://beta-internal:4873/buffer/-/buffer-3.2.2.tgz",
+          "dependencies": {
+            "base64-js": {
+              "version": "0.0.8",
+              "from": "http://beta-internal:4873/base64-js/-/base64-js-0.0.8.tgz",
+              "resolved": "http://beta-internal:4873/base64-js/-/base64-js-0.0.8.tgz"
+            },
+            "ieee754": {
+              "version": "1.1.5",
+              "from": "http://beta-internal:4873/ieee754/-/ieee754-1.1.5.tgz",
+              "resolved": "http://beta-internal:4873/ieee754/-/ieee754-1.1.5.tgz"
+            },
+            "is-array": {
+              "version": "1.0.1",
+              "from": "http://beta-internal:4873/is-array/-/is-array-1.0.1.tgz",
+              "resolved": "http://beta-internal:4873/is-array/-/is-array-1.0.1.tgz"
+            }
+          }
+        },
+        "console-browserify": {
+          "version": "1.1.0",
+          "from": "http://beta-internal:4873/console-browserify/-/console-browserify-1.1.0.tgz",
+          "resolved": "http://beta-internal:4873/console-browserify/-/console-browserify-1.1.0.tgz",
+          "dependencies": {
+            "date-now": {
+              "version": "0.1.4",
+              "from": "http://beta-internal:4873/date-now/-/date-now-0.1.4.tgz",
+              "resolved": "http://beta-internal:4873/date-now/-/date-now-0.1.4.tgz"
+            }
+          }
+        },
+        "constants-browserify": {
+          "version": "0.0.1",
+          "from": "http://beta-internal:4873/constants-browserify/-/constants-browserify-0.0.1.tgz",
+          "resolved": "http://beta-internal:4873/constants-browserify/-/constants-browserify-0.0.1.tgz"
+        },
+        "crypto-browserify": {
+          "version": "3.2.8",
+          "from": "http://beta-internal:4873/crypto-browserify/-/crypto-browserify-3.2.8.tgz",
+          "resolved": "http://beta-internal:4873/crypto-browserify/-/crypto-browserify-3.2.8.tgz",
+          "dependencies": {
+            "pbkdf2-compat": {
+              "version": "2.0.1",
+              "from": "http://beta-internal:4873/pbkdf2-compat/-/pbkdf2-compat-2.0.1.tgz",
+              "resolved": "http://beta-internal:4873/pbkdf2-compat/-/pbkdf2-compat-2.0.1.tgz"
+            },
+            "ripemd160": {
+              "version": "0.2.0",
+              "from": "http://beta-internal:4873/ripemd160/-/ripemd160-0.2.0.tgz",
+              "resolved": "http://beta-internal:4873/ripemd160/-/ripemd160-0.2.0.tgz"
+            },
+            "sha.js": {
+              "version": "2.2.6",
+              "from": "http://beta-internal:4873/sha.js/-/sha.js-2.2.6.tgz",
+              "resolved": "http://beta-internal:4873/sha.js/-/sha.js-2.2.6.tgz"
+            }
+          }
+        },
+        "domain-browser": {
+          "version": "1.1.4",
+          "from": "http://beta-internal:4873/domain-browser/-/domain-browser-1.1.4.tgz",
+          "resolved": "http://beta-internal:4873/domain-browser/-/domain-browser-1.1.4.tgz"
+        },
+        "events": {
+          "version": "1.0.2",
+          "from": "http://beta-internal:4873/events/-/events-1.0.2.tgz",
+          "resolved": "http://beta-internal:4873/events/-/events-1.0.2.tgz"
+        },
+        "http-browserify": {
+          "version": "1.7.0",
+          "from": "http://beta-internal:4873/http-browserify/-/http-browserify-1.7.0.tgz",
+          "resolved": "http://beta-internal:4873/http-browserify/-/http-browserify-1.7.0.tgz",
+          "dependencies": {
+            "Base64": {
+              "version": "0.2.1",
+              "from": "http://beta-internal:4873/Base64/-/Base64-0.2.1.tgz",
+              "resolved": "http://beta-internal:4873/Base64/-/Base64-0.2.1.tgz"
+            },
+            "inherits": {
+              "version": "2.0.1",
+              "from": "http://beta-internal:4873/inherits/-/inherits-2.0.1.tgz",
+              "resolved": "http://beta-internal:4873/inherits/-/inherits-2.0.1.tgz"
+            }
+          }
+        },
+        "https-browserify": {
+          "version": "0.0.0",
+          "from": "http://beta-internal:4873/https-browserify/-/https-browserify-0.0.0.tgz",
+          "resolved": "http://beta-internal:4873/https-browserify/-/https-browserify-0.0.0.tgz"
+        },
+        "os-browserify": {
+          "version": "0.1.2",
+          "from": "http://beta-internal:4873/os-browserify/-/os-browserify-0.1.2.tgz",
+          "resolved": "http://beta-internal:4873/os-browserify/-/os-browserify-0.1.2.tgz"
+        },
+        "path-browserify": {
+          "version": "0.0.0",
+          "from": "http://beta-internal:4873/path-browserify/-/path-browserify-0.0.0.tgz",
+          "resolved": "http://beta-internal:4873/path-browserify/-/path-browserify-0.0.0.tgz"
+        },
+        "process": {
+          "version": "0.11.1",
+          "from": "http://beta-internal:4873/process/-/process-0.11.1.tgz",
+          "resolved": "http://beta-internal:4873/process/-/process-0.11.1.tgz"
+        },
+        "punycode": {
+          "version": "1.3.2",
+          "from": "http://beta-internal:4873/punycode/-/punycode-1.3.2.tgz",
+          "resolved": "http://beta-internal:4873/punycode/-/punycode-1.3.2.tgz"
+        },
+        "querystring-es3": {
           "version": "0.2.1",
-          "from": "hooks@http://beta-internal:4873/hooks/-/hooks-0.2.1.tgz",
-          "resolved": "http://beta-internal:4873/hooks/-/hooks-0.2.1.tgz"
-        },
-        "mongodb": {
-          "version": "1.4.33",
-          "from": "mongodb@http://beta-internal:4873/mongodb/-/mongodb-1.4.33.tgz",
-          "resolved": "http://beta-internal:4873/mongodb/-/mongodb-1.4.33.tgz",
-          "dependencies": {
-            "bson": {
-              "version": "0.2.21",
-              "from": "bson@http://beta-internal:4873/bson/-/bson-0.2.21.tgz",
-              "resolved": "http://beta-internal:4873/bson/-/bson-0.2.21.tgz",
-              "dependencies": {
-                "nan": {
-                  "version": "1.7.0",
-                  "from": "nan@http://beta-internal:4873/nan/-/nan-1.7.0.tgz",
-                  "resolved": "http://beta-internal:4873/nan/-/nan-1.7.0.tgz"
-                }
-              }
-            },
-            "kerberos": {
-              "version": "0.0.9",
-              "from": "kerberos@http://beta-internal:4873/kerberos/-/kerberos-0.0.9.tgz",
-              "resolved": "http://beta-internal:4873/kerberos/-/kerberos-0.0.9.tgz",
-              "dependencies": {
-                "nan": {
-                  "version": "1.6.2",
-                  "from": "nan@http://beta-internal:4873/nan/-/nan-1.6.2.tgz",
-                  "resolved": "http://beta-internal:4873/nan/-/nan-1.6.2.tgz"
-                }
-              }
-            },
-            "readable-stream": {
-              "version": "2.0.1",
-              "from": "readable-stream@http://beta-internal:4873/readable-stream/-/readable-stream-2.0.1.tgz",
-              "resolved": "http://beta-internal:4873/readable-stream/-/readable-stream-2.0.1.tgz",
-              "dependencies": {
-                "core-util-is": {
-                  "version": "1.0.1",
-                  "from": "core-util-is@http://beta-internal:4873/core-util-is/-/core-util-is-1.0.1.tgz",
-                  "resolved": "http://beta-internal:4873/core-util-is/-/core-util-is-1.0.1.tgz"
-                },
-                "inherits": {
-                  "version": "2.0.1",
-                  "from": "inherits@http://beta-internal:4873/inherits/-/inherits-2.0.1.tgz",
-                  "resolved": "http://beta-internal:4873/inherits/-/inherits-2.0.1.tgz"
-                },
-                "isarray": {
-                  "version": "0.0.1",
-                  "resolved": "https://registry.npmjs.org/isarray/-/isarray-0.0.1.tgz"
-                },
-                "process-nextick-args": {
-                  "version": "1.0.1",
-                  "from": "process-nextick-args@http://beta-internal:4873/process-nextick-args/-/process-nextick-args-1.0.1.tgz",
-                  "resolved": "http://beta-internal:4873/process-nextick-args/-/process-nextick-args-1.0.1.tgz"
-                },
-                "string_decoder": {
-                  "version": "0.10.31",
-                  "from": "string_decoder@http://beta-internal:4873/string_decoder/-/string_decoder-0.10.31.tgz",
-                  "resolved": "http://beta-internal:4873/string_decoder/-/string_decoder-0.10.31.tgz"
-                },
-                "util-deprecate": {
-                  "version": "1.0.1",
-                  "from": "util-deprecate@http://beta-internal:4873/util-deprecate/-/util-deprecate-1.0.1.tgz",
-                  "resolved": "http://beta-internal:4873/util-deprecate/-/util-deprecate-1.0.1.tgz"
-                }
-              }
-            }
-          }
-        },
-        "mpath": {
-          "version": "0.1.1",
-          "from": "mpath@http://beta-internal:4873/mpath/-/mpath-0.1.1.tgz",
-          "resolved": "http://beta-internal:4873/mpath/-/mpath-0.1.1.tgz"
-        },
-        "mpromise": {
-          "version": "0.4.3",
-          "from": "mpromise@http://beta-internal:4873/mpromise/-/mpromise-0.4.3.tgz",
-          "resolved": "http://beta-internal:4873/mpromise/-/mpromise-0.4.3.tgz"
-        },
-        "mquery": {
-          "version": "1.6.1",
-          "from": "mquery@http://beta-internal:4873/mquery/-/mquery-1.6.1.tgz",
-          "resolved": "http://beta-internal:4873/mquery/-/mquery-1.6.1.tgz",
-          "dependencies": {
-            "bluebird": {
-              "version": "2.9.26",
-              "from": "bluebird@http://beta-internal:4873/bluebird/-/bluebird-2.9.26.tgz",
-              "resolved": "http://beta-internal:4873/bluebird/-/bluebird-2.9.26.tgz"
-            }
-          }
-        },
-        "ms": {
-          "version": "0.1.0",
-          "from": "ms@http://beta-internal:4873/ms/-/ms-0.1.0.tgz",
-          "resolved": "http://beta-internal:4873/ms/-/ms-0.1.0.tgz"
-        },
-        "muri": {
-          "version": "1.1.0",
-          "from": "muri@http://beta-internal:4873/muri/-/muri-1.1.0.tgz",
-          "resolved": "http://beta-internal:4873/muri/-/muri-1.1.0.tgz"
-        },
-        "regexp-clone": {
-          "version": "0.0.1",
-          "from": "regexp-clone@http://beta-internal:4873/regexp-clone/-/regexp-clone-0.0.1.tgz",
-          "resolved": "http://beta-internal:4873/regexp-clone/-/regexp-clone-0.0.1.tgz"
-        },
-        "sliced": {
-          "version": "0.0.5",
-          "from": "sliced@http://beta-internal:4873/sliced/-/sliced-0.0.5.tgz",
-          "resolved": "http://beta-internal:4873/sliced/-/sliced-0.0.5.tgz"
-        }
-      }
-    },
-    "mongoose-number": {
-      "version": "0.1.0",
-      "from": "mongoose-number@git://github.com/gitterHQ/mongoose-number.git#74e1653b3fd33427cca93fb325d0b289cbce08c4",
-      "resolved": "git://github.com/gitterHQ/mongoose-number.git#74e1653b3fd33427cca93fb325d0b289cbce08c4"
-    },
-    "mongoose-q": {
-      "version": "0.0.13",
-      "from": "mongoose-q@http://beta-internal:4873/mongoose-q/-/mongoose-q-0.0.13.tgz",
-      "resolved": "http://beta-internal:4873/mongoose-q/-/mongoose-q-0.0.13.tgz"
-    },
-    "newrelic": {
-      "version": "1.20.2",
-      "from": "newrelic@http://beta-internal:4873/newrelic/-/newrelic-1.20.2.tgz",
-      "resolved": "http://beta-internal:4873/newrelic/-/newrelic-1.20.2.tgz",
-      "dependencies": {
-        "https-proxy-agent": {
-          "version": "0.3.5",
-          "resolved": "https://registry.npmjs.org/https-proxy-agent/-/https-proxy-agent-0.3.5.tgz",
-          "dependencies": {
-            "agent-base": {
-              "version": "1.0.1",
-              "resolved": "https://registry.npmjs.org/agent-base/-/agent-base-1.0.1.tgz"
-            },
-            "debug": {
-              "version": "1.0.4",
-              "resolved": "https://registry.npmjs.org/debug/-/debug-1.0.4.tgz",
-              "dependencies": {
-                "ms": {
-                  "version": "0.6.2",
-                  "resolved": "https://registry.npmjs.org/ms/-/ms-0.6.2.tgz"
-                }
-              }
-            },
-            "extend": {
-              "version": "1.2.1",
-              "resolved": "https://registry.npmjs.org/extend/-/extend-1.2.1.tgz"
-            }
-          }
-        },
-        "json-stringify-safe": {
-          "version": "5.0.1",
-          "resolved": "https://registry.npmjs.org/json-stringify-safe/-/json-stringify-safe-5.0.1.tgz"
+          "from": "http://beta-internal:4873/querystring-es3/-/querystring-es3-0.2.1.tgz",
+          "resolved": "http://beta-internal:4873/querystring-es3/-/querystring-es3-0.2.1.tgz"
         },
         "readable-stream": {
           "version": "1.1.13",
-          "resolved": "https://registry.npmjs.org/readable-stream/-/readable-stream-1.1.13.tgz",
+          "from": "http://beta-internal:4873/readable-stream/-/readable-stream-1.1.13.tgz",
+          "resolved": "http://beta-internal:4873/readable-stream/-/readable-stream-1.1.13.tgz",
           "dependencies": {
             "core-util-is": {
               "version": "1.0.1",
-              "resolved": "https://registry.npmjs.org/core-util-is/-/core-util-is-1.0.1.tgz"
+              "from": "http://beta-internal:4873/core-util-is/-/core-util-is-1.0.1.tgz",
+              "resolved": "http://beta-internal:4873/core-util-is/-/core-util-is-1.0.1.tgz"
+            },
+            "isarray": {
+              "version": "0.0.1",
+              "from": "http://beta-internal:4873/isarray/-/isarray-0.0.1.tgz",
+              "resolved": "http://beta-internal:4873/isarray/-/isarray-0.0.1.tgz"
             },
             "inherits": {
               "version": "2.0.1",
-              "resolved": "https://registry.npmjs.org/inherits/-/inherits-2.0.1.tgz"
-            },
-            "isarray": {
-              "version": "0.0.1",
-              "resolved": "https://registry.npmjs.org/isarray/-/isarray-0.0.1.tgz"
-            },
-            "string_decoder": {
-              "version": "0.10.31",
-              "resolved": "https://registry.npmjs.org/string_decoder/-/string_decoder-0.10.31.tgz"
-            }
-          }
-        },
-        "semver": {
-          "version": "4.3.6",
-          "resolved": "https://registry.npmjs.org/semver/-/semver-4.3.6.tgz"
-        },
-        "yakaa": {
-          "version": "1.0.1",
-          "resolved": "https://registry.npmjs.org/yakaa/-/yakaa-1.0.1.tgz"
-        }
-      }
-    },
-    "node-gcm": {
-      "version": "0.9.15",
-      "from": "node-gcm@http://beta-internal:4873/node-gcm/-/node-gcm-0.9.15.tgz",
-      "resolved": "http://beta-internal:4873/node-gcm/-/node-gcm-0.9.15.tgz",
-      "dependencies": {
-        "debug": {
-          "version": "0.8.1",
-          "from": "debug@http://beta-internal:4873/debug/-/debug-0.8.1.tgz",
-          "resolved": "http://beta-internal:4873/debug/-/debug-0.8.1.tgz"
-        }
-      }
-    },
-    "node-libs-browser": {
-      "version": "0.5.2",
-      "from": "node-libs-browser@http://beta-internal:4873/node-libs-browser/-/node-libs-browser-0.5.2.tgz",
-      "resolved": "http://beta-internal:4873/node-libs-browser/-/node-libs-browser-0.5.2.tgz",
-      "dependencies": {
-        "assert": {
-          "version": "1.3.0",
-          "from": "assert@http://beta-internal:4873/assert/-/assert-1.3.0.tgz",
-          "resolved": "http://beta-internal:4873/assert/-/assert-1.3.0.tgz"
-        },
-        "browserify-zlib": {
-          "version": "0.1.4",
-          "from": "browserify-zlib@http://beta-internal:4873/browserify-zlib/-/browserify-zlib-0.1.4.tgz",
-          "resolved": "http://beta-internal:4873/browserify-zlib/-/browserify-zlib-0.1.4.tgz",
-          "dependencies": {
-            "pako": {
-              "version": "0.2.6",
-              "from": "pako@http://beta-internal:4873/pako/-/pako-0.2.6.tgz",
-              "resolved": "http://beta-internal:4873/pako/-/pako-0.2.6.tgz"
-            }
-          }
-        },
-        "buffer": {
-          "version": "3.2.2",
-          "from": "buffer@http://beta-internal:4873/buffer/-/buffer-3.2.2.tgz",
-          "resolved": "http://beta-internal:4873/buffer/-/buffer-3.2.2.tgz",
-          "dependencies": {
-            "base64-js": {
-              "version": "0.0.8",
-              "from": "base64-js@http://beta-internal:4873/base64-js/-/base64-js-0.0.8.tgz",
-              "resolved": "http://beta-internal:4873/base64-js/-/base64-js-0.0.8.tgz"
-            },
-            "ieee754": {
-              "version": "1.1.5",
-              "from": "ieee754@http://beta-internal:4873/ieee754/-/ieee754-1.1.5.tgz",
-              "resolved": "http://beta-internal:4873/ieee754/-/ieee754-1.1.5.tgz"
-            },
-            "is-array": {
-              "version": "1.0.1",
-              "from": "is-array@http://beta-internal:4873/is-array/-/is-array-1.0.1.tgz",
-              "resolved": "http://beta-internal:4873/is-array/-/is-array-1.0.1.tgz"
-            }
-          }
-        },
-        "console-browserify": {
-          "version": "1.1.0",
-          "from": "console-browserify@http://beta-internal:4873/console-browserify/-/console-browserify-1.1.0.tgz",
-          "resolved": "http://beta-internal:4873/console-browserify/-/console-browserify-1.1.0.tgz",
-          "dependencies": {
-            "date-now": {
-              "version": "0.1.4",
-              "from": "date-now@http://beta-internal:4873/date-now/-/date-now-0.1.4.tgz",
-              "resolved": "http://beta-internal:4873/date-now/-/date-now-0.1.4.tgz"
-            }
-          }
-        },
-        "constants-browserify": {
-          "version": "0.0.1",
-          "from": "constants-browserify@http://beta-internal:4873/constants-browserify/-/constants-browserify-0.0.1.tgz",
-          "resolved": "http://beta-internal:4873/constants-browserify/-/constants-browserify-0.0.1.tgz"
-        },
-        "crypto-browserify": {
-          "version": "3.2.8",
-          "from": "crypto-browserify@http://beta-internal:4873/crypto-browserify/-/crypto-browserify-3.2.8.tgz",
-          "resolved": "http://beta-internal:4873/crypto-browserify/-/crypto-browserify-3.2.8.tgz",
-          "dependencies": {
-            "pbkdf2-compat": {
-              "version": "2.0.1",
-              "from": "pbkdf2-compat@http://beta-internal:4873/pbkdf2-compat/-/pbkdf2-compat-2.0.1.tgz",
-              "resolved": "http://beta-internal:4873/pbkdf2-compat/-/pbkdf2-compat-2.0.1.tgz"
-            },
-            "ripemd160": {
-              "version": "0.2.0",
-              "from": "ripemd160@http://beta-internal:4873/ripemd160/-/ripemd160-0.2.0.tgz",
-              "resolved": "http://beta-internal:4873/ripemd160/-/ripemd160-0.2.0.tgz"
-            },
-            "sha.js": {
-              "version": "2.2.6",
-              "from": "sha.js@http://beta-internal:4873/sha.js/-/sha.js-2.2.6.tgz",
-              "resolved": "http://beta-internal:4873/sha.js/-/sha.js-2.2.6.tgz"
-            }
-          }
-        },
-        "domain-browser": {
-          "version": "1.1.4",
-          "from": "domain-browser@http://beta-internal:4873/domain-browser/-/domain-browser-1.1.4.tgz",
-          "resolved": "http://beta-internal:4873/domain-browser/-/domain-browser-1.1.4.tgz"
-        },
-        "events": {
-          "version": "1.0.2",
-          "from": "events@http://beta-internal:4873/events/-/events-1.0.2.tgz",
-          "resolved": "http://beta-internal:4873/events/-/events-1.0.2.tgz"
-        },
-        "http-browserify": {
-          "version": "1.7.0",
-          "from": "http-browserify@http://beta-internal:4873/http-browserify/-/http-browserify-1.7.0.tgz",
-          "resolved": "http://beta-internal:4873/http-browserify/-/http-browserify-1.7.0.tgz",
-          "dependencies": {
-            "Base64": {
-              "version": "0.2.1",
-              "from": "Base64@http://beta-internal:4873/Base64/-/Base64-0.2.1.tgz",
-              "resolved": "http://beta-internal:4873/Base64/-/Base64-0.2.1.tgz"
-            },
+              "from": "http://beta-internal:4873/inherits/-/inherits-2.0.1.tgz",
+              "resolved": "http://beta-internal:4873/inherits/-/inherits-2.0.1.tgz"
+            }
+          }
+        },
+        "stream-browserify": {
+          "version": "1.0.0",
+          "from": "http://beta-internal:4873/stream-browserify/-/stream-browserify-1.0.0.tgz",
+          "resolved": "http://beta-internal:4873/stream-browserify/-/stream-browserify-1.0.0.tgz",
+          "dependencies": {
             "inherits": {
               "version": "2.0.1",
-              "from": "inherits@http://beta-internal:4873/inherits/-/inherits-2.0.1.tgz",
+              "from": "http://beta-internal:4873/inherits/-/inherits-2.0.1.tgz",
               "resolved": "http://beta-internal:4873/inherits/-/inherits-2.0.1.tgz"
             }
           }
         },
-        "https-browserify": {
+        "string_decoder": {
+          "version": "0.10.31",
+          "from": "http://beta-internal:4873/string_decoder/-/string_decoder-0.10.31.tgz",
+          "resolved": "http://beta-internal:4873/string_decoder/-/string_decoder-0.10.31.tgz"
+        },
+        "timers-browserify": {
+          "version": "1.4.1",
+          "from": "http://beta-internal:4873/timers-browserify/-/timers-browserify-1.4.1.tgz",
+          "resolved": "http://beta-internal:4873/timers-browserify/-/timers-browserify-1.4.1.tgz"
+        },
+        "tty-browserify": {
           "version": "0.0.0",
-          "from": "https-browserify@http://beta-internal:4873/https-browserify/-/https-browserify-0.0.0.tgz",
-          "resolved": "http://beta-internal:4873/https-browserify/-/https-browserify-0.0.0.tgz"
-        },
-        "os-browserify": {
-          "version": "0.1.2",
-          "from": "os-browserify@http://beta-internal:4873/os-browserify/-/os-browserify-0.1.2.tgz",
-          "resolved": "http://beta-internal:4873/os-browserify/-/os-browserify-0.1.2.tgz"
-        },
-        "path-browserify": {
-          "version": "0.0.0",
-          "from": "path-browserify@http://beta-internal:4873/path-browserify/-/path-browserify-0.0.0.tgz",
-          "resolved": "http://beta-internal:4873/path-browserify/-/path-browserify-0.0.0.tgz"
-        },
-        "process": {
-          "version": "0.11.1",
-          "from": "process@http://beta-internal:4873/process/-/process-0.11.1.tgz",
-          "resolved": "http://beta-internal:4873/process/-/process-0.11.1.tgz"
-        },
-        "punycode": {
-          "version": "1.3.2",
-          "from": "punycode@http://beta-internal:4873/punycode/-/punycode-1.3.2.tgz",
-          "resolved": "http://beta-internal:4873/punycode/-/punycode-1.3.2.tgz"
-        },
-        "querystring-es3": {
-          "version": "0.2.1",
-          "from": "querystring-es3@http://beta-internal:4873/querystring-es3/-/querystring-es3-0.2.1.tgz",
-          "resolved": "http://beta-internal:4873/querystring-es3/-/querystring-es3-0.2.1.tgz"
-        },
-        "readable-stream": {
-          "version": "1.1.13",
-          "from": "readable-stream@http://beta-internal:4873/readable-stream/-/readable-stream-1.1.13.tgz",
-          "resolved": "http://beta-internal:4873/readable-stream/-/readable-stream-1.1.13.tgz",
-          "dependencies": {
-            "core-util-is": {
-              "version": "1.0.1",
-              "from": "core-util-is@http://beta-internal:4873/core-util-is/-/core-util-is-1.0.1.tgz",
-              "resolved": "http://beta-internal:4873/core-util-is/-/core-util-is-1.0.1.tgz"
-            },
+          "from": "http://beta-internal:4873/tty-browserify/-/tty-browserify-0.0.0.tgz",
+          "resolved": "http://beta-internal:4873/tty-browserify/-/tty-browserify-0.0.0.tgz"
+        },
+        "url": {
+          "version": "0.10.3",
+          "from": "http://beta-internal:4873/url/-/url-0.10.3.tgz",
+          "resolved": "http://beta-internal:4873/url/-/url-0.10.3.tgz",
+          "dependencies": {
+            "querystring": {
+              "version": "0.2.0",
+              "from": "http://beta-internal:4873/querystring/-/querystring-0.2.0.tgz",
+              "resolved": "http://beta-internal:4873/querystring/-/querystring-0.2.0.tgz"
+            }
+          }
+        },
+        "util": {
+          "version": "0.10.3",
+          "from": "http://beta-internal:4873/util/-/util-0.10.3.tgz",
+          "resolved": "http://beta-internal:4873/util/-/util-0.10.3.tgz",
+          "dependencies": {
             "inherits": {
               "version": "2.0.1",
-              "from": "inherits@http://beta-internal:4873/inherits/-/inherits-2.0.1.tgz",
-              "resolved": "http://beta-internal:4873/inherits/-/inherits-2.0.1.tgz"
-            },
-            "isarray": {
-              "version": "0.0.1",
-              "from": "isarray@http://beta-internal:4873/isarray/-/isarray-0.0.1.tgz",
-              "resolved": "http://beta-internal:4873/isarray/-/isarray-0.0.1.tgz"
-            }
-          }
-        },
-        "stream-browserify": {
-          "version": "1.0.0",
-          "from": "stream-browserify@http://beta-internal:4873/stream-browserify/-/stream-browserify-1.0.0.tgz",
-          "resolved": "http://beta-internal:4873/stream-browserify/-/stream-browserify-1.0.0.tgz",
-          "dependencies": {
-            "inherits": {
-              "version": "2.0.1",
-              "from": "inherits@http://beta-internal:4873/inherits/-/inherits-2.0.1.tgz",
-              "resolved": "http://beta-internal:4873/inherits/-/inherits-2.0.1.tgz"
-            }
-          }
-        },
-        "string_decoder": {
-          "version": "0.10.31",
-          "from": "string_decoder@http://beta-internal:4873/string_decoder/-/string_decoder-0.10.31.tgz",
-          "resolved": "http://beta-internal:4873/string_decoder/-/string_decoder-0.10.31.tgz"
-        },
-        "timers-browserify": {
-          "version": "1.4.1",
-          "from": "timers-browserify@http://beta-internal:4873/timers-browserify/-/timers-browserify-1.4.1.tgz",
-          "resolved": "http://beta-internal:4873/timers-browserify/-/timers-browserify-1.4.1.tgz"
-        },
-        "tty-browserify": {
-          "version": "0.0.0",
-          "from": "tty-browserify@http://beta-internal:4873/tty-browserify/-/tty-browserify-0.0.0.tgz",
-          "resolved": "http://beta-internal:4873/tty-browserify/-/tty-browserify-0.0.0.tgz"
-        },
-        "url": {
-          "version": "0.10.3",
-          "from": "url@http://beta-internal:4873/url/-/url-0.10.3.tgz",
-          "resolved": "http://beta-internal:4873/url/-/url-0.10.3.tgz",
-          "dependencies": {
-            "querystring": {
-              "version": "0.2.0",
-              "from": "querystring@http://beta-internal:4873/querystring/-/querystring-0.2.0.tgz",
-              "resolved": "http://beta-internal:4873/querystring/-/querystring-0.2.0.tgz"
-            }
-          }
-        },
-        "util": {
-          "version": "0.10.3",
-          "from": "util@http://beta-internal:4873/util/-/util-0.10.3.tgz",
-          "resolved": "http://beta-internal:4873/util/-/util-0.10.3.tgz",
-          "dependencies": {
-            "inherits": {
-              "version": "2.0.1",
-              "from": "inherits@http://beta-internal:4873/inherits/-/inherits-2.0.1.tgz",
+              "from": "http://beta-internal:4873/inherits/-/inherits-2.0.1.tgz",
               "resolved": "http://beta-internal:4873/inherits/-/inherits-2.0.1.tgz"
             }
           }
         },
         "vm-browserify": {
           "version": "0.0.4",
-          "from": "vm-browserify@http://beta-internal:4873/vm-browserify/-/vm-browserify-0.0.4.tgz",
+          "from": "http://beta-internal:4873/vm-browserify/-/vm-browserify-0.0.4.tgz",
           "resolved": "http://beta-internal:4873/vm-browserify/-/vm-browserify-0.0.4.tgz",
           "dependencies": {
             "indexof": {
               "version": "0.0.1",
-              "from": "indexof@http://beta-internal:4873/indexof/-/indexof-0.0.1.tgz",
+              "from": "http://beta-internal:4873/indexof/-/indexof-0.0.1.tgz",
               "resolved": "http://beta-internal:4873/indexof/-/indexof-0.0.1.tgz"
             }
           }
@@ -2440,83 +2574,84 @@
     },
     "node-resque": {
       "version": "0.8.7",
-      "from": "node-resque@http://beta-internal:4873/node-resque/-/node-resque-0.8.7.tgz",
+      "from": "http://beta-internal:4873/node-resque/-/node-resque-0.8.7.tgz",
       "resolved": "http://beta-internal:4873/node-resque/-/node-resque-0.8.7.tgz",
       "dependencies": {
         "redis": {
           "version": "0.10.3",
-          "from": "redis@http://beta-internal:4873/redis/-/redis-0.10.3.tgz",
+          "from": "http://beta-internal:4873/redis/-/redis-0.10.3.tgz",
           "resolved": "http://beta-internal:4873/redis/-/redis-0.10.3.tgz"
         }
       }
     },
     "node-statsd": {
       "version": "0.0.7",
-      "from": "node-statsd@http://beta-internal:4873/node-statsd/-/node-statsd-0.0.7.tgz",
+      "from": "http://beta-internal:4873/node-statsd/-/node-statsd-0.0.7.tgz",
       "resolved": "http://beta-internal:4873/node-statsd/-/node-statsd-0.0.7.tgz"
     },
     "node-uuid": {
       "version": "1.4.0",
-      "from": "node-uuid@http://beta-internal:4873/node-uuid/-/node-uuid-1.4.0.tgz",
+      "from": "http://beta-internal:4873/node-uuid/-/node-uuid-1.4.0.tgz",
       "resolved": "http://beta-internal:4873/node-uuid/-/node-uuid-1.4.0.tgz"
     },
     "nodemailer": {
       "version": "0.3.14",
-      "from": "nodemailer@http://beta-internal:4873/nodemailer/-/nodemailer-0.3.14.tgz",
+      "from": "http://beta-internal:4873/nodemailer/-/nodemailer-0.3.14.tgz",
       "resolved": "http://beta-internal:4873/nodemailer/-/nodemailer-0.3.14.tgz",
       "dependencies": {
         "mailcomposer": {
           "version": "0.2.12",
-          "from": "mailcomposer@http://beta-internal:4873/mailcomposer/-/mailcomposer-0.2.12.tgz",
+          "from": "http://beta-internal:4873/mailcomposer/-/mailcomposer-0.2.12.tgz",
           "resolved": "http://beta-internal:4873/mailcomposer/-/mailcomposer-0.2.12.tgz",
           "dependencies": {
-            "dkim-signer": {
-              "version": "0.1.2",
-              "from": "dkim-signer@http://beta-internal:4873/dkim-signer/-/dkim-signer-0.1.2.tgz",
-              "resolved": "http://beta-internal:4873/dkim-signer/-/dkim-signer-0.1.2.tgz",
-              "dependencies": {
-                "punycode": {
-                  "version": "1.2.4",
-                  "from": "punycode@http://beta-internal:4873/punycode/-/punycode-1.2.4.tgz",
-                  "resolved": "http://beta-internal:4873/punycode/-/punycode-1.2.4.tgz"
-                }
-              }
-            },
-            "follow-redirects": {
-              "version": "0.0.3",
-              "from": "follow-redirects@http://beta-internal:4873/follow-redirects/-/follow-redirects-0.0.3.tgz",
-              "resolved": "http://beta-internal:4873/follow-redirects/-/follow-redirects-0.0.3.tgz"
-            },
-            "he": {
-              "version": "0.3.6",
-              "from": "he@http://beta-internal:4873/he/-/he-0.3.6.tgz",
-              "resolved": "http://beta-internal:4873/he/-/he-0.3.6.tgz"
-            },
-            "mime": {
-              "version": "1.2.11",
-              "resolved": "http://beta-internal:4873/mime/-/mime-1.2.11.tgz"
-            },
             "mimelib": {
               "version": "0.2.18",
-              "from": "mimelib@http://beta-internal:4873/mimelib/-/mimelib-0.2.18.tgz",
+              "from": "http://beta-internal:4873/mimelib/-/mimelib-0.2.18.tgz",
               "resolved": "http://beta-internal:4873/mimelib/-/mimelib-0.2.18.tgz",
               "dependencies": {
-                "addressparser": {
-                  "version": "0.2.1",
-                  "from": "addressparser@http://beta-internal:4873/addressparser/-/addressparser-0.2.1.tgz",
-                  "resolved": "http://beta-internal:4873/addressparser/-/addressparser-0.2.1.tgz"
-                },
                 "encoding": {
                   "version": "0.1.10",
-                  "from": "encoding@http://beta-internal:4873/encoding/-/encoding-0.1.10.tgz",
+                  "from": "http://beta-internal:4873/encoding/-/encoding-0.1.10.tgz",
                   "resolved": "http://beta-internal:4873/encoding/-/encoding-0.1.10.tgz",
                   "dependencies": {
                     "iconv-lite": {
                       "version": "0.4.4",
-                      "from": "iconv-lite@http://beta-internal:4873/iconv-lite/-/iconv-lite-0.4.4.tgz",
+                      "from": "http://beta-internal:4873/iconv-lite/-/iconv-lite-0.4.4.tgz",
                       "resolved": "http://beta-internal:4873/iconv-lite/-/iconv-lite-0.4.4.tgz"
                     }
                   }
+                },
+                "addressparser": {
+                  "version": "0.2.1",
+                  "from": "http://beta-internal:4873/addressparser/-/addressparser-0.2.1.tgz",
+                  "resolved": "http://beta-internal:4873/addressparser/-/addressparser-0.2.1.tgz"
+                }
+              }
+            },
+            "mime": {
+              "version": "1.2.11",
+              "from": "mime@>=1.2.0 <1.3.0",
+              "resolved": "http://beta-internal:4873/mime/-/mime-1.2.11.tgz"
+            },
+            "he": {
+              "version": "0.3.6",
+              "from": "http://beta-internal:4873/he/-/he-0.3.6.tgz",
+              "resolved": "http://beta-internal:4873/he/-/he-0.3.6.tgz"
+            },
+            "follow-redirects": {
+              "version": "0.0.3",
+              "from": "http://beta-internal:4873/follow-redirects/-/follow-redirects-0.0.3.tgz",
+              "resolved": "http://beta-internal:4873/follow-redirects/-/follow-redirects-0.0.3.tgz"
+            },
+            "dkim-signer": {
+              "version": "0.1.2",
+              "from": "http://beta-internal:4873/dkim-signer/-/dkim-signer-0.1.2.tgz",
+              "resolved": "http://beta-internal:4873/dkim-signer/-/dkim-signer-0.1.2.tgz",
+              "dependencies": {
+                "punycode": {
+                  "version": "1.2.4",
+                  "from": "http://beta-internal:4873/punycode/-/punycode-1.2.4.tgz",
+                  "resolved": "http://beta-internal:4873/punycode/-/punycode-1.2.4.tgz"
                 }
               }
             }
@@ -2524,17 +2659,17 @@
         },
         "simplesmtp": {
           "version": "0.3.33",
-          "from": "simplesmtp@http://beta-internal:4873/simplesmtp/-/simplesmtp-0.3.33.tgz",
+          "from": "http://beta-internal:4873/simplesmtp/-/simplesmtp-0.3.33.tgz",
           "resolved": "http://beta-internal:4873/simplesmtp/-/simplesmtp-0.3.33.tgz",
           "dependencies": {
             "rai": {
               "version": "0.1.11",
-              "from": "rai@http://beta-internal:4873/rai/-/rai-0.1.11.tgz",
+              "from": "http://beta-internal:4873/rai/-/rai-0.1.11.tgz",
               "resolved": "http://beta-internal:4873/rai/-/rai-0.1.11.tgz"
             },
             "xoauth2": {
               "version": "0.1.8",
-              "from": "xoauth2@http://beta-internal:4873/xoauth2/-/xoauth2-0.1.8.tgz",
+              "from": "http://beta-internal:4873/xoauth2/-/xoauth2-0.1.8.tgz",
               "resolved": "http://beta-internal:4873/xoauth2/-/xoauth2-0.1.8.tgz"
             }
           }
@@ -2543,96 +2678,82 @@
     },
     "nomnom": {
       "version": "1.6.2",
-      "from": "nomnom@http://beta-internal:4873/nomnom/-/nomnom-1.6.2.tgz",
+      "from": "http://beta-internal:4873/nomnom/-/nomnom-1.6.2.tgz",
       "resolved": "http://beta-internal:4873/nomnom/-/nomnom-1.6.2.tgz",
       "dependencies": {
         "colors": {
           "version": "0.5.1",
-          "from": "colors@http://beta-internal:4873/colors/-/colors-0.5.1.tgz",
+          "from": "http://beta-internal:4873/colors/-/colors-0.5.1.tgz",
           "resolved": "http://beta-internal:4873/colors/-/colors-0.5.1.tgz"
         },
         "underscore": {
           "version": "1.4.4",
-          "from": "underscore@http://beta-internal:4873/underscore/-/underscore-1.4.4.tgz",
+          "from": "http://beta-internal:4873/underscore/-/underscore-1.4.4.tgz",
           "resolved": "http://beta-internal:4873/underscore/-/underscore-1.4.4.tgz"
         }
       }
     },
     "oauth2orize": {
       "version": "1.0.1",
-      "from": "oauth2orize@http://beta-internal:4873/oauth2orize/-/oauth2orize-1.0.1.tgz",
+      "from": "http://beta-internal:4873/oauth2orize/-/oauth2orize-1.0.1.tgz",
       "resolved": "http://beta-internal:4873/oauth2orize/-/oauth2orize-1.0.1.tgz",
       "dependencies": {
+        "uid2": {
+          "version": "0.0.3",
+          "from": "http://beta-internal:4873/uid2/-/uid2-0.0.3.tgz",
+          "resolved": "http://beta-internal:4873/uid2/-/uid2-0.0.3.tgz"
+        },
+        "utils-merge": {
+          "version": "1.0.0",
+          "from": "http://beta-internal:4873/utils-merge/-/utils-merge-1.0.0.tgz",
+          "resolved": "http://beta-internal:4873/utils-merge/-/utils-merge-1.0.0.tgz"
+        },
         "debug": {
           "version": "0.7.4",
-          "from": "debug@http://beta-internal:4873/debug/-/debug-0.7.4.tgz",
+          "from": "http://beta-internal:4873/debug/-/debug-0.7.4.tgz",
           "resolved": "http://beta-internal:4873/debug/-/debug-0.7.4.tgz"
-        },
-        "uid2": {
-          "version": "0.0.3",
-          "from": "uid2@http://beta-internal:4873/uid2/-/uid2-0.0.3.tgz",
-          "resolved": "http://beta-internal:4873/uid2/-/uid2-0.0.3.tgz"
-        },
-        "utils-merge": {
-          "version": "1.0.0",
-          "from": "utils-merge@http://beta-internal:4873/utils-merge/-/utils-merge-1.0.0.tgz",
-          "resolved": "http://beta-internal:4873/utils-merge/-/utils-merge-1.0.0.tgz"
         }
       }
     },
     "octonode": {
       "version": "0.6.18",
-      "from": "octonode@http://beta-internal:4873/octonode/-/octonode-0.6.18.tgz",
+      "from": "http://beta-internal:4873/octonode/-/octonode-0.6.18.tgz",
       "resolved": "http://beta-internal:4873/octonode/-/octonode-0.6.18.tgz",
       "dependencies": {
-        "deep-extend": {
-          "version": "0.4.0",
-          "from": "deep-extend@http://beta-internal:4873/deep-extend/-/deep-extend-0.4.0.tgz",
-          "resolved": "http://beta-internal:4873/deep-extend/-/deep-extend-0.4.0.tgz"
-        },
-        "randomstring": {
-          "version": "1.0.6",
-          "from": "randomstring@http://beta-internal:4873/randomstring/-/randomstring-1.0.6.tgz",
-          "resolved": "http://beta-internal:4873/randomstring/-/randomstring-1.0.6.tgz"
-        },
         "request": {
           "version": "2.51.0",
-          "from": "request@http://beta-internal:4873/request/-/request-2.51.0.tgz",
+          "from": "http://beta-internal:4873/request/-/request-2.51.0.tgz",
           "resolved": "http://beta-internal:4873/request/-/request-2.51.0.tgz",
           "dependencies": {
-            "aws-sign2": {
-              "version": "0.5.0",
-              "from": "aws-sign2@http://beta-internal:4873/aws-sign2/-/aws-sign2-0.5.0.tgz",
-              "resolved": "http://beta-internal:4873/aws-sign2/-/aws-sign2-0.5.0.tgz"
-            },
             "bl": {
               "version": "0.9.4",
-              "from": "bl@http://beta-internal:4873/bl/-/bl-0.9.4.tgz",
+              "from": "http://beta-internal:4873/bl/-/bl-0.9.4.tgz",
               "resolved": "http://beta-internal:4873/bl/-/bl-0.9.4.tgz",
               "dependencies": {
                 "readable-stream": {
                   "version": "1.0.33",
-                  "from": "readable-stream@http://beta-internal:4873/readable-stream/-/readable-stream-1.0.33.tgz",
+                  "from": "http://beta-internal:4873/readable-stream/-/readable-stream-1.0.33.tgz",
                   "resolved": "http://beta-internal:4873/readable-stream/-/readable-stream-1.0.33.tgz",
                   "dependencies": {
                     "core-util-is": {
                       "version": "1.0.1",
-                      "from": "core-util-is@http://beta-internal:4873/core-util-is/-/core-util-is-1.0.1.tgz",
+                      "from": "http://beta-internal:4873/core-util-is/-/core-util-is-1.0.1.tgz",
                       "resolved": "http://beta-internal:4873/core-util-is/-/core-util-is-1.0.1.tgz"
-                    },
-                    "inherits": {
-                      "version": "2.0.1",
-                      "from": "inherits@http://beta-internal:4873/inherits/-/inherits-2.0.1.tgz",
-                      "resolved": "http://beta-internal:4873/inherits/-/inherits-2.0.1.tgz"
                     },
                     "isarray": {
                       "version": "0.0.1",
+                      "from": "https://registry.npmjs.org/isarray/-/isarray-0.0.1.tgz",
                       "resolved": "https://registry.npmjs.org/isarray/-/isarray-0.0.1.tgz"
                     },
                     "string_decoder": {
                       "version": "0.10.31",
-                      "from": "string_decoder@http://beta-internal:4873/string_decoder/-/string_decoder-0.10.31.tgz",
+                      "from": "http://beta-internal:4873/string_decoder/-/string_decoder-0.10.31.tgz",
                       "resolved": "http://beta-internal:4873/string_decoder/-/string_decoder-0.10.31.tgz"
+                    },
+                    "inherits": {
+                      "version": "2.0.1",
+                      "from": "http://beta-internal:4873/inherits/-/inherits-2.0.1.tgz",
+                      "resolved": "http://beta-internal:4873/inherits/-/inherits-2.0.1.tgz"
                     }
                   }
                 }
@@ -2640,362 +2761,385 @@
             },
             "caseless": {
               "version": "0.8.0",
-              "from": "caseless@http://beta-internal:4873/caseless/-/caseless-0.8.0.tgz",
+              "from": "http://beta-internal:4873/caseless/-/caseless-0.8.0.tgz",
               "resolved": "http://beta-internal:4873/caseless/-/caseless-0.8.0.tgz"
-            },
-            "combined-stream": {
-              "version": "0.0.7",
-              "from": "combined-stream@http://beta-internal:4873/combined-stream/-/combined-stream-0.0.7.tgz",
-              "resolved": "http://beta-internal:4873/combined-stream/-/combined-stream-0.0.7.tgz",
-              "dependencies": {
-                "delayed-stream": {
-                  "version": "0.0.5",
-                  "resolved": "https://registry.npmjs.org/delayed-stream/-/delayed-stream-0.0.5.tgz"
-                }
-              }
             },
             "forever-agent": {
               "version": "0.5.2",
-              "from": "forever-agent@http://beta-internal:4873/forever-agent/-/forever-agent-0.5.2.tgz",
+              "from": "http://beta-internal:4873/forever-agent/-/forever-agent-0.5.2.tgz",
               "resolved": "http://beta-internal:4873/forever-agent/-/forever-agent-0.5.2.tgz"
             },
             "form-data": {
               "version": "0.2.0",
-              "from": "form-data@http://beta-internal:4873/form-data/-/form-data-0.2.0.tgz",
+              "from": "http://beta-internal:4873/form-data/-/form-data-0.2.0.tgz",
               "resolved": "http://beta-internal:4873/form-data/-/form-data-0.2.0.tgz",
               "dependencies": {
                 "mime-types": {
                   "version": "2.0.14",
-                  "from": "mime-types@http://beta-internal:4873/mime-types/-/mime-types-2.0.14.tgz",
+                  "from": "http://beta-internal:4873/mime-types/-/mime-types-2.0.14.tgz",
                   "resolved": "http://beta-internal:4873/mime-types/-/mime-types-2.0.14.tgz",
                   "dependencies": {
                     "mime-db": {
                       "version": "1.12.0",
-                      "from": "mime-db@http://beta-internal:4873/mime-db/-/mime-db-1.12.0.tgz",
+                      "from": "http://beta-internal:4873/mime-db/-/mime-db-1.12.0.tgz",
                       "resolved": "http://beta-internal:4873/mime-db/-/mime-db-1.12.0.tgz"
                     }
                   }
                 }
               }
             },
+            "json-stringify-safe": {
+              "version": "5.0.1",
+              "from": "http://beta-internal:4873/json-stringify-safe/-/json-stringify-safe-5.0.1.tgz",
+              "resolved": "http://beta-internal:4873/json-stringify-safe/-/json-stringify-safe-5.0.1.tgz"
+            },
+            "mime-types": {
+              "version": "1.0.2",
+              "from": "http://beta-internal:4873/mime-types/-/mime-types-1.0.2.tgz",
+              "resolved": "http://beta-internal:4873/mime-types/-/mime-types-1.0.2.tgz"
+            },
+            "qs": {
+              "version": "2.3.3",
+              "from": "http://beta-internal:4873/qs/-/qs-2.3.3.tgz",
+              "resolved": "http://beta-internal:4873/qs/-/qs-2.3.3.tgz"
+            },
+            "tunnel-agent": {
+              "version": "0.4.0",
+              "from": "http://beta-internal:4873/tunnel-agent/-/tunnel-agent-0.4.0.tgz",
+              "resolved": "http://beta-internal:4873/tunnel-agent/-/tunnel-agent-0.4.0.tgz"
+            },
+            "http-signature": {
+              "version": "0.10.1",
+              "from": "http://beta-internal:4873/http-signature/-/http-signature-0.10.1.tgz",
+              "resolved": "http://beta-internal:4873/http-signature/-/http-signature-0.10.1.tgz",
+              "dependencies": {
+                "assert-plus": {
+                  "version": "0.1.5",
+                  "from": "http://beta-internal:4873/assert-plus/-/assert-plus-0.1.5.tgz",
+                  "resolved": "http://beta-internal:4873/assert-plus/-/assert-plus-0.1.5.tgz"
+                },
+                "asn1": {
+                  "version": "0.1.11",
+                  "from": "https://registry.npmjs.org/asn1/-/asn1-0.1.11.tgz",
+                  "resolved": "https://registry.npmjs.org/asn1/-/asn1-0.1.11.tgz"
+                },
+                "ctype": {
+                  "version": "0.5.3",
+                  "from": "https://registry.npmjs.org/ctype/-/ctype-0.5.3.tgz",
+                  "resolved": "https://registry.npmjs.org/ctype/-/ctype-0.5.3.tgz"
+                }
+              }
+            },
+            "oauth-sign": {
+              "version": "0.5.0",
+              "from": "http://beta-internal:4873/oauth-sign/-/oauth-sign-0.5.0.tgz",
+              "resolved": "http://beta-internal:4873/oauth-sign/-/oauth-sign-0.5.0.tgz"
+            },
             "hawk": {
               "version": "1.1.1",
-              "from": "hawk@http://beta-internal:4873/hawk/-/hawk-1.1.1.tgz",
+              "from": "http://beta-internal:4873/hawk/-/hawk-1.1.1.tgz",
               "resolved": "http://beta-internal:4873/hawk/-/hawk-1.1.1.tgz",
               "dependencies": {
+                "hoek": {
+                  "version": "0.9.1",
+                  "from": "http://beta-internal:4873/hoek/-/hoek-0.9.1.tgz",
+                  "resolved": "http://beta-internal:4873/hoek/-/hoek-0.9.1.tgz"
+                },
                 "boom": {
                   "version": "0.4.2",
-                  "from": "boom@http://beta-internal:4873/boom/-/boom-0.4.2.tgz",
+                  "from": "http://beta-internal:4873/boom/-/boom-0.4.2.tgz",
                   "resolved": "http://beta-internal:4873/boom/-/boom-0.4.2.tgz"
                 },
                 "cryptiles": {
                   "version": "0.2.2",
-                  "from": "cryptiles@http://beta-internal:4873/cryptiles/-/cryptiles-0.2.2.tgz",
+                  "from": "http://beta-internal:4873/cryptiles/-/cryptiles-0.2.2.tgz",
                   "resolved": "http://beta-internal:4873/cryptiles/-/cryptiles-0.2.2.tgz"
-                },
-                "hoek": {
-                  "version": "0.9.1",
-                  "from": "hoek@http://beta-internal:4873/hoek/-/hoek-0.9.1.tgz",
-                  "resolved": "http://beta-internal:4873/hoek/-/hoek-0.9.1.tgz"
                 },
                 "sntp": {
                   "version": "0.2.4",
-                  "from": "sntp@http://beta-internal:4873/sntp/-/sntp-0.2.4.tgz",
+                  "from": "http://beta-internal:4873/sntp/-/sntp-0.2.4.tgz",
                   "resolved": "http://beta-internal:4873/sntp/-/sntp-0.2.4.tgz"
                 }
               }
             },
-            "http-signature": {
-              "version": "0.10.1",
-              "from": "http-signature@http://beta-internal:4873/http-signature/-/http-signature-0.10.1.tgz",
-              "resolved": "http://beta-internal:4873/http-signature/-/http-signature-0.10.1.tgz",
-              "dependencies": {
-                "asn1": {
-                  "version": "0.1.11",
-                  "resolved": "https://registry.npmjs.org/asn1/-/asn1-0.1.11.tgz"
-                },
-                "assert-plus": {
-                  "version": "0.1.5",
-                  "from": "assert-plus@http://beta-internal:4873/assert-plus/-/assert-plus-0.1.5.tgz",
-                  "resolved": "http://beta-internal:4873/assert-plus/-/assert-plus-0.1.5.tgz"
-                },
-                "ctype": {
-                  "version": "0.5.3",
-                  "resolved": "https://registry.npmjs.org/ctype/-/ctype-0.5.3.tgz"
-                }
-              }
-            },
-            "json-stringify-safe": {
-              "version": "5.0.1",
-              "from": "json-stringify-safe@http://beta-internal:4873/json-stringify-safe/-/json-stringify-safe-5.0.1.tgz",
-              "resolved": "http://beta-internal:4873/json-stringify-safe/-/json-stringify-safe-5.0.1.tgz"
-            },
-            "mime-types": {
-              "version": "1.0.2",
-              "from": "mime-types@http://beta-internal:4873/mime-types/-/mime-types-1.0.2.tgz",
-              "resolved": "http://beta-internal:4873/mime-types/-/mime-types-1.0.2.tgz"
-            },
-            "oauth-sign": {
+            "aws-sign2": {
               "version": "0.5.0",
-              "from": "oauth-sign@http://beta-internal:4873/oauth-sign/-/oauth-sign-0.5.0.tgz",
-              "resolved": "http://beta-internal:4873/oauth-sign/-/oauth-sign-0.5.0.tgz"
-            },
-            "qs": {
-              "version": "2.3.3",
-              "from": "qs@http://beta-internal:4873/qs/-/qs-2.3.3.tgz",
-              "resolved": "http://beta-internal:4873/qs/-/qs-2.3.3.tgz"
+              "from": "http://beta-internal:4873/aws-sign2/-/aws-sign2-0.5.0.tgz",
+              "resolved": "http://beta-internal:4873/aws-sign2/-/aws-sign2-0.5.0.tgz"
             },
             "stringstream": {
               "version": "0.0.4",
-              "from": "stringstream@http://beta-internal:4873/stringstream/-/stringstream-0.0.4.tgz",
+              "from": "http://beta-internal:4873/stringstream/-/stringstream-0.0.4.tgz",
               "resolved": "http://beta-internal:4873/stringstream/-/stringstream-0.0.4.tgz"
             },
-            "tunnel-agent": {
-              "version": "0.4.0",
-              "from": "tunnel-agent@http://beta-internal:4873/tunnel-agent/-/tunnel-agent-0.4.0.tgz",
-              "resolved": "http://beta-internal:4873/tunnel-agent/-/tunnel-agent-0.4.0.tgz"
-            }
-          }
+            "combined-stream": {
+              "version": "0.0.7",
+              "from": "http://beta-internal:4873/combined-stream/-/combined-stream-0.0.7.tgz",
+              "resolved": "http://beta-internal:4873/combined-stream/-/combined-stream-0.0.7.tgz",
+              "dependencies": {
+                "delayed-stream": {
+                  "version": "0.0.5",
+                  "from": "https://registry.npmjs.org/delayed-stream/-/delayed-stream-0.0.5.tgz",
+                  "resolved": "https://registry.npmjs.org/delayed-stream/-/delayed-stream-0.0.5.tgz"
+                }
+              }
+            }
+          }
+        },
+        "randomstring": {
+          "version": "1.0.6",
+          "from": "http://beta-internal:4873/randomstring/-/randomstring-1.0.6.tgz",
+          "resolved": "http://beta-internal:4873/randomstring/-/randomstring-1.0.6.tgz"
+        },
+        "deep-extend": {
+          "version": "0.4.0",
+          "from": "http://beta-internal:4873/deep-extend/-/deep-extend-0.4.0.tgz",
+          "resolved": "http://beta-internal:4873/deep-extend/-/deep-extend-0.4.0.tgz"
         }
       }
     },
     "parse-links": {
       "version": "0.1.0",
-      "from": "parse-links@http://beta-internal:4873/parse-links/-/parse-links-0.1.0.tgz",
+      "from": "http://beta-internal:4873/parse-links/-/parse-links-0.1.0.tgz",
       "resolved": "http://beta-internal:4873/parse-links/-/parse-links-0.1.0.tgz"
     },
     "passport": {
       "version": "0.2.2",
-      "from": "passport@http://beta-internal:4873/passport/-/passport-0.2.2.tgz",
+      "from": "http://beta-internal:4873/passport/-/passport-0.2.2.tgz",
       "resolved": "http://beta-internal:4873/passport/-/passport-0.2.2.tgz",
       "dependencies": {
         "passport-strategy": {
           "version": "1.0.0",
-          "from": "passport-strategy@http://beta-internal:4873/passport-strategy/-/passport-strategy-1.0.0.tgz",
+          "from": "http://beta-internal:4873/passport-strategy/-/passport-strategy-1.0.0.tgz",
           "resolved": "http://beta-internal:4873/passport-strategy/-/passport-strategy-1.0.0.tgz"
         },
         "pause": {
           "version": "0.0.1",
-          "from": "pause@http://beta-internal:4873/pause/-/pause-0.0.1.tgz",
+          "from": "http://beta-internal:4873/pause/-/pause-0.0.1.tgz",
           "resolved": "http://beta-internal:4873/pause/-/pause-0.0.1.tgz"
         }
       }
     },
     "passport-http": {
       "version": "0.2.2",
-      "from": "passport-http@http://beta-internal:4873/passport-http/-/passport-http-0.2.2.tgz",
+      "from": "http://beta-internal:4873/passport-http/-/passport-http-0.2.2.tgz",
       "resolved": "http://beta-internal:4873/passport-http/-/passport-http-0.2.2.tgz",
       "dependencies": {
+        "pkginfo": {
+          "version": "0.2.3",
+          "from": "http://beta-internal:4873/pkginfo/-/pkginfo-0.2.3.tgz",
+          "resolved": "http://beta-internal:4873/pkginfo/-/pkginfo-0.2.3.tgz"
+        },
         "passport": {
           "version": "0.1.18",
-          "from": "passport@http://beta-internal:4873/passport/-/passport-0.1.18.tgz",
+          "from": "http://beta-internal:4873/passport/-/passport-0.1.18.tgz",
           "resolved": "http://beta-internal:4873/passport/-/passport-0.1.18.tgz",
           "dependencies": {
             "pause": {
               "version": "0.0.1",
-              "from": "pause@http://beta-internal:4873/pause/-/pause-0.0.1.tgz",
+              "from": "http://beta-internal:4873/pause/-/pause-0.0.1.tgz",
               "resolved": "http://beta-internal:4873/pause/-/pause-0.0.1.tgz"
             }
           }
-        },
-        "pkginfo": {
-          "version": "0.2.3",
-          "from": "pkginfo@http://beta-internal:4873/pkginfo/-/pkginfo-0.2.3.tgz",
-          "resolved": "http://beta-internal:4873/pkginfo/-/pkginfo-0.2.3.tgz"
         }
       }
     },
     "passport-oauth2-client-password": {
       "version": "0.1.2",
-      "from": "passport-oauth2-client-password@http://beta-internal:4873/passport-oauth2-client-password/-/passport-oauth2-client-password-0.1.2.tgz",
+      "from": "http://beta-internal:4873/passport-oauth2-client-password/-/passport-oauth2-client-password-0.1.2.tgz",
       "resolved": "http://beta-internal:4873/passport-oauth2-client-password/-/passport-oauth2-client-password-0.1.2.tgz",
       "dependencies": {
         "passport-strategy": {
           "version": "1.0.0",
-          "from": "passport-strategy@http://beta-internal:4873/passport-strategy/-/passport-strategy-1.0.0.tgz",
+          "from": "http://beta-internal:4873/passport-strategy/-/passport-strategy-1.0.0.tgz",
           "resolved": "http://beta-internal:4873/passport-strategy/-/passport-strategy-1.0.0.tgz"
         }
       }
     },
     "permessage-deflate": {
       "version": "0.1.3",
-      "from": "permessage-deflate@http://beta-internal:4873/permessage-deflate/-/permessage-deflate-0.1.3.tgz",
+      "from": "http://beta-internal:4873/permessage-deflate/-/permessage-deflate-0.1.3.tgz",
       "resolved": "http://beta-internal:4873/permessage-deflate/-/permessage-deflate-0.1.3.tgz"
     },
     "q": {
       "version": "1.0.1",
-      "from": "q@http://beta-internal:4873/q/-/q-1.0.1.tgz",
+      "from": "http://beta-internal:4873/q/-/q-1.0.1.tgz",
       "resolved": "http://beta-internal:4873/q/-/q-1.0.1.tgz"
     },
     "qlimit": {
       "version": "0.1.1",
-      "from": "qlimit@http://beta-internal:4873/qlimit/-/qlimit-0.1.1.tgz",
+      "from": "http://beta-internal:4873/qlimit/-/qlimit-0.1.1.tgz",
       "resolved": "http://beta-internal:4873/qlimit/-/qlimit-0.1.1.tgz"
     },
     "readme-badger": {
       "version": "0.1.2",
-      "from": "readme-badger@http://beta-internal:4873/readme-badger/-/readme-badger-0.1.2.tgz",
+      "from": "http://beta-internal:4873/readme-badger/-/readme-badger-0.1.2.tgz",
       "resolved": "http://beta-internal:4873/readme-badger/-/readme-badger-0.1.2.tgz"
     },
     "redis-lock": {
       "version": "0.0.8",
-      "from": "redis-lock@http://beta-internal:4873/redis-lock/-/redis-lock-0.0.8.tgz",
+      "from": "http://beta-internal:4873/redis-lock/-/redis-lock-0.0.8.tgz",
       "resolved": "http://beta-internal:4873/redis-lock/-/redis-lock-0.0.8.tgz"
     },
     "request": {
       "version": "2.40.0",
-      "from": "request@http://beta-internal:4873/request/-/request-2.40.0.tgz",
+      "from": "http://beta-internal:4873/request/-/request-2.40.0.tgz",
       "resolved": "http://beta-internal:4873/request/-/request-2.40.0.tgz",
       "dependencies": {
+        "qs": {
+          "version": "1.0.2",
+          "from": "http://beta-internal:4873/qs/-/qs-1.0.2.tgz",
+          "resolved": "http://beta-internal:4873/qs/-/qs-1.0.2.tgz"
+        },
+        "json-stringify-safe": {
+          "version": "5.0.0",
+          "from": "http://beta-internal:4873/json-stringify-safe/-/json-stringify-safe-5.0.0.tgz",
+          "resolved": "http://beta-internal:4873/json-stringify-safe/-/json-stringify-safe-5.0.0.tgz"
+        },
+        "mime-types": {
+          "version": "1.0.2",
+          "from": "http://beta-internal:4873/mime-types/-/mime-types-1.0.2.tgz",
+          "resolved": "http://beta-internal:4873/mime-types/-/mime-types-1.0.2.tgz"
+        },
+        "forever-agent": {
+          "version": "0.5.2",
+          "from": "http://beta-internal:4873/forever-agent/-/forever-agent-0.5.2.tgz",
+          "resolved": "http://beta-internal:4873/forever-agent/-/forever-agent-0.5.2.tgz"
+        },
+        "form-data": {
+          "version": "0.1.4",
+          "from": "http://beta-internal:4873/form-data/-/form-data-0.1.4.tgz",
+          "resolved": "http://beta-internal:4873/form-data/-/form-data-0.1.4.tgz",
+          "dependencies": {
+            "combined-stream": {
+              "version": "0.0.7",
+              "from": "http://beta-internal:4873/combined-stream/-/combined-stream-0.0.7.tgz",
+              "resolved": "http://beta-internal:4873/combined-stream/-/combined-stream-0.0.7.tgz",
+              "dependencies": {
+                "delayed-stream": {
+                  "version": "0.0.5",
+                  "from": "http://beta-internal:4873/delayed-stream/-/delayed-stream-0.0.5.tgz",
+                  "resolved": "http://beta-internal:4873/delayed-stream/-/delayed-stream-0.0.5.tgz"
+                }
+              }
+            },
+            "mime": {
+              "version": "1.2.11",
+              "from": "mime@>=1.2.0 <1.3.0",
+              "resolved": "http://beta-internal:4873/mime/-/mime-1.2.11.tgz"
+            }
+          }
+        },
+        "tunnel-agent": {
+          "version": "0.4.0",
+          "from": "http://beta-internal:4873/tunnel-agent/-/tunnel-agent-0.4.0.tgz",
+          "resolved": "http://beta-internal:4873/tunnel-agent/-/tunnel-agent-0.4.0.tgz"
+        },
+        "http-signature": {
+          "version": "0.10.0",
+          "from": "http://beta-internal:4873/http-signature/-/http-signature-0.10.0.tgz",
+          "resolved": "http://beta-internal:4873/http-signature/-/http-signature-0.10.0.tgz",
+          "dependencies": {
+            "assert-plus": {
+              "version": "0.1.2",
+              "from": "http://beta-internal:4873/assert-plus/-/assert-plus-0.1.2.tgz",
+              "resolved": "http://beta-internal:4873/assert-plus/-/assert-plus-0.1.2.tgz"
+            },
+            "asn1": {
+              "version": "0.1.11",
+              "from": "http://beta-internal:4873/asn1/-/asn1-0.1.11.tgz",
+              "resolved": "http://beta-internal:4873/asn1/-/asn1-0.1.11.tgz"
+            },
+            "ctype": {
+              "version": "0.5.2",
+              "from": "http://beta-internal:4873/ctype/-/ctype-0.5.2.tgz",
+              "resolved": "http://beta-internal:4873/ctype/-/ctype-0.5.2.tgz"
+            }
+          }
+        },
+        "oauth-sign": {
+          "version": "0.3.0",
+          "from": "http://beta-internal:4873/oauth-sign/-/oauth-sign-0.3.0.tgz",
+          "resolved": "http://beta-internal:4873/oauth-sign/-/oauth-sign-0.3.0.tgz"
+        },
+        "hawk": {
+          "version": "1.1.1",
+          "from": "http://beta-internal:4873/hawk/-/hawk-1.1.1.tgz",
+          "resolved": "http://beta-internal:4873/hawk/-/hawk-1.1.1.tgz",
+          "dependencies": {
+            "hoek": {
+              "version": "0.9.1",
+              "from": "http://beta-internal:4873/hoek/-/hoek-0.9.1.tgz",
+              "resolved": "http://beta-internal:4873/hoek/-/hoek-0.9.1.tgz"
+            },
+            "boom": {
+              "version": "0.4.2",
+              "from": "http://beta-internal:4873/boom/-/boom-0.4.2.tgz",
+              "resolved": "http://beta-internal:4873/boom/-/boom-0.4.2.tgz"
+            },
+            "cryptiles": {
+              "version": "0.2.2",
+              "from": "http://beta-internal:4873/cryptiles/-/cryptiles-0.2.2.tgz",
+              "resolved": "http://beta-internal:4873/cryptiles/-/cryptiles-0.2.2.tgz"
+            },
+            "sntp": {
+              "version": "0.2.4",
+              "from": "http://beta-internal:4873/sntp/-/sntp-0.2.4.tgz",
+              "resolved": "http://beta-internal:4873/sntp/-/sntp-0.2.4.tgz"
+            }
+          }
+        },
         "aws-sign2": {
           "version": "0.5.0",
-          "from": "aws-sign2@http://beta-internal:4873/aws-sign2/-/aws-sign2-0.5.0.tgz",
+          "from": "http://beta-internal:4873/aws-sign2/-/aws-sign2-0.5.0.tgz",
           "resolved": "http://beta-internal:4873/aws-sign2/-/aws-sign2-0.5.0.tgz"
-        },
-        "forever-agent": {
-          "version": "0.5.2",
-          "from": "forever-agent@http://beta-internal:4873/forever-agent/-/forever-agent-0.5.2.tgz",
-          "resolved": "http://beta-internal:4873/forever-agent/-/forever-agent-0.5.2.tgz"
-        },
-        "form-data": {
-          "version": "0.1.4",
-          "from": "form-data@http://beta-internal:4873/form-data/-/form-data-0.1.4.tgz",
-          "resolved": "http://beta-internal:4873/form-data/-/form-data-0.1.4.tgz",
-          "dependencies": {
-            "combined-stream": {
-              "version": "0.0.7",
-              "from": "combined-stream@http://beta-internal:4873/combined-stream/-/combined-stream-0.0.7.tgz",
-              "resolved": "http://beta-internal:4873/combined-stream/-/combined-stream-0.0.7.tgz",
-              "dependencies": {
-                "delayed-stream": {
-                  "version": "0.0.5",
-                  "from": "delayed-stream@http://beta-internal:4873/delayed-stream/-/delayed-stream-0.0.5.tgz",
-                  "resolved": "http://beta-internal:4873/delayed-stream/-/delayed-stream-0.0.5.tgz"
-                }
-              }
-            },
-            "mime": {
-              "version": "1.2.11",
-              "resolved": "http://beta-internal:4873/mime/-/mime-1.2.11.tgz"
-            }
-          }
-        },
-        "hawk": {
-          "version": "1.1.1",
-          "from": "hawk@http://beta-internal:4873/hawk/-/hawk-1.1.1.tgz",
-          "resolved": "http://beta-internal:4873/hawk/-/hawk-1.1.1.tgz",
-          "dependencies": {
-            "boom": {
-              "version": "0.4.2",
-              "from": "boom@http://beta-internal:4873/boom/-/boom-0.4.2.tgz",
-              "resolved": "http://beta-internal:4873/boom/-/boom-0.4.2.tgz"
-            },
-            "cryptiles": {
-              "version": "0.2.2",
-              "from": "cryptiles@http://beta-internal:4873/cryptiles/-/cryptiles-0.2.2.tgz",
-              "resolved": "http://beta-internal:4873/cryptiles/-/cryptiles-0.2.2.tgz"
-            },
-            "hoek": {
-              "version": "0.9.1",
-              "from": "hoek@http://beta-internal:4873/hoek/-/hoek-0.9.1.tgz",
-              "resolved": "http://beta-internal:4873/hoek/-/hoek-0.9.1.tgz"
-            },
-            "sntp": {
-              "version": "0.2.4",
-              "from": "sntp@http://beta-internal:4873/sntp/-/sntp-0.2.4.tgz",
-              "resolved": "http://beta-internal:4873/sntp/-/sntp-0.2.4.tgz"
-            }
-          }
-        },
-        "http-signature": {
-          "version": "0.10.0",
-          "from": "http-signature@http://beta-internal:4873/http-signature/-/http-signature-0.10.0.tgz",
-          "resolved": "http://beta-internal:4873/http-signature/-/http-signature-0.10.0.tgz",
-          "dependencies": {
-            "asn1": {
-              "version": "0.1.11",
-              "from": "asn1@http://beta-internal:4873/asn1/-/asn1-0.1.11.tgz",
-              "resolved": "http://beta-internal:4873/asn1/-/asn1-0.1.11.tgz"
-            },
-            "assert-plus": {
-              "version": "0.1.2",
-              "from": "assert-plus@http://beta-internal:4873/assert-plus/-/assert-plus-0.1.2.tgz",
-              "resolved": "http://beta-internal:4873/assert-plus/-/assert-plus-0.1.2.tgz"
-            },
-            "ctype": {
-              "version": "0.5.2",
-              "from": "ctype@http://beta-internal:4873/ctype/-/ctype-0.5.2.tgz",
-              "resolved": "http://beta-internal:4873/ctype/-/ctype-0.5.2.tgz"
-            }
-          }
-        },
-        "json-stringify-safe": {
-          "version": "5.0.0",
-          "from": "json-stringify-safe@http://beta-internal:4873/json-stringify-safe/-/json-stringify-safe-5.0.0.tgz",
-          "resolved": "http://beta-internal:4873/json-stringify-safe/-/json-stringify-safe-5.0.0.tgz"
-        },
-        "mime-types": {
-          "version": "1.0.2",
-          "from": "mime-types@http://beta-internal:4873/mime-types/-/mime-types-1.0.2.tgz",
-          "resolved": "http://beta-internal:4873/mime-types/-/mime-types-1.0.2.tgz"
-        },
-        "oauth-sign": {
-          "version": "0.3.0",
-          "from": "oauth-sign@http://beta-internal:4873/oauth-sign/-/oauth-sign-0.3.0.tgz",
-          "resolved": "http://beta-internal:4873/oauth-sign/-/oauth-sign-0.3.0.tgz"
-        },
-        "qs": {
-          "version": "1.0.2",
-          "from": "qs@http://beta-internal:4873/qs/-/qs-1.0.2.tgz",
-          "resolved": "http://beta-internal:4873/qs/-/qs-1.0.2.tgz"
         },
         "stringstream": {
           "version": "0.0.4",
-          "from": "stringstream@http://beta-internal:4873/stringstream/-/stringstream-0.0.4.tgz",
+          "from": "http://beta-internal:4873/stringstream/-/stringstream-0.0.4.tgz",
           "resolved": "http://beta-internal:4873/stringstream/-/stringstream-0.0.4.tgz"
-        },
-        "tunnel-agent": {
-          "version": "0.4.0",
-          "from": "tunnel-agent@http://beta-internal:4873/tunnel-agent/-/tunnel-agent-0.4.0.tgz",
-          "resolved": "http://beta-internal:4873/tunnel-agent/-/tunnel-agent-0.4.0.tgz"
         }
       }
     },
     "request-extensible": {
       "version": "0.1.1",
+      "from": "request-extensible@latest",
       "resolved": "http://beta-internal:4873/request-extensible/-/request-extensible-0.1.1.tgz",
       "dependencies": {
         "request": {
           "version": "2.57.0",
+          "from": "request@>=2.53.0 <3.0.0",
           "resolved": "http://beta-internal:4873/request/-/request-2.57.0.tgz",
           "dependencies": {
-            "aws-sign2": {
-              "version": "0.5.0",
-              "resolved": "http://beta-internal:4873/aws-sign2/-/aws-sign2-0.5.0.tgz"
-            },
             "bl": {
               "version": "0.9.4",
+              "from": "bl@>=0.9.0 <0.10.0",
               "resolved": "http://beta-internal:4873/bl/-/bl-0.9.4.tgz",
               "dependencies": {
                 "readable-stream": {
                   "version": "1.0.33",
+                  "from": "readable-stream@>=1.0.26 <1.1.0",
                   "resolved": "http://beta-internal:4873/readable-stream/-/readable-stream-1.0.33.tgz",
                   "dependencies": {
                     "core-util-is": {
                       "version": "1.0.1",
+                      "from": "core-util-is@>=1.0.0 <1.1.0",
                       "resolved": "http://beta-internal:4873/core-util-is/-/core-util-is-1.0.1.tgz"
-                    },
-                    "inherits": {
-                      "version": "2.0.1",
-                      "resolved": "http://beta-internal:4873/inherits/-/inherits-2.0.1.tgz"
                     },
                     "isarray": {
                       "version": "0.0.1",
+                      "from": "isarray@0.0.1",
                       "resolved": "http://beta-internal:4873/isarray/-/isarray-0.0.1.tgz"
                     },
                     "string_decoder": {
                       "version": "0.10.31",
+                      "from": "string_decoder@>=0.10.0 <0.11.0",
                       "resolved": "http://beta-internal:4873/string_decoder/-/string_decoder-0.10.31.tgz"
+                    },
+                    "inherits": {
+                      "version": "2.0.1",
+                      "from": "inherits@>=2.0.1 <2.1.0",
+                      "resolved": "http://beta-internal:4873/inherits/-/inherits-2.0.1.tgz"
                     }
                   }
                 }
@@ -3003,201 +3147,249 @@
             },
             "caseless": {
               "version": "0.10.0",
+              "from": "caseless@>=0.10.0 <0.11.0",
               "resolved": "http://beta-internal:4873/caseless/-/caseless-0.10.0.tgz"
-            },
-            "combined-stream": {
-              "version": "1.0.3",
-              "resolved": "http://beta-internal:4873/combined-stream/-/combined-stream-1.0.3.tgz",
-              "dependencies": {
-                "delayed-stream": {
-                  "version": "1.0.0",
-                  "resolved": "http://beta-internal:4873/delayed-stream/-/delayed-stream-1.0.0.tgz"
-                }
-              }
             },
             "forever-agent": {
               "version": "0.6.1",
+              "from": "forever-agent@>=0.6.0 <0.7.0",
               "resolved": "http://beta-internal:4873/forever-agent/-/forever-agent-0.6.1.tgz"
             },
             "form-data": {
               "version": "0.2.0",
+              "from": "form-data@>=0.2.0 <0.3.0",
               "resolved": "http://beta-internal:4873/form-data/-/form-data-0.2.0.tgz",
               "dependencies": {
                 "combined-stream": {
                   "version": "0.0.7",
+                  "from": "combined-stream@>=0.0.4 <0.1.0",
                   "resolved": "http://beta-internal:4873/combined-stream/-/combined-stream-0.0.7.tgz",
                   "dependencies": {
                     "delayed-stream": {
                       "version": "0.0.5",
+                      "from": "delayed-stream@0.0.5",
                       "resolved": "http://beta-internal:4873/delayed-stream/-/delayed-stream-0.0.5.tgz"
                     }
                   }
                 }
               }
             },
+            "json-stringify-safe": {
+              "version": "5.0.1",
+              "from": "json-stringify-safe@>=5.0.0 <5.1.0",
+              "resolved": "http://beta-internal:4873/json-stringify-safe/-/json-stringify-safe-5.0.1.tgz"
+            },
+            "mime-types": {
+              "version": "2.0.13",
+              "from": "mime-types@>=2.0.1 <2.1.0",
+              "resolved": "http://beta-internal:4873/mime-types/-/mime-types-2.0.13.tgz",
+              "dependencies": {
+                "mime-db": {
+                  "version": "1.11.0",
+                  "from": "mime-db@>=1.11.0 <1.12.0",
+                  "resolved": "http://beta-internal:4873/mime-db/-/mime-db-1.11.0.tgz"
+                }
+              }
+            },
+            "qs": {
+              "version": "3.1.0",
+              "from": "qs@>=3.1.0 <3.2.0",
+              "resolved": "http://beta-internal:4873/qs/-/qs-3.1.0.tgz"
+            },
+            "tunnel-agent": {
+              "version": "0.4.0",
+              "from": "tunnel-agent@>=0.4.0 <0.5.0",
+              "resolved": "http://beta-internal:4873/tunnel-agent/-/tunnel-agent-0.4.0.tgz"
+            },
+            "http-signature": {
+              "version": "0.11.0",
+              "from": "http-signature@>=0.11.0 <0.12.0",
+              "resolved": "http://beta-internal:4873/http-signature/-/http-signature-0.11.0.tgz",
+              "dependencies": {
+                "assert-plus": {
+                  "version": "0.1.5",
+                  "from": "assert-plus@>=0.1.5 <0.2.0",
+                  "resolved": "http://beta-internal:4873/assert-plus/-/assert-plus-0.1.5.tgz"
+                },
+                "asn1": {
+                  "version": "0.1.11",
+                  "from": "asn1@0.1.11",
+                  "resolved": "http://beta-internal:4873/asn1/-/asn1-0.1.11.tgz"
+                },
+                "ctype": {
+                  "version": "0.5.3",
+                  "from": "ctype@0.5.3",
+                  "resolved": "http://beta-internal:4873/ctype/-/ctype-0.5.3.tgz"
+                }
+              }
+            },
+            "oauth-sign": {
+              "version": "0.8.0",
+              "from": "oauth-sign@>=0.8.0 <0.9.0",
+              "resolved": "http://beta-internal:4873/oauth-sign/-/oauth-sign-0.8.0.tgz"
+            },
+            "hawk": {
+              "version": "2.3.1",
+              "from": "hawk@>=2.3.0 <2.4.0",
+              "resolved": "http://beta-internal:4873/hawk/-/hawk-2.3.1.tgz",
+              "dependencies": {
+                "hoek": {
+                  "version": "2.14.0",
+                  "from": "hoek@>=2.0.0 <3.0.0",
+                  "resolved": "http://beta-internal:4873/hoek/-/hoek-2.14.0.tgz"
+                },
+                "boom": {
+                  "version": "2.7.2",
+                  "from": "boom@>=2.0.0 <3.0.0",
+                  "resolved": "http://beta-internal:4873/boom/-/boom-2.7.2.tgz"
+                },
+                "cryptiles": {
+                  "version": "2.0.4",
+                  "from": "cryptiles@>=2.0.0 <3.0.0",
+                  "resolved": "http://beta-internal:4873/cryptiles/-/cryptiles-2.0.4.tgz"
+                },
+                "sntp": {
+                  "version": "1.0.9",
+                  "from": "sntp@>=1.0.0 <2.0.0",
+                  "resolved": "http://beta-internal:4873/sntp/-/sntp-1.0.9.tgz"
+                }
+              }
+            },
+            "aws-sign2": {
+              "version": "0.5.0",
+              "from": "aws-sign2@>=0.5.0 <0.6.0",
+              "resolved": "http://beta-internal:4873/aws-sign2/-/aws-sign2-0.5.0.tgz"
+            },
+            "stringstream": {
+              "version": "0.0.4",
+              "from": "stringstream@>=0.0.4 <0.1.0",
+              "resolved": "http://beta-internal:4873/stringstream/-/stringstream-0.0.4.tgz"
+            },
+            "combined-stream": {
+              "version": "1.0.3",
+              "from": "combined-stream@>=1.0.1 <1.1.0",
+              "resolved": "http://beta-internal:4873/combined-stream/-/combined-stream-1.0.3.tgz",
+              "dependencies": {
+                "delayed-stream": {
+                  "version": "1.0.0",
+                  "from": "delayed-stream@>=1.0.0 <2.0.0",
+                  "resolved": "http://beta-internal:4873/delayed-stream/-/delayed-stream-1.0.0.tgz"
+                }
+              }
+            },
+            "isstream": {
+              "version": "0.1.2",
+              "from": "isstream@>=0.1.1 <0.2.0",
+              "resolved": "http://beta-internal:4873/isstream/-/isstream-0.1.2.tgz"
+            },
             "har-validator": {
               "version": "1.7.1",
+              "from": "har-validator@>=1.6.1 <2.0.0",
               "resolved": "http://beta-internal:4873/har-validator/-/har-validator-1.7.1.tgz",
               "dependencies": {
                 "bluebird": {
                   "version": "2.9.27",
+                  "from": "bluebird@>=2.9.26 <3.0.0",
                   "resolved": "http://beta-internal:4873/bluebird/-/bluebird-2.9.27.tgz"
                 },
                 "chalk": {
                   "version": "1.0.0",
+                  "from": "chalk@>=1.0.0 <2.0.0",
                   "resolved": "http://beta-internal:4873/chalk/-/chalk-1.0.0.tgz",
                   "dependencies": {
                     "ansi-styles": {
                       "version": "2.0.1",
+                      "from": "ansi-styles@>=2.0.1 <3.0.0",
                       "resolved": "http://beta-internal:4873/ansi-styles/-/ansi-styles-2.0.1.tgz"
                     },
                     "escape-string-regexp": {
                       "version": "1.0.3",
+                      "from": "escape-string-regexp@>=1.0.2 <2.0.0",
                       "resolved": "http://beta-internal:4873/escape-string-regexp/-/escape-string-regexp-1.0.3.tgz"
                     },
                     "has-ansi": {
                       "version": "1.0.3",
+                      "from": "has-ansi@>=1.0.3 <2.0.0",
                       "resolved": "http://beta-internal:4873/has-ansi/-/has-ansi-1.0.3.tgz",
                       "dependencies": {
                         "ansi-regex": {
                           "version": "1.1.1",
+                          "from": "ansi-regex@>=1.0.0 <2.0.0",
                           "resolved": "http://beta-internal:4873/ansi-regex/-/ansi-regex-1.1.1.tgz"
                         },
                         "get-stdin": {
                           "version": "4.0.1",
+                          "from": "get-stdin@>=4.0.1 <5.0.0",
                           "resolved": "http://beta-internal:4873/get-stdin/-/get-stdin-4.0.1.tgz"
                         }
                       }
                     },
                     "strip-ansi": {
                       "version": "2.0.1",
+                      "from": "strip-ansi@>=2.0.1 <3.0.0",
                       "resolved": "http://beta-internal:4873/strip-ansi/-/strip-ansi-2.0.1.tgz",
                       "dependencies": {
                         "ansi-regex": {
                           "version": "1.1.1",
+                          "from": "ansi-regex@>=1.0.0 <2.0.0",
                           "resolved": "http://beta-internal:4873/ansi-regex/-/ansi-regex-1.1.1.tgz"
                         }
                       }
                     },
                     "supports-color": {
                       "version": "1.3.1",
+                      "from": "supports-color@>=1.3.0 <2.0.0",
                       "resolved": "http://beta-internal:4873/supports-color/-/supports-color-1.3.1.tgz"
                     }
                   }
                 },
                 "commander": {
                   "version": "2.8.1",
+                  "from": "commander@>=2.8.1 <3.0.0",
                   "resolved": "https://registry.npmjs.org/commander/-/commander-2.8.1.tgz",
                   "dependencies": {
                     "graceful-readlink": {
                       "version": "1.0.1",
+                      "from": "graceful-readlink@>=1.0.0",
                       "resolved": "http://beta-internal:4873/graceful-readlink/-/graceful-readlink-1.0.1.tgz"
                     }
                   }
                 },
                 "is-my-json-valid": {
                   "version": "2.12.0",
+                  "from": "is-my-json-valid@>=2.12.0 <3.0.0",
                   "resolved": "http://beta-internal:4873/is-my-json-valid/-/is-my-json-valid-2.12.0.tgz",
                   "dependencies": {
                     "generate-function": {
                       "version": "2.0.0",
+                      "from": "generate-function@>=2.0.0 <3.0.0",
                       "resolved": "http://beta-internal:4873/generate-function/-/generate-function-2.0.0.tgz"
                     },
                     "generate-object-property": {
                       "version": "1.2.0",
+                      "from": "generate-object-property@>=1.1.0 <2.0.0",
                       "resolved": "http://beta-internal:4873/generate-object-property/-/generate-object-property-1.2.0.tgz",
                       "dependencies": {
                         "is-property": {
                           "version": "1.0.2",
+                          "from": "is-property@>=1.0.0 <2.0.0",
                           "resolved": "http://beta-internal:4873/is-property/-/is-property-1.0.2.tgz"
                         }
                       }
                     },
                     "jsonpointer": {
                       "version": "1.1.0",
+                      "from": "jsonpointer@>=1.1.0 <2.0.0",
                       "resolved": "http://beta-internal:4873/jsonpointer/-/jsonpointer-1.1.0.tgz"
                     },
                     "xtend": {
                       "version": "4.0.0",
+                      "from": "xtend@>=4.0.0 <5.0.0",
                       "resolved": "http://beta-internal:4873/xtend/-/xtend-4.0.0.tgz"
                     }
                   }
                 }
               }
-            },
-            "hawk": {
-              "version": "2.3.1",
-              "resolved": "http://beta-internal:4873/hawk/-/hawk-2.3.1.tgz",
-              "dependencies": {
-                "boom": {
-                  "version": "2.7.2",
-                  "resolved": "http://beta-internal:4873/boom/-/boom-2.7.2.tgz"
-                },
-                "cryptiles": {
-                  "version": "2.0.4",
-                  "resolved": "http://beta-internal:4873/cryptiles/-/cryptiles-2.0.4.tgz"
-                },
-                "hoek": {
-                  "version": "2.14.0",
-                  "resolved": "http://beta-internal:4873/hoek/-/hoek-2.14.0.tgz"
-                },
-                "sntp": {
-                  "version": "1.0.9",
-                  "resolved": "http://beta-internal:4873/sntp/-/sntp-1.0.9.tgz"
-                }
-              }
-            },
-            "http-signature": {
-              "version": "0.11.0",
-              "resolved": "http://beta-internal:4873/http-signature/-/http-signature-0.11.0.tgz",
-              "dependencies": {
-                "asn1": {
-                  "version": "0.1.11",
-                  "resolved": "http://beta-internal:4873/asn1/-/asn1-0.1.11.tgz"
-                },
-                "assert-plus": {
-                  "version": "0.1.5",
-                  "resolved": "http://beta-internal:4873/assert-plus/-/assert-plus-0.1.5.tgz"
-                },
-                "ctype": {
-                  "version": "0.5.3",
-                  "resolved": "http://beta-internal:4873/ctype/-/ctype-0.5.3.tgz"
-                }
-              }
-            },
-            "isstream": {
-              "version": "0.1.2",
-              "resolved": "http://beta-internal:4873/isstream/-/isstream-0.1.2.tgz"
-            },
-            "json-stringify-safe": {
-              "version": "5.0.1",
-              "resolved": "http://beta-internal:4873/json-stringify-safe/-/json-stringify-safe-5.0.1.tgz"
-            },
-            "mime-types": {
-              "version": "2.0.13",
-              "resolved": "http://beta-internal:4873/mime-types/-/mime-types-2.0.13.tgz",
-              "dependencies": {
-                "mime-db": {
-                  "version": "1.11.0",
-                  "resolved": "http://beta-internal:4873/mime-db/-/mime-db-1.11.0.tgz"
-                }
-              }
-            },
-            "oauth-sign": {
-              "version": "0.8.0",
-              "resolved": "http://beta-internal:4873/oauth-sign/-/oauth-sign-0.8.0.tgz"
-            },
-            "qs": {
-              "version": "3.1.0",
-              "resolved": "http://beta-internal:4873/qs/-/qs-3.1.0.tgz"
-            },
-            "stringstream": {
-              "version": "0.0.4",
-              "resolved": "http://beta-internal:4873/stringstream/-/stringstream-0.0.4.tgz"
-            },
-            "tunnel-agent": {
-              "version": "0.4.0",
-              "resolved": "http://beta-internal:4873/tunnel-agent/-/tunnel-agent-0.4.0.tgz"
             }
           }
         }
@@ -3205,69 +3397,82 @@
     },
     "request-http-cache": {
       "version": "0.3.2",
-      "resolved": "https://registry.npmjs.org/request-http-cache/-/request-http-cache-0.3.2.tgz",
       "dependencies": {
         "debug": {
           "version": "2.1.2",
+          "from": "debug@*",
           "resolved": "http://beta-internal:4873/debug/-/debug-2.1.2.tgz",
           "dependencies": {
             "ms": {
               "version": "0.7.0",
+              "from": "ms@0.7.0",
               "resolved": "http://beta-internal:4873/ms/-/ms-0.7.0.tgz"
             }
           }
         },
         "json-buffer": {
           "version": "2.0.11",
+          "from": "json-buffer@*",
           "resolved": "http://beta-internal:4873/json-buffer/-/json-buffer-2.0.11.tgz"
         },
         "lodash": {
           "version": "3.3.1",
+          "from": "lodash@*",
           "resolved": "http://beta-internal:4873/lodash/-/lodash-3.3.1.tgz"
         },
         "lru-cache": {
           "version": "2.5.0",
+          "from": "lru-cache@*",
           "resolved": "http://beta-internal:4873/lru-cache/-/lru-cache-2.5.0.tgz"
         },
         "protobuf": {
           "version": "0.11.0",
+          "from": "protobuf@*",
           "resolved": "http://beta-internal:4873/protobuf/-/protobuf-0.11.0.tgz",
           "dependencies": {
             "nan": {
               "version": "1.0.0",
+              "from": "nan@>=1.0.0 <1.1.0",
               "resolved": "http://beta-internal:4873/nan/-/nan-1.0.0.tgz"
             }
           }
         },
         "redis": {
           "version": "0.12.1",
+          "from": "redis@*",
           "resolved": "http://beta-internal:4873/redis/-/redis-0.12.1.tgz"
         },
         "snappy": {
           "version": "3.0.8",
+          "from": "snappy@*",
           "resolved": "http://beta-internal:4873/snappy/-/snappy-3.0.8.tgz",
           "dependencies": {
             "bindings": {
               "version": "1.1.1",
+              "from": "bindings@>=1.1.1 <1.2.0",
               "resolved": "http://beta-internal:4873/bindings/-/bindings-1.1.1.tgz"
             },
             "nan": {
               "version": "1.7.0",
+              "from": "nan@1.7.0",
               "resolved": "http://beta-internal:4873/nan/-/nan-1.7.0.tgz"
             }
           }
         },
         "wreck": {
           "version": "5.2.0",
+          "from": "wreck@*",
           "resolved": "http://beta-internal:4873/wreck/-/wreck-5.2.0.tgz",
           "dependencies": {
+            "hoek": {
+              "version": "2.11.1",
+              "from": "hoek@>=2.0.0 <3.0.0",
+              "resolved": "http://beta-internal:4873/hoek/-/hoek-2.11.1.tgz"
+            },
             "boom": {
               "version": "2.6.1",
+              "from": "boom@>=2.0.0 <3.0.0",
               "resolved": "https://registry.npmjs.org/boom/-/boom-2.6.1.tgz"
-            },
-            "hoek": {
-              "version": "2.11.1",
-              "resolved": "http://beta-internal:4873/hoek/-/hoek-2.11.1.tgz"
             }
           }
         }
@@ -3275,44 +3480,44 @@
     },
     "restler-q": {
       "version": "0.0.3",
-      "from": "restler-q@http://beta-internal:4873/restler-q/-/restler-q-0.0.3.tgz",
+      "from": "http://beta-internal:4873/restler-q/-/restler-q-0.0.3.tgz",
       "resolved": "http://beta-internal:4873/restler-q/-/restler-q-0.0.3.tgz",
       "dependencies": {
         "q": {
           "version": "0.9.7",
-          "from": "q@http://beta-internal:4873/q/-/q-0.9.7.tgz",
+          "from": "http://beta-internal:4873/q/-/q-0.9.7.tgz",
           "resolved": "http://beta-internal:4873/q/-/q-0.9.7.tgz"
         }
       }
     },
     "sanitizer": {
       "version": "0.0.15",
-      "from": "sanitizer@http://beta-internal:4873/sanitizer/-/sanitizer-0.0.15.tgz",
+      "from": "http://beta-internal:4873/sanitizer/-/sanitizer-0.0.15.tgz",
       "resolved": "http://beta-internal:4873/sanitizer/-/sanitizer-0.0.15.tgz"
     },
     "scriptjs": {
       "version": "2.5.7",
-      "from": "scriptjs@http://beta-internal:4873/scriptjs/-/scriptjs-2.5.7.tgz",
+      "from": "http://beta-internal:4873/scriptjs/-/scriptjs-2.5.7.tgz",
       "resolved": "http://beta-internal:4873/scriptjs/-/scriptjs-2.5.7.tgz"
     },
     "sechash": {
       "version": "0.1.3",
-      "from": "sechash@http://beta-internal:4873/sechash/-/sechash-0.1.3.tgz",
+      "from": "http://beta-internal:4873/sechash/-/sechash-0.1.3.tgz",
       "resolved": "http://beta-internal:4873/sechash/-/sechash-0.1.3.tgz"
     },
     "shutdown": {
       "version": "0.2.4",
-      "from": "shutdown@http://beta-internal:4873/shutdown/-/shutdown-0.2.4.tgz",
+      "from": "http://beta-internal:4873/shutdown/-/shutdown-0.2.4.tgz",
       "resolved": "http://beta-internal:4873/shutdown/-/shutdown-0.2.4.tgz",
       "dependencies": {
         "debug": {
           "version": "1.0.4",
-          "from": "debug@http://beta-internal:4873/debug/-/debug-1.0.4.tgz",
+          "from": "http://beta-internal:4873/debug/-/debug-1.0.4.tgz",
           "resolved": "http://beta-internal:4873/debug/-/debug-1.0.4.tgz",
           "dependencies": {
             "ms": {
               "version": "0.6.2",
-              "from": "ms@http://beta-internal:4873/ms/-/ms-0.6.2.tgz",
+              "from": "http://beta-internal:4873/ms/-/ms-0.6.2.tgz",
               "resolved": "http://beta-internal:4873/ms/-/ms-0.6.2.tgz"
             }
           }
@@ -3321,117 +3526,112 @@
     },
     "sitemap": {
       "version": "0.7.2",
-      "from": "sitemap@http://beta-internal:4873/sitemap/-/sitemap-0.7.2.tgz",
+      "from": "http://beta-internal:4873/sitemap/-/sitemap-0.7.2.tgz",
       "resolved": "http://beta-internal:4873/sitemap/-/sitemap-0.7.2.tgz"
     },
     "snappy-cache": {
       "version": "0.1.2",
-      "from": "snappy-cache@http://beta-internal:4873/snappy-cache/-/snappy-cache-0.1.2.tgz",
+      "from": "http://beta-internal:4873/snappy-cache/-/snappy-cache-0.1.2.tgz",
       "resolved": "http://beta-internal:4873/snappy-cache/-/snappy-cache-0.1.2.tgz",
       "dependencies": {
+        "snappy": {
+          "version": "2.1.3",
+          "from": "http://beta-internal:4873/snappy/-/snappy-2.1.3.tgz",
+          "resolved": "http://beta-internal:4873/snappy/-/snappy-2.1.3.tgz",
+          "dependencies": {
+            "bindings": {
+              "version": "1.1.1",
+              "from": "http://beta-internal:4873/bindings/-/bindings-1.1.1.tgz",
+              "resolved": "http://beta-internal:4873/bindings/-/bindings-1.1.1.tgz"
+            },
+            "nan": {
+              "version": "1.0.0",
+              "from": "http://beta-internal:4873/nan/-/nan-1.0.0.tgz",
+              "resolved": "http://beta-internal:4873/nan/-/nan-1.0.0.tgz"
+            }
+          }
+        },
         "redis": {
           "version": "0.9.2",
-          "from": "redis@http://beta-internal:4873/redis/-/redis-0.9.2.tgz",
+          "from": "http://beta-internal:4873/redis/-/redis-0.9.2.tgz",
           "resolved": "http://beta-internal:4873/redis/-/redis-0.9.2.tgz"
-        },
-        "snappy": {
-          "version": "2.1.3",
-          "from": "snappy@http://beta-internal:4873/snappy/-/snappy-2.1.3.tgz",
-          "resolved": "http://beta-internal:4873/snappy/-/snappy-2.1.3.tgz",
-          "dependencies": {
-            "bindings": {
-              "version": "1.1.1",
-              "from": "bindings@http://beta-internal:4873/bindings/-/bindings-1.1.1.tgz",
-              "resolved": "http://beta-internal:4873/bindings/-/bindings-1.1.1.tgz"
-            },
-            "nan": {
-              "version": "1.0.0",
-              "from": "nan@http://beta-internal:4873/nan/-/nan-1.0.0.tgz",
-              "resolved": "http://beta-internal:4873/nan/-/nan-1.0.0.tgz"
-            }
-          }
         }
       }
     },
     "statuserror": {
       "version": "0.0.1",
-      "from": "statuserror@http://beta-internal:4873/statuserror/-/statuserror-0.0.1.tgz",
+      "from": "http://beta-internal:4873/statuserror/-/statuserror-0.0.1.tgz",
       "resolved": "http://beta-internal:4873/statuserror/-/statuserror-0.0.1.tgz"
     },
     "stringformat": {
       "version": "0.0.5",
-      "from": "stringformat@http://beta-internal:4873/stringformat/-/stringformat-0.0.5.tgz",
+      "from": "http://beta-internal:4873/stringformat/-/stringformat-0.0.5.tgz",
       "resolved": "http://beta-internal:4873/stringformat/-/stringformat-0.0.5.tgz"
     },
     "targetenv": {
       "version": "1.0.0",
-      "from": "targetenv@http://beta-internal:4873/targetenv/-/targetenv-1.0.0.tgz",
+      "from": "http://beta-internal:4873/targetenv/-/targetenv-1.0.0.tgz",
       "resolved": "http://beta-internal:4873/targetenv/-/targetenv-1.0.0.tgz"
     },
     "temp": {
       "version": "0.4.0",
-      "from": "temp@http://beta-internal:4873/temp/-/temp-0.4.0.tgz",
+      "from": "http://beta-internal:4873/temp/-/temp-0.4.0.tgz",
       "resolved": "http://beta-internal:4873/temp/-/temp-0.4.0.tgz"
     },
     "tentacles": {
       "version": "0.2.6",
-      "from": "tentacles@http://beta-internal:4873/tentacles/-/tentacles-0.2.6.tgz",
+      "from": "http://beta-internal:4873/tentacles/-/tentacles-0.2.6.tgz",
       "resolved": "http://beta-internal:4873/tentacles/-/tentacles-0.2.6.tgz",
       "dependencies": {
         "create-error": {
           "version": "0.3.1",
-          "from": "create-error@http://beta-internal:4873/create-error/-/create-error-0.3.1.tgz",
+          "from": "http://beta-internal:4873/create-error/-/create-error-0.3.1.tgz",
           "resolved": "http://beta-internal:4873/create-error/-/create-error-0.3.1.tgz"
         },
         "lodash": {
           "version": "3.9.3",
-          "from": "lodash@http://beta-internal:4873/lodash/-/lodash-3.9.3.tgz",
+          "from": "http://beta-internal:4873/lodash/-/lodash-3.9.3.tgz",
           "resolved": "http://beta-internal:4873/lodash/-/lodash-3.9.3.tgz"
         },
         "q": {
           "version": "1.4.1",
-          "from": "q@http://beta-internal:4873/q/-/q-1.4.1.tgz",
+          "from": "http://beta-internal:4873/q/-/q-1.4.1.tgz",
           "resolved": "http://beta-internal:4873/q/-/q-1.4.1.tgz"
         },
         "request": {
           "version": "2.57.0",
-          "from": "request@http://beta-internal:4873/request/-/request-2.57.0.tgz",
+          "from": "http://beta-internal:4873/request/-/request-2.57.0.tgz",
           "resolved": "http://beta-internal:4873/request/-/request-2.57.0.tgz",
           "dependencies": {
-            "aws-sign2": {
-              "version": "0.5.0",
-              "from": "aws-sign2@http://beta-internal:4873/aws-sign2/-/aws-sign2-0.5.0.tgz",
-              "resolved": "http://beta-internal:4873/aws-sign2/-/aws-sign2-0.5.0.tgz"
-            },
             "bl": {
               "version": "0.9.4",
-              "from": "bl@http://beta-internal:4873/bl/-/bl-0.9.4.tgz",
+              "from": "http://beta-internal:4873/bl/-/bl-0.9.4.tgz",
               "resolved": "http://beta-internal:4873/bl/-/bl-0.9.4.tgz",
               "dependencies": {
                 "readable-stream": {
                   "version": "1.0.33",
-                  "from": "readable-stream@http://beta-internal:4873/readable-stream/-/readable-stream-1.0.33.tgz",
+                  "from": "http://beta-internal:4873/readable-stream/-/readable-stream-1.0.33.tgz",
                   "resolved": "http://beta-internal:4873/readable-stream/-/readable-stream-1.0.33.tgz",
                   "dependencies": {
                     "core-util-is": {
                       "version": "1.0.1",
-                      "from": "core-util-is@http://beta-internal:4873/core-util-is/-/core-util-is-1.0.1.tgz",
+                      "from": "http://beta-internal:4873/core-util-is/-/core-util-is-1.0.1.tgz",
                       "resolved": "http://beta-internal:4873/core-util-is/-/core-util-is-1.0.1.tgz"
-                    },
-                    "inherits": {
-                      "version": "2.0.1",
-                      "from": "inherits@http://beta-internal:4873/inherits/-/inherits-2.0.1.tgz",
-                      "resolved": "http://beta-internal:4873/inherits/-/inherits-2.0.1.tgz"
                     },
                     "isarray": {
                       "version": "0.0.1",
-                      "from": "isarray@http://beta-internal:4873/isarray/-/isarray-0.0.1.tgz",
+                      "from": "http://beta-internal:4873/isarray/-/isarray-0.0.1.tgz",
                       "resolved": "http://beta-internal:4873/isarray/-/isarray-0.0.1.tgz"
                     },
                     "string_decoder": {
                       "version": "0.10.31",
-                      "from": "string_decoder@http://beta-internal:4873/string_decoder/-/string_decoder-0.10.31.tgz",
+                      "from": "http://beta-internal:4873/string_decoder/-/string_decoder-0.10.31.tgz",
                       "resolved": "http://beta-internal:4873/string_decoder/-/string_decoder-0.10.31.tgz"
+                    },
+                    "inherits": {
+                      "version": "2.0.1",
+                      "from": "http://beta-internal:4873/inherits/-/inherits-2.0.1.tgz",
+                      "resolved": "http://beta-internal:4873/inherits/-/inherits-2.0.1.tgz"
                     }
                   }
                 }
@@ -3439,465 +3639,472 @@
             },
             "caseless": {
               "version": "0.10.0",
-              "from": "caseless@http://beta-internal:4873/caseless/-/caseless-0.10.0.tgz",
+              "from": "http://beta-internal:4873/caseless/-/caseless-0.10.0.tgz",
               "resolved": "http://beta-internal:4873/caseless/-/caseless-0.10.0.tgz"
-            },
-            "combined-stream": {
-              "version": "1.0.3",
-              "from": "combined-stream@http://beta-internal:4873/combined-stream/-/combined-stream-1.0.3.tgz",
-              "resolved": "http://beta-internal:4873/combined-stream/-/combined-stream-1.0.3.tgz",
-              "dependencies": {
-                "delayed-stream": {
-                  "version": "1.0.0",
-                  "from": "delayed-stream@http://beta-internal:4873/delayed-stream/-/delayed-stream-1.0.0.tgz",
-                  "resolved": "http://beta-internal:4873/delayed-stream/-/delayed-stream-1.0.0.tgz"
-                }
-              }
             },
             "forever-agent": {
               "version": "0.6.1",
-              "from": "forever-agent@http://beta-internal:4873/forever-agent/-/forever-agent-0.6.1.tgz",
+              "from": "http://beta-internal:4873/forever-agent/-/forever-agent-0.6.1.tgz",
               "resolved": "http://beta-internal:4873/forever-agent/-/forever-agent-0.6.1.tgz"
             },
             "form-data": {
               "version": "0.2.0",
-              "from": "form-data@http://beta-internal:4873/form-data/-/form-data-0.2.0.tgz",
+              "from": "http://beta-internal:4873/form-data/-/form-data-0.2.0.tgz",
               "resolved": "http://beta-internal:4873/form-data/-/form-data-0.2.0.tgz",
               "dependencies": {
                 "combined-stream": {
                   "version": "0.0.7",
-                  "from": "combined-stream@http://beta-internal:4873/combined-stream/-/combined-stream-0.0.7.tgz",
+                  "from": "http://beta-internal:4873/combined-stream/-/combined-stream-0.0.7.tgz",
                   "resolved": "http://beta-internal:4873/combined-stream/-/combined-stream-0.0.7.tgz",
                   "dependencies": {
                     "delayed-stream": {
                       "version": "0.0.5",
-                      "from": "delayed-stream@http://beta-internal:4873/delayed-stream/-/delayed-stream-0.0.5.tgz",
+                      "from": "http://beta-internal:4873/delayed-stream/-/delayed-stream-0.0.5.tgz",
                       "resolved": "http://beta-internal:4873/delayed-stream/-/delayed-stream-0.0.5.tgz"
                     }
                   }
                 }
               }
             },
+            "json-stringify-safe": {
+              "version": "5.0.1",
+              "from": "http://beta-internal:4873/json-stringify-safe/-/json-stringify-safe-5.0.1.tgz",
+              "resolved": "http://beta-internal:4873/json-stringify-safe/-/json-stringify-safe-5.0.1.tgz"
+            },
+            "mime-types": {
+              "version": "2.0.13",
+              "from": "http://beta-internal:4873/mime-types/-/mime-types-2.0.13.tgz",
+              "resolved": "http://beta-internal:4873/mime-types/-/mime-types-2.0.13.tgz",
+              "dependencies": {
+                "mime-db": {
+                  "version": "1.11.0",
+                  "from": "http://beta-internal:4873/mime-db/-/mime-db-1.11.0.tgz",
+                  "resolved": "http://beta-internal:4873/mime-db/-/mime-db-1.11.0.tgz"
+                }
+              }
+            },
+            "qs": {
+              "version": "3.1.0",
+              "from": "http://beta-internal:4873/qs/-/qs-3.1.0.tgz",
+              "resolved": "http://beta-internal:4873/qs/-/qs-3.1.0.tgz"
+            },
+            "tunnel-agent": {
+              "version": "0.4.0",
+              "from": "http://beta-internal:4873/tunnel-agent/-/tunnel-agent-0.4.0.tgz",
+              "resolved": "http://beta-internal:4873/tunnel-agent/-/tunnel-agent-0.4.0.tgz"
+            },
+            "http-signature": {
+              "version": "0.11.0",
+              "from": "http://beta-internal:4873/http-signature/-/http-signature-0.11.0.tgz",
+              "resolved": "http://beta-internal:4873/http-signature/-/http-signature-0.11.0.tgz",
+              "dependencies": {
+                "assert-plus": {
+                  "version": "0.1.5",
+                  "from": "http://beta-internal:4873/assert-plus/-/assert-plus-0.1.5.tgz",
+                  "resolved": "http://beta-internal:4873/assert-plus/-/assert-plus-0.1.5.tgz"
+                },
+                "asn1": {
+                  "version": "0.1.11",
+                  "from": "http://beta-internal:4873/asn1/-/asn1-0.1.11.tgz",
+                  "resolved": "http://beta-internal:4873/asn1/-/asn1-0.1.11.tgz"
+                },
+                "ctype": {
+                  "version": "0.5.3",
+                  "from": "http://beta-internal:4873/ctype/-/ctype-0.5.3.tgz",
+                  "resolved": "http://beta-internal:4873/ctype/-/ctype-0.5.3.tgz"
+                }
+              }
+            },
+            "oauth-sign": {
+              "version": "0.8.0",
+              "from": "http://beta-internal:4873/oauth-sign/-/oauth-sign-0.8.0.tgz",
+              "resolved": "http://beta-internal:4873/oauth-sign/-/oauth-sign-0.8.0.tgz"
+            },
+            "hawk": {
+              "version": "2.3.1",
+              "from": "http://beta-internal:4873/hawk/-/hawk-2.3.1.tgz",
+              "resolved": "http://beta-internal:4873/hawk/-/hawk-2.3.1.tgz",
+              "dependencies": {
+                "hoek": {
+                  "version": "2.14.0",
+                  "from": "http://beta-internal:4873/hoek/-/hoek-2.14.0.tgz",
+                  "resolved": "http://beta-internal:4873/hoek/-/hoek-2.14.0.tgz"
+                },
+                "boom": {
+                  "version": "2.7.2",
+                  "from": "http://beta-internal:4873/boom/-/boom-2.7.2.tgz",
+                  "resolved": "http://beta-internal:4873/boom/-/boom-2.7.2.tgz"
+                },
+                "cryptiles": {
+                  "version": "2.0.4",
+                  "from": "http://beta-internal:4873/cryptiles/-/cryptiles-2.0.4.tgz",
+                  "resolved": "http://beta-internal:4873/cryptiles/-/cryptiles-2.0.4.tgz"
+                },
+                "sntp": {
+                  "version": "1.0.9",
+                  "from": "http://beta-internal:4873/sntp/-/sntp-1.0.9.tgz",
+                  "resolved": "http://beta-internal:4873/sntp/-/sntp-1.0.9.tgz"
+                }
+              }
+            },
+            "aws-sign2": {
+              "version": "0.5.0",
+              "from": "http://beta-internal:4873/aws-sign2/-/aws-sign2-0.5.0.tgz",
+              "resolved": "http://beta-internal:4873/aws-sign2/-/aws-sign2-0.5.0.tgz"
+            },
+            "stringstream": {
+              "version": "0.0.4",
+              "from": "http://beta-internal:4873/stringstream/-/stringstream-0.0.4.tgz",
+              "resolved": "http://beta-internal:4873/stringstream/-/stringstream-0.0.4.tgz"
+            },
+            "combined-stream": {
+              "version": "1.0.3",
+              "from": "http://beta-internal:4873/combined-stream/-/combined-stream-1.0.3.tgz",
+              "resolved": "http://beta-internal:4873/combined-stream/-/combined-stream-1.0.3.tgz",
+              "dependencies": {
+                "delayed-stream": {
+                  "version": "1.0.0",
+                  "from": "http://beta-internal:4873/delayed-stream/-/delayed-stream-1.0.0.tgz",
+                  "resolved": "http://beta-internal:4873/delayed-stream/-/delayed-stream-1.0.0.tgz"
+                }
+              }
+            },
+            "isstream": {
+              "version": "0.1.2",
+              "from": "http://beta-internal:4873/isstream/-/isstream-0.1.2.tgz",
+              "resolved": "http://beta-internal:4873/isstream/-/isstream-0.1.2.tgz"
+            },
             "har-validator": {
               "version": "1.7.1",
-              "from": "har-validator@http://beta-internal:4873/har-validator/-/har-validator-1.7.1.tgz",
+              "from": "http://beta-internal:4873/har-validator/-/har-validator-1.7.1.tgz",
               "resolved": "http://beta-internal:4873/har-validator/-/har-validator-1.7.1.tgz",
               "dependencies": {
                 "bluebird": {
                   "version": "2.9.27",
-                  "from": "bluebird@http://beta-internal:4873/bluebird/-/bluebird-2.9.27.tgz",
+                  "from": "http://beta-internal:4873/bluebird/-/bluebird-2.9.27.tgz",
                   "resolved": "http://beta-internal:4873/bluebird/-/bluebird-2.9.27.tgz"
                 },
                 "chalk": {
                   "version": "1.0.0",
-                  "from": "chalk@http://beta-internal:4873/chalk/-/chalk-1.0.0.tgz",
+                  "from": "http://beta-internal:4873/chalk/-/chalk-1.0.0.tgz",
                   "resolved": "http://beta-internal:4873/chalk/-/chalk-1.0.0.tgz",
                   "dependencies": {
                     "ansi-styles": {
                       "version": "2.0.1",
-                      "from": "ansi-styles@http://beta-internal:4873/ansi-styles/-/ansi-styles-2.0.1.tgz",
+                      "from": "http://beta-internal:4873/ansi-styles/-/ansi-styles-2.0.1.tgz",
                       "resolved": "http://beta-internal:4873/ansi-styles/-/ansi-styles-2.0.1.tgz"
                     },
                     "escape-string-regexp": {
                       "version": "1.0.3",
-                      "from": "escape-string-regexp@http://beta-internal:4873/escape-string-regexp/-/escape-string-regexp-1.0.3.tgz",
+                      "from": "http://beta-internal:4873/escape-string-regexp/-/escape-string-regexp-1.0.3.tgz",
                       "resolved": "http://beta-internal:4873/escape-string-regexp/-/escape-string-regexp-1.0.3.tgz"
                     },
                     "has-ansi": {
                       "version": "1.0.3",
-                      "from": "has-ansi@http://beta-internal:4873/has-ansi/-/has-ansi-1.0.3.tgz",
+                      "from": "http://beta-internal:4873/has-ansi/-/has-ansi-1.0.3.tgz",
                       "resolved": "http://beta-internal:4873/has-ansi/-/has-ansi-1.0.3.tgz",
                       "dependencies": {
                         "ansi-regex": {
                           "version": "1.1.1",
-                          "from": "ansi-regex@http://beta-internal:4873/ansi-regex/-/ansi-regex-1.1.1.tgz",
+                          "from": "http://beta-internal:4873/ansi-regex/-/ansi-regex-1.1.1.tgz",
                           "resolved": "http://beta-internal:4873/ansi-regex/-/ansi-regex-1.1.1.tgz"
                         },
                         "get-stdin": {
                           "version": "4.0.1",
-                          "from": "get-stdin@http://beta-internal:4873/get-stdin/-/get-stdin-4.0.1.tgz",
+                          "from": "http://beta-internal:4873/get-stdin/-/get-stdin-4.0.1.tgz",
                           "resolved": "http://beta-internal:4873/get-stdin/-/get-stdin-4.0.1.tgz"
                         }
                       }
                     },
                     "strip-ansi": {
                       "version": "2.0.1",
-                      "from": "strip-ansi@http://beta-internal:4873/strip-ansi/-/strip-ansi-2.0.1.tgz",
+                      "from": "http://beta-internal:4873/strip-ansi/-/strip-ansi-2.0.1.tgz",
                       "resolved": "http://beta-internal:4873/strip-ansi/-/strip-ansi-2.0.1.tgz",
                       "dependencies": {
                         "ansi-regex": {
                           "version": "1.1.1",
-                          "from": "ansi-regex@http://beta-internal:4873/ansi-regex/-/ansi-regex-1.1.1.tgz",
+                          "from": "http://beta-internal:4873/ansi-regex/-/ansi-regex-1.1.1.tgz",
                           "resolved": "http://beta-internal:4873/ansi-regex/-/ansi-regex-1.1.1.tgz"
                         }
                       }
                     },
                     "supports-color": {
                       "version": "1.3.1",
-                      "from": "supports-color@http://beta-internal:4873/supports-color/-/supports-color-1.3.1.tgz",
+                      "from": "http://beta-internal:4873/supports-color/-/supports-color-1.3.1.tgz",
                       "resolved": "http://beta-internal:4873/supports-color/-/supports-color-1.3.1.tgz"
                     }
                   }
                 },
                 "commander": {
                   "version": "2.8.1",
-                  "from": "commander@http://beta-internal:4873/commander/-/commander-2.8.1.tgz",
+                  "from": "http://beta-internal:4873/commander/-/commander-2.8.1.tgz",
                   "resolved": "http://beta-internal:4873/commander/-/commander-2.8.1.tgz",
                   "dependencies": {
                     "graceful-readlink": {
                       "version": "1.0.1",
-                      "from": "graceful-readlink@http://beta-internal:4873/graceful-readlink/-/graceful-readlink-1.0.1.tgz",
+                      "from": "http://beta-internal:4873/graceful-readlink/-/graceful-readlink-1.0.1.tgz",
                       "resolved": "http://beta-internal:4873/graceful-readlink/-/graceful-readlink-1.0.1.tgz"
                     }
                   }
                 },
                 "is-my-json-valid": {
                   "version": "2.12.0",
-                  "from": "is-my-json-valid@http://beta-internal:4873/is-my-json-valid/-/is-my-json-valid-2.12.0.tgz",
+                  "from": "http://beta-internal:4873/is-my-json-valid/-/is-my-json-valid-2.12.0.tgz",
                   "resolved": "http://beta-internal:4873/is-my-json-valid/-/is-my-json-valid-2.12.0.tgz",
                   "dependencies": {
                     "generate-function": {
                       "version": "2.0.0",
-                      "from": "generate-function@http://beta-internal:4873/generate-function/-/generate-function-2.0.0.tgz",
+                      "from": "http://beta-internal:4873/generate-function/-/generate-function-2.0.0.tgz",
                       "resolved": "http://beta-internal:4873/generate-function/-/generate-function-2.0.0.tgz"
                     },
                     "generate-object-property": {
                       "version": "1.2.0",
-                      "from": "generate-object-property@http://beta-internal:4873/generate-object-property/-/generate-object-property-1.2.0.tgz",
+                      "from": "http://beta-internal:4873/generate-object-property/-/generate-object-property-1.2.0.tgz",
                       "resolved": "http://beta-internal:4873/generate-object-property/-/generate-object-property-1.2.0.tgz",
                       "dependencies": {
                         "is-property": {
                           "version": "1.0.2",
-                          "from": "is-property@http://beta-internal:4873/is-property/-/is-property-1.0.2.tgz",
+                          "from": "http://beta-internal:4873/is-property/-/is-property-1.0.2.tgz",
                           "resolved": "http://beta-internal:4873/is-property/-/is-property-1.0.2.tgz"
                         }
                       }
                     },
                     "jsonpointer": {
                       "version": "1.1.0",
-                      "from": "jsonpointer@http://beta-internal:4873/jsonpointer/-/jsonpointer-1.1.0.tgz",
+                      "from": "http://beta-internal:4873/jsonpointer/-/jsonpointer-1.1.0.tgz",
                       "resolved": "http://beta-internal:4873/jsonpointer/-/jsonpointer-1.1.0.tgz"
                     },
                     "xtend": {
                       "version": "4.0.0",
-                      "from": "xtend@http://beta-internal:4873/xtend/-/xtend-4.0.0.tgz",
+                      "from": "http://beta-internal:4873/xtend/-/xtend-4.0.0.tgz",
                       "resolved": "http://beta-internal:4873/xtend/-/xtend-4.0.0.tgz"
                     }
                   }
                 }
               }
-            },
-            "hawk": {
-              "version": "2.3.1",
-              "from": "hawk@http://beta-internal:4873/hawk/-/hawk-2.3.1.tgz",
-              "resolved": "http://beta-internal:4873/hawk/-/hawk-2.3.1.tgz",
-              "dependencies": {
-                "boom": {
-                  "version": "2.7.2",
-                  "from": "boom@http://beta-internal:4873/boom/-/boom-2.7.2.tgz",
-                  "resolved": "http://beta-internal:4873/boom/-/boom-2.7.2.tgz"
-                },
-                "cryptiles": {
-                  "version": "2.0.4",
-                  "from": "cryptiles@http://beta-internal:4873/cryptiles/-/cryptiles-2.0.4.tgz",
-                  "resolved": "http://beta-internal:4873/cryptiles/-/cryptiles-2.0.4.tgz"
-                },
-                "hoek": {
-                  "version": "2.14.0",
-                  "from": "hoek@http://beta-internal:4873/hoek/-/hoek-2.14.0.tgz",
-                  "resolved": "http://beta-internal:4873/hoek/-/hoek-2.14.0.tgz"
-                },
-                "sntp": {
-                  "version": "1.0.9",
-                  "from": "sntp@http://beta-internal:4873/sntp/-/sntp-1.0.9.tgz",
-                  "resolved": "http://beta-internal:4873/sntp/-/sntp-1.0.9.tgz"
-                }
-              }
-            },
-            "http-signature": {
-              "version": "0.11.0",
-              "from": "http-signature@http://beta-internal:4873/http-signature/-/http-signature-0.11.0.tgz",
-              "resolved": "http://beta-internal:4873/http-signature/-/http-signature-0.11.0.tgz",
-              "dependencies": {
-                "asn1": {
-                  "version": "0.1.11",
-                  "from": "asn1@http://beta-internal:4873/asn1/-/asn1-0.1.11.tgz",
-                  "resolved": "http://beta-internal:4873/asn1/-/asn1-0.1.11.tgz"
-                },
-                "assert-plus": {
-                  "version": "0.1.5",
-                  "from": "assert-plus@http://beta-internal:4873/assert-plus/-/assert-plus-0.1.5.tgz",
-                  "resolved": "http://beta-internal:4873/assert-plus/-/assert-plus-0.1.5.tgz"
-                },
-                "ctype": {
-                  "version": "0.5.3",
-                  "from": "ctype@http://beta-internal:4873/ctype/-/ctype-0.5.3.tgz",
-                  "resolved": "http://beta-internal:4873/ctype/-/ctype-0.5.3.tgz"
-                }
-              }
-            },
-            "isstream": {
-              "version": "0.1.2",
-              "from": "isstream@http://beta-internal:4873/isstream/-/isstream-0.1.2.tgz",
-              "resolved": "http://beta-internal:4873/isstream/-/isstream-0.1.2.tgz"
-            },
-            "json-stringify-safe": {
-              "version": "5.0.1",
-              "from": "json-stringify-safe@http://beta-internal:4873/json-stringify-safe/-/json-stringify-safe-5.0.1.tgz",
-              "resolved": "http://beta-internal:4873/json-stringify-safe/-/json-stringify-safe-5.0.1.tgz"
-            },
-            "mime-types": {
-              "version": "2.0.13",
-              "from": "mime-types@http://beta-internal:4873/mime-types/-/mime-types-2.0.13.tgz",
-              "resolved": "http://beta-internal:4873/mime-types/-/mime-types-2.0.13.tgz",
-              "dependencies": {
-                "mime-db": {
-                  "version": "1.11.0",
-                  "from": "mime-db@http://beta-internal:4873/mime-db/-/mime-db-1.11.0.tgz",
-                  "resolved": "http://beta-internal:4873/mime-db/-/mime-db-1.11.0.tgz"
-                }
-              }
-            },
-            "oauth-sign": {
-              "version": "0.8.0",
-              "from": "oauth-sign@http://beta-internal:4873/oauth-sign/-/oauth-sign-0.8.0.tgz",
-              "resolved": "http://beta-internal:4873/oauth-sign/-/oauth-sign-0.8.0.tgz"
-            },
-            "qs": {
-              "version": "3.1.0",
-              "from": "qs@http://beta-internal:4873/qs/-/qs-3.1.0.tgz",
-              "resolved": "http://beta-internal:4873/qs/-/qs-3.1.0.tgz"
-            },
-            "stringstream": {
-              "version": "0.0.4",
-              "from": "stringstream@http://beta-internal:4873/stringstream/-/stringstream-0.0.4.tgz",
-              "resolved": "http://beta-internal:4873/stringstream/-/stringstream-0.0.4.tgz"
-            },
-            "tunnel-agent": {
-              "version": "0.4.0",
-              "from": "tunnel-agent@http://beta-internal:4873/tunnel-agent/-/tunnel-agent-0.4.0.tgz",
-              "resolved": "http://beta-internal:4873/tunnel-agent/-/tunnel-agent-0.4.0.tgz"
             }
           }
         },
         "require-directory": {
           "version": "2.1.1",
-          "from": "require-directory@http://beta-internal:4873/require-directory/-/require-directory-2.1.1.tgz",
+          "from": "http://beta-internal:4873/require-directory/-/require-directory-2.1.1.tgz",
           "resolved": "http://beta-internal:4873/require-directory/-/require-directory-2.1.1.tgz"
         }
       }
     },
     "text-filter": {
       "version": "0.1.0",
-      "from": "text-filter@http://beta-internal:4873/text-filter/-/text-filter-0.1.0.tgz",
+      "from": "http://beta-internal:4873/text-filter/-/text-filter-0.1.0.tgz",
       "resolved": "http://beta-internal:4873/text-filter/-/text-filter-0.1.0.tgz"
     },
     "throat": {
       "version": "1.0.0",
-      "from": "throat@http://beta-internal:4873/throat/-/throat-1.0.0.tgz",
+      "from": "http://beta-internal:4873/throat/-/throat-1.0.0.tgz",
       "resolved": "http://beta-internal:4873/throat/-/throat-1.0.0.tgz",
       "dependencies": {
         "promise": {
           "version": "3.2.0",
-          "from": "promise@http://beta-internal:4873/promise/-/promise-3.2.0.tgz",
+          "from": "http://beta-internal:4873/promise/-/promise-3.2.0.tgz",
           "resolved": "http://beta-internal:4873/promise/-/promise-3.2.0.tgz"
         }
       }
     },
     "tough-cookie": {
       "version": "0.12.1",
-      "from": "tough-cookie@http://beta-internal:4873/tough-cookie/-/tough-cookie-0.12.1.tgz",
+      "from": "http://beta-internal:4873/tough-cookie/-/tough-cookie-0.12.1.tgz",
       "resolved": "http://beta-internal:4873/tough-cookie/-/tough-cookie-0.12.1.tgz",
       "dependencies": {
         "punycode": {
           "version": "1.3.2",
-          "from": "punycode@http://beta-internal:4873/punycode/-/punycode-1.3.2.tgz",
+          "from": "http://beta-internal:4873/punycode/-/punycode-1.3.2.tgz",
           "resolved": "http://beta-internal:4873/punycode/-/punycode-1.3.2.tgz"
         }
       }
     },
     "underscore": {
       "version": "1.6.0",
-      "from": "underscore@http://beta-internal:4873/underscore/-/underscore-1.6.0.tgz",
+      "from": "http://beta-internal:4873/underscore/-/underscore-1.6.0.tgz",
       "resolved": "http://beta-internal:4873/underscore/-/underscore-1.6.0.tgz"
     },
     "useragent": {
       "version": "2.0.6",
-      "from": "useragent@http://beta-internal:4873/useragent/-/useragent-2.0.6.tgz",
+      "from": "http://beta-internal:4873/useragent/-/useragent-2.0.6.tgz",
       "resolved": "http://beta-internal:4873/useragent/-/useragent-2.0.6.tgz",
       "dependencies": {
         "lru-cache": {
           "version": "2.2.4",
-          "from": "lru-cache@http://beta-internal:4873/lru-cache/-/lru-cache-2.2.4.tgz",
+          "from": "http://beta-internal:4873/lru-cache/-/lru-cache-2.2.4.tgz",
           "resolved": "http://beta-internal:4873/lru-cache/-/lru-cache-2.2.4.tgz"
         }
       }
     },
     "winston": {
       "version": "0.7.3",
-      "from": "winston@http://beta-internal:4873/winston/-/winston-0.7.3.tgz",
+      "from": "http://beta-internal:4873/winston/-/winston-0.7.3.tgz",
       "resolved": "http://beta-internal:4873/winston/-/winston-0.7.3.tgz",
       "dependencies": {
         "async": {
           "version": "0.2.10",
+          "from": "async@>=0.2.4 <0.3.0",
           "resolved": "http://beta-internal:4873/async/-/async-0.2.10.tgz"
         },
         "colors": {
           "version": "0.6.2",
-          "from": "colors@http://beta-internal:4873/colors/-/colors-0.6.2.tgz",
+          "from": "http://beta-internal:4873/colors/-/colors-0.6.2.tgz",
           "resolved": "http://beta-internal:4873/colors/-/colors-0.6.2.tgz"
         },
         "cycle": {
           "version": "1.0.3",
-          "from": "cycle@http://beta-internal:4873/cycle/-/cycle-1.0.3.tgz",
+          "from": "http://beta-internal:4873/cycle/-/cycle-1.0.3.tgz",
           "resolved": "http://beta-internal:4873/cycle/-/cycle-1.0.3.tgz"
         },
         "eyes": {
           "version": "0.1.8",
-          "from": "eyes@http://beta-internal:4873/eyes/-/eyes-0.1.8.tgz",
+          "from": "http://beta-internal:4873/eyes/-/eyes-0.1.8.tgz",
           "resolved": "http://beta-internal:4873/eyes/-/eyes-0.1.8.tgz"
         },
         "pkginfo": {
           "version": "0.3.0",
-          "from": "pkginfo@http://beta-internal:4873/pkginfo/-/pkginfo-0.3.0.tgz",
+          "from": "http://beta-internal:4873/pkginfo/-/pkginfo-0.3.0.tgz",
           "resolved": "http://beta-internal:4873/pkginfo/-/pkginfo-0.3.0.tgz"
         },
         "request": {
           "version": "2.16.6",
-          "from": "request@http://beta-internal:4873/request/-/request-2.16.6.tgz",
+          "from": "http://beta-internal:4873/request/-/request-2.16.6.tgz",
           "resolved": "http://beta-internal:4873/request/-/request-2.16.6.tgz",
           "dependencies": {
-            "aws-sign": {
-              "version": "0.2.0",
-              "from": "aws-sign@http://beta-internal:4873/aws-sign/-/aws-sign-0.2.0.tgz",
-              "resolved": "http://beta-internal:4873/aws-sign/-/aws-sign-0.2.0.tgz"
-            },
-            "cookie-jar": {
-              "version": "0.2.0",
-              "from": "cookie-jar@http://beta-internal:4873/cookie-jar/-/cookie-jar-0.2.0.tgz",
-              "resolved": "http://beta-internal:4873/cookie-jar/-/cookie-jar-0.2.0.tgz"
-            },
-            "forever-agent": {
-              "version": "0.2.0",
-              "from": "forever-agent@http://beta-internal:4873/forever-agent/-/forever-agent-0.2.0.tgz",
-              "resolved": "http://beta-internal:4873/forever-agent/-/forever-agent-0.2.0.tgz"
-            },
             "form-data": {
               "version": "0.0.10",
-              "from": "form-data@http://beta-internal:4873/form-data/-/form-data-0.0.10.tgz",
+              "from": "http://beta-internal:4873/form-data/-/form-data-0.0.10.tgz",
               "resolved": "http://beta-internal:4873/form-data/-/form-data-0.0.10.tgz",
               "dependencies": {
                 "combined-stream": {
                   "version": "0.0.7",
-                  "from": "combined-stream@http://beta-internal:4873/combined-stream/-/combined-stream-0.0.7.tgz",
+                  "from": "http://beta-internal:4873/combined-stream/-/combined-stream-0.0.7.tgz",
                   "resolved": "http://beta-internal:4873/combined-stream/-/combined-stream-0.0.7.tgz",
                   "dependencies": {
                     "delayed-stream": {
                       "version": "0.0.5",
-                      "from": "delayed-stream@http://beta-internal:4873/delayed-stream/-/delayed-stream-0.0.5.tgz",
+                      "from": "http://beta-internal:4873/delayed-stream/-/delayed-stream-0.0.5.tgz",
                       "resolved": "http://beta-internal:4873/delayed-stream/-/delayed-stream-0.0.5.tgz"
                     }
                   }
                 }
               }
             },
+            "mime": {
+              "version": "1.2.11",
+              "from": "mime@>=1.2.0 <1.3.0",
+              "resolved": "http://beta-internal:4873/mime/-/mime-1.2.11.tgz"
+            },
             "hawk": {
               "version": "0.10.2",
-              "from": "hawk@http://beta-internal:4873/hawk/-/hawk-0.10.2.tgz",
+              "from": "http://beta-internal:4873/hawk/-/hawk-0.10.2.tgz",
               "resolved": "http://beta-internal:4873/hawk/-/hawk-0.10.2.tgz",
               "dependencies": {
+                "hoek": {
+                  "version": "0.7.6",
+                  "from": "http://beta-internal:4873/hoek/-/hoek-0.7.6.tgz",
+                  "resolved": "http://beta-internal:4873/hoek/-/hoek-0.7.6.tgz"
+                },
                 "boom": {
                   "version": "0.3.8",
-                  "from": "boom@http://beta-internal:4873/boom/-/boom-0.3.8.tgz",
+                  "from": "http://beta-internal:4873/boom/-/boom-0.3.8.tgz",
                   "resolved": "http://beta-internal:4873/boom/-/boom-0.3.8.tgz"
                 },
                 "cryptiles": {
                   "version": "0.1.3",
-                  "from": "cryptiles@http://beta-internal:4873/cryptiles/-/cryptiles-0.1.3.tgz",
+                  "from": "http://beta-internal:4873/cryptiles/-/cryptiles-0.1.3.tgz",
                   "resolved": "http://beta-internal:4873/cryptiles/-/cryptiles-0.1.3.tgz"
-                },
-                "hoek": {
-                  "version": "0.7.6",
-                  "from": "hoek@http://beta-internal:4873/hoek/-/hoek-0.7.6.tgz",
-                  "resolved": "http://beta-internal:4873/hoek/-/hoek-0.7.6.tgz"
                 },
                 "sntp": {
                   "version": "0.1.4",
-                  "from": "sntp@http://beta-internal:4873/sntp/-/sntp-0.1.4.tgz",
+                  "from": "http://beta-internal:4873/sntp/-/sntp-0.1.4.tgz",
                   "resolved": "http://beta-internal:4873/sntp/-/sntp-0.1.4.tgz"
                 }
               }
+            },
+            "cookie-jar": {
+              "version": "0.2.0",
+              "from": "http://beta-internal:4873/cookie-jar/-/cookie-jar-0.2.0.tgz",
+              "resolved": "http://beta-internal:4873/cookie-jar/-/cookie-jar-0.2.0.tgz"
+            },
+            "aws-sign": {
+              "version": "0.2.0",
+              "from": "http://beta-internal:4873/aws-sign/-/aws-sign-0.2.0.tgz",
+              "resolved": "http://beta-internal:4873/aws-sign/-/aws-sign-0.2.0.tgz"
+            },
+            "oauth-sign": {
+              "version": "0.2.0",
+              "from": "http://beta-internal:4873/oauth-sign/-/oauth-sign-0.2.0.tgz",
+              "resolved": "http://beta-internal:4873/oauth-sign/-/oauth-sign-0.2.0.tgz"
+            },
+            "forever-agent": {
+              "version": "0.2.0",
+              "from": "http://beta-internal:4873/forever-agent/-/forever-agent-0.2.0.tgz",
+              "resolved": "http://beta-internal:4873/forever-agent/-/forever-agent-0.2.0.tgz"
+            },
+            "tunnel-agent": {
+              "version": "0.2.0",
+              "from": "http://beta-internal:4873/tunnel-agent/-/tunnel-agent-0.2.0.tgz",
+              "resolved": "http://beta-internal:4873/tunnel-agent/-/tunnel-agent-0.2.0.tgz"
             },
             "json-stringify-safe": {
               "version": "3.0.0",
-              "from": "json-stringify-safe@http://beta-internal:4873/json-stringify-safe/-/json-stringify-safe-3.0.0.tgz",
+              "from": "http://beta-internal:4873/json-stringify-safe/-/json-stringify-safe-3.0.0.tgz",
               "resolved": "http://beta-internal:4873/json-stringify-safe/-/json-stringify-safe-3.0.0.tgz"
-            },
-            "mime": {
-              "version": "1.2.11",
-              "resolved": "http://beta-internal:4873/mime/-/mime-1.2.11.tgz"
-            },
-            "oauth-sign": {
-              "version": "0.2.0",
-              "from": "oauth-sign@http://beta-internal:4873/oauth-sign/-/oauth-sign-0.2.0.tgz",
-              "resolved": "http://beta-internal:4873/oauth-sign/-/oauth-sign-0.2.0.tgz"
             },
             "qs": {
               "version": "0.5.6",
-              "from": "qs@http://beta-internal:4873/qs/-/qs-0.5.6.tgz",
+              "from": "http://beta-internal:4873/qs/-/qs-0.5.6.tgz",
               "resolved": "http://beta-internal:4873/qs/-/qs-0.5.6.tgz"
-            },
-            "tunnel-agent": {
-              "version": "0.2.0",
-              "from": "tunnel-agent@http://beta-internal:4873/tunnel-agent/-/tunnel-agent-0.2.0.tgz",
-              "resolved": "http://beta-internal:4873/tunnel-agent/-/tunnel-agent-0.2.0.tgz"
             }
           }
         },
         "stack-trace": {
           "version": "0.0.9",
-          "from": "stack-trace@http://beta-internal:4873/stack-trace/-/stack-trace-0.0.9.tgz",
+          "from": "http://beta-internal:4873/stack-trace/-/stack-trace-0.0.9.tgz",
           "resolved": "http://beta-internal:4873/stack-trace/-/stack-trace-0.0.9.tgz"
         }
       }
     },
     "winston-logstash-udp": {
       "version": "0.0.4",
-      "from": "winston-logstash-udp@http://beta-internal:4873/winston-logstash-udp/-/winston-logstash-udp-0.0.4.tgz",
+      "from": "http://beta-internal:4873/winston-logstash-udp/-/winston-logstash-udp-0.0.4.tgz",
       "resolved": "http://beta-internal:4873/winston-logstash-udp/-/winston-logstash-udp-0.0.4.tgz"
     },
     "wreck": {
       "version": "5.6.0",
-      "from": "wreck@http://beta-internal:4873/wreck/-/wreck-5.6.0.tgz",
+      "from": "http://beta-internal:4873/wreck/-/wreck-5.6.0.tgz",
       "resolved": "http://beta-internal:4873/wreck/-/wreck-5.6.0.tgz",
       "dependencies": {
+        "hoek": {
+          "version": "2.14.0",
+          "from": "http://beta-internal:4873/hoek/-/hoek-2.14.0.tgz",
+          "resolved": "http://beta-internal:4873/hoek/-/hoek-2.14.0.tgz"
+        },
         "boom": {
           "version": "2.8.0",
-          "from": "boom@http://beta-internal:4873/boom/-/boom-2.8.0.tgz",
+          "from": "http://beta-internal:4873/boom/-/boom-2.8.0.tgz",
           "resolved": "http://beta-internal:4873/boom/-/boom-2.8.0.tgz"
-        },
-        "hoek": {
-          "version": "2.14.0",
-          "from": "hoek@http://beta-internal:4873/hoek/-/hoek-2.14.0.tgz",
-          "resolved": "http://beta-internal:4873/hoek/-/hoek-2.14.0.tgz"
         }
       }
     },
     "xml2js": {
       "version": "0.2.2",
-      "from": "xml2js@http://beta-internal:4873/xml2js/-/xml2js-0.2.2.tgz",
+      "from": "http://beta-internal:4873/xml2js/-/xml2js-0.2.2.tgz",
       "resolved": "http://beta-internal:4873/xml2js/-/xml2js-0.2.2.tgz",
       "dependencies": {
         "sax": {
           "version": "0.6.1",
-          "from": "sax@http://beta-internal:4873/sax/-/sax-0.6.1.tgz",
+          "from": "http://beta-internal:4873/sax/-/sax-0.6.1.tgz",
           "resolved": "http://beta-internal:4873/sax/-/sax-0.6.1.tgz"
         }
       }
     },
     "xregexp": {
       "version": "2.0.0",
-      "from": "xregexp@http://beta-internal:4873/xregexp/-/xregexp-2.0.0.tgz",
+      "from": "http://beta-internal:4873/xregexp/-/xregexp-2.0.0.tgz",
       "resolved": "http://beta-internal:4873/xregexp/-/xregexp-2.0.0.tgz"
     }
   }
