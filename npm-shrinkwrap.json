--- conflicted
+++ resolved
@@ -95,7 +95,7 @@
           "dependencies": {
             "inherits": {
               "version": "2.0.1",
-              "from": "inherits@2.0.1",
+              "from": "inherits@>=2.0.1 <2.1.0",
               "resolved": "http://beta-internal:4873/inherits/-/inherits-2.0.1.tgz"
             },
             "setprototypeof": {
@@ -284,7 +284,7 @@
                 },
                 "minimatch": {
                   "version": "3.0.3",
-                  "from": "minimatch@>=3.0.2 <4.0.0",
+                  "from": "minimatch@>=2.0.0 <3.0.0||>=3.0.0 <4.0.0",
                   "resolved": "http://beta-internal:4873/minimatch/-/minimatch-3.0.3.tgz",
                   "dependencies": {
                     "brace-expansion": {
@@ -1006,7 +1006,7 @@
                 "minimist": {
                   "version": "0.0.8",
                   "from": "minimist@0.0.8",
-                  "resolved": "https://registry.npmjs.org/minimist/-/minimist-0.0.8.tgz"
+                  "resolved": "http://beta-internal:4873/minimist/-/minimist-0.0.8.tgz"
                 }
               }
             },
@@ -1228,7 +1228,7 @@
         "mkdirp": {
           "version": "0.3.5",
           "from": "mkdirp@>=0.3.0 <0.4.0",
-          "resolved": "http://beta-internal:4873/mkdirp/-/mkdirp-0.3.5.tgz"
+          "resolved": "https://registry.npmjs.org/mkdirp/-/mkdirp-0.3.5.tgz"
         },
         "jsonfile": {
           "version": "1.1.1",
@@ -1238,7 +1238,7 @@
         "rimraf": {
           "version": "2.2.8",
           "from": "rimraf@>=2.2.0 <2.3.0",
-          "resolved": "https://registry.npmjs.org/rimraf/-/rimraf-2.2.8.tgz"
+          "resolved": "http://beta-internal:4873/rimraf/-/rimraf-2.2.8.tgz"
         }
       }
     },
@@ -1416,7 +1416,7 @@
                         },
                         "inherits": {
                           "version": "2.0.1",
-                          "from": "inherits@>=2.0.0 <3.0.0",
+                          "from": "inherits@>=2.0.1 <2.1.0",
                           "resolved": "http://beta-internal:4873/inherits/-/inherits-2.0.1.tgz"
                         },
                         "isarray": {
@@ -1983,7 +1983,7 @@
       "dependencies": {
         "redis": {
           "version": "2.6.2",
-          "from": "redis@>=2.1.0 <3.0.0",
+          "from": "redis@latest",
           "resolved": "http://beta-internal:4873/redis/-/redis-2.6.2.tgz",
           "dependencies": {
             "double-ended-queue": {
@@ -2146,6 +2146,7 @@
     "gitter-realtime-client": {
       "version": "1.5.1",
       "from": "gitter-realtime-client@>=1.5.1 <2.0.0",
+      "resolved": "http://beta-internal:4873/gitter-realtime-client/-/gitter-realtime-client-1.5.1.tgz",
       "dependencies": {
         "backbone": {
           "version": "1.3.3",
@@ -2418,103 +2419,42 @@
         },
         "lodash": {
           "version": "4.15.0",
-<<<<<<< HEAD
           "from": "lodash@>=4.15.0 <5.0.0",
           "resolved": "https://registry.npmjs.org/lodash/-/lodash-4.15.0.tgz"
-=======
-          "from": "lodash@>=4.14.0 <5.0.0",
-          "resolved": "https://registry.npmjs.org/lodash/-/lodash-4.15.0.tgz"
-        },
-        "mocha": {
-          "version": "2.5.3",
-          "from": "mocha@>=2.5.3 <3.0.0",
-          "resolved": "http://beta-internal:4873/mocha/-/mocha-2.5.3.tgz",
-          "dependencies": {
-            "commander": {
-              "version": "2.3.0",
-              "from": "commander@2.3.0",
-              "resolved": "https://registry.npmjs.org/commander/-/commander-2.3.0.tgz"
-            },
-            "diff": {
-              "version": "1.4.0",
-              "from": "diff@1.4.0",
-              "resolved": "https://registry.npmjs.org/diff/-/diff-1.4.0.tgz"
-            },
-            "escape-string-regexp": {
-              "version": "1.0.2",
-              "from": "escape-string-regexp@1.0.2",
-              "resolved": "http://beta-internal:4873/escape-string-regexp/-/escape-string-regexp-1.0.2.tgz"
-            },
-            "glob": {
-              "version": "3.2.11",
-              "from": "glob@3.2.11",
-              "resolved": "https://registry.npmjs.org/glob/-/glob-3.2.11.tgz",
+        },
+        "sinon": {
+          "version": "1.17.5",
+          "from": "sinon@>=1.17.5 <2.0.0",
+          "resolved": "https://registry.npmjs.org/sinon/-/sinon-1.17.5.tgz",
+          "dependencies": {
+            "formatio": {
+              "version": "1.1.1",
+              "from": "formatio@1.1.1",
+              "resolved": "http://beta-internal:4873/formatio/-/formatio-1.1.1.tgz"
+            },
+            "util": {
+              "version": "0.10.3",
+              "from": "util@>=0.10.3 <1.0.0",
+              "resolved": "http://beta-internal:4873/util/-/util-0.10.3.tgz",
               "dependencies": {
                 "inherits": {
                   "version": "2.0.1",
-                  "from": "inherits@>=2.0.0 <3.0.0",
+                  "from": "inherits@2.0.1",
                   "resolved": "http://beta-internal:4873/inherits/-/inherits-2.0.1.tgz"
-                },
-                "minimatch": {
-                  "version": "0.3.0",
-                  "from": "minimatch@>=0.3.0 <0.4.0",
-                  "resolved": "http://beta-internal:4873/minimatch/-/minimatch-0.3.0.tgz",
-                  "dependencies": {
-                    "sigmund": {
-                      "version": "1.0.1",
-                      "from": "sigmund@>=1.0.0 <1.1.0",
-                      "resolved": "http://beta-internal:4873/sigmund/-/sigmund-1.0.1.tgz"
-                    }
-                  }
-                }
-              }
-            },
-            "growl": {
-              "version": "1.9.2",
-              "from": "growl@1.9.2",
-              "resolved": "https://registry.npmjs.org/growl/-/growl-1.9.2.tgz"
-            },
-            "jade": {
-              "version": "0.26.3",
-              "from": "jade@0.26.3",
-              "resolved": "http://beta-internal:4873/jade/-/jade-0.26.3.tgz",
-              "dependencies": {
-                "commander": {
-                  "version": "0.6.1",
-                  "from": "commander@0.6.1",
-                  "resolved": "http://beta-internal:4873/commander/-/commander-0.6.1.tgz"
-                },
-                "mkdirp": {
-                  "version": "0.3.0",
-                  "from": "mkdirp@0.3.0",
-                  "resolved": "http://beta-internal:4873/mkdirp/-/mkdirp-0.3.0.tgz"
-                }
-              }
-            },
-            "mkdirp": {
-              "version": "0.5.1",
-              "from": "mkdirp@0.5.1",
-              "resolved": "http://beta-internal:4873/mkdirp/-/mkdirp-0.5.1.tgz",
-              "dependencies": {
-                "minimist": {
-                  "version": "0.0.8",
-                  "from": "minimist@0.0.8",
-                  "resolved": "http://beta-internal:4873/minimist/-/minimist-0.0.8.tgz"
-                }
-              }
-            },
-            "supports-color": {
-              "version": "1.2.0",
-              "from": "supports-color@1.2.0",
-              "resolved": "http://beta-internal:4873/supports-color/-/supports-color-1.2.0.tgz"
-            },
-            "to-iso-string": {
-              "version": "0.0.2",
-              "from": "to-iso-string@0.0.2",
-              "resolved": "http://beta-internal:4873/to-iso-string/-/to-iso-string-0.0.2.tgz"
-            }
-          }
->>>>>>> 7c8ba543
+                }
+              }
+            },
+            "lolex": {
+              "version": "1.3.2",
+              "from": "lolex@1.3.2",
+              "resolved": "http://beta-internal:4873/lolex/-/lolex-1.3.2.tgz"
+            },
+            "samsam": {
+              "version": "1.1.2",
+              "from": "samsam@1.1.2",
+              "resolved": "http://beta-internal:4873/samsam/-/samsam-1.1.2.tgz"
+            }
+          }
         }
       }
     },
@@ -3117,7 +3057,7 @@
             "minimist": {
               "version": "0.0.8",
               "from": "minimist@0.0.8",
-              "resolved": "https://registry.npmjs.org/minimist/-/minimist-0.0.8.tgz"
+              "resolved": "http://beta-internal:4873/minimist/-/minimist-0.0.8.tgz"
             }
           }
         },
@@ -3177,7 +3117,7 @@
         },
         "parseurl": {
           "version": "1.3.1",
-          "from": "parseurl@>=1.3.0 <1.4.0",
+          "from": "parseurl@>=1.3.1 <1.4.0",
           "resolved": "http://beta-internal:4873/parseurl/-/parseurl-1.3.1.tgz"
         },
         "vary": {
@@ -3756,7 +3696,7 @@
       "dependencies": {
         "passport-oauth2": {
           "version": "1.3.0",
-          "from": "passport-oauth2@>=1.1.2 <2.0.0",
+          "from": "passport-oauth2@>=1.0.0 <2.0.0",
           "resolved": "http://beta-internal:4873/passport-oauth2/-/passport-oauth2-1.3.0.tgz",
           "dependencies": {
             "passport-strategy": {
@@ -3809,7 +3749,7 @@
       "dependencies": {
         "passport-oauth2": {
           "version": "1.3.0",
-          "from": "passport-oauth2@>=1.1.2 <2.0.0",
+          "from": "passport-oauth2@>=1.0.0 <2.0.0",
           "resolved": "http://beta-internal:4873/passport-oauth2/-/passport-oauth2-1.3.0.tgz",
           "dependencies": {
             "passport-strategy": {
@@ -4567,7 +4507,7 @@
         },
         "parseurl": {
           "version": "1.3.1",
-          "from": "parseurl@>=1.3.0 <1.4.0",
+          "from": "parseurl@>=1.3.1 <1.4.0",
           "resolved": "http://beta-internal:4873/parseurl/-/parseurl-1.3.1.tgz"
         }
       }
@@ -5059,7 +4999,7 @@
             },
             "inherits": {
               "version": "2.0.1",
-              "from": "inherits@2.0.1",
+              "from": "inherits@>=2.0.1 <2.1.0",
               "resolved": "http://beta-internal:4873/inherits/-/inherits-2.0.1.tgz"
             },
             "isarray": {
@@ -5461,7 +5401,7 @@
           "dependencies": {
             "strip-ansi": {
               "version": "3.0.1",
-              "from": "strip-ansi@>=3.0.1 <4.0.0",
+              "from": "strip-ansi@>=3.0.0 <4.0.0",
               "resolved": "http://beta-internal:4873/strip-ansi/-/strip-ansi-3.0.1.tgz",
               "dependencies": {
                 "ansi-regex": {
@@ -5630,7 +5570,7 @@
                     },
                     "semver": {
                       "version": "5.3.0",
-                      "from": "semver@>=5.1.0 <6.0.0",
+                      "from": "semver@>=2.0.0 <3.0.0||>=3.0.0 <4.0.0||>=4.0.0 <5.0.0||>=5.0.0 <6.0.0",
                       "resolved": "http://beta-internal:4873/semver/-/semver-5.3.0.tgz"
                     },
                     "validate-npm-package-license": {
@@ -5750,7 +5690,7 @@
             },
             "strip-ansi": {
               "version": "3.0.1",
-              "from": "strip-ansi@>=3.0.1 <4.0.0",
+              "from": "strip-ansi@>=3.0.0 <4.0.0",
               "resolved": "http://beta-internal:4873/strip-ansi/-/strip-ansi-3.0.1.tgz",
               "dependencies": {
                 "ansi-regex": {
