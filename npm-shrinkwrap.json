--- conflicted
+++ resolved
@@ -278,11 +278,7 @@
                 },
                 "minimatch": {
                   "version": "3.0.2",
-<<<<<<< HEAD
-                  "from": "minimatch@>=2.0.0 <3.0.0||>=3.0.0 <4.0.0",
-=======
                   "from": "minimatch@>=3.0.2 <4.0.0",
->>>>>>> a36f4715
                   "resolved": "http://beta-internal:4873/minimatch/-/minimatch-3.0.2.tgz",
                   "dependencies": {
                     "brace-expansion": {
