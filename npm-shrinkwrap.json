{
  "name": "gitter-webapp",
  "version": "13.4.0",
  "dependencies": {
    "@gitterhq/translations": {
      "version": "1.0.0",
      "from": "http://registry.npmjs.org/@gitterhq/translations/-/translations-1.0.0.tgz",
      "resolved": "http://registry.npmjs.org/@gitterhq/translations/-/translations-1.0.0.tgz"
    },
    "apn": {
      "version": "1.7.4",
      "from": "http://beta-internal:4873/apn/-/apn-1.7.4.tgz",
      "resolved": "http://beta-internal:4873/apn/-/apn-1.7.4.tgz",
      "dependencies": {
        "node-forge": {
          "version": "0.6.34",
          "from": "http://beta-internal:4873/node-forge/-/node-forge-0.6.34.tgz",
          "resolved": "http://beta-internal:4873/node-forge/-/node-forge-0.6.34.tgz"
        },
        "q": {
          "version": "1.4.1",
          "from": "http://beta-internal:4873/q/-/q-1.4.1.tgz",
          "resolved": "http://beta-internal:4873/q/-/q-1.4.1.tgz"
        }
      }
    },
    "async": {
      "version": "0.9.2",
      "from": "http://beta-internal:4873/async/-/async-0.9.2.tgz",
      "resolved": "http://beta-internal:4873/async/-/async-0.9.2.tgz"
    },
    "batch-stream": {
      "version": "0.1.2",
      "from": "http://beta-internal:4873/batch-stream/-/batch-stream-0.1.2.tgz",
      "resolved": "http://beta-internal:4873/batch-stream/-/batch-stream-0.1.2.tgz",
      "dependencies": {
        "readable-stream": {
          "version": "1.0.33",
          "from": "http://beta-internal:4873/readable-stream/-/readable-stream-1.0.33.tgz",
          "resolved": "http://beta-internal:4873/readable-stream/-/readable-stream-1.0.33.tgz",
          "dependencies": {
            "core-util-is": {
              "version": "1.0.1",
              "from": "core-util-is@>=1.0.0 <1.1.0",
              "resolved": "http://beta-internal:4873/core-util-is/-/core-util-is-1.0.1.tgz"
            },
            "isarray": {
              "version": "0.0.1",
              "from": "isarray@0.0.1",
              "resolved": "http://beta-internal:4873/isarray/-/isarray-0.0.1.tgz"
            },
            "string_decoder": {
              "version": "0.10.31",
              "from": "http://beta-internal:4873/string_decoder/-/string_decoder-0.10.31.tgz",
              "resolved": "http://beta-internal:4873/string_decoder/-/string_decoder-0.10.31.tgz"
            },
            "inherits": {
              "version": "2.0.1",
              "from": "http://beta-internal:4873/inherits/-/inherits-2.0.1.tgz",
              "resolved": "http://beta-internal:4873/inherits/-/inherits-2.0.1.tgz"
            }
          }
        }
      }
    },
    "bluebird": {
      "version": "2.9.34",
      "from": "http://beta-internal:4873/bluebird/-/bluebird-2.9.34.tgz",
      "resolved": "http://beta-internal:4873/bluebird/-/bluebird-2.9.34.tgz"
    },
    "body-parser": {
      "version": "1.13.3",
      "from": "http://beta-internal:4873/body-parser/-/body-parser-1.13.3.tgz",
      "resolved": "http://beta-internal:4873/body-parser/-/body-parser-1.13.3.tgz",
      "dependencies": {
        "bytes": {
          "version": "2.1.0",
          "from": "http://beta-internal:4873/bytes/-/bytes-2.1.0.tgz",
          "resolved": "http://beta-internal:4873/bytes/-/bytes-2.1.0.tgz"
        },
        "content-type": {
          "version": "1.0.1",
          "from": "http://beta-internal:4873/content-type/-/content-type-1.0.1.tgz",
          "resolved": "http://beta-internal:4873/content-type/-/content-type-1.0.1.tgz"
        },
        "depd": {
          "version": "1.0.1",
          "from": "http://beta-internal:4873/depd/-/depd-1.0.1.tgz",
          "resolved": "http://beta-internal:4873/depd/-/depd-1.0.1.tgz"
        },
        "http-errors": {
          "version": "1.3.1",
          "from": "http://beta-internal:4873/http-errors/-/http-errors-1.3.1.tgz",
          "resolved": "http://beta-internal:4873/http-errors/-/http-errors-1.3.1.tgz",
          "dependencies": {
            "inherits": {
              "version": "2.0.1",
              "from": "http://beta-internal:4873/inherits/-/inherits-2.0.1.tgz",
              "resolved": "http://beta-internal:4873/inherits/-/inherits-2.0.1.tgz"
            },
            "statuses": {
              "version": "1.2.1",
              "from": "http://beta-internal:4873/statuses/-/statuses-1.2.1.tgz",
              "resolved": "http://beta-internal:4873/statuses/-/statuses-1.2.1.tgz"
            }
          }
        },
        "iconv-lite": {
          "version": "0.4.11",
          "from": "http://beta-internal:4873/iconv-lite/-/iconv-lite-0.4.11.tgz",
          "resolved": "http://beta-internal:4873/iconv-lite/-/iconv-lite-0.4.11.tgz"
        },
        "on-finished": {
          "version": "2.3.0",
          "from": "http://beta-internal:4873/on-finished/-/on-finished-2.3.0.tgz",
          "resolved": "http://beta-internal:4873/on-finished/-/on-finished-2.3.0.tgz",
          "dependencies": {
            "ee-first": {
              "version": "1.1.1",
              "from": "http://beta-internal:4873/ee-first/-/ee-first-1.1.1.tgz",
              "resolved": "http://beta-internal:4873/ee-first/-/ee-first-1.1.1.tgz"
            }
          }
        },
        "qs": {
          "version": "4.0.0",
          "from": "http://beta-internal:4873/qs/-/qs-4.0.0.tgz",
          "resolved": "http://beta-internal:4873/qs/-/qs-4.0.0.tgz"
        },
        "raw-body": {
          "version": "2.1.2",
          "from": "http://beta-internal:4873/raw-body/-/raw-body-2.1.2.tgz",
          "resolved": "http://beta-internal:4873/raw-body/-/raw-body-2.1.2.tgz",
          "dependencies": {
            "unpipe": {
              "version": "1.0.0",
              "from": "http://beta-internal:4873/unpipe/-/unpipe-1.0.0.tgz",
              "resolved": "http://beta-internal:4873/unpipe/-/unpipe-1.0.0.tgz"
            }
          }
        },
        "type-is": {
          "version": "1.6.7",
          "from": "http://beta-internal:4873/type-is/-/type-is-1.6.7.tgz",
          "resolved": "http://beta-internal:4873/type-is/-/type-is-1.6.7.tgz",
          "dependencies": {
            "media-typer": {
              "version": "0.3.0",
              "from": "http://beta-internal:4873/media-typer/-/media-typer-0.3.0.tgz",
              "resolved": "http://beta-internal:4873/media-typer/-/media-typer-0.3.0.tgz"
            },
            "mime-types": {
              "version": "2.1.5",
              "from": "http://beta-internal:4873/mime-types/-/mime-types-2.1.5.tgz",
              "resolved": "http://beta-internal:4873/mime-types/-/mime-types-2.1.5.tgz",
              "dependencies": {
                "mime-db": {
                  "version": "1.17.0",
                  "from": "http://beta-internal:4873/mime-db/-/mime-db-1.17.0.tgz",
                  "resolved": "http://beta-internal:4873/mime-db/-/mime-db-1.17.0.tgz"
                }
              }
            }
          }
        }
      }
    },
    "cld": {
      "version": "2.4.4",
      "from": "http://beta-internal:4873/cld/-/cld-2.4.4.tgz",
      "resolved": "http://beta-internal:4873/cld/-/cld-2.4.4.tgz",
      "dependencies": {
        "glob": {
          "version": "5.0.14",
          "from": "http://beta-internal:4873/glob/-/glob-5.0.14.tgz",
          "resolved": "http://beta-internal:4873/glob/-/glob-5.0.14.tgz",
          "dependencies": {
            "inflight": {
              "version": "1.0.4",
              "from": "http://beta-internal:4873/inflight/-/inflight-1.0.4.tgz",
              "resolved": "http://beta-internal:4873/inflight/-/inflight-1.0.4.tgz",
              "dependencies": {
                "wrappy": {
                  "version": "1.0.1",
                  "from": "http://beta-internal:4873/wrappy/-/wrappy-1.0.1.tgz",
                  "resolved": "http://beta-internal:4873/wrappy/-/wrappy-1.0.1.tgz"
                }
              }
            },
            "inherits": {
              "version": "2.0.1",
              "from": "http://beta-internal:4873/inherits/-/inherits-2.0.1.tgz",
              "resolved": "http://beta-internal:4873/inherits/-/inherits-2.0.1.tgz"
            },
            "minimatch": {
              "version": "2.0.10",
              "from": "http://beta-internal:4873/minimatch/-/minimatch-2.0.10.tgz",
              "resolved": "http://beta-internal:4873/minimatch/-/minimatch-2.0.10.tgz",
              "dependencies": {
                "brace-expansion": {
                  "version": "1.1.0",
                  "from": "http://beta-internal:4873/brace-expansion/-/brace-expansion-1.1.0.tgz",
                  "resolved": "http://beta-internal:4873/brace-expansion/-/brace-expansion-1.1.0.tgz",
                  "dependencies": {
                    "balanced-match": {
                      "version": "0.2.0",
                      "from": "http://beta-internal:4873/balanced-match/-/balanced-match-0.2.0.tgz",
                      "resolved": "http://beta-internal:4873/balanced-match/-/balanced-match-0.2.0.tgz"
                    },
                    "concat-map": {
                      "version": "0.0.1",
                      "from": "http://beta-internal:4873/concat-map/-/concat-map-0.0.1.tgz",
                      "resolved": "http://beta-internal:4873/concat-map/-/concat-map-0.0.1.tgz"
                    }
                  }
                }
              }
            },
            "once": {
              "version": "1.3.2",
              "from": "http://beta-internal:4873/once/-/once-1.3.2.tgz",
              "resolved": "http://beta-internal:4873/once/-/once-1.3.2.tgz",
              "dependencies": {
                "wrappy": {
                  "version": "1.0.1",
                  "from": "http://beta-internal:4873/wrappy/-/wrappy-1.0.1.tgz",
                  "resolved": "http://beta-internal:4873/wrappy/-/wrappy-1.0.1.tgz"
                }
              }
            },
            "path-is-absolute": {
              "version": "1.0.0",
              "from": "http://beta-internal:4873/path-is-absolute/-/path-is-absolute-1.0.0.tgz",
              "resolved": "http://beta-internal:4873/path-is-absolute/-/path-is-absolute-1.0.0.tgz"
            }
          }
        },
        "nan": {
          "version": "1.9.0",
          "from": "http://beta-internal:4873/nan/-/nan-1.9.0.tgz",
          "resolved": "http://beta-internal:4873/nan/-/nan-1.9.0.tgz"
        },
        "rimraf": {
          "version": "2.4.2",
          "from": "http://beta-internal:4873/rimraf/-/rimraf-2.4.2.tgz",
          "resolved": "http://beta-internal:4873/rimraf/-/rimraf-2.4.2.tgz"
        }
      }
    },
    "connect-redis": {
      "version": "2.4.1",
      "from": "http://beta-internal:4873/connect-redis/-/connect-redis-2.4.1.tgz",
      "resolved": "http://beta-internal:4873/connect-redis/-/connect-redis-2.4.1.tgz",
      "dependencies": {
        "debug": {
          "version": "1.0.4",
          "from": "http://beta-internal:4873/debug/-/debug-1.0.4.tgz",
          "resolved": "http://beta-internal:4873/debug/-/debug-1.0.4.tgz",
          "dependencies": {
            "ms": {
              "version": "0.6.2",
              "from": "http://beta-internal:4873/ms/-/ms-0.6.2.tgz",
              "resolved": "http://beta-internal:4873/ms/-/ms-0.6.2.tgz"
            }
          }
        },
        "redis": {
          "version": "0.12.1",
          "from": "http://beta-internal:4873/redis/-/redis-0.12.1.tgz",
          "resolved": "http://beta-internal:4873/redis/-/redis-0.12.1.tgz"
        }
      }
    },
    "cookie-parser": {
      "version": "1.3.5",
      "from": "http://beta-internal:4873/cookie-parser/-/cookie-parser-1.3.5.tgz",
      "resolved": "http://beta-internal:4873/cookie-parser/-/cookie-parser-1.3.5.tgz",
      "dependencies": {
        "cookie": {
          "version": "0.1.3",
          "from": "http://beta-internal:4873/cookie/-/cookie-0.1.3.tgz",
          "resolved": "http://beta-internal:4873/cookie/-/cookie-0.1.3.tgz"
        },
        "cookie-signature": {
          "version": "1.0.6",
          "from": "http://beta-internal:4873/cookie-signature/-/cookie-signature-1.0.6.tgz",
          "resolved": "http://beta-internal:4873/cookie-signature/-/cookie-signature-1.0.6.tgz"
        }
      }
    },
    "cors": {
      "version": "2.7.1",
      "from": "http://beta-internal:4873/cors/-/cors-2.7.1.tgz",
      "resolved": "http://beta-internal:4873/cors/-/cors-2.7.1.tgz",
      "dependencies": {
        "vary": {
          "version": "1.0.1",
          "from": "http://beta-internal:4873/vary/-/vary-1.0.1.tgz",
          "resolved": "http://beta-internal:4873/vary/-/vary-1.0.1.tgz"
        }
      }
    },
    "csprng": {
      "version": "0.1.1",
      "from": "http://beta-internal:4873/csprng/-/csprng-0.1.1.tgz",
      "resolved": "http://beta-internal:4873/csprng/-/csprng-0.1.1.tgz",
      "dependencies": {
        "sequin": {
          "version": "0.1.0",
          "from": "http://beta-internal:4873/sequin/-/sequin-0.1.0.tgz",
          "resolved": "http://beta-internal:4873/sequin/-/sequin-0.1.0.tgz"
        }
      }
    },
    "cypher-promise": {
      "version": "1.0.1",
      "from": "http://beta-internal:4873/cypher-promise/-/cypher-promise-1.0.1.tgz",
      "resolved": "http://beta-internal:4873/cypher-promise/-/cypher-promise-1.0.1.tgz",
      "dependencies": {
        "any-promise": {
          "version": "0.1.0",
          "from": "http://beta-internal:4873/any-promise/-/any-promise-0.1.0.tgz",
          "resolved": "http://beta-internal:4873/any-promise/-/any-promise-0.1.0.tgz"
        },
        "node-cypher": {
          "version": "0.1.4",
          "from": "http://beta-internal:4873/node-cypher/-/node-cypher-0.1.4.tgz",
          "resolved": "http://beta-internal:4873/node-cypher/-/node-cypher-0.1.4.tgz",
          "dependencies": {
            "request": {
              "version": "2.34.0",
              "from": "http://beta-internal:4873/request/-/request-2.34.0.tgz",
              "resolved": "http://beta-internal:4873/request/-/request-2.34.0.tgz",
              "dependencies": {
                "qs": {
                  "version": "0.6.6",
                  "from": "http://beta-internal:4873/qs/-/qs-0.6.6.tgz",
                  "resolved": "http://beta-internal:4873/qs/-/qs-0.6.6.tgz"
                },
                "json-stringify-safe": {
                  "version": "5.0.1",
                  "from": "http://beta-internal:4873/json-stringify-safe/-/json-stringify-safe-5.0.1.tgz",
                  "resolved": "http://beta-internal:4873/json-stringify-safe/-/json-stringify-safe-5.0.1.tgz"
                },
                "forever-agent": {
                  "version": "0.5.2",
                  "from": "http://beta-internal:4873/forever-agent/-/forever-agent-0.5.2.tgz",
                  "resolved": "http://beta-internal:4873/forever-agent/-/forever-agent-0.5.2.tgz"
                },
                "mime": {
                  "version": "1.2.11",
                  "from": "http://beta-internal:4873/mime/-/mime-1.2.11.tgz",
                  "resolved": "http://beta-internal:4873/mime/-/mime-1.2.11.tgz"
                },
                "form-data": {
                  "version": "0.1.4",
                  "from": "http://beta-internal:4873/form-data/-/form-data-0.1.4.tgz",
                  "resolved": "http://beta-internal:4873/form-data/-/form-data-0.1.4.tgz",
                  "dependencies": {
                    "combined-stream": {
                      "version": "0.0.7",
                      "from": "http://beta-internal:4873/combined-stream/-/combined-stream-0.0.7.tgz",
                      "resolved": "http://beta-internal:4873/combined-stream/-/combined-stream-0.0.7.tgz",
                      "dependencies": {
                        "delayed-stream": {
                          "version": "0.0.5",
                          "from": "http://beta-internal:4873/delayed-stream/-/delayed-stream-0.0.5.tgz",
                          "resolved": "http://beta-internal:4873/delayed-stream/-/delayed-stream-0.0.5.tgz"
                        }
                      }
                    }
                  }
                },
                "tunnel-agent": {
                  "version": "0.3.0",
                  "from": "http://beta-internal:4873/tunnel-agent/-/tunnel-agent-0.3.0.tgz",
                  "resolved": "http://beta-internal:4873/tunnel-agent/-/tunnel-agent-0.3.0.tgz"
                },
                "http-signature": {
                  "version": "0.10.1",
                  "from": "http://beta-internal:4873/http-signature/-/http-signature-0.10.1.tgz",
                  "resolved": "http://beta-internal:4873/http-signature/-/http-signature-0.10.1.tgz",
                  "dependencies": {
                    "assert-plus": {
                      "version": "0.1.5",
                      "from": "http://beta-internal:4873/assert-plus/-/assert-plus-0.1.5.tgz",
                      "resolved": "http://beta-internal:4873/assert-plus/-/assert-plus-0.1.5.tgz"
                    },
                    "asn1": {
                      "version": "0.1.11",
                      "from": "http://beta-internal:4873/asn1/-/asn1-0.1.11.tgz",
                      "resolved": "http://beta-internal:4873/asn1/-/asn1-0.1.11.tgz"
                    },
                    "ctype": {
                      "version": "0.5.3",
                      "from": "http://beta-internal:4873/ctype/-/ctype-0.5.3.tgz",
                      "resolved": "http://beta-internal:4873/ctype/-/ctype-0.5.3.tgz"
                    }
                  }
                },
                "oauth-sign": {
                  "version": "0.3.0",
                  "from": "http://beta-internal:4873/oauth-sign/-/oauth-sign-0.3.0.tgz",
                  "resolved": "http://beta-internal:4873/oauth-sign/-/oauth-sign-0.3.0.tgz"
                },
                "hawk": {
                  "version": "1.0.0",
                  "from": "http://beta-internal:4873/hawk/-/hawk-1.0.0.tgz",
                  "resolved": "http://beta-internal:4873/hawk/-/hawk-1.0.0.tgz",
                  "dependencies": {
                    "hoek": {
                      "version": "0.9.1",
                      "from": "http://beta-internal:4873/hoek/-/hoek-0.9.1.tgz",
                      "resolved": "http://beta-internal:4873/hoek/-/hoek-0.9.1.tgz"
                    },
                    "boom": {
                      "version": "0.4.2",
                      "from": "http://beta-internal:4873/boom/-/boom-0.4.2.tgz",
                      "resolved": "http://beta-internal:4873/boom/-/boom-0.4.2.tgz"
                    },
                    "cryptiles": {
                      "version": "0.2.2",
                      "from": "http://beta-internal:4873/cryptiles/-/cryptiles-0.2.2.tgz",
                      "resolved": "http://beta-internal:4873/cryptiles/-/cryptiles-0.2.2.tgz"
                    },
                    "sntp": {
                      "version": "0.2.4",
                      "from": "http://beta-internal:4873/sntp/-/sntp-0.2.4.tgz",
                      "resolved": "http://beta-internal:4873/sntp/-/sntp-0.2.4.tgz"
                    }
                  }
                },
                "aws-sign2": {
                  "version": "0.5.0",
                  "from": "http://beta-internal:4873/aws-sign2/-/aws-sign2-0.5.0.tgz",
                  "resolved": "http://beta-internal:4873/aws-sign2/-/aws-sign2-0.5.0.tgz"
                }
              }
            }
          }
        },
        "par": {
          "version": "0.3.0",
          "from": "http://beta-internal:4873/par/-/par-0.3.0.tgz",
          "resolved": "http://beta-internal:4873/par/-/par-0.3.0.tgz"
        }
      }
    },
    "debug": {
      "version": "2.2.0",
      "from": "http://beta-internal:4873/debug/-/debug-2.2.0.tgz",
      "resolved": "http://beta-internal:4873/debug/-/debug-2.2.0.tgz",
      "dependencies": {
        "ms": {
          "version": "0.7.1",
          "from": "http://beta-internal:4873/ms/-/ms-0.7.1.tgz",
          "resolved": "http://beta-internal:4873/ms/-/ms-0.7.1.tgz"
        }
      }
    },
    "diskspace": {
      "version": "0.1.5",
      "from": "http://beta-internal:4873/diskspace/-/diskspace-0.1.5.tgz",
      "resolved": "http://beta-internal:4873/diskspace/-/diskspace-0.1.5.tgz"
    },
    "dolph": {
      "version": "0.2.0",
      "from": "http://beta-internal:4873/dolph/-/dolph-0.2.0.tgz",
      "resolved": "http://beta-internal:4873/dolph/-/dolph-0.2.0.tgz",
      "dependencies": {
        "redis": {
          "version": "0.10.3",
          "from": "http://beta-internal:4873/redis/-/redis-0.10.3.tgz",
          "resolved": "http://beta-internal:4873/redis/-/redis-0.10.3.tgz"
        }
      }
    },
    "elasticsearch": {
      "version": "2.4.3",
      "from": "http://beta-internal:4873/elasticsearch/-/elasticsearch-2.4.3.tgz",
      "resolved": "http://beta-internal:4873/elasticsearch/-/elasticsearch-2.4.3.tgz",
      "dependencies": {
        "bluebird": {
          "version": "2.2.2",
          "from": "http://beta-internal:4873/bluebird/-/bluebird-2.2.2.tgz",
          "resolved": "http://beta-internal:4873/bluebird/-/bluebird-2.2.2.tgz"
        },
        "chalk": {
          "version": "0.5.1",
          "from": "http://beta-internal:4873/chalk/-/chalk-0.5.1.tgz",
          "resolved": "http://beta-internal:4873/chalk/-/chalk-0.5.1.tgz",
          "dependencies": {
            "ansi-styles": {
              "version": "1.1.0",
              "from": "http://beta-internal:4873/ansi-styles/-/ansi-styles-1.1.0.tgz",
              "resolved": "http://beta-internal:4873/ansi-styles/-/ansi-styles-1.1.0.tgz"
            },
            "escape-string-regexp": {
              "version": "1.0.3",
              "from": "http://beta-internal:4873/escape-string-regexp/-/escape-string-regexp-1.0.3.tgz",
              "resolved": "http://beta-internal:4873/escape-string-regexp/-/escape-string-regexp-1.0.3.tgz"
            },
            "has-ansi": {
              "version": "0.1.0",
              "from": "http://beta-internal:4873/has-ansi/-/has-ansi-0.1.0.tgz",
              "resolved": "http://beta-internal:4873/has-ansi/-/has-ansi-0.1.0.tgz",
              "dependencies": {
                "ansi-regex": {
                  "version": "0.2.1",
                  "from": "http://beta-internal:4873/ansi-regex/-/ansi-regex-0.2.1.tgz",
                  "resolved": "http://beta-internal:4873/ansi-regex/-/ansi-regex-0.2.1.tgz"
                }
              }
            },
            "strip-ansi": {
              "version": "0.3.0",
              "from": "http://beta-internal:4873/strip-ansi/-/strip-ansi-0.3.0.tgz",
              "resolved": "http://beta-internal:4873/strip-ansi/-/strip-ansi-0.3.0.tgz",
              "dependencies": {
                "ansi-regex": {
                  "version": "0.2.1",
                  "from": "http://beta-internal:4873/ansi-regex/-/ansi-regex-0.2.1.tgz",
                  "resolved": "http://beta-internal:4873/ansi-regex/-/ansi-regex-0.2.1.tgz"
                }
              }
            },
            "supports-color": {
              "version": "0.2.0",
              "from": "http://beta-internal:4873/supports-color/-/supports-color-0.2.0.tgz",
              "resolved": "http://beta-internal:4873/supports-color/-/supports-color-0.2.0.tgz"
            }
          }
        },
        "forever-agent": {
          "version": "0.5.2",
          "from": "http://beta-internal:4873/forever-agent/-/forever-agent-0.5.2.tgz",
          "resolved": "http://beta-internal:4873/forever-agent/-/forever-agent-0.5.2.tgz"
        },
        "lodash-node": {
          "version": "2.4.1",
          "from": "http://beta-internal:4873/lodash-node/-/lodash-node-2.4.1.tgz",
          "resolved": "http://beta-internal:4873/lodash-node/-/lodash-node-2.4.1.tgz"
        }
      }
    },
    "email-validator": {
      "version": "1.0.3",
      "from": "http://beta-internal:4873/email-validator/-/email-validator-1.0.3.tgz",
      "resolved": "http://beta-internal:4873/email-validator/-/email-validator-1.0.3.tgz"
    },
    "ent": {
      "version": "0.1.0",
      "from": "http://beta-internal:4873/ent/-/ent-0.1.0.tgz",
      "resolved": "http://beta-internal:4873/ent/-/ent-0.1.0.tgz"
    },
    "event-stream": {
      "version": "3.3.1",
      "from": "http://beta-internal:4873/event-stream/-/event-stream-3.3.1.tgz",
      "resolved": "http://beta-internal:4873/event-stream/-/event-stream-3.3.1.tgz",
      "dependencies": {
        "through": {
          "version": "2.3.8",
          "from": "http://beta-internal:4873/through/-/through-2.3.8.tgz",
          "resolved": "http://beta-internal:4873/through/-/through-2.3.8.tgz"
        },
        "duplexer": {
          "version": "0.1.1",
          "from": "http://beta-internal:4873/duplexer/-/duplexer-0.1.1.tgz",
          "resolved": "http://beta-internal:4873/duplexer/-/duplexer-0.1.1.tgz"
        },
        "from": {
          "version": "0.1.3",
          "from": "http://beta-internal:4873/from/-/from-0.1.3.tgz",
          "resolved": "http://beta-internal:4873/from/-/from-0.1.3.tgz"
        },
        "map-stream": {
          "version": "0.1.0",
          "from": "http://beta-internal:4873/map-stream/-/map-stream-0.1.0.tgz",
          "resolved": "http://beta-internal:4873/map-stream/-/map-stream-0.1.0.tgz"
        },
        "pause-stream": {
          "version": "0.0.11",
          "from": "http://beta-internal:4873/pause-stream/-/pause-stream-0.0.11.tgz",
          "resolved": "http://beta-internal:4873/pause-stream/-/pause-stream-0.0.11.tgz"
        },
        "split": {
          "version": "0.3.3",
          "from": "http://beta-internal:4873/split/-/split-0.3.3.tgz",
          "resolved": "http://beta-internal:4873/split/-/split-0.3.3.tgz"
        },
        "stream-combiner": {
          "version": "0.0.4",
          "from": "http://beta-internal:4873/stream-combiner/-/stream-combiner-0.0.4.tgz",
          "resolved": "http://beta-internal:4873/stream-combiner/-/stream-combiner-0.0.4.tgz"
        }
      }
    },
    "express": {
      "version": "4.13.3",
      "from": "http://beta-internal:4873/express/-/express-4.13.3.tgz",
      "resolved": "http://beta-internal:4873/express/-/express-4.13.3.tgz",
      "dependencies": {
        "accepts": {
          "version": "1.2.12",
          "from": "http://beta-internal:4873/accepts/-/accepts-1.2.12.tgz",
          "resolved": "http://beta-internal:4873/accepts/-/accepts-1.2.12.tgz",
          "dependencies": {
            "mime-types": {
              "version": "2.1.5",
              "from": "http://beta-internal:4873/mime-types/-/mime-types-2.1.5.tgz",
              "resolved": "http://beta-internal:4873/mime-types/-/mime-types-2.1.5.tgz",
              "dependencies": {
                "mime-db": {
                  "version": "1.17.0",
                  "from": "http://beta-internal:4873/mime-db/-/mime-db-1.17.0.tgz",
                  "resolved": "http://beta-internal:4873/mime-db/-/mime-db-1.17.0.tgz"
                }
              }
            },
            "negotiator": {
              "version": "0.5.3",
              "from": "http://beta-internal:4873/negotiator/-/negotiator-0.5.3.tgz",
              "resolved": "http://beta-internal:4873/negotiator/-/negotiator-0.5.3.tgz"
            }
          }
        },
        "array-flatten": {
          "version": "1.1.1",
          "from": "http://beta-internal:4873/array-flatten/-/array-flatten-1.1.1.tgz",
          "resolved": "http://beta-internal:4873/array-flatten/-/array-flatten-1.1.1.tgz"
        },
        "content-disposition": {
          "version": "0.5.0",
          "from": "http://beta-internal:4873/content-disposition/-/content-disposition-0.5.0.tgz",
          "resolved": "http://beta-internal:4873/content-disposition/-/content-disposition-0.5.0.tgz"
        },
        "content-type": {
          "version": "1.0.1",
          "from": "http://beta-internal:4873/content-type/-/content-type-1.0.1.tgz",
          "resolved": "http://beta-internal:4873/content-type/-/content-type-1.0.1.tgz"
        },
        "cookie": {
          "version": "0.1.3",
          "from": "http://beta-internal:4873/cookie/-/cookie-0.1.3.tgz",
          "resolved": "http://beta-internal:4873/cookie/-/cookie-0.1.3.tgz"
        },
        "cookie-signature": {
          "version": "1.0.6",
          "from": "http://beta-internal:4873/cookie-signature/-/cookie-signature-1.0.6.tgz",
          "resolved": "http://beta-internal:4873/cookie-signature/-/cookie-signature-1.0.6.tgz"
        },
        "depd": {
          "version": "1.0.1",
          "from": "http://beta-internal:4873/depd/-/depd-1.0.1.tgz",
          "resolved": "http://beta-internal:4873/depd/-/depd-1.0.1.tgz"
        },
        "escape-html": {
          "version": "1.0.2",
          "from": "http://beta-internal:4873/escape-html/-/escape-html-1.0.2.tgz",
          "resolved": "http://beta-internal:4873/escape-html/-/escape-html-1.0.2.tgz"
        },
        "etag": {
          "version": "1.7.0",
          "from": "http://beta-internal:4873/etag/-/etag-1.7.0.tgz",
          "resolved": "http://beta-internal:4873/etag/-/etag-1.7.0.tgz"
        },
        "finalhandler": {
          "version": "0.4.0",
          "from": "http://beta-internal:4873/finalhandler/-/finalhandler-0.4.0.tgz",
          "resolved": "http://beta-internal:4873/finalhandler/-/finalhandler-0.4.0.tgz",
          "dependencies": {
            "unpipe": {
              "version": "1.0.0",
              "from": "http://beta-internal:4873/unpipe/-/unpipe-1.0.0.tgz",
              "resolved": "http://beta-internal:4873/unpipe/-/unpipe-1.0.0.tgz"
            }
          }
        },
        "fresh": {
          "version": "0.3.0",
          "from": "http://beta-internal:4873/fresh/-/fresh-0.3.0.tgz",
          "resolved": "http://beta-internal:4873/fresh/-/fresh-0.3.0.tgz"
        },
        "merge-descriptors": {
          "version": "1.0.0",
          "from": "http://beta-internal:4873/merge-descriptors/-/merge-descriptors-1.0.0.tgz",
          "resolved": "http://beta-internal:4873/merge-descriptors/-/merge-descriptors-1.0.0.tgz"
        },
        "methods": {
          "version": "1.1.1",
          "from": "http://beta-internal:4873/methods/-/methods-1.1.1.tgz",
          "resolved": "http://beta-internal:4873/methods/-/methods-1.1.1.tgz"
        },
        "on-finished": {
          "version": "2.3.0",
          "from": "http://beta-internal:4873/on-finished/-/on-finished-2.3.0.tgz",
          "resolved": "http://beta-internal:4873/on-finished/-/on-finished-2.3.0.tgz",
          "dependencies": {
            "ee-first": {
              "version": "1.1.1",
              "from": "http://beta-internal:4873/ee-first/-/ee-first-1.1.1.tgz",
              "resolved": "http://beta-internal:4873/ee-first/-/ee-first-1.1.1.tgz"
            }
          }
        },
        "parseurl": {
          "version": "1.3.0",
          "from": "http://beta-internal:4873/parseurl/-/parseurl-1.3.0.tgz",
          "resolved": "http://beta-internal:4873/parseurl/-/parseurl-1.3.0.tgz"
        },
        "path-to-regexp": {
          "version": "0.1.7",
          "from": "http://beta-internal:4873/path-to-regexp/-/path-to-regexp-0.1.7.tgz",
          "resolved": "http://beta-internal:4873/path-to-regexp/-/path-to-regexp-0.1.7.tgz"
        },
        "proxy-addr": {
          "version": "1.0.8",
          "from": "http://beta-internal:4873/proxy-addr/-/proxy-addr-1.0.8.tgz",
          "resolved": "http://beta-internal:4873/proxy-addr/-/proxy-addr-1.0.8.tgz",
          "dependencies": {
            "forwarded": {
              "version": "0.1.0",
              "from": "http://beta-internal:4873/forwarded/-/forwarded-0.1.0.tgz",
              "resolved": "http://beta-internal:4873/forwarded/-/forwarded-0.1.0.tgz"
            },
            "ipaddr.js": {
              "version": "1.0.1",
              "from": "http://beta-internal:4873/ipaddr.js/-/ipaddr.js-1.0.1.tgz",
              "resolved": "http://beta-internal:4873/ipaddr.js/-/ipaddr.js-1.0.1.tgz"
            }
          }
        },
        "qs": {
          "version": "4.0.0",
          "from": "http://beta-internal:4873/qs/-/qs-4.0.0.tgz",
          "resolved": "http://beta-internal:4873/qs/-/qs-4.0.0.tgz"
        },
        "range-parser": {
          "version": "1.0.2",
          "from": "http://beta-internal:4873/range-parser/-/range-parser-1.0.2.tgz",
          "resolved": "http://beta-internal:4873/range-parser/-/range-parser-1.0.2.tgz"
        },
        "send": {
          "version": "0.13.0",
          "from": "http://beta-internal:4873/send/-/send-0.13.0.tgz",
          "resolved": "http://beta-internal:4873/send/-/send-0.13.0.tgz",
          "dependencies": {
            "destroy": {
              "version": "1.0.3",
              "from": "http://beta-internal:4873/destroy/-/destroy-1.0.3.tgz",
              "resolved": "http://beta-internal:4873/destroy/-/destroy-1.0.3.tgz"
            },
            "http-errors": {
              "version": "1.3.1",
              "from": "http://beta-internal:4873/http-errors/-/http-errors-1.3.1.tgz",
              "resolved": "http://beta-internal:4873/http-errors/-/http-errors-1.3.1.tgz",
              "dependencies": {
                "inherits": {
                  "version": "2.0.1",
                  "from": "http://beta-internal:4873/inherits/-/inherits-2.0.1.tgz",
                  "resolved": "http://beta-internal:4873/inherits/-/inherits-2.0.1.tgz"
                }
              }
            },
            "mime": {
              "version": "1.3.4",
              "from": "http://beta-internal:4873/mime/-/mime-1.3.4.tgz",
              "resolved": "http://beta-internal:4873/mime/-/mime-1.3.4.tgz"
            },
            "ms": {
              "version": "0.7.1",
              "from": "http://beta-internal:4873/ms/-/ms-0.7.1.tgz",
              "resolved": "http://beta-internal:4873/ms/-/ms-0.7.1.tgz"
            },
            "statuses": {
              "version": "1.2.1",
              "from": "http://beta-internal:4873/statuses/-/statuses-1.2.1.tgz",
              "resolved": "http://beta-internal:4873/statuses/-/statuses-1.2.1.tgz"
            }
          }
        },
        "serve-static": {
          "version": "1.10.0",
          "from": "http://beta-internal:4873/serve-static/-/serve-static-1.10.0.tgz",
          "resolved": "http://beta-internal:4873/serve-static/-/serve-static-1.10.0.tgz"
        },
        "type-is": {
          "version": "1.6.7",
          "from": "http://beta-internal:4873/type-is/-/type-is-1.6.7.tgz",
          "resolved": "http://beta-internal:4873/type-is/-/type-is-1.6.7.tgz",
          "dependencies": {
            "media-typer": {
              "version": "0.3.0",
              "from": "http://beta-internal:4873/media-typer/-/media-typer-0.3.0.tgz",
              "resolved": "http://beta-internal:4873/media-typer/-/media-typer-0.3.0.tgz"
            },
            "mime-types": {
              "version": "2.1.5",
              "from": "http://beta-internal:4873/mime-types/-/mime-types-2.1.5.tgz",
              "resolved": "http://beta-internal:4873/mime-types/-/mime-types-2.1.5.tgz",
              "dependencies": {
                "mime-db": {
                  "version": "1.17.0",
                  "from": "http://beta-internal:4873/mime-db/-/mime-db-1.17.0.tgz",
                  "resolved": "http://beta-internal:4873/mime-db/-/mime-db-1.17.0.tgz"
                }
              }
            }
          }
        },
        "utils-merge": {
          "version": "1.0.0",
          "from": "http://beta-internal:4873/utils-merge/-/utils-merge-1.0.0.tgz",
          "resolved": "http://beta-internal:4873/utils-merge/-/utils-merge-1.0.0.tgz"
        },
        "vary": {
          "version": "1.0.1",
          "from": "http://beta-internal:4873/vary/-/vary-1.0.1.tgz",
          "resolved": "http://beta-internal:4873/vary/-/vary-1.0.1.tgz"
        }
      }
    },
    "express-hbs": {
      "version": "0.8.4",
      "from": "http://beta-internal:4873/express-hbs/-/express-hbs-0.8.4.tgz",
      "resolved": "http://beta-internal:4873/express-hbs/-/express-hbs-0.8.4.tgz",
      "dependencies": {
        "js-beautify": {
          "version": "1.5.4",
          "from": "http://beta-internal:4873/js-beautify/-/js-beautify-1.5.4.tgz",
          "resolved": "http://beta-internal:4873/js-beautify/-/js-beautify-1.5.4.tgz",
          "dependencies": {
            "config-chain": {
              "version": "1.1.9",
              "from": "http://beta-internal:4873/config-chain/-/config-chain-1.1.9.tgz",
              "resolved": "http://beta-internal:4873/config-chain/-/config-chain-1.1.9.tgz",
              "dependencies": {
                "proto-list": {
                  "version": "1.2.4",
                  "from": "http://beta-internal:4873/proto-list/-/proto-list-1.2.4.tgz",
                  "resolved": "http://beta-internal:4873/proto-list/-/proto-list-1.2.4.tgz"
                },
                "ini": {
                  "version": "1.3.4",
                  "from": "http://beta-internal:4873/ini/-/ini-1.3.4.tgz",
                  "resolved": "http://beta-internal:4873/ini/-/ini-1.3.4.tgz"
                }
              }
            },
            "nopt": {
              "version": "3.0.3",
              "from": "http://beta-internal:4873/nopt/-/nopt-3.0.3.tgz",
              "resolved": "http://beta-internal:4873/nopt/-/nopt-3.0.3.tgz",
              "dependencies": {
                "abbrev": {
                  "version": "1.0.7",
                  "from": "http://beta-internal:4873/abbrev/-/abbrev-1.0.7.tgz",
                  "resolved": "http://beta-internal:4873/abbrev/-/abbrev-1.0.7.tgz"
                }
              }
            }
          }
        },
        "readdirp": {
          "version": "1.3.0",
          "from": "http://beta-internal:4873/readdirp/-/readdirp-1.3.0.tgz",
          "resolved": "http://beta-internal:4873/readdirp/-/readdirp-1.3.0.tgz",
          "dependencies": {
            "graceful-fs": {
              "version": "2.0.3",
              "from": "http://beta-internal:4873/graceful-fs/-/graceful-fs-2.0.3.tgz",
              "resolved": "http://beta-internal:4873/graceful-fs/-/graceful-fs-2.0.3.tgz"
            },
            "minimatch": {
              "version": "0.2.14",
              "from": "http://beta-internal:4873/minimatch/-/minimatch-0.2.14.tgz",
              "resolved": "http://beta-internal:4873/minimatch/-/minimatch-0.2.14.tgz",
              "dependencies": {
                "sigmund": {
                  "version": "1.0.1",
                  "from": "http://beta-internal:4873/sigmund/-/sigmund-1.0.1.tgz",
                  "resolved": "http://beta-internal:4873/sigmund/-/sigmund-1.0.1.tgz"
                }
              }
            },
            "readable-stream": {
              "version": "1.0.33",
              "from": "http://beta-internal:4873/readable-stream/-/readable-stream-1.0.33.tgz",
              "resolved": "http://beta-internal:4873/readable-stream/-/readable-stream-1.0.33.tgz",
              "dependencies": {
                "core-util-is": {
                  "version": "1.0.1",
                  "from": "http://beta-internal:4873/core-util-is/-/core-util-is-1.0.1.tgz",
                  "resolved": "http://beta-internal:4873/core-util-is/-/core-util-is-1.0.1.tgz"
                },
                "isarray": {
                  "version": "0.0.1",
                  "from": "http://beta-internal:4873/isarray/-/isarray-0.0.1.tgz",
                  "resolved": "http://beta-internal:4873/isarray/-/isarray-0.0.1.tgz"
                },
                "string_decoder": {
                  "version": "0.10.31",
                  "from": "http://beta-internal:4873/string_decoder/-/string_decoder-0.10.31.tgz",
                  "resolved": "http://beta-internal:4873/string_decoder/-/string_decoder-0.10.31.tgz"
                },
                "inherits": {
                  "version": "2.0.1",
                  "from": "http://beta-internal:4873/inherits/-/inherits-2.0.1.tgz",
                  "resolved": "http://beta-internal:4873/inherits/-/inherits-2.0.1.tgz"
                }
              }
            }
          }
        }
      }
    },
    "express-session": {
      "version": "1.11.3",
      "from": "http://beta-internal:4873/express-session/-/express-session-1.11.3.tgz",
      "resolved": "http://beta-internal:4873/express-session/-/express-session-1.11.3.tgz",
      "dependencies": {
        "cookie": {
          "version": "0.1.3",
          "from": "http://beta-internal:4873/cookie/-/cookie-0.1.3.tgz",
          "resolved": "http://beta-internal:4873/cookie/-/cookie-0.1.3.tgz"
        },
        "cookie-signature": {
          "version": "1.0.6",
          "from": "http://beta-internal:4873/cookie-signature/-/cookie-signature-1.0.6.tgz",
          "resolved": "http://beta-internal:4873/cookie-signature/-/cookie-signature-1.0.6.tgz"
        },
        "crc": {
          "version": "3.3.0",
          "from": "http://beta-internal:4873/crc/-/crc-3.3.0.tgz",
          "resolved": "http://beta-internal:4873/crc/-/crc-3.3.0.tgz"
        },
        "depd": {
          "version": "1.0.1",
          "from": "http://beta-internal:4873/depd/-/depd-1.0.1.tgz",
          "resolved": "http://beta-internal:4873/depd/-/depd-1.0.1.tgz"
        },
        "on-headers": {
          "version": "1.0.0",
          "from": "http://beta-internal:4873/on-headers/-/on-headers-1.0.0.tgz",
          "resolved": "http://beta-internal:4873/on-headers/-/on-headers-1.0.0.tgz"
        },
        "parseurl": {
          "version": "1.3.0",
          "from": "http://beta-internal:4873/parseurl/-/parseurl-1.3.0.tgz",
          "resolved": "http://beta-internal:4873/parseurl/-/parseurl-1.3.0.tgz"
        },
        "uid-safe": {
          "version": "2.0.0",
          "from": "http://beta-internal:4873/uid-safe/-/uid-safe-2.0.0.tgz",
          "resolved": "http://beta-internal:4873/uid-safe/-/uid-safe-2.0.0.tgz",
          "dependencies": {
            "base64-url": {
              "version": "1.2.1",
              "from": "http://beta-internal:4873/base64-url/-/base64-url-1.2.1.tgz",
              "resolved": "http://beta-internal:4873/base64-url/-/base64-url-1.2.1.tgz"
            }
          }
        },
        "utils-merge": {
          "version": "1.0.0",
          "from": "http://beta-internal:4873/utils-merge/-/utils-merge-1.0.0.tgz",
          "resolved": "http://beta-internal:4873/utils-merge/-/utils-merge-1.0.0.tgz"
        }
      }
    },
    "fast-csv": {
      "version": "0.6.0",
      "from": "http://beta-internal:4873/fast-csv/-/fast-csv-0.6.0.tgz",
      "resolved": "http://beta-internal:4873/fast-csv/-/fast-csv-0.6.0.tgz",
      "dependencies": {
        "is-extended": {
          "version": "0.0.10",
          "from": "http://beta-internal:4873/is-extended/-/is-extended-0.0.10.tgz",
          "resolved": "http://beta-internal:4873/is-extended/-/is-extended-0.0.10.tgz"
        },
        "object-extended": {
          "version": "0.0.7",
          "from": "http://beta-internal:4873/object-extended/-/object-extended-0.0.7.tgz",
          "resolved": "http://beta-internal:4873/object-extended/-/object-extended-0.0.7.tgz",
          "dependencies": {
            "array-extended": {
              "version": "0.0.11",
              "from": "http://beta-internal:4873/array-extended/-/array-extended-0.0.11.tgz",
              "resolved": "http://beta-internal:4873/array-extended/-/array-extended-0.0.11.tgz",
              "dependencies": {
                "arguments-extended": {
                  "version": "0.0.3",
                  "from": "http://beta-internal:4873/arguments-extended/-/arguments-extended-0.0.3.tgz",
                  "resolved": "http://beta-internal:4873/arguments-extended/-/arguments-extended-0.0.3.tgz"
                }
              }
            }
          }
        },
        "extended": {
          "version": "0.0.6",
          "from": "http://beta-internal:4873/extended/-/extended-0.0.6.tgz",
          "resolved": "http://beta-internal:4873/extended/-/extended-0.0.6.tgz",
          "dependencies": {
            "extender": {
              "version": "0.0.10",
              "from": "http://beta-internal:4873/extender/-/extender-0.0.10.tgz",
              "resolved": "http://beta-internal:4873/extender/-/extender-0.0.10.tgz",
              "dependencies": {
                "declare.js": {
                  "version": "0.0.8",
                  "from": "http://beta-internal:4873/declare.js/-/declare.js-0.0.8.tgz",
                  "resolved": "http://beta-internal:4873/declare.js/-/declare.js-0.0.8.tgz"
                }
              }
            }
          }
        },
        "string-extended": {
          "version": "0.0.8",
          "from": "http://beta-internal:4873/string-extended/-/string-extended-0.0.8.tgz",
          "resolved": "http://beta-internal:4873/string-extended/-/string-extended-0.0.8.tgz",
          "dependencies": {
            "date-extended": {
              "version": "0.0.6",
              "from": "http://beta-internal:4873/date-extended/-/date-extended-0.0.6.tgz",
              "resolved": "http://beta-internal:4873/date-extended/-/date-extended-0.0.6.tgz"
            },
            "array-extended": {
              "version": "0.0.11",
              "from": "http://beta-internal:4873/array-extended/-/array-extended-0.0.11.tgz",
              "resolved": "http://beta-internal:4873/array-extended/-/array-extended-0.0.11.tgz",
              "dependencies": {
                "arguments-extended": {
                  "version": "0.0.3",
                  "from": "http://beta-internal:4873/arguments-extended/-/arguments-extended-0.0.3.tgz",
                  "resolved": "http://beta-internal:4873/arguments-extended/-/arguments-extended-0.0.3.tgz"
                }
              }
            }
          }
        }
      }
    },
    "gitter-env": {
      "version": "0.20.21",
      "from": "http://beta-internal:4873/gitter-env/-/gitter-env-0.20.21.tgz",
      "resolved": "http://beta-internal:4873/gitter-env/-/gitter-env-0.20.21.tgz",
      "dependencies": {
        "async": {
          "version": "0.8.0",
          "from": "http://beta-internal:4873/async/-/async-0.8.0.tgz",
          "resolved": "http://beta-internal:4873/async/-/async-0.8.0.tgz"
        },
        "blocked": {
          "version": "1.1.0",
          "from": "http://beta-internal:4873/blocked/-/blocked-1.1.0.tgz",
          "resolved": "http://beta-internal:4873/blocked/-/blocked-1.1.0.tgz"
        },
        "gitter-private-cube": {
          "version": "0.2.12",
          "from": "http://beta-internal:4873/gitter-private-cube/-/gitter-private-cube-0.2.12.tgz",
          "resolved": "http://beta-internal:4873/gitter-private-cube/-/gitter-private-cube-0.2.12.tgz",
          "dependencies": {
            "mongodb": {
              "version": "1.3.23",
              "from": "http://beta-internal:4873/mongodb/-/mongodb-1.3.23.tgz",
              "resolved": "http://beta-internal:4873/mongodb/-/mongodb-1.3.23.tgz",
              "dependencies": {
                "bson": {
                  "version": "0.2.5",
                  "from": "http://beta-internal:4873/bson/-/bson-0.2.5.tgz",
                  "resolved": "http://beta-internal:4873/bson/-/bson-0.2.5.tgz"
                },
                "kerberos": {
                  "version": "0.0.3",
                  "from": "http://beta-internal:4873/kerberos/-/kerberos-0.0.3.tgz",
                  "resolved": "http://beta-internal:4873/kerberos/-/kerberos-0.0.3.tgz"
                }
              }
            },
            "node-static": {
              "version": "0.6.5",
              "from": "http://beta-internal:4873/node-static/-/node-static-0.6.5.tgz",
              "resolved": "http://beta-internal:4873/node-static/-/node-static-0.6.5.tgz",
              "dependencies": {
                "optimist": {
                  "version": "0.6.1",
                  "from": "http://beta-internal:4873/optimist/-/optimist-0.6.1.tgz",
                  "resolved": "http://beta-internal:4873/optimist/-/optimist-0.6.1.tgz",
                  "dependencies": {
                    "wordwrap": {
                      "version": "0.0.3",
                      "from": "http://beta-internal:4873/wordwrap/-/wordwrap-0.0.3.tgz",
                      "resolved": "http://beta-internal:4873/wordwrap/-/wordwrap-0.0.3.tgz"
                    },
                    "minimist": {
                      "version": "0.0.10",
                      "from": "http://beta-internal:4873/minimist/-/minimist-0.0.10.tgz",
                      "resolved": "http://beta-internal:4873/minimist/-/minimist-0.0.10.tgz"
                    }
                  }
                },
                "colors": {
                  "version": "1.1.2",
                  "from": "http://beta-internal:4873/colors/-/colors-1.1.2.tgz",
                  "resolved": "http://beta-internal:4873/colors/-/colors-1.1.2.tgz"
                }
              }
            },
            "pegjs": {
              "version": "0.7.0",
              "from": "http://beta-internal:4873/pegjs/-/pegjs-0.7.0.tgz",
              "resolved": "http://beta-internal:4873/pegjs/-/pegjs-0.7.0.tgz"
            },
            "vows": {
              "version": "0.7.0",
              "from": "http://beta-internal:4873/vows/-/vows-0.7.0.tgz",
              "resolved": "http://beta-internal:4873/vows/-/vows-0.7.0.tgz",
              "dependencies": {
                "eyes": {
                  "version": "0.1.8",
                  "from": "http://beta-internal:4873/eyes/-/eyes-0.1.8.tgz",
                  "resolved": "http://beta-internal:4873/eyes/-/eyes-0.1.8.tgz"
                },
                "diff": {
                  "version": "1.0.8",
                  "from": "http://beta-internal:4873/diff/-/diff-1.0.8.tgz",
                  "resolved": "http://beta-internal:4873/diff/-/diff-1.0.8.tgz"
                }
              }
            },
            "websocket": {
              "version": "1.0.8",
              "from": "http://beta-internal:4873/websocket/-/websocket-1.0.8.tgz",
              "resolved": "http://beta-internal:4873/websocket/-/websocket-1.0.8.tgz"
            },
            "websocket-server": {
              "version": "1.4.4",
              "from": "http://beta-internal:4873/websocket-server/-/websocket-server-1.4.4.tgz",
              "resolved": "http://beta-internal:4873/websocket-server/-/websocket-server-1.4.4.tgz"
            }
          }
        },
        "gitter-redis-sentinel-client": {
          "version": "0.3.0",
          "from": "http://beta-internal:4873/gitter-redis-sentinel-client/-/gitter-redis-sentinel-client-0.3.0.tgz",
          "resolved": "http://beta-internal:4873/gitter-redis-sentinel-client/-/gitter-redis-sentinel-client-0.3.0.tgz",
          "dependencies": {
            "debug": {
              "version": "0.8.1",
              "from": "http://beta-internal:4873/debug/-/debug-0.8.1.tgz",
              "resolved": "http://beta-internal:4873/debug/-/debug-0.8.1.tgz"
            }
          }
        },
        "nconf": {
          "version": "0.6.9",
          "from": "http://beta-internal:4873/nconf/-/nconf-0.6.9.tgz",
          "resolved": "http://beta-internal:4873/nconf/-/nconf-0.6.9.tgz",
          "dependencies": {
            "async": {
              "version": "0.2.9",
              "from": "http://beta-internal:4873/async/-/async-0.2.9.tgz",
              "resolved": "http://beta-internal:4873/async/-/async-0.2.9.tgz"
            },
            "ini": {
              "version": "1.3.4",
              "from": "http://beta-internal:4873/ini/-/ini-1.3.4.tgz",
              "resolved": "http://beta-internal:4873/ini/-/ini-1.3.4.tgz"
            },
            "optimist": {
              "version": "0.6.0",
              "from": "http://beta-internal:4873/optimist/-/optimist-0.6.0.tgz",
              "resolved": "http://beta-internal:4873/optimist/-/optimist-0.6.0.tgz",
              "dependencies": {
                "wordwrap": {
                  "version": "0.0.3",
                  "from": "http://beta-internal:4873/wordwrap/-/wordwrap-0.0.3.tgz",
                  "resolved": "http://beta-internal:4873/wordwrap/-/wordwrap-0.0.3.tgz"
                },
                "minimist": {
                  "version": "0.0.10",
                  "from": "http://beta-internal:4873/minimist/-/minimist-0.0.10.tgz",
                  "resolved": "http://beta-internal:4873/minimist/-/minimist-0.0.10.tgz"
                }
              }
            }
          }
        },
        "node-statsd": {
          "version": "0.1.1",
          "from": "http://beta-internal:4873/node-statsd/-/node-statsd-0.1.1.tgz",
          "resolved": "http://beta-internal:4873/node-statsd/-/node-statsd-0.1.1.tgz"
        },
        "raven": {
          "version": "0.8.1",
          "from": "http://beta-internal:4873/raven/-/raven-0.8.1.tgz",
          "resolved": "http://beta-internal:4873/raven/-/raven-0.8.1.tgz",
          "dependencies": {
            "cookie": {
              "version": "0.1.0",
              "from": "http://beta-internal:4873/cookie/-/cookie-0.1.0.tgz",
              "resolved": "http://beta-internal:4873/cookie/-/cookie-0.1.0.tgz"
            },
            "lsmod": {
              "version": "0.0.3",
              "from": "http://beta-internal:4873/lsmod/-/lsmod-0.0.3.tgz",
              "resolved": "http://beta-internal:4873/lsmod/-/lsmod-0.0.3.tgz"
            },
            "node-uuid": {
              "version": "1.4.3",
              "from": "http://beta-internal:4873/node-uuid/-/node-uuid-1.4.3.tgz",
              "resolved": "http://beta-internal:4873/node-uuid/-/node-uuid-1.4.3.tgz"
            },
            "stack-trace": {
              "version": "0.0.7",
              "from": "http://beta-internal:4873/stack-trace/-/stack-trace-0.0.7.tgz",
              "resolved": "http://beta-internal:4873/stack-trace/-/stack-trace-0.0.7.tgz"
            }
          }
        },
        "redis": {
          "version": "0.10.3",
          "from": "http://beta-internal:4873/redis/-/redis-0.10.3.tgz",
          "resolved": "http://beta-internal:4873/redis/-/redis-0.10.3.tgz"
        },
        "universal-analytics": {
          "version": "0.3.9",
          "from": "http://beta-internal:4873/universal-analytics/-/universal-analytics-0.3.9.tgz",
          "resolved": "http://beta-internal:4873/universal-analytics/-/universal-analytics-0.3.9.tgz",
          "dependencies": {
            "async": {
              "version": "0.2.10",
              "from": "http://beta-internal:4873/async/-/async-0.2.10.tgz",
              "resolved": "http://beta-internal:4873/async/-/async-0.2.10.tgz"
            }
          }
        }
      }
    },
    "gitter-faye": {
      "version": "1.1.0-h",
      "from": "http://beta-internal:4873/gitter-faye/-/gitter-faye-1.1.0-h.tgz",
      "resolved": "http://beta-internal:4873/gitter-faye/-/gitter-faye-1.1.0-h.tgz",
      "dependencies": {
        "faye-websocket": {
          "version": "0.9.4",
          "from": "http://beta-internal:4873/faye-websocket/-/faye-websocket-0.9.4.tgz",
          "resolved": "http://beta-internal:4873/faye-websocket/-/faye-websocket-0.9.4.tgz",
          "dependencies": {
            "websocket-driver": {
              "version": "0.6.2",
              "from": "http://beta-internal:4873/websocket-driver/-/websocket-driver-0.6.2.tgz",
              "resolved": "http://beta-internal:4873/websocket-driver/-/websocket-driver-0.6.2.tgz",
              "dependencies": {
                "websocket-extensions": {
                  "version": "0.1.1",
                  "from": "http://beta-internal:4873/websocket-extensions/-/websocket-extensions-0.1.1.tgz",
                  "resolved": "http://beta-internal:4873/websocket-extensions/-/websocket-extensions-0.1.1.tgz"
                }
              }
            }
          }
        },
        "tunnel-agent": {
          "version": "0.4.1",
          "from": "http://beta-internal:4873/tunnel-agent/-/tunnel-agent-0.4.1.tgz",
          "resolved": "http://beta-internal:4873/tunnel-agent/-/tunnel-agent-0.4.1.tgz"
        }
      }
    },
    "gitter-faye-redis": {
      "version": "0.4.4",
      "from": "http://beta-internal:4873/gitter-faye-redis/-/gitter-faye-redis-0.4.4.tgz",
      "resolved": "http://beta-internal:4873/gitter-faye-redis/-/gitter-faye-redis-0.4.4.tgz",
      "dependencies": {
        "redis": {
          "version": "0.12.1",
          "from": "http://beta-internal:4873/redis/-/redis-0.12.1.tgz",
          "resolved": "http://beta-internal:4873/redis/-/redis-0.12.1.tgz"
        }
      }
    },
    "gitter-markdown-processor": {
      "version": "9.0.0",
      "from": "http://beta-internal:4873/gitter-markdown-processor/-/gitter-markdown-processor-9.0.0.tgz",
      "resolved": "http://beta-internal:4873/gitter-markdown-processor/-/gitter-markdown-processor-9.0.0.tgz",
      "dependencies": {
        "gitter-marked": {
          "version": "0.9.0",
          "from": "http://beta-internal:4873/gitter-marked/-/gitter-marked-0.9.0.tgz",
          "resolved": "http://beta-internal:4873/gitter-marked/-/gitter-marked-0.9.0.tgz"
        },
        "highlight.js": {
          "version": "8.5.0",
          "from": "http://beta-internal:4873/highlight.js/-/highlight.js-8.5.0.tgz",
          "resolved": "http://beta-internal:4873/highlight.js/-/highlight.js-8.5.0.tgz"
        },
        "htmlencode": {
          "version": "0.0.4",
          "from": "http://beta-internal:4873/htmlencode/-/htmlencode-0.0.4.tgz",
          "resolved": "http://beta-internal:4873/htmlencode/-/htmlencode-0.0.4.tgz"
        },
        "katex": {
          "version": "0.4.3",
          "from": "http://beta-internal:4873/katex/-/katex-0.4.3.tgz",
          "resolved": "http://beta-internal:4873/katex/-/katex-0.4.3.tgz",
          "dependencies": {
            "match-at": {
              "version": "0.1.0",
              "from": "http://beta-internal:4873/match-at/-/match-at-0.1.0.tgz",
              "resolved": "http://beta-internal:4873/match-at/-/match-at-0.1.0.tgz"
            }
          }
        },
        "underscore": {
          "version": "1.8.3",
          "from": "http://beta-internal:4873/underscore/-/underscore-1.8.3.tgz",
          "resolved": "http://beta-internal:4873/underscore/-/underscore-1.8.3.tgz"
        },
        "worker-farm": {
          "version": "1.3.1",
          "from": "http://beta-internal:4873/worker-farm/-/worker-farm-1.3.1.tgz",
          "resolved": "http://beta-internal:4873/worker-farm/-/worker-farm-1.3.1.tgz",
          "dependencies": {
            "errno": {
              "version": "0.1.4",
              "from": "http://beta-internal:4873/errno/-/errno-0.1.4.tgz",
              "resolved": "http://beta-internal:4873/errno/-/errno-0.1.4.tgz",
              "dependencies": {
                "prr": {
                  "version": "0.0.0",
                  "from": "http://beta-internal:4873/prr/-/prr-0.0.0.tgz",
                  "resolved": "http://beta-internal:4873/prr/-/prr-0.0.0.tgz"
                }
              }
            },
            "xtend": {
              "version": "4.0.0",
              "from": "http://beta-internal:4873/xtend/-/xtend-4.0.0.tgz",
              "resolved": "http://beta-internal:4873/xtend/-/xtend-4.0.0.tgz"
            }
          }
        }
      }
    },
    "gitter-passport-github": {
      "version": "0.1.8-f",
      "from": "http://beta-internal:4873/gitter-passport-github/-/gitter-passport-github-0.1.8-f.tgz",
      "resolved": "http://beta-internal:4873/gitter-passport-github/-/gitter-passport-github-0.1.8-f.tgz",
      "dependencies": {
        "gitter-passport-oauth": {
          "version": "1.0.0-f",
          "from": "http://beta-internal:4873/gitter-passport-oauth/-/gitter-passport-oauth-1.0.0-f.tgz",
          "resolved": "http://beta-internal:4873/gitter-passport-oauth/-/gitter-passport-oauth-1.0.0-f.tgz",
          "dependencies": {
            "passport-oauth1": {
              "version": "1.0.1",
              "from": "http://beta-internal:4873/passport-oauth1/-/passport-oauth1-1.0.1.tgz",
              "resolved": "http://beta-internal:4873/passport-oauth1/-/passport-oauth1-1.0.1.tgz",
              "dependencies": {
                "passport-strategy": {
                  "version": "1.0.0",
                  "from": "http://beta-internal:4873/passport-strategy/-/passport-strategy-1.0.0.tgz",
                  "resolved": "http://beta-internal:4873/passport-strategy/-/passport-strategy-1.0.0.tgz"
                },
                "oauth": {
                  "version": "0.9.13",
                  "from": "http://beta-internal:4873/oauth/-/oauth-0.9.13.tgz",
                  "resolved": "http://beta-internal:4873/oauth/-/oauth-0.9.13.tgz"
                },
                "utils-merge": {
                  "version": "1.0.0",
                  "from": "http://beta-internal:4873/utils-merge/-/utils-merge-1.0.0.tgz",
                  "resolved": "http://beta-internal:4873/utils-merge/-/utils-merge-1.0.0.tgz"
                }
              }
            }
          }
        },
        "pkginfo": {
          "version": "0.2.3",
          "from": "http://beta-internal:4873/pkginfo/-/pkginfo-0.2.3.tgz",
          "resolved": "http://beta-internal:4873/pkginfo/-/pkginfo-0.2.3.tgz"
        }
      }
    },
    "gitter-passport-http-bearer": {
      "version": "1.1.2",
      "from": "http://beta-internal:4873/gitter-passport-http-bearer/-/gitter-passport-http-bearer-1.1.2.tgz",
      "resolved": "http://beta-internal:4873/gitter-passport-http-bearer/-/gitter-passport-http-bearer-1.1.2.tgz",
      "dependencies": {
        "passport-strategy": {
          "version": "1.0.0",
          "from": "http://beta-internal:4873/passport-strategy/-/passport-strategy-1.0.0.tgz",
          "resolved": "http://beta-internal:4873/passport-strategy/-/passport-strategy-1.0.0.tgz"
        }
      }
    },
    "gitter-passport-oauth2": {
      "version": "1.1.2-b",
      "from": "http://beta-internal:4873/gitter-passport-oauth2/-/gitter-passport-oauth2-1.1.2-b.tgz",
      "resolved": "http://beta-internal:4873/gitter-passport-oauth2/-/gitter-passport-oauth2-1.1.2-b.tgz",
      "dependencies": {
        "passport-strategy": {
          "version": "1.0.0",
          "from": "http://beta-internal:4873/passport-strategy/-/passport-strategy-1.0.0.tgz",
          "resolved": "http://beta-internal:4873/passport-strategy/-/passport-strategy-1.0.0.tgz"
        },
        "oauth": {
          "version": "0.9.13",
          "from": "http://beta-internal:4873/oauth/-/oauth-0.9.13.tgz",
          "resolved": "http://beta-internal:4873/oauth/-/oauth-0.9.13.tgz"
        },
        "uid2": {
          "version": "0.0.3",
          "from": "http://beta-internal:4873/uid2/-/uid2-0.0.3.tgz",
          "resolved": "http://beta-internal:4873/uid2/-/uid2-0.0.3.tgz"
        }
      }
    },
    "gitter-realtime-client": {
<<<<<<< HEAD
      "version": "0.3.7",
      "from": "gitter-realtime-client@0.3.7",
      "resolved": "http://beta-internal:4873/gitter-realtime-client/-/gitter-realtime-client-0.3.7.tgz",
=======
      "version": "0.3.9",
      "from": "gitter-realtime-client@0.3.9",
      "resolved": "http://beta-internal:4873/gitter-realtime-client/-/gitter-realtime-client-0.3.9.tgz",
>>>>>>> bf2093cb
      "dependencies": {
        "backbone-sorted-collection": {
          "version": "0.3.9",
          "from": "git://github.com/gitterhq/backbone-sorted-collection.git#79ce5228344e26a64f2d5b648698a9349c9030dd",
          "resolved": "git://github.com/gitterhq/backbone-sorted-collection.git#79ce5228344e26a64f2d5b648698a9349c9030dd",
          "dependencies": {
            "backbone-collection-proxy": {
              "version": "0.2.5",
              "from": "http://beta-internal:4873/backbone-collection-proxy/-/backbone-collection-proxy-0.2.5.tgz",
              "resolved": "http://beta-internal:4873/backbone-collection-proxy/-/backbone-collection-proxy-0.2.5.tgz"
            }
          }
        },
        "backbone-url-resolver": {
          "version": "0.1.1",
          "from": "http://beta-internal:4873/backbone-url-resolver/-/backbone-url-resolver-0.1.1.tgz",
          "resolved": "http://beta-internal:4873/backbone-url-resolver/-/backbone-url-resolver-0.1.1.tgz"
        },
        "underscore": {
          "version": "1.8.3",
          "from": "http://beta-internal:4873/underscore/-/underscore-1.8.3.tgz",
          "resolved": "http://beta-internal:4873/underscore/-/underscore-1.8.3.tgz"
        }
      }
    },
    "gitter-redis-scripto": {
      "version": "0.2.3",
      "from": "http://beta-internal:4873/gitter-redis-scripto/-/gitter-redis-scripto-0.2.3.tgz",
      "resolved": "http://beta-internal:4873/gitter-redis-scripto/-/gitter-redis-scripto-0.2.3.tgz",
      "dependencies": {
        "redis": {
          "version": "0.8.6",
          "from": "http://beta-internal:4873/redis/-/redis-0.8.6.tgz",
          "resolved": "http://beta-internal:4873/redis/-/redis-0.8.6.tgz"
        },
        "debug": {
          "version": "0.7.4",
          "from": "http://beta-internal:4873/debug/-/debug-0.7.4.tgz",
          "resolved": "http://beta-internal:4873/debug/-/debug-0.7.4.tgz"
        }
      }
    },
    "gitter-services": {
      "version": "1.13.0",
      "from": "git+https://github.com/gitterHQ/services.git#e08765b1685153e662d1b3cbaacbb1a8b2e122d1",
      "resolved": "git+https://github.com/gitterHQ/services.git#e08765b1685153e662d1b3cbaacbb1a8b2e122d1",
      "dependencies": {
        "require-all": {
          "version": "0.0.8",
          "from": "http://beta-internal:4873/require-all/-/require-all-0.0.8.tgz",
          "resolved": "http://beta-internal:4873/require-all/-/require-all-0.0.8.tgz"
        },
        "qs": {
          "version": "1.2.2",
          "from": "http://beta-internal:4873/qs/-/qs-1.2.2.tgz",
          "resolved": "http://beta-internal:4873/qs/-/qs-1.2.2.tgz"
        },
        "extend": {
          "version": "1.3.0",
          "from": "http://beta-internal:4873/extend/-/extend-1.3.0.tgz",
          "resolved": "http://beta-internal:4873/extend/-/extend-1.3.0.tgz"
        }
      }
    },
    "gitter-web-appevents": {
      "version": "1.0.0",
      "from": "modules/appevents",
      "resolved": "file:modules/appevents"
    },
    "gitter-web-cache-wrapper": {
      "version": "1.0.0",
      "from": "modules/cache-wrapper",
      "resolved": "file:modules/cache-wrapper"
    },
    "gitter-web-env": {
      "version": "1.0.0",
      "from": "modules/env",
      "resolved": "file:modules/env"
    },
    "gitter-web-github": {
      "version": "1.0.0",
      "from": "modules/github",
      "resolved": "file:modules/github"
    },
    "gitter-web-presence": {
      "version": "1.0.0",
      "from": "modules/presence",
      "resolved": "file:modules/presence"
    },
    "gitter-web-push-notification-filter": {
      "version": "1.0.0",
      "from": "modules/push-notification-filter",
      "resolved": "file:modules/push-notification-filter"
    },
    "gitter-web-shared": {
      "version": "1.0.0",
      "from": "shared",
      "resolved": "file:shared"
    },
    "gitter-web-split-tests": {
      "version": "1.0.0",
      "from": "modules/split-tests",
      "resolved": "file:modules/split-tests"
    },
    "gitter-web-suggestions": {
      "version": "1.0.0",
      "from": "modules/suggestions",
      "resolved": "file:modules/suggestions"
    },
    "handlebars": {
      "version": "3.0.3",
      "from": "http://beta-internal:4873/handlebars/-/handlebars-3.0.3.tgz",
      "resolved": "http://beta-internal:4873/handlebars/-/handlebars-3.0.3.tgz",
      "dependencies": {
        "optimist": {
          "version": "0.6.1",
          "from": "http://beta-internal:4873/optimist/-/optimist-0.6.1.tgz",
          "resolved": "http://beta-internal:4873/optimist/-/optimist-0.6.1.tgz",
          "dependencies": {
            "wordwrap": {
              "version": "0.0.3",
              "from": "http://beta-internal:4873/wordwrap/-/wordwrap-0.0.3.tgz",
              "resolved": "http://beta-internal:4873/wordwrap/-/wordwrap-0.0.3.tgz"
            },
            "minimist": {
              "version": "0.0.10",
              "from": "http://beta-internal:4873/minimist/-/minimist-0.0.10.tgz",
              "resolved": "http://beta-internal:4873/minimist/-/minimist-0.0.10.tgz"
            }
          }
        },
        "source-map": {
          "version": "0.1.43",
          "from": "http://beta-internal:4873/source-map/-/source-map-0.1.43.tgz",
          "resolved": "http://beta-internal:4873/source-map/-/source-map-0.1.43.tgz",
          "dependencies": {
            "amdefine": {
              "version": "1.0.0",
              "from": "http://beta-internal:4873/amdefine/-/amdefine-1.0.0.tgz",
              "resolved": "http://beta-internal:4873/amdefine/-/amdefine-1.0.0.tgz"
            }
          }
        },
        "uglify-js": {
          "version": "2.3.6",
          "from": "http://beta-internal:4873/uglify-js/-/uglify-js-2.3.6.tgz",
          "resolved": "http://beta-internal:4873/uglify-js/-/uglify-js-2.3.6.tgz",
          "dependencies": {
            "async": {
              "version": "0.2.10",
              "from": "http://beta-internal:4873/async/-/async-0.2.10.tgz",
              "resolved": "http://beta-internal:4873/async/-/async-0.2.10.tgz"
            },
            "optimist": {
              "version": "0.3.7",
              "from": "http://beta-internal:4873/optimist/-/optimist-0.3.7.tgz",
              "resolved": "http://beta-internal:4873/optimist/-/optimist-0.3.7.tgz",
              "dependencies": {
                "wordwrap": {
                  "version": "0.0.3",
                  "from": "http://beta-internal:4873/wordwrap/-/wordwrap-0.0.3.tgz",
                  "resolved": "http://beta-internal:4873/wordwrap/-/wordwrap-0.0.3.tgz"
                }
              }
            }
          }
        }
      }
    },
    "heapdump": {
      "version": "0.2.10",
      "from": "http://beta-internal:4873/heapdump/-/heapdump-0.2.10.tgz",
      "resolved": "http://beta-internal:4873/heapdump/-/heapdump-0.2.10.tgz"
    },
    "highlight.js": {
      "version": "8.7.0",
      "from": "http://beta-internal:4873/highlight.js/-/highlight.js-8.7.0.tgz",
      "resolved": "http://beta-internal:4873/highlight.js/-/highlight.js-8.7.0.tgz"
    },
    "i18n": {
      "version": "0.4.1",
      "from": "http://beta-internal:4873/i18n/-/i18n-0.4.1.tgz",
      "resolved": "http://beta-internal:4873/i18n/-/i18n-0.4.1.tgz",
      "dependencies": {
        "sprintf": {
          "version": "0.1.5",
          "from": "http://beta-internal:4873/sprintf/-/sprintf-0.1.5.tgz",
          "resolved": "http://beta-internal:4873/sprintf/-/sprintf-0.1.5.tgz"
        }
      }
    },
    "i18n-2": {
      "version": "0.4.6",
      "from": "http://beta-internal:4873/i18n-2/-/i18n-2-0.4.6.tgz",
      "resolved": "http://beta-internal:4873/i18n-2/-/i18n-2-0.4.6.tgz",
      "dependencies": {
        "sprintf": {
          "version": "0.1.5",
          "from": "http://beta-internal:4873/sprintf/-/sprintf-0.1.5.tgz",
          "resolved": "http://beta-internal:4873/sprintf/-/sprintf-0.1.5.tgz"
        }
      }
    },
    "intercom.io": {
      "version": "0.0.8",
      "from": "http://beta-internal:4873/intercom.io/-/intercom.io-0.0.8.tgz",
      "resolved": "http://beta-internal:4873/intercom.io/-/intercom.io-0.0.8.tgz",
      "dependencies": {
        "request": {
          "version": "2.34.0",
          "from": "http://beta-internal:4873/request/-/request-2.34.0.tgz",
          "resolved": "http://beta-internal:4873/request/-/request-2.34.0.tgz",
          "dependencies": {
            "json-stringify-safe": {
              "version": "5.0.1",
              "from": "http://beta-internal:4873/json-stringify-safe/-/json-stringify-safe-5.0.1.tgz",
              "resolved": "http://beta-internal:4873/json-stringify-safe/-/json-stringify-safe-5.0.1.tgz"
            },
            "forever-agent": {
              "version": "0.5.2",
              "from": "http://beta-internal:4873/forever-agent/-/forever-agent-0.5.2.tgz",
              "resolved": "http://beta-internal:4873/forever-agent/-/forever-agent-0.5.2.tgz"
            },
            "mime": {
              "version": "1.2.11",
              "from": "http://beta-internal:4873/mime/-/mime-1.2.11.tgz",
              "resolved": "http://beta-internal:4873/mime/-/mime-1.2.11.tgz"
            },
            "form-data": {
              "version": "0.1.4",
              "from": "http://beta-internal:4873/form-data/-/form-data-0.1.4.tgz",
              "resolved": "http://beta-internal:4873/form-data/-/form-data-0.1.4.tgz",
              "dependencies": {
                "combined-stream": {
                  "version": "0.0.7",
                  "from": "http://beta-internal:4873/combined-stream/-/combined-stream-0.0.7.tgz",
                  "resolved": "http://beta-internal:4873/combined-stream/-/combined-stream-0.0.7.tgz",
                  "dependencies": {
                    "delayed-stream": {
                      "version": "0.0.5",
                      "from": "http://beta-internal:4873/delayed-stream/-/delayed-stream-0.0.5.tgz",
                      "resolved": "http://beta-internal:4873/delayed-stream/-/delayed-stream-0.0.5.tgz"
                    }
                  }
                }
              }
            },
            "tunnel-agent": {
              "version": "0.3.0",
              "from": "http://beta-internal:4873/tunnel-agent/-/tunnel-agent-0.3.0.tgz",
              "resolved": "http://beta-internal:4873/tunnel-agent/-/tunnel-agent-0.3.0.tgz"
            },
            "http-signature": {
              "version": "0.10.1",
              "from": "http://beta-internal:4873/http-signature/-/http-signature-0.10.1.tgz",
              "resolved": "http://beta-internal:4873/http-signature/-/http-signature-0.10.1.tgz",
              "dependencies": {
                "assert-plus": {
                  "version": "0.1.5",
                  "from": "http://beta-internal:4873/assert-plus/-/assert-plus-0.1.5.tgz",
                  "resolved": "http://beta-internal:4873/assert-plus/-/assert-plus-0.1.5.tgz"
                },
                "asn1": {
                  "version": "0.1.11",
                  "from": "http://beta-internal:4873/asn1/-/asn1-0.1.11.tgz",
                  "resolved": "http://beta-internal:4873/asn1/-/asn1-0.1.11.tgz"
                },
                "ctype": {
                  "version": "0.5.3",
                  "from": "http://beta-internal:4873/ctype/-/ctype-0.5.3.tgz",
                  "resolved": "http://beta-internal:4873/ctype/-/ctype-0.5.3.tgz"
                }
              }
            },
            "oauth-sign": {
              "version": "0.3.0",
              "from": "http://beta-internal:4873/oauth-sign/-/oauth-sign-0.3.0.tgz",
              "resolved": "http://beta-internal:4873/oauth-sign/-/oauth-sign-0.3.0.tgz"
            },
            "hawk": {
              "version": "1.0.0",
              "from": "http://beta-internal:4873/hawk/-/hawk-1.0.0.tgz",
              "resolved": "http://beta-internal:4873/hawk/-/hawk-1.0.0.tgz",
              "dependencies": {
                "hoek": {
                  "version": "0.9.1",
                  "from": "http://beta-internal:4873/hoek/-/hoek-0.9.1.tgz",
                  "resolved": "http://beta-internal:4873/hoek/-/hoek-0.9.1.tgz"
                },
                "boom": {
                  "version": "0.4.2",
                  "from": "http://beta-internal:4873/boom/-/boom-0.4.2.tgz",
                  "resolved": "http://beta-internal:4873/boom/-/boom-0.4.2.tgz"
                },
                "cryptiles": {
                  "version": "0.2.2",
                  "from": "http://beta-internal:4873/cryptiles/-/cryptiles-0.2.2.tgz",
                  "resolved": "http://beta-internal:4873/cryptiles/-/cryptiles-0.2.2.tgz"
                },
                "sntp": {
                  "version": "0.2.4",
                  "from": "http://beta-internal:4873/sntp/-/sntp-0.2.4.tgz",
                  "resolved": "http://beta-internal:4873/sntp/-/sntp-0.2.4.tgz"
                }
              }
            },
            "aws-sign2": {
              "version": "0.5.0",
              "from": "http://beta-internal:4873/aws-sign2/-/aws-sign2-0.5.0.tgz",
              "resolved": "http://beta-internal:4873/aws-sign2/-/aws-sign2-0.5.0.tgz"
            }
          }
        },
        "qs": {
          "version": "0.6.6",
          "from": "http://beta-internal:4873/qs/-/qs-0.6.6.tgz",
          "resolved": "http://beta-internal:4873/qs/-/qs-0.6.6.tgz"
        },
        "lodash": {
          "version": "2.4.1",
          "from": "http://beta-internal:4873/lodash/-/lodash-2.4.1.tgz",
          "resolved": "http://beta-internal:4873/lodash/-/lodash-2.4.1.tgz"
        },
        "debug": {
          "version": "0.8.1",
          "from": "http://beta-internal:4873/debug/-/debug-0.8.1.tgz",
          "resolved": "http://beta-internal:4873/debug/-/debug-0.8.1.tgz"
        }
      }
    },
    "ioredis": {
      "version": "1.7.5",
      "from": "http://beta-internal:4873/ioredis/-/ioredis-1.7.5.tgz",
      "resolved": "http://beta-internal:4873/ioredis/-/ioredis-1.7.5.tgz",
      "dependencies": {
        "double-ended-queue": {
          "version": "2.1.0-0",
          "from": "http://beta-internal:4873/double-ended-queue/-/double-ended-queue-2.1.0-0.tgz",
          "resolved": "http://beta-internal:4873/double-ended-queue/-/double-ended-queue-2.1.0-0.tgz"
        },
        "flexbuffer": {
          "version": "0.0.6",
          "from": "http://beta-internal:4873/flexbuffer/-/flexbuffer-0.0.6.tgz",
          "resolved": "http://beta-internal:4873/flexbuffer/-/flexbuffer-0.0.6.tgz"
        },
        "lodash": {
          "version": "3.10.1",
          "from": "http://beta-internal:4873/lodash/-/lodash-3.10.1.tgz",
          "resolved": "http://beta-internal:4873/lodash/-/lodash-3.10.1.tgz"
        }
      }
    },
    "jwt-simple": {
      "version": "0.1.0",
      "from": "http://beta-internal:4873/jwt-simple/-/jwt-simple-0.1.0.tgz",
      "resolved": "http://beta-internal:4873/jwt-simple/-/jwt-simple-0.1.0.tgz"
    },
    "keyword-extractor": {
      "version": "0.0.9",
      "from": "http://beta-internal:4873/keyword-extractor/-/keyword-extractor-0.0.9.tgz",
      "resolved": "http://beta-internal:4873/keyword-extractor/-/keyword-extractor-0.0.9.tgz",
      "dependencies": {
        "underscore.string": {
          "version": "2.3.3",
          "from": "http://beta-internal:4873/underscore.string/-/underscore.string-2.3.3.tgz",
          "resolved": "http://beta-internal:4873/underscore.string/-/underscore.string-2.3.3.tgz"
        }
      }
    },
    "langs": {
      "version": "1.0.1",
      "from": "http://beta-internal:4873/langs/-/langs-1.0.1.tgz",
      "resolved": "http://beta-internal:4873/langs/-/langs-1.0.1.tgz"
    },
    "languagedetect": {
      "version": "1.1.1",
      "from": "http://beta-internal:4873/languagedetect/-/languagedetect-1.1.1.tgz",
      "resolved": "http://beta-internal:4873/languagedetect/-/languagedetect-1.1.1.tgz"
    },
    "lazy.js": {
      "version": "0.2.1",
      "from": "http://beta-internal:4873/lazy.js/-/lazy.js-0.2.1.tgz",
      "resolved": "http://beta-internal:4873/lazy.js/-/lazy.js-0.2.1.tgz"
    },
    "linklocal": {
      "version": "2.5.2",
      "from": "http://beta-internal:4873/linklocal/-/linklocal-2.5.2.tgz",
      "resolved": "http://beta-internal:4873/linklocal/-/linklocal-2.5.2.tgz",
      "dependencies": {
        "commander": {
          "version": "2.8.1",
          "from": "http://beta-internal:4873/commander/-/commander-2.8.1.tgz",
          "resolved": "http://beta-internal:4873/commander/-/commander-2.8.1.tgz",
          "dependencies": {
            "graceful-readlink": {
              "version": "1.0.1",
              "from": "http://beta-internal:4873/graceful-readlink/-/graceful-readlink-1.0.1.tgz",
              "resolved": "http://beta-internal:4873/graceful-readlink/-/graceful-readlink-1.0.1.tgz"
            }
          }
        },
        "map-limit": {
          "version": "0.0.1",
          "from": "http://beta-internal:4873/map-limit/-/map-limit-0.0.1.tgz",
          "resolved": "http://beta-internal:4873/map-limit/-/map-limit-0.0.1.tgz",
          "dependencies": {
            "once": {
              "version": "1.3.2",
              "from": "http://beta-internal:4873/once/-/once-1.3.2.tgz",
              "resolved": "http://beta-internal:4873/once/-/once-1.3.2.tgz",
              "dependencies": {
                "wrappy": {
                  "version": "1.0.1",
                  "from": "http://beta-internal:4873/wrappy/-/wrappy-1.0.1.tgz",
                  "resolved": "http://beta-internal:4873/wrappy/-/wrappy-1.0.1.tgz"
                }
              }
            }
          }
        },
        "rimraf": {
          "version": "2.3.4",
          "from": "http://beta-internal:4873/rimraf/-/rimraf-2.3.4.tgz",
          "resolved": "http://beta-internal:4873/rimraf/-/rimraf-2.3.4.tgz",
          "dependencies": {
            "glob": {
              "version": "4.5.3",
              "from": "http://beta-internal:4873/glob/-/glob-4.5.3.tgz",
              "resolved": "http://beta-internal:4873/glob/-/glob-4.5.3.tgz",
              "dependencies": {
                "inflight": {
                  "version": "1.0.4",
                  "from": "http://beta-internal:4873/inflight/-/inflight-1.0.4.tgz",
                  "resolved": "http://beta-internal:4873/inflight/-/inflight-1.0.4.tgz",
                  "dependencies": {
                    "wrappy": {
                      "version": "1.0.1",
                      "from": "http://beta-internal:4873/wrappy/-/wrappy-1.0.1.tgz",
                      "resolved": "http://beta-internal:4873/wrappy/-/wrappy-1.0.1.tgz"
                    }
                  }
                },
                "inherits": {
                  "version": "2.0.1",
                  "from": "http://beta-internal:4873/inherits/-/inherits-2.0.1.tgz",
                  "resolved": "http://beta-internal:4873/inherits/-/inherits-2.0.1.tgz"
                },
                "minimatch": {
                  "version": "2.0.10",
                  "from": "http://beta-internal:4873/minimatch/-/minimatch-2.0.10.tgz",
                  "resolved": "http://beta-internal:4873/minimatch/-/minimatch-2.0.10.tgz",
                  "dependencies": {
                    "brace-expansion": {
                      "version": "1.1.0",
                      "from": "http://beta-internal:4873/brace-expansion/-/brace-expansion-1.1.0.tgz",
                      "resolved": "http://beta-internal:4873/brace-expansion/-/brace-expansion-1.1.0.tgz",
                      "dependencies": {
                        "balanced-match": {
                          "version": "0.2.0",
                          "from": "http://beta-internal:4873/balanced-match/-/balanced-match-0.2.0.tgz",
                          "resolved": "http://beta-internal:4873/balanced-match/-/balanced-match-0.2.0.tgz"
                        },
                        "concat-map": {
                          "version": "0.0.1",
                          "from": "http://beta-internal:4873/concat-map/-/concat-map-0.0.1.tgz",
                          "resolved": "http://beta-internal:4873/concat-map/-/concat-map-0.0.1.tgz"
                        }
                      }
                    }
                  }
                },
                "once": {
                  "version": "1.3.2",
                  "from": "http://beta-internal:4873/once/-/once-1.3.2.tgz",
                  "resolved": "http://beta-internal:4873/once/-/once-1.3.2.tgz",
                  "dependencies": {
                    "wrappy": {
                      "version": "1.0.1",
                      "from": "http://beta-internal:4873/wrappy/-/wrappy-1.0.1.tgz",
                      "resolved": "http://beta-internal:4873/wrappy/-/wrappy-1.0.1.tgz"
                    }
                  }
                }
              }
            }
          }
        }
      }
    },
    "locale": {
      "version": "0.0.17",
      "from": "http://beta-internal:4873/locale/-/locale-0.0.17.tgz",
      "resolved": "http://beta-internal:4873/locale/-/locale-0.0.17.tgz"
    },
    "lodash": {
      "version": "3.2.0",
      "from": "http://beta-internal:4873/lodash/-/lodash-3.2.0.tgz",
      "resolved": "http://beta-internal:4873/lodash/-/lodash-3.2.0.tgz"
    },
    "loglevel": {
      "version": "1.3.1",
      "from": "http://beta-internal:4873/loglevel/-/loglevel-1.3.1.tgz",
      "resolved": "http://beta-internal:4873/loglevel/-/loglevel-1.3.1.tgz"
    },
    "lru-cache": {
      "version": "2.6.5",
      "from": "http://beta-internal:4873/lru-cache/-/lru-cache-2.6.5.tgz",
      "resolved": "http://beta-internal:4873/lru-cache/-/lru-cache-2.6.5.tgz"
    },
    "mandrill-api": {
      "version": "1.0.45",
      "from": "http://beta-internal:4873/mandrill-api/-/mandrill-api-1.0.45.tgz",
      "resolved": "http://beta-internal:4873/mandrill-api/-/mandrill-api-1.0.45.tgz"
    },
    "memwatch-next": {
      "version": "0.2.9",
      "from": "http://beta-internal:4873/memwatch-next/-/memwatch-next-0.2.9.tgz",
      "resolved": "http://beta-internal:4873/memwatch-next/-/memwatch-next-0.2.9.tgz",
      "dependencies": {
        "bindings": {
          "version": "1.2.1",
          "from": "http://beta-internal:4873/bindings/-/bindings-1.2.1.tgz",
          "resolved": "http://beta-internal:4873/bindings/-/bindings-1.2.1.tgz"
        },
        "nan": {
          "version": "2.0.7",
          "from": "http://beta-internal:4873/nan/-/nan-2.0.7.tgz",
          "resolved": "http://beta-internal:4873/nan/-/nan-2.0.7.tgz"
        }
      }
    },
    "method-override": {
      "version": "2.3.5",
      "from": "http://beta-internal:4873/method-override/-/method-override-2.3.5.tgz",
      "resolved": "http://beta-internal:4873/method-override/-/method-override-2.3.5.tgz",
      "dependencies": {
        "methods": {
          "version": "1.1.1",
          "from": "http://beta-internal:4873/methods/-/methods-1.1.1.tgz",
          "resolved": "http://beta-internal:4873/methods/-/methods-1.1.1.tgz"
        },
        "parseurl": {
          "version": "1.3.0",
          "from": "http://beta-internal:4873/parseurl/-/parseurl-1.3.0.tgz",
          "resolved": "http://beta-internal:4873/parseurl/-/parseurl-1.3.0.tgz"
        },
        "vary": {
          "version": "1.0.1",
          "from": "http://beta-internal:4873/vary/-/vary-1.0.1.tgz",
          "resolved": "http://beta-internal:4873/vary/-/vary-1.0.1.tgz"
        }
      }
    },
    "mixpanel": {
      "version": "0.0.20",
      "from": "http://beta-internal:4873/mixpanel/-/mixpanel-0.0.20.tgz",
      "resolved": "http://beta-internal:4873/mixpanel/-/mixpanel-0.0.20.tgz"
    },
    "moment": {
      "version": "2.10.6",
      "from": "http://beta-internal:4873/moment/-/moment-2.10.6.tgz",
      "resolved": "http://beta-internal:4873/moment/-/moment-2.10.6.tgz"
    },
    "mongodb": {
      "version": "2.0.42",
      "from": "http://beta-internal:4873/mongodb/-/mongodb-2.0.42.tgz",
      "resolved": "http://beta-internal:4873/mongodb/-/mongodb-2.0.42.tgz",
      "dependencies": {
        "mongodb-core": {
          "version": "1.2.10",
          "from": "http://beta-internal:4873/mongodb-core/-/mongodb-core-1.2.10.tgz",
          "resolved": "http://beta-internal:4873/mongodb-core/-/mongodb-core-1.2.10.tgz",
          "dependencies": {
            "bson": {
              "version": "0.4.11",
              "from": "http://beta-internal:4873/bson/-/bson-0.4.11.tgz",
              "resolved": "http://beta-internal:4873/bson/-/bson-0.4.11.tgz"
            },
            "kerberos": {
              "version": "0.0.12",
              "from": "http://beta-internal:4873/kerberos/-/kerberos-0.0.12.tgz",
              "resolved": "http://beta-internal:4873/kerberos/-/kerberos-0.0.12.tgz",
              "dependencies": {
                "nan": {
                  "version": "1.8.4",
                  "from": "http://beta-internal:4873/nan/-/nan-1.8.4.tgz",
                  "resolved": "http://beta-internal:4873/nan/-/nan-1.8.4.tgz"
                }
              }
            }
          }
        },
        "readable-stream": {
          "version": "1.0.31",
          "from": "http://beta-internal:4873/readable-stream/-/readable-stream-1.0.31.tgz",
          "resolved": "http://beta-internal:4873/readable-stream/-/readable-stream-1.0.31.tgz",
          "dependencies": {
            "core-util-is": {
              "version": "1.0.1",
              "from": "http://beta-internal:4873/core-util-is/-/core-util-is-1.0.1.tgz",
              "resolved": "http://beta-internal:4873/core-util-is/-/core-util-is-1.0.1.tgz"
            },
            "isarray": {
              "version": "0.0.1",
              "from": "http://beta-internal:4873/isarray/-/isarray-0.0.1.tgz",
              "resolved": "http://beta-internal:4873/isarray/-/isarray-0.0.1.tgz"
            },
            "string_decoder": {
              "version": "0.10.31",
              "from": "http://beta-internal:4873/string_decoder/-/string_decoder-0.10.31.tgz",
              "resolved": "http://beta-internal:4873/string_decoder/-/string_decoder-0.10.31.tgz"
            },
            "inherits": {
              "version": "2.0.1",
              "from": "http://beta-internal:4873/inherits/-/inherits-2.0.1.tgz",
              "resolved": "http://beta-internal:4873/inherits/-/inherits-2.0.1.tgz"
            }
          }
        },
        "es6-promise": {
          "version": "2.1.1",
          "from": "http://beta-internal:4873/es6-promise/-/es6-promise-2.1.1.tgz",
          "resolved": "http://beta-internal:4873/es6-promise/-/es6-promise-2.1.1.tgz"
        }
      }
    },
    "mongodb-arbiter-discovery": {
      "version": "0.1.2",
      "from": "http://beta-internal:4873/mongodb-arbiter-discovery/-/mongodb-arbiter-discovery-0.1.2.tgz",
      "resolved": "http://beta-internal:4873/mongodb-arbiter-discovery/-/mongodb-arbiter-discovery-0.1.2.tgz"
    },
    "mongodb-connection-string": {
      "version": "0.1.1",
      "from": "http://beta-internal:4873/mongodb-connection-string/-/mongodb-connection-string-0.1.1.tgz",
      "resolved": "http://beta-internal:4873/mongodb-connection-string/-/mongodb-connection-string-0.1.1.tgz"
    },
    "mongodb-datadog-stats": {
      "version": "0.1.2",
      "from": "http://beta-internal:4873/mongodb-datadog-stats/-/mongodb-datadog-stats-0.1.2.tgz",
      "resolved": "http://beta-internal:4873/mongodb-datadog-stats/-/mongodb-datadog-stats-0.1.2.tgz",
      "dependencies": {
        "mongodb-perf-wrapper": {
          "version": "0.1.3",
          "from": "http://beta-internal:4873/mongodb-perf-wrapper/-/mongodb-perf-wrapper-0.1.3.tgz",
          "resolved": "http://beta-internal:4873/mongodb-perf-wrapper/-/mongodb-perf-wrapper-0.1.3.tgz"
        },
        "node-statsd": {
          "version": "0.1.1",
          "from": "http://beta-internal:4873/node-statsd/-/node-statsd-0.1.1.tgz",
          "resolved": "http://beta-internal:4873/node-statsd/-/node-statsd-0.1.1.tgz"
        }
      }
    },
    "mongodb-unique-ids": {
      "version": "0.1.2",
      "from": "http://beta-internal:4873/mongodb-unique-ids/-/mongodb-unique-ids-0.1.2.tgz",
      "resolved": "http://beta-internal:4873/mongodb-unique-ids/-/mongodb-unique-ids-0.1.2.tgz"
    },
    "mongoose": {
      "version": "4.1.2",
      "from": "http://beta-internal:4873/mongoose/-/mongoose-4.1.2.tgz",
      "resolved": "http://beta-internal:4873/mongoose/-/mongoose-4.1.2.tgz",
      "dependencies": {
        "async": {
          "version": "0.9.0",
          "from": "http://beta-internal:4873/async/-/async-0.9.0.tgz",
          "resolved": "http://beta-internal:4873/async/-/async-0.9.0.tgz"
        },
        "bson": {
          "version": "0.3.2",
          "from": "http://beta-internal:4873/bson/-/bson-0.3.2.tgz",
          "resolved": "http://beta-internal:4873/bson/-/bson-0.3.2.tgz",
          "dependencies": {
            "bson-ext": {
              "version": "0.1.12",
              "from": "http://beta-internal:4873/bson-ext/-/bson-ext-0.1.12.tgz",
              "resolved": "http://beta-internal:4873/bson-ext/-/bson-ext-0.1.12.tgz",
              "dependencies": {
                "nan": {
                  "version": "1.8.4",
                  "from": "http://beta-internal:4873/nan/-/nan-1.8.4.tgz",
                  "resolved": "http://beta-internal:4873/nan/-/nan-1.8.4.tgz"
                },
                "node-pre-gyp": {
                  "version": "0.6.4",
                  "from": "https://github.com/mongodb-js/node-pre-gyp/archive/v0.6.5-appveyor.tar.gz",
                  "resolved": "https://github.com/mongodb-js/node-pre-gyp/archive/v0.6.5-appveyor.tar.gz",
                  "dependencies": {
                    "nopt": {
                      "version": "3.0.3",
                      "from": "http://beta-internal:4873/nopt/-/nopt-3.0.3.tgz",
                      "resolved": "http://beta-internal:4873/nopt/-/nopt-3.0.3.tgz",
                      "dependencies": {
                        "abbrev": {
                          "version": "1.0.7",
                          "from": "http://beta-internal:4873/abbrev/-/abbrev-1.0.7.tgz",
                          "resolved": "http://beta-internal:4873/abbrev/-/abbrev-1.0.7.tgz"
                        }
                      }
                    },
                    "npmlog": {
                      "version": "1.2.1",
                      "from": "http://beta-internal:4873/npmlog/-/npmlog-1.2.1.tgz",
                      "resolved": "http://beta-internal:4873/npmlog/-/npmlog-1.2.1.tgz",
                      "dependencies": {
                        "ansi": {
                          "version": "0.3.0",
                          "from": "http://beta-internal:4873/ansi/-/ansi-0.3.0.tgz",
                          "resolved": "http://beta-internal:4873/ansi/-/ansi-0.3.0.tgz"
                        },
                        "are-we-there-yet": {
                          "version": "1.0.4",
                          "from": "http://beta-internal:4873/are-we-there-yet/-/are-we-there-yet-1.0.4.tgz",
                          "resolved": "http://beta-internal:4873/are-we-there-yet/-/are-we-there-yet-1.0.4.tgz",
                          "dependencies": {
                            "delegates": {
                              "version": "0.1.0",
                              "from": "http://beta-internal:4873/delegates/-/delegates-0.1.0.tgz",
                              "resolved": "http://beta-internal:4873/delegates/-/delegates-0.1.0.tgz"
                            },
                            "readable-stream": {
                              "version": "1.1.13",
                              "from": "http://beta-internal:4873/readable-stream/-/readable-stream-1.1.13.tgz",
                              "resolved": "http://beta-internal:4873/readable-stream/-/readable-stream-1.1.13.tgz",
                              "dependencies": {
                                "core-util-is": {
                                  "version": "1.0.1",
                                  "from": "http://beta-internal:4873/core-util-is/-/core-util-is-1.0.1.tgz",
                                  "resolved": "http://beta-internal:4873/core-util-is/-/core-util-is-1.0.1.tgz"
                                },
                                "isarray": {
                                  "version": "0.0.1",
                                  "from": "http://beta-internal:4873/isarray/-/isarray-0.0.1.tgz",
                                  "resolved": "http://beta-internal:4873/isarray/-/isarray-0.0.1.tgz"
                                },
                                "string_decoder": {
                                  "version": "0.10.31",
                                  "from": "http://beta-internal:4873/string_decoder/-/string_decoder-0.10.31.tgz",
                                  "resolved": "http://beta-internal:4873/string_decoder/-/string_decoder-0.10.31.tgz"
                                },
                                "inherits": {
                                  "version": "2.0.1",
                                  "from": "http://beta-internal:4873/inherits/-/inherits-2.0.1.tgz",
                                  "resolved": "http://beta-internal:4873/inherits/-/inherits-2.0.1.tgz"
                                }
                              }
                            }
                          }
                        },
                        "gauge": {
                          "version": "1.2.2",
                          "from": "http://beta-internal:4873/gauge/-/gauge-1.2.2.tgz",
                          "resolved": "http://beta-internal:4873/gauge/-/gauge-1.2.2.tgz",
                          "dependencies": {
                            "has-unicode": {
                              "version": "1.0.0",
                              "from": "http://beta-internal:4873/has-unicode/-/has-unicode-1.0.0.tgz",
                              "resolved": "http://beta-internal:4873/has-unicode/-/has-unicode-1.0.0.tgz"
                            },
                            "lodash.pad": {
                              "version": "3.1.1",
                              "from": "http://beta-internal:4873/lodash.pad/-/lodash.pad-3.1.1.tgz",
                              "resolved": "http://beta-internal:4873/lodash.pad/-/lodash.pad-3.1.1.tgz",
                              "dependencies": {
                                "lodash._basetostring": {
                                  "version": "3.0.1",
                                  "from": "http://beta-internal:4873/lodash._basetostring/-/lodash._basetostring-3.0.1.tgz",
                                  "resolved": "http://beta-internal:4873/lodash._basetostring/-/lodash._basetostring-3.0.1.tgz"
                                },
                                "lodash._createpadding": {
                                  "version": "3.6.1",
                                  "from": "http://beta-internal:4873/lodash._createpadding/-/lodash._createpadding-3.6.1.tgz",
                                  "resolved": "http://beta-internal:4873/lodash._createpadding/-/lodash._createpadding-3.6.1.tgz",
                                  "dependencies": {
                                    "lodash.repeat": {
                                      "version": "3.0.1",
                                      "from": "http://beta-internal:4873/lodash.repeat/-/lodash.repeat-3.0.1.tgz",
                                      "resolved": "http://beta-internal:4873/lodash.repeat/-/lodash.repeat-3.0.1.tgz"
                                    }
                                  }
                                }
                              }
                            },
                            "lodash.padleft": {
                              "version": "3.1.1",
                              "from": "http://beta-internal:4873/lodash.padleft/-/lodash.padleft-3.1.1.tgz",
                              "resolved": "http://beta-internal:4873/lodash.padleft/-/lodash.padleft-3.1.1.tgz",
                              "dependencies": {
                                "lodash._basetostring": {
                                  "version": "3.0.1",
                                  "from": "http://beta-internal:4873/lodash._basetostring/-/lodash._basetostring-3.0.1.tgz",
                                  "resolved": "http://beta-internal:4873/lodash._basetostring/-/lodash._basetostring-3.0.1.tgz"
                                },
                                "lodash._createpadding": {
                                  "version": "3.6.1",
                                  "from": "http://beta-internal:4873/lodash._createpadding/-/lodash._createpadding-3.6.1.tgz",
                                  "resolved": "http://beta-internal:4873/lodash._createpadding/-/lodash._createpadding-3.6.1.tgz",
                                  "dependencies": {
                                    "lodash.repeat": {
                                      "version": "3.0.1",
                                      "from": "http://beta-internal:4873/lodash.repeat/-/lodash.repeat-3.0.1.tgz",
                                      "resolved": "http://beta-internal:4873/lodash.repeat/-/lodash.repeat-3.0.1.tgz"
                                    }
                                  }
                                }
                              }
                            },
                            "lodash.padright": {
                              "version": "3.1.1",
                              "from": "http://beta-internal:4873/lodash.padright/-/lodash.padright-3.1.1.tgz",
                              "resolved": "http://beta-internal:4873/lodash.padright/-/lodash.padright-3.1.1.tgz",
                              "dependencies": {
                                "lodash._basetostring": {
                                  "version": "3.0.1",
                                  "from": "http://beta-internal:4873/lodash._basetostring/-/lodash._basetostring-3.0.1.tgz",
                                  "resolved": "http://beta-internal:4873/lodash._basetostring/-/lodash._basetostring-3.0.1.tgz"
                                },
                                "lodash._createpadding": {
                                  "version": "3.6.1",
                                  "from": "http://beta-internal:4873/lodash._createpadding/-/lodash._createpadding-3.6.1.tgz",
                                  "resolved": "http://beta-internal:4873/lodash._createpadding/-/lodash._createpadding-3.6.1.tgz",
                                  "dependencies": {
                                    "lodash.repeat": {
                                      "version": "3.0.1",
                                      "from": "http://beta-internal:4873/lodash.repeat/-/lodash.repeat-3.0.1.tgz",
                                      "resolved": "http://beta-internal:4873/lodash.repeat/-/lodash.repeat-3.0.1.tgz"
                                    }
                                  }
                                }
                              }
                            }
                          }
                        }
                      }
                    },
                    "rc": {
                      "version": "1.0.3",
                      "from": "http://beta-internal:4873/rc/-/rc-1.0.3.tgz",
                      "resolved": "http://beta-internal:4873/rc/-/rc-1.0.3.tgz",
                      "dependencies": {
                        "minimist": {
                          "version": "0.0.10",
                          "from": "http://beta-internal:4873/minimist/-/minimist-0.0.10.tgz",
                          "resolved": "http://beta-internal:4873/minimist/-/minimist-0.0.10.tgz"
                        },
                        "deep-extend": {
                          "version": "0.2.11",
                          "from": "http://beta-internal:4873/deep-extend/-/deep-extend-0.2.11.tgz",
                          "resolved": "http://beta-internal:4873/deep-extend/-/deep-extend-0.2.11.tgz"
                        },
                        "strip-json-comments": {
                          "version": "0.1.3",
                          "from": "http://beta-internal:4873/strip-json-comments/-/strip-json-comments-0.1.3.tgz",
                          "resolved": "http://beta-internal:4873/strip-json-comments/-/strip-json-comments-0.1.3.tgz"
                        },
                        "ini": {
                          "version": "1.3.4",
                          "from": "http://beta-internal:4873/ini/-/ini-1.3.4.tgz",
                          "resolved": "http://beta-internal:4873/ini/-/ini-1.3.4.tgz"
                        }
                      }
                    },
                    "rimraf": {
                      "version": "2.3.4",
                      "from": "http://beta-internal:4873/rimraf/-/rimraf-2.3.4.tgz",
                      "resolved": "http://beta-internal:4873/rimraf/-/rimraf-2.3.4.tgz",
                      "dependencies": {
                        "glob": {
                          "version": "4.5.3",
                          "from": "http://beta-internal:4873/glob/-/glob-4.5.3.tgz",
                          "resolved": "http://beta-internal:4873/glob/-/glob-4.5.3.tgz",
                          "dependencies": {
                            "inflight": {
                              "version": "1.0.4",
                              "from": "http://beta-internal:4873/inflight/-/inflight-1.0.4.tgz",
                              "resolved": "http://beta-internal:4873/inflight/-/inflight-1.0.4.tgz",
                              "dependencies": {
                                "wrappy": {
                                  "version": "1.0.1",
                                  "from": "http://beta-internal:4873/wrappy/-/wrappy-1.0.1.tgz",
                                  "resolved": "http://beta-internal:4873/wrappy/-/wrappy-1.0.1.tgz"
                                }
                              }
                            },
                            "inherits": {
                              "version": "2.0.1",
                              "from": "http://beta-internal:4873/inherits/-/inherits-2.0.1.tgz",
                              "resolved": "http://beta-internal:4873/inherits/-/inherits-2.0.1.tgz"
                            },
                            "minimatch": {
                              "version": "2.0.10",
                              "from": "http://beta-internal:4873/minimatch/-/minimatch-2.0.10.tgz",
                              "resolved": "http://beta-internal:4873/minimatch/-/minimatch-2.0.10.tgz",
                              "dependencies": {
                                "brace-expansion": {
                                  "version": "1.1.0",
                                  "from": "http://beta-internal:4873/brace-expansion/-/brace-expansion-1.1.0.tgz",
                                  "resolved": "http://beta-internal:4873/brace-expansion/-/brace-expansion-1.1.0.tgz",
                                  "dependencies": {
                                    "balanced-match": {
                                      "version": "0.2.0",
                                      "from": "http://beta-internal:4873/balanced-match/-/balanced-match-0.2.0.tgz",
                                      "resolved": "http://beta-internal:4873/balanced-match/-/balanced-match-0.2.0.tgz"
                                    },
                                    "concat-map": {
                                      "version": "0.0.1",
                                      "from": "http://beta-internal:4873/concat-map/-/concat-map-0.0.1.tgz",
                                      "resolved": "http://beta-internal:4873/concat-map/-/concat-map-0.0.1.tgz"
                                    }
                                  }
                                }
                              }
                            },
                            "once": {
                              "version": "1.3.2",
                              "from": "http://beta-internal:4873/once/-/once-1.3.2.tgz",
                              "resolved": "http://beta-internal:4873/once/-/once-1.3.2.tgz",
                              "dependencies": {
                                "wrappy": {
                                  "version": "1.0.1",
                                  "from": "http://beta-internal:4873/wrappy/-/wrappy-1.0.1.tgz",
                                  "resolved": "http://beta-internal:4873/wrappy/-/wrappy-1.0.1.tgz"
                                }
                              }
                            }
                          }
                        }
                      }
                    },
                    "semver": {
                      "version": "4.3.6",
                      "from": "http://beta-internal:4873/semver/-/semver-4.3.6.tgz",
                      "resolved": "http://beta-internal:4873/semver/-/semver-4.3.6.tgz"
                    },
                    "tar": {
                      "version": "2.1.1",
                      "from": "http://beta-internal:4873/tar/-/tar-2.1.1.tgz",
                      "resolved": "http://beta-internal:4873/tar/-/tar-2.1.1.tgz",
                      "dependencies": {
                        "block-stream": {
                          "version": "0.0.8",
                          "from": "http://beta-internal:4873/block-stream/-/block-stream-0.0.8.tgz",
                          "resolved": "http://beta-internal:4873/block-stream/-/block-stream-0.0.8.tgz"
                        },
                        "fstream": {
                          "version": "1.0.7",
                          "from": "http://beta-internal:4873/fstream/-/fstream-1.0.7.tgz",
                          "resolved": "http://beta-internal:4873/fstream/-/fstream-1.0.7.tgz",
                          "dependencies": {
                            "graceful-fs": {
                              "version": "3.0.8",
                              "from": "http://beta-internal:4873/graceful-fs/-/graceful-fs-3.0.8.tgz",
                              "resolved": "http://beta-internal:4873/graceful-fs/-/graceful-fs-3.0.8.tgz"
                            }
                          }
                        },
                        "inherits": {
                          "version": "2.0.1",
                          "from": "http://beta-internal:4873/inherits/-/inherits-2.0.1.tgz",
                          "resolved": "http://beta-internal:4873/inherits/-/inherits-2.0.1.tgz"
                        }
                      }
                    },
                    "tar-pack": {
                      "version": "2.0.0",
                      "from": "http://beta-internal:4873/tar-pack/-/tar-pack-2.0.0.tgz",
                      "resolved": "http://beta-internal:4873/tar-pack/-/tar-pack-2.0.0.tgz",
                      "dependencies": {
                        "uid-number": {
                          "version": "0.0.3",
                          "from": "http://beta-internal:4873/uid-number/-/uid-number-0.0.3.tgz",
                          "resolved": "http://beta-internal:4873/uid-number/-/uid-number-0.0.3.tgz"
                        },
                        "once": {
                          "version": "1.1.1",
                          "from": "http://beta-internal:4873/once/-/once-1.1.1.tgz",
                          "resolved": "http://beta-internal:4873/once/-/once-1.1.1.tgz"
                        },
                        "debug": {
                          "version": "0.7.4",
                          "from": "http://beta-internal:4873/debug/-/debug-0.7.4.tgz",
                          "resolved": "http://beta-internal:4873/debug/-/debug-0.7.4.tgz"
                        },
                        "rimraf": {
                          "version": "2.2.8",
                          "from": "http://beta-internal:4873/rimraf/-/rimraf-2.2.8.tgz",
                          "resolved": "http://beta-internal:4873/rimraf/-/rimraf-2.2.8.tgz"
                        },
                        "fstream": {
                          "version": "0.1.31",
                          "from": "http://beta-internal:4873/fstream/-/fstream-0.1.31.tgz",
                          "resolved": "http://beta-internal:4873/fstream/-/fstream-0.1.31.tgz",
                          "dependencies": {
                            "graceful-fs": {
                              "version": "3.0.8",
                              "from": "http://beta-internal:4873/graceful-fs/-/graceful-fs-3.0.8.tgz",
                              "resolved": "http://beta-internal:4873/graceful-fs/-/graceful-fs-3.0.8.tgz"
                            },
                            "inherits": {
                              "version": "2.0.1",
                              "from": "http://beta-internal:4873/inherits/-/inherits-2.0.1.tgz",
                              "resolved": "http://beta-internal:4873/inherits/-/inherits-2.0.1.tgz"
                            }
                          }
                        },
                        "tar": {
                          "version": "0.1.20",
                          "from": "http://beta-internal:4873/tar/-/tar-0.1.20.tgz",
                          "resolved": "http://beta-internal:4873/tar/-/tar-0.1.20.tgz",
                          "dependencies": {
                            "block-stream": {
                              "version": "0.0.8",
                              "from": "http://beta-internal:4873/block-stream/-/block-stream-0.0.8.tgz",
                              "resolved": "http://beta-internal:4873/block-stream/-/block-stream-0.0.8.tgz"
                            },
                            "inherits": {
                              "version": "2.0.1",
                              "from": "http://beta-internal:4873/inherits/-/inherits-2.0.1.tgz",
                              "resolved": "http://beta-internal:4873/inherits/-/inherits-2.0.1.tgz"
                            }
                          }
                        },
                        "fstream-ignore": {
                          "version": "0.0.7",
                          "from": "http://beta-internal:4873/fstream-ignore/-/fstream-ignore-0.0.7.tgz",
                          "resolved": "http://beta-internal:4873/fstream-ignore/-/fstream-ignore-0.0.7.tgz",
                          "dependencies": {
                            "minimatch": {
                              "version": "0.2.14",
                              "from": "http://beta-internal:4873/minimatch/-/minimatch-0.2.14.tgz",
                              "resolved": "http://beta-internal:4873/minimatch/-/minimatch-0.2.14.tgz",
                              "dependencies": {
                                "sigmund": {
                                  "version": "1.0.1",
                                  "from": "http://beta-internal:4873/sigmund/-/sigmund-1.0.1.tgz",
                                  "resolved": "http://beta-internal:4873/sigmund/-/sigmund-1.0.1.tgz"
                                }
                              }
                            },
                            "inherits": {
                              "version": "2.0.1",
                              "from": "http://beta-internal:4873/inherits/-/inherits-2.0.1.tgz",
                              "resolved": "http://beta-internal:4873/inherits/-/inherits-2.0.1.tgz"
                            }
                          }
                        },
                        "readable-stream": {
                          "version": "1.0.33",
                          "from": "http://beta-internal:4873/readable-stream/-/readable-stream-1.0.33.tgz",
                          "resolved": "http://beta-internal:4873/readable-stream/-/readable-stream-1.0.33.tgz",
                          "dependencies": {
                            "core-util-is": {
                              "version": "1.0.1",
                              "from": "http://beta-internal:4873/core-util-is/-/core-util-is-1.0.1.tgz",
                              "resolved": "http://beta-internal:4873/core-util-is/-/core-util-is-1.0.1.tgz"
                            },
                            "isarray": {
                              "version": "0.0.1",
                              "from": "http://beta-internal:4873/isarray/-/isarray-0.0.1.tgz",
                              "resolved": "http://beta-internal:4873/isarray/-/isarray-0.0.1.tgz"
                            },
                            "string_decoder": {
                              "version": "0.10.31",
                              "from": "http://beta-internal:4873/string_decoder/-/string_decoder-0.10.31.tgz",
                              "resolved": "http://beta-internal:4873/string_decoder/-/string_decoder-0.10.31.tgz"
                            },
                            "inherits": {
                              "version": "2.0.1",
                              "from": "http://beta-internal:4873/inherits/-/inherits-2.0.1.tgz",
                              "resolved": "http://beta-internal:4873/inherits/-/inherits-2.0.1.tgz"
                            }
                          }
                        },
                        "graceful-fs": {
                          "version": "1.2.3",
                          "from": "http://beta-internal:4873/graceful-fs/-/graceful-fs-1.2.3.tgz",
                          "resolved": "http://beta-internal:4873/graceful-fs/-/graceful-fs-1.2.3.tgz"
                        }
                      }
                    }
                  }
                }
              }
            }
          }
        },
        "hooks-fixed": {
          "version": "1.1.0",
          "from": "http://beta-internal:4873/hooks-fixed/-/hooks-fixed-1.1.0.tgz",
          "resolved": "http://beta-internal:4873/hooks-fixed/-/hooks-fixed-1.1.0.tgz"
        },
        "kareem": {
          "version": "1.0.1",
          "from": "http://beta-internal:4873/kareem/-/kareem-1.0.1.tgz",
          "resolved": "http://beta-internal:4873/kareem/-/kareem-1.0.1.tgz"
        },
        "mongodb": {
          "version": "2.0.40",
          "from": "http://beta-internal:4873/mongodb/-/mongodb-2.0.40.tgz",
          "resolved": "http://beta-internal:4873/mongodb/-/mongodb-2.0.40.tgz",
          "dependencies": {
            "mongodb-core": {
              "version": "1.2.9",
              "from": "http://beta-internal:4873/mongodb-core/-/mongodb-core-1.2.9.tgz",
              "resolved": "http://beta-internal:4873/mongodb-core/-/mongodb-core-1.2.9.tgz",
              "dependencies": {
                "bson": {
                  "version": "0.4.11",
                  "from": "http://beta-internal:4873/bson/-/bson-0.4.11.tgz",
                  "resolved": "http://beta-internal:4873/bson/-/bson-0.4.11.tgz"
                },
                "kerberos": {
                  "version": "0.0.12",
                  "from": "http://beta-internal:4873/kerberos/-/kerberos-0.0.12.tgz",
                  "resolved": "http://beta-internal:4873/kerberos/-/kerberos-0.0.12.tgz",
                  "dependencies": {
                    "nan": {
                      "version": "1.8.4",
                      "from": "http://beta-internal:4873/nan/-/nan-1.8.4.tgz",
                      "resolved": "http://beta-internal:4873/nan/-/nan-1.8.4.tgz"
                    }
                  }
                }
              }
            },
            "readable-stream": {
              "version": "1.0.31",
              "from": "http://beta-internal:4873/readable-stream/-/readable-stream-1.0.31.tgz",
              "resolved": "http://beta-internal:4873/readable-stream/-/readable-stream-1.0.31.tgz",
              "dependencies": {
                "core-util-is": {
                  "version": "1.0.1",
                  "from": "http://beta-internal:4873/core-util-is/-/core-util-is-1.0.1.tgz",
                  "resolved": "http://beta-internal:4873/core-util-is/-/core-util-is-1.0.1.tgz"
                },
                "isarray": {
                  "version": "0.0.1",
                  "from": "http://beta-internal:4873/isarray/-/isarray-0.0.1.tgz",
                  "resolved": "http://beta-internal:4873/isarray/-/isarray-0.0.1.tgz"
                },
                "string_decoder": {
                  "version": "0.10.31",
                  "from": "http://beta-internal:4873/string_decoder/-/string_decoder-0.10.31.tgz",
                  "resolved": "http://beta-internal:4873/string_decoder/-/string_decoder-0.10.31.tgz"
                },
                "inherits": {
                  "version": "2.0.1",
                  "from": "http://beta-internal:4873/inherits/-/inherits-2.0.1.tgz",
                  "resolved": "http://beta-internal:4873/inherits/-/inherits-2.0.1.tgz"
                }
              }
            },
            "es6-promise": {
              "version": "2.1.1",
              "from": "http://beta-internal:4873/es6-promise/-/es6-promise-2.1.1.tgz",
              "resolved": "http://beta-internal:4873/es6-promise/-/es6-promise-2.1.1.tgz"
            }
          }
        },
        "mpath": {
          "version": "0.1.1",
          "from": "http://beta-internal:4873/mpath/-/mpath-0.1.1.tgz",
          "resolved": "http://beta-internal:4873/mpath/-/mpath-0.1.1.tgz"
        },
        "mpromise": {
          "version": "0.5.4",
          "from": "http://beta-internal:4873/mpromise/-/mpromise-0.5.4.tgz",
          "resolved": "http://beta-internal:4873/mpromise/-/mpromise-0.5.4.tgz"
        },
        "mquery": {
          "version": "1.6.1",
          "from": "http://beta-internal:4873/mquery/-/mquery-1.6.1.tgz",
          "resolved": "http://beta-internal:4873/mquery/-/mquery-1.6.1.tgz",
          "dependencies": {
            "bluebird": {
              "version": "2.9.26",
              "from": "http://beta-internal:4873/bluebird/-/bluebird-2.9.26.tgz",
              "resolved": "http://beta-internal:4873/bluebird/-/bluebird-2.9.26.tgz"
            }
          }
        },
        "ms": {
          "version": "0.1.0",
          "from": "http://beta-internal:4873/ms/-/ms-0.1.0.tgz",
          "resolved": "http://beta-internal:4873/ms/-/ms-0.1.0.tgz"
        },
        "muri": {
          "version": "1.0.0",
          "from": "http://beta-internal:4873/muri/-/muri-1.0.0.tgz",
          "resolved": "http://beta-internal:4873/muri/-/muri-1.0.0.tgz"
        },
        "regexp-clone": {
          "version": "0.0.1",
          "from": "http://beta-internal:4873/regexp-clone/-/regexp-clone-0.0.1.tgz",
          "resolved": "http://beta-internal:4873/regexp-clone/-/regexp-clone-0.0.1.tgz"
        },
        "sliced": {
          "version": "0.0.5",
          "from": "http://beta-internal:4873/sliced/-/sliced-0.0.5.tgz",
          "resolved": "http://beta-internal:4873/sliced/-/sliced-0.0.5.tgz"
        }
      }
    },
    "mongoose-number": {
      "version": "0.1.1",
      "from": "http://beta-internal:4873/mongoose-number/-/mongoose-number-0.1.1.tgz",
      "resolved": "http://beta-internal:4873/mongoose-number/-/mongoose-number-0.1.1.tgz"
    },
    "newrelic": {
      "version": "1.22.0",
      "from": "http://beta-internal:4873/newrelic/-/newrelic-1.22.0.tgz",
      "resolved": "http://beta-internal:4873/newrelic/-/newrelic-1.22.0.tgz",
      "dependencies": {
        "concat-stream": {
          "version": "1.5.0",
          "from": "concat-stream@>=1.5.0 <2.0.0",
          "resolved": "http://beta-internal:4873/concat-stream/-/concat-stream-1.5.0.tgz",
          "dependencies": {
            "inherits": {
              "version": "2.0.1",
              "from": "inherits@>=2.0.1 <2.1.0",
              "resolved": "http://beta-internal:4873/inherits/-/inherits-2.0.1.tgz"
            },
            "typedarray": {
              "version": "0.0.6",
              "from": "typedarray@>=0.0.5 <0.1.0",
              "resolved": "http://beta-internal:4873/typedarray/-/typedarray-0.0.6.tgz"
            },
            "readable-stream": {
              "version": "2.0.2",
              "from": "readable-stream@>=2.0.0 <2.1.0",
              "resolved": "http://beta-internal:4873/readable-stream/-/readable-stream-2.0.2.tgz",
              "dependencies": {
                "core-util-is": {
                  "version": "1.0.1",
                  "from": "core-util-is@>=1.0.0 <1.1.0",
                  "resolved": "http://beta-internal:4873/core-util-is/-/core-util-is-1.0.1.tgz"
                },
                "isarray": {
                  "version": "0.0.1",
                  "from": "isarray@0.0.1",
                  "resolved": "http://beta-internal:4873/isarray/-/isarray-0.0.1.tgz"
                },
                "process-nextick-args": {
                  "version": "1.0.2",
                  "from": "process-nextick-args@>=1.0.0 <1.1.0",
                  "resolved": "http://beta-internal:4873/process-nextick-args/-/process-nextick-args-1.0.2.tgz"
                },
                "string_decoder": {
                  "version": "0.10.31",
                  "from": "string_decoder@>=0.10.0 <0.11.0",
                  "resolved": "http://beta-internal:4873/string_decoder/-/string_decoder-0.10.31.tgz"
                },
                "util-deprecate": {
                  "version": "1.0.1",
                  "from": "util-deprecate@>=1.0.1 <1.1.0",
                  "resolved": "http://beta-internal:4873/util-deprecate/-/util-deprecate-1.0.1.tgz"
                }
              }
            }
          }
        },
        "https-proxy-agent": {
          "version": "0.3.6",
          "from": "https-proxy-agent@>=0.3.5 <0.4.0",
          "resolved": "http://beta-internal:4873/https-proxy-agent/-/https-proxy-agent-0.3.6.tgz",
          "dependencies": {
            "agent-base": {
              "version": "1.0.2",
              "from": "agent-base@>=1.0.1 <1.1.0",
              "resolved": "http://beta-internal:4873/agent-base/-/agent-base-1.0.2.tgz"
            },
            "debug": {
              "version": "2.2.0",
              "from": "debug@>=2.0.0 <3.0.0",
              "resolved": "http://beta-internal:4873/debug/-/debug-2.2.0.tgz",
              "dependencies": {
                "ms": {
                  "version": "0.7.1",
                  "from": "ms@0.7.1",
                  "resolved": "http://beta-internal:4873/ms/-/ms-0.7.1.tgz"
                }
              }
            },
            "extend": {
              "version": "3.0.0",
              "from": "extend@>=3.0.0 <4.0.0",
              "resolved": "http://beta-internal:4873/extend/-/extend-3.0.0.tgz"
            }
          }
        },
        "json-stringify-safe": {
          "version": "5.0.1",
          "from": "json-stringify-safe@>=5.0.0 <6.0.0",
          "resolved": "http://beta-internal:4873/json-stringify-safe/-/json-stringify-safe-5.0.1.tgz"
        },
        "readable-stream": {
          "version": "1.1.13",
          "from": "readable-stream@>=1.1.13 <2.0.0",
          "resolved": "http://beta-internal:4873/readable-stream/-/readable-stream-1.1.13.tgz",
          "dependencies": {
            "core-util-is": {
              "version": "1.0.1",
              "from": "core-util-is@>=1.0.0 <1.1.0",
              "resolved": "http://beta-internal:4873/core-util-is/-/core-util-is-1.0.1.tgz"
            },
            "isarray": {
              "version": "0.0.1",
              "from": "isarray@0.0.1",
              "resolved": "http://beta-internal:4873/isarray/-/isarray-0.0.1.tgz"
            },
            "string_decoder": {
              "version": "0.10.31",
              "from": "string_decoder@>=0.10.0 <0.11.0",
              "resolved": "http://beta-internal:4873/string_decoder/-/string_decoder-0.10.31.tgz"
            },
            "inherits": {
              "version": "2.0.1",
              "from": "inherits@>=2.0.1 <2.1.0",
              "resolved": "http://beta-internal:4873/inherits/-/inherits-2.0.1.tgz"
            }
          }
        },
        "semver": {
          "version": "4.3.6",
          "from": "semver@>=4.2.0 <5.0.0",
          "resolved": "http://beta-internal:4873/semver/-/semver-4.3.6.tgz"
        },
        "yakaa": {
          "version": "1.0.1",
          "from": "yakaa@>=1.0.1 <2.0.0",
          "resolved": "http://beta-internal:4873/yakaa/-/yakaa-1.0.1.tgz"
        }
      }
    },
    "node-gcm": {
      "version": "0.9.15",
      "from": "http://beta-internal:4873/node-gcm/-/node-gcm-0.9.15.tgz",
      "resolved": "http://beta-internal:4873/node-gcm/-/node-gcm-0.9.15.tgz",
      "dependencies": {
        "debug": {
          "version": "0.8.1",
          "from": "http://beta-internal:4873/debug/-/debug-0.8.1.tgz",
          "resolved": "http://beta-internal:4873/debug/-/debug-0.8.1.tgz"
        }
      }
    },
    "node-mongodb-debug-log": {
      "version": "0.1.2",
      "from": "http://beta-internal:4873/node-mongodb-debug-log/-/node-mongodb-debug-log-0.1.2.tgz",
      "resolved": "http://beta-internal:4873/node-mongodb-debug-log/-/node-mongodb-debug-log-0.1.2.tgz",
      "dependencies": {
        "mongodb-perf-wrapper": {
          "version": "0.1.3",
          "from": "http://beta-internal:4873/mongodb-perf-wrapper/-/mongodb-perf-wrapper-0.1.3.tgz",
          "resolved": "http://beta-internal:4873/mongodb-perf-wrapper/-/mongodb-perf-wrapper-0.1.3.tgz"
        }
      }
    },
    "node-resque": {
      "version": "1.0.1",
      "from": "node-resque@>=1.0.1 <2.0.0",
      "resolved": "http://beta-internal:4873/node-resque/-/node-resque-1.0.1.tgz",
      "dependencies": {
        "ioredis": {
          "version": "1.9.0",
          "from": "ioredis@>=1.8.0 <2.0.0",
          "resolved": "http://beta-internal:4873/ioredis/-/ioredis-1.9.0.tgz",
          "dependencies": {
            "double-ended-queue": {
              "version": "2.1.0-0",
              "from": "double-ended-queue@>=2.1.0-0 <3.0.0",
              "resolved": "http://beta-internal:4873/double-ended-queue/-/double-ended-queue-2.1.0-0.tgz"
            },
            "flexbuffer": {
              "version": "0.0.6",
              "from": "flexbuffer@0.0.6",
              "resolved": "http://beta-internal:4873/flexbuffer/-/flexbuffer-0.0.6.tgz"
            },
            "lodash": {
              "version": "3.10.1",
              "from": "lodash@>=3.6.0 <4.0.0",
              "resolved": "http://beta-internal:4873/lodash/-/lodash-3.10.1.tgz"
            }
          }
        }
      }
    },
    "node-statsd": {
      "version": "0.0.7",
      "from": "http://beta-internal:4873/node-statsd/-/node-statsd-0.0.7.tgz",
      "resolved": "http://beta-internal:4873/node-statsd/-/node-statsd-0.0.7.tgz"
    },
    "node-uuid": {
      "version": "1.4.0",
      "from": "http://beta-internal:4873/node-uuid/-/node-uuid-1.4.0.tgz",
      "resolved": "http://beta-internal:4873/node-uuid/-/node-uuid-1.4.0.tgz"
    },
    "nodemailer": {
      "version": "0.3.14",
      "from": "http://beta-internal:4873/nodemailer/-/nodemailer-0.3.14.tgz",
      "resolved": "http://beta-internal:4873/nodemailer/-/nodemailer-0.3.14.tgz",
      "dependencies": {
        "mailcomposer": {
          "version": "0.2.12",
          "from": "http://beta-internal:4873/mailcomposer/-/mailcomposer-0.2.12.tgz",
          "resolved": "http://beta-internal:4873/mailcomposer/-/mailcomposer-0.2.12.tgz",
          "dependencies": {
            "mimelib": {
              "version": "0.2.19",
              "from": "http://beta-internal:4873/mimelib/-/mimelib-0.2.19.tgz",
              "resolved": "http://beta-internal:4873/mimelib/-/mimelib-0.2.19.tgz",
              "dependencies": {
                "encoding": {
                  "version": "0.1.11",
                  "from": "http://beta-internal:4873/encoding/-/encoding-0.1.11.tgz",
                  "resolved": "http://beta-internal:4873/encoding/-/encoding-0.1.11.tgz",
                  "dependencies": {
                    "iconv-lite": {
                      "version": "0.4.11",
                      "from": "http://beta-internal:4873/iconv-lite/-/iconv-lite-0.4.11.tgz",
                      "resolved": "http://beta-internal:4873/iconv-lite/-/iconv-lite-0.4.11.tgz"
                    }
                  }
                },
                "addressparser": {
                  "version": "0.3.2",
                  "from": "http://beta-internal:4873/addressparser/-/addressparser-0.3.2.tgz",
                  "resolved": "http://beta-internal:4873/addressparser/-/addressparser-0.3.2.tgz"
                }
              }
            },
            "mime": {
              "version": "1.2.11",
              "from": "http://beta-internal:4873/mime/-/mime-1.2.11.tgz",
              "resolved": "http://beta-internal:4873/mime/-/mime-1.2.11.tgz"
            },
            "he": {
              "version": "0.3.6",
              "from": "http://beta-internal:4873/he/-/he-0.3.6.tgz",
              "resolved": "http://beta-internal:4873/he/-/he-0.3.6.tgz"
            },
            "follow-redirects": {
              "version": "0.0.3",
              "from": "http://beta-internal:4873/follow-redirects/-/follow-redirects-0.0.3.tgz",
              "resolved": "http://beta-internal:4873/follow-redirects/-/follow-redirects-0.0.3.tgz"
            },
            "dkim-signer": {
              "version": "0.1.2",
              "from": "http://beta-internal:4873/dkim-signer/-/dkim-signer-0.1.2.tgz",
              "resolved": "http://beta-internal:4873/dkim-signer/-/dkim-signer-0.1.2.tgz",
              "dependencies": {
                "punycode": {
                  "version": "1.2.4",
                  "from": "http://beta-internal:4873/punycode/-/punycode-1.2.4.tgz",
                  "resolved": "http://beta-internal:4873/punycode/-/punycode-1.2.4.tgz"
                }
              }
            }
          }
        },
        "simplesmtp": {
          "version": "0.3.35",
          "from": "http://beta-internal:4873/simplesmtp/-/simplesmtp-0.3.35.tgz",
          "resolved": "http://beta-internal:4873/simplesmtp/-/simplesmtp-0.3.35.tgz",
          "dependencies": {
            "rai": {
              "version": "0.1.12",
              "from": "http://beta-internal:4873/rai/-/rai-0.1.12.tgz",
              "resolved": "http://beta-internal:4873/rai/-/rai-0.1.12.tgz"
            },
            "xoauth2": {
              "version": "0.1.8",
              "from": "http://beta-internal:4873/xoauth2/-/xoauth2-0.1.8.tgz",
              "resolved": "http://beta-internal:4873/xoauth2/-/xoauth2-0.1.8.tgz"
            }
          }
        }
      }
    },
    "nomnom": {
      "version": "1.6.2",
      "from": "http://beta-internal:4873/nomnom/-/nomnom-1.6.2.tgz",
      "resolved": "http://beta-internal:4873/nomnom/-/nomnom-1.6.2.tgz",
      "dependencies": {
        "colors": {
          "version": "0.5.1",
          "from": "http://beta-internal:4873/colors/-/colors-0.5.1.tgz",
          "resolved": "http://beta-internal:4873/colors/-/colors-0.5.1.tgz"
        },
        "underscore": {
          "version": "1.4.4",
          "from": "underscore@>=1.4.2 <1.5.0",
          "resolved": "http://beta-internal:4873/underscore/-/underscore-1.4.4.tgz"
        }
      }
    },
    "oauth2orize": {
      "version": "1.0.1",
      "from": "http://beta-internal:4873/oauth2orize/-/oauth2orize-1.0.1.tgz",
      "resolved": "http://beta-internal:4873/oauth2orize/-/oauth2orize-1.0.1.tgz",
      "dependencies": {
        "uid2": {
          "version": "0.0.3",
          "from": "http://beta-internal:4873/uid2/-/uid2-0.0.3.tgz",
          "resolved": "http://beta-internal:4873/uid2/-/uid2-0.0.3.tgz"
        },
        "utils-merge": {
          "version": "1.0.0",
          "from": "http://beta-internal:4873/utils-merge/-/utils-merge-1.0.0.tgz",
          "resolved": "http://beta-internal:4873/utils-merge/-/utils-merge-1.0.0.tgz"
        },
        "debug": {
          "version": "0.7.4",
          "from": "http://beta-internal:4873/debug/-/debug-0.7.4.tgz",
          "resolved": "http://beta-internal:4873/debug/-/debug-0.7.4.tgz"
        }
      }
    },
    "octonode": {
      "version": "0.6.18",
      "from": "http://beta-internal:4873/octonode/-/octonode-0.6.18.tgz",
      "resolved": "http://beta-internal:4873/octonode/-/octonode-0.6.18.tgz",
      "dependencies": {
        "request": {
          "version": "2.51.0",
          "from": "http://beta-internal:4873/request/-/request-2.51.0.tgz",
          "resolved": "http://beta-internal:4873/request/-/request-2.51.0.tgz",
          "dependencies": {
            "bl": {
              "version": "0.9.4",
              "from": "http://beta-internal:4873/bl/-/bl-0.9.4.tgz",
              "resolved": "http://beta-internal:4873/bl/-/bl-0.9.4.tgz",
              "dependencies": {
                "readable-stream": {
                  "version": "1.0.33",
                  "from": "http://beta-internal:4873/readable-stream/-/readable-stream-1.0.33.tgz",
                  "resolved": "http://beta-internal:4873/readable-stream/-/readable-stream-1.0.33.tgz",
                  "dependencies": {
                    "core-util-is": {
                      "version": "1.0.1",
                      "from": "http://beta-internal:4873/core-util-is/-/core-util-is-1.0.1.tgz",
                      "resolved": "http://beta-internal:4873/core-util-is/-/core-util-is-1.0.1.tgz"
                    },
                    "isarray": {
                      "version": "0.0.1",
                      "from": "http://beta-internal:4873/isarray/-/isarray-0.0.1.tgz",
                      "resolved": "http://beta-internal:4873/isarray/-/isarray-0.0.1.tgz"
                    },
                    "string_decoder": {
                      "version": "0.10.31",
                      "from": "http://beta-internal:4873/string_decoder/-/string_decoder-0.10.31.tgz",
                      "resolved": "http://beta-internal:4873/string_decoder/-/string_decoder-0.10.31.tgz"
                    },
                    "inherits": {
                      "version": "2.0.1",
                      "from": "http://beta-internal:4873/inherits/-/inherits-2.0.1.tgz",
                      "resolved": "http://beta-internal:4873/inherits/-/inherits-2.0.1.tgz"
                    }
                  }
                }
              }
            },
            "caseless": {
              "version": "0.8.0",
              "from": "http://beta-internal:4873/caseless/-/caseless-0.8.0.tgz",
              "resolved": "http://beta-internal:4873/caseless/-/caseless-0.8.0.tgz"
            },
            "forever-agent": {
              "version": "0.5.2",
              "from": "http://beta-internal:4873/forever-agent/-/forever-agent-0.5.2.tgz",
              "resolved": "http://beta-internal:4873/forever-agent/-/forever-agent-0.5.2.tgz"
            },
            "form-data": {
              "version": "0.2.0",
              "from": "http://beta-internal:4873/form-data/-/form-data-0.2.0.tgz",
              "resolved": "http://beta-internal:4873/form-data/-/form-data-0.2.0.tgz",
              "dependencies": {
                "mime-types": {
                  "version": "2.0.14",
                  "from": "http://beta-internal:4873/mime-types/-/mime-types-2.0.14.tgz",
                  "resolved": "http://beta-internal:4873/mime-types/-/mime-types-2.0.14.tgz",
                  "dependencies": {
                    "mime-db": {
                      "version": "1.12.0",
                      "from": "http://beta-internal:4873/mime-db/-/mime-db-1.12.0.tgz",
                      "resolved": "http://beta-internal:4873/mime-db/-/mime-db-1.12.0.tgz"
                    }
                  }
                }
              }
            },
            "json-stringify-safe": {
              "version": "5.0.1",
              "from": "http://beta-internal:4873/json-stringify-safe/-/json-stringify-safe-5.0.1.tgz",
              "resolved": "http://beta-internal:4873/json-stringify-safe/-/json-stringify-safe-5.0.1.tgz"
            },
            "mime-types": {
              "version": "1.0.2",
              "from": "http://beta-internal:4873/mime-types/-/mime-types-1.0.2.tgz",
              "resolved": "http://beta-internal:4873/mime-types/-/mime-types-1.0.2.tgz"
            },
            "qs": {
              "version": "2.3.3",
              "from": "http://beta-internal:4873/qs/-/qs-2.3.3.tgz",
              "resolved": "http://beta-internal:4873/qs/-/qs-2.3.3.tgz"
            },
            "tunnel-agent": {
              "version": "0.4.1",
              "from": "http://beta-internal:4873/tunnel-agent/-/tunnel-agent-0.4.1.tgz",
              "resolved": "http://beta-internal:4873/tunnel-agent/-/tunnel-agent-0.4.1.tgz"
            },
            "http-signature": {
              "version": "0.10.1",
              "from": "http://beta-internal:4873/http-signature/-/http-signature-0.10.1.tgz",
              "resolved": "http://beta-internal:4873/http-signature/-/http-signature-0.10.1.tgz",
              "dependencies": {
                "assert-plus": {
                  "version": "0.1.5",
                  "from": "http://beta-internal:4873/assert-plus/-/assert-plus-0.1.5.tgz",
                  "resolved": "http://beta-internal:4873/assert-plus/-/assert-plus-0.1.5.tgz"
                },
                "asn1": {
                  "version": "0.1.11",
                  "from": "http://beta-internal:4873/asn1/-/asn1-0.1.11.tgz",
                  "resolved": "http://beta-internal:4873/asn1/-/asn1-0.1.11.tgz"
                },
                "ctype": {
                  "version": "0.5.3",
                  "from": "http://beta-internal:4873/ctype/-/ctype-0.5.3.tgz",
                  "resolved": "http://beta-internal:4873/ctype/-/ctype-0.5.3.tgz"
                }
              }
            },
            "oauth-sign": {
              "version": "0.5.0",
              "from": "http://beta-internal:4873/oauth-sign/-/oauth-sign-0.5.0.tgz",
              "resolved": "http://beta-internal:4873/oauth-sign/-/oauth-sign-0.5.0.tgz"
            },
            "hawk": {
              "version": "1.1.1",
              "from": "http://beta-internal:4873/hawk/-/hawk-1.1.1.tgz",
              "resolved": "http://beta-internal:4873/hawk/-/hawk-1.1.1.tgz",
              "dependencies": {
                "hoek": {
                  "version": "0.9.1",
                  "from": "http://beta-internal:4873/hoek/-/hoek-0.9.1.tgz",
                  "resolved": "http://beta-internal:4873/hoek/-/hoek-0.9.1.tgz"
                },
                "boom": {
                  "version": "0.4.2",
                  "from": "http://beta-internal:4873/boom/-/boom-0.4.2.tgz",
                  "resolved": "http://beta-internal:4873/boom/-/boom-0.4.2.tgz"
                },
                "cryptiles": {
                  "version": "0.2.2",
                  "from": "http://beta-internal:4873/cryptiles/-/cryptiles-0.2.2.tgz",
                  "resolved": "http://beta-internal:4873/cryptiles/-/cryptiles-0.2.2.tgz"
                },
                "sntp": {
                  "version": "0.2.4",
                  "from": "http://beta-internal:4873/sntp/-/sntp-0.2.4.tgz",
                  "resolved": "http://beta-internal:4873/sntp/-/sntp-0.2.4.tgz"
                }
              }
            },
            "aws-sign2": {
              "version": "0.5.0",
              "from": "http://beta-internal:4873/aws-sign2/-/aws-sign2-0.5.0.tgz",
              "resolved": "http://beta-internal:4873/aws-sign2/-/aws-sign2-0.5.0.tgz"
            },
            "stringstream": {
              "version": "0.0.4",
              "from": "http://beta-internal:4873/stringstream/-/stringstream-0.0.4.tgz",
              "resolved": "http://beta-internal:4873/stringstream/-/stringstream-0.0.4.tgz"
            },
            "combined-stream": {
              "version": "0.0.7",
              "from": "http://beta-internal:4873/combined-stream/-/combined-stream-0.0.7.tgz",
              "resolved": "http://beta-internal:4873/combined-stream/-/combined-stream-0.0.7.tgz",
              "dependencies": {
                "delayed-stream": {
                  "version": "0.0.5",
                  "from": "http://beta-internal:4873/delayed-stream/-/delayed-stream-0.0.5.tgz",
                  "resolved": "http://beta-internal:4873/delayed-stream/-/delayed-stream-0.0.5.tgz"
                }
              }
            }
          }
        },
        "randomstring": {
          "version": "1.0.7",
          "from": "http://beta-internal:4873/randomstring/-/randomstring-1.0.7.tgz",
          "resolved": "http://beta-internal:4873/randomstring/-/randomstring-1.0.7.tgz"
        },
        "deep-extend": {
          "version": "0.4.0",
          "from": "http://beta-internal:4873/deep-extend/-/deep-extend-0.4.0.tgz",
          "resolved": "http://beta-internal:4873/deep-extend/-/deep-extend-0.4.0.tgz"
        }
      }
    },
    "parse-links": {
      "version": "0.1.0",
      "from": "http://beta-internal:4873/parse-links/-/parse-links-0.1.0.tgz",
      "resolved": "http://beta-internal:4873/parse-links/-/parse-links-0.1.0.tgz"
    },
    "passport": {
      "version": "0.2.2",
      "from": "http://beta-internal:4873/passport/-/passport-0.2.2.tgz",
      "resolved": "http://beta-internal:4873/passport/-/passport-0.2.2.tgz",
      "dependencies": {
        "passport-strategy": {
          "version": "1.0.0",
          "from": "http://beta-internal:4873/passport-strategy/-/passport-strategy-1.0.0.tgz",
          "resolved": "http://beta-internal:4873/passport-strategy/-/passport-strategy-1.0.0.tgz"
        },
        "pause": {
          "version": "0.0.1",
          "from": "http://beta-internal:4873/pause/-/pause-0.0.1.tgz",
          "resolved": "http://beta-internal:4873/pause/-/pause-0.0.1.tgz"
        }
      }
    },
    "passport-http": {
      "version": "0.2.2",
      "from": "http://beta-internal:4873/passport-http/-/passport-http-0.2.2.tgz",
      "resolved": "http://beta-internal:4873/passport-http/-/passport-http-0.2.2.tgz",
      "dependencies": {
        "pkginfo": {
          "version": "0.2.3",
          "from": "http://beta-internal:4873/pkginfo/-/pkginfo-0.2.3.tgz",
          "resolved": "http://beta-internal:4873/pkginfo/-/pkginfo-0.2.3.tgz"
        },
        "passport": {
          "version": "0.1.18",
          "from": "http://beta-internal:4873/passport/-/passport-0.1.18.tgz",
          "resolved": "http://beta-internal:4873/passport/-/passport-0.1.18.tgz",
          "dependencies": {
            "pause": {
              "version": "0.0.1",
              "from": "http://beta-internal:4873/pause/-/pause-0.0.1.tgz",
              "resolved": "http://beta-internal:4873/pause/-/pause-0.0.1.tgz"
            }
          }
        }
      }
    },
    "passport-oauth2-client-password": {
      "version": "0.1.2",
      "from": "http://beta-internal:4873/passport-oauth2-client-password/-/passport-oauth2-client-password-0.1.2.tgz",
      "resolved": "http://beta-internal:4873/passport-oauth2-client-password/-/passport-oauth2-client-password-0.1.2.tgz",
      "dependencies": {
        "passport-strategy": {
          "version": "1.0.0",
          "from": "http://beta-internal:4873/passport-strategy/-/passport-strategy-1.0.0.tgz",
          "resolved": "http://beta-internal:4873/passport-strategy/-/passport-strategy-1.0.0.tgz"
        }
      }
    },
    "permessage-deflate": {
      "version": "0.1.3",
      "from": "http://beta-internal:4873/permessage-deflate/-/permessage-deflate-0.1.3.tgz",
      "resolved": "http://beta-internal:4873/permessage-deflate/-/permessage-deflate-0.1.3.tgz"
    },
    "q": {
      "version": "1.0.1",
      "from": "http://beta-internal:4873/q/-/q-1.0.1.tgz",
      "resolved": "http://beta-internal:4873/q/-/q-1.0.1.tgz"
    },
    "qlimit": {
      "version": "0.1.1",
      "from": "http://beta-internal:4873/qlimit/-/qlimit-0.1.1.tgz",
      "resolved": "http://beta-internal:4873/qlimit/-/qlimit-0.1.1.tgz"
    },
    "readme-badger": {
      "version": "0.1.2",
      "from": "http://beta-internal:4873/readme-badger/-/readme-badger-0.1.2.tgz",
      "resolved": "http://beta-internal:4873/readme-badger/-/readme-badger-0.1.2.tgz"
    },
    "redis-lock": {
      "version": "0.0.8",
      "from": "http://beta-internal:4873/redis-lock/-/redis-lock-0.0.8.tgz",
      "resolved": "http://beta-internal:4873/redis-lock/-/redis-lock-0.0.8.tgz"
    },
    "request": {
      "version": "2.40.0",
      "from": "http://beta-internal:4873/request/-/request-2.40.0.tgz",
      "resolved": "http://beta-internal:4873/request/-/request-2.40.0.tgz",
      "dependencies": {
        "qs": {
          "version": "1.0.2",
          "from": "http://beta-internal:4873/qs/-/qs-1.0.2.tgz",
          "resolved": "http://beta-internal:4873/qs/-/qs-1.0.2.tgz"
        },
        "json-stringify-safe": {
          "version": "5.0.1",
          "from": "http://beta-internal:4873/json-stringify-safe/-/json-stringify-safe-5.0.1.tgz",
          "resolved": "http://beta-internal:4873/json-stringify-safe/-/json-stringify-safe-5.0.1.tgz"
        },
        "mime-types": {
          "version": "1.0.2",
          "from": "http://beta-internal:4873/mime-types/-/mime-types-1.0.2.tgz",
          "resolved": "http://beta-internal:4873/mime-types/-/mime-types-1.0.2.tgz"
        },
        "forever-agent": {
          "version": "0.5.2",
          "from": "http://beta-internal:4873/forever-agent/-/forever-agent-0.5.2.tgz",
          "resolved": "http://beta-internal:4873/forever-agent/-/forever-agent-0.5.2.tgz"
        },
        "form-data": {
          "version": "0.1.4",
          "from": "http://beta-internal:4873/form-data/-/form-data-0.1.4.tgz",
          "resolved": "http://beta-internal:4873/form-data/-/form-data-0.1.4.tgz",
          "dependencies": {
            "combined-stream": {
              "version": "0.0.7",
              "from": "http://beta-internal:4873/combined-stream/-/combined-stream-0.0.7.tgz",
              "resolved": "http://beta-internal:4873/combined-stream/-/combined-stream-0.0.7.tgz",
              "dependencies": {
                "delayed-stream": {
                  "version": "0.0.5",
                  "from": "http://beta-internal:4873/delayed-stream/-/delayed-stream-0.0.5.tgz",
                  "resolved": "http://beta-internal:4873/delayed-stream/-/delayed-stream-0.0.5.tgz"
                }
              }
            },
            "mime": {
              "version": "1.2.11",
              "from": "http://beta-internal:4873/mime/-/mime-1.2.11.tgz",
              "resolved": "http://beta-internal:4873/mime/-/mime-1.2.11.tgz"
            }
          }
        },
        "tunnel-agent": {
          "version": "0.4.1",
          "from": "http://beta-internal:4873/tunnel-agent/-/tunnel-agent-0.4.1.tgz",
          "resolved": "http://beta-internal:4873/tunnel-agent/-/tunnel-agent-0.4.1.tgz"
        },
        "http-signature": {
          "version": "0.10.1",
          "from": "http://beta-internal:4873/http-signature/-/http-signature-0.10.1.tgz",
          "resolved": "http://beta-internal:4873/http-signature/-/http-signature-0.10.1.tgz",
          "dependencies": {
            "assert-plus": {
              "version": "0.1.5",
              "from": "http://beta-internal:4873/assert-plus/-/assert-plus-0.1.5.tgz",
              "resolved": "http://beta-internal:4873/assert-plus/-/assert-plus-0.1.5.tgz"
            },
            "asn1": {
              "version": "0.1.11",
              "from": "http://beta-internal:4873/asn1/-/asn1-0.1.11.tgz",
              "resolved": "http://beta-internal:4873/asn1/-/asn1-0.1.11.tgz"
            },
            "ctype": {
              "version": "0.5.3",
              "from": "http://beta-internal:4873/ctype/-/ctype-0.5.3.tgz",
              "resolved": "http://beta-internal:4873/ctype/-/ctype-0.5.3.tgz"
            }
          }
        },
        "oauth-sign": {
          "version": "0.3.0",
          "from": "http://beta-internal:4873/oauth-sign/-/oauth-sign-0.3.0.tgz",
          "resolved": "http://beta-internal:4873/oauth-sign/-/oauth-sign-0.3.0.tgz"
        },
        "hawk": {
          "version": "1.1.1",
          "from": "http://beta-internal:4873/hawk/-/hawk-1.1.1.tgz",
          "resolved": "http://beta-internal:4873/hawk/-/hawk-1.1.1.tgz",
          "dependencies": {
            "hoek": {
              "version": "0.9.1",
              "from": "http://beta-internal:4873/hoek/-/hoek-0.9.1.tgz",
              "resolved": "http://beta-internal:4873/hoek/-/hoek-0.9.1.tgz"
            },
            "boom": {
              "version": "0.4.2",
              "from": "http://beta-internal:4873/boom/-/boom-0.4.2.tgz",
              "resolved": "http://beta-internal:4873/boom/-/boom-0.4.2.tgz"
            },
            "cryptiles": {
              "version": "0.2.2",
              "from": "http://beta-internal:4873/cryptiles/-/cryptiles-0.2.2.tgz",
              "resolved": "http://beta-internal:4873/cryptiles/-/cryptiles-0.2.2.tgz"
            },
            "sntp": {
              "version": "0.2.4",
              "from": "http://beta-internal:4873/sntp/-/sntp-0.2.4.tgz",
              "resolved": "http://beta-internal:4873/sntp/-/sntp-0.2.4.tgz"
            }
          }
        },
        "aws-sign2": {
          "version": "0.5.0",
          "from": "http://beta-internal:4873/aws-sign2/-/aws-sign2-0.5.0.tgz",
          "resolved": "http://beta-internal:4873/aws-sign2/-/aws-sign2-0.5.0.tgz"
        },
        "stringstream": {
          "version": "0.0.4",
          "from": "http://beta-internal:4873/stringstream/-/stringstream-0.0.4.tgz",
          "resolved": "http://beta-internal:4873/stringstream/-/stringstream-0.0.4.tgz"
        }
      }
    },
    "request-extensible": {
      "version": "0.1.1",
      "from": "http://beta-internal:4873/request-extensible/-/request-extensible-0.1.1.tgz",
      "resolved": "http://beta-internal:4873/request-extensible/-/request-extensible-0.1.1.tgz",
      "dependencies": {
        "request": {
          "version": "2.61.0",
          "from": "http://beta-internal:4873/request/-/request-2.61.0.tgz",
          "resolved": "http://beta-internal:4873/request/-/request-2.61.0.tgz",
          "dependencies": {
            "bl": {
              "version": "1.0.0",
              "from": "http://beta-internal:4873/bl/-/bl-1.0.0.tgz",
              "resolved": "http://beta-internal:4873/bl/-/bl-1.0.0.tgz",
              "dependencies": {
                "readable-stream": {
                  "version": "2.0.2",
                  "from": "http://beta-internal:4873/readable-stream/-/readable-stream-2.0.2.tgz",
                  "resolved": "http://beta-internal:4873/readable-stream/-/readable-stream-2.0.2.tgz",
                  "dependencies": {
                    "core-util-is": {
                      "version": "1.0.1",
                      "from": "http://beta-internal:4873/core-util-is/-/core-util-is-1.0.1.tgz",
                      "resolved": "http://beta-internal:4873/core-util-is/-/core-util-is-1.0.1.tgz"
                    },
                    "inherits": {
                      "version": "2.0.1",
                      "from": "http://beta-internal:4873/inherits/-/inherits-2.0.1.tgz",
                      "resolved": "http://beta-internal:4873/inherits/-/inherits-2.0.1.tgz"
                    },
                    "isarray": {
                      "version": "0.0.1",
                      "from": "http://beta-internal:4873/isarray/-/isarray-0.0.1.tgz",
                      "resolved": "http://beta-internal:4873/isarray/-/isarray-0.0.1.tgz"
                    },
                    "process-nextick-args": {
                      "version": "1.0.2",
                      "from": "http://beta-internal:4873/process-nextick-args/-/process-nextick-args-1.0.2.tgz",
                      "resolved": "http://beta-internal:4873/process-nextick-args/-/process-nextick-args-1.0.2.tgz"
                    },
                    "string_decoder": {
                      "version": "0.10.31",
                      "from": "http://beta-internal:4873/string_decoder/-/string_decoder-0.10.31.tgz",
                      "resolved": "http://beta-internal:4873/string_decoder/-/string_decoder-0.10.31.tgz"
                    },
                    "util-deprecate": {
                      "version": "1.0.1",
                      "from": "http://beta-internal:4873/util-deprecate/-/util-deprecate-1.0.1.tgz",
                      "resolved": "http://beta-internal:4873/util-deprecate/-/util-deprecate-1.0.1.tgz"
                    }
                  }
                }
              }
            },
            "caseless": {
              "version": "0.11.0",
              "from": "http://beta-internal:4873/caseless/-/caseless-0.11.0.tgz",
              "resolved": "http://beta-internal:4873/caseless/-/caseless-0.11.0.tgz"
            },
            "extend": {
              "version": "3.0.0",
              "from": "http://beta-internal:4873/extend/-/extend-3.0.0.tgz",
              "resolved": "http://beta-internal:4873/extend/-/extend-3.0.0.tgz"
            },
            "forever-agent": {
              "version": "0.6.1",
              "from": "http://beta-internal:4873/forever-agent/-/forever-agent-0.6.1.tgz",
              "resolved": "http://beta-internal:4873/forever-agent/-/forever-agent-0.6.1.tgz"
            },
            "form-data": {
              "version": "1.0.0-rc3",
              "from": "http://beta-internal:4873/form-data/-/form-data-1.0.0-rc3.tgz",
              "resolved": "http://beta-internal:4873/form-data/-/form-data-1.0.0-rc3.tgz",
              "dependencies": {
                "async": {
                  "version": "1.4.2",
                  "from": "http://beta-internal:4873/async/-/async-1.4.2.tgz",
                  "resolved": "http://beta-internal:4873/async/-/async-1.4.2.tgz"
                }
              }
            },
            "json-stringify-safe": {
              "version": "5.0.1",
              "from": "http://beta-internal:4873/json-stringify-safe/-/json-stringify-safe-5.0.1.tgz",
              "resolved": "http://beta-internal:4873/json-stringify-safe/-/json-stringify-safe-5.0.1.tgz"
            },
            "mime-types": {
              "version": "2.1.5",
              "from": "http://beta-internal:4873/mime-types/-/mime-types-2.1.5.tgz",
              "resolved": "http://beta-internal:4873/mime-types/-/mime-types-2.1.5.tgz",
              "dependencies": {
                "mime-db": {
                  "version": "1.17.0",
                  "from": "http://beta-internal:4873/mime-db/-/mime-db-1.17.0.tgz",
                  "resolved": "http://beta-internal:4873/mime-db/-/mime-db-1.17.0.tgz"
                }
              }
            },
            "qs": {
              "version": "4.0.0",
              "from": "http://beta-internal:4873/qs/-/qs-4.0.0.tgz",
              "resolved": "http://beta-internal:4873/qs/-/qs-4.0.0.tgz"
            },
            "tunnel-agent": {
              "version": "0.4.1",
              "from": "http://beta-internal:4873/tunnel-agent/-/tunnel-agent-0.4.1.tgz",
              "resolved": "http://beta-internal:4873/tunnel-agent/-/tunnel-agent-0.4.1.tgz"
            },
            "http-signature": {
              "version": "0.11.0",
              "from": "http://beta-internal:4873/http-signature/-/http-signature-0.11.0.tgz",
              "resolved": "http://beta-internal:4873/http-signature/-/http-signature-0.11.0.tgz",
              "dependencies": {
                "assert-plus": {
                  "version": "0.1.5",
                  "from": "http://beta-internal:4873/assert-plus/-/assert-plus-0.1.5.tgz",
                  "resolved": "http://beta-internal:4873/assert-plus/-/assert-plus-0.1.5.tgz"
                },
                "asn1": {
                  "version": "0.1.11",
                  "from": "http://beta-internal:4873/asn1/-/asn1-0.1.11.tgz",
                  "resolved": "http://beta-internal:4873/asn1/-/asn1-0.1.11.tgz"
                },
                "ctype": {
                  "version": "0.5.3",
                  "from": "http://beta-internal:4873/ctype/-/ctype-0.5.3.tgz",
                  "resolved": "http://beta-internal:4873/ctype/-/ctype-0.5.3.tgz"
                }
              }
            },
            "oauth-sign": {
              "version": "0.8.0",
              "from": "http://beta-internal:4873/oauth-sign/-/oauth-sign-0.8.0.tgz",
              "resolved": "http://beta-internal:4873/oauth-sign/-/oauth-sign-0.8.0.tgz"
            },
            "hawk": {
              "version": "3.1.0",
              "from": "http://beta-internal:4873/hawk/-/hawk-3.1.0.tgz",
              "resolved": "http://beta-internal:4873/hawk/-/hawk-3.1.0.tgz",
              "dependencies": {
                "hoek": {
                  "version": "2.14.0",
                  "from": "http://beta-internal:4873/hoek/-/hoek-2.14.0.tgz",
                  "resolved": "http://beta-internal:4873/hoek/-/hoek-2.14.0.tgz"
                },
                "boom": {
                  "version": "2.8.0",
                  "from": "http://beta-internal:4873/boom/-/boom-2.8.0.tgz",
                  "resolved": "http://beta-internal:4873/boom/-/boom-2.8.0.tgz"
                },
                "cryptiles": {
                  "version": "2.0.4",
                  "from": "http://beta-internal:4873/cryptiles/-/cryptiles-2.0.4.tgz",
                  "resolved": "http://beta-internal:4873/cryptiles/-/cryptiles-2.0.4.tgz"
                },
                "sntp": {
                  "version": "1.0.9",
                  "from": "http://beta-internal:4873/sntp/-/sntp-1.0.9.tgz",
                  "resolved": "http://beta-internal:4873/sntp/-/sntp-1.0.9.tgz"
                }
              }
            },
            "aws-sign2": {
              "version": "0.5.0",
              "from": "http://beta-internal:4873/aws-sign2/-/aws-sign2-0.5.0.tgz",
              "resolved": "http://beta-internal:4873/aws-sign2/-/aws-sign2-0.5.0.tgz"
            },
            "stringstream": {
              "version": "0.0.4",
              "from": "http://beta-internal:4873/stringstream/-/stringstream-0.0.4.tgz",
              "resolved": "http://beta-internal:4873/stringstream/-/stringstream-0.0.4.tgz"
            },
            "combined-stream": {
              "version": "1.0.5",
              "from": "http://beta-internal:4873/combined-stream/-/combined-stream-1.0.5.tgz",
              "resolved": "http://beta-internal:4873/combined-stream/-/combined-stream-1.0.5.tgz",
              "dependencies": {
                "delayed-stream": {
                  "version": "1.0.0",
                  "from": "http://beta-internal:4873/delayed-stream/-/delayed-stream-1.0.0.tgz",
                  "resolved": "http://beta-internal:4873/delayed-stream/-/delayed-stream-1.0.0.tgz"
                }
              }
            },
            "isstream": {
              "version": "0.1.2",
              "from": "http://beta-internal:4873/isstream/-/isstream-0.1.2.tgz",
              "resolved": "http://beta-internal:4873/isstream/-/isstream-0.1.2.tgz"
            },
            "har-validator": {
              "version": "1.8.0",
              "from": "http://beta-internal:4873/har-validator/-/har-validator-1.8.0.tgz",
              "resolved": "http://beta-internal:4873/har-validator/-/har-validator-1.8.0.tgz",
              "dependencies": {
                "chalk": {
                  "version": "1.1.1",
                  "from": "http://beta-internal:4873/chalk/-/chalk-1.1.1.tgz",
                  "resolved": "http://beta-internal:4873/chalk/-/chalk-1.1.1.tgz",
                  "dependencies": {
                    "ansi-styles": {
                      "version": "2.1.0",
                      "from": "http://beta-internal:4873/ansi-styles/-/ansi-styles-2.1.0.tgz",
                      "resolved": "http://beta-internal:4873/ansi-styles/-/ansi-styles-2.1.0.tgz"
                    },
                    "escape-string-regexp": {
                      "version": "1.0.3",
                      "from": "http://beta-internal:4873/escape-string-regexp/-/escape-string-regexp-1.0.3.tgz",
                      "resolved": "http://beta-internal:4873/escape-string-regexp/-/escape-string-regexp-1.0.3.tgz"
                    },
                    "has-ansi": {
                      "version": "2.0.0",
                      "from": "http://beta-internal:4873/has-ansi/-/has-ansi-2.0.0.tgz",
                      "resolved": "http://beta-internal:4873/has-ansi/-/has-ansi-2.0.0.tgz",
                      "dependencies": {
                        "ansi-regex": {
                          "version": "2.0.0",
                          "from": "http://beta-internal:4873/ansi-regex/-/ansi-regex-2.0.0.tgz",
                          "resolved": "http://beta-internal:4873/ansi-regex/-/ansi-regex-2.0.0.tgz"
                        }
                      }
                    },
                    "strip-ansi": {
                      "version": "3.0.0",
                      "from": "http://beta-internal:4873/strip-ansi/-/strip-ansi-3.0.0.tgz",
                      "resolved": "http://beta-internal:4873/strip-ansi/-/strip-ansi-3.0.0.tgz",
                      "dependencies": {
                        "ansi-regex": {
                          "version": "2.0.0",
                          "from": "http://beta-internal:4873/ansi-regex/-/ansi-regex-2.0.0.tgz",
                          "resolved": "http://beta-internal:4873/ansi-regex/-/ansi-regex-2.0.0.tgz"
                        }
                      }
                    },
                    "supports-color": {
                      "version": "2.0.0",
                      "from": "http://beta-internal:4873/supports-color/-/supports-color-2.0.0.tgz",
                      "resolved": "http://beta-internal:4873/supports-color/-/supports-color-2.0.0.tgz"
                    }
                  }
                },
                "commander": {
                  "version": "2.8.1",
                  "from": "http://beta-internal:4873/commander/-/commander-2.8.1.tgz",
                  "resolved": "http://beta-internal:4873/commander/-/commander-2.8.1.tgz",
                  "dependencies": {
                    "graceful-readlink": {
                      "version": "1.0.1",
                      "from": "http://beta-internal:4873/graceful-readlink/-/graceful-readlink-1.0.1.tgz",
                      "resolved": "http://beta-internal:4873/graceful-readlink/-/graceful-readlink-1.0.1.tgz"
                    }
                  }
                },
                "is-my-json-valid": {
                  "version": "2.12.1",
                  "from": "http://beta-internal:4873/is-my-json-valid/-/is-my-json-valid-2.12.1.tgz",
                  "resolved": "http://beta-internal:4873/is-my-json-valid/-/is-my-json-valid-2.12.1.tgz",
                  "dependencies": {
                    "generate-function": {
                      "version": "2.0.0",
                      "from": "http://beta-internal:4873/generate-function/-/generate-function-2.0.0.tgz",
                      "resolved": "http://beta-internal:4873/generate-function/-/generate-function-2.0.0.tgz"
                    },
                    "generate-object-property": {
                      "version": "1.2.0",
                      "from": "http://beta-internal:4873/generate-object-property/-/generate-object-property-1.2.0.tgz",
                      "resolved": "http://beta-internal:4873/generate-object-property/-/generate-object-property-1.2.0.tgz",
                      "dependencies": {
                        "is-property": {
                          "version": "1.0.2",
                          "from": "http://beta-internal:4873/is-property/-/is-property-1.0.2.tgz",
                          "resolved": "http://beta-internal:4873/is-property/-/is-property-1.0.2.tgz"
                        }
                      }
                    },
                    "jsonpointer": {
                      "version": "1.1.0",
                      "from": "http://beta-internal:4873/jsonpointer/-/jsonpointer-1.1.0.tgz",
                      "resolved": "http://beta-internal:4873/jsonpointer/-/jsonpointer-1.1.0.tgz"
                    },
                    "xtend": {
                      "version": "4.0.0",
                      "from": "http://beta-internal:4873/xtend/-/xtend-4.0.0.tgz",
                      "resolved": "http://beta-internal:4873/xtend/-/xtend-4.0.0.tgz"
                    }
                  }
                }
              }
            }
          }
        }
      }
    },
    "request-http-cache": {
      "version": "0.3.2",
      "from": "http://beta-internal:4873/request-http-cache/-/request-http-cache-0.3.2.tgz",
      "resolved": "http://beta-internal:4873/request-http-cache/-/request-http-cache-0.3.2.tgz",
      "dependencies": {
        "lodash": {
          "version": "3.10.1",
          "from": "http://beta-internal:4873/lodash/-/lodash-3.10.1.tgz",
          "resolved": "http://beta-internal:4873/lodash/-/lodash-3.10.1.tgz"
        },
        "protobuf": {
          "version": "0.11.0",
          "from": "http://beta-internal:4873/protobuf/-/protobuf-0.11.0.tgz",
          "resolved": "http://beta-internal:4873/protobuf/-/protobuf-0.11.0.tgz",
          "dependencies": {
            "nan": {
              "version": "1.0.0",
              "from": "http://beta-internal:4873/nan/-/nan-1.0.0.tgz",
              "resolved": "http://beta-internal:4873/nan/-/nan-1.0.0.tgz"
            }
          }
        },
        "redis": {
          "version": "0.12.1",
          "from": "http://beta-internal:4873/redis/-/redis-0.12.1.tgz",
          "resolved": "http://beta-internal:4873/redis/-/redis-0.12.1.tgz"
        },
        "snappy": {
          "version": "3.2.2",
          "from": "http://beta-internal:4873/snappy/-/snappy-3.2.2.tgz",
          "resolved": "http://beta-internal:4873/snappy/-/snappy-3.2.2.tgz",
          "dependencies": {
            "bindings": {
              "version": "1.2.1",
              "from": "http://beta-internal:4873/bindings/-/bindings-1.2.1.tgz",
              "resolved": "http://beta-internal:4873/bindings/-/bindings-1.2.1.tgz"
            },
            "nan": {
              "version": "1.9.0",
              "from": "http://beta-internal:4873/nan/-/nan-1.9.0.tgz",
              "resolved": "http://beta-internal:4873/nan/-/nan-1.9.0.tgz"
            },
            "pangyp": {
              "version": "2.3.0",
              "from": "http://beta-internal:4873/pangyp/-/pangyp-2.3.0.tgz",
              "resolved": "http://beta-internal:4873/pangyp/-/pangyp-2.3.0.tgz",
              "dependencies": {
                "fstream": {
                  "version": "1.0.7",
                  "from": "http://beta-internal:4873/fstream/-/fstream-1.0.7.tgz",
                  "resolved": "http://beta-internal:4873/fstream/-/fstream-1.0.7.tgz",
                  "dependencies": {
                    "inherits": {
                      "version": "2.0.1",
                      "from": "http://beta-internal:4873/inherits/-/inherits-2.0.1.tgz",
                      "resolved": "http://beta-internal:4873/inherits/-/inherits-2.0.1.tgz"
                    }
                  }
                },
                "glob": {
                  "version": "4.3.5",
                  "from": "http://beta-internal:4873/glob/-/glob-4.3.5.tgz",
                  "resolved": "http://beta-internal:4873/glob/-/glob-4.3.5.tgz",
                  "dependencies": {
                    "inflight": {
                      "version": "1.0.4",
                      "from": "http://beta-internal:4873/inflight/-/inflight-1.0.4.tgz",
                      "resolved": "http://beta-internal:4873/inflight/-/inflight-1.0.4.tgz",
                      "dependencies": {
                        "wrappy": {
                          "version": "1.0.1",
                          "from": "http://beta-internal:4873/wrappy/-/wrappy-1.0.1.tgz",
                          "resolved": "http://beta-internal:4873/wrappy/-/wrappy-1.0.1.tgz"
                        }
                      }
                    },
                    "inherits": {
                      "version": "2.0.1",
                      "from": "http://beta-internal:4873/inherits/-/inherits-2.0.1.tgz",
                      "resolved": "http://beta-internal:4873/inherits/-/inherits-2.0.1.tgz"
                    },
                    "once": {
                      "version": "1.3.2",
                      "from": "http://beta-internal:4873/once/-/once-1.3.2.tgz",
                      "resolved": "http://beta-internal:4873/once/-/once-1.3.2.tgz",
                      "dependencies": {
                        "wrappy": {
                          "version": "1.0.1",
                          "from": "http://beta-internal:4873/wrappy/-/wrappy-1.0.1.tgz",
                          "resolved": "http://beta-internal:4873/wrappy/-/wrappy-1.0.1.tgz"
                        }
                      }
                    }
                  }
                },
                "graceful-fs": {
                  "version": "3.0.8",
                  "from": "http://beta-internal:4873/graceful-fs/-/graceful-fs-3.0.8.tgz",
                  "resolved": "http://beta-internal:4873/graceful-fs/-/graceful-fs-3.0.8.tgz"
                },
                "minimatch": {
                  "version": "2.0.10",
                  "from": "http://beta-internal:4873/minimatch/-/minimatch-2.0.10.tgz",
                  "resolved": "http://beta-internal:4873/minimatch/-/minimatch-2.0.10.tgz",
                  "dependencies": {
                    "brace-expansion": {
                      "version": "1.1.0",
                      "from": "http://beta-internal:4873/brace-expansion/-/brace-expansion-1.1.0.tgz",
                      "resolved": "http://beta-internal:4873/brace-expansion/-/brace-expansion-1.1.0.tgz",
                      "dependencies": {
                        "balanced-match": {
                          "version": "0.2.0",
                          "from": "http://beta-internal:4873/balanced-match/-/balanced-match-0.2.0.tgz",
                          "resolved": "http://beta-internal:4873/balanced-match/-/balanced-match-0.2.0.tgz"
                        },
                        "concat-map": {
                          "version": "0.0.1",
                          "from": "http://beta-internal:4873/concat-map/-/concat-map-0.0.1.tgz",
                          "resolved": "http://beta-internal:4873/concat-map/-/concat-map-0.0.1.tgz"
                        }
                      }
                    }
                  }
                },
                "nopt": {
                  "version": "3.0.3",
                  "from": "http://beta-internal:4873/nopt/-/nopt-3.0.3.tgz",
                  "resolved": "http://beta-internal:4873/nopt/-/nopt-3.0.3.tgz",
                  "dependencies": {
                    "abbrev": {
                      "version": "1.0.7",
                      "from": "http://beta-internal:4873/abbrev/-/abbrev-1.0.7.tgz",
                      "resolved": "http://beta-internal:4873/abbrev/-/abbrev-1.0.7.tgz"
                    }
                  }
                },
                "npmlog": {
                  "version": "1.0.0",
                  "from": "http://beta-internal:4873/npmlog/-/npmlog-1.0.0.tgz",
                  "resolved": "http://beta-internal:4873/npmlog/-/npmlog-1.0.0.tgz",
                  "dependencies": {
                    "ansi": {
                      "version": "0.3.0",
                      "from": "http://beta-internal:4873/ansi/-/ansi-0.3.0.tgz",
                      "resolved": "http://beta-internal:4873/ansi/-/ansi-0.3.0.tgz"
                    },
                    "are-we-there-yet": {
                      "version": "1.0.4",
                      "from": "http://beta-internal:4873/are-we-there-yet/-/are-we-there-yet-1.0.4.tgz",
                      "resolved": "http://beta-internal:4873/are-we-there-yet/-/are-we-there-yet-1.0.4.tgz",
                      "dependencies": {
                        "delegates": {
                          "version": "0.1.0",
                          "from": "http://beta-internal:4873/delegates/-/delegates-0.1.0.tgz",
                          "resolved": "http://beta-internal:4873/delegates/-/delegates-0.1.0.tgz"
                        },
                        "readable-stream": {
                          "version": "1.1.13",
                          "from": "http://beta-internal:4873/readable-stream/-/readable-stream-1.1.13.tgz",
                          "resolved": "http://beta-internal:4873/readable-stream/-/readable-stream-1.1.13.tgz",
                          "dependencies": {
                            "core-util-is": {
                              "version": "1.0.1",
                              "from": "http://beta-internal:4873/core-util-is/-/core-util-is-1.0.1.tgz",
                              "resolved": "http://beta-internal:4873/core-util-is/-/core-util-is-1.0.1.tgz"
                            },
                            "isarray": {
                              "version": "0.0.1",
                              "from": "http://beta-internal:4873/isarray/-/isarray-0.0.1.tgz",
                              "resolved": "http://beta-internal:4873/isarray/-/isarray-0.0.1.tgz"
                            },
                            "string_decoder": {
                              "version": "0.10.31",
                              "from": "http://beta-internal:4873/string_decoder/-/string_decoder-0.10.31.tgz",
                              "resolved": "http://beta-internal:4873/string_decoder/-/string_decoder-0.10.31.tgz"
                            },
                            "inherits": {
                              "version": "2.0.1",
                              "from": "http://beta-internal:4873/inherits/-/inherits-2.0.1.tgz",
                              "resolved": "http://beta-internal:4873/inherits/-/inherits-2.0.1.tgz"
                            }
                          }
                        }
                      }
                    },
                    "gauge": {
                      "version": "1.0.2",
                      "from": "http://beta-internal:4873/gauge/-/gauge-1.0.2.tgz",
                      "resolved": "http://beta-internal:4873/gauge/-/gauge-1.0.2.tgz",
                      "dependencies": {
                        "has-unicode": {
                          "version": "1.0.0",
                          "from": "http://beta-internal:4873/has-unicode/-/has-unicode-1.0.0.tgz",
                          "resolved": "http://beta-internal:4873/has-unicode/-/has-unicode-1.0.0.tgz"
                        }
                      }
                    }
                  }
                },
                "osenv": {
                  "version": "0.1.3",
                  "from": "http://beta-internal:4873/osenv/-/osenv-0.1.3.tgz",
                  "resolved": "http://beta-internal:4873/osenv/-/osenv-0.1.3.tgz",
                  "dependencies": {
                    "os-homedir": {
                      "version": "1.0.1",
                      "from": "http://beta-internal:4873/os-homedir/-/os-homedir-1.0.1.tgz",
                      "resolved": "http://beta-internal:4873/os-homedir/-/os-homedir-1.0.1.tgz"
                    },
                    "os-tmpdir": {
                      "version": "1.0.1",
                      "from": "http://beta-internal:4873/os-tmpdir/-/os-tmpdir-1.0.1.tgz",
                      "resolved": "http://beta-internal:4873/os-tmpdir/-/os-tmpdir-1.0.1.tgz"
                    }
                  }
                },
                "request": {
                  "version": "2.51.0",
                  "from": "http://beta-internal:4873/request/-/request-2.51.0.tgz",
                  "resolved": "http://beta-internal:4873/request/-/request-2.51.0.tgz",
                  "dependencies": {
                    "bl": {
                      "version": "0.9.4",
                      "from": "http://beta-internal:4873/bl/-/bl-0.9.4.tgz",
                      "resolved": "http://beta-internal:4873/bl/-/bl-0.9.4.tgz",
                      "dependencies": {
                        "readable-stream": {
                          "version": "1.0.33",
                          "from": "http://beta-internal:4873/readable-stream/-/readable-stream-1.0.33.tgz",
                          "resolved": "http://beta-internal:4873/readable-stream/-/readable-stream-1.0.33.tgz",
                          "dependencies": {
                            "core-util-is": {
                              "version": "1.0.1",
                              "from": "http://beta-internal:4873/core-util-is/-/core-util-is-1.0.1.tgz",
                              "resolved": "http://beta-internal:4873/core-util-is/-/core-util-is-1.0.1.tgz"
                            },
                            "isarray": {
                              "version": "0.0.1",
                              "from": "http://beta-internal:4873/isarray/-/isarray-0.0.1.tgz",
                              "resolved": "http://beta-internal:4873/isarray/-/isarray-0.0.1.tgz"
                            },
                            "string_decoder": {
                              "version": "0.10.31",
                              "from": "http://beta-internal:4873/string_decoder/-/string_decoder-0.10.31.tgz",
                              "resolved": "http://beta-internal:4873/string_decoder/-/string_decoder-0.10.31.tgz"
                            },
                            "inherits": {
                              "version": "2.0.1",
                              "from": "http://beta-internal:4873/inherits/-/inherits-2.0.1.tgz",
                              "resolved": "http://beta-internal:4873/inherits/-/inherits-2.0.1.tgz"
                            }
                          }
                        }
                      }
                    },
                    "caseless": {
                      "version": "0.8.0",
                      "from": "http://beta-internal:4873/caseless/-/caseless-0.8.0.tgz",
                      "resolved": "http://beta-internal:4873/caseless/-/caseless-0.8.0.tgz"
                    },
                    "forever-agent": {
                      "version": "0.5.2",
                      "from": "http://beta-internal:4873/forever-agent/-/forever-agent-0.5.2.tgz",
                      "resolved": "http://beta-internal:4873/forever-agent/-/forever-agent-0.5.2.tgz"
                    },
                    "form-data": {
                      "version": "0.2.0",
                      "from": "http://beta-internal:4873/form-data/-/form-data-0.2.0.tgz",
                      "resolved": "http://beta-internal:4873/form-data/-/form-data-0.2.0.tgz",
                      "dependencies": {
                        "mime-types": {
                          "version": "2.0.14",
                          "from": "http://beta-internal:4873/mime-types/-/mime-types-2.0.14.tgz",
                          "resolved": "http://beta-internal:4873/mime-types/-/mime-types-2.0.14.tgz",
                          "dependencies": {
                            "mime-db": {
                              "version": "1.12.0",
                              "from": "http://beta-internal:4873/mime-db/-/mime-db-1.12.0.tgz",
                              "resolved": "http://beta-internal:4873/mime-db/-/mime-db-1.12.0.tgz"
                            }
                          }
                        }
                      }
                    },
                    "json-stringify-safe": {
                      "version": "5.0.1",
                      "from": "http://beta-internal:4873/json-stringify-safe/-/json-stringify-safe-5.0.1.tgz",
                      "resolved": "http://beta-internal:4873/json-stringify-safe/-/json-stringify-safe-5.0.1.tgz"
                    },
                    "mime-types": {
                      "version": "1.0.2",
                      "from": "http://beta-internal:4873/mime-types/-/mime-types-1.0.2.tgz",
                      "resolved": "http://beta-internal:4873/mime-types/-/mime-types-1.0.2.tgz"
                    },
                    "qs": {
                      "version": "2.3.3",
                      "from": "http://beta-internal:4873/qs/-/qs-2.3.3.tgz",
                      "resolved": "http://beta-internal:4873/qs/-/qs-2.3.3.tgz"
                    },
                    "tunnel-agent": {
                      "version": "0.4.1",
                      "from": "http://beta-internal:4873/tunnel-agent/-/tunnel-agent-0.4.1.tgz",
                      "resolved": "http://beta-internal:4873/tunnel-agent/-/tunnel-agent-0.4.1.tgz"
                    },
                    "http-signature": {
                      "version": "0.10.1",
                      "from": "http://beta-internal:4873/http-signature/-/http-signature-0.10.1.tgz",
                      "resolved": "http://beta-internal:4873/http-signature/-/http-signature-0.10.1.tgz",
                      "dependencies": {
                        "assert-plus": {
                          "version": "0.1.5",
                          "from": "http://beta-internal:4873/assert-plus/-/assert-plus-0.1.5.tgz",
                          "resolved": "http://beta-internal:4873/assert-plus/-/assert-plus-0.1.5.tgz"
                        },
                        "asn1": {
                          "version": "0.1.11",
                          "from": "http://beta-internal:4873/asn1/-/asn1-0.1.11.tgz",
                          "resolved": "http://beta-internal:4873/asn1/-/asn1-0.1.11.tgz"
                        },
                        "ctype": {
                          "version": "0.5.3",
                          "from": "http://beta-internal:4873/ctype/-/ctype-0.5.3.tgz",
                          "resolved": "http://beta-internal:4873/ctype/-/ctype-0.5.3.tgz"
                        }
                      }
                    },
                    "oauth-sign": {
                      "version": "0.5.0",
                      "from": "http://beta-internal:4873/oauth-sign/-/oauth-sign-0.5.0.tgz",
                      "resolved": "http://beta-internal:4873/oauth-sign/-/oauth-sign-0.5.0.tgz"
                    },
                    "hawk": {
                      "version": "1.1.1",
                      "from": "http://beta-internal:4873/hawk/-/hawk-1.1.1.tgz",
                      "resolved": "http://beta-internal:4873/hawk/-/hawk-1.1.1.tgz",
                      "dependencies": {
                        "hoek": {
                          "version": "0.9.1",
                          "from": "http://beta-internal:4873/hoek/-/hoek-0.9.1.tgz",
                          "resolved": "http://beta-internal:4873/hoek/-/hoek-0.9.1.tgz"
                        },
                        "boom": {
                          "version": "0.4.2",
                          "from": "http://beta-internal:4873/boom/-/boom-0.4.2.tgz",
                          "resolved": "http://beta-internal:4873/boom/-/boom-0.4.2.tgz"
                        },
                        "cryptiles": {
                          "version": "0.2.2",
                          "from": "http://beta-internal:4873/cryptiles/-/cryptiles-0.2.2.tgz",
                          "resolved": "http://beta-internal:4873/cryptiles/-/cryptiles-0.2.2.tgz"
                        },
                        "sntp": {
                          "version": "0.2.4",
                          "from": "http://beta-internal:4873/sntp/-/sntp-0.2.4.tgz",
                          "resolved": "http://beta-internal:4873/sntp/-/sntp-0.2.4.tgz"
                        }
                      }
                    },
                    "aws-sign2": {
                      "version": "0.5.0",
                      "from": "http://beta-internal:4873/aws-sign2/-/aws-sign2-0.5.0.tgz",
                      "resolved": "http://beta-internal:4873/aws-sign2/-/aws-sign2-0.5.0.tgz"
                    },
                    "stringstream": {
                      "version": "0.0.4",
                      "from": "http://beta-internal:4873/stringstream/-/stringstream-0.0.4.tgz",
                      "resolved": "http://beta-internal:4873/stringstream/-/stringstream-0.0.4.tgz"
                    },
                    "combined-stream": {
                      "version": "0.0.7",
                      "from": "http://beta-internal:4873/combined-stream/-/combined-stream-0.0.7.tgz",
                      "resolved": "http://beta-internal:4873/combined-stream/-/combined-stream-0.0.7.tgz",
                      "dependencies": {
                        "delayed-stream": {
                          "version": "0.0.5",
                          "from": "http://beta-internal:4873/delayed-stream/-/delayed-stream-0.0.5.tgz",
                          "resolved": "http://beta-internal:4873/delayed-stream/-/delayed-stream-0.0.5.tgz"
                        }
                      }
                    }
                  }
                },
                "rimraf": {
                  "version": "2.2.8",
                  "from": "http://beta-internal:4873/rimraf/-/rimraf-2.2.8.tgz",
                  "resolved": "http://beta-internal:4873/rimraf/-/rimraf-2.2.8.tgz"
                },
                "semver": {
                  "version": "4.3.6",
                  "from": "http://beta-internal:4873/semver/-/semver-4.3.6.tgz",
                  "resolved": "http://beta-internal:4873/semver/-/semver-4.3.6.tgz"
                },
                "tar": {
                  "version": "1.0.3",
                  "from": "http://beta-internal:4873/tar/-/tar-1.0.3.tgz",
                  "resolved": "http://beta-internal:4873/tar/-/tar-1.0.3.tgz",
                  "dependencies": {
                    "block-stream": {
                      "version": "0.0.8",
                      "from": "http://beta-internal:4873/block-stream/-/block-stream-0.0.8.tgz",
                      "resolved": "http://beta-internal:4873/block-stream/-/block-stream-0.0.8.tgz"
                    },
                    "inherits": {
                      "version": "2.0.1",
                      "from": "http://beta-internal:4873/inherits/-/inherits-2.0.1.tgz",
                      "resolved": "http://beta-internal:4873/inherits/-/inherits-2.0.1.tgz"
                    }
                  }
                },
                "which": {
                  "version": "1.0.9",
                  "from": "http://beta-internal:4873/which/-/which-1.0.9.tgz",
                  "resolved": "http://beta-internal:4873/which/-/which-1.0.9.tgz"
                }
              }
            }
          }
        }
      }
    },
    "response-time": {
      "version": "2.3.1",
      "from": "http://beta-internal:4873/response-time/-/response-time-2.3.1.tgz",
      "resolved": "http://beta-internal:4873/response-time/-/response-time-2.3.1.tgz",
      "dependencies": {
        "depd": {
          "version": "1.0.1",
          "from": "http://beta-internal:4873/depd/-/depd-1.0.1.tgz",
          "resolved": "http://beta-internal:4873/depd/-/depd-1.0.1.tgz"
        },
        "on-headers": {
          "version": "1.0.0",
          "from": "http://beta-internal:4873/on-headers/-/on-headers-1.0.0.tgz",
          "resolved": "http://beta-internal:4873/on-headers/-/on-headers-1.0.0.tgz"
        }
      }
    },
    "restler-q": {
      "version": "0.0.3",
      "from": "http://beta-internal:4873/restler-q/-/restler-q-0.0.3.tgz",
      "resolved": "http://beta-internal:4873/restler-q/-/restler-q-0.0.3.tgz",
      "dependencies": {
        "q": {
          "version": "0.9.7",
          "from": "http://beta-internal:4873/q/-/q-0.9.7.tgz",
          "resolved": "http://beta-internal:4873/q/-/q-0.9.7.tgz"
        }
      }
    },
    "sanitizer": {
      "version": "0.0.15",
      "from": "http://beta-internal:4873/sanitizer/-/sanitizer-0.0.15.tgz",
      "resolved": "http://beta-internal:4873/sanitizer/-/sanitizer-0.0.15.tgz"
    },
    "scriptjs": {
      "version": "2.5.7",
      "from": "http://beta-internal:4873/scriptjs/-/scriptjs-2.5.7.tgz",
      "resolved": "http://beta-internal:4873/scriptjs/-/scriptjs-2.5.7.tgz"
    },
    "sechash": {
      "version": "0.1.3",
      "from": "http://beta-internal:4873/sechash/-/sechash-0.1.3.tgz",
      "resolved": "http://beta-internal:4873/sechash/-/sechash-0.1.3.tgz"
    },
    "serve-favicon": {
      "version": "2.3.0",
      "from": "http://beta-internal:4873/serve-favicon/-/serve-favicon-2.3.0.tgz",
      "resolved": "http://beta-internal:4873/serve-favicon/-/serve-favicon-2.3.0.tgz",
      "dependencies": {
        "etag": {
          "version": "1.7.0",
          "from": "http://beta-internal:4873/etag/-/etag-1.7.0.tgz",
          "resolved": "http://beta-internal:4873/etag/-/etag-1.7.0.tgz"
        },
        "fresh": {
          "version": "0.3.0",
          "from": "http://beta-internal:4873/fresh/-/fresh-0.3.0.tgz",
          "resolved": "http://beta-internal:4873/fresh/-/fresh-0.3.0.tgz"
        },
        "ms": {
          "version": "0.7.1",
          "from": "http://beta-internal:4873/ms/-/ms-0.7.1.tgz",
          "resolved": "http://beta-internal:4873/ms/-/ms-0.7.1.tgz"
        },
        "parseurl": {
          "version": "1.3.0",
          "from": "http://beta-internal:4873/parseurl/-/parseurl-1.3.0.tgz",
          "resolved": "http://beta-internal:4873/parseurl/-/parseurl-1.3.0.tgz"
        }
      }
    },
    "shutdown": {
      "version": "0.2.4",
      "from": "http://beta-internal:4873/shutdown/-/shutdown-0.2.4.tgz",
      "resolved": "http://beta-internal:4873/shutdown/-/shutdown-0.2.4.tgz",
      "dependencies": {
        "debug": {
          "version": "1.0.4",
          "from": "http://beta-internal:4873/debug/-/debug-1.0.4.tgz",
          "resolved": "http://beta-internal:4873/debug/-/debug-1.0.4.tgz",
          "dependencies": {
            "ms": {
              "version": "0.6.2",
              "from": "http://beta-internal:4873/ms/-/ms-0.6.2.tgz",
              "resolved": "http://beta-internal:4873/ms/-/ms-0.6.2.tgz"
            }
          }
        }
      }
    },
    "snappy-cache": {
      "version": "0.1.3",
      "from": "http://beta-internal:4873/snappy-cache/-/snappy-cache-0.1.3.tgz",
      "resolved": "http://beta-internal:4873/snappy-cache/-/snappy-cache-0.1.3.tgz",
      "dependencies": {
        "snappy": {
          "version": "2.1.3",
          "from": "http://beta-internal:4873/snappy/-/snappy-2.1.3.tgz",
          "resolved": "http://beta-internal:4873/snappy/-/snappy-2.1.3.tgz",
          "dependencies": {
            "bindings": {
              "version": "1.1.1",
              "from": "http://beta-internal:4873/bindings/-/bindings-1.1.1.tgz",
              "resolved": "http://beta-internal:4873/bindings/-/bindings-1.1.1.tgz"
            },
            "nan": {
              "version": "1.0.0",
              "from": "http://beta-internal:4873/nan/-/nan-1.0.0.tgz",
              "resolved": "http://beta-internal:4873/nan/-/nan-1.0.0.tgz"
            }
          }
        },
        "redis": {
          "version": "0.9.2",
          "from": "http://beta-internal:4873/redis/-/redis-0.9.2.tgz",
          "resolved": "http://beta-internal:4873/redis/-/redis-0.9.2.tgz"
        }
      }
    },
    "statuserror": {
      "version": "0.0.1",
      "from": "http://beta-internal:4873/statuserror/-/statuserror-0.0.1.tgz",
      "resolved": "http://beta-internal:4873/statuserror/-/statuserror-0.0.1.tgz"
    },
    "stringformat": {
      "version": "0.0.5",
      "from": "http://beta-internal:4873/stringformat/-/stringformat-0.0.5.tgz",
      "resolved": "http://beta-internal:4873/stringformat/-/stringformat-0.0.5.tgz"
    },
    "targetenv": {
      "version": "1.0.0",
      "from": "http://beta-internal:4873/targetenv/-/targetenv-1.0.0.tgz",
      "resolved": "http://beta-internal:4873/targetenv/-/targetenv-1.0.0.tgz"
    },
    "temp": {
      "version": "0.4.0",
      "from": "http://beta-internal:4873/temp/-/temp-0.4.0.tgz",
      "resolved": "http://beta-internal:4873/temp/-/temp-0.4.0.tgz"
    },
    "tentacles": {
      "version": "0.2.7",
      "from": "http://beta-internal:4873/tentacles/-/tentacles-0.2.7.tgz",
      "resolved": "http://beta-internal:4873/tentacles/-/tentacles-0.2.7.tgz",
      "dependencies": {
        "create-error": {
          "version": "0.3.1",
          "from": "http://beta-internal:4873/create-error/-/create-error-0.3.1.tgz",
          "resolved": "http://beta-internal:4873/create-error/-/create-error-0.3.1.tgz"
        },
        "lodash": {
          "version": "3.10.1",
          "from": "http://beta-internal:4873/lodash/-/lodash-3.10.1.tgz",
          "resolved": "http://beta-internal:4873/lodash/-/lodash-3.10.1.tgz"
        },
        "q": {
          "version": "1.4.1",
          "from": "http://beta-internal:4873/q/-/q-1.4.1.tgz",
          "resolved": "http://beta-internal:4873/q/-/q-1.4.1.tgz"
        },
        "request": {
          "version": "2.61.0",
          "from": "http://beta-internal:4873/request/-/request-2.61.0.tgz",
          "resolved": "http://beta-internal:4873/request/-/request-2.61.0.tgz",
          "dependencies": {
            "bl": {
              "version": "1.0.0",
              "from": "http://beta-internal:4873/bl/-/bl-1.0.0.tgz",
              "resolved": "http://beta-internal:4873/bl/-/bl-1.0.0.tgz",
              "dependencies": {
                "readable-stream": {
                  "version": "2.0.2",
                  "from": "http://beta-internal:4873/readable-stream/-/readable-stream-2.0.2.tgz",
                  "resolved": "http://beta-internal:4873/readable-stream/-/readable-stream-2.0.2.tgz",
                  "dependencies": {
                    "core-util-is": {
                      "version": "1.0.1",
                      "from": "http://beta-internal:4873/core-util-is/-/core-util-is-1.0.1.tgz",
                      "resolved": "http://beta-internal:4873/core-util-is/-/core-util-is-1.0.1.tgz"
                    },
                    "inherits": {
                      "version": "2.0.1",
                      "from": "http://beta-internal:4873/inherits/-/inherits-2.0.1.tgz",
                      "resolved": "http://beta-internal:4873/inherits/-/inherits-2.0.1.tgz"
                    },
                    "isarray": {
                      "version": "0.0.1",
                      "from": "http://beta-internal:4873/isarray/-/isarray-0.0.1.tgz",
                      "resolved": "http://beta-internal:4873/isarray/-/isarray-0.0.1.tgz"
                    },
                    "process-nextick-args": {
                      "version": "1.0.2",
                      "from": "http://beta-internal:4873/process-nextick-args/-/process-nextick-args-1.0.2.tgz",
                      "resolved": "http://beta-internal:4873/process-nextick-args/-/process-nextick-args-1.0.2.tgz"
                    },
                    "string_decoder": {
                      "version": "0.10.31",
                      "from": "http://beta-internal:4873/string_decoder/-/string_decoder-0.10.31.tgz",
                      "resolved": "http://beta-internal:4873/string_decoder/-/string_decoder-0.10.31.tgz"
                    },
                    "util-deprecate": {
                      "version": "1.0.1",
                      "from": "http://beta-internal:4873/util-deprecate/-/util-deprecate-1.0.1.tgz",
                      "resolved": "http://beta-internal:4873/util-deprecate/-/util-deprecate-1.0.1.tgz"
                    }
                  }
                }
              }
            },
            "caseless": {
              "version": "0.11.0",
              "from": "http://beta-internal:4873/caseless/-/caseless-0.11.0.tgz",
              "resolved": "http://beta-internal:4873/caseless/-/caseless-0.11.0.tgz"
            },
            "extend": {
              "version": "3.0.0",
              "from": "http://beta-internal:4873/extend/-/extend-3.0.0.tgz",
              "resolved": "http://beta-internal:4873/extend/-/extend-3.0.0.tgz"
            },
            "forever-agent": {
              "version": "0.6.1",
              "from": "http://beta-internal:4873/forever-agent/-/forever-agent-0.6.1.tgz",
              "resolved": "http://beta-internal:4873/forever-agent/-/forever-agent-0.6.1.tgz"
            },
            "form-data": {
              "version": "1.0.0-rc3",
              "from": "http://beta-internal:4873/form-data/-/form-data-1.0.0-rc3.tgz",
              "resolved": "http://beta-internal:4873/form-data/-/form-data-1.0.0-rc3.tgz",
              "dependencies": {
                "async": {
                  "version": "1.4.2",
                  "from": "http://beta-internal:4873/async/-/async-1.4.2.tgz",
                  "resolved": "http://beta-internal:4873/async/-/async-1.4.2.tgz"
                }
              }
            },
            "json-stringify-safe": {
              "version": "5.0.1",
              "from": "http://beta-internal:4873/json-stringify-safe/-/json-stringify-safe-5.0.1.tgz",
              "resolved": "http://beta-internal:4873/json-stringify-safe/-/json-stringify-safe-5.0.1.tgz"
            },
            "mime-types": {
              "version": "2.1.5",
              "from": "http://beta-internal:4873/mime-types/-/mime-types-2.1.5.tgz",
              "resolved": "http://beta-internal:4873/mime-types/-/mime-types-2.1.5.tgz",
              "dependencies": {
                "mime-db": {
                  "version": "1.17.0",
                  "from": "http://beta-internal:4873/mime-db/-/mime-db-1.17.0.tgz",
                  "resolved": "http://beta-internal:4873/mime-db/-/mime-db-1.17.0.tgz"
                }
              }
            },
            "qs": {
              "version": "4.0.0",
              "from": "http://beta-internal:4873/qs/-/qs-4.0.0.tgz",
              "resolved": "http://beta-internal:4873/qs/-/qs-4.0.0.tgz"
            },
            "tunnel-agent": {
              "version": "0.4.1",
              "from": "http://beta-internal:4873/tunnel-agent/-/tunnel-agent-0.4.1.tgz",
              "resolved": "http://beta-internal:4873/tunnel-agent/-/tunnel-agent-0.4.1.tgz"
            },
            "http-signature": {
              "version": "0.11.0",
              "from": "http://beta-internal:4873/http-signature/-/http-signature-0.11.0.tgz",
              "resolved": "http://beta-internal:4873/http-signature/-/http-signature-0.11.0.tgz",
              "dependencies": {
                "assert-plus": {
                  "version": "0.1.5",
                  "from": "http://beta-internal:4873/assert-plus/-/assert-plus-0.1.5.tgz",
                  "resolved": "http://beta-internal:4873/assert-plus/-/assert-plus-0.1.5.tgz"
                },
                "asn1": {
                  "version": "0.1.11",
                  "from": "http://beta-internal:4873/asn1/-/asn1-0.1.11.tgz",
                  "resolved": "http://beta-internal:4873/asn1/-/asn1-0.1.11.tgz"
                },
                "ctype": {
                  "version": "0.5.3",
                  "from": "http://beta-internal:4873/ctype/-/ctype-0.5.3.tgz",
                  "resolved": "http://beta-internal:4873/ctype/-/ctype-0.5.3.tgz"
                }
              }
            },
            "oauth-sign": {
              "version": "0.8.0",
              "from": "http://beta-internal:4873/oauth-sign/-/oauth-sign-0.8.0.tgz",
              "resolved": "http://beta-internal:4873/oauth-sign/-/oauth-sign-0.8.0.tgz"
            },
            "hawk": {
              "version": "3.1.0",
              "from": "http://beta-internal:4873/hawk/-/hawk-3.1.0.tgz",
              "resolved": "http://beta-internal:4873/hawk/-/hawk-3.1.0.tgz",
              "dependencies": {
                "hoek": {
                  "version": "2.14.0",
                  "from": "http://beta-internal:4873/hoek/-/hoek-2.14.0.tgz",
                  "resolved": "http://beta-internal:4873/hoek/-/hoek-2.14.0.tgz"
                },
                "boom": {
                  "version": "2.8.0",
                  "from": "http://beta-internal:4873/boom/-/boom-2.8.0.tgz",
                  "resolved": "http://beta-internal:4873/boom/-/boom-2.8.0.tgz"
                },
                "cryptiles": {
                  "version": "2.0.4",
                  "from": "http://beta-internal:4873/cryptiles/-/cryptiles-2.0.4.tgz",
                  "resolved": "http://beta-internal:4873/cryptiles/-/cryptiles-2.0.4.tgz"
                },
                "sntp": {
                  "version": "1.0.9",
                  "from": "http://beta-internal:4873/sntp/-/sntp-1.0.9.tgz",
                  "resolved": "http://beta-internal:4873/sntp/-/sntp-1.0.9.tgz"
                }
              }
            },
            "aws-sign2": {
              "version": "0.5.0",
              "from": "http://beta-internal:4873/aws-sign2/-/aws-sign2-0.5.0.tgz",
              "resolved": "http://beta-internal:4873/aws-sign2/-/aws-sign2-0.5.0.tgz"
            },
            "stringstream": {
              "version": "0.0.4",
              "from": "http://beta-internal:4873/stringstream/-/stringstream-0.0.4.tgz",
              "resolved": "http://beta-internal:4873/stringstream/-/stringstream-0.0.4.tgz"
            },
            "combined-stream": {
              "version": "1.0.5",
              "from": "http://beta-internal:4873/combined-stream/-/combined-stream-1.0.5.tgz",
              "resolved": "http://beta-internal:4873/combined-stream/-/combined-stream-1.0.5.tgz",
              "dependencies": {
                "delayed-stream": {
                  "version": "1.0.0",
                  "from": "http://beta-internal:4873/delayed-stream/-/delayed-stream-1.0.0.tgz",
                  "resolved": "http://beta-internal:4873/delayed-stream/-/delayed-stream-1.0.0.tgz"
                }
              }
            },
            "isstream": {
              "version": "0.1.2",
              "from": "http://beta-internal:4873/isstream/-/isstream-0.1.2.tgz",
              "resolved": "http://beta-internal:4873/isstream/-/isstream-0.1.2.tgz"
            },
            "har-validator": {
              "version": "1.8.0",
              "from": "http://beta-internal:4873/har-validator/-/har-validator-1.8.0.tgz",
              "resolved": "http://beta-internal:4873/har-validator/-/har-validator-1.8.0.tgz",
              "dependencies": {
                "chalk": {
                  "version": "1.1.1",
                  "from": "http://beta-internal:4873/chalk/-/chalk-1.1.1.tgz",
                  "resolved": "http://beta-internal:4873/chalk/-/chalk-1.1.1.tgz",
                  "dependencies": {
                    "ansi-styles": {
                      "version": "2.1.0",
                      "from": "http://beta-internal:4873/ansi-styles/-/ansi-styles-2.1.0.tgz",
                      "resolved": "http://beta-internal:4873/ansi-styles/-/ansi-styles-2.1.0.tgz"
                    },
                    "escape-string-regexp": {
                      "version": "1.0.3",
                      "from": "http://beta-internal:4873/escape-string-regexp/-/escape-string-regexp-1.0.3.tgz",
                      "resolved": "http://beta-internal:4873/escape-string-regexp/-/escape-string-regexp-1.0.3.tgz"
                    },
                    "has-ansi": {
                      "version": "2.0.0",
                      "from": "http://beta-internal:4873/has-ansi/-/has-ansi-2.0.0.tgz",
                      "resolved": "http://beta-internal:4873/has-ansi/-/has-ansi-2.0.0.tgz",
                      "dependencies": {
                        "ansi-regex": {
                          "version": "2.0.0",
                          "from": "http://beta-internal:4873/ansi-regex/-/ansi-regex-2.0.0.tgz",
                          "resolved": "http://beta-internal:4873/ansi-regex/-/ansi-regex-2.0.0.tgz"
                        }
                      }
                    },
                    "strip-ansi": {
                      "version": "3.0.0",
                      "from": "http://beta-internal:4873/strip-ansi/-/strip-ansi-3.0.0.tgz",
                      "resolved": "http://beta-internal:4873/strip-ansi/-/strip-ansi-3.0.0.tgz",
                      "dependencies": {
                        "ansi-regex": {
                          "version": "2.0.0",
                          "from": "http://beta-internal:4873/ansi-regex/-/ansi-regex-2.0.0.tgz",
                          "resolved": "http://beta-internal:4873/ansi-regex/-/ansi-regex-2.0.0.tgz"
                        }
                      }
                    },
                    "supports-color": {
                      "version": "2.0.0",
                      "from": "http://beta-internal:4873/supports-color/-/supports-color-2.0.0.tgz",
                      "resolved": "http://beta-internal:4873/supports-color/-/supports-color-2.0.0.tgz"
                    }
                  }
                },
                "commander": {
                  "version": "2.8.1",
                  "from": "http://beta-internal:4873/commander/-/commander-2.8.1.tgz",
                  "resolved": "http://beta-internal:4873/commander/-/commander-2.8.1.tgz",
                  "dependencies": {
                    "graceful-readlink": {
                      "version": "1.0.1",
                      "from": "http://beta-internal:4873/graceful-readlink/-/graceful-readlink-1.0.1.tgz",
                      "resolved": "http://beta-internal:4873/graceful-readlink/-/graceful-readlink-1.0.1.tgz"
                    }
                  }
                },
                "is-my-json-valid": {
                  "version": "2.12.1",
                  "from": "http://beta-internal:4873/is-my-json-valid/-/is-my-json-valid-2.12.1.tgz",
                  "resolved": "http://beta-internal:4873/is-my-json-valid/-/is-my-json-valid-2.12.1.tgz",
                  "dependencies": {
                    "generate-function": {
                      "version": "2.0.0",
                      "from": "http://beta-internal:4873/generate-function/-/generate-function-2.0.0.tgz",
                      "resolved": "http://beta-internal:4873/generate-function/-/generate-function-2.0.0.tgz"
                    },
                    "generate-object-property": {
                      "version": "1.2.0",
                      "from": "http://beta-internal:4873/generate-object-property/-/generate-object-property-1.2.0.tgz",
                      "resolved": "http://beta-internal:4873/generate-object-property/-/generate-object-property-1.2.0.tgz",
                      "dependencies": {
                        "is-property": {
                          "version": "1.0.2",
                          "from": "http://beta-internal:4873/is-property/-/is-property-1.0.2.tgz",
                          "resolved": "http://beta-internal:4873/is-property/-/is-property-1.0.2.tgz"
                        }
                      }
                    },
                    "jsonpointer": {
                      "version": "1.1.0",
                      "from": "http://beta-internal:4873/jsonpointer/-/jsonpointer-1.1.0.tgz",
                      "resolved": "http://beta-internal:4873/jsonpointer/-/jsonpointer-1.1.0.tgz"
                    },
                    "xtend": {
                      "version": "4.0.0",
                      "from": "http://beta-internal:4873/xtend/-/xtend-4.0.0.tgz",
                      "resolved": "http://beta-internal:4873/xtend/-/xtend-4.0.0.tgz"
                    }
                  }
                }
              }
            }
          }
        },
        "require-directory": {
          "version": "2.1.1",
          "from": "http://beta-internal:4873/require-directory/-/require-directory-2.1.1.tgz",
          "resolved": "http://beta-internal:4873/require-directory/-/require-directory-2.1.1.tgz"
        }
      }
    },
    "text-filter": {
      "version": "0.1.1",
      "from": "text-filter@0.1.1",
      "resolved": "http://beta-internal:4873/text-filter/-/text-filter-0.1.1.tgz"
    },
    "throat": {
      "version": "1.0.0",
      "from": "http://beta-internal:4873/throat/-/throat-1.0.0.tgz",
      "resolved": "http://beta-internal:4873/throat/-/throat-1.0.0.tgz",
      "dependencies": {
        "promise": {
          "version": "3.2.0",
          "from": "http://beta-internal:4873/promise/-/promise-3.2.0.tgz",
          "resolved": "http://beta-internal:4873/promise/-/promise-3.2.0.tgz"
        }
      }
    },
    "through2-concurrent": {
      "version": "1.1.0",
      "from": "through2-concurrent@1.1.0",
      "resolved": "http://beta-internal:4873/through2-concurrent/-/through2-concurrent-1.1.0.tgz",
      "dependencies": {
        "through2": {
          "version": "2.0.0",
          "from": "through2@>=2.0.0 <3.0.0",
          "resolved": "http://beta-internal:4873/through2/-/through2-2.0.0.tgz",
          "dependencies": {
            "readable-stream": {
              "version": "2.0.2",
              "from": "readable-stream@>=2.0.0 <2.1.0",
              "resolved": "http://beta-internal:4873/readable-stream/-/readable-stream-2.0.2.tgz",
              "dependencies": {
                "core-util-is": {
                  "version": "1.0.1",
                  "from": "core-util-is@>=1.0.0 <1.1.0",
                  "resolved": "http://beta-internal:4873/core-util-is/-/core-util-is-1.0.1.tgz"
                },
                "inherits": {
                  "version": "2.0.1",
                  "from": "inherits@>=2.0.1 <2.1.0",
                  "resolved": "http://beta-internal:4873/inherits/-/inherits-2.0.1.tgz"
                },
                "isarray": {
                  "version": "0.0.1",
                  "from": "isarray@0.0.1",
                  "resolved": "http://beta-internal:4873/isarray/-/isarray-0.0.1.tgz"
                },
                "process-nextick-args": {
                  "version": "1.0.3",
                  "from": "process-nextick-args@>=1.0.0 <1.1.0",
                  "resolved": "http://beta-internal:4873/process-nextick-args/-/process-nextick-args-1.0.3.tgz"
                },
                "string_decoder": {
                  "version": "0.10.31",
                  "from": "string_decoder@>=0.10.0 <0.11.0",
                  "resolved": "http://beta-internal:4873/string_decoder/-/string_decoder-0.10.31.tgz"
                },
                "util-deprecate": {
                  "version": "1.0.2",
                  "from": "util-deprecate@>=1.0.1 <1.1.0",
                  "resolved": "http://beta-internal:4873/util-deprecate/-/util-deprecate-1.0.2.tgz"
                }
              }
            },
            "xtend": {
              "version": "4.0.0",
              "from": "xtend@>=4.0.0 <4.1.0",
              "resolved": "http://beta-internal:4873/xtend/-/xtend-4.0.0.tgz"
            }
          }
        }
      }
    },
    "tough-cookie": {
      "version": "0.12.1",
      "from": "http://beta-internal:4873/tough-cookie/-/tough-cookie-0.12.1.tgz",
      "resolved": "http://beta-internal:4873/tough-cookie/-/tough-cookie-0.12.1.tgz",
      "dependencies": {
        "punycode": {
          "version": "1.3.2",
          "from": "http://beta-internal:4873/punycode/-/punycode-1.3.2.tgz",
          "resolved": "http://beta-internal:4873/punycode/-/punycode-1.3.2.tgz"
        }
      }
    },
    "transloadit": {
      "version": "1.5.0",
      "from": "http://beta-internal:4873/transloadit/-/transloadit-1.5.0.tgz",
      "resolved": "http://beta-internal:4873/transloadit/-/transloadit-1.5.0.tgz",
      "dependencies": {
        "request": {
          "version": "2.16.6",
          "from": "http://beta-internal:4873/request/-/request-2.16.6.tgz",
          "resolved": "http://beta-internal:4873/request/-/request-2.16.6.tgz",
          "dependencies": {
            "form-data": {
              "version": "0.0.10",
              "from": "http://beta-internal:4873/form-data/-/form-data-0.0.10.tgz",
              "resolved": "http://beta-internal:4873/form-data/-/form-data-0.0.10.tgz",
              "dependencies": {
                "combined-stream": {
                  "version": "0.0.7",
                  "from": "http://beta-internal:4873/combined-stream/-/combined-stream-0.0.7.tgz",
                  "resolved": "http://beta-internal:4873/combined-stream/-/combined-stream-0.0.7.tgz",
                  "dependencies": {
                    "delayed-stream": {
                      "version": "0.0.5",
                      "from": "http://beta-internal:4873/delayed-stream/-/delayed-stream-0.0.5.tgz",
                      "resolved": "http://beta-internal:4873/delayed-stream/-/delayed-stream-0.0.5.tgz"
                    }
                  }
                },
                "async": {
                  "version": "0.2.10",
                  "from": "http://beta-internal:4873/async/-/async-0.2.10.tgz",
                  "resolved": "http://beta-internal:4873/async/-/async-0.2.10.tgz"
                }
              }
            },
            "mime": {
              "version": "1.2.11",
              "from": "http://beta-internal:4873/mime/-/mime-1.2.11.tgz",
              "resolved": "http://beta-internal:4873/mime/-/mime-1.2.11.tgz"
            },
            "hawk": {
              "version": "0.10.2",
              "from": "http://beta-internal:4873/hawk/-/hawk-0.10.2.tgz",
              "resolved": "http://beta-internal:4873/hawk/-/hawk-0.10.2.tgz",
              "dependencies": {
                "hoek": {
                  "version": "0.7.6",
                  "from": "http://beta-internal:4873/hoek/-/hoek-0.7.6.tgz",
                  "resolved": "http://beta-internal:4873/hoek/-/hoek-0.7.6.tgz"
                },
                "boom": {
                  "version": "0.3.8",
                  "from": "http://beta-internal:4873/boom/-/boom-0.3.8.tgz",
                  "resolved": "http://beta-internal:4873/boom/-/boom-0.3.8.tgz"
                },
                "cryptiles": {
                  "version": "0.1.3",
                  "from": "http://beta-internal:4873/cryptiles/-/cryptiles-0.1.3.tgz",
                  "resolved": "http://beta-internal:4873/cryptiles/-/cryptiles-0.1.3.tgz"
                },
                "sntp": {
                  "version": "0.1.4",
                  "from": "http://beta-internal:4873/sntp/-/sntp-0.1.4.tgz",
                  "resolved": "http://beta-internal:4873/sntp/-/sntp-0.1.4.tgz"
                }
              }
            },
            "cookie-jar": {
              "version": "0.2.0",
              "from": "http://beta-internal:4873/cookie-jar/-/cookie-jar-0.2.0.tgz",
              "resolved": "http://beta-internal:4873/cookie-jar/-/cookie-jar-0.2.0.tgz"
            },
            "aws-sign": {
              "version": "0.2.0",
              "from": "http://beta-internal:4873/aws-sign/-/aws-sign-0.2.0.tgz",
              "resolved": "http://beta-internal:4873/aws-sign/-/aws-sign-0.2.0.tgz"
            },
            "oauth-sign": {
              "version": "0.2.0",
              "from": "http://beta-internal:4873/oauth-sign/-/oauth-sign-0.2.0.tgz",
              "resolved": "http://beta-internal:4873/oauth-sign/-/oauth-sign-0.2.0.tgz"
            },
            "forever-agent": {
              "version": "0.2.0",
              "from": "http://beta-internal:4873/forever-agent/-/forever-agent-0.2.0.tgz",
              "resolved": "http://beta-internal:4873/forever-agent/-/forever-agent-0.2.0.tgz"
            },
            "tunnel-agent": {
              "version": "0.2.0",
              "from": "http://beta-internal:4873/tunnel-agent/-/tunnel-agent-0.2.0.tgz",
              "resolved": "http://beta-internal:4873/tunnel-agent/-/tunnel-agent-0.2.0.tgz"
            },
            "json-stringify-safe": {
              "version": "3.0.0",
              "from": "http://beta-internal:4873/json-stringify-safe/-/json-stringify-safe-3.0.0.tgz",
              "resolved": "http://beta-internal:4873/json-stringify-safe/-/json-stringify-safe-3.0.0.tgz"
            },
            "qs": {
              "version": "0.5.6",
              "from": "http://beta-internal:4873/qs/-/qs-0.5.6.tgz",
              "resolved": "http://beta-internal:4873/qs/-/qs-0.5.6.tgz"
            }
          }
        },
        "underscore": {
          "version": "1.2.1",
          "from": "http://beta-internal:4873/underscore/-/underscore-1.2.1.tgz",
          "resolved": "http://beta-internal:4873/underscore/-/underscore-1.2.1.tgz"
        }
      }
    },
    "underscore": {
      "version": "1.6.0",
      "from": "http://beta-internal:4873/underscore/-/underscore-1.6.0.tgz",
      "resolved": "http://beta-internal:4873/underscore/-/underscore-1.6.0.tgz"
    },
    "useragent": {
      "version": "2.0.6",
      "from": "http://beta-internal:4873/useragent/-/useragent-2.0.6.tgz",
      "resolved": "http://beta-internal:4873/useragent/-/useragent-2.0.6.tgz",
      "dependencies": {
        "lru-cache": {
          "version": "2.2.4",
          "from": "http://beta-internal:4873/lru-cache/-/lru-cache-2.2.4.tgz",
          "resolved": "http://beta-internal:4873/lru-cache/-/lru-cache-2.2.4.tgz"
        }
      }
    },
    "winston": {
      "version": "0.7.3",
      "from": "http://beta-internal:4873/winston/-/winston-0.7.3.tgz",
      "resolved": "http://beta-internal:4873/winston/-/winston-0.7.3.tgz",
      "dependencies": {
        "async": {
          "version": "0.2.10",
          "from": "http://beta-internal:4873/async/-/async-0.2.10.tgz",
          "resolved": "http://beta-internal:4873/async/-/async-0.2.10.tgz"
        },
        "colors": {
          "version": "0.6.2",
          "from": "http://beta-internal:4873/colors/-/colors-0.6.2.tgz",
          "resolved": "http://beta-internal:4873/colors/-/colors-0.6.2.tgz"
        },
        "cycle": {
          "version": "1.0.3",
          "from": "http://beta-internal:4873/cycle/-/cycle-1.0.3.tgz",
          "resolved": "http://beta-internal:4873/cycle/-/cycle-1.0.3.tgz"
        },
        "eyes": {
          "version": "0.1.8",
          "from": "http://beta-internal:4873/eyes/-/eyes-0.1.8.tgz",
          "resolved": "http://beta-internal:4873/eyes/-/eyes-0.1.8.tgz"
        },
        "pkginfo": {
          "version": "0.3.0",
          "from": "http://beta-internal:4873/pkginfo/-/pkginfo-0.3.0.tgz",
          "resolved": "http://beta-internal:4873/pkginfo/-/pkginfo-0.3.0.tgz"
        },
        "request": {
          "version": "2.16.6",
          "from": "request@>=2.16.2 <2.17.0",
          "resolved": "http://beta-internal:4873/request/-/request-2.16.6.tgz",
          "dependencies": {
            "form-data": {
              "version": "0.0.10",
              "from": "form-data@>=0.0.3 <0.1.0",
              "resolved": "http://beta-internal:4873/form-data/-/form-data-0.0.10.tgz",
              "dependencies": {
                "combined-stream": {
                  "version": "0.0.7",
                  "from": "http://beta-internal:4873/combined-stream/-/combined-stream-0.0.7.tgz",
                  "resolved": "http://beta-internal:4873/combined-stream/-/combined-stream-0.0.7.tgz",
                  "dependencies": {
                    "delayed-stream": {
                      "version": "0.0.5",
                      "from": "http://beta-internal:4873/delayed-stream/-/delayed-stream-0.0.5.tgz",
                      "resolved": "http://beta-internal:4873/delayed-stream/-/delayed-stream-0.0.5.tgz"
                    }
                  }
                }
              }
            },
            "mime": {
              "version": "1.2.11",
              "from": "http://beta-internal:4873/mime/-/mime-1.2.11.tgz",
              "resolved": "http://beta-internal:4873/mime/-/mime-1.2.11.tgz"
            },
            "hawk": {
              "version": "0.10.2",
              "from": "hawk@>=0.10.2 <0.11.0",
              "resolved": "http://beta-internal:4873/hawk/-/hawk-0.10.2.tgz",
              "dependencies": {
                "hoek": {
                  "version": "0.7.6",
                  "from": "http://beta-internal:4873/hoek/-/hoek-0.7.6.tgz",
                  "resolved": "http://beta-internal:4873/hoek/-/hoek-0.7.6.tgz"
                },
                "boom": {
                  "version": "0.3.8",
                  "from": "http://beta-internal:4873/boom/-/boom-0.3.8.tgz",
                  "resolved": "http://beta-internal:4873/boom/-/boom-0.3.8.tgz"
                },
                "cryptiles": {
                  "version": "0.1.3",
                  "from": "http://beta-internal:4873/cryptiles/-/cryptiles-0.1.3.tgz",
                  "resolved": "http://beta-internal:4873/cryptiles/-/cryptiles-0.1.3.tgz"
                },
                "sntp": {
                  "version": "0.1.4",
                  "from": "http://beta-internal:4873/sntp/-/sntp-0.1.4.tgz",
                  "resolved": "http://beta-internal:4873/sntp/-/sntp-0.1.4.tgz"
                }
              }
            },
            "cookie-jar": {
              "version": "0.2.0",
              "from": "cookie-jar@>=0.2.0 <0.3.0",
              "resolved": "http://beta-internal:4873/cookie-jar/-/cookie-jar-0.2.0.tgz"
            },
            "aws-sign": {
              "version": "0.2.0",
              "from": "aws-sign@>=0.2.0 <0.3.0",
              "resolved": "http://beta-internal:4873/aws-sign/-/aws-sign-0.2.0.tgz"
            },
            "oauth-sign": {
              "version": "0.2.0",
              "from": "http://beta-internal:4873/oauth-sign/-/oauth-sign-0.2.0.tgz",
              "resolved": "http://beta-internal:4873/oauth-sign/-/oauth-sign-0.2.0.tgz"
            },
            "forever-agent": {
              "version": "0.2.0",
              "from": "http://beta-internal:4873/forever-agent/-/forever-agent-0.2.0.tgz",
              "resolved": "http://beta-internal:4873/forever-agent/-/forever-agent-0.2.0.tgz"
            },
            "tunnel-agent": {
              "version": "0.2.0",
              "from": "http://beta-internal:4873/tunnel-agent/-/tunnel-agent-0.2.0.tgz",
              "resolved": "http://beta-internal:4873/tunnel-agent/-/tunnel-agent-0.2.0.tgz"
            },
            "json-stringify-safe": {
              "version": "3.0.0",
              "from": "json-stringify-safe@>=3.0.0 <3.1.0",
              "resolved": "http://beta-internal:4873/json-stringify-safe/-/json-stringify-safe-3.0.0.tgz"
            },
            "qs": {
              "version": "0.5.6",
              "from": "http://beta-internal:4873/qs/-/qs-0.5.6.tgz",
              "resolved": "http://beta-internal:4873/qs/-/qs-0.5.6.tgz"
            }
          }
        },
        "stack-trace": {
          "version": "0.0.9",
          "from": "http://beta-internal:4873/stack-trace/-/stack-trace-0.0.9.tgz",
          "resolved": "http://beta-internal:4873/stack-trace/-/stack-trace-0.0.9.tgz"
        }
      }
    },
    "winston-logstash-udp": {
      "version": "0.0.4",
      "from": "http://beta-internal:4873/winston-logstash-udp/-/winston-logstash-udp-0.0.4.tgz",
      "resolved": "http://beta-internal:4873/winston-logstash-udp/-/winston-logstash-udp-0.0.4.tgz"
    },
    "wreck": {
      "version": "5.6.1",
      "from": "http://beta-internal:4873/wreck/-/wreck-5.6.1.tgz",
      "resolved": "http://beta-internal:4873/wreck/-/wreck-5.6.1.tgz",
      "dependencies": {
        "hoek": {
          "version": "2.14.0",
          "from": "http://beta-internal:4873/hoek/-/hoek-2.14.0.tgz",
          "resolved": "http://beta-internal:4873/hoek/-/hoek-2.14.0.tgz"
        },
        "boom": {
          "version": "2.8.0",
          "from": "http://beta-internal:4873/boom/-/boom-2.8.0.tgz",
          "resolved": "http://beta-internal:4873/boom/-/boom-2.8.0.tgz"
        }
      }
    },
    "xml2js": {
      "version": "0.2.2",
      "from": "http://beta-internal:4873/xml2js/-/xml2js-0.2.2.tgz",
      "resolved": "http://beta-internal:4873/xml2js/-/xml2js-0.2.2.tgz",
      "dependencies": {
        "sax": {
          "version": "1.1.1",
          "from": "http://beta-internal:4873/sax/-/sax-1.1.1.tgz",
          "resolved": "http://beta-internal:4873/sax/-/sax-1.1.1.tgz"
        }
      }
    },
    "xregexp": {
      "version": "2.0.0",
      "from": "http://beta-internal:4873/xregexp/-/xregexp-2.0.0.tgz",
      "resolved": "http://beta-internal:4873/xregexp/-/xregexp-2.0.0.tgz"
    }
  }
}<|MERGE_RESOLUTION|>--- conflicted
+++ resolved
@@ -1421,15 +1421,9 @@
       }
     },
     "gitter-realtime-client": {
-<<<<<<< HEAD
-      "version": "0.3.7",
-      "from": "gitter-realtime-client@0.3.7",
-      "resolved": "http://beta-internal:4873/gitter-realtime-client/-/gitter-realtime-client-0.3.7.tgz",
-=======
       "version": "0.3.9",
       "from": "gitter-realtime-client@0.3.9",
       "resolved": "http://beta-internal:4873/gitter-realtime-client/-/gitter-realtime-client-0.3.9.tgz",
->>>>>>> bf2093cb
       "dependencies": {
         "backbone-sorted-collection": {
           "version": "0.3.9",
