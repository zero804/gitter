{
  "name": "gitter-webapp",
  "version": "3.8.0",
  "dependencies": {
    "apn": {
      "version": "1.4.4",
      "from": "apn@~1.4.4",
      "resolved": "https://registry.npmjs.org/apn/-/apn-1.4.4.tgz",
      "dependencies": {
        "q": {
          "version": "0.9.7",
          "from": "q@0.9.x",
          "resolved": "https://registry.npmjs.org/q/-/q-0.9.7.tgz"
        }
      }
    },
    "connect-redis": {
      "version": "1.4.7",
      "from": "connect-redis@~1.4.6",
      "resolved": "https://registry.npmjs.org/connect-redis/-/connect-redis-1.4.7.tgz",
      "dependencies": {
        "redis": {
          "version": "0.10.3",
          "from": "redis@0.10.x",
          "resolved": "https://registry.npmjs.org/redis/-/redis-0.10.3.tgz"
        },
        "debug": {
          "version": "1.0.4",
          "from": "debug@*",
          "resolved": "https://registry.npmjs.org/debug/-/debug-1.0.4.tgz",
          "dependencies": {
            "ms": {
              "version": "0.6.2",
              "from": "ms@0.6.2",
              "resolved": "https://registry.npmjs.org/ms/-/ms-0.6.2.tgz"
            }
          }
        }
      }
    },
    "consolidate": {
      "version": "0.10.0",
      "from": "consolidate@~0.10.0",
      "resolved": "https://registry.npmjs.org/consolidate/-/consolidate-0.10.0.tgz"
    },
    "csprng": {
      "version": "0.1.1",
      "from": "csprng@",
      "dependencies": {
        "sequin": {
          "version": "0.1.0",
          "from": "sequin@"
        }
      }
    },
    "cube": {
      "version": "0.2.12",
      "from": "cube@^0.2.12",
      "resolved": "https://registry.npmjs.org/cube/-/cube-0.2.12.tgz",
      "dependencies": {
        "mongodb": {
          "version": "1.3.23",
          "from": "mongodb@~1.3.18",
          "resolved": "https://registry.npmjs.org/mongodb/-/mongodb-1.3.23.tgz",
          "dependencies": {
            "bson": {
              "version": "0.2.5",
              "from": "bson@0.2.5",
              "resolved": "https://registry.npmjs.org/bson/-/bson-0.2.5.tgz"
            },
            "kerberos": {
              "version": "0.0.3",
              "from": "kerberos@0.0.3",
              "resolved": "https://registry.npmjs.org/kerberos/-/kerberos-0.0.3.tgz"
            }
          }
        },
        "node-static": {
          "version": "0.6.5",
          "from": "node-static@0.6.5",
          "resolved": "https://registry.npmjs.org/node-static/-/node-static-0.6.5.tgz",
          "dependencies": {
            "optimist": {
              "version": "0.6.1",
              "from": "optimist@>=0.3.4",
              "resolved": "https://registry.npmjs.org/optimist/-/optimist-0.6.1.tgz",
              "dependencies": {
                "wordwrap": {
                  "version": "0.0.2",
                  "from": "wordwrap@~0.0.2",
                  "resolved": "https://registry.npmjs.org/wordwrap/-/wordwrap-0.0.2.tgz"
                },
                "minimist": {
                  "version": "0.0.10",
                  "from": "minimist@~0.0.1",
                  "resolved": "https://registry.npmjs.org/minimist/-/minimist-0.0.10.tgz"
                }
              }
            },
            "colors": {
              "version": "0.6.2",
              "from": "colors@>=0.6.0",
              "resolved": "https://registry.npmjs.org/colors/-/colors-0.6.2.tgz"
            }
          }
        },
        "pegjs": {
          "version": "0.7.0",
          "from": "pegjs@0.7.0",
          "resolved": "https://registry.npmjs.org/pegjs/-/pegjs-0.7.0.tgz"
        },
        "vows": {
          "version": "0.7.0",
          "from": "vows@0.7.0",
          "resolved": "https://registry.npmjs.org/vows/-/vows-0.7.0.tgz",
          "dependencies": {
            "eyes": {
              "version": "0.1.8",
              "from": "eyes@>=0.1.6",
              "resolved": "https://registry.npmjs.org/eyes/-/eyes-0.1.8.tgz"
            },
            "diff": {
              "version": "1.0.8",
              "from": "diff@~1.0.3",
              "resolved": "https://registry.npmjs.org/diff/-/diff-1.0.8.tgz"
            }
          }
        },
        "websocket": {
          "version": "1.0.8",
          "from": "websocket@1.0.8",
          "resolved": "https://registry.npmjs.org/websocket/-/websocket-1.0.8.tgz"
        },
        "websocket-server": {
          "version": "1.4.4",
          "from": "websocket-server@1.4.04",
          "resolved": "https://registry.npmjs.org/websocket-server/-/websocket-server-1.4.04.tgz"
        }
      }
    },
    "diskspace": {
      "version": "0.1.5",
      "from": "diskspace@0.1.5",
      "resolved": "https://registry.npmjs.org/diskspace/-/diskspace-0.1.5.tgz"
    },
    "dolph": {
      "version": "0.0.4",
      "from": "dolph@0.0.4",
      "resolved": "https://registry.npmjs.org/dolph/-/dolph-0.0.4.tgz",
      "dependencies": {
        "redis": {
          "version": "0.10.3",
          "from": "redis@^0.10.1",
          "resolved": "https://registry.npmjs.org/redis/-/redis-0.10.3.tgz"
        }
      }
    },
    "easynexmo": {
      "version": "0.3.3",
      "from": "easynexmo@~0.3.1",
      "resolved": "https://registry.npmjs.org/easynexmo/-/easynexmo-0.3.3.tgz"
    },
    "email-validator": {
      "version": "1.0.0",
      "from": "email-validator@^1.0.0",
      "resolved": "https://registry.npmjs.org/email-validator/-/email-validator-1.0.0.tgz"
    },
    "emailify": {
      "version": "0.0.2",
      "from": "emailify@~0.0.2",
      "resolved": "https://registry.npmjs.org/emailify/-/emailify-0.0.2.tgz",
      "dependencies": {
        "outcome": {
          "version": "0.0.18",
          "from": "outcome@0.0.x",
          "resolved": "https://registry.npmjs.org/outcome/-/outcome-0.0.18.tgz"
        },
        "jsdom": {
          "version": "0.2.19",
          "from": "jsdom@0.2.x",
          "resolved": "https://registry.npmjs.org/jsdom/-/jsdom-0.2.19.tgz",
          "dependencies": {
            "htmlparser": {
              "version": "1.7.7",
              "from": "htmlparser@1.x",
              "resolved": "https://registry.npmjs.org/htmlparser/-/htmlparser-1.7.7.tgz"
            },
            "cssom": {
              "version": "0.2.5",
              "from": "cssom@0.2.x",
              "resolved": "https://registry.npmjs.org/cssom/-/cssom-0.2.5.tgz"
            },
            "cssstyle": {
              "version": "0.2.14",
              "from": "cssstyle@>=0.2.3",
              "resolved": "https://registry.npmjs.org/cssstyle/-/cssstyle-0.2.14.tgz",
              "dependencies": {
                "cssom": {
                  "version": "0.3.0",
                  "from": "cssom@0.3.x",
                  "resolved": "https://registry.npmjs.org/cssom/-/cssom-0.3.0.tgz"
                }
              }
            },
            "contextify": {
              "version": "0.1.8",
              "from": "contextify@0.1.x",
              "resolved": "https://registry.npmjs.org/contextify/-/contextify-0.1.8.tgz",
              "dependencies": {
                "bindings": {
                  "version": "1.2.1",
                  "from": "bindings@*",
                  "resolved": "https://registry.npmjs.org/bindings/-/bindings-1.2.1.tgz"
                },
                "nan": {
                  "version": "1.0.0",
                  "from": "nan@~1.0.0",
                  "resolved": "https://registry.npmjs.org/nan/-/nan-1.0.0.tgz"
                }
              }
            }
          }
        },
        "optimist": {
          "version": "0.3.7",
          "from": "optimist@~0.3.5",
          "resolved": "https://registry.npmjs.org/optimist/-/optimist-0.3.7.tgz",
          "dependencies": {
            "wordwrap": {
              "version": "0.0.2",
              "from": "wordwrap@~0.0.2",
              "resolved": "https://registry.npmjs.org/wordwrap/-/wordwrap-0.0.2.tgz"
            }
          }
        },
        "vows": {
          "version": "0.6.4",
          "from": "vows@0.6.x",
          "resolved": "https://registry.npmjs.org/vows/-/vows-0.6.4.tgz",
          "dependencies": {
            "eyes": {
              "version": "0.1.8",
              "from": "eyes@>=0.1.6",
              "resolved": "https://registry.npmjs.org/eyes/-/eyes-0.1.8.tgz"
            },
            "diff": {
              "version": "1.0.8",
              "from": "diff@~1.0.3",
              "resolved": "https://registry.npmjs.org/diff/-/diff-1.0.8.tgz"
            }
          }
        },
        "plugin": {
          "version": "0.0.15",
          "from": "plugin@0.0.x",
          "resolved": "https://registry.npmjs.org/plugin/-/plugin-0.0.15.tgz",
          "dependencies": {
            "tq": {
              "version": "0.0.1",
              "from": "tq@0.0.1",
              "resolved": "https://registry.npmjs.org/tq/-/tq-0.0.1.tgz"
            },
            "structr": {
              "version": "0.1.0",
              "from": "structr@0.1.0",
              "resolved": "https://registry.npmjs.org/structr/-/structr-0.1.0.tgz"
            }
          }
        },
        "step": {
          "version": "0.0.5",
          "from": "step@0.0.x",
          "resolved": "https://registry.npmjs.org/step/-/step-0.0.5.tgz"
        },
        "colors": {
          "version": "0.6.2",
          "from": "colors@0.6.x",
          "resolved": "https://registry.npmjs.org/colors/-/colors-0.6.2.tgz"
        },
        "sprintf": {
          "version": "0.1.3",
          "from": "sprintf@0.1.x",
          "resolved": "https://registry.npmjs.org/sprintf/-/sprintf-0.1.3.tgz"
        },
        "celeri": {
          "version": "0.2.16",
          "from": "celeri@0.2.x",
          "resolved": "https://registry.npmjs.org/celeri/-/celeri-0.2.16.tgz",
          "dependencies": {
            "structr": {
              "version": "0.2.4",
              "from": "structr@0.2.x",
              "resolved": "https://registry.npmjs.org/structr/-/structr-0.2.4.tgz"
            },
            "colors": {
              "version": "0.5.1",
              "from": "colors@0.5.1",
              "resolved": "https://registry.npmjs.org/colors/-/colors-0.5.1.tgz"
            },
            "tq": {
              "version": "0.1.0",
              "from": "tq@<=0.1.0",
              "resolved": "https://registry.npmjs.org/tq/-/tq-0.1.0.tgz"
            },
            "crema": {
              "version": "0.1.5",
              "from": "crema@<0.2.0",
              "resolved": "https://registry.npmjs.org/crema/-/crema-0.1.5.tgz",
              "dependencies": {
                "strscanner": {
                  "version": "0.0.8",
                  "from": "strscanner@0.0.x",
                  "resolved": "https://registry.npmjs.org/strscanner/-/strscanner-0.0.8.tgz"
                }
              }
            },
            "beanpoll": {
              "version": "0.2.19",
              "from": "beanpoll@<0.3.0",
              "resolved": "https://registry.npmjs.org/beanpoll/-/beanpoll-0.2.19.tgz",
              "dependencies": {
                "dolce": {
                  "version": "0.0.14",
                  "from": "dolce@<0.2.0",
                  "resolved": "https://registry.npmjs.org/dolce/-/dolce-0.0.14.tgz",
                  "dependencies": {
                    "sift": {
                      "version": "0.0.18",
                      "from": "sift@*",
                      "resolved": "https://registry.npmjs.org/sift/-/sift-0.0.18.tgz"
                    }
                  }
                },
                "comerr": {
                  "version": "0.0.6",
                  "from": "comerr@0.0.x",
                  "resolved": "https://registry.npmjs.org/comerr/-/comerr-0.0.6.tgz"
                }
              }
            },
            "disposable": {
              "version": "0.0.5",
              "from": "disposable@<0.2.0",
              "resolved": "https://registry.npmjs.org/disposable/-/disposable-0.0.5.tgz"
            },
            "underscore": {
              "version": "1.2.4",
              "from": "underscore@1.2.x",
              "resolved": "https://registry.npmjs.org/underscore/-/underscore-1.2.4.tgz"
            }
          }
        }
      }
    },
    "ent": {
      "version": "0.1.0",
      "from": "ent@~0.1.0",
      "resolved": "https://registry.npmjs.org/ent/-/ent-0.1.0.tgz"
    },
    "express": {
      "version": "3.14.0",
      "from": "express@^3.4.8",
      "resolved": "https://registry.npmjs.org/express/-/express-3.14.0.tgz",
      "dependencies": {
        "basic-auth": {
          "version": "1.0.0",
          "from": "basic-auth@1.0.0",
          "resolved": "https://registry.npmjs.org/basic-auth/-/basic-auth-1.0.0.tgz"
        },
        "buffer-crc32": {
          "version": "0.2.3",
          "from": "buffer-crc32@0.2.3",
          "resolved": "https://registry.npmjs.org/buffer-crc32/-/buffer-crc32-0.2.3.tgz"
        },
        "connect": {
          "version": "2.23.0",
          "from": "connect@2.23.0",
          "resolved": "https://registry.npmjs.org/connect/-/connect-2.23.0.tgz",
          "dependencies": {
            "basic-auth-connect": {
              "version": "1.0.0",
              "from": "basic-auth-connect@1.0.0",
              "resolved": "https://registry.npmjs.org/basic-auth-connect/-/basic-auth-connect-1.0.0.tgz"
            },
            "body-parser": {
              "version": "1.4.3",
              "from": "body-parser@1.4.3",
              "resolved": "https://registry.npmjs.org/body-parser/-/body-parser-1.4.3.tgz",
              "dependencies": {
                "iconv-lite": {
                  "version": "0.4.3",
                  "from": "iconv-lite@0.4.3",
                  "resolved": "https://registry.npmjs.org/iconv-lite/-/iconv-lite-0.4.3.tgz"
                },
                "raw-body": {
                  "version": "1.2.2",
                  "from": "raw-body@1.2.2",
                  "resolved": "https://registry.npmjs.org/raw-body/-/raw-body-1.2.2.tgz"
                },
                "type-is": {
                  "version": "1.3.1",
                  "from": "type-is@1.3.1",
                  "resolved": "https://registry.npmjs.org/type-is/-/type-is-1.3.1.tgz",
                  "dependencies": {
                    "mime-types": {
                      "version": "1.0.0",
                      "from": "mime-types@1.0.0",
                      "resolved": "https://registry.npmjs.org/mime-types/-/mime-types-1.0.0.tgz"
                    }
                  }
                }
              }
            },
            "bytes": {
              "version": "1.0.0",
              "from": "bytes@1.0.0",
              "resolved": "https://registry.npmjs.org/bytes/-/bytes-1.0.0.tgz"
            },
            "cookie-parser": {
              "version": "1.3.2",
              "from": "cookie-parser@1.3.2",
              "resolved": "https://registry.npmjs.org/cookie-parser/-/cookie-parser-1.3.2.tgz"
            },
            "compression": {
              "version": "1.0.9",
              "from": "compression@~1.0.8",
              "resolved": "https://registry.npmjs.org/compression/-/compression-1.0.9.tgz",
              "dependencies": {
                "accepts": {
                  "version": "1.0.7",
                  "from": "accepts@~1.0.4",
                  "resolved": "https://registry.npmjs.org/accepts/-/accepts-1.0.7.tgz",
                  "dependencies": {
                    "mime-types": {
                      "version": "1.0.1",
                      "from": "mime-types@~1.0.0",
                      "resolved": "https://registry.npmjs.org/mime-types/-/mime-types-1.0.1.tgz"
                    },
                    "negotiator": {
                      "version": "0.4.7",
                      "from": "negotiator@0.4.7",
                      "resolved": "https://registry.npmjs.org/negotiator/-/negotiator-0.4.7.tgz"
                    }
                  }
                },
                "compressible": {
                  "version": "1.1.0",
                  "from": "compressible@1.1.0",
                  "resolved": "https://registry.npmjs.org/compressible/-/compressible-1.1.0.tgz"
                },
                "debug": {
                  "version": "1.0.4",
                  "from": "debug@1.0.4",
                  "resolved": "https://registry.npmjs.org/debug/-/debug-1.0.4.tgz",
                  "dependencies": {
                    "ms": {
                      "version": "0.6.2",
                      "from": "ms@0.6.2",
                      "resolved": "https://registry.npmjs.org/ms/-/ms-0.6.2.tgz"
                    }
                  }
                }
              }
            },
            "connect-timeout": {
              "version": "1.1.1",
              "from": "connect-timeout@1.1.1",
              "resolved": "https://registry.npmjs.org/connect-timeout/-/connect-timeout-1.1.1.tgz",
              "dependencies": {
                "debug": {
                  "version": "1.0.2",
                  "from": "debug@1.0.2",
                  "resolved": "https://registry.npmjs.org/debug/-/debug-1.0.2.tgz",
                  "dependencies": {
                    "ms": {
                      "version": "0.6.2",
                      "from": "ms@0.6.2",
                      "resolved": "https://registry.npmjs.org/ms/-/ms-0.6.2.tgz"
                    }
                  }
                }
              }
            },
            "csurf": {
              "version": "1.3.0",
              "from": "csurf@~1.3.0",
              "resolved": "https://registry.npmjs.org/csurf/-/csurf-1.3.0.tgz",
              "dependencies": {
                "csrf-tokens": {
                  "version": "2.0.0",
                  "from": "csrf-tokens@~2.0.0",
                  "resolved": "https://registry.npmjs.org/csrf-tokens/-/csrf-tokens-2.0.0.tgz",
                  "dependencies": {
                    "rndm": {
                      "version": "1.0.0",
                      "from": "rndm@1",
                      "resolved": "https://registry.npmjs.org/rndm/-/rndm-1.0.0.tgz"
                    },
                    "scmp": {
                      "version": "0.0.3",
                      "from": "scmp@~0.0.3",
                      "resolved": "https://registry.npmjs.org/scmp/-/scmp-0.0.3.tgz"
                    },
                    "uid-safe": {
                      "version": "1.0.1",
                      "from": "uid-safe@1",
                      "resolved": "https://registry.npmjs.org/uid-safe/-/uid-safe-1.0.1.tgz",
                      "dependencies": {
                        "mz": {
                          "version": "1.0.0",
                          "from": "mz@1",
                          "resolved": "https://registry.npmjs.org/mz/-/mz-1.0.0.tgz"
                        }
                      }
                    },
                    "base64-url": {
                      "version": "1.0.0",
                      "from": "base64-url@1",
                      "resolved": "https://registry.npmjs.org/base64-url/-/base64-url-1.0.0.tgz"
                    }
                  }
                }
              }
            },
            "errorhandler": {
              "version": "1.1.1",
              "from": "errorhandler@1.1.1",
              "resolved": "https://registry.npmjs.org/errorhandler/-/errorhandler-1.1.1.tgz",
              "dependencies": {
                "accepts": {
                  "version": "1.0.7",
                  "from": "accepts@~1.0.4",
                  "resolved": "https://registry.npmjs.org/accepts/-/accepts-1.0.7.tgz",
                  "dependencies": {
                    "mime-types": {
                      "version": "1.0.1",
                      "from": "mime-types@~1.0.0",
                      "resolved": "https://registry.npmjs.org/mime-types/-/mime-types-1.0.1.tgz"
                    },
                    "negotiator": {
                      "version": "0.4.7",
                      "from": "negotiator@0.4.7",
                      "resolved": "https://registry.npmjs.org/negotiator/-/negotiator-0.4.7.tgz"
                    }
                  }
                }
              }
            },
            "express-session": {
              "version": "1.6.5",
              "from": "express-session@~1.6.4",
              "resolved": "https://registry.npmjs.org/express-session/-/express-session-1.6.5.tgz",
              "dependencies": {
                "uid-safe": {
                  "version": "1.0.1",
                  "from": "uid-safe@1.0.1",
                  "resolved": "https://registry.npmjs.org/uid-safe/-/uid-safe-1.0.1.tgz",
                  "dependencies": {
                    "mz": {
                      "version": "1.0.0",
                      "from": "mz@1",
                      "resolved": "https://registry.npmjs.org/mz/-/mz-1.0.0.tgz"
                    },
                    "base64-url": {
                      "version": "1.0.0",
                      "from": "base64-url@1",
                      "resolved": "https://registry.npmjs.org/base64-url/-/base64-url-1.0.0.tgz"
                    }
                  }
                },
                "utils-merge": {
                  "version": "1.0.0",
                  "from": "utils-merge@1.0.0",
                  "resolved": "https://registry.npmjs.org/utils-merge/-/utils-merge-1.0.0.tgz"
                }
              }
            },
            "finalhandler": {
              "version": "0.0.2",
              "from": "finalhandler@0.0.2",
              "resolved": "https://registry.npmjs.org/finalhandler/-/finalhandler-0.0.2.tgz",
              "dependencies": {
                "debug": {
                  "version": "1.0.2",
                  "from": "debug@1.0.2",
                  "resolved": "https://registry.npmjs.org/debug/-/debug-1.0.2.tgz",
                  "dependencies": {
                    "ms": {
                      "version": "0.6.2",
                      "from": "ms@0.6.2",
                      "resolved": "https://registry.npmjs.org/ms/-/ms-0.6.2.tgz"
                    }
                  }
                }
              }
            },
            "method-override": {
              "version": "2.1.1",
              "from": "method-override@~2.1.0",
              "resolved": "https://registry.npmjs.org/method-override/-/method-override-2.1.1.tgz"
            },
            "morgan": {
              "version": "1.1.1",
              "from": "morgan@1.1.1",
              "resolved": "https://registry.npmjs.org/morgan/-/morgan-1.1.1.tgz"
            },
            "multiparty": {
              "version": "3.3.0",
              "from": "multiparty@3.3.0",
              "resolved": "https://registry.npmjs.org/multiparty/-/multiparty-3.3.0.tgz",
              "dependencies": {
                "readable-stream": {
                  "version": "1.1.13-1",
                  "from": "readable-stream@~1.1.9",
                  "resolved": "https://registry.npmjs.org/readable-stream/-/readable-stream-1.1.13-1.tgz",
                  "dependencies": {
                    "core-util-is": {
                      "version": "1.0.1",
                      "from": "core-util-is@~1.0.0",
                      "resolved": "https://registry.npmjs.org/core-util-is/-/core-util-is-1.0.1.tgz"
                    },
                    "isarray": {
                      "version": "0.0.1",
                      "from": "isarray@0.0.1",
                      "resolved": "https://registry.npmjs.org/isarray/-/isarray-0.0.1.tgz"
                    },
                    "string_decoder": {
                      "version": "0.10.25-1",
                      "from": "string_decoder@~0.10.x",
                      "resolved": "https://registry.npmjs.org/string_decoder/-/string_decoder-0.10.25-1.tgz"
                    },
                    "inherits": {
                      "version": "2.0.1",
                      "from": "inherits@~2.0.1",
                      "resolved": "https://registry.npmjs.org/inherits/-/inherits-2.0.1.tgz"
                    }
                  }
                },
                "stream-counter": {
                  "version": "0.2.0",
                  "from": "stream-counter@~0.2.0",
                  "resolved": "https://registry.npmjs.org/stream-counter/-/stream-counter-0.2.0.tgz"
                }
              }
            },
            "on-headers": {
              "version": "0.0.0",
              "from": "on-headers@0.0.0",
              "resolved": "https://registry.npmjs.org/on-headers/-/on-headers-0.0.0.tgz"
            },
            "qs": {
              "version": "0.6.6",
              "from": "qs@0.6.6",
              "resolved": "https://registry.npmjs.org/qs/-/qs-0.6.6.tgz"
            },
            "response-time": {
              "version": "2.0.0",
              "from": "response-time@2.0.0",
              "resolved": "https://registry.npmjs.org/response-time/-/response-time-2.0.0.tgz"
            },
            "serve-favicon": {
              "version": "2.0.1",
              "from": "serve-favicon@2.0.1",
              "resolved": "https://registry.npmjs.org/serve-favicon/-/serve-favicon-2.0.1.tgz"
            },
            "serve-index": {
              "version": "1.1.4",
              "from": "serve-index@~1.1.3",
              "resolved": "https://registry.npmjs.org/serve-index/-/serve-index-1.1.4.tgz",
              "dependencies": {
                "accepts": {
                  "version": "1.0.7",
                  "from": "accepts@~1.0.5",
                  "resolved": "https://registry.npmjs.org/accepts/-/accepts-1.0.7.tgz",
                  "dependencies": {
                    "mime-types": {
                      "version": "1.0.1",
                      "from": "mime-types@~1.0.0",
                      "resolved": "https://registry.npmjs.org/mime-types/-/mime-types-1.0.1.tgz"
                    },
                    "negotiator": {
                      "version": "0.4.7",
                      "from": "negotiator@0.4.7",
                      "resolved": "https://registry.npmjs.org/negotiator/-/negotiator-0.4.7.tgz"
                    }
                  }
                },
                "batch": {
                  "version": "0.5.1",
                  "from": "batch@0.5.1",
                  "resolved": "https://registry.npmjs.org/batch/-/batch-0.5.1.tgz"
                }
              }
            },
            "serve-static": {
              "version": "1.3.2",
              "from": "serve-static@~1.3.1",
              "resolved": "https://registry.npmjs.org/serve-static/-/serve-static-1.3.2.tgz",
              "dependencies": {
                "send": {
                  "version": "0.6.0",
                  "from": "send@0.6.0",
                  "resolved": "https://registry.npmjs.org/send/-/send-0.6.0.tgz",
                  "dependencies": {
                    "finished": {
                      "version": "1.2.2",
                      "from": "finished@1.2.2",
                      "resolved": "https://registry.npmjs.org/finished/-/finished-1.2.2.tgz",
                      "dependencies": {
                        "ee-first": {
                          "version": "1.0.3",
                          "from": "ee-first@1.0.3",
                          "resolved": "https://registry.npmjs.org/ee-first/-/ee-first-1.0.3.tgz"
                        }
                      }
                    },
                    "mime": {
                      "version": "1.2.11",
                      "from": "mime@1.2.11",
                      "resolved": "https://registry.npmjs.org/mime/-/mime-1.2.11.tgz"
                    },
                    "ms": {
                      "version": "0.6.2",
                      "from": "ms@0.6.2",
                      "resolved": "https://registry.npmjs.org/ms/-/ms-0.6.2.tgz"
                    }
                  }
                }
              }
            },
            "type-is": {
              "version": "1.3.2",
              "from": "type-is@~1.3.2",
              "resolved": "https://registry.npmjs.org/type-is/-/type-is-1.3.2.tgz",
              "dependencies": {
                "mime-types": {
                  "version": "1.0.1",
                  "from": "mime-types@~1.0.1",
                  "resolved": "https://registry.npmjs.org/mime-types/-/mime-types-1.0.1.tgz"
                }
              }
            },
            "vhost": {
              "version": "2.0.0",
              "from": "vhost@2.0.0",
              "resolved": "https://registry.npmjs.org/vhost/-/vhost-2.0.0.tgz"
            },
            "pause": {
              "version": "0.0.1",
              "from": "pause@0.0.1",
              "resolved": "https://registry.npmjs.org/pause/-/pause-0.0.1.tgz"
            }
          }
        },
        "commander": {
          "version": "1.3.2",
          "from": "commander@1.3.2",
          "resolved": "https://registry.npmjs.org/commander/-/commander-1.3.2.tgz",
          "dependencies": {
            "keypress": {
              "version": "0.1.0",
              "from": "keypress@0.1.x",
              "resolved": "https://registry.npmjs.org/keypress/-/keypress-0.1.0.tgz"
            }
          }
        },
        "debug": {
          "version": "1.0.3",
          "from": "debug@1.0.3",
          "resolved": "https://registry.npmjs.org/debug/-/debug-1.0.3.tgz",
          "dependencies": {
            "ms": {
              "version": "0.6.2",
              "from": "ms@0.6.2",
              "resolved": "https://registry.npmjs.org/ms/-/ms-0.6.2.tgz"
            }
          }
        },
        "depd": {
          "version": "0.3.0",
          "from": "depd@0.3.0",
          "resolved": "https://registry.npmjs.org/depd/-/depd-0.3.0.tgz"
        },
        "escape-html": {
          "version": "1.0.1",
          "from": "escape-html@1.0.1",
          "resolved": "https://registry.npmjs.org/escape-html/-/escape-html-1.0.1.tgz"
        },
        "media-typer": {
          "version": "0.2.0",
          "from": "media-typer@0.2.0",
          "resolved": "https://registry.npmjs.org/media-typer/-/media-typer-0.2.0.tgz"
        },
        "methods": {
          "version": "1.1.0",
          "from": "methods@1.1.0",
          "resolved": "https://registry.npmjs.org/methods/-/methods-1.1.0.tgz"
        },
        "mkdirp": {
          "version": "0.5.0",
          "from": "mkdirp@0.5.0",
          "resolved": "https://registry.npmjs.org/mkdirp/-/mkdirp-0.5.0.tgz",
          "dependencies": {
            "minimist": {
              "version": "0.0.8",
              "from": "minimist@0.0.8",
              "resolved": "https://registry.npmjs.org/minimist/-/minimist-0.0.8.tgz"
            }
          }
        },
        "parseurl": {
          "version": "1.1.3",
          "from": "parseurl@~1.1.3",
          "resolved": "https://registry.npmjs.org/parseurl/-/parseurl-1.1.3.tgz"
        },
        "proxy-addr": {
          "version": "1.0.1",
          "from": "proxy-addr@1.0.1",
          "resolved": "https://registry.npmjs.org/proxy-addr/-/proxy-addr-1.0.1.tgz",
          "dependencies": {
            "ipaddr.js": {
              "version": "0.1.2",
              "from": "ipaddr.js@0.1.2",
              "resolved": "https://registry.npmjs.org/ipaddr.js/-/ipaddr.js-0.1.2.tgz"
            }
          }
        },
        "range-parser": {
          "version": "1.0.0",
          "from": "range-parser@1.0.0",
          "resolved": "https://registry.npmjs.org/range-parser/-/range-parser-1.0.0.tgz"
        },
        "send": {
          "version": "0.5.0",
          "from": "send@0.5.0",
          "resolved": "https://registry.npmjs.org/send/-/send-0.5.0.tgz",
          "dependencies": {
            "debug": {
              "version": "1.0.2",
              "from": "debug@1.0.2",
              "resolved": "https://registry.npmjs.org/debug/-/debug-1.0.2.tgz"
            },
            "finished": {
              "version": "1.2.2",
              "from": "finished@1.2.2",
              "resolved": "https://registry.npmjs.org/finished/-/finished-1.2.2.tgz",
              "dependencies": {
                "ee-first": {
                  "version": "1.0.3",
                  "from": "ee-first@1.0.3",
                  "resolved": "https://registry.npmjs.org/ee-first/-/ee-first-1.0.3.tgz"
                }
              }
            },
            "mime": {
              "version": "1.2.11",
              "from": "mime@~1.2.11",
              "resolved": "https://registry.npmjs.org/mime/-/mime-1.2.11.tgz"
            },
            "ms": {
              "version": "0.6.2",
              "from": "ms@0.6.2",
              "resolved": "https://registry.npmjs.org/ms/-/ms-0.6.2.tgz"
            }
          }
        },
        "vary": {
          "version": "0.1.0",
          "from": "vary@0.1.0",
          "resolved": "https://registry.npmjs.org/vary/-/vary-0.1.0.tgz"
        },
        "cookie": {
          "version": "0.1.2",
          "from": "cookie@0.1.2",
          "resolved": "https://registry.npmjs.org/cookie/-/cookie-0.1.2.tgz"
        },
        "fresh": {
          "version": "0.2.2",
          "from": "fresh@0.2.2",
          "resolved": "https://registry.npmjs.org/fresh/-/fresh-0.2.2.tgz"
        },
        "cookie-signature": {
          "version": "1.0.4",
          "from": "cookie-signature@1.0.4",
          "resolved": "https://registry.npmjs.org/cookie-signature/-/cookie-signature-1.0.4.tgz"
        },
        "merge-descriptors": {
          "version": "0.0.2",
          "from": "merge-descriptors@0.0.2",
          "resolved": "https://registry.npmjs.org/merge-descriptors/-/merge-descriptors-0.0.2.tgz"
        }
      }
    },
    "express-hbs": {
      "version": "0.7.10",
      "from": "express-hbs@^0.7.9",
      "resolved": "https://registry.npmjs.org/express-hbs/-/express-hbs-0.7.10.tgz",
      "dependencies": {
        "handlebars": {
          "version": "2.0.0-alpha.4",
          "from": "handlebars@^2.0.0",
          "resolved": "https://registry.npmjs.org/handlebars/-/handlebars-2.0.0-alpha.4.tgz",
          "dependencies": {
            "optimist": {
              "version": "0.3.7",
              "from": "optimist@~0.3",
              "resolved": "https://registry.npmjs.org/optimist/-/optimist-0.3.7.tgz",
              "dependencies": {
                "wordwrap": {
                  "version": "0.0.2",
                  "from": "wordwrap@~0.0.2",
                  "resolved": "https://registry.npmjs.org/wordwrap/-/wordwrap-0.0.2.tgz"
                }
              }
            },
            "uglify-js": {
              "version": "2.3.6",
              "from": "uglify-js@~2.3",
              "resolved": "https://registry.npmjs.org/uglify-js/-/uglify-js-2.3.6.tgz",
              "dependencies": {
                "async": {
                  "version": "0.2.10",
                  "from": "async@~0.2.6",
                  "resolved": "https://registry.npmjs.org/async/-/async-0.2.10.tgz"
                },
                "source-map": {
                  "version": "0.1.37",
                  "from": "source-map@~0.1.7",
                  "resolved": "https://registry.npmjs.org/source-map/-/source-map-0.1.37.tgz",
                  "dependencies": {
                    "amdefine": {
                      "version": "0.1.0",
                      "from": "amdefine@>=0.0.4",
                      "resolved": "https://registry.npmjs.org/amdefine/-/amdefine-0.1.0.tgz"
                    }
                  }
                }
              }
            }
          }
        },
        "js-beautify": {
          "version": "1.4.2",
          "from": "js-beautify@~1.4.2",
          "resolved": "https://registry.npmjs.org/js-beautify/-/js-beautify-1.4.2.tgz",
          "dependencies": {
            "config-chain": {
              "version": "1.1.8",
              "from": "config-chain@~1.1.5",
              "resolved": "https://registry.npmjs.org/config-chain/-/config-chain-1.1.8.tgz",
              "dependencies": {
                "proto-list": {
                  "version": "1.2.3",
                  "from": "proto-list@~1.2.1",
                  "resolved": "https://registry.npmjs.org/proto-list/-/proto-list-1.2.3.tgz"
                },
                "ini": {
                  "version": "1.2.1",
                  "from": "ini@1",
                  "resolved": "https://registry.npmjs.org/ini/-/ini-1.2.1.tgz"
                }
              }
            },
            "mkdirp": {
              "version": "0.3.5",
              "from": "mkdirp@0.3.5",
              "resolved": "https://registry.npmjs.org/mkdirp/-/mkdirp-0.3.5.tgz"
            },
            "nopt": {
              "version": "2.1.2",
              "from": "nopt@~2.1.1",
              "resolved": "https://registry.npmjs.org/nopt/-/nopt-2.1.2.tgz",
              "dependencies": {
                "abbrev": {
                  "version": "1.0.5",
                  "from": "abbrev@1",
                  "resolved": "https://registry.npmjs.org/abbrev/-/abbrev-1.0.5.tgz"
                }
              }
            }
          }
        },
        "readdirp": {
          "version": "0.3.3",
          "from": "readdirp@~0.3.1",
          "resolved": "https://registry.npmjs.org/readdirp/-/readdirp-0.3.3.tgz",
          "dependencies": {
            "graceful-fs": {
              "version": "2.0.3",
              "from": "graceful-fs@~2.0.0",
              "resolved": "https://registry.npmjs.org/graceful-fs/-/graceful-fs-2.0.3.tgz"
            },
            "minimatch": {
              "version": "0.2.14",
              "from": "minimatch@~0.2.12",
              "resolved": "https://registry.npmjs.org/minimatch/-/minimatch-0.2.14.tgz",
              "dependencies": {
                "lru-cache": {
                  "version": "2.5.0",
                  "from": "lru-cache@2",
                  "resolved": "https://registry.npmjs.org/lru-cache/-/lru-cache-2.5.0.tgz"
                },
                "sigmund": {
                  "version": "1.0.0",
                  "from": "sigmund@~1.0.0",
                  "resolved": "https://registry.npmjs.org/sigmund/-/sigmund-1.0.0.tgz"
                }
              }
            }
          }
        }
      }
    },
    "express-resource": {
      "version": "1.0.0",
      "from": "express-resource@1.0.0",
      "resolved": "https://registry.npmjs.org/express-resource/-/express-resource-1.0.0.tgz",
      "dependencies": {
        "lingo": {
          "version": "0.0.5",
          "from": "lingo@>= 0.0.4",
          "resolved": "https://registry.npmjs.org/lingo/-/lingo-0.0.5.tgz"
        },
        "methods": {
          "version": "0.0.1",
          "from": "methods@0.0.1",
          "resolved": "https://registry.npmjs.org/methods/-/methods-0.0.1.tgz"
        },
        "debug": {
          "version": "1.0.4",
          "from": "debug@*",
          "resolved": "https://registry.npmjs.org/debug/-/debug-1.0.4.tgz",
          "dependencies": {
            "ms": {
              "version": "0.6.2",
              "from": "ms@0.6.2",
              "resolved": "https://registry.npmjs.org/ms/-/ms-0.6.2.tgz"
            }
          }
        }
      }
    },
    "express3-handlebars": {
      "version": "0.4.1",
      "from": "express3-handlebars@~0.4.1",
      "resolved": "https://registry.npmjs.org/express3-handlebars/-/express3-handlebars-0.4.1.tgz",
      "dependencies": {
        "async": {
          "version": "0.2.10",
          "from": "async@~0.2",
          "resolved": "https://registry.npmjs.org/async/-/async-0.2.10.tgz"
        },
        "glob": {
          "version": "3.2.11",
          "from": "glob@3.x",
          "resolved": "https://registry.npmjs.org/glob/-/glob-3.2.11.tgz",
          "dependencies": {
            "inherits": {
              "version": "2.0.1",
              "from": "inherits@2",
              "resolved": "https://registry.npmjs.org/inherits/-/inherits-2.0.1.tgz"
            },
            "minimatch": {
              "version": "0.3.0",
              "from": "minimatch@0.3",
              "resolved": "https://registry.npmjs.org/minimatch/-/minimatch-0.3.0.tgz",
              "dependencies": {
                "lru-cache": {
                  "version": "2.5.0",
                  "from": "lru-cache@2",
                  "resolved": "https://registry.npmjs.org/lru-cache/-/lru-cache-2.5.0.tgz"
                },
                "sigmund": {
                  "version": "1.0.0",
                  "from": "sigmund@~1.0.0",
                  "resolved": "https://registry.npmjs.org/sigmund/-/sigmund-1.0.0.tgz"
                }
              }
            }
          }
        },
        "semver": {
          "version": "1.1.4",
          "from": "semver@1.x",
          "resolved": "https://registry.npmjs.org/semver/-/semver-1.1.4.tgz"
        }
      }
    },
<<<<<<< HEAD
=======
    "faye": {
      "version": "1.0.3",
      "from": "faye@^1.0.1",
      "resolved": "https://registry.npmjs.org/faye/-/faye-1.0.3.tgz",
      "dependencies": {
        "concat-stream": {
          "version": "1.4.6",
          "from": "concat-stream@",
          "resolved": "https://registry.npmjs.org/concat-stream/-/concat-stream-1.4.6.tgz",
          "dependencies": {
            "inherits": {
              "version": "2.0.1",
              "from": "inherits@~2.0.1",
              "resolved": "https://registry.npmjs.org/inherits/-/inherits-2.0.1.tgz"
            },
            "typedarray": {
              "version": "0.0.6",
              "from": "typedarray@~0.0.5",
              "resolved": "https://registry.npmjs.org/typedarray/-/typedarray-0.0.6.tgz"
            },
            "readable-stream": {
              "version": "1.1.13-1",
              "from": "readable-stream@~1.1.9",
              "resolved": "https://registry.npmjs.org/readable-stream/-/readable-stream-1.1.13-1.tgz",
              "dependencies": {
                "core-util-is": {
                  "version": "1.0.1",
                  "from": "core-util-is@~1.0.0",
                  "resolved": "https://registry.npmjs.org/core-util-is/-/core-util-is-1.0.1.tgz"
                },
                "isarray": {
                  "version": "0.0.1",
                  "from": "isarray@0.0.1",
                  "resolved": "https://registry.npmjs.org/isarray/-/isarray-0.0.1.tgz"
                },
                "string_decoder": {
                  "version": "0.10.25-1",
                  "from": "string_decoder@~0.10.x",
                  "resolved": "https://registry.npmjs.org/string_decoder/-/string_decoder-0.10.25-1.tgz"
                }
              }
            }
          }
        },
        "cookiejar": {
          "version": "2.0.1",
          "from": "cookiejar@",
          "resolved": "https://registry.npmjs.org/cookiejar/-/cookiejar-2.0.1.tgz"
        },
        "csprng": {
          "version": "0.1.1",
          "from": "csprng@",
          "resolved": "https://registry.npmjs.org/csprng/-/csprng-0.1.1.tgz",
          "dependencies": {
            "sequin": {
              "version": "0.1.0",
              "from": "sequin@",
              "resolved": "https://registry.npmjs.org/sequin/-/sequin-0.1.0.tgz"
            }
          }
        },
        "faye-websocket": {
          "version": "0.7.2",
          "from": "faye-websocket@>=0.7.0",
          "resolved": "https://registry.npmjs.org/faye-websocket/-/faye-websocket-0.7.2.tgz",
          "dependencies": {
            "websocket-driver": {
              "version": "0.3.5",
              "from": "websocket-driver@>=0.3.1",
              "resolved": "https://registry.npmjs.org/websocket-driver/-/websocket-driver-0.3.5.tgz"
            }
          }
        }
      }
    },
>>>>>>> 4d87c5a1
    "faye-redis": {
      "version": "0.3.0",
      "from": "faye-redis@git://github.com/gitterHQ/faye-redis-node#v0.3.0",
      "resolved": "git://github.com/gitterHQ/faye-redis-node#11aa3dbf5638f40b659397045344096b08e9ca4c",
      "dependencies": {
        "redis": {
          "version": "0.11.0",
          "from": "redis@",
          "resolved": "https://registry.npmjs.org/redis/-/redis-0.11.0.tgz"
        }
      }
    },
    "faye-websocket": {
      "version": "0.7.2",
      "from": "faye-websocket@",
      "dependencies": {
        "websocket-driver": {
          "version": "0.3.5",
          "from": "websocket-driver@>=0.3.1"
        }
      }
    },
    "gitter-env": {
      "version": "0.8.4",
      "from": "gitter-env@git+ssh://git@github.com:gitterHQ/gitter-env.git#25e2808871283f7c8da3c2dd48fd01036c96bc80",
      "resolved": "git+ssh://git@github.com:gitterHQ/gitter-env.git#25e2808871283f7c8da3c2dd48fd01036c96bc80",
      "dependencies": {
        "async": {
          "version": "0.8.0",
<<<<<<< HEAD
          "from": "async@0.8.0",
=======
          "from": "async@^0.8.0",
>>>>>>> 4d87c5a1
          "resolved": "https://registry.npmjs.org/async/-/async-0.8.0.tgz"
        },
        "nconf": {
          "version": "0.6.9",
<<<<<<< HEAD
          "from": "nconf@0.6.9",
=======
          "from": "nconf@^0.6.9",
>>>>>>> 4d87c5a1
          "resolved": "https://registry.npmjs.org/nconf/-/nconf-0.6.9.tgz",
          "dependencies": {
            "async": {
              "version": "0.2.9",
<<<<<<< HEAD
              "from": "https://registry.npmjs.org/async/-/async-0.2.9.tgz",
=======
              "from": "async@0.2.9",
>>>>>>> 4d87c5a1
              "resolved": "https://registry.npmjs.org/async/-/async-0.2.9.tgz"
            },
            "ini": {
              "version": "1.2.1",
<<<<<<< HEAD
              "from": "ini@1.2.1",
=======
              "from": "ini@1.x.x",
>>>>>>> 4d87c5a1
              "resolved": "https://registry.npmjs.org/ini/-/ini-1.2.1.tgz"
            },
            "optimist": {
              "version": "0.6.0",
              "from": "optimist@0.6.0",
              "resolved": "https://registry.npmjs.org/optimist/-/optimist-0.6.0.tgz",
              "dependencies": {
                "wordwrap": {
                  "version": "0.0.2",
<<<<<<< HEAD
                  "from": "wordwrap@0.0.2",
=======
                  "from": "wordwrap@~0.0.2",
>>>>>>> 4d87c5a1
                  "resolved": "https://registry.npmjs.org/wordwrap/-/wordwrap-0.0.2.tgz"
                },
                "minimist": {
                  "version": "0.0.10",
<<<<<<< HEAD
                  "from": "minimist@0.0.10",
=======
                  "from": "minimist@~0.0.1",
>>>>>>> 4d87c5a1
                  "resolved": "https://registry.npmjs.org/minimist/-/minimist-0.0.10.tgz"
                }
              }
            }
          }
        },
        "redis": {
          "version": "0.10.3",
<<<<<<< HEAD
          "from": "redis@0.10.3",
=======
          "from": "redis@^0.10.1",
>>>>>>> 4d87c5a1
          "resolved": "https://registry.npmjs.org/redis/-/redis-0.10.3.tgz"
        },
        "underscore": {
          "version": "1.6.0",
<<<<<<< HEAD
          "from": "underscore@1.6.0",
=======
          "from": "underscore@^1.6.0",
>>>>>>> 4d87c5a1
          "resolved": "https://registry.npmjs.org/underscore/-/underscore-1.6.0.tgz"
        },
        "clockout": {
          "version": "0.0.1",
          "from": "clockout@0.0.1",
          "resolved": "https://registry.npmjs.org/clockout/-/clockout-0.0.1.tgz"
        },
        "blocked": {
          "version": "1.0.0",
<<<<<<< HEAD
          "from": "blocked@1.0.0",
=======
          "from": "blocked@^1.0.0",
>>>>>>> 4d87c5a1
          "resolved": "https://registry.npmjs.org/blocked/-/blocked-1.0.0.tgz"
        }
      }
    },
    "gitter-services": {
      "version": "1.2.0",
      "from": "gitter-services@git+ssh://git@github.com:gitterHQ/services.git#1.2.0",
      "resolved": "git+ssh://git@github.com:gitterHQ/services.git#e434313a2de9d2a4f7f986ae5920b169ddf49acf",
      "dependencies": {
        "require-all": {
          "version": "0.0.8",
          "from": "require-all@0.0.8",
          "resolved": "https://registry.npmjs.org/require-all/-/require-all-0.0.8.tgz"
        },
        "qs": {
          "version": "0.6.6",
          "from": "qs@^0.6.6",
          "resolved": "https://registry.npmjs.org/qs/-/qs-0.6.6.tgz"
        },
        "extend": {
          "version": "1.3.0",
          "from": "extend@^1.2.1",
          "resolved": "https://registry.npmjs.org/extend/-/extend-1.3.0.tgz"
        }
      }
    },
    "handlebars": {
      "version": "1.1.2",
      "from": "handlebars@~1.1.2",
      "resolved": "https://registry.npmjs.org/handlebars/-/handlebars-1.1.2.tgz",
      "dependencies": {
        "optimist": {
          "version": "0.3.7",
          "from": "optimist@~0.3",
          "resolved": "https://registry.npmjs.org/optimist/-/optimist-0.3.7.tgz",
          "dependencies": {
            "wordwrap": {
              "version": "0.0.2",
              "from": "wordwrap@~0.0.2",
              "resolved": "https://registry.npmjs.org/wordwrap/-/wordwrap-0.0.2.tgz"
            }
          }
        },
        "uglify-js": {
          "version": "2.3.6",
          "from": "uglify-js@~2.3",
          "resolved": "https://registry.npmjs.org/uglify-js/-/uglify-js-2.3.6.tgz",
          "dependencies": {
            "async": {
              "version": "0.2.10",
              "from": "async@~0.2.6",
              "resolved": "https://registry.npmjs.org/async/-/async-0.2.10.tgz"
            },
            "source-map": {
              "version": "0.1.37",
              "from": "source-map@~0.1.7",
              "resolved": "https://registry.npmjs.org/source-map/-/source-map-0.1.37.tgz",
              "dependencies": {
                "amdefine": {
                  "version": "0.1.0",
                  "from": "amdefine@>=0.0.4",
                  "resolved": "https://registry.npmjs.org/amdefine/-/amdefine-0.1.0.tgz"
                }
              }
            }
          }
        }
      }
    },
    "heapdump": {
      "version": "0.2.9",
      "from": "heapdump@^0.2.9",
      "resolved": "https://registry.npmjs.org/heapdump/-/heapdump-0.2.9.tgz"
    },
    "highlight.js": {
      "version": "8.0.0",
      "from": "highlight.js@~8.0.0",
      "resolved": "https://registry.npmjs.org/highlight.js/-/highlight.js-8.0.0.tgz"
    },
    "i18n": {
      "version": "0.4.1",
      "from": "i18n@~0.4.1",
      "resolved": "https://registry.npmjs.org/i18n/-/i18n-0.4.1.tgz",
      "dependencies": {
        "sprintf": {
          "version": "0.1.3",
          "from": "sprintf@>=0.1.1",
          "resolved": "https://registry.npmjs.org/sprintf/-/sprintf-0.1.3.tgz"
        },
        "debug": {
          "version": "1.0.4",
          "from": "debug@*",
          "resolved": "https://registry.npmjs.org/debug/-/debug-1.0.4.tgz",
          "dependencies": {
            "ms": {
              "version": "0.6.2",
              "from": "ms@0.6.2",
              "resolved": "https://registry.npmjs.org/ms/-/ms-0.6.2.tgz"
            }
          }
        }
      }
    },
    "i18n-2": {
      "version": "0.4.6",
      "from": "i18n-2@^0.4.6",
      "resolved": "https://registry.npmjs.org/i18n-2/-/i18n-2-0.4.6.tgz",
      "dependencies": {
        "sprintf": {
          "version": "0.1.3",
          "from": "sprintf@>=0.1.1",
          "resolved": "https://registry.npmjs.org/sprintf/-/sprintf-0.1.3.tgz"
        }
      }
    },
    "imagemagick": {
      "version": "0.1.2",
      "from": "imagemagick@0.1.2",
      "resolved": "https://registry.npmjs.org/imagemagick/-/imagemagick-0.1.2.tgz"
    },
    "jade": {
      "version": "0.28.1",
      "from": "jade@0.28.1",
      "resolved": "https://registry.npmjs.org/jade/-/jade-0.28.1.tgz",
      "dependencies": {
        "commander": {
          "version": "0.6.1",
          "from": "commander@0.6.1",
          "resolved": "https://registry.npmjs.org/commander/-/commander-0.6.1.tgz"
        },
        "mkdirp": {
          "version": "0.3.5",
          "from": "mkdirp@0.3.x",
          "resolved": "https://registry.npmjs.org/mkdirp/-/mkdirp-0.3.5.tgz"
        },
        "coffee-script": {
          "version": "1.4.0",
          "from": "coffee-script@~1.4.0",
          "resolved": "https://registry.npmjs.org/coffee-script/-/coffee-script-1.4.0.tgz"
        }
      }
    },
    "jwt-simple": {
      "version": "0.1.0",
      "from": "jwt-simple@~0.1.0",
      "resolved": "https://registry.npmjs.org/jwt-simple/-/jwt-simple-0.1.0.tgz"
    },
    "lazy.js": {
      "version": "0.2.1",
      "from": "lazy.js@~0.2.1",
      "resolved": "https://registry.npmjs.org/lazy.js/-/lazy.js-0.2.1.tgz"
    },
    "marked": {
      "version": "0.4.1",
      "from": "marked@git://github.com/gitterHQ/marked.git#v0.4.1",
      "resolved": "git://github.com/gitterHQ/marked.git#f99f6f77ab1d30685e5d7f2ebcbd2e7abce66a76"
    },
    "memwatch": {
      "version": "0.2.2",
      "from": "memwatch@^0.2.2",
      "resolved": "https://registry.npmjs.org/memwatch/-/memwatch-0.2.2.tgz"
    },
    "mixpanel": {
      "version": "0.0.20",
      "from": "mixpanel@~0.0.19",
      "resolved": "https://registry.npmjs.org/mixpanel/-/mixpanel-0.0.20.tgz"
    },
    "moment": {
      "version": "2.6.0",
      "from": "moment@git://github.com/gitterHQ/moment#440d7889d9c0c8540cdc7711819f546cc99584a8",
      "resolved": "git://github.com/gitterHQ/moment#440d7889d9c0c8540cdc7711819f546cc99584a8"
    },
    "mongodb": {
      "version": "1.4.7",
      "from": "mongodb@^1.3.23",
      "resolved": "https://registry.npmjs.org/mongodb/-/mongodb-1.4.7.tgz",
      "dependencies": {
        "bson": {
          "version": "0.2.9",
          "from": "bson@0.2.9",
          "resolved": "https://registry.npmjs.org/bson/-/bson-0.2.9.tgz",
          "dependencies": {
            "nan": {
              "version": "1.0.0",
              "from": "nan@~1.0.0",
              "resolved": "https://registry.npmjs.org/nan/-/nan-1.0.0.tgz"
            }
          }
        },
        "kerberos": {
          "version": "0.0.3",
          "from": "kerberos@0.0.3",
          "resolved": "https://registry.npmjs.org/kerberos/-/kerberos-0.0.3.tgz"
        },
        "readable-stream": {
          "version": "1.0.27-1",
          "from": "readable-stream@latest",
          "resolved": "https://registry.npmjs.org/readable-stream/-/readable-stream-1.0.27-1.tgz",
          "dependencies": {
            "core-util-is": {
              "version": "1.0.1",
              "from": "core-util-is@~1.0.0",
              "resolved": "https://registry.npmjs.org/core-util-is/-/core-util-is-1.0.1.tgz"
            },
            "isarray": {
              "version": "0.0.1",
              "from": "isarray@0.0.1",
              "resolved": "https://registry.npmjs.org/isarray/-/isarray-0.0.1.tgz"
            },
            "string_decoder": {
              "version": "0.10.25-1",
              "from": "string_decoder@~0.10.x",
              "resolved": "https://registry.npmjs.org/string_decoder/-/string_decoder-0.10.25-1.tgz"
            },
            "inherits": {
              "version": "2.0.1",
              "from": "inherits@~2.0.1",
              "resolved": "https://registry.npmjs.org/inherits/-/inherits-2.0.1.tgz"
            }
          }
        }
      }
    },
    "mongoose": {
      "version": "3.8.8",
      "from": "mongoose@3.8.8",
      "resolved": "https://registry.npmjs.org/mongoose/-/mongoose-3.8.8.tgz",
      "dependencies": {
        "hooks": {
          "version": "0.2.1",
          "from": "hooks@0.2.1",
          "resolved": "https://registry.npmjs.org/hooks/-/hooks-0.2.1.tgz"
        },
        "mongodb": {
          "version": "1.3.23",
          "from": "mongodb@1.3.23",
          "resolved": "https://registry.npmjs.org/mongodb/-/mongodb-1.3.23.tgz",
          "dependencies": {
            "bson": {
              "version": "0.2.5",
              "from": "bson@0.2.5",
              "resolved": "https://registry.npmjs.org/bson/-/bson-0.2.5.tgz"
            },
            "kerberos": {
              "version": "0.0.3",
              "from": "kerberos@0.0.3",
              "resolved": "https://registry.npmjs.org/kerberos/-/kerberos-0.0.3.tgz"
            }
          }
        },
        "ms": {
          "version": "0.1.0",
          "from": "ms@0.1.0",
          "resolved": "https://registry.npmjs.org/ms/-/ms-0.1.0.tgz"
        },
        "sliced": {
          "version": "0.0.5",
          "from": "sliced@0.0.5",
          "resolved": "https://registry.npmjs.org/sliced/-/sliced-0.0.5.tgz"
        },
        "muri": {
          "version": "0.3.1",
          "from": "muri@0.3.1",
          "resolved": "https://registry.npmjs.org/muri/-/muri-0.3.1.tgz"
        },
        "mpromise": {
          "version": "0.4.3",
          "from": "mpromise@0.4.3",
          "resolved": "https://registry.npmjs.org/mpromise/-/mpromise-0.4.3.tgz"
        },
        "mpath": {
          "version": "0.1.1",
          "from": "mpath@0.1.1",
          "resolved": "https://registry.npmjs.org/mpath/-/mpath-0.1.1.tgz"
        },
        "regexp-clone": {
          "version": "0.0.1",
          "from": "regexp-clone@0.0.1",
          "resolved": "https://registry.npmjs.org/regexp-clone/-/regexp-clone-0.0.1.tgz"
        },
        "mquery": {
          "version": "0.5.3",
          "from": "mquery@0.5.3",
          "resolved": "https://registry.npmjs.org/mquery/-/mquery-0.5.3.tgz",
          "dependencies": {
            "debug": {
              "version": "0.7.4",
              "from": "debug@0.7.4",
              "resolved": "https://registry.npmjs.org/debug/-/debug-0.7.4.tgz"
            }
          }
        }
      }
    },
    "mongoose-number": {
      "version": "0.1.0",
      "from": "mongoose-number@git://github.com/gitterHQ/mongoose-number#74e1653b3fd33427cca93fb325d0b289cbce08c4",
      "resolved": "git://github.com/gitterHQ/mongoose-number#74e1653b3fd33427cca93fb325d0b289cbce08c4"
    },
    "mongoose-q": {
      "version": "0.0.10",
      "from": "mongoose-q@0.0.10",
      "resolved": "https://registry.npmjs.org/mongoose-q/-/mongoose-q-0.0.10.tgz"
    },
    "node-resque": {
      "version": "0.8.3",
      "from": "node-resque@^0.8.3",
      "resolved": "https://registry.npmjs.org/node-resque/-/node-resque-0.8.3.tgz",
      "dependencies": {
        "redis": {
          "version": "0.10.3",
          "from": "redis@~0.10.3",
          "resolved": "https://registry.npmjs.org/redis/-/redis-0.10.3.tgz"
        },
        "async": {
          "version": "0.9.0",
          "from": "async@~0.9.x",
          "resolved": "https://registry.npmjs.org/async/-/async-0.9.0.tgz"
        }
      }
    },
    "node-statsd": {
      "version": "0.0.7",
      "from": "node-statsd@0.0.7",
      "resolved": "https://registry.npmjs.org/node-statsd/-/node-statsd-0.0.7.tgz"
    },
    "node-uuid": {
      "version": "1.4.0",
      "from": "node-uuid@1.4.0",
      "resolved": "https://registry.npmjs.org/node-uuid/-/node-uuid-1.4.0.tgz"
    },
    "nodemailer": {
      "version": "0.3.14",
      "from": "nodemailer@0.3.14",
      "resolved": "https://registry.npmjs.org/nodemailer/-/nodemailer-0.3.14.tgz",
      "dependencies": {
        "mailcomposer": {
          "version": "0.2.12",
          "from": "mailcomposer@>= 0.1.11",
          "resolved": "https://registry.npmjs.org/mailcomposer/-/mailcomposer-0.2.12.tgz",
          "dependencies": {
            "mimelib": {
              "version": "0.2.16",
              "from": "mimelib@~0.2.15",
              "resolved": "https://registry.npmjs.org/mimelib/-/mimelib-0.2.16.tgz",
              "dependencies": {
                "encoding": {
                  "version": "0.1.8",
                  "from": "encoding@~0.1.7",
                  "resolved": "https://registry.npmjs.org/encoding/-/encoding-0.1.8.tgz",
                  "dependencies": {
                    "iconv-lite": {
                      "version": "0.4.4",
                      "from": "iconv-lite@~0.4.3",
                      "resolved": "https://registry.npmjs.org/iconv-lite/-/iconv-lite-0.4.4.tgz"
                    }
                  }
                },
                "addressparser": {
                  "version": "0.2.1",
                  "from": "addressparser@~0.2.1",
                  "resolved": "https://registry.npmjs.org/addressparser/-/addressparser-0.2.1.tgz"
                }
              }
            },
            "mime": {
              "version": "1.2.11",
              "from": "mime@~1.2.11",
              "resolved": "https://registry.npmjs.org/mime/-/mime-1.2.11.tgz"
            },
            "he": {
              "version": "0.3.6",
              "from": "he@~0.3.6",
              "resolved": "https://registry.npmjs.org/he/-/he-0.3.6.tgz"
            },
            "follow-redirects": {
              "version": "0.0.3",
              "from": "follow-redirects@0.0.3",
              "resolved": "https://registry.npmjs.org/follow-redirects/-/follow-redirects-0.0.3.tgz"
            },
            "dkim-signer": {
              "version": "0.1.2",
              "from": "dkim-signer@~0.1.1",
              "resolved": "https://registry.npmjs.org/dkim-signer/-/dkim-signer-0.1.2.tgz",
              "dependencies": {
                "punycode": {
                  "version": "1.2.4",
                  "from": "punycode@~1.2.4",
                  "resolved": "https://registry.npmjs.org/punycode/-/punycode-1.2.4.tgz"
                }
              }
            }
          }
        },
        "simplesmtp": {
          "version": "0.3.32",
          "from": "simplesmtp@>= 0.1.15",
          "resolved": "https://registry.npmjs.org/simplesmtp/-/simplesmtp-0.3.32.tgz",
          "dependencies": {
            "rai": {
              "version": "0.1.11",
              "from": "rai@~0.1.11",
              "resolved": "https://registry.npmjs.org/rai/-/rai-0.1.11.tgz"
            },
            "xoauth2": {
              "version": "0.1.8",
              "from": "xoauth2@~0.1.8",
              "resolved": "https://registry.npmjs.org/xoauth2/-/xoauth2-0.1.8.tgz"
            }
          }
        }
      }
    },
    "nomnom": {
      "version": "1.6.2",
      "from": "nomnom@~1.6.2",
      "resolved": "https://registry.npmjs.org/nomnom/-/nomnom-1.6.2.tgz",
      "dependencies": {
        "colors": {
          "version": "0.5.1",
          "from": "colors@0.5.x",
          "resolved": "https://registry.npmjs.org/colors/-/colors-0.5.1.tgz"
        },
        "underscore": {
          "version": "1.4.4",
          "from": "underscore@~1.4.4",
          "resolved": "https://registry.npmjs.org/underscore/-/underscore-1.4.4.tgz"
        }
      }
    },
    "oauth2orize": {
      "version": "1.0.1",
      "from": "oauth2orize@~1.0.0",
      "resolved": "https://registry.npmjs.org/oauth2orize/-/oauth2orize-1.0.1.tgz",
      "dependencies": {
        "uid2": {
          "version": "0.0.3",
          "from": "uid2@0.0.x",
          "resolved": "https://registry.npmjs.org/uid2/-/uid2-0.0.3.tgz"
        },
        "utils-merge": {
          "version": "1.0.0",
          "from": "utils-merge@1.x.x",
          "resolved": "https://registry.npmjs.org/utils-merge/-/utils-merge-1.0.0.tgz"
        },
        "debug": {
          "version": "0.7.4",
          "from": "debug@0.7.x",
          "resolved": "https://registry.npmjs.org/debug/-/debug-0.7.4.tgz"
        }
      }
    },
    "octonode": {
      "version": "0.5.0",
      "from": "octonode@git://github.com/pksunkara/octonode#19ad516f5d7f2cbb49c7aaef218aae325a425f80",
      "resolved": "git://github.com/pksunkara/octonode#19ad516f5d7f2cbb49c7aaef218aae325a425f80",
      "dependencies": {
        "request": {
          "version": "2.27.0",
          "from": "request@2.27.x",
          "resolved": "https://registry.npmjs.org/request/-/request-2.27.0.tgz",
          "dependencies": {
            "qs": {
              "version": "0.6.6",
              "from": "qs@~0.6.0",
              "resolved": "https://registry.npmjs.org/qs/-/qs-0.6.6.tgz"
            },
            "json-stringify-safe": {
              "version": "5.0.0",
              "from": "json-stringify-safe@~5.0.0",
              "resolved": "https://registry.npmjs.org/json-stringify-safe/-/json-stringify-safe-5.0.0.tgz"
            },
            "forever-agent": {
              "version": "0.5.2",
              "from": "forever-agent@~0.5.0",
              "resolved": "https://registry.npmjs.org/forever-agent/-/forever-agent-0.5.2.tgz"
            },
            "tunnel-agent": {
              "version": "0.3.0",
              "from": "tunnel-agent@~0.3.0",
              "resolved": "https://registry.npmjs.org/tunnel-agent/-/tunnel-agent-0.3.0.tgz"
            },
            "http-signature": {
              "version": "0.10.0",
              "from": "http-signature@~0.10.0",
              "resolved": "https://registry.npmjs.org/http-signature/-/http-signature-0.10.0.tgz",
              "dependencies": {
                "assert-plus": {
                  "version": "0.1.2",
                  "from": "assert-plus@0.1.2",
                  "resolved": "https://registry.npmjs.org/assert-plus/-/assert-plus-0.1.2.tgz"
                },
                "asn1": {
                  "version": "0.1.11",
                  "from": "asn1@0.1.11",
                  "resolved": "https://registry.npmjs.org/asn1/-/asn1-0.1.11.tgz"
                },
                "ctype": {
                  "version": "0.5.2",
                  "from": "ctype@0.5.2",
                  "resolved": "https://registry.npmjs.org/ctype/-/ctype-0.5.2.tgz"
                }
              }
            },
            "hawk": {
              "version": "1.0.0",
              "from": "hawk@~1.0.0",
              "resolved": "https://registry.npmjs.org/hawk/-/hawk-1.0.0.tgz",
              "dependencies": {
                "hoek": {
                  "version": "0.9.1",
                  "from": "hoek@0.9.x",
                  "resolved": "https://registry.npmjs.org/hoek/-/hoek-0.9.1.tgz"
                },
                "boom": {
                  "version": "0.4.2",
                  "from": "boom@0.4.x",
                  "resolved": "https://registry.npmjs.org/boom/-/boom-0.4.2.tgz"
                },
                "cryptiles": {
                  "version": "0.2.2",
                  "from": "cryptiles@0.2.x",
                  "resolved": "https://registry.npmjs.org/cryptiles/-/cryptiles-0.2.2.tgz"
                },
                "sntp": {
                  "version": "0.2.4",
                  "from": "sntp@0.2.x",
                  "resolved": "https://registry.npmjs.org/sntp/-/sntp-0.2.4.tgz"
                }
              }
            },
            "aws-sign": {
              "version": "0.3.0",
              "from": "aws-sign@~0.3.0",
              "resolved": "https://registry.npmjs.org/aws-sign/-/aws-sign-0.3.0.tgz"
            },
            "oauth-sign": {
              "version": "0.3.0",
              "from": "oauth-sign@~0.3.0",
              "resolved": "https://registry.npmjs.org/oauth-sign/-/oauth-sign-0.3.0.tgz"
            },
            "cookie-jar": {
              "version": "0.3.0",
              "from": "cookie-jar@~0.3.0",
              "resolved": "https://registry.npmjs.org/cookie-jar/-/cookie-jar-0.3.0.tgz"
            },
            "mime": {
              "version": "1.2.11",
              "from": "mime@~1.2.9",
              "resolved": "https://registry.npmjs.org/mime/-/mime-1.2.11.tgz"
            },
            "form-data": {
              "version": "0.1.4",
              "from": "form-data@~0.1.0",
              "resolved": "https://registry.npmjs.org/form-data/-/form-data-0.1.4.tgz",
              "dependencies": {
                "combined-stream": {
                  "version": "0.0.5",
                  "from": "combined-stream@~0.0.4",
                  "resolved": "https://registry.npmjs.org/combined-stream/-/combined-stream-0.0.5.tgz",
                  "dependencies": {
                    "delayed-stream": {
                      "version": "0.0.5",
                      "from": "delayed-stream@0.0.5",
                      "resolved": "https://registry.npmjs.org/delayed-stream/-/delayed-stream-0.0.5.tgz"
                    }
                  }
                },
                "async": {
                  "version": "0.9.0",
                  "from": "async@~0.9.0",
                  "resolved": "https://registry.npmjs.org/async/-/async-0.9.0.tgz"
                }
              }
            }
          }
        },
        "randomstring": {
          "version": "1.0.3",
          "from": "randomstring@1.x.x",
          "resolved": "https://registry.npmjs.org/randomstring/-/randomstring-1.0.3.tgz"
        },
        "deep-extend": {
          "version": "0.2.10",
          "from": "deep-extend@0.x.x",
          "resolved": "https://registry.npmjs.org/deep-extend/-/deep-extend-0.2.10.tgz"
        }
      }
    },
    "parse-links": {
      "version": "0.1.0",
      "from": "parse-links@~0.1.0",
      "resolved": "https://registry.npmjs.org/parse-links/-/parse-links-0.1.0.tgz"
    },
    "passport": {
      "version": "0.1.15",
      "from": "passport@0.1.15",
      "resolved": "https://registry.npmjs.org/passport/-/passport-0.1.15.tgz",
      "dependencies": {
        "pkginfo": {
          "version": "0.2.3",
          "from": "pkginfo@0.2.x",
          "resolved": "https://registry.npmjs.org/pkginfo/-/pkginfo-0.2.3.tgz"
        }
      }
    },
    "passport-http": {
      "version": "0.2.2",
      "from": "passport-http@0.2.2",
      "resolved": "https://registry.npmjs.org/passport-http/-/passport-http-0.2.2.tgz",
      "dependencies": {
        "pkginfo": {
          "version": "0.2.3",
          "from": "pkginfo@0.2.x",
          "resolved": "https://registry.npmjs.org/pkginfo/-/pkginfo-0.2.3.tgz"
        }
      }
    },
    "passport-http-bearer": {
      "version": "0.2.0",
      "from": "passport-http-bearer@0.2.0",
      "resolved": "https://registry.npmjs.org/passport-http-bearer/-/passport-http-bearer-0.2.0.tgz",
      "dependencies": {
        "pkginfo": {
          "version": "0.2.3",
          "from": "pkginfo@0.2.x",
          "resolved": "https://registry.npmjs.org/pkginfo/-/pkginfo-0.2.3.tgz"
        }
      }
    },
    "passport-oauth2-client-password": {
      "version": "0.1.0",
      "from": "passport-oauth2-client-password@0.1.0",
      "resolved": "https://registry.npmjs.org/passport-oauth2-client-password/-/passport-oauth2-client-password-0.1.0.tgz",
      "dependencies": {
        "pkginfo": {
          "version": "0.2.3",
          "from": "pkginfo@0.2.x",
          "resolved": "https://registry.npmjs.org/pkginfo/-/pkginfo-0.2.3.tgz"
        }
      }
    },
    "q": {
      "version": "1.0.1",
      "from": "q@~1.0.0",
      "resolved": "https://registry.npmjs.org/q/-/q-1.0.1.tgz"
    },
    "raven": {
      "version": "0.6.3",
      "from": "raven@^0.6.2",
      "resolved": "https://registry.npmjs.org/raven/-/raven-0.6.3.tgz",
      "dependencies": {
        "node-uuid": {
          "version": "1.4.1",
          "from": "node-uuid@~1.4.1",
          "resolved": "https://registry.npmjs.org/node-uuid/-/node-uuid-1.4.1.tgz"
        },
        "stack-trace": {
          "version": "0.0.7",
          "from": "stack-trace@0.0.7",
          "resolved": "https://registry.npmjs.org/stack-trace/-/stack-trace-0.0.7.tgz"
        },
        "lsmod": {
          "version": "0.0.3",
          "from": "lsmod@~0.0.3",
          "resolved": "https://registry.npmjs.org/lsmod/-/lsmod-0.0.3.tgz"
        },
        "cookie": {
          "version": "0.1.0",
          "from": "cookie@0.1.0",
          "resolved": "https://registry.npmjs.org/cookie/-/cookie-0.1.0.tgz"
        }
      }
    },
    "redis-lock": {
      "version": "0.0.8",
      "from": "redis-lock@0.0.8",
      "resolved": "https://registry.npmjs.org/redis-lock/-/redis-lock-0.0.8.tgz"
    },
    "redis-scripto": {
      "version": "0.2.0",
      "from": "redis-scripto@git+ssh://git@github.com:gitterHQ/node-redis-scripto.git#v0.2.0",
      "resolved": "git+ssh://git@github.com:gitterHQ/node-redis-scripto.git#b3306d0d40b1e82a640e66e6a47af85150b4511b",
      "dependencies": {
        "redis": {
          "version": "0.8.6",
          "from": "redis@0.8.x",
          "resolved": "https://registry.npmjs.org/redis/-/redis-0.8.6.tgz"
        },
        "debug": {
          "version": "0.7.4",
          "from": "debug@0.7.x",
          "resolved": "https://registry.npmjs.org/debug/-/debug-0.7.4.tgz"
        }
      }
    },
    "redis-sentinel-client": {
      "version": "0.1.5",
      "from": "redis-sentinel-client@^0.1.5",
      "resolved": "https://registry.npmjs.org/redis-sentinel-client/-/redis-sentinel-client-0.1.5.tgz",
      "dependencies": {
        "redis": {
          "version": "0.8.4",
          "from": "https://github.com/DocuSignDev/node_redis/archive/master.tar.gz",
          "resolved": "https://github.com/DocuSignDev/node_redis/archive/master.tar.gz"
        }
      }
    },
    "request": {
      "version": "2.21.0",
      "from": "request@~2.21.0",
      "resolved": "https://registry.npmjs.org/request/-/request-2.21.0.tgz",
      "dependencies": {
        "qs": {
          "version": "0.6.6",
          "from": "qs@~0.6.0",
          "resolved": "https://registry.npmjs.org/qs/-/qs-0.6.6.tgz"
        },
        "json-stringify-safe": {
          "version": "4.0.0",
          "from": "json-stringify-safe@~4.0.0",
          "resolved": "https://registry.npmjs.org/json-stringify-safe/-/json-stringify-safe-4.0.0.tgz"
        },
        "forever-agent": {
          "version": "0.5.2",
          "from": "forever-agent@~0.5.0",
          "resolved": "https://registry.npmjs.org/forever-agent/-/forever-agent-0.5.2.tgz"
        },
        "tunnel-agent": {
          "version": "0.3.0",
          "from": "tunnel-agent@~0.3.0",
          "resolved": "https://registry.npmjs.org/tunnel-agent/-/tunnel-agent-0.3.0.tgz"
        },
        "http-signature": {
          "version": "0.9.11",
          "from": "http-signature@~0.9.11",
          "resolved": "https://registry.npmjs.org/http-signature/-/http-signature-0.9.11.tgz",
          "dependencies": {
            "assert-plus": {
              "version": "0.1.2",
              "from": "assert-plus@0.1.2",
              "resolved": "https://registry.npmjs.org/assert-plus/-/assert-plus-0.1.2.tgz"
            },
            "asn1": {
              "version": "0.1.11",
              "from": "asn1@0.1.11",
              "resolved": "https://registry.npmjs.org/asn1/-/asn1-0.1.11.tgz"
            },
            "ctype": {
              "version": "0.5.2",
              "from": "ctype@0.5.2",
              "resolved": "https://registry.npmjs.org/ctype/-/ctype-0.5.2.tgz"
            }
          }
        },
        "hawk": {
          "version": "0.13.1",
          "from": "hawk@~0.13.0",
          "resolved": "https://registry.npmjs.org/hawk/-/hawk-0.13.1.tgz",
          "dependencies": {
            "hoek": {
              "version": "0.8.5",
              "from": "hoek@0.8.x",
              "resolved": "https://registry.npmjs.org/hoek/-/hoek-0.8.5.tgz"
            },
            "boom": {
              "version": "0.4.2",
              "from": "boom@0.4.x",
              "resolved": "https://registry.npmjs.org/boom/-/boom-0.4.2.tgz",
              "dependencies": {
                "hoek": {
                  "version": "0.9.1",
                  "from": "hoek@0.9.x",
                  "resolved": "https://registry.npmjs.org/hoek/-/hoek-0.9.1.tgz"
                }
              }
            },
            "cryptiles": {
              "version": "0.2.2",
              "from": "cryptiles@0.2.x",
              "resolved": "https://registry.npmjs.org/cryptiles/-/cryptiles-0.2.2.tgz"
            },
            "sntp": {
              "version": "0.2.4",
              "from": "sntp@0.2.x",
              "resolved": "https://registry.npmjs.org/sntp/-/sntp-0.2.4.tgz",
              "dependencies": {
                "hoek": {
                  "version": "0.9.1",
                  "from": "hoek@0.9.x",
                  "resolved": "https://registry.npmjs.org/hoek/-/hoek-0.9.1.tgz"
                }
              }
            }
          }
        },
        "aws-sign": {
          "version": "0.3.0",
          "from": "aws-sign@~0.3.0",
          "resolved": "https://registry.npmjs.org/aws-sign/-/aws-sign-0.3.0.tgz"
        },
        "oauth-sign": {
          "version": "0.3.0",
          "from": "oauth-sign@~0.3.0",
          "resolved": "https://registry.npmjs.org/oauth-sign/-/oauth-sign-0.3.0.tgz"
        },
        "cookie-jar": {
          "version": "0.3.0",
          "from": "cookie-jar@~0.3.0",
          "resolved": "https://registry.npmjs.org/cookie-jar/-/cookie-jar-0.3.0.tgz"
        },
        "mime": {
          "version": "1.2.11",
          "from": "mime@~1.2.9",
          "resolved": "https://registry.npmjs.org/mime/-/mime-1.2.11.tgz"
        },
        "form-data": {
          "version": "0.0.8",
          "from": "form-data@0.0.8",
          "resolved": "https://registry.npmjs.org/form-data/-/form-data-0.0.8.tgz",
          "dependencies": {
            "combined-stream": {
              "version": "0.0.5",
              "from": "combined-stream@~0.0.4",
              "resolved": "https://registry.npmjs.org/combined-stream/-/combined-stream-0.0.5.tgz",
              "dependencies": {
                "delayed-stream": {
                  "version": "0.0.5",
                  "from": "delayed-stream@0.0.5",
                  "resolved": "https://registry.npmjs.org/delayed-stream/-/delayed-stream-0.0.5.tgz"
                }
              }
            },
            "async": {
              "version": "0.2.10",
              "from": "async@0.2.x",
              "resolved": "https://registry.npmjs.org/async/-/async-0.2.10.tgz"
            }
          }
        }
      }
    },
    "restler-q": {
      "version": "0.0.3",
      "from": "restler-q@0.0.3",
      "resolved": "https://registry.npmjs.org/restler-q/-/restler-q-0.0.3.tgz",
      "dependencies": {
        "q": {
          "version": "0.9.7",
          "from": "q@~0.9.7",
          "resolved": "https://registry.npmjs.org/q/-/q-0.9.7.tgz"
        }
      }
    },
    "sanitizer": {
      "version": "0.0.15",
      "from": "sanitizer@0.0.15",
      "resolved": "https://registry.npmjs.org/sanitizer/-/sanitizer-0.0.15.tgz"
    },
    "sechash": {
      "version": "0.1.3",
      "from": "sechash@0.1.3",
      "resolved": "https://registry.npmjs.org/sechash/-/sechash-0.1.3.tgz"
    },
    "shutdown": {
      "version": "0.2.4",
      "from": "shutdown@^0.2.3",
      "resolved": "https://registry.npmjs.org/shutdown/-/shutdown-0.2.4.tgz",
      "dependencies": {
        "async": {
          "version": "0.9.0",
          "from": "async@^0.9.0",
          "resolved": "https://registry.npmjs.org/async/-/async-0.9.0.tgz"
        },
        "debug": {
          "version": "1.0.4",
          "from": "debug@*",
          "resolved": "https://registry.npmjs.org/debug/-/debug-1.0.4.tgz",
          "dependencies": {
            "ms": {
              "version": "0.6.2",
              "from": "ms@0.6.2",
              "resolved": "https://registry.npmjs.org/ms/-/ms-0.6.2.tgz"
            }
          }
        }
      }
    },
    "sitemap": {
      "version": "0.7.2",
      "from": "https://registry.npmjs.org/sitemap/-/sitemap-0.7.2.tgz",
      "resolved": "https://registry.npmjs.org/sitemap/-/sitemap-0.7.2.tgz"
    },
    "snappy-cache": {
      "version": "0.0.4",
      "from": "snappy-cache@0.0.4",
      "resolved": "https://registry.npmjs.org/snappy-cache/-/snappy-cache-0.0.4.tgz",
      "dependencies": {
        "snappy": {
          "version": "2.1.3",
          "from": "snappy@~2.1.1",
          "resolved": "https://registry.npmjs.org/snappy/-/snappy-2.1.3.tgz",
          "dependencies": {
            "bindings": {
              "version": "1.1.1",
              "from": "bindings@~1.1.1",
              "resolved": "https://registry.npmjs.org/bindings/-/bindings-1.1.1.tgz"
            },
            "nan": {
              "version": "1.0.0",
              "from": "nan@~1.0.0",
              "resolved": "https://registry.npmjs.org/nan/-/nan-1.0.0.tgz"
            }
          }
        },
        "redis": {
          "version": "0.9.2",
          "from": "redis@~0.9.1",
          "resolved": "https://registry.npmjs.org/redis/-/redis-0.9.2.tgz"
        }
      }
    },
    "statuserror": {
      "version": "0.0.1",
      "from": "statuserror@0.0.1",
      "resolved": "https://registry.npmjs.org/statuserror/-/statuserror-0.0.1.tgz"
    },
    "stringformat": {
      "version": "0.0.5",
      "from": "stringformat@0.0.5",
      "resolved": "https://registry.npmjs.org/stringformat/-/stringformat-0.0.5.tgz"
    },
    "temp": {
      "version": "0.4.0",
      "from": "temp@0.4.0",
      "resolved": "https://registry.npmjs.org/temp/-/temp-0.4.0.tgz"
    },
    "text-filter": {
      "version": "0.1.0",
      "from": "text-filter@~0.1.0",
      "resolved": "https://registry.npmjs.org/text-filter/-/text-filter-0.1.0.tgz"
    },
    "tough-cookie": {
      "version": "0.12.1",
      "from": "tough-cookie@",
      "dependencies": {
        "punycode": {
          "version": "1.3.0",
          "from": "punycode@>=0.2.0"
        }
      }
    },
    "troupe-passport-github": {
      "version": "0.1.8-d",
      "from": "troupe-passport-github@git://github.com/troupe/passport-github.git#v0.1.8d",
      "resolved": "git://github.com/troupe/passport-github.git#02a05aa34203a1e0e73c05d7fe46c02dc45aa0d3",
      "dependencies": {
        "pkginfo": {
          "version": "0.2.3",
          "from": "pkginfo@0.2.x",
          "resolved": "https://registry.npmjs.org/pkginfo/-/pkginfo-0.2.3.tgz"
        },
        "passport-oauth": {
          "version": "1.0.0-d",
          "from": "passport-oauth@git://github.com/troupe/passport-oauth#v1.0.0d",
          "resolved": "git://github.com/troupe/passport-oauth#44e2532059278c38c1714974ef58b625a2587be4",
          "dependencies": {
            "passport-oauth1": {
              "version": "1.0.1",
              "from": "passport-oauth1@1.x.x",
              "resolved": "https://registry.npmjs.org/passport-oauth1/-/passport-oauth1-1.0.1.tgz",
              "dependencies": {
                "passport-strategy": {
                  "version": "1.0.0",
                  "from": "passport-strategy@1.x.x",
                  "resolved": "https://registry.npmjs.org/passport-strategy/-/passport-strategy-1.0.0.tgz"
                },
                "oauth": {
                  "version": "0.9.12",
                  "from": "oauth@0.9.x",
                  "resolved": "https://registry.npmjs.org/oauth/-/oauth-0.9.12.tgz"
                },
                "utils-merge": {
                  "version": "1.0.0",
                  "from": "utils-merge@1.x.x",
                  "resolved": "https://registry.npmjs.org/utils-merge/-/utils-merge-1.0.0.tgz"
                }
              }
            },
            "passport-oauth2": {
              "version": "1.1.1-d",
              "from": "passport-oauth2@git://github.com/troupe/passport-oauth2.git#v1.1.1d",
              "resolved": "git://github.com/troupe/passport-oauth2.git#c464879e7ebd58e29a3f126b06c5bdd82544333a",
              "dependencies": {
                "passport-strategy": {
                  "version": "1.0.0",
                  "from": "passport-strategy@1.x.x",
                  "resolved": "https://registry.npmjs.org/passport-strategy/-/passport-strategy-1.0.0.tgz"
                },
                "oauth": {
                  "version": "0.9.12",
                  "from": "oauth@0.9.x",
                  "resolved": "https://registry.npmjs.org/oauth/-/oauth-0.9.12.tgz"
                },
                "uid2": {
                  "version": "0.0.3",
                  "from": "uid2@0.0.x",
                  "resolved": "https://registry.npmjs.org/uid2/-/uid2-0.0.3.tgz"
                }
              }
            }
          }
        }
      }
    },
    "underscore": {
      "version": "1.5.2",
      "from": "underscore@~1.5.2",
      "resolved": "https://registry.npmjs.org/underscore/-/underscore-1.5.2.tgz"
    },
    "useragent": {
      "version": "2.0.6",
      "from": "useragent@2.0.6",
      "resolved": "https://registry.npmjs.org/useragent/-/useragent-2.0.6.tgz",
      "dependencies": {
        "lru-cache": {
          "version": "2.2.4",
          "from": "lru-cache@2.2.x",
          "resolved": "https://registry.npmjs.org/lru-cache/-/lru-cache-2.2.4.tgz"
        }
      }
    },
    "winston": {
      "version": "0.7.3",
      "from": "winston@^0.7.3",
      "resolved": "https://registry.npmjs.org/winston/-/winston-0.7.3.tgz",
      "dependencies": {
        "async": {
          "version": "0.2.10",
          "from": "async@0.2.x",
          "resolved": "https://registry.npmjs.org/async/-/async-0.2.10.tgz"
        },
        "colors": {
          "version": "0.6.2",
          "from": "colors@0.6.x",
          "resolved": "https://registry.npmjs.org/colors/-/colors-0.6.2.tgz"
        },
        "cycle": {
          "version": "1.0.3",
          "from": "cycle@1.0.x",
          "resolved": "https://registry.npmjs.org/cycle/-/cycle-1.0.3.tgz"
        },
        "eyes": {
          "version": "0.1.8",
          "from": "eyes@0.1.x",
          "resolved": "https://registry.npmjs.org/eyes/-/eyes-0.1.8.tgz"
        },
        "pkginfo": {
          "version": "0.3.0",
          "from": "pkginfo@0.3.x",
          "resolved": "https://registry.npmjs.org/pkginfo/-/pkginfo-0.3.0.tgz"
        },
        "request": {
          "version": "2.16.6",
          "from": "request@2.16.x",
          "resolved": "https://registry.npmjs.org/request/-/request-2.16.6.tgz",
          "dependencies": {
            "form-data": {
              "version": "0.0.10",
              "from": "form-data@~0.0.3",
              "resolved": "https://registry.npmjs.org/form-data/-/form-data-0.0.10.tgz",
              "dependencies": {
                "combined-stream": {
                  "version": "0.0.5",
                  "from": "combined-stream@~0.0.4",
                  "resolved": "https://registry.npmjs.org/combined-stream/-/combined-stream-0.0.5.tgz",
                  "dependencies": {
                    "delayed-stream": {
                      "version": "0.0.5",
                      "from": "delayed-stream@0.0.5",
                      "resolved": "https://registry.npmjs.org/delayed-stream/-/delayed-stream-0.0.5.tgz"
                    }
                  }
                }
              }
            },
            "mime": {
              "version": "1.2.11",
              "from": "mime@1.2.11",
              "resolved": "https://registry.npmjs.org/mime/-/mime-1.2.11.tgz"
            },
            "hawk": {
              "version": "0.10.2",
              "from": "hawk@~0.10.2",
              "resolved": "https://registry.npmjs.org/hawk/-/hawk-0.10.2.tgz",
              "dependencies": {
                "hoek": {
                  "version": "0.7.6",
                  "from": "hoek@0.7.x",
                  "resolved": "https://registry.npmjs.org/hoek/-/hoek-0.7.6.tgz"
                },
                "boom": {
                  "version": "0.3.8",
                  "from": "boom@0.3.x",
                  "resolved": "https://registry.npmjs.org/boom/-/boom-0.3.8.tgz"
                },
                "cryptiles": {
                  "version": "0.1.3",
                  "from": "cryptiles@0.1.x",
                  "resolved": "https://registry.npmjs.org/cryptiles/-/cryptiles-0.1.3.tgz"
                },
                "sntp": {
                  "version": "0.1.4",
                  "from": "sntp@0.1.x",
                  "resolved": "https://registry.npmjs.org/sntp/-/sntp-0.1.4.tgz"
                }
              }
            },
            "cookie-jar": {
              "version": "0.2.0",
              "from": "cookie-jar@~0.2.0",
              "resolved": "https://registry.npmjs.org/cookie-jar/-/cookie-jar-0.2.0.tgz"
            },
            "aws-sign": {
              "version": "0.2.0",
              "from": "aws-sign@~0.2.0",
              "resolved": "https://registry.npmjs.org/aws-sign/-/aws-sign-0.2.0.tgz"
            },
            "oauth-sign": {
              "version": "0.2.0",
              "from": "oauth-sign@~0.2.0",
              "resolved": "https://registry.npmjs.org/oauth-sign/-/oauth-sign-0.2.0.tgz"
            },
            "forever-agent": {
              "version": "0.2.0",
              "from": "forever-agent@~0.2.0",
              "resolved": "https://registry.npmjs.org/forever-agent/-/forever-agent-0.2.0.tgz"
            },
            "tunnel-agent": {
              "version": "0.2.0",
              "from": "tunnel-agent@~0.2.0",
              "resolved": "https://registry.npmjs.org/tunnel-agent/-/tunnel-agent-0.2.0.tgz"
            },
            "json-stringify-safe": {
              "version": "3.0.0",
              "from": "json-stringify-safe@~3.0.0",
              "resolved": "https://registry.npmjs.org/json-stringify-safe/-/json-stringify-safe-3.0.0.tgz"
            },
            "qs": {
              "version": "0.5.6",
              "from": "qs@~0.5.4",
              "resolved": "https://registry.npmjs.org/qs/-/qs-0.5.6.tgz"
            }
          }
        },
        "stack-trace": {
          "version": "0.0.9",
          "from": "stack-trace@0.0.x",
          "resolved": "https://registry.npmjs.org/stack-trace/-/stack-trace-0.0.9.tgz"
        }
      }
    },
    "winston-logstash-udp": {
      "version": "0.0.4",
      "from": "winston-logstash-udp@0.0.4",
      "resolved": "https://registry.npmjs.org/winston-logstash-udp/-/winston-logstash-udp-0.0.4.tgz"
    },
    "xml2js": {
      "version": "0.2.2",
      "from": "xml2js@0.2.2",
      "resolved": "https://registry.npmjs.org/xml2js/-/xml2js-0.2.2.tgz",
      "dependencies": {
        "sax": {
          "version": "0.6.0",
          "from": "sax@>=0.4.2",
          "resolved": "https://registry.npmjs.org/sax/-/sax-0.6.0.tgz"
        }
      }
    },
    "xregexp": {
      "version": "2.0.0",
      "from": "xregexp@^2.0.0",
      "resolved": "https://registry.npmjs.org/xregexp/-/xregexp-2.0.0.tgz"
    }
  }
}<|MERGE_RESOLUTION|>--- conflicted
+++ resolved
@@ -45,11 +45,13 @@
     },
     "csprng": {
       "version": "0.1.1",
-      "from": "csprng@",
+      "from": "csprng@^0.1.1",
+      "resolved": "https://registry.npmjs.org/csprng/-/csprng-0.1.1.tgz",
       "dependencies": {
         "sequin": {
           "version": "0.1.0",
-          "from": "sequin@"
+          "from": "sequin@",
+          "resolved": "https://registry.npmjs.org/sequin/-/sequin-0.1.0.tgz"
         }
       }
     },
@@ -150,7 +152,7 @@
       "dependencies": {
         "redis": {
           "version": "0.10.3",
-          "from": "redis@^0.10.1",
+          "from": "redis@0.10.x",
           "resolved": "https://registry.npmjs.org/redis/-/redis-0.10.3.tgz"
         }
       }
@@ -358,9 +360,9 @@
       "resolved": "https://registry.npmjs.org/ent/-/ent-0.1.0.tgz"
     },
     "express": {
-      "version": "3.14.0",
+      "version": "3.15.0",
       "from": "express@^3.4.8",
-      "resolved": "https://registry.npmjs.org/express/-/express-3.14.0.tgz",
+      "resolved": "https://registry.npmjs.org/express/-/express-3.15.0.tgz",
       "dependencies": {
         "basic-auth": {
           "version": "1.0.0",
@@ -373,9 +375,9 @@
           "resolved": "https://registry.npmjs.org/buffer-crc32/-/buffer-crc32-0.2.3.tgz"
         },
         "connect": {
-          "version": "2.23.0",
-          "from": "connect@2.23.0",
-          "resolved": "https://registry.npmjs.org/connect/-/connect-2.23.0.tgz",
+          "version": "2.24.0",
+          "from": "connect@2.24.0",
+          "resolved": "https://registry.npmjs.org/connect/-/connect-2.24.0.tgz",
           "dependencies": {
             "basic-auth-connect": {
               "version": "1.0.0",
@@ -383,31 +385,19 @@
               "resolved": "https://registry.npmjs.org/basic-auth-connect/-/basic-auth-connect-1.0.0.tgz"
             },
             "body-parser": {
-              "version": "1.4.3",
-              "from": "body-parser@1.4.3",
-              "resolved": "https://registry.npmjs.org/body-parser/-/body-parser-1.4.3.tgz",
+              "version": "1.5.0",
+              "from": "body-parser@~1.5.0",
+              "resolved": "https://registry.npmjs.org/body-parser/-/body-parser-1.5.0.tgz",
               "dependencies": {
                 "iconv-lite": {
-                  "version": "0.4.3",
-                  "from": "iconv-lite@0.4.3",
-                  "resolved": "https://registry.npmjs.org/iconv-lite/-/iconv-lite-0.4.3.tgz"
+                  "version": "0.4.4",
+                  "from": "iconv-lite@0.4.4",
+                  "resolved": "https://registry.npmjs.org/iconv-lite/-/iconv-lite-0.4.4.tgz"
                 },
                 "raw-body": {
-                  "version": "1.2.2",
-                  "from": "raw-body@1.2.2",
-                  "resolved": "https://registry.npmjs.org/raw-body/-/raw-body-1.2.2.tgz"
-                },
-                "type-is": {
-                  "version": "1.3.1",
-                  "from": "type-is@1.3.1",
-                  "resolved": "https://registry.npmjs.org/type-is/-/type-is-1.3.1.tgz",
-                  "dependencies": {
-                    "mime-types": {
-                      "version": "1.0.0",
-                      "from": "mime-types@1.0.0",
-                      "resolved": "https://registry.npmjs.org/mime-types/-/mime-types-1.0.0.tgz"
-                    }
-                  }
+                  "version": "1.3.0",
+                  "from": "raw-body@1.3.0",
+                  "resolved": "https://registry.npmjs.org/raw-body/-/raw-body-1.3.0.tgz"
                 }
               }
             },
@@ -423,7 +413,7 @@
             },
             "compression": {
               "version": "1.0.9",
-              "from": "compression@~1.0.8",
+              "from": "compression@~1.0.9",
               "resolved": "https://registry.npmjs.org/compression/-/compression-1.0.9.tgz",
               "dependencies": {
                 "accepts": {
@@ -447,37 +437,18 @@
                   "version": "1.1.0",
                   "from": "compressible@1.1.0",
                   "resolved": "https://registry.npmjs.org/compressible/-/compressible-1.1.0.tgz"
-                },
-                "debug": {
-                  "version": "1.0.4",
-                  "from": "debug@1.0.4",
-                  "resolved": "https://registry.npmjs.org/debug/-/debug-1.0.4.tgz",
-                  "dependencies": {
-                    "ms": {
-                      "version": "0.6.2",
-                      "from": "ms@0.6.2",
-                      "resolved": "https://registry.npmjs.org/ms/-/ms-0.6.2.tgz"
-                    }
-                  }
                 }
               }
             },
             "connect-timeout": {
-              "version": "1.1.1",
-              "from": "connect-timeout@1.1.1",
-              "resolved": "https://registry.npmjs.org/connect-timeout/-/connect-timeout-1.1.1.tgz",
-              "dependencies": {
-                "debug": {
-                  "version": "1.0.2",
-                  "from": "debug@1.0.2",
-                  "resolved": "https://registry.npmjs.org/debug/-/debug-1.0.2.tgz",
-                  "dependencies": {
-                    "ms": {
-                      "version": "0.6.2",
-                      "from": "ms@0.6.2",
-                      "resolved": "https://registry.npmjs.org/ms/-/ms-0.6.2.tgz"
-                    }
-                  }
+              "version": "1.2.1",
+              "from": "connect-timeout@~1.2.1",
+              "resolved": "https://registry.npmjs.org/connect-timeout/-/connect-timeout-1.2.1.tgz",
+              "dependencies": {
+                "ms": {
+                  "version": "0.6.2",
+                  "from": "ms@0.6.2",
+                  "resolved": "https://registry.npmjs.org/ms/-/ms-0.6.2.tgz"
                 }
               }
             },
@@ -547,9 +518,9 @@
               }
             },
             "express-session": {
-              "version": "1.6.5",
-              "from": "express-session@~1.6.4",
-              "resolved": "https://registry.npmjs.org/express-session/-/express-session-1.6.5.tgz",
+              "version": "1.7.0",
+              "from": "express-session@~1.7.0",
+              "resolved": "https://registry.npmjs.org/express-session/-/express-session-1.7.0.tgz",
               "dependencies": {
                 "uid-safe": {
                   "version": "1.0.1",
@@ -570,44 +541,44 @@
                 },
                 "utils-merge": {
                   "version": "1.0.0",
-                  "from": "utils-merge@1.0.0",
+                  "from": "utils-merge@1.x.x",
                   "resolved": "https://registry.npmjs.org/utils-merge/-/utils-merge-1.0.0.tgz"
                 }
               }
             },
             "finalhandler": {
-              "version": "0.0.2",
-              "from": "finalhandler@0.0.2",
-              "resolved": "https://registry.npmjs.org/finalhandler/-/finalhandler-0.0.2.tgz",
-              "dependencies": {
-                "debug": {
-                  "version": "1.0.2",
-                  "from": "debug@1.0.2",
-                  "resolved": "https://registry.npmjs.org/debug/-/debug-1.0.2.tgz",
+              "version": "0.1.0",
+              "from": "finalhandler@0.1.0",
+              "resolved": "https://registry.npmjs.org/finalhandler/-/finalhandler-0.1.0.tgz"
+            },
+            "method-override": {
+              "version": "2.1.2",
+              "from": "method-override@~2.1.2",
+              "resolved": "https://registry.npmjs.org/method-override/-/method-override-2.1.2.tgz"
+            },
+            "morgan": {
+              "version": "1.2.0",
+              "from": "morgan@~1.2.0",
+              "resolved": "https://registry.npmjs.org/morgan/-/morgan-1.2.0.tgz",
+              "dependencies": {
+                "finished": {
+                  "version": "1.2.2",
+                  "from": "finished@~1.2.2",
+                  "resolved": "https://registry.npmjs.org/finished/-/finished-1.2.2.tgz",
                   "dependencies": {
-                    "ms": {
-                      "version": "0.6.2",
-                      "from": "ms@0.6.2",
-                      "resolved": "https://registry.npmjs.org/ms/-/ms-0.6.2.tgz"
+                    "ee-first": {
+                      "version": "1.0.3",
+                      "from": "ee-first@1.0.3",
+                      "resolved": "https://registry.npmjs.org/ee-first/-/ee-first-1.0.3.tgz"
                     }
                   }
                 }
               }
             },
-            "method-override": {
-              "version": "2.1.1",
-              "from": "method-override@~2.1.0",
-              "resolved": "https://registry.npmjs.org/method-override/-/method-override-2.1.1.tgz"
-            },
-            "morgan": {
-              "version": "1.1.1",
-              "from": "morgan@1.1.1",
-              "resolved": "https://registry.npmjs.org/morgan/-/morgan-1.1.1.tgz"
-            },
             "multiparty": {
-              "version": "3.3.0",
-              "from": "multiparty@3.3.0",
-              "resolved": "https://registry.npmjs.org/multiparty/-/multiparty-3.3.0.tgz",
+              "version": "3.3.1",
+              "from": "multiparty@3.3.1",
+              "resolved": "https://registry.npmjs.org/multiparty/-/multiparty-3.3.1.tgz",
               "dependencies": {
                 "readable-stream": {
                   "version": "1.1.13-1",
@@ -693,40 +664,9 @@
               }
             },
             "serve-static": {
-              "version": "1.3.2",
-              "from": "serve-static@~1.3.1",
-              "resolved": "https://registry.npmjs.org/serve-static/-/serve-static-1.3.2.tgz",
-              "dependencies": {
-                "send": {
-                  "version": "0.6.0",
-                  "from": "send@0.6.0",
-                  "resolved": "https://registry.npmjs.org/send/-/send-0.6.0.tgz",
-                  "dependencies": {
-                    "finished": {
-                      "version": "1.2.2",
-                      "from": "finished@1.2.2",
-                      "resolved": "https://registry.npmjs.org/finished/-/finished-1.2.2.tgz",
-                      "dependencies": {
-                        "ee-first": {
-                          "version": "1.0.3",
-                          "from": "ee-first@1.0.3",
-                          "resolved": "https://registry.npmjs.org/ee-first/-/ee-first-1.0.3.tgz"
-                        }
-                      }
-                    },
-                    "mime": {
-                      "version": "1.2.11",
-                      "from": "mime@1.2.11",
-                      "resolved": "https://registry.npmjs.org/mime/-/mime-1.2.11.tgz"
-                    },
-                    "ms": {
-                      "version": "0.6.2",
-                      "from": "ms@0.6.2",
-                      "resolved": "https://registry.npmjs.org/ms/-/ms-0.6.2.tgz"
-                    }
-                  }
-                }
-              }
+              "version": "1.4.0",
+              "from": "serve-static@~1.4.0",
+              "resolved": "https://registry.npmjs.org/serve-static/-/serve-static-1.4.0.tgz"
             },
             "type-is": {
               "version": "1.3.2",
@@ -765,9 +705,9 @@
           }
         },
         "debug": {
-          "version": "1.0.3",
-          "from": "debug@1.0.3",
-          "resolved": "https://registry.npmjs.org/debug/-/debug-1.0.3.tgz",
+          "version": "1.0.4",
+          "from": "debug@1.0.4",
+          "resolved": "https://registry.npmjs.org/debug/-/debug-1.0.4.tgz",
           "dependencies": {
             "ms": {
               "version": "0.6.2",
@@ -777,9 +717,9 @@
           }
         },
         "depd": {
-          "version": "0.3.0",
-          "from": "depd@0.3.0",
-          "resolved": "https://registry.npmjs.org/depd/-/depd-0.3.0.tgz"
+          "version": "0.4.2",
+          "from": "depd@0.4.2",
+          "resolved": "https://registry.npmjs.org/depd/-/depd-0.4.2.tgz"
         },
         "escape-html": {
           "version": "1.0.1",
@@ -809,9 +749,9 @@
           }
         },
         "parseurl": {
-          "version": "1.1.3",
-          "from": "parseurl@~1.1.3",
-          "resolved": "https://registry.npmjs.org/parseurl/-/parseurl-1.1.3.tgz"
+          "version": "1.2.0",
+          "from": "parseurl@~1.2.0",
+          "resolved": "https://registry.npmjs.org/parseurl/-/parseurl-1.2.0.tgz"
         },
         "proxy-addr": {
           "version": "1.0.1",
@@ -831,15 +771,10 @@
           "resolved": "https://registry.npmjs.org/range-parser/-/range-parser-1.0.0.tgz"
         },
         "send": {
-          "version": "0.5.0",
-          "from": "send@0.5.0",
-          "resolved": "https://registry.npmjs.org/send/-/send-0.5.0.tgz",
-          "dependencies": {
-            "debug": {
-              "version": "1.0.2",
-              "from": "debug@1.0.2",
-              "resolved": "https://registry.npmjs.org/debug/-/debug-1.0.2.tgz"
-            },
+          "version": "0.7.0",
+          "from": "send@0.7.0",
+          "resolved": "https://registry.npmjs.org/send/-/send-0.7.0.tgz",
+          "dependencies": {
             "finished": {
               "version": "1.2.2",
               "from": "finished@1.2.2",
@@ -1057,7 +992,7 @@
           "dependencies": {
             "inherits": {
               "version": "2.0.1",
-              "from": "inherits@2",
+              "from": "inherits@~2.0.1",
               "resolved": "https://registry.npmjs.org/inherits/-/inherits-2.0.1.tgz"
             },
             "minimatch": {
@@ -1086,84 +1021,6 @@
         }
       }
     },
-<<<<<<< HEAD
-=======
-    "faye": {
-      "version": "1.0.3",
-      "from": "faye@^1.0.1",
-      "resolved": "https://registry.npmjs.org/faye/-/faye-1.0.3.tgz",
-      "dependencies": {
-        "concat-stream": {
-          "version": "1.4.6",
-          "from": "concat-stream@",
-          "resolved": "https://registry.npmjs.org/concat-stream/-/concat-stream-1.4.6.tgz",
-          "dependencies": {
-            "inherits": {
-              "version": "2.0.1",
-              "from": "inherits@~2.0.1",
-              "resolved": "https://registry.npmjs.org/inherits/-/inherits-2.0.1.tgz"
-            },
-            "typedarray": {
-              "version": "0.0.6",
-              "from": "typedarray@~0.0.5",
-              "resolved": "https://registry.npmjs.org/typedarray/-/typedarray-0.0.6.tgz"
-            },
-            "readable-stream": {
-              "version": "1.1.13-1",
-              "from": "readable-stream@~1.1.9",
-              "resolved": "https://registry.npmjs.org/readable-stream/-/readable-stream-1.1.13-1.tgz",
-              "dependencies": {
-                "core-util-is": {
-                  "version": "1.0.1",
-                  "from": "core-util-is@~1.0.0",
-                  "resolved": "https://registry.npmjs.org/core-util-is/-/core-util-is-1.0.1.tgz"
-                },
-                "isarray": {
-                  "version": "0.0.1",
-                  "from": "isarray@0.0.1",
-                  "resolved": "https://registry.npmjs.org/isarray/-/isarray-0.0.1.tgz"
-                },
-                "string_decoder": {
-                  "version": "0.10.25-1",
-                  "from": "string_decoder@~0.10.x",
-                  "resolved": "https://registry.npmjs.org/string_decoder/-/string_decoder-0.10.25-1.tgz"
-                }
-              }
-            }
-          }
-        },
-        "cookiejar": {
-          "version": "2.0.1",
-          "from": "cookiejar@",
-          "resolved": "https://registry.npmjs.org/cookiejar/-/cookiejar-2.0.1.tgz"
-        },
-        "csprng": {
-          "version": "0.1.1",
-          "from": "csprng@",
-          "resolved": "https://registry.npmjs.org/csprng/-/csprng-0.1.1.tgz",
-          "dependencies": {
-            "sequin": {
-              "version": "0.1.0",
-              "from": "sequin@",
-              "resolved": "https://registry.npmjs.org/sequin/-/sequin-0.1.0.tgz"
-            }
-          }
-        },
-        "faye-websocket": {
-          "version": "0.7.2",
-          "from": "faye-websocket@>=0.7.0",
-          "resolved": "https://registry.npmjs.org/faye-websocket/-/faye-websocket-0.7.2.tgz",
-          "dependencies": {
-            "websocket-driver": {
-              "version": "0.3.5",
-              "from": "websocket-driver@>=0.3.1",
-              "resolved": "https://registry.npmjs.org/websocket-driver/-/websocket-driver-0.3.5.tgz"
-            }
-          }
-        }
-      }
-    },
->>>>>>> 4d87c5a1
     "faye-redis": {
       "version": "0.3.0",
       "from": "faye-redis@git://github.com/gitterHQ/faye-redis-node#v0.3.0",
@@ -1178,53 +1035,39 @@
     },
     "faye-websocket": {
       "version": "0.7.2",
-      "from": "faye-websocket@",
+      "from": "faye-websocket@^0.7.2",
+      "resolved": "https://registry.npmjs.org/faye-websocket/-/faye-websocket-0.7.2.tgz",
       "dependencies": {
         "websocket-driver": {
           "version": "0.3.5",
-          "from": "websocket-driver@>=0.3.1"
+          "from": "websocket-driver@>=0.3.1",
+          "resolved": "https://registry.npmjs.org/websocket-driver/-/websocket-driver-0.3.5.tgz"
         }
       }
     },
     "gitter-env": {
       "version": "0.8.4",
-      "from": "gitter-env@git+ssh://git@github.com:gitterHQ/gitter-env.git#25e2808871283f7c8da3c2dd48fd01036c96bc80",
+      "from": "gitter-env@git+ssh://git@github.com:gitterHQ/gitter-env.git#v0.8.4",
       "resolved": "git+ssh://git@github.com:gitterHQ/gitter-env.git#25e2808871283f7c8da3c2dd48fd01036c96bc80",
       "dependencies": {
         "async": {
           "version": "0.8.0",
-<<<<<<< HEAD
-          "from": "async@0.8.0",
-=======
           "from": "async@^0.8.0",
->>>>>>> 4d87c5a1
           "resolved": "https://registry.npmjs.org/async/-/async-0.8.0.tgz"
         },
         "nconf": {
           "version": "0.6.9",
-<<<<<<< HEAD
-          "from": "nconf@0.6.9",
-=======
           "from": "nconf@^0.6.9",
->>>>>>> 4d87c5a1
           "resolved": "https://registry.npmjs.org/nconf/-/nconf-0.6.9.tgz",
           "dependencies": {
             "async": {
               "version": "0.2.9",
-<<<<<<< HEAD
-              "from": "https://registry.npmjs.org/async/-/async-0.2.9.tgz",
-=======
               "from": "async@0.2.9",
->>>>>>> 4d87c5a1
               "resolved": "https://registry.npmjs.org/async/-/async-0.2.9.tgz"
             },
             "ini": {
               "version": "1.2.1",
-<<<<<<< HEAD
-              "from": "ini@1.2.1",
-=======
               "from": "ini@1.x.x",
->>>>>>> 4d87c5a1
               "resolved": "https://registry.npmjs.org/ini/-/ini-1.2.1.tgz"
             },
             "optimist": {
@@ -1234,20 +1077,12 @@
               "dependencies": {
                 "wordwrap": {
                   "version": "0.0.2",
-<<<<<<< HEAD
-                  "from": "wordwrap@0.0.2",
-=======
-                  "from": "wordwrap@~0.0.2",
->>>>>>> 4d87c5a1
+                  "from": "wordwrap@0.0.x",
                   "resolved": "https://registry.npmjs.org/wordwrap/-/wordwrap-0.0.2.tgz"
                 },
                 "minimist": {
                   "version": "0.0.10",
-<<<<<<< HEAD
-                  "from": "minimist@0.0.10",
-=======
                   "from": "minimist@~0.0.1",
->>>>>>> 4d87c5a1
                   "resolved": "https://registry.npmjs.org/minimist/-/minimist-0.0.10.tgz"
                 }
               }
@@ -1256,20 +1091,12 @@
         },
         "redis": {
           "version": "0.10.3",
-<<<<<<< HEAD
-          "from": "redis@0.10.3",
-=======
           "from": "redis@^0.10.1",
->>>>>>> 4d87c5a1
           "resolved": "https://registry.npmjs.org/redis/-/redis-0.10.3.tgz"
         },
         "underscore": {
           "version": "1.6.0",
-<<<<<<< HEAD
-          "from": "underscore@1.6.0",
-=======
           "from": "underscore@^1.6.0",
->>>>>>> 4d87c5a1
           "resolved": "https://registry.npmjs.org/underscore/-/underscore-1.6.0.tgz"
         },
         "clockout": {
@@ -1279,11 +1106,7 @@
         },
         "blocked": {
           "version": "1.0.0",
-<<<<<<< HEAD
-          "from": "blocked@1.0.0",
-=======
           "from": "blocked@^1.0.0",
->>>>>>> 4d87c5a1
           "resolved": "https://registry.npmjs.org/blocked/-/blocked-1.0.0.tgz"
         }
       }
@@ -2097,7 +1920,7 @@
         },
         "mime": {
           "version": "1.2.11",
-          "from": "mime@~1.2.9",
+          "from": "mime@~1.2.11",
           "resolved": "https://registry.npmjs.org/mime/-/mime-1.2.11.tgz"
         },
         "form-data": {
@@ -2119,7 +1942,7 @@
             },
             "async": {
               "version": "0.2.10",
-              "from": "async@0.2.x",
+              "from": "async@~0.2.7",
               "resolved": "https://registry.npmjs.org/async/-/async-0.2.10.tgz"
             }
           }
@@ -2160,7 +1983,7 @@
         },
         "debug": {
           "version": "1.0.4",
-          "from": "debug@*",
+          "from": "debug@^1.0.2",
           "resolved": "https://registry.npmjs.org/debug/-/debug-1.0.4.tgz",
           "dependencies": {
             "ms": {
@@ -2228,11 +2051,13 @@
     },
     "tough-cookie": {
       "version": "0.12.1",
-      "from": "tough-cookie@",
+      "from": "tough-cookie@^0.12.1",
+      "resolved": "https://registry.npmjs.org/tough-cookie/-/tough-cookie-0.12.1.tgz",
       "dependencies": {
         "punycode": {
           "version": "1.3.0",
-          "from": "punycode@>=0.2.0"
+          "from": "punycode@>=0.2.0",
+          "resolved": "https://registry.npmjs.org/punycode/-/punycode-1.3.0.tgz"
         }
       }
     },
@@ -2372,7 +2197,7 @@
             },
             "mime": {
               "version": "1.2.11",
-              "from": "mime@1.2.11",
+              "from": "mime@~1.2.7",
               "resolved": "https://registry.npmjs.org/mime/-/mime-1.2.11.tgz"
             },
             "hawk": {
