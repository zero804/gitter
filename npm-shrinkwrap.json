{
  "name": "gitter-webapp",
  "version": "7.0.0",
  "dependencies": {
    "apn": {
      "version": "1.4.4",
      "from": "apn@~1.4.4",
      "dependencies": {
        "q": {
          "version": "0.9.7",
          "from": "q@0.9.x"
        }
      }
    },
    "async": {
      "version": "0.9.0",
      "from": "async@~0.9.0"
    },
    "batch-stream": {
      "version": "0.1.0",
      "from": "batch-stream@^0.1.0",
      "dependencies": {
        "readable-stream": {
          "version": "1.0.33-1",
          "from": "readable-stream@~1.0.2",
          "dependencies": {
            "core-util-is": {
              "version": "1.0.1",
              "from": "core-util-is@~1.0.0"
            },
            "isarray": {
              "version": "0.0.1",
              "from": "isarray@0.0.1"
            },
            "string_decoder": {
              "version": "0.10.31",
              "from": "string_decoder@~0.10.x"
            },
            "inherits": {
              "version": "2.0.1",
              "from": "inherits@~2.0.1"
            }
          }
        }
      }
    },
    "cld": {
      "version": "2.2.0",
      "from": "cld@2.2.0",
      "resolved": "https://registry.npmjs.org/cld/-/cld-2.2.0.tgz",
      "dependencies": {
        "underscore": {
          "version": "1.7.0",
          "from": "underscore@1.7.0",
          "resolved": "https://registry.npmjs.org/underscore/-/underscore-1.7.0.tgz"
        },
        "nan": {
          "version": "1.3.0",
          "from": "nan@1.3.0"
        }
      }
    },
    "connect-redis": {
      "version": "1.4.7",
      "from": "connect-redis@~1.4.6",
      "dependencies": {
        "redis": {
          "version": "0.10.3",
          "from": "redis@0.10.x"
        },
        "debug": {
          "version": "2.1.0",
          "from": "debug@*",
          "dependencies": {
            "ms": {
              "version": "0.6.2",
              "from": "ms@0.6.2"
            }
          }
        }
      }
    },
    "consolidate": {
      "version": "0.10.0",
      "from": "consolidate@~0.10.0"
    },
    "cors": {
      "version": "2.5.0",
      "from": "cors@^2.4.2",
      "resolved": "https://registry.npmjs.org/cors/-/cors-2.5.0.tgz"
    },
    "csprng": {
      "version": "0.1.1",
      "from": "csprng@^0.1.1",
      "dependencies": {
        "sequin": {
          "version": "0.1.0",
          "from": "sequin@"
        }
      }
    },
    "cube": {
      "version": "0.2.12",
      "from": "cube@git://github.com/gitterHQ/cube",
      "resolved": "git://github.com/gitterHQ/cube#b6c53a92190bcd3c945083e6b27edb25be0c134c",
      "dependencies": {
        "mongodb": {
          "version": "1.3.23",
          "from": "mongodb@~1.3.18",
          "dependencies": {
            "bson": {
              "version": "0.2.5",
              "from": "bson@0.2.5"
            },
            "kerberos": {
              "version": "0.0.3",
              "from": "kerberos@0.0.3"
            }
          }
        },
        "node-static": {
          "version": "0.6.5",
          "from": "node-static@0.6.5",
          "dependencies": {
            "optimist": {
              "version": "0.6.1",
              "from": "optimist@>=0.3.4",
              "dependencies": {
                "wordwrap": {
                  "version": "0.0.2",
                  "from": "wordwrap@~0.0.2"
                },
                "minimist": {
                  "version": "0.0.10",
                  "from": "minimist@~0.0.1"
                }
              }
            },
            "colors": {
              "version": "1.0.3",
              "from": "colors@>=0.6.0"
            }
          }
        },
        "pegjs": {
          "version": "0.7.0",
          "from": "pegjs@0.7.0"
        },
        "vows": {
          "version": "0.7.0",
          "from": "vows@0.7.0",
          "dependencies": {
            "eyes": {
              "version": "0.1.8",
              "from": "eyes@>=0.1.6"
            },
            "diff": {
              "version": "1.0.8",
              "from": "diff@~1.0.3"
            }
          }
        },
        "websocket": {
          "version": "1.0.8",
          "from": "websocket@1.0.8"
        },
        "websocket-server": {
          "version": "1.4.4",
          "from": "websocket-server@git://github.com/miksago/node-websocket-server.git#dae6bed226ccfccf3939973155570b39dc8b3df0",
          "resolved": "git://github.com/miksago/node-websocket-server.git#dae6bed226ccfccf3939973155570b39dc8b3df0"
        }
      }
    },
    "diskspace": {
      "version": "0.1.5",
      "from": "diskspace@0.1.5"
    },
    "dolph": {
      "version": "0.0.4",
      "from": "dolph@0.0.4",
      "dependencies": {
        "redis": {
          "version": "0.10.3",
          "from": "redis@^0.10.1"
        }
      }
    },
    "easynexmo": {
      "version": "0.3.3",
      "from": "easynexmo@~0.3.1"
<<<<<<< HEAD
=======
    },
    "elasticsearch": {
      "version": "2.4.3",
      "from": "elasticsearch@2.4.3",
      "resolved": "https://registry.npmjs.org/elasticsearch/-/elasticsearch-2.4.3.tgz",
      "dependencies": {
        "bluebird": {
          "version": "2.2.2",
          "from": "bluebird@2.2.2",
          "resolved": "https://registry.npmjs.org/bluebird/-/bluebird-2.2.2.tgz"
        },
        "chalk": {
          "version": "0.5.1",
          "from": "chalk@0.5.1",
          "resolved": "https://registry.npmjs.org/chalk/-/chalk-0.5.1.tgz",
          "dependencies": {
            "ansi-styles": {
              "version": "1.1.0",
              "from": "ansi-styles@1.1.0",
              "resolved": "https://registry.npmjs.org/ansi-styles/-/ansi-styles-1.1.0.tgz"
            },
            "escape-string-regexp": {
              "version": "1.0.2",
              "from": "escape-string-regexp@1.0.2"
            },
            "has-ansi": {
              "version": "0.1.0",
              "from": "has-ansi@0.1.0",
              "resolved": "https://registry.npmjs.org/has-ansi/-/has-ansi-0.1.0.tgz",
              "dependencies": {
                "ansi-regex": {
                  "version": "0.2.1",
                  "from": "ansi-regex@0.2.1",
                  "resolved": "https://registry.npmjs.org/ansi-regex/-/ansi-regex-0.2.1.tgz"
                }
              }
            },
            "strip-ansi": {
              "version": "0.3.0",
              "from": "strip-ansi@0.3.0",
              "resolved": "https://registry.npmjs.org/strip-ansi/-/strip-ansi-0.3.0.tgz",
              "dependencies": {
                "ansi-regex": {
                  "version": "0.2.1",
                  "from": "ansi-regex@0.2.1",
                  "resolved": "https://registry.npmjs.org/ansi-regex/-/ansi-regex-0.2.1.tgz"
                }
              }
            },
            "supports-color": {
              "version": "0.2.0",
              "from": "supports-color@0.2.0",
              "resolved": "https://registry.npmjs.org/supports-color/-/supports-color-0.2.0.tgz"
            }
          }
        },
        "forever-agent": {
          "version": "0.5.2",
          "from": "forever-agent@0.5.2"
        },
        "lodash-node": {
          "version": "2.4.1",
          "from": "lodash-node@2.4.1",
          "resolved": "https://registry.npmjs.org/lodash-node/-/lodash-node-2.4.1.tgz"
        }
      }
>>>>>>> 0e68ed45
    },
    "email-validator": {
      "version": "1.0.1",
      "from": "email-validator@^1.0.0"
    },
    "emailify": {
      "version": "0.0.2",
      "from": "emailify@latest",
      "dependencies": {
        "outcome": {
          "version": "0.0.18",
          "from": "outcome@0.0.x"
        },
        "jsdom": {
          "version": "0.2.19",
          "from": "jsdom@0.2.x",
          "dependencies": {
            "htmlparser": {
              "version": "1.7.7",
              "from": "htmlparser@1.x"
            },
            "cssom": {
              "version": "0.2.5",
              "from": "cssom@0.2.x"
            },
            "cssstyle": {
              "version": "0.2.21",
              "from": "cssstyle@>=0.2.3",
              "dependencies": {
                "cssom": {
                  "version": "0.3.0",
                  "from": "cssom@0.3.x"
                }
              }
            },
            "contextify": {
              "version": "0.1.9",
              "from": "contextify@0.1.x",
              "dependencies": {
                "bindings": {
                  "version": "1.2.1",
                  "from": "bindings@*"
                },
                "nan": {
                  "version": "1.3.0",
                  "from": "nan@~1.3.0"
                }
              }
            }
          }
        },
        "optimist": {
          "version": "0.3.7",
          "from": "optimist@0.3.x",
          "dependencies": {
            "wordwrap": {
              "version": "0.0.2",
              "from": "wordwrap@~0.0.2"
            }
          }
        },
        "vows": {
          "version": "0.6.4",
          "from": "vows@0.6.x",
          "dependencies": {
            "eyes": {
              "version": "0.1.8",
              "from": "eyes@>=0.1.6"
            },
            "diff": {
              "version": "1.0.8",
              "from": "diff@~1.0.3"
            }
          }
        },
        "plugin": {
          "version": "0.0.15",
          "from": "plugin@0.0.x",
          "dependencies": {
            "tq": {
              "version": "0.0.1",
              "from": "tq@0.0.1"
            },
            "structr": {
              "version": "0.1.0",
              "from": "structr@0.1.0"
            }
          }
        },
        "step": {
          "version": "0.0.5",
          "from": "step@0.0.x"
        },
        "colors": {
          "version": "0.6.2",
          "from": "colors@0.6.x"
        },
        "sprintf": {
          "version": "0.1.4",
          "from": "sprintf@0.1.x"
        },
        "celeri": {
          "version": "0.2.16",
          "from": "celeri@0.2.x",
          "dependencies": {
            "structr": {
              "version": "0.2.4",
              "from": "structr@0.2.x"
            },
            "colors": {
              "version": "0.5.1",
              "from": "colors@0.5.1"
            },
            "tq": {
              "version": "0.1.0",
              "from": "tq@<=0.1.0"
            },
            "crema": {
              "version": "0.1.5",
              "from": "crema@<0.2.0",
              "dependencies": {
                "strscanner": {
                  "version": "0.0.8",
                  "from": "strscanner@0.0.x"
                }
              }
            },
            "beanpoll": {
              "version": "0.2.19",
              "from": "beanpoll@<0.3.0",
              "dependencies": {
                "dolce": {
                  "version": "0.0.14",
                  "from": "dolce@<0.2.0",
                  "dependencies": {
                    "sift": {
                      "version": "0.1.0",
                      "from": "sift@*"
                    }
                  }
                },
                "comerr": {
                  "version": "0.0.8",
                  "from": "comerr@0.0.x"
                }
              }
            },
            "disposable": {
              "version": "0.0.5",
              "from": "disposable@<0.2.0"
            },
            "underscore": {
              "version": "1.2.4",
              "from": "underscore@1.2.x"
            }
          }
        }
      }
    },
    "ent": {
      "version": "0.1.0",
      "from": "ent@~0.1.0"
    },
    "express": {
      "version": "3.17.5",
      "from": "express@3.17.5",
      "resolved": "https://registry.npmjs.org/express/-/express-3.17.5.tgz",
      "dependencies": {
        "basic-auth": {
          "version": "1.0.0",
          "from": "https://registry.npmjs.org/basic-auth/-/basic-auth-1.0.0.tgz",
          "resolved": "https://registry.npmjs.org/basic-auth/-/basic-auth-1.0.0.tgz"
        },
        "connect": {
          "version": "2.26.3",
          "from": "https://registry.npmjs.org/connect/-/connect-2.26.3.tgz",
          "resolved": "https://registry.npmjs.org/connect/-/connect-2.26.3.tgz",
          "dependencies": {
            "basic-auth-connect": {
              "version": "1.0.0",
              "from": "https://registry.npmjs.org/basic-auth-connect/-/basic-auth-connect-1.0.0.tgz",
              "resolved": "https://registry.npmjs.org/basic-auth-connect/-/basic-auth-connect-1.0.0.tgz"
            },
            "body-parser": {
              "version": "1.8.4",
              "from": "https://registry.npmjs.org/body-parser/-/body-parser-1.8.4.tgz",
              "resolved": "https://registry.npmjs.org/body-parser/-/body-parser-1.8.4.tgz",
              "dependencies": {
                "iconv-lite": {
                  "version": "0.4.4",
                  "from": "https://registry.npmjs.org/iconv-lite/-/iconv-lite-0.4.4.tgz",
                  "resolved": "https://registry.npmjs.org/iconv-lite/-/iconv-lite-0.4.4.tgz"
                },
                "on-finished": {
                  "version": "2.1.0",
                  "from": "https://registry.npmjs.org/on-finished/-/on-finished-2.1.0.tgz",
                  "resolved": "https://registry.npmjs.org/on-finished/-/on-finished-2.1.0.tgz",
                  "dependencies": {
                    "ee-first": {
                      "version": "1.0.5",
                      "from": "https://registry.npmjs.org/ee-first/-/ee-first-1.0.5.tgz",
                      "resolved": "https://registry.npmjs.org/ee-first/-/ee-first-1.0.5.tgz"
                    }
                  }
                },
                "raw-body": {
                  "version": "1.3.0",
                  "from": "https://registry.npmjs.org/raw-body/-/raw-body-1.3.0.tgz",
                  "resolved": "https://registry.npmjs.org/raw-body/-/raw-body-1.3.0.tgz"
                }
              }
            },
            "bytes": {
              "version": "1.0.0",
              "from": "https://registry.npmjs.org/bytes/-/bytes-1.0.0.tgz",
              "resolved": "https://registry.npmjs.org/bytes/-/bytes-1.0.0.tgz"
            },
            "cookie-parser": {
              "version": "1.3.3",
              "from": "cookie-parser@1.3.3"
            },
            "compression": {
              "version": "1.1.0",
              "from": "compression@1.1.0",
              "resolved": "https://registry.npmjs.org/compression/-/compression-1.1.0.tgz",
              "dependencies": {
                "accepts": {
                  "version": "1.1.1",
                  "from": "https://registry.npmjs.org/accepts/-/accepts-1.1.1.tgz",
                  "resolved": "https://registry.npmjs.org/accepts/-/accepts-1.1.1.tgz",
                  "dependencies": {
                    "mime-types": {
                      "version": "2.0.2",
                      "from": "https://registry.npmjs.org/mime-types/-/mime-types-2.0.2.tgz",
                      "resolved": "https://registry.npmjs.org/mime-types/-/mime-types-2.0.2.tgz",
                      "dependencies": {
                        "mime-db": {
                          "version": "1.1.0",
                          "from": "https://registry.npmjs.org/mime-db/-/mime-db-1.1.0.tgz",
                          "resolved": "https://registry.npmjs.org/mime-db/-/mime-db-1.1.0.tgz"
                        }
                      }
                    },
                    "negotiator": {
                      "version": "0.4.8",
                      "from": "https://registry.npmjs.org/negotiator/-/negotiator-0.4.8.tgz",
                      "resolved": "https://registry.npmjs.org/negotiator/-/negotiator-0.4.8.tgz"
                    }
                  }
                },
                "compressible": {
                  "version": "2.0.0",
                  "from": "compressible@2.0.0",
                  "dependencies": {
                    "mime-db": {
                      "version": "1.0.3",
                      "from": "https://registry.npmjs.org/mime-db/-/mime-db-1.0.3.tgz",
                      "resolved": "https://registry.npmjs.org/mime-db/-/mime-db-1.0.3.tgz"
                    }
                  }
                }
              }
            },
            "connect-timeout": {
              "version": "1.3.0",
              "from": "connect-timeout@1.3.0",
              "resolved": "https://registry.npmjs.org/connect-timeout/-/connect-timeout-1.3.0.tgz",
              "dependencies": {
                "ms": {
                  "version": "0.6.2",
                  "from": "ms@0.6.2"
                }
              }
            },
            "csurf": {
              "version": "1.6.1",
              "from": "csurf@1.6.1",
              "dependencies": {
                "csrf": {
                  "version": "2.0.1",
                  "from": "csrf@2.0.1",
                  "dependencies": {
                    "rndm": {
                      "version": "1.0.0",
                      "from": "rndm@1.0.0"
                    },
                    "scmp": {
                      "version": "0.0.3",
                      "from": "https://registry.npmjs.org/scmp/-/scmp-0.0.3.tgz",
                      "resolved": "https://registry.npmjs.org/scmp/-/scmp-0.0.3.tgz"
                    },
                    "uid-safe": {
                      "version": "1.0.1",
                      "from": "https://registry.npmjs.org/uid-safe/-/uid-safe-1.0.1.tgz",
                      "resolved": "https://registry.npmjs.org/uid-safe/-/uid-safe-1.0.1.tgz",
                      "dependencies": {
                        "mz": {
                          "version": "1.0.1",
                          "from": "mz@1.0.1",
                          "resolved": "https://registry.npmjs.org/mz/-/mz-1.0.1.tgz",
                          "dependencies": {
                            "native-or-bluebird": {
                              "version": "1.1.1",
                              "from": "native-or-bluebird@1.1.1"
                            }
                          }
                        }
                      }
                    },
                    "base64-url": {
                      "version": "1.0.0",
                      "from": "https://registry.npmjs.org/base64-url/-/base64-url-1.0.0.tgz",
                      "resolved": "https://registry.npmjs.org/base64-url/-/base64-url-1.0.0.tgz"
                    }
                  }
                }
              }
            },
            "errorhandler": {
              "version": "1.2.0",
              "from": "errorhandler@1.2.0",
              "resolved": "https://registry.npmjs.org/errorhandler/-/errorhandler-1.2.0.tgz",
              "dependencies": {
                "accepts": {
                  "version": "1.1.1",
                  "from": "https://registry.npmjs.org/accepts/-/accepts-1.1.1.tgz",
                  "resolved": "https://registry.npmjs.org/accepts/-/accepts-1.1.1.tgz",
                  "dependencies": {
                    "mime-types": {
                      "version": "2.0.2",
                      "from": "https://registry.npmjs.org/mime-types/-/mime-types-2.0.2.tgz",
                      "resolved": "https://registry.npmjs.org/mime-types/-/mime-types-2.0.2.tgz",
                      "dependencies": {
                        "mime-db": {
                          "version": "1.1.0",
                          "from": "https://registry.npmjs.org/mime-db/-/mime-db-1.1.0.tgz",
                          "resolved": "https://registry.npmjs.org/mime-db/-/mime-db-1.1.0.tgz"
                        }
                      }
                    },
                    "negotiator": {
                      "version": "0.4.8",
                      "from": "https://registry.npmjs.org/negotiator/-/negotiator-0.4.8.tgz",
                      "resolved": "https://registry.npmjs.org/negotiator/-/negotiator-0.4.8.tgz"
                    }
                  }
                }
              }
            },
            "express-session": {
              "version": "1.8.2",
              "from": "express-session@1.8.2",
              "resolved": "https://registry.npmjs.org/express-session/-/express-session-1.8.2.tgz",
              "dependencies": {
                "uid-safe": {
                  "version": "1.0.1",
                  "from": "https://registry.npmjs.org/uid-safe/-/uid-safe-1.0.1.tgz",
                  "resolved": "https://registry.npmjs.org/uid-safe/-/uid-safe-1.0.1.tgz",
                  "dependencies": {
                    "mz": {
                      "version": "1.0.1",
                      "from": "mz@1.0.1",
                      "resolved": "https://registry.npmjs.org/mz/-/mz-1.0.1.tgz",
                      "dependencies": {
                        "native-or-bluebird": {
                          "version": "1.1.1",
                          "from": "native-or-bluebird@1.1.1"
                        }
                      }
                    },
                    "base64-url": {
                      "version": "1.0.0",
                      "from": "https://registry.npmjs.org/base64-url/-/base64-url-1.0.0.tgz",
                      "resolved": "https://registry.npmjs.org/base64-url/-/base64-url-1.0.0.tgz"
                    }
                  }
                },
                "utils-merge": {
                  "version": "1.0.0",
                  "from": "https://registry.npmjs.org/utils-merge/-/utils-merge-1.0.0.tgz",
                  "resolved": "https://registry.npmjs.org/utils-merge/-/utils-merge-1.0.0.tgz"
                }
              }
            },
            "finalhandler": {
              "version": "0.2.0",
              "from": "https://registry.npmjs.org/finalhandler/-/finalhandler-0.2.0.tgz",
              "resolved": "https://registry.npmjs.org/finalhandler/-/finalhandler-0.2.0.tgz"
            },
            "method-override": {
              "version": "2.2.0",
              "from": "method-override@2.2.0",
              "resolved": "https://registry.npmjs.org/method-override/-/method-override-2.2.0.tgz"
            },
            "morgan": {
              "version": "1.3.2",
              "from": "https://registry.npmjs.org/morgan/-/morgan-1.3.2.tgz",
              "resolved": "https://registry.npmjs.org/morgan/-/morgan-1.3.2.tgz",
              "dependencies": {
                "on-finished": {
                  "version": "2.1.0",
                  "from": "https://registry.npmjs.org/on-finished/-/on-finished-2.1.0.tgz",
                  "resolved": "https://registry.npmjs.org/on-finished/-/on-finished-2.1.0.tgz",
                  "dependencies": {
                    "ee-first": {
                      "version": "1.0.5",
                      "from": "https://registry.npmjs.org/ee-first/-/ee-first-1.0.5.tgz",
                      "resolved": "https://registry.npmjs.org/ee-first/-/ee-first-1.0.5.tgz"
                    }
                  }
                }
              }
            },
            "multiparty": {
              "version": "3.3.2",
              "from": "https://registry.npmjs.org/multiparty/-/multiparty-3.3.2.tgz",
              "resolved": "https://registry.npmjs.org/multiparty/-/multiparty-3.3.2.tgz",
              "dependencies": {
                "readable-stream": {
                  "version": "1.1.13",
                  "from": "readable-stream@1.1.13",
                  "dependencies": {
                    "core-util-is": {
                      "version": "1.0.1",
                      "from": "core-util-is@1.0.1"
                    },
                    "isarray": {
                      "version": "0.0.1",
                      "from": "isarray@0.0.1"
                    },
                    "string_decoder": {
                      "version": "0.10.31",
                      "from": "string_decoder@0.10.31"
                    },
                    "inherits": {
                      "version": "2.0.1",
                      "from": "inherits@2.0.1",
                      "resolved": "https://registry.npmjs.org/inherits/-/inherits-2.0.1.tgz"
                    }
                  }
                },
                "stream-counter": {
                  "version": "0.2.0",
                  "from": "stream-counter@0.2.0"
                }
              }
            },
            "on-headers": {
              "version": "1.0.0",
              "from": "on-headers@1.0.0"
            },
            "qs": {
              "version": "2.2.4",
              "from": "https://registry.npmjs.org/qs/-/qs-2.2.4.tgz",
              "resolved": "https://registry.npmjs.org/qs/-/qs-2.2.4.tgz"
            },
            "response-time": {
              "version": "2.0.1",
              "from": "response-time@2.0.1"
            },
            "serve-favicon": {
              "version": "2.1.5",
              "from": "https://registry.npmjs.org/serve-favicon/-/serve-favicon-2.1.5.tgz",
              "resolved": "https://registry.npmjs.org/serve-favicon/-/serve-favicon-2.1.5.tgz",
              "dependencies": {
                "etag": {
                  "version": "1.4.0",
                  "from": "https://registry.npmjs.org/etag/-/etag-1.4.0.tgz",
                  "resolved": "https://registry.npmjs.org/etag/-/etag-1.4.0.tgz"
                },
                "ms": {
                  "version": "0.6.2",
                  "from": "ms@0.6.2"
                }
              }
            },
            "serve-index": {
              "version": "1.2.1",
              "from": "serve-index@1.2.1",
              "resolved": "https://registry.npmjs.org/serve-index/-/serve-index-1.2.1.tgz",
              "dependencies": {
                "accepts": {
                  "version": "1.1.1",
                  "from": "https://registry.npmjs.org/accepts/-/accepts-1.1.1.tgz",
                  "resolved": "https://registry.npmjs.org/accepts/-/accepts-1.1.1.tgz",
                  "dependencies": {
                    "mime-types": {
                      "version": "2.0.2",
                      "from": "https://registry.npmjs.org/mime-types/-/mime-types-2.0.2.tgz",
                      "resolved": "https://registry.npmjs.org/mime-types/-/mime-types-2.0.2.tgz",
                      "dependencies": {
                        "mime-db": {
                          "version": "1.1.0",
                          "from": "https://registry.npmjs.org/mime-db/-/mime-db-1.1.0.tgz",
                          "resolved": "https://registry.npmjs.org/mime-db/-/mime-db-1.1.0.tgz"
                        }
                      }
                    },
                    "negotiator": {
                      "version": "0.4.8",
                      "from": "https://registry.npmjs.org/negotiator/-/negotiator-0.4.8.tgz",
                      "resolved": "https://registry.npmjs.org/negotiator/-/negotiator-0.4.8.tgz"
                    }
                  }
                },
                "batch": {
                  "version": "0.5.1",
                  "from": "https://registry.npmjs.org/batch/-/batch-0.5.1.tgz",
                  "resolved": "https://registry.npmjs.org/batch/-/batch-0.5.1.tgz"
                }
              }
            },
            "serve-static": {
              "version": "1.6.3",
              "from": "https://registry.npmjs.org/serve-static/-/serve-static-1.6.3.tgz",
              "resolved": "https://registry.npmjs.org/serve-static/-/serve-static-1.6.3.tgz",
              "dependencies": {
                "utils-merge": {
                  "version": "1.0.0",
                  "from": "https://registry.npmjs.org/utils-merge/-/utils-merge-1.0.0.tgz",
                  "resolved": "https://registry.npmjs.org/utils-merge/-/utils-merge-1.0.0.tgz"
                }
              }
            },
            "type-is": {
              "version": "1.5.2",
              "from": "https://registry.npmjs.org/type-is/-/type-is-1.5.2.tgz",
              "resolved": "https://registry.npmjs.org/type-is/-/type-is-1.5.2.tgz",
              "dependencies": {
                "mime-types": {
                  "version": "2.0.2",
                  "from": "https://registry.npmjs.org/mime-types/-/mime-types-2.0.2.tgz",
                  "resolved": "https://registry.npmjs.org/mime-types/-/mime-types-2.0.2.tgz",
                  "dependencies": {
                    "mime-db": {
                      "version": "1.1.0",
                      "from": "https://registry.npmjs.org/mime-db/-/mime-db-1.1.0.tgz",
                      "resolved": "https://registry.npmjs.org/mime-db/-/mime-db-1.1.0.tgz"
                    }
                  }
                }
              }
            },
            "vhost": {
              "version": "3.0.0",
              "from": "vhost@3.0.0"
            },
            "pause": {
              "version": "0.0.1",
              "from": "https://registry.npmjs.org/pause/-/pause-0.0.1.tgz",
              "resolved": "https://registry.npmjs.org/pause/-/pause-0.0.1.tgz"
            }
          }
        },
        "commander": {
          "version": "1.3.2",
          "from": "https://registry.npmjs.org/commander/-/commander-1.3.2.tgz",
          "resolved": "https://registry.npmjs.org/commander/-/commander-1.3.2.tgz",
          "dependencies": {
            "keypress": {
              "version": "0.1.0",
              "from": "keypress@0.1.0",
              "resolved": "https://registry.npmjs.org/keypress/-/keypress-0.1.0.tgz"
            }
          }
        },
        "cookie-signature": {
          "version": "1.0.5",
          "from": "https://registry.npmjs.org/cookie-signature/-/cookie-signature-1.0.5.tgz",
          "resolved": "https://registry.npmjs.org/cookie-signature/-/cookie-signature-1.0.5.tgz"
        },
        "crc": {
          "version": "3.0.0",
          "from": "https://registry.npmjs.org/crc/-/crc-3.0.0.tgz",
          "resolved": "https://registry.npmjs.org/crc/-/crc-3.0.0.tgz"
        },
        "debug": {
          "version": "2.0.0",
          "from": "debug@2.0.0",
          "resolved": "https://registry.npmjs.org/debug/-/debug-2.0.0.tgz",
          "dependencies": {
            "ms": {
              "version": "0.6.2",
              "from": "ms@0.6.2"
            }
          }
        },
        "depd": {
          "version": "0.4.5",
          "from": "https://registry.npmjs.org/depd/-/depd-0.4.5.tgz",
          "resolved": "https://registry.npmjs.org/depd/-/depd-0.4.5.tgz"
        },
        "escape-html": {
          "version": "1.0.1",
          "from": "https://registry.npmjs.org/escape-html/-/escape-html-1.0.1.tgz",
          "resolved": "https://registry.npmjs.org/escape-html/-/escape-html-1.0.1.tgz"
        },
        "fresh": {
          "version": "0.2.4",
          "from": "https://registry.npmjs.org/fresh/-/fresh-0.2.4.tgz",
          "resolved": "https://registry.npmjs.org/fresh/-/fresh-0.2.4.tgz"
        },
        "media-typer": {
          "version": "0.3.0",
          "from": "https://registry.npmjs.org/media-typer/-/media-typer-0.3.0.tgz",
          "resolved": "https://registry.npmjs.org/media-typer/-/media-typer-0.3.0.tgz"
        },
        "methods": {
          "version": "1.1.0",
          "from": "https://registry.npmjs.org/methods/-/methods-1.1.0.tgz",
          "resolved": "https://registry.npmjs.org/methods/-/methods-1.1.0.tgz"
        },
        "mkdirp": {
          "version": "0.5.0",
          "from": "https://registry.npmjs.org/mkdirp/-/mkdirp-0.5.0.tgz",
          "resolved": "https://registry.npmjs.org/mkdirp/-/mkdirp-0.5.0.tgz",
          "dependencies": {
            "minimist": {
              "version": "0.0.8",
              "from": "https://registry.npmjs.org/minimist/-/minimist-0.0.8.tgz",
              "resolved": "https://registry.npmjs.org/minimist/-/minimist-0.0.8.tgz"
            }
          }
        },
        "parseurl": {
          "version": "1.3.0",
          "from": "parseurl@1.3.0"
        },
        "proxy-addr": {
          "version": "1.0.3",
          "from": "https://registry.npmjs.org/proxy-addr/-/proxy-addr-1.0.3.tgz",
          "resolved": "https://registry.npmjs.org/proxy-addr/-/proxy-addr-1.0.3.tgz",
          "dependencies": {
            "forwarded": {
              "version": "0.1.0",
              "from": "https://registry.npmjs.org/forwarded/-/forwarded-0.1.0.tgz",
              "resolved": "https://registry.npmjs.org/forwarded/-/forwarded-0.1.0.tgz"
            },
            "ipaddr.js": {
              "version": "0.1.3",
              "from": "https://registry.npmjs.org/ipaddr.js/-/ipaddr.js-0.1.3.tgz",
              "resolved": "https://registry.npmjs.org/ipaddr.js/-/ipaddr.js-0.1.3.tgz"
            }
          }
        },
        "range-parser": {
          "version": "1.0.2",
          "from": "range-parser@1.0.2"
        },
        "send": {
          "version": "0.9.3",
          "from": "https://registry.npmjs.org/send/-/send-0.9.3.tgz",
          "resolved": "https://registry.npmjs.org/send/-/send-0.9.3.tgz",
          "dependencies": {
            "destroy": {
              "version": "1.0.3",
              "from": "https://registry.npmjs.org/destroy/-/destroy-1.0.3.tgz",
              "resolved": "https://registry.npmjs.org/destroy/-/destroy-1.0.3.tgz"
            },
            "etag": {
              "version": "1.4.0",
              "from": "https://registry.npmjs.org/etag/-/etag-1.4.0.tgz",
              "resolved": "https://registry.npmjs.org/etag/-/etag-1.4.0.tgz"
            },
            "mime": {
              "version": "1.2.11",
              "from": "https://registry.npmjs.org/mime/-/mime-1.2.11.tgz",
              "resolved": "https://registry.npmjs.org/mime/-/mime-1.2.11.tgz"
            },
            "ms": {
              "version": "0.6.2",
              "from": "ms@0.6.2"
            },
            "on-finished": {
              "version": "2.1.0",
              "from": "https://registry.npmjs.org/on-finished/-/on-finished-2.1.0.tgz",
              "resolved": "https://registry.npmjs.org/on-finished/-/on-finished-2.1.0.tgz",
              "dependencies": {
                "ee-first": {
                  "version": "1.0.5",
                  "from": "https://registry.npmjs.org/ee-first/-/ee-first-1.0.5.tgz",
                  "resolved": "https://registry.npmjs.org/ee-first/-/ee-first-1.0.5.tgz"
                }
              }
            }
          }
        },
        "vary": {
          "version": "1.0.0",
          "from": "vary@1.0.0"
        },
        "cookie": {
          "version": "0.1.2",
          "from": "https://registry.npmjs.org/cookie/-/cookie-0.1.2.tgz",
          "resolved": "https://registry.npmjs.org/cookie/-/cookie-0.1.2.tgz"
        },
        "merge-descriptors": {
          "version": "0.0.2",
          "from": "https://registry.npmjs.org/merge-descriptors/-/merge-descriptors-0.0.2.tgz",
          "resolved": "https://registry.npmjs.org/merge-descriptors/-/merge-descriptors-0.0.2.tgz"
        }
      }
    },
    "express-hbs": {
      "version": "0.7.11",
      "from": "express-hbs@^0.7.9",
      "dependencies": {
        "handlebars": {
          "version": "2.0.0",
          "from": "handlebars@^2.0.0",
          "dependencies": {
            "optimist": {
              "version": "0.3.7",
              "from": "optimist@~0.3",
              "dependencies": {
                "wordwrap": {
                  "version": "0.0.2",
                  "from": "wordwrap@~0.0.2"
                }
              }
            },
            "uglify-js": {
              "version": "2.3.6",
              "from": "uglify-js@~2.3",
              "dependencies": {
                "async": {
                  "version": "0.2.10",
                  "from": "async@~0.2.6"
                },
                "source-map": {
                  "version": "0.1.40",
                  "from": "source-map@~0.1.7",
                  "dependencies": {
                    "amdefine": {
                      "version": "0.1.0",
                      "from": "amdefine@>=0.0.4"
                    }
                  }
                }
              }
            }
          }
        },
        "js-beautify": {
          "version": "1.4.2",
          "from": "js-beautify@~1.4.2",
          "dependencies": {
            "config-chain": {
              "version": "1.1.8",
              "from": "config-chain@~1.1.5",
              "dependencies": {
                "proto-list": {
                  "version": "1.2.3",
                  "from": "proto-list@~1.2.1"
                },
                "ini": {
                  "version": "1.3.0",
                  "from": "ini@1"
                }
              }
            },
            "mkdirp": {
              "version": "0.3.5",
              "from": "mkdirp@0.3.5"
            },
            "nopt": {
              "version": "2.1.2",
              "from": "nopt@~2.1.1",
              "dependencies": {
                "abbrev": {
                  "version": "1.0.5",
                  "from": "abbrev@1"
                }
              }
            }
          }
        },
        "readdirp": {
          "version": "0.3.3",
          "from": "readdirp@~0.3.1",
          "dependencies": {
            "graceful-fs": {
              "version": "2.0.3",
              "from": "graceful-fs@~2.0.0"
            },
            "minimatch": {
              "version": "0.2.14",
              "from": "minimatch@~0.2.12",
              "dependencies": {
                "lru-cache": {
                  "version": "2.5.0",
                  "from": "lru-cache@2"
                },
                "sigmund": {
                  "version": "1.0.0",
                  "from": "sigmund@~1.0.0"
                }
              }
            }
          }
        }
      }
    },
    "express-resource": {
      "version": "1.0.0",
      "from": "express-resource@1.0.0",
      "dependencies": {
        "lingo": {
          "version": "0.0.5",
          "from": "lingo@>= 0.0.4"
        },
        "methods": {
          "version": "0.0.1",
          "from": "methods@0.0.1"
        },
        "debug": {
          "version": "2.1.0",
          "from": "debug@*",
          "dependencies": {
            "ms": {
              "version": "0.6.2",
              "from": "ms@0.6.2"
            }
          }
        }
      }
    },
    "express3-handlebars": {
      "version": "0.4.1",
      "from": "express3-handlebars@~0.4.1",
      "dependencies": {
        "async": {
          "version": "0.2.10",
          "from": "async@~0.2"
        },
        "glob": {
          "version": "3.2.11",
          "from": "glob@3.x",
          "dependencies": {
            "inherits": {
              "version": "2.0.1",
              "from": "inherits@2"
            },
            "minimatch": {
              "version": "0.3.0",
              "from": "minimatch@0.3",
              "dependencies": {
                "lru-cache": {
                  "version": "2.5.0",
                  "from": "lru-cache@2"
                },
                "sigmund": {
                  "version": "1.0.0",
                  "from": "sigmund@~1.0.0"
                }
              }
            }
          }
        },
        "semver": {
          "version": "1.1.4",
          "from": "semver@1.x"
        }
      }
    },
    "faye-redis": {
      "version": "0.3.0",
      "from": "faye-redis@git://github.com/gitterHQ/faye-redis-node#v0.3.0",
      "resolved": "git://github.com/gitterHQ/faye-redis-node#11aa3dbf5638f40b659397045344096b08e9ca4c",
      "dependencies": {
        "redis": {
          "version": "0.12.1",
          "from": "redis@"
        }
      }
    },
    "faye-websocket": {
      "version": "0.7.2",
      "from": "https://registry.npmjs.org/faye-websocket/-/faye-websocket-0.7.2.tgz",
      "resolved": "https://registry.npmjs.org/faye-websocket/-/faye-websocket-0.7.2.tgz",
      "dependencies": {
        "websocket-driver": {
          "version": "0.3.5",
          "from": "https://registry.npmjs.org/websocket-driver/-/websocket-driver-0.3.5.tgz",
          "resolved": "https://registry.npmjs.org/websocket-driver/-/websocket-driver-0.3.5.tgz"
        }
      }
    },
    "gitter-env": {
      "version": "0.15.0",
      "from": "gitter-env@git+ssh://git@github.com:gitterHQ/gitter-env.git#v0.15.0",
      "resolved": "git+ssh://git@github.com:gitterHQ/gitter-env.git#0262141e58cddd1d5c096fa83ab09cccc61df289",
      "dependencies": {
        "async": {
          "version": "0.8.0",
          "from": "async@^0.8.0"
        },
        "blocked": {
          "version": "1.0.0",
          "from": "blocked@^1.0.0"
        },
        "clockout": {
          "version": "0.0.1",
          "from": "clockout@0.0.1"
        },
        "cube": {
          "version": "0.2.12",
          "from": "cube@git://github.com/gitterHQ/cube",
          "resolved": "git://github.com/gitterHQ/cube.git#b6c53a92190bcd3c945083e6b27edb25be0c134c",
          "dependencies": {
            "mongodb": {
              "version": "1.3.23",
              "from": "mongodb@~1.3.18",
              "dependencies": {
                "bson": {
                  "version": "0.2.5",
                  "from": "bson@0.2.5"
                },
                "kerberos": {
                  "version": "0.0.3",
                  "from": "kerberos@0.0.3"
                }
              }
            },
            "node-static": {
              "version": "0.6.5",
              "from": "node-static@0.6.5",
              "dependencies": {
                "optimist": {
                  "version": "0.6.1",
                  "from": "optimist@>=0.3.4",
                  "dependencies": {
                    "wordwrap": {
                      "version": "0.0.2",
                      "from": "wordwrap@~0.0.2"
                    },
                    "minimist": {
                      "version": "0.0.10",
                      "from": "minimist@~0.0.1"
                    }
                  }
                },
                "colors": {
                  "version": "1.0.3",
                  "from": "colors@>=0.6.0"
                }
              }
            },
            "pegjs": {
              "version": "0.7.0",
              "from": "pegjs@0.7.0"
            },
            "vows": {
              "version": "0.7.0",
              "from": "vows@0.7.0",
              "dependencies": {
                "eyes": {
                  "version": "0.1.8",
                  "from": "eyes@>=0.1.6"
                },
                "diff": {
                  "version": "1.0.8",
                  "from": "diff@~1.0.3"
                }
              }
            },
            "websocket": {
              "version": "1.0.8",
              "from": "websocket@1.0.8"
            },
            "websocket-server": {
              "version": "1.4.4",
              "from": "websocket-server@git://github.com/miksago/node-websocket-server.git#dae6bed226ccfccf3939973155570b39dc8b3df0",
              "resolved": "git://github.com/miksago/node-websocket-server.git#dae6bed226ccfccf3939973155570b39dc8b3df0"
            }
          }
        },
        "nconf": {
          "version": "0.6.9",
          "from": "nconf@^0.6.9",
          "dependencies": {
            "async": {
              "version": "0.2.9",
              "from": "async@0.2.9",
              "resolved": "https://registry.npmjs.org/async/-/async-0.2.9.tgz"
            },
            "ini": {
              "version": "1.3.0",
              "from": "ini@1.x.x"
            },
            "optimist": {
              "version": "0.6.0",
              "from": "optimist@0.6.0",
              "dependencies": {
                "wordwrap": {
                  "version": "0.0.2",
                  "from": "wordwrap@~0.0.2"
                },
                "minimist": {
                  "version": "0.0.10",
                  "from": "minimist@~0.0.1"
                }
              }
            }
          }
        },
        "redis": {
          "version": "0.10.3",
          "from": "redis@^0.10.1"
        },
        "underscore": {
          "version": "1.7.0",
          "from": "underscore@^1.6.0"
        },
        "universal-analytics": {
          "version": "0.3.6",
          "from": "universal-analytics@^0.3.4",
          "dependencies": {
            "async": {
              "version": "0.2.10",
              "from": "async@0.2.x"
            }
          }
        }
      }
    },
    "gitter-markdown-processor": {
      "version": "7.1.3",
<<<<<<< HEAD
      "from": "gitter-markdown-processor@latest",
=======
      "from": "gitter-markdown-processor@^7.1.3",
>>>>>>> 0e68ed45
      "dependencies": {
        "gitter-marked": {
          "version": "0.9.0",
          "from": "gitter-marked@^0.9.0"
        },
        "highlight.js": {
          "version": "8.1.0-gitter",
          "from": "highlight.js@git://github.com/gitterHQ/highlight.js#6523cbb6e3f2a9374ea96e82f977ef57ef8cdf59",
          "resolved": "git://github.com/gitterHQ/highlight.js#6523cbb6e3f2a9374ea96e82f977ef57ef8cdf59"
        },
        "underscore": {
          "version": "1.7.0",
<<<<<<< HEAD
          "from": "underscore@^1.7.0"
        },
        "cld": {
          "version": "2.2.0",
          "from": "cld@^2.2.0",
          "dependencies": {
            "nan": {
              "version": "1.3.0",
              "from": "nan@^1.2.0"
            }
          }
=======
          "from": "underscore@^1.6.0"
>>>>>>> 0e68ed45
        }
      }
    },
    "gitter-passport-http-bearer": {
      "version": "1.1.0",
      "from": "gitter-passport-http-bearer@^1.1.0",
      "dependencies": {
        "passport-strategy": {
          "version": "1.0.0",
          "from": "passport-strategy@1.x.x"
        }
      }
    },
    "gitter-services": {
      "version": "1.4.0",
      "from": "gitter-services@git+ssh://git@github.com:gitterHQ/services.git#1.4.0",
      "resolved": "git+ssh://git@github.com:gitterHQ/services.git#0aec65ec8d512517368d464cf43de489e748e356",
      "dependencies": {
        "require-all": {
          "version": "0.0.8",
          "from": "require-all@0.0.8"
        },
        "qs": {
          "version": "1.2.2",
          "from": "qs@^1.0.0"
        },
        "extend": {
          "version": "1.3.0",
          "from": "extend@^1.2.1"
        }
      }
    },
    "handlebars": {
      "version": "1.1.2",
      "from": "handlebars@~1.1.2",
      "dependencies": {
        "optimist": {
          "version": "0.3.7",
          "from": "optimist@~0.3",
          "dependencies": {
            "wordwrap": {
              "version": "0.0.2",
              "from": "wordwrap@~0.0.2"
            }
          }
        },
        "uglify-js": {
          "version": "2.3.6",
          "from": "uglify-js@~2.3",
          "dependencies": {
            "async": {
              "version": "0.2.10",
              "from": "async@~0.2.6"
            },
            "source-map": {
              "version": "0.1.40",
              "from": "source-map@~0.1.7",
              "dependencies": {
                "amdefine": {
                  "version": "0.1.0",
                  "from": "amdefine@>=0.0.4"
                }
              }
            }
          }
        }
      }
    },
    "heapdump": {
      "version": "0.2.10",
      "from": "heapdump@^0.2.9"
    },
    "highlight.js": {
      "version": "8.1.0-gitter",
      "from": "highlight.js@git://github.com/gitterHQ/highlight.js#6523cbb6e3f2a9374ea96e82f977ef57ef8cdf59",
      "resolved": "git://github.com/gitterHQ/highlight.js#6523cbb6e3f2a9374ea96e82f977ef57ef8cdf59"
    },
    "htmlencode": {
      "version": "0.0.4",
      "from": "htmlencode@0.0.4"
    },
    "i18n": {
      "version": "0.4.1",
      "from": "i18n@~0.4.1",
      "dependencies": {
        "sprintf": {
          "version": "0.1.4",
          "from": "sprintf@>=0.1.1"
        },
        "debug": {
          "version": "2.1.0",
          "from": "debug@*",
          "dependencies": {
            "ms": {
              "version": "0.6.2",
              "from": "ms@0.6.2"
            }
          }
        }
      }
    },
    "i18n-2": {
      "version": "0.4.6",
      "from": "i18n-2@^0.4.6",
      "dependencies": {
        "sprintf": {
          "version": "0.1.4",
          "from": "sprintf@>=0.1.1"
        }
      }
    },
    "imagemagick": {
      "version": "0.1.2",
      "from": "imagemagick@0.1.2"
    },
    "intercom.io": {
      "version": "0.0.8",
      "from": "intercom.io@~0.0.8",
      "dependencies": {
        "request": {
          "version": "2.34.0",
          "from": "request@2.34.0",
          "resolved": "https://registry.npmjs.org/request/-/request-2.34.0.tgz",
          "dependencies": {
            "json-stringify-safe": {
              "version": "5.0.0",
              "from": "json-stringify-safe@~5.0.0"
            },
            "forever-agent": {
              "version": "0.5.2",
              "from": "forever-agent@~0.5.0"
            },
            "mime": {
              "version": "1.2.11",
              "from": "mime@~1.2.9"
            },
            "form-data": {
              "version": "0.1.4",
              "from": "form-data@~0.1.0",
              "dependencies": {
                "combined-stream": {
                  "version": "0.0.5",
                  "from": "combined-stream@~0.0.4",
                  "dependencies": {
                    "delayed-stream": {
                      "version": "0.0.5",
                      "from": "delayed-stream@0.0.5"
                    }
                  }
                }
              }
            },
            "tunnel-agent": {
              "version": "0.3.0",
              "from": "tunnel-agent@~0.3.0"
            },
            "http-signature": {
              "version": "0.10.0",
              "from": "http-signature@~0.10.0",
              "dependencies": {
                "assert-plus": {
                  "version": "0.1.2",
                  "from": "assert-plus@0.1.2"
                },
                "asn1": {
                  "version": "0.1.11",
                  "from": "asn1@0.1.11"
                },
                "ctype": {
                  "version": "0.5.2",
                  "from": "ctype@0.5.2"
                }
              }
            },
            "oauth-sign": {
              "version": "0.3.0",
              "from": "oauth-sign@~0.3.0"
            },
            "hawk": {
              "version": "1.0.0",
              "from": "hawk@~1.0.0",
              "dependencies": {
                "hoek": {
                  "version": "0.9.1",
                  "from": "hoek@0.9.x"
                },
                "boom": {
                  "version": "0.4.2",
                  "from": "boom@0.4.x"
                },
                "cryptiles": {
                  "version": "0.2.2",
                  "from": "cryptiles@0.2.x"
                },
                "sntp": {
                  "version": "0.2.4",
                  "from": "sntp@0.2.x"
                }
              }
            },
            "aws-sign2": {
              "version": "0.5.0",
              "from": "aws-sign2@~0.5.0"
            }
          }
        },
        "qs": {
          "version": "0.6.6",
          "from": "qs@0.6.6"
        },
        "lodash": {
          "version": "2.4.1",
          "from": "lodash@~2.4.1",
          "resolved": "https://registry.npmjs.org/lodash/-/lodash-2.4.1.tgz"
        },
        "debug": {
          "version": "0.8.1",
          "from": "debug@0.8.1",
          "resolved": "https://registry.npmjs.org/debug/-/debug-0.8.1.tgz"
        }
      }
    },
    "jade": {
      "version": "0.28.1",
      "from": "jade@0.28.1",
      "resolved": "https://registry.npmjs.org/jade/-/jade-0.28.1.tgz",
      "dependencies": {
        "commander": {
          "version": "0.6.1",
          "from": "commander@0.6.1"
        },
        "mkdirp": {
          "version": "0.3.5",
          "from": "mkdirp@0.3.x"
        },
        "coffee-script": {
          "version": "1.4.0",
          "from": "coffee-script@~1.4.0"
        }
      }
    },
    "jwt-simple": {
      "version": "0.1.0",
      "from": "jwt-simple@~0.1.0"
    },
    "katex": {
      "version": "0.1.0",
      "from": "https://registry.npmjs.org/katex/-/katex-0.1.0.tgz",
      "resolved": "https://registry.npmjs.org/katex/-/katex-0.1.0.tgz"
    },
    "keyword-extractor": {
      "version": "0.0.9",
      "from": "keyword-extractor@0.0.9",
      "resolved": "https://registry.npmjs.org/keyword-extractor/-/keyword-extractor-0.0.9.tgz",
      "dependencies": {
        "underscore": {
          "version": "1.6.0",
          "from": "underscore@1.6.0",
          "resolved": "https://registry.npmjs.org/underscore/-/underscore-1.6.0.tgz"
        },
        "underscore.string": {
          "version": "2.3.3",
          "from": "underscore.string@~2.3.3"
        }
      }
    },
    "langs": {
      "version": "1.0.1",
      "from": "langs@^1.0.1"
    },
    "languagedetect": {
      "version": "1.1.1",
      "from": "languagedetect@^1.1.1"
    },
    "lazy.js": {
      "version": "0.2.1",
      "from": "lazy.js@~0.2.1"
    },
    "locale": {
      "version": "0.0.17",
      "from": "locale@0.0.17"
    },
    "mandrill-api": {
      "version": "1.0.40",
      "from": "mandrill-api@~1.0.40"
    },
    "memwatch": {
      "version": "0.2.2",
      "from": "memwatch@^0.2.2"
    },
    "mixpanel": {
      "version": "0.0.20",
      "from": "mixpanel@~0.0.19"
    },
    "moment": {
      "version": "2.6.0",
      "from": "moment@git://github.com/gitterHQ/moment#440d7889d9c0c8540cdc7711819f546cc99584a8",
      "resolved": "git://github.com/gitterHQ/moment#440d7889d9c0c8540cdc7711819f546cc99584a8"
    },
    "mongodb": {
      "version": "1.4.17",
      "from": "https://registry.npmjs.org/mongodb/-/mongodb-1.4.17.tgz",
      "resolved": "https://registry.npmjs.org/mongodb/-/mongodb-1.4.17.tgz",
      "dependencies": {
        "bson": {
          "version": "0.2.15",
          "from": "bson@0.2.15",
          "dependencies": {
            "nan": {
              "version": "1.3.0",
              "from": "https://registry.npmjs.org/nan/-/nan-1.3.0.tgz",
              "resolved": "https://registry.npmjs.org/nan/-/nan-1.3.0.tgz"
            }
          }
        },
        "kerberos": {
          "version": "0.0.4",
          "from": "https://registry.npmjs.org/kerberos/-/kerberos-0.0.4.tgz",
          "resolved": "https://registry.npmjs.org/kerberos/-/kerberos-0.0.4.tgz"
        },
        "readable-stream": {
          "version": "1.0.32",
          "from": "readable-stream@1.0.32",
          "dependencies": {
            "core-util-is": {
              "version": "1.0.1",
              "from": "core-util-is@1.0.1"
            },
            "isarray": {
              "version": "0.0.1",
              "from": "isarray@0.0.1"
            },
            "string_decoder": {
              "version": "0.10.31",
              "from": "string_decoder@0.10.31"
            },
            "inherits": {
              "version": "2.0.1",
              "from": "inherits@2.0.1",
              "resolved": "https://registry.npmjs.org/inherits/-/inherits-2.0.1.tgz"
            }
          }
        }
      }
    },
    "mongoose": {
      "version": "3.8.17",
      "from": "mongoose@3.8.17",
      "resolved": "https://registry.npmjs.org/mongoose/-/mongoose-3.8.17.tgz",
      "dependencies": {
<<<<<<< HEAD
        "hooks": {
          "version": "0.2.1",
          "from": "hooks@0.2.1"
        },
=======
>>>>>>> 0e68ed45
        "mongodb": {
          "version": "1.4.9",
          "from": "https://registry.npmjs.org/mongodb/-/mongodb-1.4.9.tgz",
          "resolved": "https://registry.npmjs.org/mongodb/-/mongodb-1.4.9.tgz",
          "dependencies": {
            "bson": {
<<<<<<< HEAD
              "version": "0.2.5",
              "from": "bson@0.2.5"
            },
            "kerberos": {
              "version": "0.0.3",
              "from": "kerberos@0.0.3"
=======
              "version": "0.2.12",
              "from": "bson@0.2.12",
              "dependencies": {
                "nan": {
                  "version": "1.2.0",
                  "from": "nan@1.2.0"
                }
              }
            },
            "kerberos": {
              "version": "0.0.3",
              "from": "https://registry.npmjs.org/kerberos/-/kerberos-0.0.3.tgz",
              "resolved": "https://registry.npmjs.org/kerberos/-/kerberos-0.0.3.tgz"
            },
            "readable-stream": {
              "version": "1.0.33-1",
              "from": "readable-stream@1.0.33-1",
              "resolved": "https://registry.npmjs.org/readable-stream/-/readable-stream-1.0.33-1.tgz",
              "dependencies": {
                "core-util-is": {
                  "version": "1.0.1",
                  "from": "core-util-is@1.0.1"
                },
                "isarray": {
                  "version": "0.0.1",
                  "from": "isarray@0.0.1"
                },
                "string_decoder": {
                  "version": "0.10.31",
                  "from": "string_decoder@0.10.31"
                },
                "inherits": {
                  "version": "2.0.1",
                  "from": "inherits@2.0.1"
                }
              }
>>>>>>> 0e68ed45
            }
          }
        },
        "hooks": {
          "version": "0.2.1",
          "from": "hooks@0.2.1"
        },
        "ms": {
          "version": "0.1.0",
          "from": "ms@0.1.0"
        },
        "sliced": {
          "version": "0.0.5",
          "from": "sliced@0.0.5"
        },
        "muri": {
          "version": "0.3.1",
<<<<<<< HEAD
          "from": "muri@0.3.1"
=======
          "from": "https://registry.npmjs.org/muri/-/muri-0.3.1.tgz",
          "resolved": "https://registry.npmjs.org/muri/-/muri-0.3.1.tgz"
>>>>>>> 0e68ed45
        },
        "mpromise": {
          "version": "0.4.3",
          "from": "mpromise@0.4.3"
        },
        "mpath": {
          "version": "0.1.1",
          "from": "mpath@0.1.1"
        },
        "regexp-clone": {
          "version": "0.0.1",
          "from": "regexp-clone@0.0.1"
        },
        "mquery": {
<<<<<<< HEAD
          "version": "0.5.3",
          "from": "mquery@0.5.3",
=======
          "version": "0.8.0",
          "from": "mquery@0.8.0",
>>>>>>> 0e68ed45
          "dependencies": {
            "debug": {
              "version": "0.7.4",
              "from": "https://registry.npmjs.org/debug/-/debug-0.7.4.tgz",
              "resolved": "https://registry.npmjs.org/debug/-/debug-0.7.4.tgz"
            }
          }
        }
      }
    },
    "mongoose-number": {
      "version": "0.1.0",
      "from": "mongoose-number@git://github.com/gitterHQ/mongoose-number#74e1653b3fd33427cca93fb325d0b289cbce08c4",
      "resolved": "git://github.com/gitterHQ/mongoose-number#74e1653b3fd33427cca93fb325d0b289cbce08c4"
    },
    "mongoose-q": {
<<<<<<< HEAD
      "version": "0.0.10",
      "from": "mongoose-q@0.0.10"
=======
      "version": "0.0.13",
      "from": "mongoose-q@0.0.13"
>>>>>>> 0e68ed45
    },
    "node-resque": {
      "version": "0.8.7",
      "from": "node-resque@^0.8.3",
      "dependencies": {
        "redis": {
          "version": "0.10.3",
          "from": "redis@~0.10.3"
        }
      }
    },
    "node-statsd": {
      "version": "0.0.7",
      "from": "node-statsd@0.0.7"
    },
    "node-uuid": {
      "version": "1.4.0",
      "from": "node-uuid@1.4.0",
      "resolved": "https://registry.npmjs.org/node-uuid/-/node-uuid-1.4.0.tgz"
    },
    "nodemailer": {
      "version": "0.3.14",
      "from": "nodemailer@0.3.14",
      "resolved": "https://registry.npmjs.org/nodemailer/-/nodemailer-0.3.14.tgz",
      "dependencies": {
        "mailcomposer": {
          "version": "0.2.12",
          "from": "mailcomposer@>= 0.1.11",
          "dependencies": {
            "mimelib": {
              "version": "0.2.17",
              "from": "mimelib@~0.2.15",
              "dependencies": {
                "encoding": {
                  "version": "0.1.9",
                  "from": "encoding@~0.1.7",
                  "resolved": "https://registry.npmjs.org/encoding/-/encoding-0.1.9.tgz",
                  "dependencies": {
                    "iconv-lite": {
                      "version": "0.4.4",
                      "from": "iconv-lite@^0.4.4"
                    }
                  }
                },
                "addressparser": {
                  "version": "0.2.1",
                  "from": "addressparser@~0.2.1"
                }
              }
            },
            "mime": {
              "version": "1.2.11",
              "from": "mime@~1.2.11"
            },
            "he": {
              "version": "0.3.6",
              "from": "he@~0.3.6"
            },
            "follow-redirects": {
              "version": "0.0.3",
              "from": "follow-redirects@0.0.3"
            },
            "dkim-signer": {
              "version": "0.1.2",
              "from": "dkim-signer@~0.1.1",
              "dependencies": {
                "punycode": {
                  "version": "1.2.4",
                  "from": "punycode@~1.2.4"
                }
              }
            }
          }
        },
        "simplesmtp": {
          "version": "0.3.33",
          "from": "simplesmtp@>= 0.1.15",
          "dependencies": {
            "rai": {
              "version": "0.1.11",
              "from": "rai@~0.1.11"
            },
            "xoauth2": {
              "version": "0.1.8",
              "from": "xoauth2@~0.1.8"
            }
          }
        }
      }
    },
    "nomnom": {
      "version": "1.6.2",
      "from": "nomnom@~1.6.2",
      "dependencies": {
        "colors": {
          "version": "0.5.1",
          "from": "colors@0.5.x"
        },
        "underscore": {
          "version": "1.4.4",
          "from": "underscore@~1.4.4"
        }
      }
    },
    "oauth2orize": {
      "version": "1.0.1",
      "from": "oauth2orize@~1.0.0",
      "dependencies": {
        "uid2": {
          "version": "0.0.3",
          "from": "uid2@0.0.x"
        },
        "utils-merge": {
          "version": "1.0.0",
          "from": "utils-merge@1.x.x"
        },
        "debug": {
          "version": "0.7.4",
          "from": "debug@0.7.x"
        }
      }
    },
    "octonode": {
      "version": "0.6.9",
      "from": "https://registry.npmjs.org/octonode/-/octonode-0.6.9.tgz",
      "resolved": "https://registry.npmjs.org/octonode/-/octonode-0.6.9.tgz",
      "dependencies": {
        "request": {
          "version": "2.44.0",
          "from": "https://registry.npmjs.org/request/-/request-2.44.0.tgz",
          "resolved": "https://registry.npmjs.org/request/-/request-2.44.0.tgz",
          "dependencies": {
            "bl": {
              "version": "0.9.3",
              "from": "https://registry.npmjs.org/bl/-/bl-0.9.3.tgz",
              "resolved": "https://registry.npmjs.org/bl/-/bl-0.9.3.tgz",
              "dependencies": {
                "readable-stream": {
                  "version": "1.0.33-1",
                  "from": "https://registry.npmjs.org/readable-stream/-/readable-stream-1.0.33-1.tgz",
                  "resolved": "https://registry.npmjs.org/readable-stream/-/readable-stream-1.0.33-1.tgz",
                  "dependencies": {
                    "core-util-is": {
                      "version": "1.0.1",
                      "from": "https://registry.npmjs.org/core-util-is/-/core-util-is-1.0.1.tgz",
                      "resolved": "https://registry.npmjs.org/core-util-is/-/core-util-is-1.0.1.tgz"
                    },
                    "isarray": {
                      "version": "0.0.1",
                      "from": "https://registry.npmjs.org/isarray/-/isarray-0.0.1.tgz",
                      "resolved": "https://registry.npmjs.org/isarray/-/isarray-0.0.1.tgz"
                    },
                    "string_decoder": {
                      "version": "0.10.31",
                      "from": "https://registry.npmjs.org/string_decoder/-/string_decoder-0.10.31.tgz",
                      "resolved": "https://registry.npmjs.org/string_decoder/-/string_decoder-0.10.31.tgz"
                    },
                    "inherits": {
                      "version": "2.0.1",
                      "from": "https://registry.npmjs.org/inherits/-/inherits-2.0.1.tgz",
                      "resolved": "https://registry.npmjs.org/inherits/-/inherits-2.0.1.tgz"
                    }
                  }
                }
              }
            },
            "caseless": {
              "version": "0.6.0",
              "from": "https://registry.npmjs.org/caseless/-/caseless-0.6.0.tgz",
              "resolved": "https://registry.npmjs.org/caseless/-/caseless-0.6.0.tgz"
            },
            "forever-agent": {
              "version": "0.5.2",
              "from": "https://registry.npmjs.org/forever-agent/-/forever-agent-0.5.2.tgz",
              "resolved": "https://registry.npmjs.org/forever-agent/-/forever-agent-0.5.2.tgz"
            },
            "qs": {
              "version": "1.2.2",
              "from": "https://registry.npmjs.org/qs/-/qs-1.2.2.tgz",
              "resolved": "https://registry.npmjs.org/qs/-/qs-1.2.2.tgz"
            },
            "json-stringify-safe": {
              "version": "5.0.0",
              "from": "https://registry.npmjs.org/json-stringify-safe/-/json-stringify-safe-5.0.0.tgz",
              "resolved": "https://registry.npmjs.org/json-stringify-safe/-/json-stringify-safe-5.0.0.tgz"
            },
            "mime-types": {
              "version": "1.0.2",
              "from": "https://registry.npmjs.org/mime-types/-/mime-types-1.0.2.tgz",
              "resolved": "https://registry.npmjs.org/mime-types/-/mime-types-1.0.2.tgz"
            },
            "tunnel-agent": {
              "version": "0.4.0",
              "from": "https://registry.npmjs.org/tunnel-agent/-/tunnel-agent-0.4.0.tgz",
              "resolved": "https://registry.npmjs.org/tunnel-agent/-/tunnel-agent-0.4.0.tgz"
            },
            "form-data": {
              "version": "0.1.4",
              "from": "https://registry.npmjs.org/form-data/-/form-data-0.1.4.tgz",
              "resolved": "https://registry.npmjs.org/form-data/-/form-data-0.1.4.tgz",
              "dependencies": {
                "combined-stream": {
                  "version": "0.0.5",
                  "from": "https://registry.npmjs.org/combined-stream/-/combined-stream-0.0.5.tgz",
                  "resolved": "https://registry.npmjs.org/combined-stream/-/combined-stream-0.0.5.tgz",
                  "dependencies": {
                    "delayed-stream": {
                      "version": "0.0.5",
                      "from": "https://registry.npmjs.org/delayed-stream/-/delayed-stream-0.0.5.tgz",
                      "resolved": "https://registry.npmjs.org/delayed-stream/-/delayed-stream-0.0.5.tgz"
                    }
                  }
                },
                "mime": {
                  "version": "1.2.11",
                  "from": "https://registry.npmjs.org/mime/-/mime-1.2.11.tgz",
                  "resolved": "https://registry.npmjs.org/mime/-/mime-1.2.11.tgz"
                }
              }
            },
            "http-signature": {
              "version": "0.10.0",
              "from": "https://registry.npmjs.org/http-signature/-/http-signature-0.10.0.tgz",
              "resolved": "https://registry.npmjs.org/http-signature/-/http-signature-0.10.0.tgz",
              "dependencies": {
                "assert-plus": {
                  "version": "0.1.2",
                  "from": "https://registry.npmjs.org/assert-plus/-/assert-plus-0.1.2.tgz",
                  "resolved": "https://registry.npmjs.org/assert-plus/-/assert-plus-0.1.2.tgz"
                },
                "asn1": {
                  "version": "0.1.11",
                  "from": "https://registry.npmjs.org/asn1/-/asn1-0.1.11.tgz",
                  "resolved": "https://registry.npmjs.org/asn1/-/asn1-0.1.11.tgz"
                },
                "ctype": {
                  "version": "0.5.2",
                  "from": "https://registry.npmjs.org/ctype/-/ctype-0.5.2.tgz",
                  "resolved": "https://registry.npmjs.org/ctype/-/ctype-0.5.2.tgz"
                }
              }
            },
            "oauth-sign": {
              "version": "0.4.0",
              "from": "https://registry.npmjs.org/oauth-sign/-/oauth-sign-0.4.0.tgz",
              "resolved": "https://registry.npmjs.org/oauth-sign/-/oauth-sign-0.4.0.tgz"
            },
            "hawk": {
              "version": "1.1.1",
              "from": "https://registry.npmjs.org/hawk/-/hawk-1.1.1.tgz",
              "resolved": "https://registry.npmjs.org/hawk/-/hawk-1.1.1.tgz",
              "dependencies": {
                "hoek": {
                  "version": "0.9.1",
                  "from": "https://registry.npmjs.org/hoek/-/hoek-0.9.1.tgz",
                  "resolved": "https://registry.npmjs.org/hoek/-/hoek-0.9.1.tgz"
                },
                "boom": {
                  "version": "0.4.2",
                  "from": "https://registry.npmjs.org/boom/-/boom-0.4.2.tgz",
                  "resolved": "https://registry.npmjs.org/boom/-/boom-0.4.2.tgz"
                },
                "cryptiles": {
                  "version": "0.2.2",
                  "from": "https://registry.npmjs.org/cryptiles/-/cryptiles-0.2.2.tgz",
                  "resolved": "https://registry.npmjs.org/cryptiles/-/cryptiles-0.2.2.tgz"
                },
                "sntp": {
                  "version": "0.2.4",
                  "from": "https://registry.npmjs.org/sntp/-/sntp-0.2.4.tgz",
                  "resolved": "https://registry.npmjs.org/sntp/-/sntp-0.2.4.tgz"
                }
              }
            },
            "aws-sign2": {
              "version": "0.5.0",
              "from": "https://registry.npmjs.org/aws-sign2/-/aws-sign2-0.5.0.tgz",
              "resolved": "https://registry.npmjs.org/aws-sign2/-/aws-sign2-0.5.0.tgz"
            },
            "stringstream": {
              "version": "0.0.4",
              "from": "https://registry.npmjs.org/stringstream/-/stringstream-0.0.4.tgz",
              "resolved": "https://registry.npmjs.org/stringstream/-/stringstream-0.0.4.tgz"
            }
          }
        },
        "randomstring": {
          "version": "1.0.3",
          "from": "https://registry.npmjs.org/randomstring/-/randomstring-1.0.3.tgz",
          "resolved": "https://registry.npmjs.org/randomstring/-/randomstring-1.0.3.tgz"
        },
        "deep-extend": {
          "version": "0.3.2",
          "from": "https://registry.npmjs.org/deep-extend/-/deep-extend-0.3.2.tgz",
          "resolved": "https://registry.npmjs.org/deep-extend/-/deep-extend-0.3.2.tgz"
        }
      }
    },
    "parse-links": {
      "version": "0.1.0",
      "from": "parse-links@~0.1.0"
    },
    "passport": {
      "version": "0.1.15",
      "from": "passport@0.1.15",
      "resolved": "https://registry.npmjs.org/passport/-/passport-0.1.15.tgz",
      "dependencies": {
        "pkginfo": {
          "version": "0.2.3",
          "from": "pkginfo@0.2.x"
        }
      }
    },
    "passport-http": {
      "version": "0.2.2",
      "from": "passport-http@0.2.2",
      "dependencies": {
        "pkginfo": {
          "version": "0.2.3",
          "from": "pkginfo@0.2.x"
        }
      }
    },
    "passport-oauth2-client-password": {
      "version": "0.1.0",
      "from": "passport-oauth2-client-password@0.1.0",
      "dependencies": {
        "pkginfo": {
          "version": "0.2.3",
          "from": "pkginfo@0.2.x"
        }
      }
    },
    "q": {
      "version": "1.0.1",
      "from": "q@~1.0.0"
    },
    "raven": {
      "version": "0.6.3",
      "from": "raven@^0.6.2",
      "dependencies": {
        "node-uuid": {
          "version": "1.4.1",
          "from": "node-uuid@~1.4.1"
        },
        "stack-trace": {
          "version": "0.0.7",
          "from": "stack-trace@0.0.7"
        },
        "lsmod": {
          "version": "0.0.3",
          "from": "lsmod@~0.0.3"
        },
        "cookie": {
          "version": "0.1.0",
          "from": "cookie@0.1.0"
        }
      }
    },
    "redis-lock": {
      "version": "0.0.8",
      "from": "redis-lock@0.0.8"
    },
    "redis-scripto": {
      "version": "0.2.0",
      "from": "redis-scripto@git+ssh://git@github.com:gitterHQ/node-redis-scripto.git#v0.2.0",
      "resolved": "git+ssh://git@github.com:gitterHQ/node-redis-scripto.git#b3306d0d40b1e82a640e66e6a47af85150b4511b",
      "dependencies": {
        "redis": {
          "version": "0.8.6",
          "from": "redis@0.8.x"
        },
        "debug": {
          "version": "0.7.4",
          "from": "debug@0.7.x"
        }
      }
    },
    "redis-sentinel-client": {
      "version": "0.1.5",
      "from": "redis-sentinel-client@^0.1.5",
      "dependencies": {
        "redis": {
          "version": "0.8.4",
          "from": "https://github.com/DocuSignDev/node_redis/archive/master.tar.gz",
          "resolved": "https://github.com/DocuSignDev/node_redis/archive/master.tar.gz"
        }
      }
    },
    "request": {
      "version": "2.40.0",
      "from": "request@~2.40.0",
      "dependencies": {
        "qs": {
          "version": "1.0.2",
          "from": "qs@~1.0.0"
        },
        "json-stringify-safe": {
          "version": "5.0.0",
          "from": "json-stringify-safe@~5.0.0"
        },
        "mime-types": {
          "version": "1.0.2",
          "from": "mime-types@~1.0.1"
        },
        "forever-agent": {
          "version": "0.5.2",
          "from": "forever-agent@~0.5.0"
        },
        "form-data": {
          "version": "0.1.4",
          "from": "form-data@~0.1.0",
          "dependencies": {
            "combined-stream": {
              "version": "0.0.5",
              "from": "combined-stream@~0.0.4",
              "dependencies": {
                "delayed-stream": {
                  "version": "0.0.5",
                  "from": "delayed-stream@0.0.5"
                }
              }
            },
            "mime": {
              "version": "1.2.11",
              "from": "mime@~1.2.11"
            }
          }
        },
        "tunnel-agent": {
          "version": "0.4.0",
          "from": "tunnel-agent@~0.4.0"
        },
        "http-signature": {
          "version": "0.10.0",
          "from": "http-signature@~0.10.0",
          "dependencies": {
            "assert-plus": {
              "version": "0.1.2",
              "from": "assert-plus@0.1.2"
            },
            "asn1": {
              "version": "0.1.11",
              "from": "asn1@0.1.11"
            },
            "ctype": {
              "version": "0.5.2",
              "from": "ctype@0.5.2"
            }
          }
        },
        "oauth-sign": {
          "version": "0.3.0",
          "from": "oauth-sign@~0.3.0"
        },
        "hawk": {
          "version": "1.1.1",
          "from": "hawk@1.1.1",
          "dependencies": {
            "hoek": {
              "version": "0.9.1",
              "from": "hoek@0.9.x"
            },
            "boom": {
              "version": "0.4.2",
              "from": "boom@0.4.x"
            },
            "cryptiles": {
              "version": "0.2.2",
              "from": "cryptiles@0.2.x"
            },
            "sntp": {
              "version": "0.2.4",
              "from": "sntp@0.2.x"
            }
          }
        },
        "aws-sign2": {
          "version": "0.5.0",
          "from": "aws-sign2@~0.5.0"
        },
        "stringstream": {
          "version": "0.0.4",
          "from": "stringstream@~0.0.4"
        }
      }
    },
    "restler-q": {
      "version": "0.0.3",
      "from": "restler-q@0.0.3",
      "dependencies": {
        "q": {
          "version": "0.9.7",
          "from": "q@~0.9.7"
        }
      }
    },
    "sanitizer": {
      "version": "0.0.15",
      "from": "sanitizer@0.0.15"
    },
    "sechash": {
      "version": "0.1.3",
      "from": "sechash@0.1.3"
    },
    "shutdown": {
      "version": "0.2.4",
      "from": "shutdown@^0.2.3",
      "dependencies": {
        "debug": {
          "version": "1.0.4",
          "from": "debug@^1.0.2",
          "dependencies": {
            "ms": {
              "version": "0.6.2",
              "from": "ms@0.6.2"
            }
          }
        }
      }
    },
    "sitemap": {
      "version": "0.7.2",
      "from": "https://registry.npmjs.org/sitemap/-/sitemap-0.7.2.tgz",
      "resolved": "https://registry.npmjs.org/sitemap/-/sitemap-0.7.2.tgz"
    },
    "snappy-cache": {
      "version": "0.1.1",
      "from": "snappy-cache@^0.1.1",
      "resolved": "https://registry.npmjs.org/snappy-cache/-/snappy-cache-0.0.4.tgz",
      "dependencies": {
        "snappy": {
          "version": "2.1.3",
          "from": "snappy@~2.1.1",
          "dependencies": {
            "bindings": {
              "version": "1.1.1",
              "from": "bindings@~1.1.1"
            },
            "nan": {
              "version": "1.0.0",
              "from": "nan@~1.0.0"
            }
          }
        },
        "redis": {
          "version": "0.9.2",
          "from": "redis@~0.9.1"
        }
      }
    },
    "statuserror": {
      "version": "0.0.1",
      "from": "statuserror@0.0.1"
    },
    "stringformat": {
      "version": "0.0.5",
      "from": "stringformat@0.0.5"
    },
    "temp": {
      "version": "0.4.0",
      "from": "temp@0.4.0"
    },
    "text-filter": {
      "version": "0.1.0",
      "from": "text-filter@~0.1.0"
    },
    "throat": {
      "version": "1.0.0",
      "from": "throat@~1.0.0",
      "dependencies": {
        "promise": {
          "version": "3.2.0",
          "from": "promise@~3.2.0"
        }
      }
    },
    "tough-cookie": {
      "version": "0.12.1",
      "from": "tough-cookie@^0.12.1",
      "dependencies": {
        "punycode": {
          "version": "1.3.1",
          "from": "punycode@>=0.2.0"
        }
      }
    },
    "troupe-passport-github": {
      "version": "0.1.8-d",
      "from": "troupe-passport-github@git://github.com/troupe/passport-github.git#v0.1.8d",
      "resolved": "git://github.com/troupe/passport-github.git#02a05aa34203a1e0e73c05d7fe46c02dc45aa0d3",
      "dependencies": {
        "pkginfo": {
          "version": "0.2.3",
          "from": "pkginfo@0.2.x"
        },
        "passport-oauth": {
          "version": "1.0.0-d",
          "from": "passport-oauth@git://github.com/troupe/passport-oauth#v1.0.0d",
          "resolved": "git://github.com/troupe/passport-oauth#44e2532059278c38c1714974ef58b625a2587be4",
          "dependencies": {
            "passport-oauth1": {
              "version": "1.0.1",
              "from": "passport-oauth1@1.x.x",
              "dependencies": {
                "passport-strategy": {
                  "version": "1.0.0",
                  "from": "passport-strategy@1.x.x"
                },
                "oauth": {
                  "version": "0.9.12",
                  "from": "oauth@0.9.x"
                },
                "utils-merge": {
                  "version": "1.0.0",
                  "from": "utils-merge@1.x.x"
                }
              }
            },
            "passport-oauth2": {
              "version": "1.1.1-d",
              "from": "passport-oauth2@git://github.com/troupe/passport-oauth2.git#v1.1.1d",
              "resolved": "git://github.com/troupe/passport-oauth2.git#c464879e7ebd58e29a3f126b06c5bdd82544333a",
              "dependencies": {
                "passport-strategy": {
                  "version": "1.0.0",
                  "from": "passport-strategy@1.x.x"
                },
                "oauth": {
                  "version": "0.9.12",
                  "from": "oauth@0.9.x"
                },
                "uid2": {
                  "version": "0.0.3",
                  "from": "uid2@0.0.x"
                }
              }
            }
          }
        }
      }
    },
    "underscore": {
      "version": "1.5.2",
      "from": "underscore@~1.5.2"
    },
    "useragent": {
      "version": "2.0.6",
      "from": "useragent@2.0.6",
      "resolved": "https://registry.npmjs.org/useragent/-/useragent-2.0.6.tgz",
      "dependencies": {
        "lru-cache": {
          "version": "2.2.4",
          "from": "lru-cache@2.2.x"
        }
      }
    },
    "winston": {
      "version": "0.7.3",
      "from": "winston@^0.7.3",
      "dependencies": {
        "async": {
          "version": "0.2.10",
          "from": "async@~0.2.6"
        },
        "colors": {
          "version": "0.6.2",
          "from": "colors@0.6.x"
        },
        "cycle": {
          "version": "1.0.3",
          "from": "cycle@1.0.x"
        },
        "eyes": {
          "version": "0.1.8",
          "from": "eyes@0.1.x"
        },
        "pkginfo": {
          "version": "0.3.0",
          "from": "pkginfo@0.3.x"
        },
        "request": {
          "version": "2.16.6",
          "from": "request@2.16.x",
          "dependencies": {
            "form-data": {
              "version": "0.0.10",
              "from": "form-data@~0.0.3",
              "dependencies": {
                "combined-stream": {
                  "version": "0.0.5",
                  "from": "combined-stream@~0.0.4",
                  "dependencies": {
                    "delayed-stream": {
                      "version": "0.0.5",
                      "from": "delayed-stream@0.0.5"
                    }
                  }
                }
              }
            },
            "mime": {
              "version": "1.2.11",
              "from": "mime@~1.2.7"
            },
            "hawk": {
              "version": "0.10.2",
              "from": "hawk@~0.10.2",
              "dependencies": {
                "hoek": {
                  "version": "0.7.6",
                  "from": "hoek@0.7.x"
                },
                "boom": {
                  "version": "0.3.8",
                  "from": "boom@0.3.x"
                },
                "cryptiles": {
                  "version": "0.1.3",
                  "from": "cryptiles@0.1.x"
                },
                "sntp": {
                  "version": "0.1.4",
                  "from": "sntp@0.1.x"
                }
              }
            },
            "cookie-jar": {
              "version": "0.2.0",
              "from": "cookie-jar@~0.2.0"
            },
            "aws-sign": {
              "version": "0.2.0",
              "from": "aws-sign@~0.2.0"
            },
            "oauth-sign": {
              "version": "0.2.0",
              "from": "oauth-sign@~0.2.0"
            },
            "forever-agent": {
              "version": "0.2.0",
              "from": "forever-agent@~0.2.0"
            },
            "tunnel-agent": {
              "version": "0.2.0",
              "from": "tunnel-agent@~0.2.0"
            },
            "json-stringify-safe": {
              "version": "3.0.0",
              "from": "json-stringify-safe@~3.0.0"
            },
            "qs": {
              "version": "0.5.6",
              "from": "qs@~0.5.4"
            }
          }
        },
        "stack-trace": {
          "version": "0.0.9",
          "from": "stack-trace@0.0.x"
        }
      }
    },
    "winston-logstash-udp": {
      "version": "0.0.4",
      "from": "winston-logstash-udp@0.0.4"
    },
    "worker-farm": {
      "version": "1.0.1",
      "from": "worker-farm@^1.0.1",
      "dependencies": {
        "errno": {
          "version": "0.1.1",
          "from": "errno@>=0.1.1 <0.2.0-0",
          "dependencies": {
            "prr": {
              "version": "0.0.0",
              "from": "prr@~0.0.0"
            }
          }
        },
        "xtend": {
          "version": "4.0.0",
          "from": "xtend@>=4.0.0 <4.1.0-0"
        }
      }
    },
    "xml2js": {
      "version": "0.2.2",
      "from": "xml2js@0.2.2",
      "dependencies": {
        "sax": {
          "version": "0.6.1",
          "from": "sax@>=0.4.2",
          "resolved": "https://registry.npmjs.org/sax/-/sax-0.6.1.tgz"
        }
      }
    },
    "xregexp": {
      "version": "2.0.0",
      "from": "xregexp@^2.0.0"
    }
  }
}<|MERGE_RESOLUTION|>--- conflicted
+++ resolved
@@ -188,8 +188,6 @@
     "easynexmo": {
       "version": "0.3.3",
       "from": "easynexmo@~0.3.1"
-<<<<<<< HEAD
-=======
     },
     "elasticsearch": {
       "version": "2.4.3",
@@ -256,7 +254,6 @@
           "resolved": "https://registry.npmjs.org/lodash-node/-/lodash-node-2.4.1.tgz"
         }
       }
->>>>>>> 0e68ed45
     },
     "email-validator": {
       "version": "1.0.1",
@@ -1250,6 +1247,7 @@
             "optimist": {
               "version": "0.6.0",
               "from": "optimist@0.6.0",
+              "resolved": "https://registry.npmjs.org/optimist/-/optimist-0.6.0.tgz",
               "dependencies": {
                 "wordwrap": {
                   "version": "0.0.2",
@@ -1285,11 +1283,7 @@
     },
     "gitter-markdown-processor": {
       "version": "7.1.3",
-<<<<<<< HEAD
-      "from": "gitter-markdown-processor@latest",
-=======
       "from": "gitter-markdown-processor@^7.1.3",
->>>>>>> 0e68ed45
       "dependencies": {
         "gitter-marked": {
           "version": "0.9.0",
@@ -1302,21 +1296,7 @@
         },
         "underscore": {
           "version": "1.7.0",
-<<<<<<< HEAD
-          "from": "underscore@^1.7.0"
-        },
-        "cld": {
-          "version": "2.2.0",
-          "from": "cld@^2.2.0",
-          "dependencies": {
-            "nan": {
-              "version": "1.3.0",
-              "from": "nan@^1.2.0"
-            }
-          }
-=======
           "from": "underscore@^1.6.0"
->>>>>>> 0e68ed45
         }
       }
     },
@@ -1667,27 +1647,12 @@
       "from": "mongoose@3.8.17",
       "resolved": "https://registry.npmjs.org/mongoose/-/mongoose-3.8.17.tgz",
       "dependencies": {
-<<<<<<< HEAD
-        "hooks": {
-          "version": "0.2.1",
-          "from": "hooks@0.2.1"
-        },
-=======
->>>>>>> 0e68ed45
         "mongodb": {
           "version": "1.4.9",
           "from": "https://registry.npmjs.org/mongodb/-/mongodb-1.4.9.tgz",
           "resolved": "https://registry.npmjs.org/mongodb/-/mongodb-1.4.9.tgz",
           "dependencies": {
             "bson": {
-<<<<<<< HEAD
-              "version": "0.2.5",
-              "from": "bson@0.2.5"
-            },
-            "kerberos": {
-              "version": "0.0.3",
-              "from": "kerberos@0.0.3"
-=======
               "version": "0.2.12",
               "from": "bson@0.2.12",
               "dependencies": {
@@ -1724,7 +1689,6 @@
                   "from": "inherits@2.0.1"
                 }
               }
->>>>>>> 0e68ed45
             }
           }
         },
@@ -1742,12 +1706,8 @@
         },
         "muri": {
           "version": "0.3.1",
-<<<<<<< HEAD
-          "from": "muri@0.3.1"
-=======
           "from": "https://registry.npmjs.org/muri/-/muri-0.3.1.tgz",
           "resolved": "https://registry.npmjs.org/muri/-/muri-0.3.1.tgz"
->>>>>>> 0e68ed45
         },
         "mpromise": {
           "version": "0.4.3",
@@ -1762,13 +1722,8 @@
           "from": "regexp-clone@0.0.1"
         },
         "mquery": {
-<<<<<<< HEAD
-          "version": "0.5.3",
-          "from": "mquery@0.5.3",
-=======
           "version": "0.8.0",
           "from": "mquery@0.8.0",
->>>>>>> 0e68ed45
           "dependencies": {
             "debug": {
               "version": "0.7.4",
@@ -1785,13 +1740,8 @@
       "resolved": "git://github.com/gitterHQ/mongoose-number#74e1653b3fd33427cca93fb325d0b289cbce08c4"
     },
     "mongoose-q": {
-<<<<<<< HEAD
-      "version": "0.0.10",
-      "from": "mongoose-q@0.0.10"
-=======
       "version": "0.0.13",
       "from": "mongoose-q@0.0.13"
->>>>>>> 0e68ed45
     },
     "node-resque": {
       "version": "0.8.7",
