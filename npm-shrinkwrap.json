--- conflicted
+++ resolved
@@ -100,7 +100,7 @@
             },
             "statuses": {
               "version": "1.2.1",
-              "from": "statuses@>=1.0.0 <2.0.0",
+              "from": "statuses@>=1.2.1 <1.3.0",
               "resolved": "http://beta-internal:4873/statuses/-/statuses-1.2.1.tgz"
             }
           }
@@ -134,14 +134,14 @@
           "dependencies": {
             "unpipe": {
               "version": "1.0.0",
-              "from": "unpipe@1.0.0",
+              "from": "unpipe@>=1.0.0 <1.1.0",
               "resolved": "http://beta-internal:4873/unpipe/-/unpipe-1.0.0.tgz"
             }
           }
         },
         "type-is": {
           "version": "1.6.9",
-          "from": "type-is@>=1.6.9 <1.7.0",
+          "from": "type-is@>=1.6.6 <1.7.0",
           "resolved": "http://beta-internal:4873/type-is/-/type-is-1.6.9.tgz",
           "dependencies": {
             "media-typer": {
@@ -151,7 +151,7 @@
             },
             "mime-types": {
               "version": "2.1.7",
-              "from": "mime-types@>=2.1.7 <2.2.0",
+              "from": "mime-types@>=2.1.6 <2.2.0",
               "resolved": "http://beta-internal:4873/mime-types/-/mime-types-2.1.7.tgz",
               "dependencies": {
                 "mime-db": {
@@ -349,7 +349,7 @@
                 },
                 "mime": {
                   "version": "1.2.11",
-                  "from": "mime@>=1.2.9 <1.3.0",
+                  "from": "mime@>=1.2.7 <1.3.0",
                   "resolved": "http://beta-internal:4873/mime/-/mime-1.2.11.tgz"
                 },
                 "form-data": {
@@ -533,7 +533,7 @@
         },
         "forever-agent": {
           "version": "0.5.2",
-          "from": "forever-agent@>=0.5.2 <0.6.0",
+          "from": "forever-agent@>=0.5.0 <0.6.0",
           "resolved": "http://beta-internal:4873/forever-agent/-/forever-agent-0.5.2.tgz"
         },
         "lodash-node": {
@@ -607,7 +607,7 @@
           "dependencies": {
             "mime-types": {
               "version": "2.1.7",
-              "from": "mime-types@>=2.1.7 <2.2.0",
+              "from": "mime-types@>=2.1.6 <2.2.0",
               "resolved": "http://beta-internal:4873/mime-types/-/mime-types-2.1.7.tgz",
               "dependencies": {
                 "mime-db": {
@@ -796,7 +796,7 @@
             },
             "mime-types": {
               "version": "2.1.7",
-              "from": "mime-types@>=2.1.7 <2.2.0",
+              "from": "mime-types@>=2.1.6 <2.2.0",
               "resolved": "http://beta-internal:4873/mime-types/-/mime-types-2.1.7.tgz",
               "dependencies": {
                 "mime-db": {
@@ -810,7 +810,7 @@
         },
         "utils-merge": {
           "version": "1.0.0",
-          "from": "utils-merge@1.0.0",
+          "from": "utils-merge@>=1.0.0 <2.0.0",
           "resolved": "http://beta-internal:4873/utils-merge/-/utils-merge-1.0.0.tgz"
         },
         "vary": {
@@ -975,7 +975,7 @@
         },
         "utils-merge": {
           "version": "1.0.0",
-          "from": "utils-merge@1.0.0",
+          "from": "utils-merge@>=1.0.0 <2.0.0",
           "resolved": "http://beta-internal:4873/utils-merge/-/utils-merge-1.0.0.tgz"
         }
       }
@@ -997,7 +997,7 @@
           "dependencies": {
             "array-extended": {
               "version": "0.0.11",
-              "from": "array-extended@>=0.0.4 <0.1.0",
+              "from": "array-extended@>=0.0.5 <0.1.0",
               "resolved": "http://beta-internal:4873/array-extended/-/array-extended-0.0.11.tgz",
               "dependencies": {
                 "arguments-extended": {
@@ -1277,7 +1277,7 @@
         },
         "tunnel-agent": {
           "version": "0.4.1",
-          "from": "tunnel-agent@latest",
+          "from": "tunnel-agent@>=0.4.0 <0.5.0",
           "resolved": "http://beta-internal:4873/tunnel-agent/-/tunnel-agent-0.4.1.tgz"
         }
       }
@@ -1663,7 +1663,7 @@
       "dependencies": {
         "request": {
           "version": "2.34.0",
-          "from": "request@2.34.0",
+          "from": "request@>=2.34.0 <2.35.0",
           "resolved": "http://beta-internal:4873/request/-/request-2.34.0.tgz",
           "dependencies": {
             "json-stringify-safe": {
@@ -1678,7 +1678,7 @@
             },
             "mime": {
               "version": "1.2.11",
-              "from": "mime@>=1.2.9 <1.3.0",
+              "from": "mime@>=1.2.7 <1.3.0",
               "resolved": "http://beta-internal:4873/mime/-/mime-1.2.11.tgz"
             },
             "form-data": {
@@ -1768,7 +1768,7 @@
         },
         "qs": {
           "version": "0.6.6",
-          "from": "qs@0.6.6",
+          "from": "qs@>=0.6.0 <0.7.0",
           "resolved": "http://beta-internal:4873/qs/-/qs-0.6.6.tgz"
         },
         "lodash": {
@@ -1784,9 +1784,9 @@
       }
     },
     "ioredis": {
-      "version": "1.10.0",
+      "version": "1.11.0",
       "from": "ioredis@>=1.10.0 <2.0.0",
-      "resolved": "http://beta-internal:4873/ioredis/-/ioredis-1.10.0.tgz",
+      "resolved": "http://beta-internal:4873/ioredis/-/ioredis-1.11.0.tgz",
       "dependencies": {
         "double-ended-queue": {
           "version": "2.1.0-0",
@@ -1861,7 +1861,7 @@
           "dependencies": {
             "once": {
               "version": "1.3.2",
-              "from": "once@>=1.3.0 <1.4.0",
+              "from": "once@>=1.3.0 <2.0.0",
               "resolved": "http://beta-internal:4873/once/-/once-1.3.2.tgz",
               "dependencies": {
                 "wrappy": {
@@ -2280,15 +2280,9 @@
       "resolved": "http://beta-internal:4873/mongoose-number/-/mongoose-number-0.1.1.tgz"
     },
     "newrelic": {
-<<<<<<< HEAD
       "version": "1.24.0",
       "from": "newrelic@>=1.18.3 <2.0.0",
       "resolved": "http://beta-internal:4873/newrelic/-/newrelic-1.24.0.tgz",
-=======
-      "version": "1.23.1",
-      "from": "newrelic@>=1.18.3 <2.0.0",
-      "resolved": "http://beta-internal:4873/newrelic/-/newrelic-1.23.1.tgz",
->>>>>>> 85ac97f2
       "dependencies": {
         "concat-stream": {
           "version": "1.5.1",
@@ -2419,7 +2413,7 @@
       "dependencies": {
         "debug": {
           "version": "0.8.1",
-          "from": "debug@>=0.8.1 <0.9.0",
+          "from": "debug@0.8.1",
           "resolved": "http://beta-internal:4873/debug/-/debug-0.8.1.tgz"
         }
       }
@@ -2437,15 +2431,9 @@
       }
     },
     "node-resque": {
-<<<<<<< HEAD
       "version": "1.1.3",
       "from": "node-resque@>=1.0.1 <2.0.0",
       "resolved": "http://beta-internal:4873/node-resque/-/node-resque-1.1.3.tgz"
-=======
-      "version": "1.1.2",
-      "from": "node-resque@>=1.0.1 <2.0.0",
-      "resolved": "http://beta-internal:4873/node-resque/-/node-resque-1.1.2.tgz"
->>>>>>> 85ac97f2
     },
     "node-statsd": {
       "version": "0.0.7",
@@ -2742,7 +2730,7 @@
             },
             "combined-stream": {
               "version": "0.0.7",
-              "from": "combined-stream@>=0.0.5 <0.1.0",
+              "from": "combined-stream@>=0.0.4 <0.1.0",
               "resolved": "http://beta-internal:4873/combined-stream/-/combined-stream-0.0.7.tgz",
               "dependencies": {
                 "delayed-stream": {
@@ -2893,7 +2881,7 @@
             },
             "mime": {
               "version": "1.2.11",
-              "from": "mime@>=1.2.11 <1.3.0",
+              "from": "mime@>=1.2.7 <1.3.0",
               "resolved": "http://beta-internal:4873/mime/-/mime-1.2.11.tgz"
             }
           }
@@ -2975,9 +2963,9 @@
       "resolved": "http://beta-internal:4873/request-extensible/-/request-extensible-0.1.1.tgz",
       "dependencies": {
         "request": {
-          "version": "2.66.0",
+          "version": "2.67.0",
           "from": "request@>=2.53.0 <3.0.0",
-          "resolved": "http://beta-internal:4873/request/-/request-2.66.0.tgz",
+          "resolved": "http://beta-internal:4873/request/-/request-2.67.0.tgz",
           "dependencies": {
             "bl": {
               "version": "1.0.0",
@@ -3052,16 +3040,12 @@
             },
             "json-stringify-safe": {
               "version": "5.0.1",
-<<<<<<< HEAD
-              "from": "json-stringify-safe@>=5.0.1 <5.1.0",
-=======
               "from": "json-stringify-safe@>=5.0.0 <5.1.0",
->>>>>>> 85ac97f2
               "resolved": "http://beta-internal:4873/json-stringify-safe/-/json-stringify-safe-5.0.1.tgz"
             },
             "mime-types": {
               "version": "2.1.7",
-              "from": "mime-types@>=2.1.7 <2.2.0",
+              "from": "mime-types@>=2.1.6 <2.2.0",
               "resolved": "http://beta-internal:4873/mime-types/-/mime-types-2.1.7.tgz",
               "dependencies": {
                 "mime-db": {
@@ -3083,11 +3067,7 @@
             },
             "tunnel-agent": {
               "version": "0.4.1",
-<<<<<<< HEAD
-              "from": "tunnel-agent@>=0.4.1 <0.5.0",
-=======
               "from": "tunnel-agent@>=0.4.0 <0.5.0",
->>>>>>> 85ac97f2
               "resolved": "http://beta-internal:4873/tunnel-agent/-/tunnel-agent-0.4.1.tgz"
             },
             "tough-cookie": {
@@ -3096,9 +3076,9 @@
               "resolved": "http://beta-internal:4873/tough-cookie/-/tough-cookie-2.2.1.tgz"
             },
             "http-signature": {
-              "version": "1.0.2",
-              "from": "http-signature@>=1.0.2 <1.1.0",
-              "resolved": "http://beta-internal:4873/http-signature/-/http-signature-1.0.2.tgz",
+              "version": "1.1.0",
+              "from": "http-signature@>=1.1.0 <1.2.0",
+              "resolved": "http://beta-internal:4873/http-signature/-/http-signature-1.1.0.tgz",
               "dependencies": {
                 "assert-plus": {
                   "version": "0.1.5",
@@ -3124,6 +3104,62 @@
                       "version": "1.3.6",
                       "from": "verror@1.3.6",
                       "resolved": "http://beta-internal:4873/verror/-/verror-1.3.6.tgz"
+                    }
+                  }
+                },
+                "sshpk": {
+                  "version": "1.7.0",
+                  "from": "sshpk@>=1.7.0 <2.0.0",
+                  "resolved": "http://beta-internal:4873/sshpk/-/sshpk-1.7.0.tgz",
+                  "dependencies": {
+                    "asn1": {
+                      "version": "0.2.3",
+                      "from": "asn1@>=0.2.3 <0.3.0",
+                      "resolved": "http://beta-internal:4873/asn1/-/asn1-0.2.3.tgz"
+                    },
+                    "assert-plus": {
+                      "version": "0.2.0",
+                      "from": "assert-plus@>=0.2.0 <0.3.0",
+                      "resolved": "http://beta-internal:4873/assert-plus/-/assert-plus-0.2.0.tgz"
+                    },
+                    "dashdash": {
+                      "version": "1.10.1",
+                      "from": "dashdash@>=1.10.1 <2.0.0",
+                      "resolved": "http://beta-internal:4873/dashdash/-/dashdash-1.10.1.tgz",
+                      "dependencies": {
+                        "assert-plus": {
+                          "version": "0.1.5",
+                          "from": "assert-plus@>=0.1.0 <0.2.0",
+                          "resolved": "http://beta-internal:4873/assert-plus/-/assert-plus-0.1.5.tgz"
+                        }
+                      }
+                    },
+                    "jsbn": {
+                      "version": "0.1.0",
+                      "from": "jsbn@>=0.1.0 <0.2.0",
+                      "resolved": "http://beta-internal:4873/jsbn/-/jsbn-0.1.0.tgz"
+                    },
+                    "tweetnacl": {
+                      "version": "0.13.2",
+                      "from": "tweetnacl@>=0.13.0 <1.0.0",
+                      "resolved": "http://beta-internal:4873/tweetnacl/-/tweetnacl-0.13.2.tgz"
+                    },
+                    "jodid25519": {
+                      "version": "1.0.2",
+                      "from": "jodid25519@>=1.0.0 <2.0.0",
+                      "resolved": "http://beta-internal:4873/jodid25519/-/jodid25519-1.0.2.tgz"
+                    },
+                    "ecc-jsbn": {
+                      "version": "0.0.1",
+                      "from": "ecc-jsbn@>=0.0.1 <1.0.0",
+                      "resolved": "http://beta-internal:4873/ecc-jsbn/-/ecc-jsbn-0.0.1.tgz",
+                      "dependencies": {
+                        "jsbn": {
+                          "version": "0.0.0",
+                          "from": "git+https://github.com/rynomad/jsbn.git",
+                          "resolved": "git+https://github.com/rynomad/jsbn.git#bb522b0124f75424f89d49446c40a87111942c7b"
+                        }
+                      }
                     }
                   }
                 }
@@ -3309,15 +3345,9 @@
       }
     },
     "request-http-cache": {
-<<<<<<< HEAD
-      "version": "0.3.2",
-      "from": "request-http-cache@>=0.3.2 <0.4.0",
-      "resolved": "http://beta-internal:4873/request-http-cache/-/request-http-cache-0.3.2.tgz",
-=======
       "version": "1.0.1",
       "from": "request-http-cache@>=1.0.1 <2.0.0",
       "resolved": "http://beta-internal:4873/request-http-cache/-/request-http-cache-1.0.1.tgz",
->>>>>>> 85ac97f2
       "dependencies": {
         "json-buffer": {
           "version": "2.0.11",
@@ -3326,439 +3356,13 @@
         },
         "lodash": {
           "version": "3.10.1",
-          "from": "lodash@>=3.3.1 <4.0.0",
+          "from": "lodash@>=3.6.0 <4.0.0",
           "resolved": "http://beta-internal:4873/lodash/-/lodash-3.10.1.tgz"
         },
-<<<<<<< HEAD
-        "protobuf": {
-          "version": "0.11.0",
-          "from": "protobuf@>=0.11.0 <0.12.0",
-          "resolved": "http://beta-internal:4873/protobuf/-/protobuf-0.11.0.tgz",
-          "dependencies": {
-            "nan": {
-              "version": "1.0.0",
-              "from": "nan@>=1.0.0 <1.1.0",
-              "resolved": "http://beta-internal:4873/nan/-/nan-1.0.0.tgz"
-            }
-          }
-        },
-=======
->>>>>>> 85ac97f2
         "redis": {
           "version": "0.12.1",
           "from": "redis@>=0.12.1 <0.13.0",
           "resolved": "http://beta-internal:4873/redis/-/redis-0.12.1.tgz"
-<<<<<<< HEAD
-        },
-        "snappy": {
-          "version": "3.2.2",
-          "from": "snappy@>=3.0.8 <4.0.0",
-          "resolved": "http://beta-internal:4873/snappy/-/snappy-3.2.2.tgz",
-          "dependencies": {
-            "bindings": {
-              "version": "1.2.1",
-              "from": "bindings@>=1.2.0 <2.0.0",
-              "resolved": "http://beta-internal:4873/bindings/-/bindings-1.2.1.tgz"
-            },
-            "nan": {
-              "version": "1.9.0",
-              "from": "nan@>=1.8.0 <2.0.0",
-              "resolved": "http://beta-internal:4873/nan/-/nan-1.9.0.tgz"
-            },
-            "pangyp": {
-              "version": "2.3.3",
-              "from": "pangyp@>=2.1.0 <3.0.0",
-              "resolved": "http://beta-internal:4873/pangyp/-/pangyp-2.3.3.tgz",
-              "dependencies": {
-                "fstream": {
-                  "version": "1.0.8",
-                  "from": "fstream@>=1.0.3 <1.1.0",
-                  "resolved": "http://beta-internal:4873/fstream/-/fstream-1.0.8.tgz",
-                  "dependencies": {
-                    "graceful-fs": {
-                      "version": "4.1.2",
-                      "from": "graceful-fs@>=4.1.2 <5.0.0",
-                      "resolved": "http://beta-internal:4873/graceful-fs/-/graceful-fs-4.1.2.tgz"
-                    },
-                    "inherits": {
-                      "version": "2.0.1",
-                      "from": "inherits@>=2.0.0 <2.1.0",
-                      "resolved": "http://beta-internal:4873/inherits/-/inherits-2.0.1.tgz"
-                    }
-                  }
-                },
-                "glob": {
-                  "version": "4.3.5",
-                  "from": "glob@>=4.3.5 <4.4.0",
-                  "resolved": "http://beta-internal:4873/glob/-/glob-4.3.5.tgz",
-                  "dependencies": {
-                    "inflight": {
-                      "version": "1.0.4",
-                      "from": "inflight@>=1.0.4 <2.0.0",
-                      "resolved": "http://beta-internal:4873/inflight/-/inflight-1.0.4.tgz",
-                      "dependencies": {
-                        "wrappy": {
-                          "version": "1.0.1",
-                          "from": "wrappy@>=1.0.0 <2.0.0",
-                          "resolved": "http://beta-internal:4873/wrappy/-/wrappy-1.0.1.tgz"
-                        }
-                      }
-                    },
-                    "inherits": {
-                      "version": "2.0.1",
-                      "from": "inherits@>=2.0.0 <3.0.0",
-                      "resolved": "http://beta-internal:4873/inherits/-/inherits-2.0.1.tgz"
-                    },
-                    "once": {
-                      "version": "1.3.2",
-                      "from": "once@>=1.3.0 <2.0.0",
-                      "resolved": "http://beta-internal:4873/once/-/once-1.3.2.tgz",
-                      "dependencies": {
-                        "wrappy": {
-                          "version": "1.0.1",
-                          "from": "wrappy@>=1.0.0 <2.0.0",
-                          "resolved": "http://beta-internal:4873/wrappy/-/wrappy-1.0.1.tgz"
-                        }
-                      }
-                    }
-                  }
-                },
-                "graceful-fs": {
-                  "version": "3.0.8",
-                  "from": "graceful-fs@>=3.0.5 <3.1.0",
-                  "resolved": "http://beta-internal:4873/graceful-fs/-/graceful-fs-3.0.8.tgz"
-                },
-                "minimatch": {
-                  "version": "2.0.10",
-                  "from": "minimatch@>=2.0.1 <2.1.0",
-                  "resolved": "http://beta-internal:4873/minimatch/-/minimatch-2.0.10.tgz",
-                  "dependencies": {
-                    "brace-expansion": {
-                      "version": "1.1.1",
-                      "from": "brace-expansion@>=1.0.0 <2.0.0",
-                      "resolved": "http://beta-internal:4873/brace-expansion/-/brace-expansion-1.1.1.tgz",
-                      "dependencies": {
-                        "balanced-match": {
-                          "version": "0.2.1",
-                          "from": "balanced-match@>=0.2.0 <0.3.0",
-                          "resolved": "http://beta-internal:4873/balanced-match/-/balanced-match-0.2.1.tgz"
-                        },
-                        "concat-map": {
-                          "version": "0.0.1",
-                          "from": "concat-map@0.0.1",
-                          "resolved": "http://beta-internal:4873/concat-map/-/concat-map-0.0.1.tgz"
-                        }
-                      }
-                    }
-                  }
-                },
-                "mkdirp": {
-                  "version": "0.5.1",
-                  "from": "mkdirp@>=0.5.0 <0.6.0",
-                  "resolved": "http://beta-internal:4873/mkdirp/-/mkdirp-0.5.1.tgz",
-                  "dependencies": {
-                    "minimist": {
-                      "version": "0.0.8",
-                      "from": "minimist@0.0.8",
-                      "resolved": "http://beta-internal:4873/minimist/-/minimist-0.0.8.tgz"
-                    }
-                  }
-                },
-                "nopt": {
-                  "version": "3.0.6",
-                  "from": "nopt@>=3.0.1 <3.1.0",
-                  "resolved": "http://beta-internal:4873/nopt/-/nopt-3.0.6.tgz",
-                  "dependencies": {
-                    "abbrev": {
-                      "version": "1.0.7",
-                      "from": "abbrev@>=1.0.0 <2.0.0",
-                      "resolved": "http://beta-internal:4873/abbrev/-/abbrev-1.0.7.tgz"
-                    }
-                  }
-                },
-                "npmlog": {
-                  "version": "1.0.0",
-                  "from": "npmlog@>=1.0.0 <1.1.0",
-                  "resolved": "http://beta-internal:4873/npmlog/-/npmlog-1.0.0.tgz",
-                  "dependencies": {
-                    "ansi": {
-                      "version": "0.3.0",
-                      "from": "ansi@>=0.3.0 <0.4.0",
-                      "resolved": "http://beta-internal:4873/ansi/-/ansi-0.3.0.tgz"
-                    },
-                    "are-we-there-yet": {
-                      "version": "1.0.4",
-                      "from": "are-we-there-yet@>=1.0.0 <1.1.0",
-                      "resolved": "http://beta-internal:4873/are-we-there-yet/-/are-we-there-yet-1.0.4.tgz",
-                      "dependencies": {
-                        "delegates": {
-                          "version": "0.1.0",
-                          "from": "delegates@>=0.1.0 <0.2.0",
-                          "resolved": "http://beta-internal:4873/delegates/-/delegates-0.1.0.tgz"
-                        },
-                        "readable-stream": {
-                          "version": "1.1.13",
-                          "from": "readable-stream@>=1.1.13 <2.0.0",
-                          "resolved": "http://beta-internal:4873/readable-stream/-/readable-stream-1.1.13.tgz",
-                          "dependencies": {
-                            "core-util-is": {
-                              "version": "1.0.1",
-                              "from": "core-util-is@>=1.0.0 <1.1.0",
-                              "resolved": "http://beta-internal:4873/core-util-is/-/core-util-is-1.0.1.tgz"
-                            },
-                            "isarray": {
-                              "version": "0.0.1",
-                              "from": "isarray@0.0.1",
-                              "resolved": "http://beta-internal:4873/isarray/-/isarray-0.0.1.tgz"
-                            },
-                            "string_decoder": {
-                              "version": "0.10.31",
-                              "from": "string_decoder@>=0.10.0 <0.11.0",
-                              "resolved": "http://beta-internal:4873/string_decoder/-/string_decoder-0.10.31.tgz"
-                            },
-                            "inherits": {
-                              "version": "2.0.1",
-                              "from": "inherits@>=2.0.1 <2.1.0",
-                              "resolved": "http://beta-internal:4873/inherits/-/inherits-2.0.1.tgz"
-                            }
-                          }
-                        }
-                      }
-                    },
-                    "gauge": {
-                      "version": "1.0.2",
-                      "from": "gauge@>=1.0.2 <1.1.0",
-                      "resolved": "http://beta-internal:4873/gauge/-/gauge-1.0.2.tgz",
-                      "dependencies": {
-                        "has-unicode": {
-                          "version": "1.0.1",
-                          "from": "has-unicode@>=1.0.0 <2.0.0",
-                          "resolved": "http://beta-internal:4873/has-unicode/-/has-unicode-1.0.1.tgz"
-                        }
-                      }
-                    }
-                  }
-                },
-                "osenv": {
-                  "version": "0.1.3",
-                  "from": "osenv@>=0.0.0 <1.0.0",
-                  "resolved": "http://beta-internal:4873/osenv/-/osenv-0.1.3.tgz",
-                  "dependencies": {
-                    "os-homedir": {
-                      "version": "1.0.1",
-                      "from": "os-homedir@>=1.0.0 <2.0.0",
-                      "resolved": "http://beta-internal:4873/os-homedir/-/os-homedir-1.0.1.tgz"
-                    },
-                    "os-tmpdir": {
-                      "version": "1.0.1",
-                      "from": "os-tmpdir@>=1.0.0 <2.0.0",
-                      "resolved": "http://beta-internal:4873/os-tmpdir/-/os-tmpdir-1.0.1.tgz"
-                    }
-                  }
-                },
-                "request": {
-                  "version": "2.51.0",
-                  "from": "request@>=2.51.0 <2.52.0",
-                  "resolved": "http://beta-internal:4873/request/-/request-2.51.0.tgz",
-                  "dependencies": {
-                    "bl": {
-                      "version": "0.9.4",
-                      "from": "bl@>=0.9.0 <0.10.0",
-                      "resolved": "http://beta-internal:4873/bl/-/bl-0.9.4.tgz",
-                      "dependencies": {
-                        "readable-stream": {
-                          "version": "1.0.33",
-                          "from": "readable-stream@>=1.0.26 <1.1.0",
-                          "resolved": "http://beta-internal:4873/readable-stream/-/readable-stream-1.0.33.tgz",
-                          "dependencies": {
-                            "core-util-is": {
-                              "version": "1.0.1",
-                              "from": "core-util-is@>=1.0.0 <1.1.0",
-                              "resolved": "http://beta-internal:4873/core-util-is/-/core-util-is-1.0.1.tgz"
-                            },
-                            "isarray": {
-                              "version": "0.0.1",
-                              "from": "isarray@0.0.1",
-                              "resolved": "http://beta-internal:4873/isarray/-/isarray-0.0.1.tgz"
-                            },
-                            "string_decoder": {
-                              "version": "0.10.31",
-                              "from": "string_decoder@>=0.10.0 <0.11.0",
-                              "resolved": "http://beta-internal:4873/string_decoder/-/string_decoder-0.10.31.tgz"
-                            },
-                            "inherits": {
-                              "version": "2.0.1",
-                              "from": "inherits@>=2.0.1 <2.1.0",
-                              "resolved": "http://beta-internal:4873/inherits/-/inherits-2.0.1.tgz"
-                            }
-                          }
-                        }
-                      }
-                    },
-                    "caseless": {
-                      "version": "0.8.0",
-                      "from": "caseless@>=0.8.0 <0.9.0",
-                      "resolved": "http://beta-internal:4873/caseless/-/caseless-0.8.0.tgz"
-                    },
-                    "forever-agent": {
-                      "version": "0.5.2",
-                      "from": "forever-agent@>=0.5.0 <0.6.0",
-                      "resolved": "http://beta-internal:4873/forever-agent/-/forever-agent-0.5.2.tgz"
-                    },
-                    "form-data": {
-                      "version": "0.2.0",
-                      "from": "form-data@>=0.2.0 <0.3.0",
-                      "resolved": "http://beta-internal:4873/form-data/-/form-data-0.2.0.tgz",
-                      "dependencies": {
-                        "mime-types": {
-                          "version": "2.0.14",
-                          "from": "mime-types@>=2.0.3 <2.1.0",
-                          "resolved": "http://beta-internal:4873/mime-types/-/mime-types-2.0.14.tgz",
-                          "dependencies": {
-                            "mime-db": {
-                              "version": "1.12.0",
-                              "from": "mime-db@>=1.12.0 <1.13.0",
-                              "resolved": "http://beta-internal:4873/mime-db/-/mime-db-1.12.0.tgz"
-                            }
-                          }
-                        }
-                      }
-                    },
-                    "json-stringify-safe": {
-                      "version": "5.0.1",
-                      "from": "json-stringify-safe@>=5.0.0 <5.1.0",
-                      "resolved": "http://beta-internal:4873/json-stringify-safe/-/json-stringify-safe-5.0.1.tgz"
-                    },
-                    "mime-types": {
-                      "version": "1.0.2",
-                      "from": "mime-types@>=1.0.1 <1.1.0",
-                      "resolved": "http://beta-internal:4873/mime-types/-/mime-types-1.0.2.tgz"
-                    },
-                    "qs": {
-                      "version": "2.3.3",
-                      "from": "qs@>=2.3.1 <2.4.0",
-                      "resolved": "http://beta-internal:4873/qs/-/qs-2.3.3.tgz"
-                    },
-                    "tunnel-agent": {
-                      "version": "0.4.1",
-                      "from": "tunnel-agent@>=0.4.0 <0.5.0",
-                      "resolved": "http://beta-internal:4873/tunnel-agent/-/tunnel-agent-0.4.1.tgz"
-                    },
-                    "http-signature": {
-                      "version": "0.10.1",
-                      "from": "http-signature@>=0.10.0 <0.11.0",
-                      "resolved": "http://beta-internal:4873/http-signature/-/http-signature-0.10.1.tgz",
-                      "dependencies": {
-                        "assert-plus": {
-                          "version": "0.1.5",
-                          "from": "assert-plus@>=0.1.5 <0.2.0",
-                          "resolved": "http://beta-internal:4873/assert-plus/-/assert-plus-0.1.5.tgz"
-                        },
-                        "asn1": {
-                          "version": "0.1.11",
-                          "from": "asn1@0.1.11",
-                          "resolved": "http://beta-internal:4873/asn1/-/asn1-0.1.11.tgz"
-                        },
-                        "ctype": {
-                          "version": "0.5.3",
-                          "from": "ctype@0.5.3",
-                          "resolved": "http://beta-internal:4873/ctype/-/ctype-0.5.3.tgz"
-                        }
-                      }
-                    },
-                    "oauth-sign": {
-                      "version": "0.5.0",
-                      "from": "oauth-sign@>=0.5.0 <0.6.0",
-                      "resolved": "http://beta-internal:4873/oauth-sign/-/oauth-sign-0.5.0.tgz"
-                    },
-                    "hawk": {
-                      "version": "1.1.1",
-                      "from": "hawk@1.1.1",
-                      "resolved": "http://beta-internal:4873/hawk/-/hawk-1.1.1.tgz",
-                      "dependencies": {
-                        "hoek": {
-                          "version": "0.9.1",
-                          "from": "hoek@>=0.9.0 <0.10.0",
-                          "resolved": "http://beta-internal:4873/hoek/-/hoek-0.9.1.tgz"
-                        },
-                        "boom": {
-                          "version": "0.4.2",
-                          "from": "boom@>=0.4.0 <0.5.0",
-                          "resolved": "http://beta-internal:4873/boom/-/boom-0.4.2.tgz"
-                        },
-                        "cryptiles": {
-                          "version": "0.2.2",
-                          "from": "cryptiles@>=0.2.0 <0.3.0",
-                          "resolved": "http://beta-internal:4873/cryptiles/-/cryptiles-0.2.2.tgz"
-                        },
-                        "sntp": {
-                          "version": "0.2.4",
-                          "from": "sntp@>=0.2.0 <0.3.0",
-                          "resolved": "http://beta-internal:4873/sntp/-/sntp-0.2.4.tgz"
-                        }
-                      }
-                    },
-                    "aws-sign2": {
-                      "version": "0.5.0",
-                      "from": "aws-sign2@>=0.5.0 <0.6.0",
-                      "resolved": "http://beta-internal:4873/aws-sign2/-/aws-sign2-0.5.0.tgz"
-                    },
-                    "stringstream": {
-                      "version": "0.0.5",
-                      "from": "stringstream@>=0.0.4 <0.1.0",
-                      "resolved": "http://beta-internal:4873/stringstream/-/stringstream-0.0.5.tgz"
-                    },
-                    "combined-stream": {
-                      "version": "0.0.7",
-                      "from": "combined-stream@>=0.0.5 <0.1.0",
-                      "resolved": "http://beta-internal:4873/combined-stream/-/combined-stream-0.0.7.tgz",
-                      "dependencies": {
-                        "delayed-stream": {
-                          "version": "0.0.5",
-                          "from": "delayed-stream@0.0.5",
-                          "resolved": "http://beta-internal:4873/delayed-stream/-/delayed-stream-0.0.5.tgz"
-                        }
-                      }
-                    }
-                  }
-                },
-                "rimraf": {
-                  "version": "2.2.8",
-                  "from": "rimraf@>=2.2.8 <2.3.0",
-                  "resolved": "http://beta-internal:4873/rimraf/-/rimraf-2.2.8.tgz"
-                },
-                "semver": {
-                  "version": "4.3.6",
-                  "from": "semver@>=4.3.6 <4.4.0",
-                  "resolved": "http://beta-internal:4873/semver/-/semver-4.3.6.tgz"
-                },
-                "tar": {
-                  "version": "1.0.3",
-                  "from": "tar@>=1.0.3 <1.1.0",
-                  "resolved": "http://beta-internal:4873/tar/-/tar-1.0.3.tgz",
-                  "dependencies": {
-                    "block-stream": {
-                      "version": "0.0.8",
-                      "from": "block-stream@*",
-                      "resolved": "http://beta-internal:4873/block-stream/-/block-stream-0.0.8.tgz"
-                    },
-                    "inherits": {
-                      "version": "2.0.1",
-                      "from": "inherits@>=2.0.0 <3.0.0",
-                      "resolved": "http://beta-internal:4873/inherits/-/inherits-2.0.1.tgz"
-                    }
-                  }
-                },
-                "which": {
-                  "version": "1.0.9",
-                  "from": "which@>=1.0.8 <1.1.0",
-                  "resolved": "http://beta-internal:4873/which/-/which-1.0.9.tgz"
-                }
-              }
-            }
-          }
-=======
->>>>>>> 85ac97f2
         }
       }
     },
@@ -3774,7 +3378,7 @@
         },
         "on-headers": {
           "version": "1.0.1",
-          "from": "on-headers@>=1.0.0 <1.1.0",
+          "from": "on-headers@>=1.0.1 <1.1.0",
           "resolved": "http://beta-internal:4873/on-headers/-/on-headers-1.0.1.tgz"
         }
       }
@@ -3845,7 +3449,7 @@
       "dependencies": {
         "debug": {
           "version": "1.0.4",
-          "from": "debug@>=1.0.2 <2.0.0",
+          "from": "debug@>=1.0.4 <2.0.0",
           "resolved": "http://beta-internal:4873/debug/-/debug-1.0.4.tgz",
           "dependencies": {
             "ms": {
@@ -3899,11 +3503,7 @@
                   "dependencies": {
                     "inherits": {
                       "version": "2.0.1",
-<<<<<<< HEAD
-                      "from": "inherits@>=2.0.1 <2.1.0",
-=======
                       "from": "inherits@>=2.0.0 <2.1.0",
->>>>>>> 85ac97f2
                       "resolved": "http://beta-internal:4873/inherits/-/inherits-2.0.1.tgz"
                     }
                   }
@@ -4292,78 +3892,6 @@
         }
       }
     },
-    "sshpk": {
-<<<<<<< HEAD
-      "version": "1.7.0",
-      "from": "sshpk@>=1.7.0 <2.0.0",
-      "resolved": "http://beta-internal:4873/sshpk/-/sshpk-1.7.0.tgz",
-=======
-      "version": "1.6.2",
-      "from": "sshpk@>=1.6.2 <2.0.0",
-      "resolved": "http://beta-internal:4873/sshpk/-/sshpk-1.6.2.tgz",
->>>>>>> 85ac97f2
-      "dependencies": {
-        "asn1": {
-          "version": "0.2.3",
-          "from": "asn1@>=0.2.3 <0.3.0",
-          "resolved": "http://beta-internal:4873/asn1/-/asn1-0.2.3.tgz"
-        },
-        "assert-plus": {
-<<<<<<< HEAD
-          "version": "0.2.0",
-          "from": "assert-plus@>=0.2.0 <0.3.0",
-          "resolved": "http://beta-internal:4873/assert-plus/-/assert-plus-0.2.0.tgz"
-=======
-          "version": "0.1.5",
-          "from": "assert-plus@>=0.1.5 <0.2.0",
-          "resolved": "http://beta-internal:4873/assert-plus/-/assert-plus-0.1.5.tgz"
->>>>>>> 85ac97f2
-        },
-        "dashdash": {
-          "version": "1.10.1",
-          "from": "dashdash@>=1.10.1 <2.0.0",
-<<<<<<< HEAD
-          "resolved": "http://beta-internal:4873/dashdash/-/dashdash-1.10.1.tgz",
-          "dependencies": {
-            "assert-plus": {
-              "version": "0.1.5",
-              "from": "assert-plus@>=0.1.0 <0.2.0",
-              "resolved": "http://beta-internal:4873/assert-plus/-/assert-plus-0.1.5.tgz"
-            }
-          }
-=======
-          "resolved": "http://beta-internal:4873/dashdash/-/dashdash-1.10.1.tgz"
->>>>>>> 85ac97f2
-        },
-        "jsbn": {
-          "version": "0.1.0",
-          "from": "jsbn@>=0.1.0 <0.2.0",
-          "resolved": "http://beta-internal:4873/jsbn/-/jsbn-0.1.0.tgz"
-        },
-        "tweetnacl": {
-          "version": "0.13.2",
-          "from": "tweetnacl@>=0.13.0 <1.0.0",
-          "resolved": "http://beta-internal:4873/tweetnacl/-/tweetnacl-0.13.2.tgz"
-        },
-        "jodid25519": {
-          "version": "1.0.2",
-          "from": "jodid25519@>=1.0.0 <2.0.0",
-          "resolved": "http://beta-internal:4873/jodid25519/-/jodid25519-1.0.2.tgz"
-        },
-        "ecc-jsbn": {
-          "version": "0.0.1",
-          "from": "ecc-jsbn@>=0.0.1 <1.0.0",
-          "resolved": "http://beta-internal:4873/ecc-jsbn/-/ecc-jsbn-0.0.1.tgz",
-          "dependencies": {
-            "jsbn": {
-              "version": "0.0.0",
-              "from": "git+https://github.com/rynomad/jsbn.git",
-              "resolved": "git+https://github.com/rynomad/jsbn.git#bb522b0124f75424f89d49446c40a87111942c7b"
-            }
-          }
-        }
-      }
-    },
     "statuserror": {
       "version": "0.0.1",
       "from": "statuserror@0.0.1",
@@ -4396,18 +3924,18 @@
         },
         "lodash": {
           "version": "3.10.1",
-          "from": "lodash@>=3.3.0 <4.0.0",
+          "from": "lodash@>=3.6.0 <4.0.0",
           "resolved": "http://beta-internal:4873/lodash/-/lodash-3.10.1.tgz"
         },
         "q": {
           "version": "1.4.1",
-          "from": "q@>=1.2.0 <2.0.0",
+          "from": "q@>=1.1.0 <2.0.0",
           "resolved": "http://beta-internal:4873/q/-/q-1.4.1.tgz"
         },
         "request": {
-          "version": "2.66.0",
+          "version": "2.67.0",
           "from": "request@>=2.53.0 <3.0.0",
-          "resolved": "http://beta-internal:4873/request/-/request-2.66.0.tgz",
+          "resolved": "http://beta-internal:4873/request/-/request-2.67.0.tgz",
           "dependencies": {
             "bl": {
               "version": "1.0.0",
@@ -4518,9 +4046,9 @@
               "resolved": "http://beta-internal:4873/tough-cookie/-/tough-cookie-2.2.1.tgz"
             },
             "http-signature": {
-              "version": "1.0.2",
-              "from": "http-signature@>=1.0.2 <1.1.0",
-              "resolved": "http://beta-internal:4873/http-signature/-/http-signature-1.0.2.tgz",
+              "version": "1.1.0",
+              "from": "http-signature@>=1.1.0 <1.2.0",
+              "resolved": "http://beta-internal:4873/http-signature/-/http-signature-1.1.0.tgz",
               "dependencies": {
                 "assert-plus": {
                   "version": "0.1.5",
@@ -4546,6 +4074,62 @@
                       "version": "1.3.6",
                       "from": "verror@1.3.6",
                       "resolved": "http://beta-internal:4873/verror/-/verror-1.3.6.tgz"
+                    }
+                  }
+                },
+                "sshpk": {
+                  "version": "1.7.0",
+                  "from": "sshpk@>=1.7.0 <2.0.0",
+                  "resolved": "http://beta-internal:4873/sshpk/-/sshpk-1.7.0.tgz",
+                  "dependencies": {
+                    "asn1": {
+                      "version": "0.2.3",
+                      "from": "asn1@>=0.2.3 <0.3.0",
+                      "resolved": "http://beta-internal:4873/asn1/-/asn1-0.2.3.tgz"
+                    },
+                    "assert-plus": {
+                      "version": "0.2.0",
+                      "from": "assert-plus@>=0.2.0 <0.3.0",
+                      "resolved": "http://beta-internal:4873/assert-plus/-/assert-plus-0.2.0.tgz"
+                    },
+                    "dashdash": {
+                      "version": "1.10.1",
+                      "from": "dashdash@>=1.10.1 <2.0.0",
+                      "resolved": "http://beta-internal:4873/dashdash/-/dashdash-1.10.1.tgz",
+                      "dependencies": {
+                        "assert-plus": {
+                          "version": "0.1.5",
+                          "from": "assert-plus@>=0.1.0 <0.2.0",
+                          "resolved": "http://beta-internal:4873/assert-plus/-/assert-plus-0.1.5.tgz"
+                        }
+                      }
+                    },
+                    "jsbn": {
+                      "version": "0.1.0",
+                      "from": "jsbn@>=0.1.0 <0.2.0",
+                      "resolved": "http://beta-internal:4873/jsbn/-/jsbn-0.1.0.tgz"
+                    },
+                    "tweetnacl": {
+                      "version": "0.13.2",
+                      "from": "tweetnacl@>=0.13.0 <1.0.0",
+                      "resolved": "http://beta-internal:4873/tweetnacl/-/tweetnacl-0.13.2.tgz"
+                    },
+                    "jodid25519": {
+                      "version": "1.0.2",
+                      "from": "jodid25519@>=1.0.0 <2.0.0",
+                      "resolved": "http://beta-internal:4873/jodid25519/-/jodid25519-1.0.2.tgz"
+                    },
+                    "ecc-jsbn": {
+                      "version": "0.0.1",
+                      "from": "ecc-jsbn@>=0.0.1 <1.0.0",
+                      "resolved": "http://beta-internal:4873/ecc-jsbn/-/ecc-jsbn-0.0.1.tgz",
+                      "dependencies": {
+                        "jsbn": {
+                          "version": "0.0.0",
+                          "from": "git+https://github.com/rynomad/jsbn.git",
+                          "resolved": "git+https://github.com/rynomad/jsbn.git#bb522b0124f75424f89d49446c40a87111942c7b"
+                        }
+                      }
                     }
                   }
                 }
@@ -4801,7 +4385,7 @@
             },
             "xtend": {
               "version": "4.0.1",
-              "from": "xtend@>=4.0.0 <4.1.0",
+              "from": "xtend@>=4.0.0 <4.1.0-0",
               "resolved": "http://beta-internal:4873/xtend/-/xtend-4.0.1.tgz"
             }
           }
@@ -4827,7 +4411,7 @@
       "dependencies": {
         "request": {
           "version": "2.16.6",
-          "from": "request@>=2.16.6 <2.17.0",
+          "from": "request@>=2.16.0 <2.17.0",
           "resolved": "http://beta-internal:4873/request/-/request-2.16.6.tgz",
           "dependencies": {
             "form-data": {
