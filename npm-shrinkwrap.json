--- conflicted
+++ resolved
@@ -139,14 +139,14 @@
             },
             "unpipe": {
               "version": "1.0.0",
-              "from": "unpipe@>=1.0.0 <1.1.0",
+              "from": "unpipe@1.0.0",
               "resolved": "http://beta-internal:4873/unpipe/-/unpipe-1.0.0.tgz"
             }
           }
         },
         "type-is": {
           "version": "1.6.12",
-          "from": "type-is@>=1.6.6 <1.7.0",
+          "from": "type-is@>=1.6.11 <1.7.0",
           "resolved": "http://beta-internal:4873/type-is/-/type-is-1.6.12.tgz",
           "dependencies": {
             "media-typer": {
@@ -411,7 +411,7 @@
                 },
                 "json-stringify-safe": {
                   "version": "5.0.1",
-                  "from": "json-stringify-safe@>=5.0.0 <5.1.0",
+                  "from": "json-stringify-safe@>=5.0.1 <5.1.0",
                   "resolved": "http://beta-internal:4873/json-stringify-safe/-/json-stringify-safe-5.0.1.tgz"
                 },
                 "forever-agent": {
@@ -421,7 +421,7 @@
                 },
                 "mime": {
                   "version": "1.2.11",
-                  "from": "mime@>=1.2.11 <1.3.0",
+                  "from": "mime@>=1.2.9 <1.3.0",
                   "resolved": "http://beta-internal:4873/mime/-/mime-1.2.11.tgz"
                 },
                 "form-data": {
@@ -584,7 +584,7 @@
               "dependencies": {
                 "ansi-regex": {
                   "version": "0.2.1",
-                  "from": "ansi-regex@>=0.2.0 <0.3.0",
+                  "from": "ansi-regex@>=0.2.1 <0.3.0",
                   "resolved": "http://beta-internal:4873/ansi-regex/-/ansi-regex-0.2.1.tgz"
                 }
               }
@@ -596,7 +596,7 @@
               "dependencies": {
                 "ansi-regex": {
                   "version": "0.2.1",
-                  "from": "ansi-regex@>=0.2.0 <0.3.0",
+                  "from": "ansi-regex@>=0.2.1 <0.3.0",
                   "resolved": "http://beta-internal:4873/ansi-regex/-/ansi-regex-0.2.1.tgz"
                 }
               }
@@ -610,7 +610,7 @@
         },
         "forever-agent": {
           "version": "0.5.2",
-          "from": "forever-agent@>=0.5.0 <0.6.0",
+          "from": "forever-agent@>=0.5.2 <0.6.0",
           "resolved": "http://beta-internal:4873/forever-agent/-/forever-agent-0.5.2.tgz"
         },
         "lodash-node": {
@@ -748,7 +748,7 @@
           "dependencies": {
             "unpipe": {
               "version": "1.0.0",
-              "from": "unpipe@>=1.0.0 <1.1.0",
+              "from": "unpipe@1.0.0",
               "resolved": "http://beta-internal:4873/unpipe/-/unpipe-1.0.0.tgz"
             }
           }
@@ -765,7 +765,7 @@
         },
         "methods": {
           "version": "1.1.2",
-          "from": "methods@>=1.1.1 <1.2.0",
+          "from": "methods@>=1.1.2 <1.2.0",
           "resolved": "http://beta-internal:4873/methods/-/methods-1.1.2.tgz"
         },
         "on-finished": {
@@ -782,7 +782,7 @@
         },
         "parseurl": {
           "version": "1.3.1",
-          "from": "parseurl@>=1.3.0 <1.4.0",
+          "from": "parseurl@>=1.3.1 <1.4.0",
           "resolved": "http://beta-internal:4873/parseurl/-/parseurl-1.3.1.tgz"
         },
         "path-to-regexp": {
@@ -887,7 +887,7 @@
         },
         "utils-merge": {
           "version": "1.0.0",
-          "from": "utils-merge@>=1.0.0 <2.0.0",
+          "from": "utils-merge@1.0.0",
           "resolved": "http://beta-internal:4873/utils-merge/-/utils-merge-1.0.0.tgz"
         },
         "vary": {
@@ -1069,7 +1069,7 @@
           "dependencies": {
             "array-extended": {
               "version": "0.0.11",
-              "from": "array-extended@>=0.0.5 <0.1.0",
+              "from": "array-extended@>=0.0.4 <0.1.0",
               "resolved": "http://beta-internal:4873/array-extended/-/array-extended-0.0.11.tgz",
               "dependencies": {
                 "arguments-extended": {
@@ -1271,15 +1271,9 @@
           }
         },
         "lodash": {
-<<<<<<< HEAD
           "version": "4.8.2",
           "from": "lodash@>=4.6.1 <5.0.0",
           "resolved": "http://beta-internal:4873/lodash/-/lodash-4.8.2.tgz"
-=======
-          "version": "4.7.0",
-          "from": "lodash@>=4.6.1 <5.0.0",
-          "resolved": "http://beta-internal:4873/lodash/-/lodash-4.7.0.tgz"
->>>>>>> ca881c12
         },
         "nconf": {
           "version": "0.6.9",
@@ -1392,7 +1386,7 @@
         },
         "tunnel-agent": {
           "version": "0.4.2",
-          "from": "tunnel-agent@>=0.4.0 <0.5.0",
+          "from": "tunnel-agent@latest",
           "resolved": "http://beta-internal:4873/tunnel-agent/-/tunnel-agent-0.4.2.tgz"
         }
       }
@@ -1767,7 +1761,7 @@
         },
         "inherits": {
           "version": "2.0.1",
-          "from": "inherits@>=2.0.1 <2.1.0",
+          "from": "inherits@>=2.0.0 <3.0.0",
           "resolved": "http://beta-internal:4873/inherits/-/inherits-2.0.1.tgz"
         },
         "minimatch": {
@@ -2121,7 +2115,7 @@
           "dependencies": {
             "json-stringify-safe": {
               "version": "5.0.1",
-              "from": "json-stringify-safe@>=5.0.0 <5.1.0",
+              "from": "json-stringify-safe@>=5.0.1 <5.1.0",
               "resolved": "http://beta-internal:4873/json-stringify-safe/-/json-stringify-safe-5.0.1.tgz"
             },
             "forever-agent": {
@@ -2221,7 +2215,7 @@
         },
         "qs": {
           "version": "0.6.6",
-          "from": "qs@>=0.6.0 <0.7.0",
+          "from": "qs@0.6.6",
           "resolved": "http://beta-internal:4873/qs/-/qs-0.6.6.tgz"
         },
         "lodash": {
@@ -2397,7 +2391,7 @@
         },
         "nan": {
           "version": "2.2.1",
-          "from": "nan@>=2.0.5 <3.0.0",
+          "from": "nan@>=2.0.0 <3.0.0",
           "resolved": "https://registry.npmjs.org/nan/-/nan-2.2.1.tgz"
         }
       }
@@ -2461,7 +2455,7 @@
               "dependencies": {
                 "semver": {
                   "version": "5.1.0",
-                  "from": "semver@>=2.0.0 <3.0.0||>=3.0.0 <4.0.0||>=4.0.0 <5.0.0||>=5.0.0 <6.0.0",
+                  "from": "semver@>=5.1.0 <6.0.0",
                   "resolved": "http://beta-internal:4873/semver/-/semver-5.1.0.tgz"
                 },
                 "resolve-from": {
@@ -3042,7 +3036,7 @@
             },
             "combined-stream": {
               "version": "0.0.7",
-              "from": "combined-stream@>=0.0.5 <0.1.0",
+              "from": "combined-stream@>=0.0.4 <0.1.0",
               "resolved": "http://beta-internal:4873/combined-stream/-/combined-stream-0.0.7.tgz",
               "dependencies": {
                 "delayed-stream": {
@@ -3216,7 +3210,7 @@
             },
             "utils-merge": {
               "version": "1.0.0",
-              "from": "utils-merge@>=1.0.0 <2.0.0",
+              "from": "utils-merge@1.0.0",
               "resolved": "http://beta-internal:4873/utils-merge/-/utils-merge-1.0.0.tgz"
             }
           }
@@ -3262,7 +3256,7 @@
         },
         "json-stringify-safe": {
           "version": "5.0.1",
-          "from": "json-stringify-safe@>=5.0.0 <5.1.0",
+          "from": "json-stringify-safe@>=5.0.1 <5.1.0",
           "resolved": "http://beta-internal:4873/json-stringify-safe/-/json-stringify-safe-5.0.1.tgz"
         },
         "mime-types": {
@@ -3294,7 +3288,7 @@
             },
             "mime": {
               "version": "1.2.11",
-              "from": "mime@>=1.2.11 <1.3.0",
+              "from": "mime@>=1.2.9 <1.3.0",
               "resolved": "http://beta-internal:4873/mime/-/mime-1.2.11.tgz"
             }
           }
@@ -3499,7 +3493,7 @@
               "dependencies": {
                 "chalk": {
                   "version": "1.1.3",
-                  "from": "chalk@>=1.1.1 <2.0.0",
+                  "from": "chalk@>=1.0.0 <2.0.0",
                   "resolved": "https://registry.npmjs.org/chalk/-/chalk-1.1.3.tgz",
                   "dependencies": {
                     "ansi-styles": {
@@ -3557,7 +3551,7 @@
                 },
                 "is-my-json-valid": {
                   "version": "2.13.1",
-                  "from": "is-my-json-valid@>=2.12.4 <3.0.0",
+                  "from": "is-my-json-valid@>=2.12.0 <3.0.0",
                   "resolved": "http://beta-internal:4873/is-my-json-valid/-/is-my-json-valid-2.13.1.tgz",
                   "dependencies": {
                     "generate-function": {
@@ -3720,12 +3714,12 @@
             },
             "json-stringify-safe": {
               "version": "5.0.1",
-              "from": "json-stringify-safe@>=5.0.0 <5.1.0",
+              "from": "json-stringify-safe@>=5.0.1 <5.1.0",
               "resolved": "http://beta-internal:4873/json-stringify-safe/-/json-stringify-safe-5.0.1.tgz"
             },
             "mime-types": {
               "version": "2.1.10",
-              "from": "mime-types@>=2.1.7 <2.2.0",
+              "from": "mime-types@>=2.1.10 <2.2.0",
               "resolved": "http://beta-internal:4873/mime-types/-/mime-types-2.1.10.tgz",
               "dependencies": {
                 "mime-db": {
@@ -3747,7 +3741,7 @@
             },
             "qs": {
               "version": "6.1.0",
-              "from": "qs@6.1.0",
+              "from": "qs@>=6.1.0 <6.2.0",
               "resolved": "http://beta-internal:4873/qs/-/qs-6.1.0.tgz"
             },
             "stringstream": {
@@ -4574,7 +4568,7 @@
             },
             "combined-stream": {
               "version": "1.0.5",
-              "from": "combined-stream@>=1.0.1 <1.1.0",
+              "from": "combined-stream@>=1.0.5 <1.1.0",
               "resolved": "http://beta-internal:4873/combined-stream/-/combined-stream-1.0.5.tgz",
               "dependencies": {
                 "delayed-stream": {
@@ -4586,7 +4580,7 @@
             },
             "isstream": {
               "version": "0.1.2",
-              "from": "isstream@>=0.1.1 <0.2.0",
+              "from": "isstream@>=0.1.2 <0.2.0",
               "resolved": "http://beta-internal:4873/isstream/-/isstream-0.1.2.tgz"
             },
             "har-validator": {
@@ -4596,7 +4590,7 @@
               "dependencies": {
                 "bluebird": {
                   "version": "2.10.2",
-                  "from": "bluebird@>=2.9.34 <3.0.0",
+                  "from": "bluebird@>=2.9.30 <3.0.0",
                   "resolved": "http://beta-internal:4873/bluebird/-/bluebird-2.10.2.tgz"
                 },
                 "chalk": {
@@ -4797,7 +4791,7 @@
             },
             "mime": {
               "version": "1.2.11",
-              "from": "mime@>=1.2.11 <1.3.0",
+              "from": "mime@>=1.2.7 <1.3.0",
               "resolved": "http://beta-internal:4873/mime/-/mime-1.2.11.tgz"
             },
             "hawk": {
@@ -4922,11 +4916,7 @@
         },
         "cliui": {
           "version": "3.1.2",
-<<<<<<< HEAD
           "from": "cliui@>=3.1.2 <4.0.0",
-=======
-          "from": "cliui@>=3.0.3 <4.0.0",
->>>>>>> ca881c12
           "resolved": "http://beta-internal:4873/cliui/-/cliui-3.1.2.tgz",
           "dependencies": {
             "strip-ansi": {
