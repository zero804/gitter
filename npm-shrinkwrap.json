{
  "name": "gitter-webapp",
  "version": "13.4.0",
  "dependencies": {
    "@gitterhq/translations": {
      "version": "1.2.2",
      "from": "@gitterhq/translations@>=1.2.2 <2.0.0",
      "resolved": "https://registry.npmjs.org/@gitterhq/translations/-/translations-1.2.2.tgz"
    },
    "apn": {
      "version": "1.7.5",
      "from": "apn@1.7.5",
      "resolved": "http://beta-internal:4873/apn/-/apn-1.7.5.tgz",
      "dependencies": {
        "node-forge": {
          "version": "0.6.41",
          "from": "node-forge@>=0.6.20 <0.7.0",
          "resolved": "http://beta-internal:4873/node-forge/-/node-forge-0.6.41.tgz"
        },
        "q": {
          "version": "1.4.1",
          "from": "q@>=1.1.0 <2.0.0",
          "resolved": "http://beta-internal:4873/q/-/q-1.4.1.tgz"
        }
      }
    },
    "async": {
      "version": "0.9.2",
      "from": "async@>=0.9.0 <0.10.0",
      "resolved": "http://beta-internal:4873/async/-/async-0.9.2.tgz"
    },
    "batch-stream": {
      "version": "0.1.3",
      "from": "batch-stream@>=0.1.2 <0.2.0",
      "resolved": "http://beta-internal:4873/batch-stream/-/batch-stream-0.1.3.tgz",
      "dependencies": {
        "readable-stream": {
          "version": "1.0.34",
          "from": "readable-stream@>=1.0.2 <1.1.0",
          "resolved": "http://beta-internal:4873/readable-stream/-/readable-stream-1.0.34.tgz",
          "dependencies": {
            "core-util-is": {
              "version": "1.0.2",
              "from": "core-util-is@>=1.0.0 <1.1.0",
              "resolved": "http://beta-internal:4873/core-util-is/-/core-util-is-1.0.2.tgz"
            },
            "isarray": {
              "version": "0.0.1",
              "from": "isarray@0.0.1",
              "resolved": "http://beta-internal:4873/isarray/-/isarray-0.0.1.tgz"
            },
            "string_decoder": {
              "version": "0.10.31",
              "from": "string_decoder@>=0.10.0 <0.11.0",
              "resolved": "http://beta-internal:4873/string_decoder/-/string_decoder-0.10.31.tgz"
            },
            "inherits": {
              "version": "2.0.1",
              "from": "inherits@>=2.0.1 <2.1.0",
              "resolved": "http://beta-internal:4873/inherits/-/inherits-2.0.1.tgz"
            }
          }
        }
      }
    },
    "bluebird": {
      "version": "3.4.1",
      "from": "bluebird@>=3.2.1 <4.0.0",
      "resolved": "http://beta-internal:4873/bluebird/-/bluebird-3.4.1.tgz"
    },
    "body-parser": {
      "version": "1.15.2",
      "from": "body-parser@>=1.13.2 <2.0.0",
      "resolved": "http://beta-internal:4873/body-parser/-/body-parser-1.15.2.tgz",
      "dependencies": {
        "bytes": {
          "version": "2.4.0",
          "from": "bytes@2.4.0",
          "resolved": "http://beta-internal:4873/bytes/-/bytes-2.4.0.tgz"
        },
        "content-type": {
          "version": "1.0.2",
          "from": "content-type@>=1.0.2 <1.1.0",
          "resolved": "http://beta-internal:4873/content-type/-/content-type-1.0.2.tgz"
        },
        "depd": {
          "version": "1.1.0",
          "from": "depd@>=1.1.0 <1.2.0",
          "resolved": "http://beta-internal:4873/depd/-/depd-1.1.0.tgz"
        },
        "http-errors": {
          "version": "1.5.0",
          "from": "http-errors@>=1.5.0 <1.6.0",
          "resolved": "http://beta-internal:4873/http-errors/-/http-errors-1.5.0.tgz",
          "dependencies": {
            "inherits": {
              "version": "2.0.1",
              "from": "inherits@2.0.1",
              "resolved": "http://beta-internal:4873/inherits/-/inherits-2.0.1.tgz"
            },
            "setprototypeof": {
              "version": "1.0.1",
              "from": "setprototypeof@1.0.1",
              "resolved": "http://beta-internal:4873/setprototypeof/-/setprototypeof-1.0.1.tgz"
            },
            "statuses": {
              "version": "1.3.0",
              "from": "statuses@>=1.3.0 <2.0.0",
              "resolved": "http://beta-internal:4873/statuses/-/statuses-1.3.0.tgz"
            }
          }
        },
        "iconv-lite": {
          "version": "0.4.13",
          "from": "iconv-lite@0.4.13",
          "resolved": "http://beta-internal:4873/iconv-lite/-/iconv-lite-0.4.13.tgz"
        },
        "on-finished": {
          "version": "2.3.0",
          "from": "on-finished@>=2.3.0 <2.4.0",
          "resolved": "http://beta-internal:4873/on-finished/-/on-finished-2.3.0.tgz",
          "dependencies": {
            "ee-first": {
              "version": "1.1.1",
              "from": "ee-first@1.1.1",
              "resolved": "http://beta-internal:4873/ee-first/-/ee-first-1.1.1.tgz"
            }
          }
        },
        "qs": {
          "version": "6.2.0",
          "from": "qs@6.2.0",
          "resolved": "http://beta-internal:4873/qs/-/qs-6.2.0.tgz"
        },
        "raw-body": {
          "version": "2.1.7",
          "from": "raw-body@>=2.1.7 <2.2.0",
          "resolved": "http://beta-internal:4873/raw-body/-/raw-body-2.1.7.tgz",
          "dependencies": {
            "unpipe": {
              "version": "1.0.0",
              "from": "unpipe@1.0.0",
              "resolved": "http://beta-internal:4873/unpipe/-/unpipe-1.0.0.tgz"
            }
          }
        },
        "type-is": {
          "version": "1.6.13",
          "from": "type-is@>=1.6.13 <1.7.0",
          "resolved": "http://beta-internal:4873/type-is/-/type-is-1.6.13.tgz",
          "dependencies": {
            "media-typer": {
              "version": "0.3.0",
              "from": "media-typer@0.3.0",
              "resolved": "http://beta-internal:4873/media-typer/-/media-typer-0.3.0.tgz"
            },
            "mime-types": {
              "version": "2.1.11",
              "from": "mime-types@>=2.1.11 <2.2.0",
              "resolved": "http://beta-internal:4873/mime-types/-/mime-types-2.1.11.tgz",
              "dependencies": {
                "mime-db": {
                  "version": "1.23.0",
                  "from": "mime-db@>=1.23.0 <1.24.0",
                  "resolved": "http://beta-internal:4873/mime-db/-/mime-db-1.23.0.tgz"
                }
              }
            }
          }
        }
      }
    },
    "cld": {
      "version": "2.4.6",
      "from": "cld@>=2.4.5 <3.0.0",
      "resolved": "http://beta-internal:4873/cld/-/cld-2.4.6.tgz",
      "dependencies": {
        "glob": {
          "version": "5.0.15",
          "from": "glob@>=5.0.10 <6.0.0",
          "resolved": "http://beta-internal:4873/glob/-/glob-5.0.15.tgz",
          "dependencies": {
            "inflight": {
              "version": "1.0.5",
              "from": "inflight@>=1.0.4 <2.0.0",
              "resolved": "http://beta-internal:4873/inflight/-/inflight-1.0.5.tgz",
              "dependencies": {
                "wrappy": {
                  "version": "1.0.2",
                  "from": "wrappy@>=1.0.0 <2.0.0",
                  "resolved": "http://beta-internal:4873/wrappy/-/wrappy-1.0.2.tgz"
                }
              }
            },
            "inherits": {
              "version": "2.0.1",
              "from": "inherits@>=2.0.0 <3.0.0",
              "resolved": "http://beta-internal:4873/inherits/-/inherits-2.0.1.tgz"
            },
            "minimatch": {
              "version": "3.0.2",
              "from": "minimatch@>=2.0.0 <3.0.0||>=3.0.0 <4.0.0",
              "resolved": "http://beta-internal:4873/minimatch/-/minimatch-3.0.2.tgz",
              "dependencies": {
                "brace-expansion": {
                  "version": "1.1.6",
                  "from": "brace-expansion@>=1.0.0 <2.0.0",
                  "resolved": "http://beta-internal:4873/brace-expansion/-/brace-expansion-1.1.6.tgz",
                  "dependencies": {
                    "balanced-match": {
                      "version": "0.4.2",
                      "from": "balanced-match@>=0.4.1 <0.5.0",
                      "resolved": "http://beta-internal:4873/balanced-match/-/balanced-match-0.4.2.tgz"
                    },
                    "concat-map": {
                      "version": "0.0.1",
                      "from": "concat-map@0.0.1",
                      "resolved": "http://beta-internal:4873/concat-map/-/concat-map-0.0.1.tgz"
                    }
                  }
                }
              }
            },
            "once": {
              "version": "1.3.3",
              "from": "once@>=1.3.0 <2.0.0",
              "resolved": "http://beta-internal:4873/once/-/once-1.3.3.tgz",
              "dependencies": {
                "wrappy": {
                  "version": "1.0.2",
                  "from": "wrappy@>=1.0.0 <2.0.0",
                  "resolved": "http://beta-internal:4873/wrappy/-/wrappy-1.0.2.tgz"
                }
              }
            },
            "path-is-absolute": {
              "version": "1.0.0",
              "from": "path-is-absolute@>=1.0.0 <2.0.0",
              "resolved": "http://beta-internal:4873/path-is-absolute/-/path-is-absolute-1.0.0.tgz"
            }
          }
        },
        "nan": {
          "version": "2.4.0",
          "from": "nan@>=2.0.5 <3.0.0",
          "resolved": "http://beta-internal:4873/nan/-/nan-2.4.0.tgz"
        },
        "rimraf": {
          "version": "2.5.4",
          "from": "rimraf@>=2.4.0 <3.0.0",
          "resolved": "http://beta-internal:4873/rimraf/-/rimraf-2.5.4.tgz",
          "dependencies": {
            "glob": {
              "version": "7.0.5",
              "from": "glob@>=7.0.5 <8.0.0",
              "resolved": "http://beta-internal:4873/glob/-/glob-7.0.5.tgz",
              "dependencies": {
                "fs.realpath": {
                  "version": "1.0.0",
                  "from": "fs.realpath@>=1.0.0 <2.0.0",
                  "resolved": "http://beta-internal:4873/fs.realpath/-/fs.realpath-1.0.0.tgz"
                },
                "inflight": {
                  "version": "1.0.5",
                  "from": "inflight@>=1.0.4 <2.0.0",
                  "resolved": "http://beta-internal:4873/inflight/-/inflight-1.0.5.tgz",
                  "dependencies": {
                    "wrappy": {
                      "version": "1.0.2",
                      "from": "wrappy@>=1.0.0 <2.0.0",
                      "resolved": "http://beta-internal:4873/wrappy/-/wrappy-1.0.2.tgz"
                    }
                  }
                },
                "inherits": {
                  "version": "2.0.1",
                  "from": "inherits@>=2.0.0 <3.0.0",
                  "resolved": "http://beta-internal:4873/inherits/-/inherits-2.0.1.tgz"
                },
                "minimatch": {
                  "version": "3.0.2",
                  "from": "minimatch@>=3.0.2 <4.0.0",
                  "resolved": "http://beta-internal:4873/minimatch/-/minimatch-3.0.2.tgz",
                  "dependencies": {
                    "brace-expansion": {
                      "version": "1.1.6",
                      "from": "brace-expansion@>=1.0.0 <2.0.0",
                      "resolved": "http://beta-internal:4873/brace-expansion/-/brace-expansion-1.1.6.tgz",
                      "dependencies": {
                        "balanced-match": {
                          "version": "0.4.2",
                          "from": "balanced-match@>=0.4.1 <0.5.0",
                          "resolved": "http://beta-internal:4873/balanced-match/-/balanced-match-0.4.2.tgz"
                        },
                        "concat-map": {
                          "version": "0.0.1",
                          "from": "concat-map@0.0.1",
                          "resolved": "http://beta-internal:4873/concat-map/-/concat-map-0.0.1.tgz"
                        }
                      }
                    }
                  }
                },
                "once": {
                  "version": "1.3.3",
                  "from": "once@>=1.3.0 <2.0.0",
                  "resolved": "http://beta-internal:4873/once/-/once-1.3.3.tgz",
                  "dependencies": {
                    "wrappy": {
                      "version": "1.0.2",
                      "from": "wrappy@>=1.0.0 <2.0.0",
                      "resolved": "http://beta-internal:4873/wrappy/-/wrappy-1.0.2.tgz"
                    }
                  }
                },
                "path-is-absolute": {
                  "version": "1.0.0",
                  "from": "path-is-absolute@>=1.0.0 <2.0.0",
                  "resolved": "http://beta-internal:4873/path-is-absolute/-/path-is-absolute-1.0.0.tgz"
                }
              }
            }
          }
        }
      }
    },
    "cliff": {
      "version": "0.1.10",
      "from": "cliff@>=0.1.10 <0.2.0",
      "resolved": "http://beta-internal:4873/cliff/-/cliff-0.1.10.tgz",
      "dependencies": {
        "colors": {
          "version": "1.0.3",
          "from": "colors@>=1.0.3 <1.1.0",
          "resolved": "http://beta-internal:4873/colors/-/colors-1.0.3.tgz"
        },
        "eyes": {
          "version": "0.1.8",
          "from": "eyes@>=0.1.8 <0.2.0",
          "resolved": "http://beta-internal:4873/eyes/-/eyes-0.1.8.tgz"
        },
        "winston": {
          "version": "0.8.3",
          "from": "winston@>=0.8.0 <0.9.0",
          "resolved": "http://beta-internal:4873/winston/-/winston-0.8.3.tgz",
          "dependencies": {
            "async": {
              "version": "0.2.10",
              "from": "async@>=0.2.0 <0.3.0",
              "resolved": "http://beta-internal:4873/async/-/async-0.2.10.tgz"
            },
            "colors": {
              "version": "0.6.2",
              "from": "colors@>=0.6.0 <0.7.0",
              "resolved": "http://beta-internal:4873/colors/-/colors-0.6.2.tgz"
            },
            "cycle": {
              "version": "1.0.3",
              "from": "cycle@>=1.0.0 <1.1.0",
              "resolved": "http://beta-internal:4873/cycle/-/cycle-1.0.3.tgz"
            },
            "isstream": {
              "version": "0.1.2",
              "from": "isstream@>=0.1.0 <0.2.0",
              "resolved": "http://beta-internal:4873/isstream/-/isstream-0.1.2.tgz"
            },
            "pkginfo": {
              "version": "0.3.1",
              "from": "pkginfo@>=0.3.0 <0.4.0",
              "resolved": "http://beta-internal:4873/pkginfo/-/pkginfo-0.3.1.tgz"
            },
            "stack-trace": {
              "version": "0.0.9",
              "from": "stack-trace@>=0.0.0 <0.1.0",
              "resolved": "http://beta-internal:4873/stack-trace/-/stack-trace-0.0.9.tgz"
            }
          }
        }
      }
    },
    "connect-redis": {
      "version": "3.1.0",
      "from": "connect-redis@>=3.1.0 <4.0.0",
      "resolved": "http://beta-internal:4873/connect-redis/-/connect-redis-3.1.0.tgz",
      "dependencies": {
        "redis": {
          "version": "2.6.2",
          "from": "redis@>=2.1.0 <3.0.0",
          "resolved": "http://beta-internal:4873/redis/-/redis-2.6.2.tgz",
          "dependencies": {
            "double-ended-queue": {
              "version": "2.1.0-0",
              "from": "double-ended-queue@>=2.1.0-0 <3.0.0",
              "resolved": "http://beta-internal:4873/double-ended-queue/-/double-ended-queue-2.1.0-0.tgz"
            },
            "redis-commands": {
              "version": "1.2.0",
              "from": "redis-commands@>=1.2.0 <2.0.0",
              "resolved": "http://beta-internal:4873/redis-commands/-/redis-commands-1.2.0.tgz"
            },
            "redis-parser": {
              "version": "2.0.4",
              "from": "redis-parser@>=2.0.0 <3.0.0",
              "resolved": "http://beta-internal:4873/redis-parser/-/redis-parser-2.0.4.tgz"
            }
          }
        }
      }
    },
    "cookie-parser": {
      "version": "1.4.3",
      "from": "cookie-parser@>=1.3.5 <2.0.0",
      "resolved": "http://beta-internal:4873/cookie-parser/-/cookie-parser-1.4.3.tgz",
      "dependencies": {
        "cookie": {
          "version": "0.3.1",
          "from": "cookie@0.3.1",
          "resolved": "http://beta-internal:4873/cookie/-/cookie-0.3.1.tgz"
        },
        "cookie-signature": {
          "version": "1.0.6",
          "from": "cookie-signature@1.0.6",
          "resolved": "http://beta-internal:4873/cookie-signature/-/cookie-signature-1.0.6.tgz"
        }
      }
    },
    "cors": {
      "version": "2.7.1",
      "from": "cors@>=2.4.2 <3.0.0",
      "resolved": "http://beta-internal:4873/cors/-/cors-2.7.1.tgz",
      "dependencies": {
        "vary": {
          "version": "1.1.0",
          "from": "vary@>=1.0.0 <2.0.0",
          "resolved": "http://beta-internal:4873/vary/-/vary-1.1.0.tgz"
        }
      }
    },
    "cypher-promise": {
      "version": "1.0.2",
      "from": "cypher-promise@>=1.0.1 <2.0.0",
      "resolved": "http://beta-internal:4873/cypher-promise/-/cypher-promise-1.0.2.tgz",
      "dependencies": {
        "any-promise": {
          "version": "0.1.0",
          "from": "any-promise@>=0.1.0 <0.2.0",
          "resolved": "http://beta-internal:4873/any-promise/-/any-promise-0.1.0.tgz"
        },
        "node-cypher": {
          "version": "0.1.4",
          "from": "node-cypher@>=0.1.4 <0.2.0",
          "resolved": "http://beta-internal:4873/node-cypher/-/node-cypher-0.1.4.tgz",
          "dependencies": {
            "request": {
              "version": "2.34.0",
              "from": "request@>=2.34.0 <2.35.0",
              "resolved": "http://beta-internal:4873/request/-/request-2.34.0.tgz",
              "dependencies": {
                "qs": {
                  "version": "0.6.6",
                  "from": "qs@>=0.6.0 <0.7.0",
                  "resolved": "http://beta-internal:4873/qs/-/qs-0.6.6.tgz"
                },
                "json-stringify-safe": {
                  "version": "5.0.1",
                  "from": "json-stringify-safe@>=5.0.0 <5.1.0",
                  "resolved": "http://beta-internal:4873/json-stringify-safe/-/json-stringify-safe-5.0.1.tgz"
                },
                "forever-agent": {
                  "version": "0.5.2",
                  "from": "forever-agent@>=0.5.0 <0.6.0",
                  "resolved": "http://beta-internal:4873/forever-agent/-/forever-agent-0.5.2.tgz"
                },
                "mime": {
                  "version": "1.2.11",
                  "from": "mime@>=1.2.9 <1.3.0",
                  "resolved": "http://beta-internal:4873/mime/-/mime-1.2.11.tgz"
                },
                "form-data": {
                  "version": "0.1.4",
                  "from": "form-data@>=0.1.0 <0.2.0",
                  "resolved": "http://beta-internal:4873/form-data/-/form-data-0.1.4.tgz",
                  "dependencies": {
                    "combined-stream": {
                      "version": "0.0.7",
                      "from": "combined-stream@>=0.0.4 <0.1.0",
                      "resolved": "http://beta-internal:4873/combined-stream/-/combined-stream-0.0.7.tgz",
                      "dependencies": {
                        "delayed-stream": {
                          "version": "0.0.5",
                          "from": "delayed-stream@0.0.5",
                          "resolved": "http://beta-internal:4873/delayed-stream/-/delayed-stream-0.0.5.tgz"
                        }
                      }
                    }
                  }
                },
                "tunnel-agent": {
                  "version": "0.3.0",
                  "from": "tunnel-agent@>=0.3.0 <0.4.0",
                  "resolved": "http://beta-internal:4873/tunnel-agent/-/tunnel-agent-0.3.0.tgz"
                },
                "http-signature": {
                  "version": "0.10.1",
                  "from": "http-signature@>=0.10.0 <0.11.0",
                  "resolved": "http://beta-internal:4873/http-signature/-/http-signature-0.10.1.tgz",
                  "dependencies": {
                    "assert-plus": {
                      "version": "0.1.5",
                      "from": "assert-plus@>=0.1.5 <0.2.0",
                      "resolved": "http://beta-internal:4873/assert-plus/-/assert-plus-0.1.5.tgz"
                    },
                    "asn1": {
                      "version": "0.1.11",
                      "from": "asn1@0.1.11",
                      "resolved": "http://beta-internal:4873/asn1/-/asn1-0.1.11.tgz"
                    },
                    "ctype": {
                      "version": "0.5.3",
                      "from": "ctype@0.5.3",
                      "resolved": "http://beta-internal:4873/ctype/-/ctype-0.5.3.tgz"
                    }
                  }
                },
                "oauth-sign": {
                  "version": "0.3.0",
                  "from": "oauth-sign@>=0.3.0 <0.4.0",
                  "resolved": "http://beta-internal:4873/oauth-sign/-/oauth-sign-0.3.0.tgz"
                },
                "hawk": {
                  "version": "1.0.0",
                  "from": "hawk@>=1.0.0 <1.1.0",
                  "resolved": "http://beta-internal:4873/hawk/-/hawk-1.0.0.tgz",
                  "dependencies": {
                    "hoek": {
                      "version": "0.9.1",
                      "from": "hoek@>=0.9.0 <0.10.0",
                      "resolved": "http://beta-internal:4873/hoek/-/hoek-0.9.1.tgz"
                    },
                    "boom": {
                      "version": "0.4.2",
                      "from": "boom@>=0.4.0 <0.5.0",
                      "resolved": "http://beta-internal:4873/boom/-/boom-0.4.2.tgz"
                    },
                    "cryptiles": {
                      "version": "0.2.2",
                      "from": "cryptiles@>=0.2.0 <0.3.0",
                      "resolved": "http://beta-internal:4873/cryptiles/-/cryptiles-0.2.2.tgz"
                    },
                    "sntp": {
                      "version": "0.2.4",
                      "from": "sntp@>=0.2.0 <0.3.0",
                      "resolved": "http://beta-internal:4873/sntp/-/sntp-0.2.4.tgz"
                    }
                  }
                },
                "aws-sign2": {
                  "version": "0.5.0",
                  "from": "aws-sign2@>=0.5.0 <0.6.0",
                  "resolved": "http://beta-internal:4873/aws-sign2/-/aws-sign2-0.5.0.tgz"
                }
              }
            },
            "underscore": {
              "version": "1.6.0",
              "from": "underscore@>=1.6.0 <1.7.0",
              "resolved": "http://beta-internal:4873/underscore/-/underscore-1.6.0.tgz"
            }
          }
        },
        "par": {
          "version": "0.3.0",
          "from": "par@>=0.3.0 <0.4.0",
          "resolved": "http://beta-internal:4873/par/-/par-0.3.0.tgz"
        }
      }
    },
    "debug": {
      "version": "2.2.0",
      "from": "debug@>=2.2.0 <3.0.0",
      "resolved": "http://beta-internal:4873/debug/-/debug-2.2.0.tgz",
      "dependencies": {
        "ms": {
          "version": "0.7.1",
          "from": "ms@0.7.1",
          "resolved": "https://registry.npmjs.org/ms/-/ms-0.7.1.tgz"
        }
      }
    },
    "dolph": {
      "version": "0.2.0",
      "from": "dolph@>=0.2.0 <0.3.0",
      "resolved": "http://beta-internal:4873/dolph/-/dolph-0.2.0.tgz",
      "dependencies": {
        "redis": {
          "version": "0.10.3",
          "from": "redis@>=0.10.1 <0.11.0",
          "resolved": "http://beta-internal:4873/redis/-/redis-0.10.3.tgz"
        }
      }
    },
    "elasticsearch": {
      "version": "11.0.1",
      "from": "elasticsearch@>=11.0.0 <12.0.0",
      "resolved": "http://beta-internal:4873/elasticsearch/-/elasticsearch-11.0.1.tgz",
      "dependencies": {
        "chalk": {
          "version": "1.1.3",
          "from": "chalk@>=1.0.0 <2.0.0",
          "resolved": "http://beta-internal:4873/chalk/-/chalk-1.1.3.tgz",
          "dependencies": {
            "ansi-styles": {
              "version": "2.2.1",
              "from": "ansi-styles@>=2.2.1 <3.0.0",
              "resolved": "http://beta-internal:4873/ansi-styles/-/ansi-styles-2.2.1.tgz"
            },
            "has-ansi": {
              "version": "2.0.0",
              "from": "has-ansi@>=2.0.0 <3.0.0",
              "resolved": "http://beta-internal:4873/has-ansi/-/has-ansi-2.0.0.tgz",
              "dependencies": {
                "ansi-regex": {
                  "version": "2.0.0",
                  "from": "ansi-regex@>=2.0.0 <3.0.0",
                  "resolved": "http://beta-internal:4873/ansi-regex/-/ansi-regex-2.0.0.tgz"
                }
              }
            },
            "strip-ansi": {
              "version": "3.0.1",
              "from": "strip-ansi@>=3.0.0 <4.0.0",
              "resolved": "http://beta-internal:4873/strip-ansi/-/strip-ansi-3.0.1.tgz",
              "dependencies": {
                "ansi-regex": {
                  "version": "2.0.0",
                  "from": "ansi-regex@>=2.0.0 <3.0.0",
                  "resolved": "http://beta-internal:4873/ansi-regex/-/ansi-regex-2.0.0.tgz"
                }
              }
            },
            "supports-color": {
              "version": "2.0.0",
              "from": "supports-color@>=2.0.0 <3.0.0",
              "resolved": "http://beta-internal:4873/supports-color/-/supports-color-2.0.0.tgz"
            }
          }
        },
        "forever-agent": {
          "version": "0.6.1",
          "from": "forever-agent@>=0.6.0 <0.7.0",
          "resolved": "http://beta-internal:4873/forever-agent/-/forever-agent-0.6.1.tgz"
        },
        "lodash-compat": {
          "version": "3.10.2",
          "from": "lodash-compat@>=3.0.0 <4.0.0",
          "resolved": "http://beta-internal:4873/lodash-compat/-/lodash-compat-3.10.2.tgz"
        },
        "promise": {
          "version": "7.1.1",
          "from": "promise@>=7.1.1 <8.0.0",
          "resolved": "http://beta-internal:4873/promise/-/promise-7.1.1.tgz",
          "dependencies": {
            "asap": {
              "version": "2.0.4",
              "from": "asap@>=2.0.3 <2.1.0",
              "resolved": "http://beta-internal:4873/asap/-/asap-2.0.4.tgz"
            }
          }
        }
      }
    },
    "email-validator": {
      "version": "1.0.4",
      "from": "email-validator@>=1.0.0 <2.0.0",
      "resolved": "http://beta-internal:4873/email-validator/-/email-validator-1.0.4.tgz"
    },
    "ent": {
      "version": "0.1.0",
      "from": "ent@>=0.1.0 <0.2.0",
      "resolved": "http://beta-internal:4873/ent/-/ent-0.1.0.tgz"
    },
    "escape-string-regexp": {
      "version": "1.0.5",
      "from": "escape-string-regexp@>=1.0.5 <2.0.0",
      "resolved": "http://beta-internal:4873/escape-string-regexp/-/escape-string-regexp-1.0.5.tgz"
    },
    "event-stream": {
      "version": "3.3.4",
      "from": "event-stream@>=3.3.1 <4.0.0",
      "resolved": "http://beta-internal:4873/event-stream/-/event-stream-3.3.4.tgz",
      "dependencies": {
        "through": {
          "version": "2.3.8",
          "from": "through@>=2.3.1 <2.4.0",
          "resolved": "http://beta-internal:4873/through/-/through-2.3.8.tgz"
        },
        "duplexer": {
          "version": "0.1.1",
          "from": "duplexer@>=0.1.1 <0.2.0",
          "resolved": "http://beta-internal:4873/duplexer/-/duplexer-0.1.1.tgz"
        },
        "from": {
          "version": "0.1.3",
          "from": "from@>=0.0.0 <1.0.0",
          "resolved": "http://beta-internal:4873/from/-/from-0.1.3.tgz"
        },
        "map-stream": {
          "version": "0.1.0",
          "from": "map-stream@>=0.1.0 <0.2.0",
          "resolved": "http://beta-internal:4873/map-stream/-/map-stream-0.1.0.tgz"
        },
        "pause-stream": {
          "version": "0.0.11",
          "from": "pause-stream@0.0.11",
          "resolved": "http://beta-internal:4873/pause-stream/-/pause-stream-0.0.11.tgz"
        },
        "split": {
          "version": "0.3.3",
          "from": "split@>=0.3.0 <0.4.0",
          "resolved": "http://beta-internal:4873/split/-/split-0.3.3.tgz"
        },
        "stream-combiner": {
          "version": "0.0.4",
          "from": "stream-combiner@>=0.0.4 <0.1.0",
          "resolved": "http://beta-internal:4873/stream-combiner/-/stream-combiner-0.0.4.tgz"
        }
      }
    },
    "express": {
      "version": "4.14.0",
      "from": "express@>=4.13.1 <5.0.0",
      "resolved": "http://beta-internal:4873/express/-/express-4.14.0.tgz",
      "dependencies": {
        "accepts": {
          "version": "1.3.3",
          "from": "accepts@>=1.3.3 <1.4.0",
          "resolved": "http://beta-internal:4873/accepts/-/accepts-1.3.3.tgz",
          "dependencies": {
            "mime-types": {
              "version": "2.1.11",
              "from": "mime-types@>=2.1.11 <2.2.0",
              "resolved": "http://beta-internal:4873/mime-types/-/mime-types-2.1.11.tgz",
              "dependencies": {
                "mime-db": {
                  "version": "1.23.0",
                  "from": "mime-db@>=1.23.0 <1.24.0",
                  "resolved": "http://beta-internal:4873/mime-db/-/mime-db-1.23.0.tgz"
                }
              }
            },
            "negotiator": {
              "version": "0.6.1",
              "from": "negotiator@0.6.1",
              "resolved": "http://beta-internal:4873/negotiator/-/negotiator-0.6.1.tgz"
            }
          }
        },
        "array-flatten": {
          "version": "1.1.1",
          "from": "array-flatten@1.1.1",
          "resolved": "http://beta-internal:4873/array-flatten/-/array-flatten-1.1.1.tgz"
        },
        "content-disposition": {
          "version": "0.5.1",
          "from": "content-disposition@0.5.1",
          "resolved": "http://beta-internal:4873/content-disposition/-/content-disposition-0.5.1.tgz"
        },
        "content-type": {
          "version": "1.0.2",
          "from": "content-type@>=1.0.2 <1.1.0",
          "resolved": "http://beta-internal:4873/content-type/-/content-type-1.0.2.tgz"
        },
        "cookie": {
          "version": "0.3.1",
          "from": "cookie@0.3.1",
          "resolved": "http://beta-internal:4873/cookie/-/cookie-0.3.1.tgz"
        },
        "cookie-signature": {
          "version": "1.0.6",
          "from": "cookie-signature@1.0.6",
          "resolved": "http://beta-internal:4873/cookie-signature/-/cookie-signature-1.0.6.tgz"
        },
        "depd": {
          "version": "1.1.0",
          "from": "depd@>=1.1.0 <1.2.0",
          "resolved": "http://beta-internal:4873/depd/-/depd-1.1.0.tgz"
        },
        "encodeurl": {
          "version": "1.0.1",
          "from": "encodeurl@>=1.0.1 <1.1.0",
          "resolved": "http://beta-internal:4873/encodeurl/-/encodeurl-1.0.1.tgz"
        },
        "escape-html": {
          "version": "1.0.3",
          "from": "escape-html@>=1.0.3 <1.1.0",
          "resolved": "http://beta-internal:4873/escape-html/-/escape-html-1.0.3.tgz"
        },
        "etag": {
          "version": "1.7.0",
          "from": "etag@>=1.7.0 <1.8.0",
          "resolved": "http://beta-internal:4873/etag/-/etag-1.7.0.tgz"
        },
        "finalhandler": {
          "version": "0.5.0",
          "from": "finalhandler@0.5.0",
          "resolved": "http://beta-internal:4873/finalhandler/-/finalhandler-0.5.0.tgz",
          "dependencies": {
            "statuses": {
              "version": "1.3.0",
              "from": "statuses@>=1.3.0 <1.4.0",
              "resolved": "http://beta-internal:4873/statuses/-/statuses-1.3.0.tgz"
            },
            "unpipe": {
              "version": "1.0.0",
              "from": "unpipe@>=1.0.0 <1.1.0",
              "resolved": "http://beta-internal:4873/unpipe/-/unpipe-1.0.0.tgz"
            }
          }
        },
        "fresh": {
          "version": "0.3.0",
          "from": "fresh@0.3.0",
          "resolved": "http://beta-internal:4873/fresh/-/fresh-0.3.0.tgz"
        },
        "merge-descriptors": {
          "version": "1.0.1",
          "from": "merge-descriptors@1.0.1",
          "resolved": "http://beta-internal:4873/merge-descriptors/-/merge-descriptors-1.0.1.tgz"
        },
        "methods": {
          "version": "1.1.2",
          "from": "methods@>=1.1.2 <1.2.0",
          "resolved": "http://beta-internal:4873/methods/-/methods-1.1.2.tgz"
        },
        "on-finished": {
          "version": "2.3.0",
          "from": "on-finished@>=2.3.0 <2.4.0",
          "resolved": "http://beta-internal:4873/on-finished/-/on-finished-2.3.0.tgz",
          "dependencies": {
            "ee-first": {
              "version": "1.1.1",
              "from": "ee-first@1.1.1",
              "resolved": "http://beta-internal:4873/ee-first/-/ee-first-1.1.1.tgz"
            }
          }
        },
        "parseurl": {
          "version": "1.3.1",
          "from": "parseurl@>=1.3.1 <1.4.0",
          "resolved": "http://beta-internal:4873/parseurl/-/parseurl-1.3.1.tgz"
        },
        "path-to-regexp": {
          "version": "0.1.7",
          "from": "path-to-regexp@0.1.7",
          "resolved": "http://beta-internal:4873/path-to-regexp/-/path-to-regexp-0.1.7.tgz"
        },
        "proxy-addr": {
          "version": "1.1.2",
          "from": "proxy-addr@>=1.1.2 <1.2.0",
          "resolved": "http://beta-internal:4873/proxy-addr/-/proxy-addr-1.1.2.tgz",
          "dependencies": {
            "forwarded": {
              "version": "0.1.0",
              "from": "forwarded@>=0.1.0 <0.2.0",
              "resolved": "http://beta-internal:4873/forwarded/-/forwarded-0.1.0.tgz"
            },
            "ipaddr.js": {
              "version": "1.1.1",
              "from": "ipaddr.js@1.1.1",
              "resolved": "http://beta-internal:4873/ipaddr.js/-/ipaddr.js-1.1.1.tgz"
            }
          }
        },
        "qs": {
          "version": "6.2.0",
          "from": "qs@6.2.0",
          "resolved": "http://beta-internal:4873/qs/-/qs-6.2.0.tgz"
        },
        "range-parser": {
          "version": "1.2.0",
          "from": "range-parser@>=1.2.0 <1.3.0",
          "resolved": "http://beta-internal:4873/range-parser/-/range-parser-1.2.0.tgz"
        },
        "send": {
          "version": "0.14.1",
          "from": "send@0.14.1",
          "resolved": "http://beta-internal:4873/send/-/send-0.14.1.tgz",
          "dependencies": {
            "destroy": {
              "version": "1.0.4",
              "from": "destroy@>=1.0.4 <1.1.0",
              "resolved": "http://beta-internal:4873/destroy/-/destroy-1.0.4.tgz"
            },
            "http-errors": {
              "version": "1.5.0",
              "from": "http-errors@>=1.5.0 <1.6.0",
              "resolved": "http://beta-internal:4873/http-errors/-/http-errors-1.5.0.tgz",
              "dependencies": {
                "inherits": {
                  "version": "2.0.1",
                  "from": "inherits@2.0.1",
                  "resolved": "http://beta-internal:4873/inherits/-/inherits-2.0.1.tgz"
                },
                "setprototypeof": {
                  "version": "1.0.1",
                  "from": "setprototypeof@1.0.1",
                  "resolved": "http://beta-internal:4873/setprototypeof/-/setprototypeof-1.0.1.tgz"
                }
              }
            },
            "mime": {
              "version": "1.3.4",
              "from": "mime@1.3.4",
              "resolved": "http://beta-internal:4873/mime/-/mime-1.3.4.tgz"
            },
            "ms": {
              "version": "0.7.1",
              "from": "ms@0.7.1",
              "resolved": "http://beta-internal:4873/ms/-/ms-0.7.1.tgz"
            },
            "statuses": {
              "version": "1.3.0",
              "from": "statuses@>=1.3.0 <1.4.0",
              "resolved": "http://beta-internal:4873/statuses/-/statuses-1.3.0.tgz"
            }
          }
        },
        "serve-static": {
          "version": "1.11.1",
          "from": "serve-static@>=1.11.1 <1.12.0",
          "resolved": "http://beta-internal:4873/serve-static/-/serve-static-1.11.1.tgz"
        },
        "type-is": {
          "version": "1.6.13",
          "from": "type-is@>=1.6.13 <1.7.0",
          "resolved": "http://beta-internal:4873/type-is/-/type-is-1.6.13.tgz",
          "dependencies": {
            "media-typer": {
              "version": "0.3.0",
              "from": "media-typer@0.3.0",
              "resolved": "http://beta-internal:4873/media-typer/-/media-typer-0.3.0.tgz"
            },
            "mime-types": {
              "version": "2.1.11",
              "from": "mime-types@>=2.1.11 <2.2.0",
              "resolved": "http://beta-internal:4873/mime-types/-/mime-types-2.1.11.tgz",
              "dependencies": {
                "mime-db": {
                  "version": "1.23.0",
                  "from": "mime-db@>=1.23.0 <1.24.0",
                  "resolved": "http://beta-internal:4873/mime-db/-/mime-db-1.23.0.tgz"
                }
              }
            }
          }
        },
        "utils-merge": {
          "version": "1.0.0",
          "from": "utils-merge@1.0.0",
          "resolved": "http://beta-internal:4873/utils-merge/-/utils-merge-1.0.0.tgz"
        },
        "vary": {
          "version": "1.1.0",
          "from": "vary@>=1.1.0 <1.2.0",
          "resolved": "http://beta-internal:4873/vary/-/vary-1.1.0.tgz"
        }
      }
    },
    "express-hbs": {
      "version": "0.8.4",
      "from": "express-hbs@>=0.8.4 <0.9.0",
      "resolved": "http://beta-internal:4873/express-hbs/-/express-hbs-0.8.4.tgz",
      "dependencies": {
        "js-beautify": {
          "version": "1.5.4",
          "from": "js-beautify@1.5.4",
          "resolved": "http://beta-internal:4873/js-beautify/-/js-beautify-1.5.4.tgz",
          "dependencies": {
            "config-chain": {
              "version": "1.1.10",
              "from": "config-chain@>=1.1.5 <1.2.0",
              "resolved": "http://beta-internal:4873/config-chain/-/config-chain-1.1.10.tgz",
              "dependencies": {
                "proto-list": {
                  "version": "1.2.4",
                  "from": "proto-list@>=1.2.1 <1.3.0",
                  "resolved": "http://beta-internal:4873/proto-list/-/proto-list-1.2.4.tgz"
                },
                "ini": {
                  "version": "1.3.4",
                  "from": "ini@>=1.3.4 <2.0.0",
                  "resolved": "http://beta-internal:4873/ini/-/ini-1.3.4.tgz"
                }
              }
            },
            "mkdirp": {
              "version": "0.5.1",
              "from": "mkdirp@>=0.5.0 <0.6.0",
              "resolved": "https://registry.npmjs.org/mkdirp/-/mkdirp-0.5.1.tgz",
              "dependencies": {
                "minimist": {
                  "version": "0.0.8",
                  "from": "minimist@0.0.8",
                  "resolved": "https://registry.npmjs.org/minimist/-/minimist-0.0.8.tgz"
                }
              }
            },
            "nopt": {
              "version": "3.0.6",
              "from": "nopt@>=3.0.1 <3.1.0",
              "resolved": "http://beta-internal:4873/nopt/-/nopt-3.0.6.tgz",
              "dependencies": {
                "abbrev": {
                  "version": "1.0.9",
                  "from": "abbrev@>=1.0.0 <2.0.0",
                  "resolved": "http://beta-internal:4873/abbrev/-/abbrev-1.0.9.tgz"
                }
              }
            }
          }
        },
        "readdirp": {
          "version": "1.3.0",
          "from": "readdirp@>=1.3.0 <1.4.0",
          "resolved": "http://beta-internal:4873/readdirp/-/readdirp-1.3.0.tgz",
          "dependencies": {
            "graceful-fs": {
              "version": "2.0.3",
              "from": "graceful-fs@>=2.0.0 <2.1.0",
              "resolved": "http://beta-internal:4873/graceful-fs/-/graceful-fs-2.0.3.tgz"
            },
            "minimatch": {
              "version": "0.2.14",
              "from": "minimatch@>=0.2.12 <0.3.0",
              "resolved": "http://beta-internal:4873/minimatch/-/minimatch-0.2.14.tgz",
              "dependencies": {
                "sigmund": {
                  "version": "1.0.1",
                  "from": "sigmund@>=1.0.0 <1.1.0",
                  "resolved": "http://beta-internal:4873/sigmund/-/sigmund-1.0.1.tgz"
                }
              }
            },
            "readable-stream": {
              "version": "1.0.34",
              "from": "readable-stream@>=1.0.26-2 <1.1.0",
              "resolved": "http://beta-internal:4873/readable-stream/-/readable-stream-1.0.34.tgz",
              "dependencies": {
                "core-util-is": {
                  "version": "1.0.2",
                  "from": "core-util-is@>=1.0.0 <1.1.0",
                  "resolved": "http://beta-internal:4873/core-util-is/-/core-util-is-1.0.2.tgz"
                },
                "isarray": {
                  "version": "0.0.1",
                  "from": "isarray@0.0.1",
                  "resolved": "http://beta-internal:4873/isarray/-/isarray-0.0.1.tgz"
                },
                "string_decoder": {
                  "version": "0.10.31",
                  "from": "string_decoder@>=0.10.0 <0.11.0",
                  "resolved": "http://beta-internal:4873/string_decoder/-/string_decoder-0.10.31.tgz"
                },
                "inherits": {
                  "version": "2.0.1",
                  "from": "inherits@>=2.0.1 <2.1.0",
                  "resolved": "http://beta-internal:4873/inherits/-/inherits-2.0.1.tgz"
                }
              }
            }
          }
        }
      }
    },
    "express-session": {
      "version": "1.14.0",
      "from": "express-session@>=1.11.3 <2.0.0",
      "resolved": "http://beta-internal:4873/express-session/-/express-session-1.14.0.tgz",
      "dependencies": {
        "cookie": {
          "version": "0.3.1",
          "from": "cookie@0.3.1",
          "resolved": "http://beta-internal:4873/cookie/-/cookie-0.3.1.tgz"
        },
        "cookie-signature": {
          "version": "1.0.6",
          "from": "cookie-signature@1.0.6",
          "resolved": "http://beta-internal:4873/cookie-signature/-/cookie-signature-1.0.6.tgz"
        },
        "crc": {
          "version": "3.4.0",
          "from": "crc@3.4.0",
          "resolved": "http://beta-internal:4873/crc/-/crc-3.4.0.tgz"
        },
        "depd": {
          "version": "1.1.0",
          "from": "depd@>=1.1.0 <1.2.0",
          "resolved": "http://beta-internal:4873/depd/-/depd-1.1.0.tgz"
        },
        "parseurl": {
          "version": "1.3.1",
          "from": "parseurl@>=1.3.1 <1.4.0",
          "resolved": "http://beta-internal:4873/parseurl/-/parseurl-1.3.1.tgz"
        },
        "uid-safe": {
          "version": "2.1.1",
          "from": "uid-safe@>=2.1.1 <2.2.0",
          "resolved": "http://beta-internal:4873/uid-safe/-/uid-safe-2.1.1.tgz",
          "dependencies": {
            "base64-url": {
              "version": "1.2.2",
              "from": "base64-url@1.2.2",
              "resolved": "http://beta-internal:4873/base64-url/-/base64-url-1.2.2.tgz"
            },
            "random-bytes": {
              "version": "1.0.0",
              "from": "random-bytes@>=1.0.0 <1.1.0",
              "resolved": "http://beta-internal:4873/random-bytes/-/random-bytes-1.0.0.tgz"
            }
          }
        },
        "utils-merge": {
          "version": "1.0.0",
          "from": "utils-merge@1.0.0",
          "resolved": "http://beta-internal:4873/utils-merge/-/utils-merge-1.0.0.tgz"
        }
      }
    },
    "faker": {
      "version": "3.1.0",
      "from": "faker@>=3.1.0 <4.0.0",
      "resolved": "http://beta-internal:4873/faker/-/faker-3.1.0.tgz"
    },
    "fast-csv": {
      "version": "0.6.0",
      "from": "fast-csv@>=0.6.0 <0.7.0",
      "resolved": "http://beta-internal:4873/fast-csv/-/fast-csv-0.6.0.tgz",
      "dependencies": {
        "is-extended": {
          "version": "0.0.10",
          "from": "is-extended@0.0.10",
          "resolved": "http://beta-internal:4873/is-extended/-/is-extended-0.0.10.tgz"
        },
        "object-extended": {
          "version": "0.0.7",
          "from": "object-extended@0.0.7",
          "resolved": "http://beta-internal:4873/object-extended/-/object-extended-0.0.7.tgz",
          "dependencies": {
            "array-extended": {
              "version": "0.0.11",
              "from": "array-extended@>=0.0.4 <0.1.0",
              "resolved": "http://beta-internal:4873/array-extended/-/array-extended-0.0.11.tgz",
              "dependencies": {
                "arguments-extended": {
                  "version": "0.0.3",
                  "from": "arguments-extended@>=0.0.3 <0.1.0",
                  "resolved": "http://beta-internal:4873/arguments-extended/-/arguments-extended-0.0.3.tgz"
                }
              }
            }
          }
        },
        "extended": {
          "version": "0.0.6",
          "from": "extended@0.0.6",
          "resolved": "http://beta-internal:4873/extended/-/extended-0.0.6.tgz",
          "dependencies": {
            "extender": {
              "version": "0.0.10",
              "from": "extender@>=0.0.5 <0.1.0",
              "resolved": "http://beta-internal:4873/extender/-/extender-0.0.10.tgz",
              "dependencies": {
                "declare.js": {
                  "version": "0.0.8",
                  "from": "declare.js@>=0.0.4 <0.1.0",
                  "resolved": "http://beta-internal:4873/declare.js/-/declare.js-0.0.8.tgz"
                }
              }
            }
          }
        },
        "string-extended": {
          "version": "0.0.8",
          "from": "string-extended@0.0.8",
          "resolved": "http://beta-internal:4873/string-extended/-/string-extended-0.0.8.tgz",
          "dependencies": {
            "date-extended": {
              "version": "0.0.6",
              "from": "date-extended@>=0.0.3 <0.1.0",
              "resolved": "http://beta-internal:4873/date-extended/-/date-extended-0.0.6.tgz"
            },
            "array-extended": {
              "version": "0.0.11",
              "from": "array-extended@>=0.0.5 <0.1.0",
              "resolved": "http://beta-internal:4873/array-extended/-/array-extended-0.0.11.tgz",
              "dependencies": {
                "arguments-extended": {
                  "version": "0.0.3",
                  "from": "arguments-extended@>=0.0.3 <0.1.0",
                  "resolved": "http://beta-internal:4873/arguments-extended/-/arguments-extended-0.0.3.tgz"
                }
              }
            }
          }
        }
      }
    },
    "fflip": {
      "version": "2.1.0",
      "from": "git+https://github.com/suprememoocow/fflip.git#fa77d5d981c2b93279c42305e8fe5632716c06a5",
      "resolved": "git+https://github.com/suprememoocow/fflip.git#fa77d5d981c2b93279c42305e8fe5632716c06a5"
    },
    "fs-extra": {
      "version": "0.8.1",
      "from": "fs-extra@>=0.8.1 <0.9.0",
      "resolved": "http://beta-internal:4873/fs-extra/-/fs-extra-0.8.1.tgz",
      "dependencies": {
        "ncp": {
          "version": "0.4.2",
          "from": "ncp@>=0.4.2 <0.5.0",
          "resolved": "http://beta-internal:4873/ncp/-/ncp-0.4.2.tgz"
        },
        "mkdirp": {
          "version": "0.3.5",
          "from": "mkdirp@>=0.3.0 <0.4.0",
          "resolved": "http://beta-internal:4873/mkdirp/-/mkdirp-0.3.5.tgz"
        },
        "jsonfile": {
          "version": "1.1.1",
          "from": "jsonfile@>=1.1.0 <1.2.0",
          "resolved": "http://beta-internal:4873/jsonfile/-/jsonfile-1.1.1.tgz"
        },
        "rimraf": {
          "version": "2.2.8",
          "from": "rimraf@>=2.2.0 <2.3.0",
          "resolved": "http://beta-internal:4873/rimraf/-/rimraf-2.2.8.tgz"
        }
      }
    },
    "gitter-app-version": {
      "version": "0.1.0",
      "from": "modules/app-version",
      "resolved": "file:modules/app-version"
    },
    "gitter-client-env": {
      "version": "0.1.0",
      "from": "modules/client-env",
      "resolved": "file:modules/client-env"
    },
    "gitter-env": {
      "version": "0.24.0",
      "from": "gitter-env@>=0.24.0 <0.25.0",
      "resolved": "http://beta-internal:4873/gitter-env/-/gitter-env-0.24.0.tgz",
      "dependencies": {
        "async": {
          "version": "0.8.0",
          "from": "async@>=0.8.0 <0.9.0",
          "resolved": "http://beta-internal:4873/async/-/async-0.8.0.tgz"
        },
        "blocked": {
          "version": "1.2.1",
          "from": "blocked@>=1.1.0 <2.0.0",
          "resolved": "http://beta-internal:4873/blocked/-/blocked-1.2.1.tgz"
        },
        "gitter-private-cube": {
          "version": "0.2.12",
          "from": "gitter-private-cube@>=0.2.12 <0.3.0",
          "resolved": "http://beta-internal:4873/gitter-private-cube/-/gitter-private-cube-0.2.12.tgz",
          "dependencies": {
            "mongodb": {
              "version": "1.3.23",
              "from": "mongodb@>=1.3.18 <1.4.0",
              "resolved": "http://beta-internal:4873/mongodb/-/mongodb-1.3.23.tgz",
              "dependencies": {
                "bson": {
                  "version": "0.2.5",
                  "from": "bson@0.2.5",
                  "resolved": "http://beta-internal:4873/bson/-/bson-0.2.5.tgz"
                },
                "kerberos": {
                  "version": "0.0.3",
                  "from": "kerberos@0.0.3",
                  "resolved": "http://beta-internal:4873/kerberos/-/kerberos-0.0.3.tgz"
                }
              }
            },
            "node-static": {
              "version": "0.6.5",
              "from": "node-static@0.6.5",
              "resolved": "http://beta-internal:4873/node-static/-/node-static-0.6.5.tgz",
              "dependencies": {
                "optimist": {
                  "version": "0.6.1",
                  "from": "optimist@>=0.3.4",
                  "resolved": "http://beta-internal:4873/optimist/-/optimist-0.6.1.tgz",
                  "dependencies": {
                    "wordwrap": {
                      "version": "0.0.3",
                      "from": "wordwrap@>=0.0.2 <0.1.0",
                      "resolved": "http://beta-internal:4873/wordwrap/-/wordwrap-0.0.3.tgz"
                    },
                    "minimist": {
                      "version": "0.0.10",
                      "from": "minimist@>=0.0.1 <0.1.0",
                      "resolved": "http://beta-internal:4873/minimist/-/minimist-0.0.10.tgz"
                    }
                  }
                },
                "colors": {
                  "version": "1.1.2",
                  "from": "colors@>=0.6.0",
                  "resolved": "http://beta-internal:4873/colors/-/colors-1.1.2.tgz"
                }
              }
            },
            "pegjs": {
              "version": "0.7.0",
              "from": "pegjs@0.7.0",
              "resolved": "http://beta-internal:4873/pegjs/-/pegjs-0.7.0.tgz"
            },
            "vows": {
              "version": "0.7.0",
              "from": "vows@0.7.0",
              "resolved": "http://beta-internal:4873/vows/-/vows-0.7.0.tgz",
              "dependencies": {
                "eyes": {
                  "version": "0.1.8",
                  "from": "eyes@>=0.1.6",
                  "resolved": "http://beta-internal:4873/eyes/-/eyes-0.1.8.tgz"
                },
                "diff": {
                  "version": "1.0.8",
                  "from": "diff@>=1.0.3 <1.1.0",
                  "resolved": "http://beta-internal:4873/diff/-/diff-1.0.8.tgz"
                }
              }
            },
            "websocket": {
              "version": "1.0.8",
              "from": "websocket@1.0.8",
              "resolved": "http://beta-internal:4873/websocket/-/websocket-1.0.8.tgz"
            },
            "websocket-server": {
              "version": "1.4.4",
              "from": "websocket-server@1.4.4",
              "resolved": "http://beta-internal:4873/websocket-server/-/websocket-server-1.4.4.tgz"
            }
          }
        },
        "gitter-redis-sentinel-client": {
          "version": "0.3.0",
          "from": "gitter-redis-sentinel-client@>=0.3.0 <0.4.0",
          "resolved": "http://beta-internal:4873/gitter-redis-sentinel-client/-/gitter-redis-sentinel-client-0.3.0.tgz",
          "dependencies": {
            "debug": {
              "version": "0.8.1",
              "from": "debug@>=0.8.0 <0.9.0",
              "resolved": "http://beta-internal:4873/debug/-/debug-0.8.1.tgz"
            }
          }
        },
        "intercom.io": {
          "version": "1.2.1",
          "from": "intercom.io@>=1.2.1 <1.3.0",
          "resolved": "http://beta-internal:4873/intercom.io/-/intercom.io-1.2.1.tgz",
          "dependencies": {
            "lodash": {
              "version": "4.3.0",
              "from": "lodash@>=4.3.0 <4.4.0",
              "resolved": "http://beta-internal:4873/lodash/-/lodash-4.3.0.tgz"
            },
            "q": {
              "version": "1.4.1",
              "from": "q@>=1.4.1 <1.5.0",
              "resolved": "http://beta-internal:4873/q/-/q-1.4.1.tgz"
            },
            "qs": {
              "version": "6.1.0",
              "from": "qs@>=6.1.0 <6.2.0",
              "resolved": "http://beta-internal:4873/qs/-/qs-6.1.0.tgz"
            },
            "request": {
              "version": "2.69.0",
              "from": "request@>=2.69.0 <2.70.0",
              "resolved": "http://beta-internal:4873/request/-/request-2.69.0.tgz",
              "dependencies": {
                "aws-sign2": {
                  "version": "0.6.0",
                  "from": "aws-sign2@>=0.6.0 <0.7.0",
                  "resolved": "http://beta-internal:4873/aws-sign2/-/aws-sign2-0.6.0.tgz"
                },
                "aws4": {
                  "version": "1.4.1",
                  "from": "aws4@>=1.2.1 <2.0.0",
                  "resolved": "http://beta-internal:4873/aws4/-/aws4-1.4.1.tgz"
                },
                "bl": {
                  "version": "1.0.3",
                  "from": "bl@>=1.0.0 <1.1.0",
                  "resolved": "http://beta-internal:4873/bl/-/bl-1.0.3.tgz",
                  "dependencies": {
                    "readable-stream": {
                      "version": "2.0.6",
                      "from": "readable-stream@>=2.0.5 <2.1.0",
                      "resolved": "http://beta-internal:4873/readable-stream/-/readable-stream-2.0.6.tgz",
                      "dependencies": {
                        "core-util-is": {
                          "version": "1.0.2",
                          "from": "core-util-is@>=1.0.0 <1.1.0",
                          "resolved": "http://beta-internal:4873/core-util-is/-/core-util-is-1.0.2.tgz"
                        },
                        "inherits": {
                          "version": "2.0.1",
                          "from": "inherits@>=2.0.1 <2.1.0",
                          "resolved": "http://beta-internal:4873/inherits/-/inherits-2.0.1.tgz"
                        },
                        "isarray": {
                          "version": "1.0.0",
                          "from": "isarray@>=1.0.0 <1.1.0",
                          "resolved": "http://beta-internal:4873/isarray/-/isarray-1.0.0.tgz"
                        },
                        "process-nextick-args": {
                          "version": "1.0.7",
                          "from": "process-nextick-args@>=1.0.6 <1.1.0",
                          "resolved": "http://beta-internal:4873/process-nextick-args/-/process-nextick-args-1.0.7.tgz"
                        },
                        "string_decoder": {
                          "version": "0.10.31",
                          "from": "string_decoder@>=0.10.0 <0.11.0",
                          "resolved": "http://beta-internal:4873/string_decoder/-/string_decoder-0.10.31.tgz"
                        },
                        "util-deprecate": {
                          "version": "1.0.2",
                          "from": "util-deprecate@>=1.0.1 <1.1.0",
                          "resolved": "http://beta-internal:4873/util-deprecate/-/util-deprecate-1.0.2.tgz"
                        }
                      }
                    }
                  }
                },
                "caseless": {
                  "version": "0.11.0",
                  "from": "caseless@>=0.11.0 <0.12.0",
                  "resolved": "http://beta-internal:4873/caseless/-/caseless-0.11.0.tgz"
                },
                "combined-stream": {
                  "version": "1.0.5",
                  "from": "combined-stream@>=1.0.5 <1.1.0",
                  "resolved": "http://beta-internal:4873/combined-stream/-/combined-stream-1.0.5.tgz",
                  "dependencies": {
                    "delayed-stream": {
                      "version": "1.0.0",
                      "from": "delayed-stream@>=1.0.0 <1.1.0",
                      "resolved": "http://beta-internal:4873/delayed-stream/-/delayed-stream-1.0.0.tgz"
                    }
                  }
                },
                "extend": {
                  "version": "3.0.0",
                  "from": "extend@>=3.0.0 <3.1.0",
                  "resolved": "http://beta-internal:4873/extend/-/extend-3.0.0.tgz"
                },
                "forever-agent": {
                  "version": "0.6.1",
                  "from": "forever-agent@>=0.6.1 <0.7.0",
                  "resolved": "http://beta-internal:4873/forever-agent/-/forever-agent-0.6.1.tgz"
                },
                "form-data": {
                  "version": "1.0.0-rc4",
                  "from": "form-data@>=1.0.0-rc3 <1.1.0",
                  "resolved": "http://beta-internal:4873/form-data/-/form-data-1.0.0-rc4.tgz",
                  "dependencies": {
                    "async": {
                      "version": "1.5.2",
                      "from": "async@>=1.5.2 <2.0.0",
                      "resolved": "http://beta-internal:4873/async/-/async-1.5.2.tgz"
                    }
                  }
                },
                "har-validator": {
                  "version": "2.0.6",
                  "from": "har-validator@>=2.0.6 <2.1.0",
                  "resolved": "http://beta-internal:4873/har-validator/-/har-validator-2.0.6.tgz",
                  "dependencies": {
                    "chalk": {
                      "version": "1.1.3",
                      "from": "chalk@>=1.1.1 <2.0.0",
                      "resolved": "http://beta-internal:4873/chalk/-/chalk-1.1.3.tgz",
                      "dependencies": {
                        "ansi-styles": {
                          "version": "2.2.1",
                          "from": "ansi-styles@>=2.2.1 <3.0.0",
                          "resolved": "http://beta-internal:4873/ansi-styles/-/ansi-styles-2.2.1.tgz"
                        },
                        "has-ansi": {
                          "version": "2.0.0",
                          "from": "has-ansi@>=2.0.0 <3.0.0",
                          "resolved": "http://beta-internal:4873/has-ansi/-/has-ansi-2.0.0.tgz",
                          "dependencies": {
                            "ansi-regex": {
                              "version": "2.0.0",
                              "from": "ansi-regex@>=2.0.0 <3.0.0",
                              "resolved": "http://beta-internal:4873/ansi-regex/-/ansi-regex-2.0.0.tgz"
                            }
                          }
                        },
                        "strip-ansi": {
                          "version": "3.0.1",
                          "from": "strip-ansi@>=3.0.0 <4.0.0",
                          "resolved": "http://beta-internal:4873/strip-ansi/-/strip-ansi-3.0.1.tgz",
                          "dependencies": {
                            "ansi-regex": {
                              "version": "2.0.0",
                              "from": "ansi-regex@>=2.0.0 <3.0.0",
                              "resolved": "http://beta-internal:4873/ansi-regex/-/ansi-regex-2.0.0.tgz"
                            }
                          }
                        },
                        "supports-color": {
                          "version": "2.0.0",
                          "from": "supports-color@>=2.0.0 <3.0.0",
                          "resolved": "http://beta-internal:4873/supports-color/-/supports-color-2.0.0.tgz"
                        }
                      }
                    },
                    "commander": {
                      "version": "2.9.0",
                      "from": "commander@>=2.9.0 <3.0.0",
                      "resolved": "http://beta-internal:4873/commander/-/commander-2.9.0.tgz",
                      "dependencies": {
                        "graceful-readlink": {
                          "version": "1.0.1",
                          "from": "graceful-readlink@>=1.0.0",
                          "resolved": "http://beta-internal:4873/graceful-readlink/-/graceful-readlink-1.0.1.tgz"
                        }
                      }
                    },
                    "is-my-json-valid": {
                      "version": "2.13.1",
                      "from": "is-my-json-valid@>=2.12.4 <3.0.0",
                      "resolved": "http://beta-internal:4873/is-my-json-valid/-/is-my-json-valid-2.13.1.tgz",
                      "dependencies": {
                        "generate-function": {
                          "version": "2.0.0",
                          "from": "generate-function@>=2.0.0 <3.0.0",
                          "resolved": "http://beta-internal:4873/generate-function/-/generate-function-2.0.0.tgz"
                        },
                        "generate-object-property": {
                          "version": "1.2.0",
                          "from": "generate-object-property@>=1.1.0 <2.0.0",
                          "resolved": "http://beta-internal:4873/generate-object-property/-/generate-object-property-1.2.0.tgz",
                          "dependencies": {
                            "is-property": {
                              "version": "1.0.2",
                              "from": "is-property@>=1.0.0 <2.0.0",
                              "resolved": "http://beta-internal:4873/is-property/-/is-property-1.0.2.tgz"
                            }
                          }
                        },
                        "jsonpointer": {
                          "version": "2.0.0",
                          "from": "jsonpointer@2.0.0",
                          "resolved": "http://beta-internal:4873/jsonpointer/-/jsonpointer-2.0.0.tgz"
                        },
                        "xtend": {
                          "version": "4.0.1",
                          "from": "xtend@>=4.0.0 <5.0.0",
                          "resolved": "http://beta-internal:4873/xtend/-/xtend-4.0.1.tgz"
                        }
                      }
                    },
                    "pinkie-promise": {
                      "version": "2.0.1",
                      "from": "pinkie-promise@>=2.0.0 <3.0.0",
                      "resolved": "http://beta-internal:4873/pinkie-promise/-/pinkie-promise-2.0.1.tgz",
                      "dependencies": {
                        "pinkie": {
                          "version": "2.0.4",
                          "from": "pinkie@>=2.0.0 <3.0.0",
                          "resolved": "http://beta-internal:4873/pinkie/-/pinkie-2.0.4.tgz"
                        }
                      }
                    }
                  }
                },
                "hawk": {
                  "version": "3.1.3",
                  "from": "hawk@>=3.1.0 <3.2.0",
                  "resolved": "http://beta-internal:4873/hawk/-/hawk-3.1.3.tgz",
                  "dependencies": {
                    "hoek": {
                      "version": "2.16.3",
                      "from": "hoek@>=2.0.0 <3.0.0",
                      "resolved": "http://beta-internal:4873/hoek/-/hoek-2.16.3.tgz"
                    },
                    "boom": {
                      "version": "2.10.1",
                      "from": "boom@>=2.0.0 <3.0.0",
                      "resolved": "http://beta-internal:4873/boom/-/boom-2.10.1.tgz"
                    },
                    "cryptiles": {
                      "version": "2.0.5",
                      "from": "cryptiles@>=2.0.0 <3.0.0",
                      "resolved": "http://beta-internal:4873/cryptiles/-/cryptiles-2.0.5.tgz"
                    },
                    "sntp": {
                      "version": "1.0.9",
                      "from": "sntp@>=1.0.0 <2.0.0",
                      "resolved": "http://beta-internal:4873/sntp/-/sntp-1.0.9.tgz"
                    }
                  }
                },
                "http-signature": {
                  "version": "1.1.1",
                  "from": "http-signature@>=1.1.0 <1.2.0",
                  "resolved": "http://beta-internal:4873/http-signature/-/http-signature-1.1.1.tgz",
                  "dependencies": {
                    "assert-plus": {
                      "version": "0.2.0",
                      "from": "assert-plus@>=0.2.0 <0.3.0",
                      "resolved": "http://beta-internal:4873/assert-plus/-/assert-plus-0.2.0.tgz"
                    },
                    "jsprim": {
                      "version": "1.3.0",
                      "from": "jsprim@>=1.2.2 <2.0.0",
                      "resolved": "http://beta-internal:4873/jsprim/-/jsprim-1.3.0.tgz",
                      "dependencies": {
                        "extsprintf": {
                          "version": "1.0.2",
                          "from": "extsprintf@1.0.2",
                          "resolved": "http://beta-internal:4873/extsprintf/-/extsprintf-1.0.2.tgz"
                        },
                        "json-schema": {
                          "version": "0.2.2",
                          "from": "json-schema@0.2.2",
                          "resolved": "http://beta-internal:4873/json-schema/-/json-schema-0.2.2.tgz"
                        },
                        "verror": {
                          "version": "1.3.6",
                          "from": "verror@1.3.6",
                          "resolved": "https://registry.npmjs.org/verror/-/verror-1.3.6.tgz"
                        }
                      }
                    },
                    "sshpk": {
                      "version": "1.9.2",
                      "from": "sshpk@>=1.7.0 <2.0.0",
                      "resolved": "http://beta-internal:4873/sshpk/-/sshpk-1.9.2.tgz",
                      "dependencies": {
                        "asn1": {
                          "version": "0.2.3",
                          "from": "asn1@>=0.2.3 <0.3.0",
                          "resolved": "http://beta-internal:4873/asn1/-/asn1-0.2.3.tgz"
                        },
                        "assert-plus": {
                          "version": "1.0.0",
                          "from": "assert-plus@>=1.0.0 <2.0.0",
                          "resolved": "http://beta-internal:4873/assert-plus/-/assert-plus-1.0.0.tgz"
                        },
                        "dashdash": {
                          "version": "1.14.0",
                          "from": "dashdash@>=1.12.0 <2.0.0",
                          "resolved": "http://beta-internal:4873/dashdash/-/dashdash-1.14.0.tgz"
                        },
                        "getpass": {
                          "version": "0.1.6",
                          "from": "getpass@>=0.1.1 <0.2.0",
                          "resolved": "http://beta-internal:4873/getpass/-/getpass-0.1.6.tgz"
                        },
                        "jsbn": {
                          "version": "0.1.0",
                          "from": "jsbn@>=0.1.0 <0.2.0",
                          "resolved": "http://beta-internal:4873/jsbn/-/jsbn-0.1.0.tgz"
                        },
                        "tweetnacl": {
                          "version": "0.13.3",
                          "from": "tweetnacl@>=0.13.0 <0.14.0",
                          "resolved": "http://beta-internal:4873/tweetnacl/-/tweetnacl-0.13.3.tgz"
                        },
                        "jodid25519": {
                          "version": "1.0.2",
                          "from": "jodid25519@>=1.0.0 <2.0.0",
                          "resolved": "http://beta-internal:4873/jodid25519/-/jodid25519-1.0.2.tgz"
                        },
                        "ecc-jsbn": {
                          "version": "0.1.1",
                          "from": "ecc-jsbn@>=0.1.1 <0.2.0",
                          "resolved": "http://beta-internal:4873/ecc-jsbn/-/ecc-jsbn-0.1.1.tgz"
                        }
                      }
                    }
                  }
                },
                "is-typedarray": {
                  "version": "1.0.0",
                  "from": "is-typedarray@>=1.0.0 <1.1.0",
                  "resolved": "http://beta-internal:4873/is-typedarray/-/is-typedarray-1.0.0.tgz"
                },
                "isstream": {
                  "version": "0.1.2",
                  "from": "isstream@>=0.1.2 <0.2.0",
                  "resolved": "http://beta-internal:4873/isstream/-/isstream-0.1.2.tgz"
                },
                "json-stringify-safe": {
                  "version": "5.0.1",
                  "from": "json-stringify-safe@>=5.0.1 <5.1.0",
                  "resolved": "http://beta-internal:4873/json-stringify-safe/-/json-stringify-safe-5.0.1.tgz"
                },
                "mime-types": {
                  "version": "2.1.11",
                  "from": "mime-types@>=2.1.7 <2.2.0",
                  "resolved": "http://beta-internal:4873/mime-types/-/mime-types-2.1.11.tgz",
                  "dependencies": {
                    "mime-db": {
                      "version": "1.23.0",
                      "from": "mime-db@>=1.23.0 <1.24.0",
                      "resolved": "http://beta-internal:4873/mime-db/-/mime-db-1.23.0.tgz"
                    }
                  }
                },
                "node-uuid": {
                  "version": "1.4.7",
                  "from": "node-uuid@>=1.4.7 <1.5.0",
                  "resolved": "http://beta-internal:4873/node-uuid/-/node-uuid-1.4.7.tgz"
                },
                "oauth-sign": {
                  "version": "0.8.2",
                  "from": "oauth-sign@>=0.8.0 <0.9.0",
                  "resolved": "http://beta-internal:4873/oauth-sign/-/oauth-sign-0.8.2.tgz"
                },
                "qs": {
                  "version": "6.0.2",
                  "from": "qs@>=6.0.2 <6.1.0",
                  "resolved": "http://beta-internal:4873/qs/-/qs-6.0.2.tgz"
                },
                "stringstream": {
                  "version": "0.0.5",
                  "from": "stringstream@>=0.0.4 <0.1.0",
                  "resolved": "http://beta-internal:4873/stringstream/-/stringstream-0.0.5.tgz"
                },
                "tough-cookie": {
                  "version": "2.2.2",
                  "from": "tough-cookie@>=2.2.0 <2.3.0",
                  "resolved": "http://beta-internal:4873/tough-cookie/-/tough-cookie-2.2.2.tgz"
                },
                "tunnel-agent": {
                  "version": "0.4.3",
                  "from": "tunnel-agent@>=0.4.1 <0.5.0",
                  "resolved": "http://beta-internal:4873/tunnel-agent/-/tunnel-agent-0.4.3.tgz"
                }
              }
            }
          }
        },
        "lodash": {
          "version": "4.14.1",
          "from": "lodash@>=4.6.1 <5.0.0",
          "resolved": "http://beta-internal:4873/lodash/-/lodash-4.14.1.tgz"
<<<<<<< HEAD
=======
        },
        "mandrill-api": {
          "version": "1.0.45",
          "from": "mandrill-api@>=1.0.41 <2.0.0",
          "resolved": "http://beta-internal:4873/mandrill-api/-/mandrill-api-1.0.45.tgz"
        },
        "mongodb-arbiter-discovery": {
          "version": "0.1.2",
          "from": "mongodb-arbiter-discovery@>=0.1.2 <0.2.0",
          "resolved": "http://beta-internal:4873/mongodb-arbiter-discovery/-/mongodb-arbiter-discovery-0.1.2.tgz"
        },
        "mongodb-connection-string": {
          "version": "0.1.1",
          "from": "mongodb-connection-string@>=0.1.1 <0.2.0",
          "resolved": "http://beta-internal:4873/mongodb-connection-string/-/mongodb-connection-string-0.1.1.tgz"
        },
        "mongodb-datadog-stats": {
          "version": "0.1.2",
          "from": "mongodb-datadog-stats@>=0.1.2 <0.2.0",
          "resolved": "http://beta-internal:4873/mongodb-datadog-stats/-/mongodb-datadog-stats-0.1.2.tgz",
          "dependencies": {
            "mongodb-perf-wrapper": {
              "version": "0.1.3",
              "from": "mongodb-perf-wrapper@>=0.1.3 <0.2.0",
              "resolved": "http://beta-internal:4873/mongodb-perf-wrapper/-/mongodb-perf-wrapper-0.1.3.tgz"
            }
          }
>>>>>>> f99f6a5b
        },
        "nconf": {
          "version": "0.6.9",
          "from": "nconf@>=0.6.9 <0.7.0",
          "resolved": "http://beta-internal:4873/nconf/-/nconf-0.6.9.tgz",
          "dependencies": {
            "async": {
              "version": "0.2.9",
              "from": "async@0.2.9",
              "resolved": "http://beta-internal:4873/async/-/async-0.2.9.tgz"
            },
            "ini": {
              "version": "1.3.4",
              "from": "ini@>=1.0.0 <2.0.0",
              "resolved": "http://beta-internal:4873/ini/-/ini-1.3.4.tgz"
            },
            "optimist": {
              "version": "0.6.0",
              "from": "optimist@0.6.0",
              "resolved": "http://beta-internal:4873/optimist/-/optimist-0.6.0.tgz",
              "dependencies": {
                "wordwrap": {
                  "version": "0.0.3",
                  "from": "wordwrap@>=0.0.2 <0.1.0",
                  "resolved": "http://beta-internal:4873/wordwrap/-/wordwrap-0.0.3.tgz"
                },
                "minimist": {
                  "version": "0.0.10",
                  "from": "minimist@>=0.0.1 <0.1.0",
                  "resolved": "http://beta-internal:4873/minimist/-/minimist-0.0.10.tgz"
                }
              }
            }
          }
        },
        "node-statsd": {
          "version": "0.1.1",
          "from": "node-statsd@>=0.1.1 <0.2.0",
          "resolved": "http://beta-internal:4873/node-statsd/-/node-statsd-0.1.1.tgz"
        },
        "raven": {
          "version": "0.8.1",
          "from": "raven@>=0.8.1 <0.9.0",
          "resolved": "http://beta-internal:4873/raven/-/raven-0.8.1.tgz",
          "dependencies": {
            "cookie": {
              "version": "0.1.0",
              "from": "cookie@0.1.0",
              "resolved": "http://beta-internal:4873/cookie/-/cookie-0.1.0.tgz"
            },
            "lsmod": {
              "version": "0.0.3",
              "from": "lsmod@>=0.0.3 <0.1.0",
              "resolved": "http://beta-internal:4873/lsmod/-/lsmod-0.0.3.tgz"
            },
            "node-uuid": {
              "version": "1.4.7",
              "from": "node-uuid@>=1.4.1 <1.5.0",
              "resolved": "http://beta-internal:4873/node-uuid/-/node-uuid-1.4.7.tgz"
            },
            "stack-trace": {
              "version": "0.0.7",
              "from": "stack-trace@0.0.7",
              "resolved": "http://beta-internal:4873/stack-trace/-/stack-trace-0.0.7.tgz"
            }
          }
        },
        "redis": {
          "version": "0.10.3",
          "from": "redis@>=0.10.1 <0.11.0",
          "resolved": "http://beta-internal:4873/redis/-/redis-0.10.3.tgz"
        },
        "response-time": {
          "version": "2.3.1",
          "from": "response-time@>=2.3.1 <3.0.0",
          "resolved": "http://beta-internal:4873/response-time/-/response-time-2.3.1.tgz",
          "dependencies": {
            "depd": {
              "version": "1.0.1",
              "from": "depd@>=1.0.1 <1.1.0",
              "resolved": "http://beta-internal:4873/depd/-/depd-1.0.1.tgz"
            }
          }
        },
        "universal-analytics": {
          "version": "0.3.11",
          "from": "universal-analytics@>=0.3.4 <0.4.0",
          "resolved": "http://beta-internal:4873/universal-analytics/-/universal-analytics-0.3.11.tgz",
          "dependencies": {
            "async": {
              "version": "0.2.10",
              "from": "async@>=0.2.0 <0.3.0",
              "resolved": "http://beta-internal:4873/async/-/async-0.2.10.tgz"
            }
          }
        },
        "winston": {
          "version": "2.2.0",
          "from": "winston@>=2.2.0 <3.0.0",
          "resolved": "http://beta-internal:4873/winston/-/winston-2.2.0.tgz",
          "dependencies": {
            "async": {
              "version": "1.0.0",
              "from": "async@>=1.0.0 <1.1.0",
              "resolved": "http://beta-internal:4873/async/-/async-1.0.0.tgz"
            },
            "colors": {
              "version": "1.0.3",
              "from": "colors@>=1.0.0 <1.1.0",
              "resolved": "http://beta-internal:4873/colors/-/colors-1.0.3.tgz"
            },
            "cycle": {
              "version": "1.0.3",
              "from": "cycle@>=1.0.0 <1.1.0",
              "resolved": "http://beta-internal:4873/cycle/-/cycle-1.0.3.tgz"
            },
            "eyes": {
              "version": "0.1.8",
              "from": "eyes@>=0.1.0 <0.2.0",
              "resolved": "http://beta-internal:4873/eyes/-/eyes-0.1.8.tgz"
            },
            "isstream": {
              "version": "0.1.2",
              "from": "isstream@>=0.1.0 <0.2.0",
              "resolved": "http://beta-internal:4873/isstream/-/isstream-0.1.2.tgz"
            },
            "pkginfo": {
              "version": "0.3.1",
              "from": "pkginfo@>=0.3.0 <0.4.0",
              "resolved": "http://beta-internal:4873/pkginfo/-/pkginfo-0.3.1.tgz"
            },
            "stack-trace": {
              "version": "0.0.9",
              "from": "stack-trace@>=0.0.0 <0.1.0",
              "resolved": "http://beta-internal:4873/stack-trace/-/stack-trace-0.0.9.tgz"
            }
          }
        },
        "winston-udp": {
          "version": "0.0.6",
          "from": "winston-udp@>=0.0.6 <0.0.7",
          "resolved": "http://beta-internal:4873/winston-udp/-/winston-udp-0.0.6.tgz"
        }
      }
    },
    "gitter-faye": {
      "version": "1.1.0-h",
      "from": "gitter-faye@>=1.1.0-e <2.0.0",
      "resolved": "http://beta-internal:4873/gitter-faye/-/gitter-faye-1.1.0-h.tgz",
      "dependencies": {
        "csprng": {
          "version": "0.1.1",
          "from": "csprng@latest",
          "resolved": "http://beta-internal:4873/csprng/-/csprng-0.1.1.tgz",
          "dependencies": {
            "sequin": {
              "version": "0.1.0",
              "from": "sequin@latest",
              "resolved": "http://beta-internal:4873/sequin/-/sequin-0.1.0.tgz"
            }
          }
        },
        "faye-websocket": {
          "version": "0.9.4",
          "from": "faye-websocket@>=0.9.4 <0.10.0",
          "resolved": "http://beta-internal:4873/faye-websocket/-/faye-websocket-0.9.4.tgz",
          "dependencies": {
            "websocket-driver": {
              "version": "0.6.5",
              "from": "websocket-driver@>=0.5.1",
              "resolved": "http://beta-internal:4873/websocket-driver/-/websocket-driver-0.6.5.tgz",
              "dependencies": {
                "websocket-extensions": {
                  "version": "0.1.1",
                  "from": "websocket-extensions@>=0.1.1",
                  "resolved": "http://beta-internal:4873/websocket-extensions/-/websocket-extensions-0.1.1.tgz"
                }
              }
            }
          }
        },
        "tunnel-agent": {
          "version": "0.4.3",
          "from": "tunnel-agent@latest",
          "resolved": "http://beta-internal:4873/tunnel-agent/-/tunnel-agent-0.4.3.tgz"
        }
      }
    },
    "gitter-faye-redis": {
      "version": "0.4.4",
      "from": "gitter-faye-redis@>=0.4.4 <0.5.0",
      "resolved": "http://beta-internal:4873/gitter-faye-redis/-/gitter-faye-redis-0.4.4.tgz",
      "dependencies": {
        "redis": {
          "version": "2.6.2",
          "from": "redis@>=2.1.0 <3.0.0",
          "resolved": "http://beta-internal:4873/redis/-/redis-2.6.2.tgz",
          "dependencies": {
            "double-ended-queue": {
              "version": "2.1.0-0",
              "from": "double-ended-queue@>=2.1.0-0 <3.0.0",
              "resolved": "http://beta-internal:4873/double-ended-queue/-/double-ended-queue-2.1.0-0.tgz"
            },
            "redis-commands": {
              "version": "1.2.0",
              "from": "redis-commands@>=1.2.0 <2.0.0",
              "resolved": "http://beta-internal:4873/redis-commands/-/redis-commands-1.2.0.tgz"
            },
            "redis-parser": {
              "version": "2.0.4",
              "from": "redis-parser@>=2.0.0 <3.0.0",
              "resolved": "http://beta-internal:4873/redis-parser/-/redis-parser-2.0.4.tgz"
            }
          }
        }
      }
    },
    "gitter-markdown-processor": {
      "version": "11.2.0",
      "from": "gitter-markdown-processor@>=11.2.0 <12.0.0",
      "resolved": "http://beta-internal:4873/gitter-markdown-processor/-/gitter-markdown-processor-11.2.0.tgz",
      "dependencies": {
        "gitter-marked": {
          "version": "0.10.0",
          "from": "gitter-marked@>=0.10.0 <0.11.0",
          "resolved": "http://beta-internal:4873/gitter-marked/-/gitter-marked-0.10.0.tgz"
        },
        "highlight.js": {
          "version": "8.5.0",
          "from": "highlight.js@>=8.5.0 <8.6.0",
          "resolved": "http://beta-internal:4873/highlight.js/-/highlight.js-8.5.0.tgz"
        },
        "htmlencode": {
          "version": "0.0.4",
          "from": "htmlencode@0.0.4",
          "resolved": "http://beta-internal:4873/htmlencode/-/htmlencode-0.0.4.tgz"
        },
        "katex": {
          "version": "0.5.1",
          "from": "katex@>=0.5.1 <0.6.0",
          "resolved": "http://beta-internal:4873/katex/-/katex-0.5.1.tgz",
          "dependencies": {
            "match-at": {
              "version": "0.1.0",
              "from": "match-at@>=0.1.0 <0.2.0",
              "resolved": "http://beta-internal:4873/match-at/-/match-at-0.1.0.tgz"
            }
          }
        },
        "statuserror": {
          "version": "0.0.1",
          "from": "statuserror@0.0.1",
          "resolved": "http://beta-internal:4873/statuserror/-/statuserror-0.0.1.tgz"
        },
        "worker-farm": {
          "version": "1.3.1",
          "from": "worker-farm@>=1.0.1 <2.0.0",
          "resolved": "http://beta-internal:4873/worker-farm/-/worker-farm-1.3.1.tgz",
          "dependencies": {
            "errno": {
              "version": "0.1.4",
              "from": "errno@>=0.1.1 <0.2.0-0",
              "resolved": "http://beta-internal:4873/errno/-/errno-0.1.4.tgz",
              "dependencies": {
                "prr": {
                  "version": "0.0.0",
                  "from": "prr@>=0.0.0 <0.1.0",
                  "resolved": "http://beta-internal:4873/prr/-/prr-0.0.0.tgz"
                }
              }
            },
            "xtend": {
              "version": "4.0.1",
              "from": "xtend@>=4.0.0 <4.1.0-0",
              "resolved": "http://beta-internal:4873/xtend/-/xtend-4.0.1.tgz"
            }
          }
        }
      }
    },
    "gitter-passport-github": {
      "version": "0.1.8-f",
      "from": "gitter-passport-github@>=0.1.8-f <0.2.0",
      "resolved": "http://beta-internal:4873/gitter-passport-github/-/gitter-passport-github-0.1.8-f.tgz",
      "dependencies": {
        "gitter-passport-oauth": {
          "version": "1.0.0-f",
          "from": "gitter-passport-oauth@>=1.0.0-f <2.0.0",
          "resolved": "http://beta-internal:4873/gitter-passport-oauth/-/gitter-passport-oauth-1.0.0-f.tgz",
          "dependencies": {
            "passport-oauth1": {
              "version": "1.1.0",
              "from": "passport-oauth1@>=1.0.0 <2.0.0",
              "resolved": "http://beta-internal:4873/passport-oauth1/-/passport-oauth1-1.1.0.tgz",
              "dependencies": {
                "passport-strategy": {
                  "version": "1.0.0",
                  "from": "passport-strategy@>=1.0.0 <2.0.0",
                  "resolved": "http://beta-internal:4873/passport-strategy/-/passport-strategy-1.0.0.tgz"
                },
                "oauth": {
                  "version": "0.9.14",
                  "from": "oauth@>=0.9.0 <0.10.0",
                  "resolved": "http://beta-internal:4873/oauth/-/oauth-0.9.14.tgz"
                },
                "utils-merge": {
                  "version": "1.0.0",
                  "from": "utils-merge@>=1.0.0 <2.0.0",
                  "resolved": "http://beta-internal:4873/utils-merge/-/utils-merge-1.0.0.tgz"
                }
              }
            }
          }
        },
        "pkginfo": {
          "version": "0.2.3",
          "from": "pkginfo@>=0.2.0 <0.3.0",
          "resolved": "http://beta-internal:4873/pkginfo/-/pkginfo-0.2.3.tgz"
        }
      }
    },
    "gitter-passport-http-bearer": {
      "version": "1.1.2",
      "from": "gitter-passport-http-bearer@>=1.1.2 <2.0.0",
      "resolved": "http://beta-internal:4873/gitter-passport-http-bearer/-/gitter-passport-http-bearer-1.1.2.tgz",
      "dependencies": {
        "passport-strategy": {
          "version": "1.0.0",
          "from": "passport-strategy@>=1.0.0 <2.0.0",
          "resolved": "http://beta-internal:4873/passport-strategy/-/passport-strategy-1.0.0.tgz"
        }
      }
    },
    "gitter-passport-oauth2": {
      "version": "1.1.2-b",
      "from": "gitter-passport-oauth2@>=1.1.2-b <2.0.0",
      "resolved": "http://beta-internal:4873/gitter-passport-oauth2/-/gitter-passport-oauth2-1.1.2-b.tgz",
      "dependencies": {
        "passport-strategy": {
          "version": "1.0.0",
          "from": "passport-strategy@>=1.0.0 <2.0.0",
          "resolved": "http://beta-internal:4873/passport-strategy/-/passport-strategy-1.0.0.tgz"
        },
        "oauth": {
          "version": "0.9.14",
          "from": "oauth@>=0.9.0 <0.10.0",
          "resolved": "http://beta-internal:4873/oauth/-/oauth-0.9.14.tgz"
        },
        "uid2": {
          "version": "0.0.3",
          "from": "uid2@>=0.0.0 <0.1.0",
          "resolved": "http://beta-internal:4873/uid2/-/uid2-0.0.3.tgz"
        }
      }
    },
    "gitter-realtime-client": {
      "version": "1.3.1",
      "from": "gitter-realtime-client@>=1.3.1 <2.0.0",
      "resolved": "http://beta-internal:4873/gitter-realtime-client/-/gitter-realtime-client-1.3.1.tgz",
      "dependencies": {
        "backbone": {
          "version": "1.3.3",
          "from": "backbone@>=1.1.2 <2.0.0",
          "resolved": "http://beta-internal:4873/backbone/-/backbone-1.3.3.tgz"
        },
        "backbone-sorted-collection": {
          "version": "0.3.9",
          "from": "git://github.com/gitterhq/backbone-sorted-collection.git#79ce522",
          "resolved": "git://github.com/gitterhq/backbone-sorted-collection.git#79ce5228344e26a64f2d5b648698a9349c9030dd",
          "dependencies": {
            "backbone-collection-proxy": {
              "version": "0.2.5",
              "from": "backbone-collection-proxy@>=0.2.0 <0.3.0",
              "resolved": "http://beta-internal:4873/backbone-collection-proxy/-/backbone-collection-proxy-0.2.5.tgz"
            }
          }
        },
        "backbone-url-resolver": {
          "version": "0.1.1",
          "from": "backbone-url-resolver@>=0.1.1 <0.2.0",
          "resolved": "http://beta-internal:4873/backbone-url-resolver/-/backbone-url-resolver-0.1.1.tgz"
        },
        "debug-proxy": {
          "version": "0.2.0",
          "from": "debug-proxy@>=0.2.0 <0.3.0",
          "resolved": "http://beta-internal:4873/debug-proxy/-/debug-proxy-0.2.0.tgz"
        },
        "halley": {
          "version": "0.4.7",
          "from": "halley@>=0.4.6 <0.5.0",
          "resolved": "http://beta-internal:4873/halley/-/halley-0.4.7.tgz",
          "dependencies": {
            "backbone": {
              "version": "1.2.3",
              "from": "backbone@1.2.3",
              "resolved": "http://beta-internal:4873/backbone/-/backbone-1.2.3.tgz"
            },
            "backbone-events-standalone": {
              "version": "0.2.7",
              "from": "git://github.com/suprememoocow/backbone-events-standalone.git#e3cf6aaf0742d655687296753836339dcf0ff483",
              "resolved": "git://github.com/suprememoocow/backbone-events-standalone.git#e3cf6aaf0742d655687296753836339dcf0ff483"
            },
            "faye-websocket": {
              "version": "0.10.0",
              "from": "faye-websocket@>=0.10.0 <0.11.0",
              "resolved": "http://beta-internal:4873/faye-websocket/-/faye-websocket-0.10.0.tgz",
              "dependencies": {
                "websocket-driver": {
                  "version": "0.6.5",
                  "from": "websocket-driver@>=0.5.1",
                  "resolved": "http://beta-internal:4873/websocket-driver/-/websocket-driver-0.6.5.tgz",
                  "dependencies": {
                    "websocket-extensions": {
                      "version": "0.1.1",
                      "from": "websocket-extensions@>=0.1.1",
                      "resolved": "http://beta-internal:4873/websocket-extensions/-/websocket-extensions-0.1.1.tgz"
                    }
                  }
                }
              }
            },
            "inherits": {
              "version": "2.0.1",
              "from": "inherits@>=2.0.0 <3.0.0",
              "resolved": "http://beta-internal:4873/inherits/-/inherits-2.0.1.tgz"
            }
          }
        }
      }
    },
    "gitter-redis-scripto": {
      "version": "0.2.3",
      "from": "gitter-redis-scripto@>=0.2.2 <0.3.0",
      "resolved": "http://beta-internal:4873/gitter-redis-scripto/-/gitter-redis-scripto-0.2.3.tgz",
      "dependencies": {
        "redis": {
          "version": "0.8.6",
          "from": "redis@>=0.8.0 <0.9.0",
          "resolved": "http://beta-internal:4873/redis/-/redis-0.8.6.tgz"
        },
        "debug": {
          "version": "0.7.4",
          "from": "debug@>=0.7.0 <0.8.0",
          "resolved": "http://beta-internal:4873/debug/-/debug-0.7.4.tgz"
        }
      }
    },
    "gitter-services": {
      "version": "1.18.0",
      "from": "git+https://github.com/gitterHQ/services.git#1.18.0",
      "resolved": "git+https://github.com/gitterHQ/services.git#9cb44ba3dda8f7ca915451971ae95b6fb73442dc",
      "dependencies": {
        "require-all": {
          "version": "0.0.8",
          "from": "require-all@0.0.8",
          "resolved": "http://beta-internal:4873/require-all/-/require-all-0.0.8.tgz"
        },
        "qs": {
          "version": "1.2.2",
          "from": "qs@>=1.0.0 <2.0.0",
          "resolved": "http://beta-internal:4873/qs/-/qs-1.2.2.tgz"
        },
        "extend": {
          "version": "1.3.0",
          "from": "extend@>=1.2.1 <2.0.0",
          "resolved": "http://beta-internal:4873/extend/-/extend-1.3.0.tgz"
        }
      }
    },
    "gitter-web-appevents": {
      "version": "1.0.0",
      "from": "modules/appevents",
      "resolved": "file:modules/appevents"
    },
    "gitter-web-avatars": {
      "version": "1.0.0",
      "from": "modules/avatars",
      "resolved": "file:modules/avatars"
    },
    "gitter-web-backend-muxer": {
      "version": "1.0.0",
      "from": "modules/backend-muxer",
      "resolved": "file:modules/backend-muxer"
    },
    "gitter-web-cache-wrapper": {
      "version": "1.0.0",
      "from": "modules/cache-wrapper",
      "resolved": "file:modules/cache-wrapper"
    },
    "gitter-web-cdn": {
      "version": "1.0.0",
      "from": "modules/cdn",
      "resolved": "file:modules/cdn"
    },
    "gitter-web-collaborators": {
      "version": "1.0.0",
      "from": "modules/collaborators",
      "resolved": "file:modules/collaborators"
    },
    "gitter-web-env": {
      "version": "1.0.0",
      "from": "modules/env",
      "resolved": "file:modules/env"
    },
    "gitter-web-fake-data": {
      "version": "1.0.0",
      "from": "modules/fake-data",
      "resolved": "file:modules/fake-data",
      "dependencies": {
        "lodash": {
          "version": "4.14.1",
          "from": "lodash@>=4.13.1 <5.0.0",
          "resolved": "http://beta-internal:4873/lodash/-/lodash-4.14.1.tgz"
        }
      }
    },
    "gitter-web-forum-categories": {
      "version": "1.0.0",
      "from": "modules/forum-categories",
      "resolved": "file:modules/forum-categories"
    },
    "gitter-web-forums": {
      "version": "1.0.0",
      "from": "modules/forums",
      "resolved": "file:modules/forums"
    },
    "gitter-web-github": {
      "version": "1.0.0",
      "from": "modules/github",
      "resolved": "file:modules/github"
    },
    "gitter-web-github-backend": {
      "version": "1.0.0",
      "from": "modules/github-backend",
      "resolved": "file:modules/github-backend"
    },
    "gitter-web-google-backend": {
      "version": "1.0.0",
      "from": "modules/google-backend",
      "resolved": "file:modules/google-backend"
    },
    "gitter-web-groups": {
      "version": "1.0.0",
      "from": "modules/groups",
      "resolved": "file:modules/groups"
    },
    "gitter-web-i18n": {
      "version": "1.0.0",
      "from": "modules/i18n",
      "resolved": "file:modules/i18n"
    },
    "gitter-web-identity": {
      "version": "1.0.0",
      "from": "modules/identity",
      "resolved": "file:modules/identity"
    },
    "gitter-web-intercom": {
      "version": "1.0.0",
      "from": "modules/intercom",
      "resolved": "file:modules/intercom"
    },
    "gitter-web-invites": {
      "version": "1.0.0",
      "from": "modules/invites",
      "resolved": "file:modules/invites"
    },
    "gitter-web-linkedin-backend": {
      "version": "1.0.0",
      "from": "modules/linkedin-backend",
      "resolved": "file:modules/linkedin-backend"
    },
    "gitter-web-mongoose-bluebird": {
      "version": "1.0.0",
      "from": "modules/mongoose-bluebird",
      "resolved": "file:modules/mongoose-bluebird"
    },
    "gitter-web-permissions": {
      "version": "1.0.0",
      "from": "modules/permissions",
      "resolved": "file:modules/permissions"
    },
    "gitter-web-persistence": {
      "version": "1.0.0",
      "from": "modules/persistence",
      "resolved": "file:modules/persistence"
    },
    "gitter-web-persistence-utils": {
      "version": "1.0.0",
      "from": "modules/persistence-utils",
      "resolved": "file:modules/persistence-utils"
    },
    "gitter-web-posts": {
      "version": "1.0.0",
      "from": "modules/posts",
      "resolved": "file:modules/posts"
    },
    "gitter-web-presence": {
      "version": "1.0.0",
      "from": "modules/presence",
      "resolved": "file:modules/presence"
    },
    "gitter-web-push-notification-filter": {
      "version": "1.0.0",
      "from": "modules/push-notification-filter",
      "resolved": "file:modules/push-notification-filter"
    },
    "gitter-web-qs": {
      "version": "0.1.0",
      "from": "modules/qs",
      "resolved": "file:modules/qs"
    },
    "gitter-web-shared": {
      "version": "1.0.0",
      "from": "shared",
      "resolved": "file:shared"
    },
    "gitter-web-split-tests": {
      "version": "1.0.0",
      "from": "modules/split-tests",
      "resolved": "file:modules/split-tests"
    },
    "gitter-web-suggestions": {
      "version": "1.0.0",
      "from": "modules/suggestions",
      "resolved": "file:modules/suggestions"
    },
    "gitter-web-topics": {
      "version": "1.0.0",
      "from": "modules/topics",
      "resolved": "file:modules/topics"
    },
    "gitter-web-topics-ui": {
      "version": "1.0.0",
      "from": "modules/topics-ui",
      "resolved": "file:modules/topics-ui"
    },
    "gitter-web-twitter": {
      "version": "1.0.0",
      "from": "modules/twitter",
      "resolved": "file:modules/twitter"
    },
    "gitter-web-twitter-backend": {
      "version": "1.0.0",
      "from": "modules/twitter-backend",
      "resolved": "file:modules/twitter-backend"
    },
    "gitter-web-validators": {
      "version": "1.0.0",
      "from": "modules/validators",
      "resolved": "file:modules/validators"
    },
    "glob": {
      "version": "6.0.4",
      "from": "glob@>=6.0.4 <7.0.0",
      "resolved": "http://beta-internal:4873/glob/-/glob-6.0.4.tgz",
      "dependencies": {
        "inflight": {
          "version": "1.0.5",
          "from": "inflight@>=1.0.4 <2.0.0",
          "resolved": "http://beta-internal:4873/inflight/-/inflight-1.0.5.tgz",
          "dependencies": {
            "wrappy": {
              "version": "1.0.2",
              "from": "wrappy@>=1.0.0 <2.0.0",
              "resolved": "http://beta-internal:4873/wrappy/-/wrappy-1.0.2.tgz"
            }
          }
        },
        "inherits": {
          "version": "2.0.1",
          "from": "inherits@>=2.0.0 <3.0.0",
          "resolved": "http://beta-internal:4873/inherits/-/inherits-2.0.1.tgz"
        },
        "minimatch": {
          "version": "3.0.2",
          "from": "minimatch@>=2.0.0 <3.0.0||>=3.0.0 <4.0.0",
          "resolved": "http://beta-internal:4873/minimatch/-/minimatch-3.0.2.tgz",
          "dependencies": {
            "brace-expansion": {
              "version": "1.1.6",
              "from": "brace-expansion@>=1.0.0 <2.0.0",
              "resolved": "http://beta-internal:4873/brace-expansion/-/brace-expansion-1.1.6.tgz",
              "dependencies": {
                "balanced-match": {
                  "version": "0.4.2",
                  "from": "balanced-match@>=0.4.1 <0.5.0",
                  "resolved": "http://beta-internal:4873/balanced-match/-/balanced-match-0.4.2.tgz"
                },
                "concat-map": {
                  "version": "0.0.1",
                  "from": "concat-map@0.0.1",
                  "resolved": "http://beta-internal:4873/concat-map/-/concat-map-0.0.1.tgz"
                }
              }
            }
          }
        },
        "once": {
          "version": "1.3.3",
          "from": "once@>=1.3.0 <2.0.0",
          "resolved": "http://beta-internal:4873/once/-/once-1.3.3.tgz",
          "dependencies": {
            "wrappy": {
              "version": "1.0.2",
              "from": "wrappy@>=1.0.0 <2.0.0",
              "resolved": "http://beta-internal:4873/wrappy/-/wrappy-1.0.2.tgz"
            }
          }
        },
        "path-is-absolute": {
          "version": "1.0.0",
          "from": "path-is-absolute@>=1.0.0 <2.0.0",
          "resolved": "http://beta-internal:4873/path-is-absolute/-/path-is-absolute-1.0.0.tgz"
        }
      }
    },
    "handlebars": {
      "version": "3.0.3",
      "from": "handlebars@>=3.0.3 <3.1.0",
      "resolved": "http://beta-internal:4873/handlebars/-/handlebars-3.0.3.tgz",
      "dependencies": {
        "optimist": {
          "version": "0.6.1",
          "from": "optimist@>=0.6.1 <0.7.0",
          "resolved": "http://beta-internal:4873/optimist/-/optimist-0.6.1.tgz",
          "dependencies": {
            "wordwrap": {
              "version": "0.0.3",
              "from": "wordwrap@>=0.0.2 <0.1.0",
              "resolved": "http://beta-internal:4873/wordwrap/-/wordwrap-0.0.3.tgz"
            },
            "minimist": {
              "version": "0.0.10",
              "from": "minimist@>=0.0.1 <0.1.0",
              "resolved": "http://beta-internal:4873/minimist/-/minimist-0.0.10.tgz"
            }
          }
        },
        "source-map": {
          "version": "0.1.43",
          "from": "source-map@>=0.1.40 <0.2.0",
          "resolved": "https://registry.npmjs.org/source-map/-/source-map-0.1.43.tgz",
          "dependencies": {
            "amdefine": {
              "version": "1.0.0",
              "from": "amdefine@>=0.0.4",
              "resolved": "https://registry.npmjs.org/amdefine/-/amdefine-1.0.0.tgz"
            }
          }
        },
        "uglify-js": {
          "version": "2.3.6",
          "from": "uglify-js@>=2.3.0 <2.4.0",
          "resolved": "http://beta-internal:4873/uglify-js/-/uglify-js-2.3.6.tgz",
          "dependencies": {
            "async": {
              "version": "0.2.10",
              "from": "async@>=0.2.6 <0.3.0",
              "resolved": "http://beta-internal:4873/async/-/async-0.2.10.tgz"
            },
            "optimist": {
              "version": "0.3.7",
              "from": "optimist@>=0.3.5 <0.4.0",
              "resolved": "http://beta-internal:4873/optimist/-/optimist-0.3.7.tgz",
              "dependencies": {
                "wordwrap": {
                  "version": "0.0.3",
                  "from": "wordwrap@>=0.0.2 <0.1.0",
                  "resolved": "http://beta-internal:4873/wordwrap/-/wordwrap-0.0.3.tgz"
                }
              }
            }
          }
        }
      }
    },
    "heapdump": {
      "version": "0.3.7",
      "from": "heapdump@>=0.3.7 <0.4.0",
      "resolved": "http://beta-internal:4873/heapdump/-/heapdump-0.3.7.tgz"
    },
    "highlight.js": {
      "version": "8.9.1",
      "from": "highlight.js@>=8.6.0 <9.0.0",
      "resolved": "http://beta-internal:4873/highlight.js/-/highlight.js-8.9.1.tgz"
    },
    "i18n-2": {
      "version": "0.4.6",
      "from": "i18n-2@>=0.4.6 <0.5.0",
      "resolved": "http://beta-internal:4873/i18n-2/-/i18n-2-0.4.6.tgz",
      "dependencies": {
        "sprintf": {
          "version": "0.1.5",
          "from": "sprintf@>=0.1.1",
          "resolved": "http://beta-internal:4873/sprintf/-/sprintf-0.1.5.tgz"
        }
      }
    },
    "intercom-client": {
      "version": "2.8.0",
      "from": "intercom-client@>=2.6.0 <3.0.0",
      "resolved": "http://beta-internal:4873/intercom-client/-/intercom-client-2.8.0.tgz",
      "dependencies": {
        "unirest": {
          "version": "0.4.2",
          "from": "unirest@>=0.4.2 <0.5.0",
          "resolved": "http://beta-internal:4873/unirest/-/unirest-0.4.2.tgz",
          "dependencies": {
            "form-data": {
              "version": "0.2.0",
              "from": "form-data@>=0.2.0 <0.3.0",
              "resolved": "http://beta-internal:4873/form-data/-/form-data-0.2.0.tgz",
              "dependencies": {
                "combined-stream": {
                  "version": "0.0.7",
                  "from": "combined-stream@>=0.0.4 <0.1.0",
                  "resolved": "http://beta-internal:4873/combined-stream/-/combined-stream-0.0.7.tgz",
                  "dependencies": {
                    "delayed-stream": {
                      "version": "0.0.5",
                      "from": "delayed-stream@0.0.5",
                      "resolved": "http://beta-internal:4873/delayed-stream/-/delayed-stream-0.0.5.tgz"
                    }
                  }
                },
                "mime-types": {
                  "version": "2.0.14",
                  "from": "mime-types@>=2.0.3 <2.1.0",
                  "resolved": "http://beta-internal:4873/mime-types/-/mime-types-2.0.14.tgz",
                  "dependencies": {
                    "mime-db": {
                      "version": "1.12.0",
                      "from": "mime-db@>=1.12.0 <1.13.0",
                      "resolved": "http://beta-internal:4873/mime-db/-/mime-db-1.12.0.tgz"
                    }
                  }
                }
              }
            },
            "mime": {
              "version": "1.2.11",
              "from": "mime@>=1.2.11 <1.3.0",
              "resolved": "http://beta-internal:4873/mime/-/mime-1.2.11.tgz"
            },
            "request": {
              "version": "2.51.0",
              "from": "request@>=2.51.0 <2.52.0",
              "resolved": "http://beta-internal:4873/request/-/request-2.51.0.tgz",
              "dependencies": {
                "bl": {
                  "version": "0.9.5",
                  "from": "bl@>=0.9.0 <0.10.0",
                  "resolved": "http://beta-internal:4873/bl/-/bl-0.9.5.tgz",
                  "dependencies": {
                    "readable-stream": {
                      "version": "1.0.34",
                      "from": "readable-stream@>=1.0.26 <1.1.0",
                      "resolved": "http://beta-internal:4873/readable-stream/-/readable-stream-1.0.34.tgz",
                      "dependencies": {
                        "core-util-is": {
                          "version": "1.0.2",
                          "from": "core-util-is@>=1.0.0 <1.1.0",
                          "resolved": "http://beta-internal:4873/core-util-is/-/core-util-is-1.0.2.tgz"
                        },
                        "isarray": {
                          "version": "0.0.1",
                          "from": "isarray@0.0.1",
                          "resolved": "http://beta-internal:4873/isarray/-/isarray-0.0.1.tgz"
                        },
                        "string_decoder": {
                          "version": "0.10.31",
                          "from": "string_decoder@>=0.10.0 <0.11.0",
                          "resolved": "http://beta-internal:4873/string_decoder/-/string_decoder-0.10.31.tgz"
                        },
                        "inherits": {
                          "version": "2.0.1",
                          "from": "inherits@>=2.0.1 <2.1.0",
                          "resolved": "http://beta-internal:4873/inherits/-/inherits-2.0.1.tgz"
                        }
                      }
                    }
                  }
                },
                "caseless": {
                  "version": "0.8.0",
                  "from": "caseless@>=0.8.0 <0.9.0",
                  "resolved": "http://beta-internal:4873/caseless/-/caseless-0.8.0.tgz"
                },
                "forever-agent": {
                  "version": "0.5.2",
                  "from": "forever-agent@>=0.5.0 <0.6.0",
                  "resolved": "http://beta-internal:4873/forever-agent/-/forever-agent-0.5.2.tgz"
                },
                "json-stringify-safe": {
                  "version": "5.0.1",
                  "from": "json-stringify-safe@>=5.0.0 <5.1.0",
                  "resolved": "http://beta-internal:4873/json-stringify-safe/-/json-stringify-safe-5.0.1.tgz"
                },
                "mime-types": {
                  "version": "1.0.2",
                  "from": "mime-types@>=1.0.1 <1.1.0",
                  "resolved": "http://beta-internal:4873/mime-types/-/mime-types-1.0.2.tgz"
                },
                "qs": {
                  "version": "2.3.3",
                  "from": "qs@>=2.3.1 <2.4.0",
                  "resolved": "http://beta-internal:4873/qs/-/qs-2.3.3.tgz"
                },
                "tunnel-agent": {
                  "version": "0.4.3",
                  "from": "tunnel-agent@>=0.4.0 <0.5.0",
                  "resolved": "http://beta-internal:4873/tunnel-agent/-/tunnel-agent-0.4.3.tgz"
                },
                "http-signature": {
                  "version": "0.10.1",
                  "from": "http-signature@>=0.10.0 <0.11.0",
                  "resolved": "http://beta-internal:4873/http-signature/-/http-signature-0.10.1.tgz",
                  "dependencies": {
                    "assert-plus": {
                      "version": "0.1.5",
                      "from": "assert-plus@>=0.1.5 <0.2.0",
                      "resolved": "http://beta-internal:4873/assert-plus/-/assert-plus-0.1.5.tgz"
                    },
                    "asn1": {
                      "version": "0.1.11",
                      "from": "asn1@0.1.11",
                      "resolved": "http://beta-internal:4873/asn1/-/asn1-0.1.11.tgz"
                    },
                    "ctype": {
                      "version": "0.5.3",
                      "from": "ctype@0.5.3",
                      "resolved": "http://beta-internal:4873/ctype/-/ctype-0.5.3.tgz"
                    }
                  }
                },
                "oauth-sign": {
                  "version": "0.5.0",
                  "from": "oauth-sign@>=0.5.0 <0.6.0",
                  "resolved": "http://beta-internal:4873/oauth-sign/-/oauth-sign-0.5.0.tgz"
                },
                "hawk": {
                  "version": "1.1.1",
                  "from": "hawk@1.1.1",
                  "resolved": "http://beta-internal:4873/hawk/-/hawk-1.1.1.tgz",
                  "dependencies": {
                    "hoek": {
                      "version": "0.9.1",
                      "from": "hoek@>=0.9.0 <0.10.0",
                      "resolved": "http://beta-internal:4873/hoek/-/hoek-0.9.1.tgz"
                    },
                    "boom": {
                      "version": "0.4.2",
                      "from": "boom@>=0.4.0 <0.5.0",
                      "resolved": "http://beta-internal:4873/boom/-/boom-0.4.2.tgz"
                    },
                    "cryptiles": {
                      "version": "0.2.2",
                      "from": "cryptiles@>=0.2.0 <0.3.0",
                      "resolved": "http://beta-internal:4873/cryptiles/-/cryptiles-0.2.2.tgz"
                    },
                    "sntp": {
                      "version": "0.2.4",
                      "from": "sntp@>=0.2.0 <0.3.0",
                      "resolved": "http://beta-internal:4873/sntp/-/sntp-0.2.4.tgz"
                    }
                  }
                },
                "aws-sign2": {
                  "version": "0.5.0",
                  "from": "aws-sign2@>=0.5.0 <0.6.0",
                  "resolved": "http://beta-internal:4873/aws-sign2/-/aws-sign2-0.5.0.tgz"
                },
                "stringstream": {
                  "version": "0.0.5",
                  "from": "stringstream@>=0.0.4 <0.1.0",
                  "resolved": "http://beta-internal:4873/stringstream/-/stringstream-0.0.5.tgz"
                },
                "combined-stream": {
                  "version": "0.0.7",
                  "from": "combined-stream@>=0.0.5 <0.1.0",
                  "resolved": "http://beta-internal:4873/combined-stream/-/combined-stream-0.0.7.tgz",
                  "dependencies": {
                    "delayed-stream": {
                      "version": "0.0.5",
                      "from": "delayed-stream@0.0.5",
                      "resolved": "http://beta-internal:4873/delayed-stream/-/delayed-stream-0.0.5.tgz"
                    }
                  }
                }
              }
            }
          }
        }
      }
    },
    "intercom-stream": {
      "version": "1.0.0",
      "from": "intercom-stream@>=1.0.0 <2.0.0",
      "resolved": "http://beta-internal:4873/intercom-stream/-/intercom-stream-1.0.0.tgz"
    },
    "intercom.io": {
      "version": "0.0.8",
      "from": "intercom.io@>=0.0.8 <0.1.0",
      "resolved": "http://beta-internal:4873/intercom.io/-/intercom.io-0.0.8.tgz",
      "dependencies": {
        "request": {
          "version": "2.34.0",
          "from": "request@2.34.0",
          "resolved": "http://beta-internal:4873/request/-/request-2.34.0.tgz",
          "dependencies": {
            "json-stringify-safe": {
              "version": "5.0.1",
              "from": "json-stringify-safe@>=5.0.0 <5.1.0",
              "resolved": "http://beta-internal:4873/json-stringify-safe/-/json-stringify-safe-5.0.1.tgz"
            },
            "forever-agent": {
              "version": "0.5.2",
              "from": "forever-agent@>=0.5.0 <0.6.0",
              "resolved": "http://beta-internal:4873/forever-agent/-/forever-agent-0.5.2.tgz"
            },
            "mime": {
              "version": "1.2.11",
              "from": "mime@>=1.2.9 <1.3.0",
              "resolved": "http://beta-internal:4873/mime/-/mime-1.2.11.tgz"
            },
            "form-data": {
              "version": "0.1.4",
              "from": "form-data@>=0.1.0 <0.2.0",
              "resolved": "http://beta-internal:4873/form-data/-/form-data-0.1.4.tgz",
              "dependencies": {
                "combined-stream": {
                  "version": "0.0.7",
                  "from": "combined-stream@>=0.0.4 <0.1.0",
                  "resolved": "http://beta-internal:4873/combined-stream/-/combined-stream-0.0.7.tgz",
                  "dependencies": {
                    "delayed-stream": {
                      "version": "0.0.5",
                      "from": "delayed-stream@0.0.5",
                      "resolved": "http://beta-internal:4873/delayed-stream/-/delayed-stream-0.0.5.tgz"
                    }
                  }
                }
              }
            },
            "tunnel-agent": {
              "version": "0.3.0",
              "from": "tunnel-agent@>=0.3.0 <0.4.0",
              "resolved": "http://beta-internal:4873/tunnel-agent/-/tunnel-agent-0.3.0.tgz"
            },
            "http-signature": {
              "version": "0.10.1",
              "from": "http-signature@>=0.10.0 <0.11.0",
              "resolved": "http://beta-internal:4873/http-signature/-/http-signature-0.10.1.tgz",
              "dependencies": {
                "assert-plus": {
                  "version": "0.1.5",
                  "from": "assert-plus@>=0.1.5 <0.2.0",
                  "resolved": "http://beta-internal:4873/assert-plus/-/assert-plus-0.1.5.tgz"
                },
                "asn1": {
                  "version": "0.1.11",
                  "from": "asn1@0.1.11",
                  "resolved": "http://beta-internal:4873/asn1/-/asn1-0.1.11.tgz"
                },
                "ctype": {
                  "version": "0.5.3",
                  "from": "ctype@0.5.3",
                  "resolved": "http://beta-internal:4873/ctype/-/ctype-0.5.3.tgz"
                }
              }
            },
            "oauth-sign": {
              "version": "0.3.0",
              "from": "oauth-sign@>=0.3.0 <0.4.0",
              "resolved": "http://beta-internal:4873/oauth-sign/-/oauth-sign-0.3.0.tgz"
            },
            "hawk": {
              "version": "1.0.0",
              "from": "hawk@>=1.0.0 <1.1.0",
              "resolved": "http://beta-internal:4873/hawk/-/hawk-1.0.0.tgz",
              "dependencies": {
                "hoek": {
                  "version": "0.9.1",
                  "from": "hoek@>=0.9.0 <0.10.0",
                  "resolved": "http://beta-internal:4873/hoek/-/hoek-0.9.1.tgz"
                },
                "boom": {
                  "version": "0.4.2",
                  "from": "boom@>=0.4.0 <0.5.0",
                  "resolved": "http://beta-internal:4873/boom/-/boom-0.4.2.tgz"
                },
                "cryptiles": {
                  "version": "0.2.2",
                  "from": "cryptiles@>=0.2.0 <0.3.0",
                  "resolved": "http://beta-internal:4873/cryptiles/-/cryptiles-0.2.2.tgz"
                },
                "sntp": {
                  "version": "0.2.4",
                  "from": "sntp@>=0.2.0 <0.3.0",
                  "resolved": "http://beta-internal:4873/sntp/-/sntp-0.2.4.tgz"
                }
              }
            },
            "aws-sign2": {
              "version": "0.5.0",
              "from": "aws-sign2@>=0.5.0 <0.6.0",
              "resolved": "http://beta-internal:4873/aws-sign2/-/aws-sign2-0.5.0.tgz"
            }
          }
        },
        "qs": {
          "version": "0.6.6",
          "from": "qs@0.6.6",
          "resolved": "http://beta-internal:4873/qs/-/qs-0.6.6.tgz"
        },
        "lodash": {
          "version": "2.4.1",
          "from": "lodash@2.4.1",
          "resolved": "http://beta-internal:4873/lodash/-/lodash-2.4.1.tgz"
        },
        "debug": {
          "version": "0.8.1",
          "from": "debug@0.8.1",
          "resolved": "http://beta-internal:4873/debug/-/debug-0.8.1.tgz"
        },
        "q": {
          "version": "1.0.1",
          "from": "q@1.0.1",
          "resolved": "http://beta-internal:4873/q/-/q-1.0.1.tgz"
        }
      }
    },
    "ioredis": {
      "version": "1.15.1",
      "from": "ioredis@>=1.10.0 <2.0.0",
      "resolved": "http://beta-internal:4873/ioredis/-/ioredis-1.15.1.tgz",
      "dependencies": {
        "bluebird": {
          "version": "2.10.2",
          "from": "bluebird@>=2.9.34 <3.0.0",
          "resolved": "http://beta-internal:4873/bluebird/-/bluebird-2.10.2.tgz"
        },
        "double-ended-queue": {
          "version": "2.1.0-0",
          "from": "double-ended-queue@>=2.1.0-0 <3.0.0",
          "resolved": "http://beta-internal:4873/double-ended-queue/-/double-ended-queue-2.1.0-0.tgz"
        },
        "flexbuffer": {
          "version": "0.0.6",
          "from": "flexbuffer@0.0.6",
          "resolved": "http://beta-internal:4873/flexbuffer/-/flexbuffer-0.0.6.tgz"
        }
      }
    },
    "jwt-simple": {
      "version": "0.1.0",
      "from": "jwt-simple@>=0.1.0 <0.2.0",
      "resolved": "http://beta-internal:4873/jwt-simple/-/jwt-simple-0.1.0.tgz"
    },
    "keyword-extractor": {
      "version": "0.0.9",
      "from": "keyword-extractor@0.0.9",
      "resolved": "http://beta-internal:4873/keyword-extractor/-/keyword-extractor-0.0.9.tgz",
      "dependencies": {
        "underscore": {
          "version": "1.6.0",
          "from": "underscore@1.6.0",
          "resolved": "http://beta-internal:4873/underscore/-/underscore-1.6.0.tgz"
        },
        "underscore.string": {
          "version": "2.3.3",
          "from": "underscore.string@2.3.3",
          "resolved": "http://beta-internal:4873/underscore.string/-/underscore.string-2.3.3.tgz"
        }
      }
    },
    "langs": {
      "version": "1.0.2",
      "from": "langs@>=1.0.1 <2.0.0",
      "resolved": "http://beta-internal:4873/langs/-/langs-1.0.2.tgz"
    },
    "languagedetect": {
      "version": "1.1.1",
      "from": "languagedetect@>=1.1.1 <2.0.0",
      "resolved": "http://beta-internal:4873/languagedetect/-/languagedetect-1.1.1.tgz"
    },
    "lazy.js": {
      "version": "0.4.2",
      "from": "lazy.js@>=0.4.2 <0.5.0",
      "resolved": "http://beta-internal:4873/lazy.js/-/lazy.js-0.4.2.tgz"
    },
    "linklocal": {
      "version": "2.6.0",
      "from": "linklocal@>=2.5.2 <3.0.0",
      "resolved": "http://beta-internal:4873/linklocal/-/linklocal-2.6.0.tgz",
      "dependencies": {
        "commander": {
          "version": "2.8.1",
          "from": "commander@>=2.8.1 <2.9.0",
          "resolved": "http://beta-internal:4873/commander/-/commander-2.8.1.tgz",
          "dependencies": {
            "graceful-readlink": {
              "version": "1.0.1",
              "from": "graceful-readlink@>=1.0.0",
              "resolved": "http://beta-internal:4873/graceful-readlink/-/graceful-readlink-1.0.1.tgz"
            }
          }
        },
        "map-limit": {
          "version": "0.0.1",
          "from": "map-limit@0.0.1",
          "resolved": "http://beta-internal:4873/map-limit/-/map-limit-0.0.1.tgz",
          "dependencies": {
            "once": {
              "version": "1.3.3",
              "from": "once@>=1.3.0 <1.4.0",
              "resolved": "http://beta-internal:4873/once/-/once-1.3.3.tgz",
              "dependencies": {
                "wrappy": {
                  "version": "1.0.2",
                  "from": "wrappy@>=1.0.0 <2.0.0",
                  "resolved": "http://beta-internal:4873/wrappy/-/wrappy-1.0.2.tgz"
                }
              }
            }
          }
        },
        "mkdirp": {
          "version": "0.5.1",
          "from": "mkdirp@>=0.5.1 <0.6.0",
          "resolved": "https://registry.npmjs.org/mkdirp/-/mkdirp-0.5.1.tgz",
          "dependencies": {
            "minimist": {
              "version": "0.0.8",
              "from": "minimist@0.0.8",
              "resolved": "https://registry.npmjs.org/minimist/-/minimist-0.0.8.tgz"
            }
          }
        },
        "rimraf": {
          "version": "2.4.5",
          "from": "rimraf@>=2.4.3 <2.5.0",
          "resolved": "http://beta-internal:4873/rimraf/-/rimraf-2.4.5.tgz"
        }
      }
    },
    "locale": {
      "version": "0.0.17",
      "from": "locale@0.0.17",
      "resolved": "http://beta-internal:4873/locale/-/locale-0.0.17.tgz"
    },
    "lodash": {
      "version": "3.10.1",
      "from": "lodash@>=3.2.0 <4.0.0",
      "resolved": "http://beta-internal:4873/lodash/-/lodash-3.10.1.tgz"
    },
    "loglevel": {
      "version": "1.4.1",
      "from": "loglevel@>=1.2.0 <2.0.0",
      "resolved": "http://beta-internal:4873/loglevel/-/loglevel-1.4.1.tgz"
    },
    "lru-cache": {
      "version": "2.7.3",
      "from": "lru-cache@>=2.5.0 <3.0.0",
      "resolved": "http://beta-internal:4873/lru-cache/-/lru-cache-2.7.3.tgz"
    },
    "memwatch-next": {
      "version": "0.2.10",
      "from": "memwatch-next@>=0.2.6 <0.3.0",
      "resolved": "http://beta-internal:4873/memwatch-next/-/memwatch-next-0.2.10.tgz",
      "dependencies": {
        "bindings": {
          "version": "1.2.1",
          "from": "bindings@>=1.2.0 <2.0.0",
          "resolved": "http://beta-internal:4873/bindings/-/bindings-1.2.1.tgz"
        },
        "nan": {
          "version": "2.4.0",
          "from": "nan@>=2.0.0 <3.0.0",
          "resolved": "http://beta-internal:4873/nan/-/nan-2.4.0.tgz"
        }
      }
    },
    "method-override": {
      "version": "2.3.6",
      "from": "method-override@>=2.3.4 <3.0.0",
      "resolved": "http://beta-internal:4873/method-override/-/method-override-2.3.6.tgz",
      "dependencies": {
        "methods": {
          "version": "1.1.2",
          "from": "methods@>=1.1.2 <1.2.0",
          "resolved": "http://beta-internal:4873/methods/-/methods-1.1.2.tgz"
        },
        "parseurl": {
          "version": "1.3.1",
          "from": "parseurl@>=1.3.0 <1.4.0",
          "resolved": "http://beta-internal:4873/parseurl/-/parseurl-1.3.1.tgz"
        },
        "vary": {
          "version": "1.1.0",
          "from": "vary@>=1.1.0 <1.2.0",
          "resolved": "http://beta-internal:4873/vary/-/vary-1.1.0.tgz"
        }
      }
    },
    "mixpanel": {
      "version": "0.0.20",
      "from": "mixpanel@>=0.0.19 <0.1.0",
      "resolved": "http://beta-internal:4873/mixpanel/-/mixpanel-0.0.20.tgz"
    },
    "moment": {
      "version": "2.14.1",
      "from": "moment@>=2.10.3 <3.0.0",
      "resolved": "http://beta-internal:4873/moment/-/moment-2.14.1.tgz"
    },
    "mongodb": {
      "version": "2.1.18",
      "from": "mongodb@2.1.18",
      "resolved": "http://beta-internal:4873/mongodb/-/mongodb-2.1.18.tgz",
      "dependencies": {
        "es6-promise": {
          "version": "3.0.2",
          "from": "es6-promise@3.0.2",
          "resolved": "http://beta-internal:4873/es6-promise/-/es6-promise-3.0.2.tgz"
        },
        "mongodb-core": {
          "version": "1.3.18",
          "from": "mongodb-core@1.3.18",
          "resolved": "http://beta-internal:4873/mongodb-core/-/mongodb-core-1.3.18.tgz",
          "dependencies": {
            "bson": {
              "version": "0.4.23",
              "from": "bson@>=0.4.23 <0.5.0",
              "resolved": "http://beta-internal:4873/bson/-/bson-0.4.23.tgz"
            },
            "require_optional": {
              "version": "1.0.0",
              "from": "require_optional@>=1.0.0 <1.1.0",
              "resolved": "http://beta-internal:4873/require_optional/-/require_optional-1.0.0.tgz",
              "dependencies": {
                "semver": {
                  "version": "5.3.0",
                  "from": "semver@>=5.1.0 <6.0.0",
                  "resolved": "http://beta-internal:4873/semver/-/semver-5.3.0.tgz"
                },
                "resolve-from": {
                  "version": "2.0.0",
                  "from": "resolve-from@>=2.0.0 <3.0.0",
                  "resolved": "https://registry.npmjs.org/resolve-from/-/resolve-from-2.0.0.tgz"
                }
              }
            }
          }
        },
        "readable-stream": {
          "version": "1.0.31",
          "from": "readable-stream@1.0.31",
          "resolved": "http://beta-internal:4873/readable-stream/-/readable-stream-1.0.31.tgz",
          "dependencies": {
            "core-util-is": {
              "version": "1.0.2",
              "from": "core-util-is@>=1.0.0 <1.1.0",
              "resolved": "http://beta-internal:4873/core-util-is/-/core-util-is-1.0.2.tgz"
            },
            "isarray": {
              "version": "0.0.1",
              "from": "isarray@0.0.1",
              "resolved": "http://beta-internal:4873/isarray/-/isarray-0.0.1.tgz"
            },
            "string_decoder": {
              "version": "0.10.31",
              "from": "string_decoder@>=0.10.0 <0.11.0",
              "resolved": "http://beta-internal:4873/string_decoder/-/string_decoder-0.10.31.tgz"
            },
            "inherits": {
              "version": "2.0.1",
              "from": "inherits@>=2.0.1 <2.1.0",
              "resolved": "http://beta-internal:4873/inherits/-/inherits-2.0.1.tgz"
            }
          }
        }
      }
    },
    "mongodb-unique-ids": {
      "version": "0.1.2",
      "from": "mongodb-unique-ids@>=0.1.2 <0.2.0",
      "resolved": "http://beta-internal:4873/mongodb-unique-ids/-/mongodb-unique-ids-0.1.2.tgz"
    },
    "mongoose": {
      "version": "4.5.8",
      "from": "mongoose@>=4.5.3 <5.0.0",
      "resolved": "http://beta-internal:4873/mongoose/-/mongoose-4.5.8.tgz",
      "dependencies": {
        "async": {
          "version": "1.5.2",
          "from": "async@1.5.2",
          "resolved": "http://beta-internal:4873/async/-/async-1.5.2.tgz"
        },
        "bson": {
          "version": "0.4.23",
          "from": "bson@>=0.4.23 <0.5.0",
          "resolved": "http://beta-internal:4873/bson/-/bson-0.4.23.tgz"
        },
        "hooks-fixed": {
          "version": "1.2.0",
          "from": "hooks-fixed@1.2.0",
          "resolved": "http://beta-internal:4873/hooks-fixed/-/hooks-fixed-1.2.0.tgz"
        },
        "kareem": {
          "version": "1.1.3",
          "from": "kareem@1.1.3",
          "resolved": "http://beta-internal:4873/kareem/-/kareem-1.1.3.tgz"
        },
        "mpath": {
          "version": "0.2.1",
          "from": "mpath@0.2.1",
          "resolved": "http://beta-internal:4873/mpath/-/mpath-0.2.1.tgz"
        },
        "mpromise": {
          "version": "0.5.5",
          "from": "mpromise@0.5.5",
          "resolved": "http://beta-internal:4873/mpromise/-/mpromise-0.5.5.tgz"
        },
        "mquery": {
          "version": "1.11.0",
          "from": "mquery@1.11.0",
          "resolved": "http://beta-internal:4873/mquery/-/mquery-1.11.0.tgz",
          "dependencies": {
            "bluebird": {
              "version": "2.10.2",
              "from": "bluebird@2.10.2",
              "resolved": "http://beta-internal:4873/bluebird/-/bluebird-2.10.2.tgz"
            },
            "sliced": {
              "version": "0.0.5",
              "from": "sliced@0.0.5",
              "resolved": "http://beta-internal:4873/sliced/-/sliced-0.0.5.tgz"
            }
          }
        },
        "ms": {
          "version": "0.7.1",
          "from": "ms@0.7.1",
          "resolved": "http://beta-internal:4873/ms/-/ms-0.7.1.tgz"
        },
        "muri": {
          "version": "1.1.0",
          "from": "muri@1.1.0",
          "resolved": "http://beta-internal:4873/muri/-/muri-1.1.0.tgz"
        },
        "regexp-clone": {
          "version": "0.0.1",
          "from": "regexp-clone@0.0.1",
          "resolved": "http://beta-internal:4873/regexp-clone/-/regexp-clone-0.0.1.tgz"
        },
        "sliced": {
          "version": "1.0.1",
          "from": "sliced@1.0.1",
          "resolved": "http://beta-internal:4873/sliced/-/sliced-1.0.1.tgz"
        }
      }
    },
    "mongoose-number": {
      "version": "0.1.1",
      "from": "mongoose-number@>=0.1.1 <0.2.0",
      "resolved": "http://beta-internal:4873/mongoose-number/-/mongoose-number-0.1.1.tgz"
    },
    "newrelic": {
      "version": "1.28.3",
      "from": "newrelic@>=1.18.3 <2.0.0",
      "resolved": "http://beta-internal:4873/newrelic/-/newrelic-1.28.3.tgz",
      "dependencies": {
        "concat-stream": {
          "version": "1.5.1",
          "from": "concat-stream@>=1.5.0 <2.0.0",
          "resolved": "https://registry.npmjs.org/concat-stream/-/concat-stream-1.5.1.tgz",
          "dependencies": {
            "inherits": {
              "version": "2.0.1",
              "from": "inherits@>=2.0.1 <2.1.0",
              "resolved": "https://registry.npmjs.org/inherits/-/inherits-2.0.1.tgz"
            },
            "typedarray": {
              "version": "0.0.6",
              "from": "typedarray@>=0.0.5 <0.1.0",
              "resolved": "https://registry.npmjs.org/typedarray/-/typedarray-0.0.6.tgz"
            },
            "readable-stream": {
              "version": "2.0.6",
              "from": "readable-stream@>=2.0.0 <2.1.0",
              "resolved": "https://registry.npmjs.org/readable-stream/-/readable-stream-2.0.6.tgz",
              "dependencies": {
                "core-util-is": {
                  "version": "1.0.2",
                  "from": "core-util-is@>=1.0.0 <1.1.0",
                  "resolved": "https://registry.npmjs.org/core-util-is/-/core-util-is-1.0.2.tgz"
                },
                "isarray": {
                  "version": "1.0.0",
                  "from": "isarray@>=1.0.0 <1.1.0",
                  "resolved": "https://registry.npmjs.org/isarray/-/isarray-1.0.0.tgz"
                },
                "process-nextick-args": {
                  "version": "1.0.7",
                  "from": "process-nextick-args@>=1.0.6 <1.1.0",
                  "resolved": "https://registry.npmjs.org/process-nextick-args/-/process-nextick-args-1.0.7.tgz"
                },
                "string_decoder": {
                  "version": "0.10.31",
                  "from": "string_decoder@>=0.10.0 <0.11.0",
                  "resolved": "https://registry.npmjs.org/string_decoder/-/string_decoder-0.10.31.tgz"
                },
                "util-deprecate": {
                  "version": "1.0.2",
                  "from": "util-deprecate@>=1.0.1 <1.1.0",
                  "resolved": "https://registry.npmjs.org/util-deprecate/-/util-deprecate-1.0.2.tgz"
                }
              }
            }
          }
        },
        "https-proxy-agent": {
          "version": "0.3.6",
          "from": "https-proxy-agent@>=0.3.5 <0.4.0",
          "resolved": "https://registry.npmjs.org/https-proxy-agent/-/https-proxy-agent-0.3.6.tgz",
          "dependencies": {
            "agent-base": {
              "version": "1.0.2",
              "from": "agent-base@>=1.0.1 <1.1.0",
              "resolved": "https://registry.npmjs.org/agent-base/-/agent-base-1.0.2.tgz"
            },
            "debug": {
              "version": "2.2.0",
              "from": "debug@>=2.0.0 <3.0.0",
              "resolved": "https://registry.npmjs.org/debug/-/debug-2.2.0.tgz",
              "dependencies": {
                "ms": {
                  "version": "0.7.1",
                  "from": "ms@0.7.1",
                  "resolved": "https://registry.npmjs.org/ms/-/ms-0.7.1.tgz"
                }
              }
            },
            "extend": {
              "version": "3.0.0",
              "from": "extend@>=3.0.0 <4.0.0",
              "resolved": "https://registry.npmjs.org/extend/-/extend-3.0.0.tgz"
            }
          }
        },
        "json-stringify-safe": {
          "version": "5.0.1",
          "from": "json-stringify-safe@>=5.0.0 <6.0.0",
          "resolved": "https://registry.npmjs.org/json-stringify-safe/-/json-stringify-safe-5.0.1.tgz"
        },
        "readable-stream": {
          "version": "1.1.14",
          "from": "readable-stream@>=1.1.13 <2.0.0",
          "resolved": "https://registry.npmjs.org/readable-stream/-/readable-stream-1.1.14.tgz",
          "dependencies": {
            "core-util-is": {
              "version": "1.0.2",
              "from": "core-util-is@>=1.0.0 <1.1.0",
              "resolved": "https://registry.npmjs.org/core-util-is/-/core-util-is-1.0.2.tgz"
            },
            "isarray": {
              "version": "0.0.1",
              "from": "isarray@0.0.1",
              "resolved": "https://registry.npmjs.org/isarray/-/isarray-0.0.1.tgz"
            },
            "string_decoder": {
              "version": "0.10.31",
              "from": "string_decoder@>=0.10.0 <0.11.0",
              "resolved": "https://registry.npmjs.org/string_decoder/-/string_decoder-0.10.31.tgz"
            },
            "inherits": {
              "version": "2.0.1",
              "from": "inherits@>=2.0.1 <2.1.0",
              "resolved": "https://registry.npmjs.org/inherits/-/inherits-2.0.1.tgz"
            }
          }
        },
        "semver": {
          "version": "4.3.6",
          "from": "semver@>=4.2.0 <5.0.0",
          "resolved": "https://registry.npmjs.org/semver/-/semver-4.3.6.tgz"
        },
        "yakaa": {
          "version": "1.0.1",
          "from": "yakaa@>=1.0.1 <2.0.0",
          "resolved": "https://registry.npmjs.org/yakaa/-/yakaa-1.0.1.tgz"
        }
      }
    },
    "node-gcm": {
      "version": "0.9.15",
      "from": "node-gcm@>=0.9.12 <0.10.0",
      "resolved": "http://beta-internal:4873/node-gcm/-/node-gcm-0.9.15.tgz",
      "dependencies": {
        "debug": {
          "version": "0.8.1",
          "from": "debug@>=0.8.1 <0.9.0",
          "resolved": "http://beta-internal:4873/debug/-/debug-0.8.1.tgz"
        }
      }
    },
    "node-mongodb-debug-log": {
      "version": "0.1.2",
      "from": "node-mongodb-debug-log@>=0.1.2 <0.2.0",
      "resolved": "http://beta-internal:4873/node-mongodb-debug-log/-/node-mongodb-debug-log-0.1.2.tgz",
      "dependencies": {
        "mongodb-perf-wrapper": {
          "version": "0.1.3",
          "from": "mongodb-perf-wrapper@>=0.1.3 <0.2.0",
          "resolved": "http://beta-internal:4873/mongodb-perf-wrapper/-/mongodb-perf-wrapper-0.1.3.tgz"
        }
      }
    },
    "node-resque": {
      "version": "1.3.2",
      "from": "node-resque@>=1.0.1 <2.0.0",
      "resolved": "http://beta-internal:4873/node-resque/-/node-resque-1.3.2.tgz"
    },
    "node-uuid": {
      "version": "1.4.0",
      "from": "node-uuid@1.4.0",
      "resolved": "http://beta-internal:4873/node-uuid/-/node-uuid-1.4.0.tgz"
    },
    "oauth2orize": {
      "version": "1.0.1",
      "from": "oauth2orize@>=1.0.0 <1.1.0",
      "resolved": "http://beta-internal:4873/oauth2orize/-/oauth2orize-1.0.1.tgz",
      "dependencies": {
        "uid2": {
          "version": "0.0.3",
          "from": "uid2@>=0.0.0 <0.1.0",
          "resolved": "http://beta-internal:4873/uid2/-/uid2-0.0.3.tgz"
        },
        "utils-merge": {
          "version": "1.0.0",
          "from": "utils-merge@>=1.0.0 <2.0.0",
          "resolved": "http://beta-internal:4873/utils-merge/-/utils-merge-1.0.0.tgz"
        },
        "debug": {
          "version": "0.7.4",
          "from": "debug@>=0.7.0 <0.8.0",
          "resolved": "http://beta-internal:4873/debug/-/debug-0.7.4.tgz"
        }
      }
    },
    "octonode": {
      "version": "0.6.18",
      "from": "octonode@>=0.6.8 <0.7.0",
      "resolved": "http://beta-internal:4873/octonode/-/octonode-0.6.18.tgz",
      "dependencies": {
        "request": {
          "version": "2.51.0",
          "from": "request@>=2.51.0 <2.52.0",
          "resolved": "http://beta-internal:4873/request/-/request-2.51.0.tgz",
          "dependencies": {
            "bl": {
              "version": "0.9.5",
              "from": "bl@>=0.9.0 <0.10.0",
              "resolved": "http://beta-internal:4873/bl/-/bl-0.9.5.tgz",
              "dependencies": {
                "readable-stream": {
                  "version": "1.0.34",
                  "from": "readable-stream@>=1.0.26 <1.1.0",
                  "resolved": "http://beta-internal:4873/readable-stream/-/readable-stream-1.0.34.tgz",
                  "dependencies": {
                    "core-util-is": {
                      "version": "1.0.2",
                      "from": "core-util-is@>=1.0.0 <1.1.0",
                      "resolved": "http://beta-internal:4873/core-util-is/-/core-util-is-1.0.2.tgz"
                    },
                    "isarray": {
                      "version": "0.0.1",
                      "from": "isarray@0.0.1",
                      "resolved": "http://beta-internal:4873/isarray/-/isarray-0.0.1.tgz"
                    },
                    "string_decoder": {
                      "version": "0.10.31",
                      "from": "string_decoder@>=0.10.0 <0.11.0",
                      "resolved": "http://beta-internal:4873/string_decoder/-/string_decoder-0.10.31.tgz"
                    },
                    "inherits": {
                      "version": "2.0.1",
                      "from": "inherits@>=2.0.1 <2.1.0",
                      "resolved": "http://beta-internal:4873/inherits/-/inherits-2.0.1.tgz"
                    }
                  }
                }
              }
            },
            "caseless": {
              "version": "0.8.0",
              "from": "caseless@>=0.8.0 <0.9.0",
              "resolved": "http://beta-internal:4873/caseless/-/caseless-0.8.0.tgz"
            },
            "forever-agent": {
              "version": "0.5.2",
              "from": "forever-agent@>=0.5.0 <0.6.0",
              "resolved": "http://beta-internal:4873/forever-agent/-/forever-agent-0.5.2.tgz"
            },
            "form-data": {
              "version": "0.2.0",
              "from": "form-data@>=0.2.0 <0.3.0",
              "resolved": "http://beta-internal:4873/form-data/-/form-data-0.2.0.tgz",
              "dependencies": {
                "mime-types": {
                  "version": "2.0.14",
                  "from": "mime-types@>=2.0.3 <2.1.0",
                  "resolved": "http://beta-internal:4873/mime-types/-/mime-types-2.0.14.tgz",
                  "dependencies": {
                    "mime-db": {
                      "version": "1.12.0",
                      "from": "mime-db@>=1.12.0 <1.13.0",
                      "resolved": "http://beta-internal:4873/mime-db/-/mime-db-1.12.0.tgz"
                    }
                  }
                }
              }
            },
            "json-stringify-safe": {
              "version": "5.0.1",
              "from": "json-stringify-safe@>=5.0.0 <5.1.0",
              "resolved": "http://beta-internal:4873/json-stringify-safe/-/json-stringify-safe-5.0.1.tgz"
            },
            "mime-types": {
              "version": "1.0.2",
              "from": "mime-types@>=1.0.1 <1.1.0",
              "resolved": "http://beta-internal:4873/mime-types/-/mime-types-1.0.2.tgz"
            },
            "qs": {
              "version": "2.3.3",
              "from": "qs@>=2.3.1 <2.4.0",
              "resolved": "http://beta-internal:4873/qs/-/qs-2.3.3.tgz"
            },
            "tunnel-agent": {
              "version": "0.4.3",
              "from": "tunnel-agent@>=0.4.0 <0.5.0",
              "resolved": "http://beta-internal:4873/tunnel-agent/-/tunnel-agent-0.4.3.tgz"
            },
            "http-signature": {
              "version": "0.10.1",
              "from": "http-signature@>=0.10.0 <0.11.0",
              "resolved": "http://beta-internal:4873/http-signature/-/http-signature-0.10.1.tgz",
              "dependencies": {
                "assert-plus": {
                  "version": "0.1.5",
                  "from": "assert-plus@>=0.1.5 <0.2.0",
                  "resolved": "http://beta-internal:4873/assert-plus/-/assert-plus-0.1.5.tgz"
                },
                "asn1": {
                  "version": "0.1.11",
                  "from": "asn1@0.1.11",
                  "resolved": "http://beta-internal:4873/asn1/-/asn1-0.1.11.tgz"
                },
                "ctype": {
                  "version": "0.5.3",
                  "from": "ctype@0.5.3",
                  "resolved": "http://beta-internal:4873/ctype/-/ctype-0.5.3.tgz"
                }
              }
            },
            "oauth-sign": {
              "version": "0.5.0",
              "from": "oauth-sign@>=0.5.0 <0.6.0",
              "resolved": "http://beta-internal:4873/oauth-sign/-/oauth-sign-0.5.0.tgz"
            },
            "hawk": {
              "version": "1.1.1",
              "from": "hawk@1.1.1",
              "resolved": "http://beta-internal:4873/hawk/-/hawk-1.1.1.tgz",
              "dependencies": {
                "hoek": {
                  "version": "0.9.1",
                  "from": "hoek@>=0.9.0 <0.10.0",
                  "resolved": "http://beta-internal:4873/hoek/-/hoek-0.9.1.tgz"
                },
                "boom": {
                  "version": "0.4.2",
                  "from": "boom@>=0.4.0 <0.5.0",
                  "resolved": "http://beta-internal:4873/boom/-/boom-0.4.2.tgz"
                },
                "cryptiles": {
                  "version": "0.2.2",
                  "from": "cryptiles@>=0.2.0 <0.3.0",
                  "resolved": "http://beta-internal:4873/cryptiles/-/cryptiles-0.2.2.tgz"
                },
                "sntp": {
                  "version": "0.2.4",
                  "from": "sntp@>=0.2.0 <0.3.0",
                  "resolved": "http://beta-internal:4873/sntp/-/sntp-0.2.4.tgz"
                }
              }
            },
            "aws-sign2": {
              "version": "0.5.0",
              "from": "aws-sign2@>=0.5.0 <0.6.0",
              "resolved": "http://beta-internal:4873/aws-sign2/-/aws-sign2-0.5.0.tgz"
            },
            "stringstream": {
              "version": "0.0.5",
              "from": "stringstream@>=0.0.4 <0.1.0",
              "resolved": "http://beta-internal:4873/stringstream/-/stringstream-0.0.5.tgz"
            },
            "combined-stream": {
              "version": "0.0.7",
              "from": "combined-stream@>=0.0.5 <0.1.0",
              "resolved": "http://beta-internal:4873/combined-stream/-/combined-stream-0.0.7.tgz",
              "dependencies": {
                "delayed-stream": {
                  "version": "0.0.5",
                  "from": "delayed-stream@0.0.5",
                  "resolved": "http://beta-internal:4873/delayed-stream/-/delayed-stream-0.0.5.tgz"
                }
              }
            }
          }
        },
        "randomstring": {
          "version": "1.1.5",
          "from": "randomstring@>=1.0.0 <2.0.0",
          "resolved": "http://beta-internal:4873/randomstring/-/randomstring-1.1.5.tgz",
          "dependencies": {
            "array-uniq": {
              "version": "1.0.2",
              "from": "array-uniq@1.0.2",
              "resolved": "http://beta-internal:4873/array-uniq/-/array-uniq-1.0.2.tgz"
            }
          }
        },
        "deep-extend": {
          "version": "0.4.1",
          "from": "deep-extend@>=0.0.0 <1.0.0",
          "resolved": "http://beta-internal:4873/deep-extend/-/deep-extend-0.4.1.tgz"
        }
      }
    },
    "on-headers": {
      "version": "1.0.1",
      "from": "on-headers@>=1.0.1 <2.0.0",
      "resolved": "http://beta-internal:4873/on-headers/-/on-headers-1.0.1.tgz"
    },
    "parse-links": {
      "version": "0.1.0",
      "from": "parse-links@>=0.1.0 <0.2.0",
      "resolved": "http://beta-internal:4873/parse-links/-/parse-links-0.1.0.tgz"
    },
    "passport": {
      "version": "0.2.2",
      "from": "passport@>=0.2.2 <0.3.0",
      "resolved": "http://beta-internal:4873/passport/-/passport-0.2.2.tgz",
      "dependencies": {
        "passport-strategy": {
          "version": "1.0.0",
          "from": "passport-strategy@>=1.0.0 <2.0.0",
          "resolved": "http://beta-internal:4873/passport-strategy/-/passport-strategy-1.0.0.tgz"
        },
        "pause": {
          "version": "0.0.1",
          "from": "pause@0.0.1",
          "resolved": "http://beta-internal:4873/pause/-/pause-0.0.1.tgz"
        }
      }
    },
    "passport-google-oauth2": {
      "version": "0.1.6",
      "from": "passport-google-oauth2@>=0.1.6 <0.2.0",
      "resolved": "http://beta-internal:4873/passport-google-oauth2/-/passport-google-oauth2-0.1.6.tgz",
      "dependencies": {
        "passport-oauth2": {
          "version": "1.3.0",
          "from": "passport-oauth2@>=1.1.2 <2.0.0",
          "resolved": "http://beta-internal:4873/passport-oauth2/-/passport-oauth2-1.3.0.tgz",
          "dependencies": {
            "passport-strategy": {
              "version": "1.0.0",
              "from": "passport-strategy@>=1.0.0 <2.0.0",
              "resolved": "http://beta-internal:4873/passport-strategy/-/passport-strategy-1.0.0.tgz"
            },
            "oauth": {
              "version": "0.9.14",
              "from": "oauth@>=0.9.0 <0.10.0",
              "resolved": "http://beta-internal:4873/oauth/-/oauth-0.9.14.tgz"
            },
            "uid2": {
              "version": "0.0.3",
              "from": "uid2@>=0.0.0 <0.1.0",
              "resolved": "http://beta-internal:4873/uid2/-/uid2-0.0.3.tgz"
            }
          }
        }
      }
    },
    "passport-http": {
      "version": "0.2.2",
      "from": "passport-http@>=0.2.2 <0.3.0",
      "resolved": "http://beta-internal:4873/passport-http/-/passport-http-0.2.2.tgz",
      "dependencies": {
        "pkginfo": {
          "version": "0.2.3",
          "from": "pkginfo@>=0.2.0 <0.3.0",
          "resolved": "http://beta-internal:4873/pkginfo/-/pkginfo-0.2.3.tgz"
        },
        "passport": {
          "version": "0.1.18",
          "from": "passport@>=0.1.3 <0.2.0",
          "resolved": "http://beta-internal:4873/passport/-/passport-0.1.18.tgz",
          "dependencies": {
            "pause": {
              "version": "0.0.1",
              "from": "pause@0.0.1",
              "resolved": "http://beta-internal:4873/pause/-/pause-0.0.1.tgz"
            }
          }
        }
      }
    },
    "passport-linkedin-oauth2": {
      "version": "1.4.1",
      "from": "passport-linkedin-oauth2@>=1.4.0 <2.0.0",
      "resolved": "http://beta-internal:4873/passport-linkedin-oauth2/-/passport-linkedin-oauth2-1.4.1.tgz",
      "dependencies": {
        "passport-oauth2": {
          "version": "1.3.0",
          "from": "passport-oauth2@>=1.1.2 <2.0.0",
          "resolved": "http://beta-internal:4873/passport-oauth2/-/passport-oauth2-1.3.0.tgz",
          "dependencies": {
            "passport-strategy": {
              "version": "1.0.0",
              "from": "passport-strategy@>=1.0.0 <2.0.0",
              "resolved": "http://beta-internal:4873/passport-strategy/-/passport-strategy-1.0.0.tgz"
            },
            "oauth": {
              "version": "0.9.14",
              "from": "oauth@>=0.9.0 <0.10.0",
              "resolved": "http://beta-internal:4873/oauth/-/oauth-0.9.14.tgz"
            },
            "uid2": {
              "version": "0.0.3",
              "from": "uid2@>=0.0.0 <0.1.0",
              "resolved": "http://beta-internal:4873/uid2/-/uid2-0.0.3.tgz"
            }
          }
        }
      }
    },
    "passport-oauth2-client-password": {
      "version": "0.1.2",
      "from": "passport-oauth2-client-password@>=0.1.2 <0.2.0",
      "resolved": "http://beta-internal:4873/passport-oauth2-client-password/-/passport-oauth2-client-password-0.1.2.tgz",
      "dependencies": {
        "passport-strategy": {
          "version": "1.0.0",
          "from": "passport-strategy@>=1.0.0 <2.0.0",
          "resolved": "http://beta-internal:4873/passport-strategy/-/passport-strategy-1.0.0.tgz"
        }
      }
    },
    "passport-twitter": {
      "version": "1.0.4",
      "from": "passport-twitter@>=1.0.3 <2.0.0",
      "resolved": "http://beta-internal:4873/passport-twitter/-/passport-twitter-1.0.4.tgz",
      "dependencies": {
        "passport-oauth1": {
          "version": "1.1.0",
          "from": "passport-oauth1@>=1.0.0 <2.0.0",
          "resolved": "http://beta-internal:4873/passport-oauth1/-/passport-oauth1-1.1.0.tgz",
          "dependencies": {
            "passport-strategy": {
              "version": "1.0.0",
              "from": "passport-strategy@>=1.0.0 <2.0.0",
              "resolved": "http://beta-internal:4873/passport-strategy/-/passport-strategy-1.0.0.tgz"
            },
            "oauth": {
              "version": "0.9.14",
              "from": "oauth@>=0.9.0 <0.10.0",
              "resolved": "http://beta-internal:4873/oauth/-/oauth-0.9.14.tgz"
            },
            "utils-merge": {
              "version": "1.0.0",
              "from": "utils-merge@>=1.0.0 <2.0.0",
              "resolved": "http://beta-internal:4873/utils-merge/-/utils-merge-1.0.0.tgz"
            }
          }
        },
        "xtraverse": {
          "version": "0.1.0",
          "from": "xtraverse@>=0.1.0 <0.2.0",
          "resolved": "http://beta-internal:4873/xtraverse/-/xtraverse-0.1.0.tgz",
          "dependencies": {
            "xmldom": {
              "version": "0.1.22",
              "from": "xmldom@>=0.1.0 <0.2.0",
              "resolved": "http://beta-internal:4873/xmldom/-/xmldom-0.1.22.tgz"
            }
          }
        }
      }
    },
    "permessage-deflate": {
      "version": "0.1.5",
      "from": "permessage-deflate@>=0.1.2 <0.2.0",
      "resolved": "http://beta-internal:4873/permessage-deflate/-/permessage-deflate-0.1.5.tgz"
    },
    "react": {
      "version": "15.3.0",
      "from": "react@>=15.2.1 <16.0.0",
      "resolved": "http://beta-internal:4873/react/-/react-15.3.0.tgz",
      "dependencies": {
        "fbjs": {
          "version": "0.8.3",
          "from": "fbjs@>=0.8.1 <0.9.0",
          "resolved": "http://beta-internal:4873/fbjs/-/fbjs-0.8.3.tgz",
          "dependencies": {
            "core-js": {
              "version": "1.2.7",
              "from": "core-js@>=1.0.0 <2.0.0",
              "resolved": "http://beta-internal:4873/core-js/-/core-js-1.2.7.tgz"
            },
            "immutable": {
              "version": "3.8.1",
              "from": "immutable@>=3.7.6 <4.0.0",
              "resolved": "http://beta-internal:4873/immutable/-/immutable-3.8.1.tgz"
            },
            "isomorphic-fetch": {
              "version": "2.2.1",
              "from": "isomorphic-fetch@>=2.1.1 <3.0.0",
              "resolved": "http://beta-internal:4873/isomorphic-fetch/-/isomorphic-fetch-2.2.1.tgz",
              "dependencies": {
                "node-fetch": {
                  "version": "1.5.3",
                  "from": "node-fetch@>=1.0.1 <2.0.0",
                  "resolved": "http://beta-internal:4873/node-fetch/-/node-fetch-1.5.3.tgz",
                  "dependencies": {
                    "encoding": {
                      "version": "0.1.12",
                      "from": "encoding@>=0.1.11 <0.2.0",
                      "resolved": "http://beta-internal:4873/encoding/-/encoding-0.1.12.tgz",
                      "dependencies": {
                        "iconv-lite": {
                          "version": "0.4.13",
                          "from": "iconv-lite@>=0.4.13 <0.5.0",
                          "resolved": "http://beta-internal:4873/iconv-lite/-/iconv-lite-0.4.13.tgz"
                        }
                      }
                    },
                    "is-stream": {
                      "version": "1.1.0",
                      "from": "is-stream@>=1.0.1 <2.0.0",
                      "resolved": "http://beta-internal:4873/is-stream/-/is-stream-1.1.0.tgz"
                    }
                  }
                },
                "whatwg-fetch": {
                  "version": "1.0.0",
                  "from": "whatwg-fetch@>=0.10.0",
                  "resolved": "http://beta-internal:4873/whatwg-fetch/-/whatwg-fetch-1.0.0.tgz"
                }
              }
            },
            "promise": {
              "version": "7.1.1",
              "from": "promise@>=7.1.1 <8.0.0",
              "resolved": "http://beta-internal:4873/promise/-/promise-7.1.1.tgz",
              "dependencies": {
                "asap": {
                  "version": "2.0.4",
                  "from": "asap@>=2.0.3 <2.1.0",
                  "resolved": "http://beta-internal:4873/asap/-/asap-2.0.4.tgz"
                }
              }
            },
            "ua-parser-js": {
              "version": "0.7.10",
              "from": "ua-parser-js@>=0.7.9 <0.8.0",
              "resolved": "http://beta-internal:4873/ua-parser-js/-/ua-parser-js-0.7.10.tgz"
            }
          }
        },
        "loose-envify": {
          "version": "1.2.0",
          "from": "loose-envify@>=1.1.0 <2.0.0",
          "resolved": "http://beta-internal:4873/loose-envify/-/loose-envify-1.2.0.tgz",
          "dependencies": {
            "js-tokens": {
              "version": "1.0.3",
              "from": "js-tokens@>=1.0.1 <2.0.0",
              "resolved": "http://beta-internal:4873/js-tokens/-/js-tokens-1.0.3.tgz"
            }
          }
        },
        "object-assign": {
          "version": "4.1.0",
          "from": "object-assign@>=4.1.0 <5.0.0",
          "resolved": "http://beta-internal:4873/object-assign/-/object-assign-4.1.0.tgz"
        }
      }
    },
    "react-dom": {
      "version": "15.3.0",
      "from": "react-dom@>=15.2.1 <16.0.0",
      "resolved": "http://beta-internal:4873/react-dom/-/react-dom-15.3.0.tgz"
    },
    "readme-badger": {
      "version": "0.1.2",
      "from": "readme-badger@>=0.1.2 <0.2.0",
      "resolved": "http://beta-internal:4873/readme-badger/-/readme-badger-0.1.2.tgz"
    },
    "redis-lock": {
      "version": "0.0.8",
      "from": "redis-lock@0.0.8",
      "resolved": "http://beta-internal:4873/redis-lock/-/redis-lock-0.0.8.tgz"
    },
    "request": {
      "version": "2.40.0",
      "from": "request@>=2.40.0 <2.41.0",
      "resolved": "http://beta-internal:4873/request/-/request-2.40.0.tgz",
      "dependencies": {
        "qs": {
          "version": "1.0.2",
          "from": "qs@>=1.0.0 <1.1.0",
          "resolved": "http://beta-internal:4873/qs/-/qs-1.0.2.tgz"
        },
        "json-stringify-safe": {
          "version": "5.0.1",
          "from": "json-stringify-safe@>=5.0.0 <5.1.0",
          "resolved": "http://beta-internal:4873/json-stringify-safe/-/json-stringify-safe-5.0.1.tgz"
        },
        "mime-types": {
          "version": "1.0.2",
          "from": "mime-types@>=1.0.1 <1.1.0",
          "resolved": "http://beta-internal:4873/mime-types/-/mime-types-1.0.2.tgz"
        },
        "forever-agent": {
          "version": "0.5.2",
          "from": "forever-agent@>=0.5.0 <0.6.0",
          "resolved": "http://beta-internal:4873/forever-agent/-/forever-agent-0.5.2.tgz"
        },
        "form-data": {
          "version": "0.1.4",
          "from": "form-data@>=0.1.0 <0.2.0",
          "resolved": "http://beta-internal:4873/form-data/-/form-data-0.1.4.tgz",
          "dependencies": {
            "combined-stream": {
              "version": "0.0.7",
              "from": "combined-stream@>=0.0.4 <0.1.0",
              "resolved": "http://beta-internal:4873/combined-stream/-/combined-stream-0.0.7.tgz",
              "dependencies": {
                "delayed-stream": {
                  "version": "0.0.5",
                  "from": "delayed-stream@0.0.5",
                  "resolved": "http://beta-internal:4873/delayed-stream/-/delayed-stream-0.0.5.tgz"
                }
              }
            },
            "mime": {
              "version": "1.2.11",
              "from": "mime@>=1.2.11 <1.3.0",
              "resolved": "http://beta-internal:4873/mime/-/mime-1.2.11.tgz"
            }
          }
        },
        "tunnel-agent": {
          "version": "0.4.3",
          "from": "tunnel-agent@>=0.4.0 <0.5.0",
          "resolved": "http://beta-internal:4873/tunnel-agent/-/tunnel-agent-0.4.3.tgz"
        },
        "http-signature": {
          "version": "0.10.1",
          "from": "http-signature@>=0.10.0 <0.11.0",
          "resolved": "http://beta-internal:4873/http-signature/-/http-signature-0.10.1.tgz",
          "dependencies": {
            "assert-plus": {
              "version": "0.1.5",
              "from": "assert-plus@>=0.1.5 <0.2.0",
              "resolved": "http://beta-internal:4873/assert-plus/-/assert-plus-0.1.5.tgz"
            },
            "asn1": {
              "version": "0.1.11",
              "from": "asn1@0.1.11",
              "resolved": "http://beta-internal:4873/asn1/-/asn1-0.1.11.tgz"
            },
            "ctype": {
              "version": "0.5.3",
              "from": "ctype@0.5.3",
              "resolved": "http://beta-internal:4873/ctype/-/ctype-0.5.3.tgz"
            }
          }
        },
        "oauth-sign": {
          "version": "0.3.0",
          "from": "oauth-sign@>=0.3.0 <0.4.0",
          "resolved": "http://beta-internal:4873/oauth-sign/-/oauth-sign-0.3.0.tgz"
        },
        "hawk": {
          "version": "1.1.1",
          "from": "hawk@1.1.1",
          "resolved": "http://beta-internal:4873/hawk/-/hawk-1.1.1.tgz",
          "dependencies": {
            "hoek": {
              "version": "0.9.1",
              "from": "hoek@>=0.9.0 <0.10.0",
              "resolved": "http://beta-internal:4873/hoek/-/hoek-0.9.1.tgz"
            },
            "boom": {
              "version": "0.4.2",
              "from": "boom@>=0.4.0 <0.5.0",
              "resolved": "http://beta-internal:4873/boom/-/boom-0.4.2.tgz"
            },
            "cryptiles": {
              "version": "0.2.2",
              "from": "cryptiles@>=0.2.0 <0.3.0",
              "resolved": "http://beta-internal:4873/cryptiles/-/cryptiles-0.2.2.tgz"
            },
            "sntp": {
              "version": "0.2.4",
              "from": "sntp@>=0.2.0 <0.3.0",
              "resolved": "http://beta-internal:4873/sntp/-/sntp-0.2.4.tgz"
            }
          }
        },
        "aws-sign2": {
          "version": "0.5.0",
          "from": "aws-sign2@>=0.5.0 <0.6.0",
          "resolved": "http://beta-internal:4873/aws-sign2/-/aws-sign2-0.5.0.tgz"
        },
        "stringstream": {
          "version": "0.0.5",
          "from": "stringstream@>=0.0.4 <0.1.0",
          "resolved": "http://beta-internal:4873/stringstream/-/stringstream-0.0.5.tgz"
        }
      }
    },
    "request-extensible": {
      "version": "0.1.1",
      "from": "request-extensible@>=0.1.1 <0.2.0",
      "resolved": "http://beta-internal:4873/request-extensible/-/request-extensible-0.1.1.tgz",
      "dependencies": {
        "request": {
          "version": "2.74.0",
          "from": "request@>=2.53.0 <3.0.0",
          "resolved": "http://beta-internal:4873/request/-/request-2.74.0.tgz",
          "dependencies": {
            "aws-sign2": {
              "version": "0.6.0",
              "from": "aws-sign2@>=0.6.0 <0.7.0",
              "resolved": "http://beta-internal:4873/aws-sign2/-/aws-sign2-0.6.0.tgz"
            },
            "aws4": {
              "version": "1.4.1",
              "from": "aws4@>=1.2.1 <2.0.0",
              "resolved": "http://beta-internal:4873/aws4/-/aws4-1.4.1.tgz"
            },
            "bl": {
              "version": "1.1.2",
              "from": "bl@>=1.1.2 <1.2.0",
              "resolved": "http://beta-internal:4873/bl/-/bl-1.1.2.tgz",
              "dependencies": {
                "readable-stream": {
                  "version": "2.0.6",
                  "from": "readable-stream@>=2.0.5 <2.1.0",
                  "resolved": "http://beta-internal:4873/readable-stream/-/readable-stream-2.0.6.tgz",
                  "dependencies": {
                    "core-util-is": {
                      "version": "1.0.2",
                      "from": "core-util-is@>=1.0.0 <1.1.0",
                      "resolved": "http://beta-internal:4873/core-util-is/-/core-util-is-1.0.2.tgz"
                    },
                    "inherits": {
                      "version": "2.0.1",
                      "from": "inherits@>=2.0.1 <2.1.0",
                      "resolved": "http://beta-internal:4873/inherits/-/inherits-2.0.1.tgz"
                    },
                    "isarray": {
                      "version": "1.0.0",
                      "from": "isarray@>=1.0.0 <1.1.0",
                      "resolved": "http://beta-internal:4873/isarray/-/isarray-1.0.0.tgz"
                    },
                    "process-nextick-args": {
                      "version": "1.0.7",
                      "from": "process-nextick-args@>=1.0.6 <1.1.0",
                      "resolved": "http://beta-internal:4873/process-nextick-args/-/process-nextick-args-1.0.7.tgz"
                    },
                    "string_decoder": {
                      "version": "0.10.31",
                      "from": "string_decoder@>=0.10.0 <0.11.0",
                      "resolved": "http://beta-internal:4873/string_decoder/-/string_decoder-0.10.31.tgz"
                    },
                    "util-deprecate": {
                      "version": "1.0.2",
                      "from": "util-deprecate@>=1.0.1 <1.1.0",
                      "resolved": "http://beta-internal:4873/util-deprecate/-/util-deprecate-1.0.2.tgz"
                    }
                  }
                }
              }
            },
            "caseless": {
              "version": "0.11.0",
              "from": "caseless@>=0.11.0 <0.12.0",
              "resolved": "http://beta-internal:4873/caseless/-/caseless-0.11.0.tgz"
            },
            "combined-stream": {
              "version": "1.0.5",
              "from": "combined-stream@>=1.0.5 <1.1.0",
              "resolved": "http://beta-internal:4873/combined-stream/-/combined-stream-1.0.5.tgz",
              "dependencies": {
                "delayed-stream": {
                  "version": "1.0.0",
                  "from": "delayed-stream@>=1.0.0 <1.1.0",
                  "resolved": "http://beta-internal:4873/delayed-stream/-/delayed-stream-1.0.0.tgz"
                }
              }
            },
            "extend": {
              "version": "3.0.0",
              "from": "extend@>=3.0.0 <3.1.0",
              "resolved": "http://beta-internal:4873/extend/-/extend-3.0.0.tgz"
            },
            "forever-agent": {
              "version": "0.6.1",
              "from": "forever-agent@>=0.6.1 <0.7.0",
              "resolved": "http://beta-internal:4873/forever-agent/-/forever-agent-0.6.1.tgz"
            },
            "form-data": {
              "version": "1.0.0-rc4",
              "from": "form-data@>=1.0.0-rc4 <1.1.0",
              "resolved": "http://beta-internal:4873/form-data/-/form-data-1.0.0-rc4.tgz",
              "dependencies": {
                "async": {
                  "version": "1.5.2",
                  "from": "async@>=1.5.2 <2.0.0",
                  "resolved": "http://beta-internal:4873/async/-/async-1.5.2.tgz"
                }
              }
            },
            "har-validator": {
              "version": "2.0.6",
              "from": "har-validator@>=2.0.6 <2.1.0",
              "resolved": "http://beta-internal:4873/har-validator/-/har-validator-2.0.6.tgz",
              "dependencies": {
                "chalk": {
                  "version": "1.1.3",
                  "from": "chalk@>=1.1.1 <2.0.0",
                  "resolved": "http://beta-internal:4873/chalk/-/chalk-1.1.3.tgz",
                  "dependencies": {
                    "ansi-styles": {
                      "version": "2.2.1",
                      "from": "ansi-styles@>=2.2.1 <3.0.0",
                      "resolved": "http://beta-internal:4873/ansi-styles/-/ansi-styles-2.2.1.tgz"
                    },
                    "has-ansi": {
                      "version": "2.0.0",
                      "from": "has-ansi@>=2.0.0 <3.0.0",
                      "resolved": "http://beta-internal:4873/has-ansi/-/has-ansi-2.0.0.tgz",
                      "dependencies": {
                        "ansi-regex": {
                          "version": "2.0.0",
                          "from": "ansi-regex@>=2.0.0 <3.0.0",
                          "resolved": "http://beta-internal:4873/ansi-regex/-/ansi-regex-2.0.0.tgz"
                        }
                      }
                    },
                    "strip-ansi": {
                      "version": "3.0.1",
                      "from": "strip-ansi@>=3.0.0 <4.0.0",
                      "resolved": "http://beta-internal:4873/strip-ansi/-/strip-ansi-3.0.1.tgz",
                      "dependencies": {
                        "ansi-regex": {
                          "version": "2.0.0",
                          "from": "ansi-regex@>=2.0.0 <3.0.0",
                          "resolved": "http://beta-internal:4873/ansi-regex/-/ansi-regex-2.0.0.tgz"
                        }
                      }
                    },
                    "supports-color": {
                      "version": "2.0.0",
                      "from": "supports-color@>=2.0.0 <3.0.0",
                      "resolved": "http://beta-internal:4873/supports-color/-/supports-color-2.0.0.tgz"
                    }
                  }
                },
                "commander": {
                  "version": "2.9.0",
                  "from": "commander@>=2.9.0 <3.0.0",
                  "resolved": "http://beta-internal:4873/commander/-/commander-2.9.0.tgz",
                  "dependencies": {
                    "graceful-readlink": {
                      "version": "1.0.1",
                      "from": "graceful-readlink@>=1.0.0",
                      "resolved": "http://beta-internal:4873/graceful-readlink/-/graceful-readlink-1.0.1.tgz"
                    }
                  }
                },
                "is-my-json-valid": {
                  "version": "2.13.1",
                  "from": "is-my-json-valid@>=2.12.4 <3.0.0",
                  "resolved": "http://beta-internal:4873/is-my-json-valid/-/is-my-json-valid-2.13.1.tgz",
                  "dependencies": {
                    "generate-function": {
                      "version": "2.0.0",
                      "from": "generate-function@>=2.0.0 <3.0.0",
                      "resolved": "http://beta-internal:4873/generate-function/-/generate-function-2.0.0.tgz"
                    },
                    "generate-object-property": {
                      "version": "1.2.0",
                      "from": "generate-object-property@>=1.1.0 <2.0.0",
                      "resolved": "http://beta-internal:4873/generate-object-property/-/generate-object-property-1.2.0.tgz",
                      "dependencies": {
                        "is-property": {
                          "version": "1.0.2",
                          "from": "is-property@>=1.0.0 <2.0.0",
                          "resolved": "http://beta-internal:4873/is-property/-/is-property-1.0.2.tgz"
                        }
                      }
                    },
                    "jsonpointer": {
                      "version": "2.0.0",
                      "from": "jsonpointer@2.0.0",
                      "resolved": "http://beta-internal:4873/jsonpointer/-/jsonpointer-2.0.0.tgz"
                    },
                    "xtend": {
                      "version": "4.0.1",
                      "from": "xtend@>=4.0.0 <5.0.0",
                      "resolved": "http://beta-internal:4873/xtend/-/xtend-4.0.1.tgz"
                    }
                  }
                },
                "pinkie-promise": {
                  "version": "2.0.1",
                  "from": "pinkie-promise@>=2.0.0 <3.0.0",
                  "resolved": "http://beta-internal:4873/pinkie-promise/-/pinkie-promise-2.0.1.tgz",
                  "dependencies": {
                    "pinkie": {
                      "version": "2.0.4",
                      "from": "pinkie@>=2.0.0 <3.0.0",
                      "resolved": "http://beta-internal:4873/pinkie/-/pinkie-2.0.4.tgz"
                    }
                  }
                }
              }
            },
            "hawk": {
              "version": "3.1.3",
              "from": "hawk@>=3.1.3 <3.2.0",
              "resolved": "http://beta-internal:4873/hawk/-/hawk-3.1.3.tgz",
              "dependencies": {
                "hoek": {
                  "version": "2.16.3",
                  "from": "hoek@>=2.0.0 <3.0.0",
                  "resolved": "http://beta-internal:4873/hoek/-/hoek-2.16.3.tgz"
                },
                "boom": {
                  "version": "2.10.1",
                  "from": "boom@>=2.0.0 <3.0.0",
                  "resolved": "http://beta-internal:4873/boom/-/boom-2.10.1.tgz"
                },
                "cryptiles": {
                  "version": "2.0.5",
                  "from": "cryptiles@>=2.0.0 <3.0.0",
                  "resolved": "http://beta-internal:4873/cryptiles/-/cryptiles-2.0.5.tgz"
                },
                "sntp": {
                  "version": "1.0.9",
                  "from": "sntp@>=1.0.0 <2.0.0",
                  "resolved": "http://beta-internal:4873/sntp/-/sntp-1.0.9.tgz"
                }
              }
            },
            "http-signature": {
              "version": "1.1.1",
              "from": "http-signature@>=1.1.0 <1.2.0",
              "resolved": "http://beta-internal:4873/http-signature/-/http-signature-1.1.1.tgz",
              "dependencies": {
                "assert-plus": {
                  "version": "0.2.0",
                  "from": "assert-plus@>=0.2.0 <0.3.0",
                  "resolved": "http://beta-internal:4873/assert-plus/-/assert-plus-0.2.0.tgz"
                },
                "jsprim": {
                  "version": "1.3.0",
                  "from": "jsprim@>=1.2.2 <2.0.0",
                  "resolved": "http://beta-internal:4873/jsprim/-/jsprim-1.3.0.tgz",
                  "dependencies": {
                    "extsprintf": {
                      "version": "1.0.2",
                      "from": "extsprintf@1.0.2",
                      "resolved": "http://beta-internal:4873/extsprintf/-/extsprintf-1.0.2.tgz"
                    },
                    "json-schema": {
                      "version": "0.2.2",
                      "from": "json-schema@0.2.2",
                      "resolved": "http://beta-internal:4873/json-schema/-/json-schema-0.2.2.tgz"
                    },
                    "verror": {
                      "version": "1.3.6",
                      "from": "verror@1.3.6",
                      "resolved": "https://registry.npmjs.org/verror/-/verror-1.3.6.tgz"
                    }
                  }
                },
                "sshpk": {
                  "version": "1.9.2",
                  "from": "sshpk@>=1.7.0 <2.0.0",
                  "resolved": "http://beta-internal:4873/sshpk/-/sshpk-1.9.2.tgz",
                  "dependencies": {
                    "asn1": {
                      "version": "0.2.3",
                      "from": "asn1@>=0.2.3 <0.3.0",
                      "resolved": "http://beta-internal:4873/asn1/-/asn1-0.2.3.tgz"
                    },
                    "assert-plus": {
                      "version": "1.0.0",
                      "from": "assert-plus@>=1.0.0 <2.0.0",
                      "resolved": "http://beta-internal:4873/assert-plus/-/assert-plus-1.0.0.tgz"
                    },
                    "dashdash": {
                      "version": "1.14.0",
                      "from": "dashdash@>=1.12.0 <2.0.0",
                      "resolved": "http://beta-internal:4873/dashdash/-/dashdash-1.14.0.tgz"
                    },
                    "getpass": {
                      "version": "0.1.6",
                      "from": "getpass@>=0.1.1 <0.2.0",
                      "resolved": "http://beta-internal:4873/getpass/-/getpass-0.1.6.tgz"
                    },
                    "jsbn": {
                      "version": "0.1.0",
                      "from": "jsbn@>=0.1.0 <0.2.0",
                      "resolved": "http://beta-internal:4873/jsbn/-/jsbn-0.1.0.tgz"
                    },
                    "tweetnacl": {
                      "version": "0.13.3",
                      "from": "tweetnacl@>=0.13.0 <0.14.0",
                      "resolved": "http://beta-internal:4873/tweetnacl/-/tweetnacl-0.13.3.tgz"
                    },
                    "jodid25519": {
                      "version": "1.0.2",
                      "from": "jodid25519@>=1.0.0 <2.0.0",
                      "resolved": "http://beta-internal:4873/jodid25519/-/jodid25519-1.0.2.tgz"
                    },
                    "ecc-jsbn": {
                      "version": "0.1.1",
                      "from": "ecc-jsbn@>=0.1.1 <0.2.0",
                      "resolved": "http://beta-internal:4873/ecc-jsbn/-/ecc-jsbn-0.1.1.tgz"
                    }
                  }
                }
              }
            },
            "is-typedarray": {
              "version": "1.0.0",
              "from": "is-typedarray@>=1.0.0 <1.1.0",
              "resolved": "http://beta-internal:4873/is-typedarray/-/is-typedarray-1.0.0.tgz"
            },
            "isstream": {
              "version": "0.1.2",
              "from": "isstream@>=0.1.2 <0.2.0",
              "resolved": "http://beta-internal:4873/isstream/-/isstream-0.1.2.tgz"
            },
            "json-stringify-safe": {
              "version": "5.0.1",
              "from": "json-stringify-safe@>=5.0.1 <5.1.0",
              "resolved": "http://beta-internal:4873/json-stringify-safe/-/json-stringify-safe-5.0.1.tgz"
            },
            "mime-types": {
              "version": "2.1.11",
              "from": "mime-types@>=2.1.7 <2.2.0",
              "resolved": "http://beta-internal:4873/mime-types/-/mime-types-2.1.11.tgz",
              "dependencies": {
                "mime-db": {
                  "version": "1.23.0",
                  "from": "mime-db@>=1.23.0 <1.24.0",
                  "resolved": "http://beta-internal:4873/mime-db/-/mime-db-1.23.0.tgz"
                }
              }
            },
            "node-uuid": {
              "version": "1.4.7",
              "from": "node-uuid@>=1.4.7 <1.5.0",
              "resolved": "http://beta-internal:4873/node-uuid/-/node-uuid-1.4.7.tgz"
            },
            "oauth-sign": {
              "version": "0.8.2",
              "from": "oauth-sign@>=0.8.1 <0.9.0",
              "resolved": "http://beta-internal:4873/oauth-sign/-/oauth-sign-0.8.2.tgz"
            },
            "qs": {
              "version": "6.2.1",
              "from": "qs@>=6.2.0 <6.3.0",
              "resolved": "http://beta-internal:4873/qs/-/qs-6.2.1.tgz"
            },
            "stringstream": {
              "version": "0.0.5",
              "from": "stringstream@>=0.0.4 <0.1.0",
              "resolved": "http://beta-internal:4873/stringstream/-/stringstream-0.0.5.tgz"
            },
            "tough-cookie": {
              "version": "2.3.1",
              "from": "tough-cookie@>=2.3.0 <2.4.0",
              "resolved": "http://beta-internal:4873/tough-cookie/-/tough-cookie-2.3.1.tgz"
            },
            "tunnel-agent": {
              "version": "0.4.3",
              "from": "tunnel-agent@>=0.4.1 <0.5.0",
              "resolved": "http://beta-internal:4873/tunnel-agent/-/tunnel-agent-0.4.3.tgz"
            }
          }
        }
      }
    },
    "request-http-cache": {
      "version": "1.0.1",
      "from": "request-http-cache@>=1.0.1 <2.0.0",
      "resolved": "http://beta-internal:4873/request-http-cache/-/request-http-cache-1.0.1.tgz",
      "dependencies": {
        "json-buffer": {
          "version": "2.0.11",
          "from": "json-buffer@>=2.0.11 <3.0.0",
          "resolved": "http://beta-internal:4873/json-buffer/-/json-buffer-2.0.11.tgz"
        },
        "redis": {
          "version": "0.12.1",
          "from": "redis@>=0.12.1 <0.13.0",
          "resolved": "http://beta-internal:4873/redis/-/redis-0.12.1.tgz"
<<<<<<< HEAD
        }
      }
    },
    "response-time": {
      "version": "2.3.1",
      "from": "response-time@>=2.3.1 <3.0.0",
      "resolved": "http://beta-internal:4873/response-time/-/response-time-2.3.1.tgz",
      "dependencies": {
        "depd": {
          "version": "1.0.1",
          "from": "depd@>=1.0.1 <1.1.0",
          "resolved": "https://registry.npmjs.org/depd/-/depd-1.0.1.tgz"
=======
        },
        "wreck": {
          "version": "5.6.1",
          "from": "wreck@>=5.2.0 <6.0.0",
          "resolved": "http://beta-internal:4873/wreck/-/wreck-5.6.1.tgz",
          "dependencies": {
            "hoek": {
              "version": "2.16.3",
              "from": "hoek@>=2.0.0 <3.0.0",
              "resolved": "http://beta-internal:4873/hoek/-/hoek-2.16.3.tgz"
            },
            "boom": {
              "version": "2.10.1",
              "from": "boom@>=2.0.0 <3.0.0",
              "resolved": "http://beta-internal:4873/boom/-/boom-2.10.1.tgz"
            }
          }
>>>>>>> f99f6a5b
        }
      }
    },
    "sanitizer": {
      "version": "0.0.15",
      "from": "sanitizer@0.0.15",
      "resolved": "http://beta-internal:4873/sanitizer/-/sanitizer-0.0.15.tgz"
    },
    "scriptjs": {
      "version": "2.5.8",
      "from": "scriptjs@>=2.5.7 <3.0.0",
      "resolved": "http://beta-internal:4873/scriptjs/-/scriptjs-2.5.8.tgz"
    },
    "sechash": {
      "version": "0.1.3",
      "from": "sechash@0.1.3",
      "resolved": "http://beta-internal:4873/sechash/-/sechash-0.1.3.tgz"
    },
    "serve-favicon": {
      "version": "2.3.0",
      "from": "serve-favicon@>=2.3.0 <3.0.0",
      "resolved": "http://beta-internal:4873/serve-favicon/-/serve-favicon-2.3.0.tgz",
      "dependencies": {
        "etag": {
          "version": "1.7.0",
          "from": "etag@>=1.7.0 <1.8.0",
          "resolved": "http://beta-internal:4873/etag/-/etag-1.7.0.tgz"
        },
        "fresh": {
          "version": "0.3.0",
          "from": "fresh@0.3.0",
          "resolved": "http://beta-internal:4873/fresh/-/fresh-0.3.0.tgz"
        },
        "ms": {
          "version": "0.7.1",
          "from": "ms@0.7.1",
          "resolved": "http://beta-internal:4873/ms/-/ms-0.7.1.tgz"
        },
        "parseurl": {
          "version": "1.3.1",
          "from": "parseurl@>=1.3.0 <1.4.0",
          "resolved": "http://beta-internal:4873/parseurl/-/parseurl-1.3.1.tgz"
        }
      }
    },
    "shutdown": {
      "version": "0.2.4",
      "from": "shutdown@>=0.2.3 <0.3.0",
      "resolved": "http://beta-internal:4873/shutdown/-/shutdown-0.2.4.tgz",
      "dependencies": {
        "debug": {
          "version": "1.0.4",
          "from": "debug@>=1.0.2 <2.0.0",
          "resolved": "http://beta-internal:4873/debug/-/debug-1.0.4.tgz",
          "dependencies": {
            "ms": {
              "version": "0.6.2",
              "from": "ms@0.6.2",
              "resolved": "http://beta-internal:4873/ms/-/ms-0.6.2.tgz"
            }
          }
        }
      }
    },
    "slug": {
      "version": "0.9.1",
      "from": "slug@>=0.9.1 <0.10.0",
      "resolved": "http://beta-internal:4873/slug/-/slug-0.9.1.tgz",
      "dependencies": {
        "unicode": {
          "version": "0.6.1",
          "from": "unicode@>=0.3.1",
          "resolved": "http://beta-internal:4873/unicode/-/unicode-0.6.1.tgz",
          "dependencies": {
            "bufferstream": {
              "version": "0.6.2",
              "from": "bufferstream@>=0.6.2",
              "resolved": "http://beta-internal:4873/bufferstream/-/bufferstream-0.6.2.tgz",
              "dependencies": {
                "bufferjs": {
                  "version": "3.0.1",
                  "from": "bufferjs@>=2.0.0",
                  "resolved": "http://beta-internal:4873/bufferjs/-/bufferjs-3.0.1.tgz"
                },
                "buffertools": {
                  "version": "2.1.4",
                  "from": "buffertools@>=1.0.3",
                  "resolved": "http://beta-internal:4873/buffertools/-/buffertools-2.1.4.tgz"
                }
              }
            }
          }
        }
      }
    },
    "snappy-cache": {
      "version": "0.3.0",
      "from": "snappy-cache@>=0.3.0 <0.4.0",
      "resolved": "http://beta-internal:4873/snappy-cache/-/snappy-cache-0.3.0.tgz",
      "dependencies": {
        "redis": {
          "version": "0.12.1",
          "from": "redis@>=0.12.1 <0.13.0",
          "resolved": "http://beta-internal:4873/redis/-/redis-0.12.1.tgz"
        }
      }
    },
    "statuserror": {
      "version": "0.1.3",
      "from": "statuserror@>=0.1.3 <0.2.0",
      "resolved": "http://beta-internal:4873/statuserror/-/statuserror-0.1.3.tgz"
    },
    "stringformat": {
      "version": "0.0.5",
      "from": "stringformat@0.0.5",
      "resolved": "http://beta-internal:4873/stringformat/-/stringformat-0.0.5.tgz"
    },
    "temp": {
      "version": "0.4.0",
      "from": "temp@0.4.0",
      "resolved": "http://beta-internal:4873/temp/-/temp-0.4.0.tgz"
    },
    "tentacles": {
      "version": "0.3.3",
      "from": "tentacles@>=0.3.3 <0.4.0",
      "resolved": "http://beta-internal:4873/tentacles/-/tentacles-0.3.3.tgz",
      "dependencies": {
        "create-error": {
          "version": "0.3.1",
          "from": "create-error@>=0.3.1 <0.4.0",
          "resolved": "http://beta-internal:4873/create-error/-/create-error-0.3.1.tgz"
        },
        "request": {
          "version": "2.74.0",
          "from": "request@>=2.53.0 <3.0.0",
          "resolved": "http://beta-internal:4873/request/-/request-2.74.0.tgz",
          "dependencies": {
            "aws-sign2": {
              "version": "0.6.0",
              "from": "aws-sign2@>=0.6.0 <0.7.0",
              "resolved": "http://beta-internal:4873/aws-sign2/-/aws-sign2-0.6.0.tgz"
            },
            "aws4": {
              "version": "1.4.1",
              "from": "aws4@>=1.2.1 <2.0.0",
              "resolved": "http://beta-internal:4873/aws4/-/aws4-1.4.1.tgz"
            },
            "bl": {
              "version": "1.1.2",
              "from": "bl@>=1.1.2 <1.2.0",
              "resolved": "http://beta-internal:4873/bl/-/bl-1.1.2.tgz",
              "dependencies": {
                "readable-stream": {
                  "version": "2.0.6",
                  "from": "readable-stream@>=2.0.5 <2.1.0",
                  "resolved": "http://beta-internal:4873/readable-stream/-/readable-stream-2.0.6.tgz",
                  "dependencies": {
                    "core-util-is": {
                      "version": "1.0.2",
                      "from": "core-util-is@>=1.0.0 <1.1.0",
                      "resolved": "http://beta-internal:4873/core-util-is/-/core-util-is-1.0.2.tgz"
                    },
                    "inherits": {
                      "version": "2.0.1",
                      "from": "inherits@>=2.0.1 <2.1.0",
                      "resolved": "http://beta-internal:4873/inherits/-/inherits-2.0.1.tgz"
                    },
                    "isarray": {
                      "version": "1.0.0",
                      "from": "isarray@>=1.0.0 <1.1.0",
                      "resolved": "http://beta-internal:4873/isarray/-/isarray-1.0.0.tgz"
                    },
                    "process-nextick-args": {
                      "version": "1.0.7",
                      "from": "process-nextick-args@>=1.0.6 <1.1.0",
                      "resolved": "http://beta-internal:4873/process-nextick-args/-/process-nextick-args-1.0.7.tgz"
                    },
                    "string_decoder": {
                      "version": "0.10.31",
                      "from": "string_decoder@>=0.10.0 <0.11.0",
                      "resolved": "http://beta-internal:4873/string_decoder/-/string_decoder-0.10.31.tgz"
                    },
                    "util-deprecate": {
                      "version": "1.0.2",
                      "from": "util-deprecate@>=1.0.1 <1.1.0",
                      "resolved": "http://beta-internal:4873/util-deprecate/-/util-deprecate-1.0.2.tgz"
                    }
                  }
                }
              }
            },
            "caseless": {
              "version": "0.11.0",
              "from": "caseless@>=0.11.0 <0.12.0",
              "resolved": "http://beta-internal:4873/caseless/-/caseless-0.11.0.tgz"
            },
            "combined-stream": {
              "version": "1.0.5",
              "from": "combined-stream@>=1.0.5 <1.1.0",
              "resolved": "http://beta-internal:4873/combined-stream/-/combined-stream-1.0.5.tgz",
              "dependencies": {
                "delayed-stream": {
                  "version": "1.0.0",
                  "from": "delayed-stream@>=1.0.0 <1.1.0",
                  "resolved": "http://beta-internal:4873/delayed-stream/-/delayed-stream-1.0.0.tgz"
                }
              }
            },
            "extend": {
              "version": "3.0.0",
              "from": "extend@>=3.0.0 <3.1.0",
              "resolved": "http://beta-internal:4873/extend/-/extend-3.0.0.tgz"
            },
            "forever-agent": {
              "version": "0.6.1",
              "from": "forever-agent@>=0.6.1 <0.7.0",
              "resolved": "http://beta-internal:4873/forever-agent/-/forever-agent-0.6.1.tgz"
            },
            "form-data": {
              "version": "1.0.0-rc4",
              "from": "form-data@>=1.0.0-rc4 <1.1.0",
              "resolved": "http://beta-internal:4873/form-data/-/form-data-1.0.0-rc4.tgz",
              "dependencies": {
                "async": {
                  "version": "1.5.2",
                  "from": "async@>=1.5.2 <2.0.0",
                  "resolved": "http://beta-internal:4873/async/-/async-1.5.2.tgz"
                }
              }
            },
            "har-validator": {
              "version": "2.0.6",
              "from": "har-validator@>=2.0.6 <2.1.0",
              "resolved": "http://beta-internal:4873/har-validator/-/har-validator-2.0.6.tgz",
              "dependencies": {
                "chalk": {
                  "version": "1.1.3",
                  "from": "chalk@>=1.1.1 <2.0.0",
                  "resolved": "http://beta-internal:4873/chalk/-/chalk-1.1.3.tgz",
                  "dependencies": {
                    "ansi-styles": {
                      "version": "2.2.1",
                      "from": "ansi-styles@>=2.2.1 <3.0.0",
                      "resolved": "http://beta-internal:4873/ansi-styles/-/ansi-styles-2.2.1.tgz"
                    },
                    "has-ansi": {
                      "version": "2.0.0",
                      "from": "has-ansi@>=2.0.0 <3.0.0",
                      "resolved": "http://beta-internal:4873/has-ansi/-/has-ansi-2.0.0.tgz",
                      "dependencies": {
                        "ansi-regex": {
                          "version": "2.0.0",
                          "from": "ansi-regex@>=2.0.0 <3.0.0",
                          "resolved": "http://beta-internal:4873/ansi-regex/-/ansi-regex-2.0.0.tgz"
                        }
                      }
                    },
                    "strip-ansi": {
                      "version": "3.0.1",
                      "from": "strip-ansi@>=3.0.0 <4.0.0",
                      "resolved": "http://beta-internal:4873/strip-ansi/-/strip-ansi-3.0.1.tgz",
                      "dependencies": {
                        "ansi-regex": {
                          "version": "2.0.0",
                          "from": "ansi-regex@>=2.0.0 <3.0.0",
                          "resolved": "http://beta-internal:4873/ansi-regex/-/ansi-regex-2.0.0.tgz"
                        }
                      }
                    },
                    "supports-color": {
                      "version": "2.0.0",
                      "from": "supports-color@>=2.0.0 <3.0.0",
                      "resolved": "http://beta-internal:4873/supports-color/-/supports-color-2.0.0.tgz"
                    }
                  }
                },
                "commander": {
                  "version": "2.9.0",
                  "from": "commander@>=2.9.0 <3.0.0",
                  "resolved": "http://beta-internal:4873/commander/-/commander-2.9.0.tgz",
                  "dependencies": {
                    "graceful-readlink": {
                      "version": "1.0.1",
                      "from": "graceful-readlink@>=1.0.0",
                      "resolved": "http://beta-internal:4873/graceful-readlink/-/graceful-readlink-1.0.1.tgz"
                    }
                  }
                },
                "is-my-json-valid": {
                  "version": "2.13.1",
                  "from": "is-my-json-valid@>=2.12.4 <3.0.0",
                  "resolved": "http://beta-internal:4873/is-my-json-valid/-/is-my-json-valid-2.13.1.tgz",
                  "dependencies": {
                    "generate-function": {
                      "version": "2.0.0",
                      "from": "generate-function@>=2.0.0 <3.0.0",
                      "resolved": "http://beta-internal:4873/generate-function/-/generate-function-2.0.0.tgz"
                    },
                    "generate-object-property": {
                      "version": "1.2.0",
                      "from": "generate-object-property@>=1.1.0 <2.0.0",
                      "resolved": "http://beta-internal:4873/generate-object-property/-/generate-object-property-1.2.0.tgz",
                      "dependencies": {
                        "is-property": {
                          "version": "1.0.2",
                          "from": "is-property@>=1.0.0 <2.0.0",
                          "resolved": "http://beta-internal:4873/is-property/-/is-property-1.0.2.tgz"
                        }
                      }
                    },
                    "jsonpointer": {
                      "version": "2.0.0",
                      "from": "jsonpointer@2.0.0",
                      "resolved": "http://beta-internal:4873/jsonpointer/-/jsonpointer-2.0.0.tgz"
                    },
                    "xtend": {
                      "version": "4.0.1",
                      "from": "xtend@>=4.0.0 <5.0.0",
                      "resolved": "http://beta-internal:4873/xtend/-/xtend-4.0.1.tgz"
                    }
                  }
                },
                "pinkie-promise": {
                  "version": "2.0.1",
                  "from": "pinkie-promise@>=2.0.0 <3.0.0",
                  "resolved": "http://beta-internal:4873/pinkie-promise/-/pinkie-promise-2.0.1.tgz",
                  "dependencies": {
                    "pinkie": {
                      "version": "2.0.4",
                      "from": "pinkie@>=2.0.0 <3.0.0",
                      "resolved": "http://beta-internal:4873/pinkie/-/pinkie-2.0.4.tgz"
                    }
                  }
                }
              }
            },
            "hawk": {
              "version": "3.1.3",
              "from": "hawk@>=3.1.3 <3.2.0",
              "resolved": "http://beta-internal:4873/hawk/-/hawk-3.1.3.tgz",
              "dependencies": {
                "hoek": {
                  "version": "2.16.3",
                  "from": "hoek@>=2.0.0 <3.0.0",
                  "resolved": "http://beta-internal:4873/hoek/-/hoek-2.16.3.tgz"
                },
                "boom": {
                  "version": "2.10.1",
                  "from": "boom@>=2.0.0 <3.0.0",
                  "resolved": "http://beta-internal:4873/boom/-/boom-2.10.1.tgz"
                },
                "cryptiles": {
                  "version": "2.0.5",
                  "from": "cryptiles@>=2.0.0 <3.0.0",
                  "resolved": "http://beta-internal:4873/cryptiles/-/cryptiles-2.0.5.tgz"
                },
                "sntp": {
                  "version": "1.0.9",
                  "from": "sntp@>=1.0.0 <2.0.0",
                  "resolved": "http://beta-internal:4873/sntp/-/sntp-1.0.9.tgz"
                }
              }
            },
            "http-signature": {
              "version": "1.1.1",
              "from": "http-signature@>=1.1.0 <1.2.0",
              "resolved": "http://beta-internal:4873/http-signature/-/http-signature-1.1.1.tgz",
              "dependencies": {
                "assert-plus": {
                  "version": "0.2.0",
                  "from": "assert-plus@>=0.2.0 <0.3.0",
                  "resolved": "http://beta-internal:4873/assert-plus/-/assert-plus-0.2.0.tgz"
                },
                "jsprim": {
                  "version": "1.3.0",
                  "from": "jsprim@>=1.2.2 <2.0.0",
                  "resolved": "http://beta-internal:4873/jsprim/-/jsprim-1.3.0.tgz",
                  "dependencies": {
                    "extsprintf": {
                      "version": "1.0.2",
                      "from": "extsprintf@1.0.2",
                      "resolved": "http://beta-internal:4873/extsprintf/-/extsprintf-1.0.2.tgz"
                    },
                    "json-schema": {
                      "version": "0.2.2",
                      "from": "json-schema@0.2.2",
                      "resolved": "http://beta-internal:4873/json-schema/-/json-schema-0.2.2.tgz"
                    },
                    "verror": {
                      "version": "1.3.6",
                      "from": "verror@1.3.6",
                      "resolved": "https://registry.npmjs.org/verror/-/verror-1.3.6.tgz"
                    }
                  }
                },
                "sshpk": {
                  "version": "1.9.2",
                  "from": "sshpk@>=1.7.0 <2.0.0",
                  "resolved": "http://beta-internal:4873/sshpk/-/sshpk-1.9.2.tgz",
                  "dependencies": {
                    "asn1": {
                      "version": "0.2.3",
                      "from": "asn1@>=0.2.3 <0.3.0",
                      "resolved": "http://beta-internal:4873/asn1/-/asn1-0.2.3.tgz"
                    },
                    "assert-plus": {
                      "version": "1.0.0",
                      "from": "assert-plus@>=1.0.0 <2.0.0",
                      "resolved": "http://beta-internal:4873/assert-plus/-/assert-plus-1.0.0.tgz"
                    },
                    "dashdash": {
                      "version": "1.14.0",
                      "from": "dashdash@>=1.12.0 <2.0.0",
                      "resolved": "http://beta-internal:4873/dashdash/-/dashdash-1.14.0.tgz"
                    },
                    "getpass": {
                      "version": "0.1.6",
                      "from": "getpass@>=0.1.1 <0.2.0",
                      "resolved": "http://beta-internal:4873/getpass/-/getpass-0.1.6.tgz"
                    },
                    "jsbn": {
                      "version": "0.1.0",
                      "from": "jsbn@>=0.1.0 <0.2.0",
                      "resolved": "http://beta-internal:4873/jsbn/-/jsbn-0.1.0.tgz"
                    },
                    "tweetnacl": {
                      "version": "0.13.3",
                      "from": "tweetnacl@>=0.13.0 <0.14.0",
                      "resolved": "http://beta-internal:4873/tweetnacl/-/tweetnacl-0.13.3.tgz"
                    },
                    "jodid25519": {
                      "version": "1.0.2",
                      "from": "jodid25519@>=1.0.0 <2.0.0",
                      "resolved": "http://beta-internal:4873/jodid25519/-/jodid25519-1.0.2.tgz"
                    },
                    "ecc-jsbn": {
                      "version": "0.1.1",
                      "from": "ecc-jsbn@>=0.1.1 <0.2.0",
                      "resolved": "http://beta-internal:4873/ecc-jsbn/-/ecc-jsbn-0.1.1.tgz"
                    }
                  }
                }
              }
            },
            "is-typedarray": {
              "version": "1.0.0",
              "from": "is-typedarray@>=1.0.0 <1.1.0",
              "resolved": "http://beta-internal:4873/is-typedarray/-/is-typedarray-1.0.0.tgz"
            },
            "isstream": {
              "version": "0.1.2",
              "from": "isstream@>=0.1.2 <0.2.0",
              "resolved": "http://beta-internal:4873/isstream/-/isstream-0.1.2.tgz"
            },
            "json-stringify-safe": {
              "version": "5.0.1",
              "from": "json-stringify-safe@>=5.0.1 <5.1.0",
              "resolved": "http://beta-internal:4873/json-stringify-safe/-/json-stringify-safe-5.0.1.tgz"
            },
            "mime-types": {
              "version": "2.1.11",
              "from": "mime-types@>=2.1.7 <2.2.0",
              "resolved": "http://beta-internal:4873/mime-types/-/mime-types-2.1.11.tgz",
              "dependencies": {
                "mime-db": {
                  "version": "1.23.0",
                  "from": "mime-db@>=1.23.0 <1.24.0",
                  "resolved": "http://beta-internal:4873/mime-db/-/mime-db-1.23.0.tgz"
                }
              }
            },
            "node-uuid": {
              "version": "1.4.7",
              "from": "node-uuid@>=1.4.7 <1.5.0",
              "resolved": "http://beta-internal:4873/node-uuid/-/node-uuid-1.4.7.tgz"
            },
            "oauth-sign": {
              "version": "0.8.2",
              "from": "oauth-sign@>=0.8.1 <0.9.0",
              "resolved": "http://beta-internal:4873/oauth-sign/-/oauth-sign-0.8.2.tgz"
            },
            "qs": {
              "version": "6.2.1",
              "from": "qs@>=6.2.0 <6.3.0",
              "resolved": "http://beta-internal:4873/qs/-/qs-6.2.1.tgz"
            },
            "stringstream": {
              "version": "0.0.5",
              "from": "stringstream@>=0.0.4 <0.1.0",
              "resolved": "http://beta-internal:4873/stringstream/-/stringstream-0.0.5.tgz"
            },
            "tough-cookie": {
              "version": "2.3.1",
              "from": "tough-cookie@>=2.3.0 <2.4.0",
              "resolved": "http://beta-internal:4873/tough-cookie/-/tough-cookie-2.3.1.tgz"
            },
            "tunnel-agent": {
              "version": "0.4.3",
              "from": "tunnel-agent@>=0.4.1 <0.5.0",
              "resolved": "http://beta-internal:4873/tunnel-agent/-/tunnel-agent-0.4.3.tgz"
            }
          }
        },
        "require-directory": {
          "version": "2.1.1",
          "from": "require-directory@>=2.1.0 <3.0.0",
          "resolved": "http://beta-internal:4873/require-directory/-/require-directory-2.1.1.tgz"
        }
      }
    },
    "text-filter": {
      "version": "0.1.1",
      "from": "text-filter@>=0.1.1 <0.2.0",
      "resolved": "http://beta-internal:4873/text-filter/-/text-filter-0.1.1.tgz"
    },
    "through2": {
      "version": "2.0.1",
      "from": "through2@>=2.0.1 <3.0.0",
      "resolved": "http://beta-internal:4873/through2/-/through2-2.0.1.tgz",
      "dependencies": {
        "readable-stream": {
          "version": "2.0.6",
          "from": "readable-stream@>=2.0.0 <2.1.0",
          "resolved": "http://beta-internal:4873/readable-stream/-/readable-stream-2.0.6.tgz",
          "dependencies": {
            "core-util-is": {
              "version": "1.0.2",
              "from": "core-util-is@>=1.0.0 <1.1.0",
              "resolved": "http://beta-internal:4873/core-util-is/-/core-util-is-1.0.2.tgz"
            },
            "inherits": {
              "version": "2.0.1",
              "from": "inherits@>=2.0.1 <2.1.0",
              "resolved": "http://beta-internal:4873/inherits/-/inherits-2.0.1.tgz"
            },
            "isarray": {
              "version": "1.0.0",
              "from": "isarray@>=1.0.0 <1.1.0",
              "resolved": "http://beta-internal:4873/isarray/-/isarray-1.0.0.tgz"
            },
            "process-nextick-args": {
              "version": "1.0.7",
              "from": "process-nextick-args@>=1.0.6 <1.1.0",
              "resolved": "http://beta-internal:4873/process-nextick-args/-/process-nextick-args-1.0.7.tgz"
            },
            "string_decoder": {
              "version": "0.10.31",
              "from": "string_decoder@>=0.10.0 <0.11.0",
              "resolved": "http://beta-internal:4873/string_decoder/-/string_decoder-0.10.31.tgz"
            },
            "util-deprecate": {
              "version": "1.0.2",
              "from": "util-deprecate@>=1.0.1 <1.1.0",
              "resolved": "http://beta-internal:4873/util-deprecate/-/util-deprecate-1.0.2.tgz"
            }
          }
        },
        "xtend": {
          "version": "4.0.1",
          "from": "xtend@>=4.0.0 <4.1.0",
          "resolved": "http://beta-internal:4873/xtend/-/xtend-4.0.1.tgz"
        }
      }
    },
    "through2-concurrent": {
      "version": "1.1.1",
      "from": "through2-concurrent@>=1.1.0 <2.0.0",
      "resolved": "http://beta-internal:4873/through2-concurrent/-/through2-concurrent-1.1.1.tgz"
    },
    "tough-cookie": {
      "version": "0.12.1",
      "from": "tough-cookie@>=0.12.1 <0.13.0",
      "resolved": "http://beta-internal:4873/tough-cookie/-/tough-cookie-0.12.1.tgz",
      "dependencies": {
        "punycode": {
          "version": "2.0.0",
          "from": "punycode@>=0.2.0",
          "resolved": "http://beta-internal:4873/punycode/-/punycode-2.0.0.tgz"
        }
      }
    },
    "transloadit": {
      "version": "1.5.3",
      "from": "transloadit@>=1.5.0 <2.0.0",
      "resolved": "http://beta-internal:4873/transloadit/-/transloadit-1.5.3.tgz",
      "dependencies": {
        "request": {
          "version": "2.64.0",
          "from": "request@>=2.64.0 <2.65.0",
          "resolved": "http://beta-internal:4873/request/-/request-2.64.0.tgz",
          "dependencies": {
            "bl": {
              "version": "1.0.3",
              "from": "bl@>=1.0.0 <1.1.0",
              "resolved": "http://beta-internal:4873/bl/-/bl-1.0.3.tgz",
              "dependencies": {
                "readable-stream": {
                  "version": "2.0.6",
                  "from": "readable-stream@>=2.0.5 <2.1.0",
                  "resolved": "http://beta-internal:4873/readable-stream/-/readable-stream-2.0.6.tgz",
                  "dependencies": {
                    "core-util-is": {
                      "version": "1.0.2",
                      "from": "core-util-is@>=1.0.0 <1.1.0",
                      "resolved": "http://beta-internal:4873/core-util-is/-/core-util-is-1.0.2.tgz"
                    },
                    "inherits": {
                      "version": "2.0.1",
                      "from": "inherits@>=2.0.1 <2.1.0",
                      "resolved": "http://beta-internal:4873/inherits/-/inherits-2.0.1.tgz"
                    },
                    "isarray": {
                      "version": "1.0.0",
                      "from": "isarray@>=1.0.0 <1.1.0",
                      "resolved": "http://beta-internal:4873/isarray/-/isarray-1.0.0.tgz"
                    },
                    "process-nextick-args": {
                      "version": "1.0.7",
                      "from": "process-nextick-args@>=1.0.6 <1.1.0",
                      "resolved": "http://beta-internal:4873/process-nextick-args/-/process-nextick-args-1.0.7.tgz"
                    },
                    "string_decoder": {
                      "version": "0.10.31",
                      "from": "string_decoder@>=0.10.0 <0.11.0",
                      "resolved": "http://beta-internal:4873/string_decoder/-/string_decoder-0.10.31.tgz"
                    },
                    "util-deprecate": {
                      "version": "1.0.2",
                      "from": "util-deprecate@>=1.0.1 <1.1.0",
                      "resolved": "http://beta-internal:4873/util-deprecate/-/util-deprecate-1.0.2.tgz"
                    }
                  }
                }
              }
            },
            "caseless": {
              "version": "0.11.0",
              "from": "caseless@>=0.11.0 <0.12.0",
              "resolved": "http://beta-internal:4873/caseless/-/caseless-0.11.0.tgz"
            },
            "extend": {
              "version": "3.0.0",
              "from": "extend@>=3.0.0 <3.1.0",
              "resolved": "http://beta-internal:4873/extend/-/extend-3.0.0.tgz"
            },
            "forever-agent": {
              "version": "0.6.1",
              "from": "forever-agent@>=0.6.0 <0.7.0",
              "resolved": "http://beta-internal:4873/forever-agent/-/forever-agent-0.6.1.tgz"
            },
            "form-data": {
              "version": "1.0.0-rc4",
              "from": "form-data@>=1.0.0-rc1 <1.1.0",
              "resolved": "http://beta-internal:4873/form-data/-/form-data-1.0.0-rc4.tgz",
              "dependencies": {
                "async": {
                  "version": "1.5.2",
                  "from": "async@>=1.5.2 <2.0.0",
                  "resolved": "http://beta-internal:4873/async/-/async-1.5.2.tgz"
                }
              }
            },
            "json-stringify-safe": {
              "version": "5.0.1",
              "from": "json-stringify-safe@>=5.0.0 <5.1.0",
              "resolved": "http://beta-internal:4873/json-stringify-safe/-/json-stringify-safe-5.0.1.tgz"
            },
            "mime-types": {
              "version": "2.1.11",
              "from": "mime-types@>=2.1.2 <2.2.0",
              "resolved": "http://beta-internal:4873/mime-types/-/mime-types-2.1.11.tgz",
              "dependencies": {
                "mime-db": {
                  "version": "1.23.0",
                  "from": "mime-db@>=1.23.0 <1.24.0",
                  "resolved": "http://beta-internal:4873/mime-db/-/mime-db-1.23.0.tgz"
                }
              }
            },
            "qs": {
              "version": "5.1.0",
              "from": "qs@>=5.1.0 <5.2.0",
              "resolved": "http://beta-internal:4873/qs/-/qs-5.1.0.tgz"
            },
            "tunnel-agent": {
              "version": "0.4.3",
              "from": "tunnel-agent@>=0.4.0 <0.5.0",
              "resolved": "http://beta-internal:4873/tunnel-agent/-/tunnel-agent-0.4.3.tgz"
            },
            "http-signature": {
              "version": "0.11.0",
              "from": "http-signature@>=0.11.0 <0.12.0",
              "resolved": "http://beta-internal:4873/http-signature/-/http-signature-0.11.0.tgz",
              "dependencies": {
                "assert-plus": {
                  "version": "0.1.5",
                  "from": "assert-plus@>=0.1.5 <0.2.0",
                  "resolved": "http://beta-internal:4873/assert-plus/-/assert-plus-0.1.5.tgz"
                },
                "asn1": {
                  "version": "0.1.11",
                  "from": "asn1@0.1.11",
                  "resolved": "http://beta-internal:4873/asn1/-/asn1-0.1.11.tgz"
                },
                "ctype": {
                  "version": "0.5.3",
                  "from": "ctype@0.5.3",
                  "resolved": "http://beta-internal:4873/ctype/-/ctype-0.5.3.tgz"
                }
              }
            },
            "oauth-sign": {
              "version": "0.8.2",
              "from": "oauth-sign@>=0.8.0 <0.9.0",
              "resolved": "http://beta-internal:4873/oauth-sign/-/oauth-sign-0.8.2.tgz"
            },
            "hawk": {
              "version": "3.1.3",
              "from": "hawk@>=3.1.0 <3.2.0",
              "resolved": "http://beta-internal:4873/hawk/-/hawk-3.1.3.tgz",
              "dependencies": {
                "hoek": {
                  "version": "2.16.3",
                  "from": "hoek@>=2.0.0 <3.0.0",
                  "resolved": "http://beta-internal:4873/hoek/-/hoek-2.16.3.tgz"
                },
                "boom": {
                  "version": "2.10.1",
                  "from": "boom@>=2.0.0 <3.0.0",
                  "resolved": "http://beta-internal:4873/boom/-/boom-2.10.1.tgz"
                },
                "cryptiles": {
                  "version": "2.0.5",
                  "from": "cryptiles@>=2.0.0 <3.0.0",
                  "resolved": "http://beta-internal:4873/cryptiles/-/cryptiles-2.0.5.tgz"
                },
                "sntp": {
                  "version": "1.0.9",
                  "from": "sntp@>=1.0.0 <2.0.0",
                  "resolved": "http://beta-internal:4873/sntp/-/sntp-1.0.9.tgz"
                }
              }
            },
            "aws-sign2": {
              "version": "0.5.0",
              "from": "aws-sign2@>=0.5.0 <0.6.0",
              "resolved": "http://beta-internal:4873/aws-sign2/-/aws-sign2-0.5.0.tgz"
            },
            "stringstream": {
              "version": "0.0.5",
              "from": "stringstream@>=0.0.4 <0.1.0",
              "resolved": "http://beta-internal:4873/stringstream/-/stringstream-0.0.5.tgz"
            },
            "combined-stream": {
              "version": "1.0.5",
              "from": "combined-stream@>=1.0.1 <1.1.0",
              "resolved": "http://beta-internal:4873/combined-stream/-/combined-stream-1.0.5.tgz",
              "dependencies": {
                "delayed-stream": {
                  "version": "1.0.0",
                  "from": "delayed-stream@>=1.0.0 <1.1.0",
                  "resolved": "http://beta-internal:4873/delayed-stream/-/delayed-stream-1.0.0.tgz"
                }
              }
            },
            "isstream": {
              "version": "0.1.2",
              "from": "isstream@>=0.1.1 <0.2.0",
              "resolved": "http://beta-internal:4873/isstream/-/isstream-0.1.2.tgz"
            },
            "har-validator": {
              "version": "1.8.0",
              "from": "har-validator@>=1.6.1 <2.0.0",
              "resolved": "http://beta-internal:4873/har-validator/-/har-validator-1.8.0.tgz",
              "dependencies": {
                "bluebird": {
                  "version": "2.10.2",
                  "from": "bluebird@>=2.9.30 <3.0.0",
                  "resolved": "http://beta-internal:4873/bluebird/-/bluebird-2.10.2.tgz"
                },
                "chalk": {
                  "version": "1.1.3",
                  "from": "chalk@>=1.0.0 <2.0.0",
                  "resolved": "http://beta-internal:4873/chalk/-/chalk-1.1.3.tgz",
                  "dependencies": {
                    "ansi-styles": {
                      "version": "2.2.1",
                      "from": "ansi-styles@>=2.2.1 <3.0.0",
                      "resolved": "http://beta-internal:4873/ansi-styles/-/ansi-styles-2.2.1.tgz"
                    },
                    "has-ansi": {
                      "version": "2.0.0",
                      "from": "has-ansi@>=2.0.0 <3.0.0",
                      "resolved": "http://beta-internal:4873/has-ansi/-/has-ansi-2.0.0.tgz",
                      "dependencies": {
                        "ansi-regex": {
                          "version": "2.0.0",
                          "from": "ansi-regex@>=2.0.0 <3.0.0",
                          "resolved": "http://beta-internal:4873/ansi-regex/-/ansi-regex-2.0.0.tgz"
                        }
                      }
                    },
                    "strip-ansi": {
                      "version": "3.0.1",
                      "from": "strip-ansi@>=3.0.0 <4.0.0",
                      "resolved": "http://beta-internal:4873/strip-ansi/-/strip-ansi-3.0.1.tgz",
                      "dependencies": {
                        "ansi-regex": {
                          "version": "2.0.0",
                          "from": "ansi-regex@>=2.0.0 <3.0.0",
                          "resolved": "http://beta-internal:4873/ansi-regex/-/ansi-regex-2.0.0.tgz"
                        }
                      }
                    },
                    "supports-color": {
                      "version": "2.0.0",
                      "from": "supports-color@>=2.0.0 <3.0.0",
                      "resolved": "http://beta-internal:4873/supports-color/-/supports-color-2.0.0.tgz"
                    }
                  }
                },
                "commander": {
                  "version": "2.9.0",
                  "from": "commander@>=2.8.1 <3.0.0",
                  "resolved": "http://beta-internal:4873/commander/-/commander-2.9.0.tgz",
                  "dependencies": {
                    "graceful-readlink": {
                      "version": "1.0.1",
                      "from": "graceful-readlink@>=1.0.0",
                      "resolved": "http://beta-internal:4873/graceful-readlink/-/graceful-readlink-1.0.1.tgz"
                    }
                  }
                },
                "is-my-json-valid": {
                  "version": "2.13.1",
                  "from": "is-my-json-valid@>=2.12.0 <3.0.0",
                  "resolved": "http://beta-internal:4873/is-my-json-valid/-/is-my-json-valid-2.13.1.tgz",
                  "dependencies": {
                    "generate-function": {
                      "version": "2.0.0",
                      "from": "generate-function@>=2.0.0 <3.0.0",
                      "resolved": "http://beta-internal:4873/generate-function/-/generate-function-2.0.0.tgz"
                    },
                    "generate-object-property": {
                      "version": "1.2.0",
                      "from": "generate-object-property@>=1.1.0 <2.0.0",
                      "resolved": "http://beta-internal:4873/generate-object-property/-/generate-object-property-1.2.0.tgz",
                      "dependencies": {
                        "is-property": {
                          "version": "1.0.2",
                          "from": "is-property@>=1.0.0 <2.0.0",
                          "resolved": "http://beta-internal:4873/is-property/-/is-property-1.0.2.tgz"
                        }
                      }
                    },
                    "jsonpointer": {
                      "version": "2.0.0",
                      "from": "jsonpointer@2.0.0",
                      "resolved": "http://beta-internal:4873/jsonpointer/-/jsonpointer-2.0.0.tgz"
                    },
                    "xtend": {
                      "version": "4.0.1",
                      "from": "xtend@>=4.0.0 <5.0.0",
                      "resolved": "http://beta-internal:4873/xtend/-/xtend-4.0.1.tgz"
                    }
                  }
                }
              }
            }
          }
        },
        "retry": {
          "version": "0.9.0",
          "from": "retry@>=0.9.0 <0.10.0",
          "resolved": "http://beta-internal:4873/retry/-/retry-0.9.0.tgz"
        }
      }
    },
    "underscore": {
      "version": "1.8.3",
      "from": "underscore@>=1.8.3 <2.0.0",
      "resolved": "http://beta-internal:4873/underscore/-/underscore-1.8.3.tgz"
    },
    "url-join": {
      "version": "0.0.1",
      "from": "url-join@0.0.1",
      "resolved": "http://beta-internal:4873/url-join/-/url-join-0.0.1.tgz"
    },
    "url-parse": {
      "version": "1.1.1",
      "from": "url-parse@>=1.0.5 <2.0.0",
      "resolved": "http://beta-internal:4873/url-parse/-/url-parse-1.1.1.tgz",
      "dependencies": {
        "querystringify": {
          "version": "0.0.3",
          "from": "querystringify@>=0.0.0 <0.1.0",
          "resolved": "http://beta-internal:4873/querystringify/-/querystringify-0.0.3.tgz"
        },
        "requires-port": {
          "version": "1.0.0",
          "from": "requires-port@>=1.0.0 <1.1.0",
          "resolved": "http://beta-internal:4873/requires-port/-/requires-port-1.0.0.tgz"
        }
      }
    },
    "useragent": {
      "version": "2.0.6",
      "from": "useragent@2.0.6",
      "resolved": "http://beta-internal:4873/useragent/-/useragent-2.0.6.tgz",
      "dependencies": {
        "lru-cache": {
          "version": "2.2.4",
          "from": "lru-cache@>=2.2.0 <2.3.0",
          "resolved": "http://beta-internal:4873/lru-cache/-/lru-cache-2.2.4.tgz"
        }
      }
    },
    "xregexp": {
      "version": "2.0.0",
      "from": "xregexp@>=2.0.0 <3.0.0",
      "resolved": "http://beta-internal:4873/xregexp/-/xregexp-2.0.0.tgz"
    },
    "yargs": {
      "version": "4.8.1",
      "from": "yargs@>=4.2.0 <5.0.0",
      "resolved": "http://beta-internal:4873/yargs/-/yargs-4.8.1.tgz",
      "dependencies": {
        "cliui": {
          "version": "3.2.0",
          "from": "cliui@>=3.2.0 <4.0.0",
          "resolved": "http://beta-internal:4873/cliui/-/cliui-3.2.0.tgz",
          "dependencies": {
            "strip-ansi": {
              "version": "3.0.1",
              "from": "strip-ansi@>=3.0.1 <4.0.0",
              "resolved": "http://beta-internal:4873/strip-ansi/-/strip-ansi-3.0.1.tgz",
              "dependencies": {
                "ansi-regex": {
                  "version": "2.0.0",
                  "from": "ansi-regex@>=2.0.0 <3.0.0",
                  "resolved": "http://beta-internal:4873/ansi-regex/-/ansi-regex-2.0.0.tgz"
                }
              }
            },
            "wrap-ansi": {
              "version": "2.0.0",
              "from": "wrap-ansi@>=2.0.0 <3.0.0",
              "resolved": "http://beta-internal:4873/wrap-ansi/-/wrap-ansi-2.0.0.tgz"
            }
          }
        },
        "decamelize": {
          "version": "1.2.0",
          "from": "decamelize@>=1.1.1 <2.0.0",
          "resolved": "http://beta-internal:4873/decamelize/-/decamelize-1.2.0.tgz"
        },
        "get-caller-file": {
          "version": "1.0.1",
          "from": "get-caller-file@>=1.0.1 <2.0.0",
          "resolved": "http://beta-internal:4873/get-caller-file/-/get-caller-file-1.0.1.tgz"
        },
        "lodash.assign": {
          "version": "4.1.0",
          "from": "lodash.assign@>=4.0.3 <5.0.0",
          "resolved": "http://beta-internal:4873/lodash.assign/-/lodash.assign-4.1.0.tgz"
        },
        "os-locale": {
          "version": "1.4.0",
          "from": "os-locale@>=1.4.0 <2.0.0",
          "resolved": "http://beta-internal:4873/os-locale/-/os-locale-1.4.0.tgz",
          "dependencies": {
            "lcid": {
              "version": "1.0.0",
              "from": "lcid@>=1.0.0 <2.0.0",
              "resolved": "http://beta-internal:4873/lcid/-/lcid-1.0.0.tgz",
              "dependencies": {
                "invert-kv": {
                  "version": "1.0.0",
                  "from": "invert-kv@>=1.0.0 <2.0.0",
                  "resolved": "http://beta-internal:4873/invert-kv/-/invert-kv-1.0.0.tgz"
                }
              }
            }
          }
        },
        "read-pkg-up": {
          "version": "1.0.1",
          "from": "read-pkg-up@>=1.0.1 <2.0.0",
          "resolved": "http://beta-internal:4873/read-pkg-up/-/read-pkg-up-1.0.1.tgz",
          "dependencies": {
            "find-up": {
              "version": "1.1.2",
              "from": "find-up@>=1.0.0 <2.0.0",
              "resolved": "http://beta-internal:4873/find-up/-/find-up-1.1.2.tgz",
              "dependencies": {
                "path-exists": {
                  "version": "2.1.0",
                  "from": "path-exists@>=2.0.0 <3.0.0",
                  "resolved": "http://beta-internal:4873/path-exists/-/path-exists-2.1.0.tgz"
                },
                "pinkie-promise": {
                  "version": "2.0.1",
                  "from": "pinkie-promise@>=2.0.0 <3.0.0",
                  "resolved": "http://beta-internal:4873/pinkie-promise/-/pinkie-promise-2.0.1.tgz",
                  "dependencies": {
                    "pinkie": {
                      "version": "2.0.4",
                      "from": "pinkie@>=2.0.0 <3.0.0",
                      "resolved": "http://beta-internal:4873/pinkie/-/pinkie-2.0.4.tgz"
                    }
                  }
                }
              }
            },
            "read-pkg": {
              "version": "1.1.0",
              "from": "read-pkg@>=1.0.0 <2.0.0",
              "resolved": "http://beta-internal:4873/read-pkg/-/read-pkg-1.1.0.tgz",
              "dependencies": {
                "load-json-file": {
                  "version": "1.1.0",
                  "from": "load-json-file@>=1.0.0 <2.0.0",
                  "resolved": "http://beta-internal:4873/load-json-file/-/load-json-file-1.1.0.tgz",
                  "dependencies": {
                    "graceful-fs": {
                      "version": "4.1.5",
                      "from": "graceful-fs@>=4.1.2 <5.0.0",
                      "resolved": "http://beta-internal:4873/graceful-fs/-/graceful-fs-4.1.5.tgz"
                    },
                    "parse-json": {
                      "version": "2.2.0",
                      "from": "parse-json@>=2.2.0 <3.0.0",
                      "resolved": "http://beta-internal:4873/parse-json/-/parse-json-2.2.0.tgz",
                      "dependencies": {
                        "error-ex": {
                          "version": "1.3.0",
                          "from": "error-ex@>=1.2.0 <2.0.0",
                          "resolved": "http://beta-internal:4873/error-ex/-/error-ex-1.3.0.tgz",
                          "dependencies": {
                            "is-arrayish": {
                              "version": "0.2.1",
                              "from": "is-arrayish@>=0.2.1 <0.3.0",
                              "resolved": "http://beta-internal:4873/is-arrayish/-/is-arrayish-0.2.1.tgz"
                            }
                          }
                        }
                      }
                    },
                    "pify": {
                      "version": "2.3.0",
                      "from": "pify@>=2.0.0 <3.0.0",
                      "resolved": "http://beta-internal:4873/pify/-/pify-2.3.0.tgz"
                    },
                    "pinkie-promise": {
                      "version": "2.0.1",
                      "from": "pinkie-promise@>=2.0.0 <3.0.0",
                      "resolved": "http://beta-internal:4873/pinkie-promise/-/pinkie-promise-2.0.1.tgz",
                      "dependencies": {
                        "pinkie": {
                          "version": "2.0.4",
                          "from": "pinkie@>=2.0.0 <3.0.0",
                          "resolved": "http://beta-internal:4873/pinkie/-/pinkie-2.0.4.tgz"
                        }
                      }
                    },
                    "strip-bom": {
                      "version": "2.0.0",
                      "from": "strip-bom@>=2.0.0 <3.0.0",
                      "resolved": "http://beta-internal:4873/strip-bom/-/strip-bom-2.0.0.tgz",
                      "dependencies": {
                        "is-utf8": {
                          "version": "0.2.1",
                          "from": "is-utf8@>=0.2.0 <0.3.0",
                          "resolved": "http://beta-internal:4873/is-utf8/-/is-utf8-0.2.1.tgz"
                        }
                      }
                    }
                  }
                },
                "normalize-package-data": {
                  "version": "2.3.5",
                  "from": "normalize-package-data@>=2.3.2 <3.0.0",
                  "resolved": "http://beta-internal:4873/normalize-package-data/-/normalize-package-data-2.3.5.tgz",
                  "dependencies": {
                    "hosted-git-info": {
                      "version": "2.1.5",
                      "from": "hosted-git-info@>=2.1.4 <3.0.0",
                      "resolved": "http://beta-internal:4873/hosted-git-info/-/hosted-git-info-2.1.5.tgz"
                    },
                    "is-builtin-module": {
                      "version": "1.0.0",
                      "from": "is-builtin-module@>=1.0.0 <2.0.0",
                      "resolved": "http://beta-internal:4873/is-builtin-module/-/is-builtin-module-1.0.0.tgz",
                      "dependencies": {
                        "builtin-modules": {
                          "version": "1.1.1",
                          "from": "builtin-modules@>=1.0.0 <2.0.0",
                          "resolved": "http://beta-internal:4873/builtin-modules/-/builtin-modules-1.1.1.tgz"
                        }
                      }
                    },
                    "semver": {
                      "version": "5.3.0",
                      "from": "semver@>=2.0.0 <3.0.0||>=3.0.0 <4.0.0||>=4.0.0 <5.0.0||>=5.0.0 <6.0.0",
                      "resolved": "http://beta-internal:4873/semver/-/semver-5.3.0.tgz"
                    },
                    "validate-npm-package-license": {
                      "version": "3.0.1",
                      "from": "validate-npm-package-license@>=3.0.1 <4.0.0",
                      "resolved": "http://beta-internal:4873/validate-npm-package-license/-/validate-npm-package-license-3.0.1.tgz",
                      "dependencies": {
                        "spdx-correct": {
                          "version": "1.0.2",
                          "from": "spdx-correct@>=1.0.0 <1.1.0",
                          "resolved": "http://beta-internal:4873/spdx-correct/-/spdx-correct-1.0.2.tgz",
                          "dependencies": {
                            "spdx-license-ids": {
                              "version": "1.2.2",
                              "from": "spdx-license-ids@>=1.0.0 <2.0.0",
                              "resolved": "http://beta-internal:4873/spdx-license-ids/-/spdx-license-ids-1.2.2.tgz"
                            }
                          }
                        },
                        "spdx-expression-parse": {
                          "version": "1.0.2",
                          "from": "spdx-expression-parse@>=1.0.0 <1.1.0",
                          "resolved": "http://beta-internal:4873/spdx-expression-parse/-/spdx-expression-parse-1.0.2.tgz",
                          "dependencies": {
                            "spdx-exceptions": {
                              "version": "1.0.5",
                              "from": "spdx-exceptions@>=1.0.4 <2.0.0",
                              "resolved": "http://beta-internal:4873/spdx-exceptions/-/spdx-exceptions-1.0.5.tgz"
                            },
                            "spdx-license-ids": {
                              "version": "1.2.2",
                              "from": "spdx-license-ids@>=1.0.0 <2.0.0",
                              "resolved": "http://beta-internal:4873/spdx-license-ids/-/spdx-license-ids-1.2.2.tgz"
                            }
                          }
                        }
                      }
                    }
                  }
                },
                "path-type": {
                  "version": "1.1.0",
                  "from": "path-type@>=1.0.0 <2.0.0",
                  "resolved": "http://beta-internal:4873/path-type/-/path-type-1.1.0.tgz",
                  "dependencies": {
                    "graceful-fs": {
                      "version": "4.1.5",
                      "from": "graceful-fs@>=4.1.2 <5.0.0",
                      "resolved": "http://beta-internal:4873/graceful-fs/-/graceful-fs-4.1.5.tgz"
                    },
                    "pify": {
                      "version": "2.3.0",
                      "from": "pify@>=2.0.0 <3.0.0",
                      "resolved": "http://beta-internal:4873/pify/-/pify-2.3.0.tgz"
                    },
                    "pinkie-promise": {
                      "version": "2.0.1",
                      "from": "pinkie-promise@>=2.0.0 <3.0.0",
                      "resolved": "http://beta-internal:4873/pinkie-promise/-/pinkie-promise-2.0.1.tgz",
                      "dependencies": {
                        "pinkie": {
                          "version": "2.0.4",
                          "from": "pinkie@>=2.0.0 <3.0.0",
                          "resolved": "http://beta-internal:4873/pinkie/-/pinkie-2.0.4.tgz"
                        }
                      }
                    }
                  }
                }
              }
            }
          }
        },
        "require-directory": {
          "version": "2.1.1",
          "from": "require-directory@>=2.1.1 <3.0.0",
          "resolved": "http://beta-internal:4873/require-directory/-/require-directory-2.1.1.tgz"
        },
        "require-main-filename": {
          "version": "1.0.1",
          "from": "require-main-filename@>=1.0.1 <2.0.0",
          "resolved": "http://beta-internal:4873/require-main-filename/-/require-main-filename-1.0.1.tgz"
        },
        "set-blocking": {
          "version": "2.0.0",
          "from": "set-blocking@>=2.0.0 <3.0.0",
          "resolved": "http://beta-internal:4873/set-blocking/-/set-blocking-2.0.0.tgz"
        },
        "string-width": {
          "version": "1.0.1",
          "from": "string-width@>=1.0.1 <2.0.0",
          "resolved": "http://beta-internal:4873/string-width/-/string-width-1.0.1.tgz",
          "dependencies": {
            "code-point-at": {
              "version": "1.0.0",
              "from": "code-point-at@>=1.0.0 <2.0.0",
              "resolved": "http://beta-internal:4873/code-point-at/-/code-point-at-1.0.0.tgz",
              "dependencies": {
                "number-is-nan": {
                  "version": "1.0.0",
                  "from": "number-is-nan@>=1.0.0 <2.0.0",
                  "resolved": "http://beta-internal:4873/number-is-nan/-/number-is-nan-1.0.0.tgz"
                }
              }
            },
            "is-fullwidth-code-point": {
              "version": "1.0.0",
              "from": "is-fullwidth-code-point@>=1.0.0 <2.0.0",
              "resolved": "http://beta-internal:4873/is-fullwidth-code-point/-/is-fullwidth-code-point-1.0.0.tgz",
              "dependencies": {
                "number-is-nan": {
                  "version": "1.0.0",
                  "from": "number-is-nan@>=1.0.0 <2.0.0",
                  "resolved": "http://beta-internal:4873/number-is-nan/-/number-is-nan-1.0.0.tgz"
                }
              }
            },
            "strip-ansi": {
              "version": "3.0.1",
              "from": "strip-ansi@>=3.0.1 <4.0.0",
              "resolved": "http://beta-internal:4873/strip-ansi/-/strip-ansi-3.0.1.tgz",
              "dependencies": {
                "ansi-regex": {
                  "version": "2.0.0",
                  "from": "ansi-regex@>=2.0.0 <3.0.0",
                  "resolved": "http://beta-internal:4873/ansi-regex/-/ansi-regex-2.0.0.tgz"
                }
              }
            }
          }
        },
        "which-module": {
          "version": "1.0.0",
          "from": "which-module@>=1.0.0 <2.0.0",
          "resolved": "http://beta-internal:4873/which-module/-/which-module-1.0.0.tgz"
        },
        "window-size": {
          "version": "0.2.0",
          "from": "window-size@>=0.2.0 <0.3.0",
          "resolved": "http://beta-internal:4873/window-size/-/window-size-0.2.0.tgz"
        },
        "y18n": {
          "version": "3.2.1",
          "from": "y18n@>=3.2.1 <4.0.0",
          "resolved": "http://beta-internal:4873/y18n/-/y18n-3.2.1.tgz"
        },
        "yargs-parser": {
          "version": "2.4.1",
          "from": "yargs-parser@>=2.4.1 <3.0.0",
          "resolved": "http://beta-internal:4873/yargs-parser/-/yargs-parser-2.4.1.tgz",
          "dependencies": {
            "camelcase": {
              "version": "3.0.0",
              "from": "camelcase@>=3.0.0 <4.0.0",
              "resolved": "http://beta-internal:4873/camelcase/-/camelcase-3.0.0.tgz"
            }
          }
        }
      }
    }
  }
}<|MERGE_RESOLUTION|>--- conflicted
+++ resolved
@@ -583,7 +583,7 @@
         "ms": {
           "version": "0.7.1",
           "from": "ms@0.7.1",
-          "resolved": "https://registry.npmjs.org/ms/-/ms-0.7.1.tgz"
+          "resolved": "http://beta-internal:4873/ms/-/ms-0.7.1.tgz"
         }
       }
     },
@@ -879,7 +879,7 @@
         "range-parser": {
           "version": "1.2.0",
           "from": "range-parser@>=1.2.0 <1.3.0",
-          "resolved": "http://beta-internal:4873/range-parser/-/range-parser-1.2.0.tgz"
+          "resolved": "https://registry.npmjs.org/range-parser/-/range-parser-1.2.0.tgz"
         },
         "send": {
           "version": "0.14.1",
@@ -1001,7 +1001,7 @@
                 "minimist": {
                   "version": "0.0.8",
                   "from": "minimist@0.0.8",
-                  "resolved": "https://registry.npmjs.org/minimist/-/minimist-0.0.8.tgz"
+                  "resolved": "http://beta-internal:4873/minimist/-/minimist-0.0.8.tgz"
                 }
               }
             },
@@ -1638,7 +1638,7 @@
                         "verror": {
                           "version": "1.3.6",
                           "from": "verror@1.3.6",
-                          "resolved": "https://registry.npmjs.org/verror/-/verror-1.3.6.tgz"
+                          "resolved": "http://beta-internal:4873/verror/-/verror-1.3.6.tgz"
                         }
                       }
                     },
@@ -1756,8 +1756,6 @@
           "version": "4.14.1",
           "from": "lodash@>=4.6.1 <5.0.0",
           "resolved": "http://beta-internal:4873/lodash/-/lodash-4.14.1.tgz"
-<<<<<<< HEAD
-=======
         },
         "mandrill-api": {
           "version": "1.0.45",
@@ -1785,7 +1783,6 @@
               "resolved": "http://beta-internal:4873/mongodb-perf-wrapper/-/mongodb-perf-wrapper-0.1.3.tgz"
             }
           }
->>>>>>> f99f6a5b
         },
         "nconf": {
           "version": "0.6.9",
@@ -1866,7 +1863,7 @@
             "depd": {
               "version": "1.0.1",
               "from": "depd@>=1.0.1 <1.1.0",
-              "resolved": "http://beta-internal:4873/depd/-/depd-1.0.1.tgz"
+              "resolved": "https://registry.npmjs.org/depd/-/depd-1.0.1.tgz"
             }
           }
         },
@@ -2420,7 +2417,174 @@
     "gitter-web-topics-ui": {
       "version": "1.0.0",
       "from": "modules/topics-ui",
-      "resolved": "file:modules/topics-ui"
+      "resolved": "file:modules/topics-ui",
+      "dependencies": {
+        "glob": {
+          "version": "7.0.5",
+          "from": "glob@>=7.0.5 <8.0.0",
+          "resolved": "http://beta-internal:4873/glob/-/glob-7.0.5.tgz",
+          "dependencies": {
+            "fs.realpath": {
+              "version": "1.0.0",
+              "from": "fs.realpath@>=1.0.0 <2.0.0",
+              "resolved": "http://beta-internal:4873/fs.realpath/-/fs.realpath-1.0.0.tgz"
+            },
+            "inflight": {
+              "version": "1.0.5",
+              "from": "inflight@>=1.0.4 <2.0.0",
+              "resolved": "http://beta-internal:4873/inflight/-/inflight-1.0.5.tgz",
+              "dependencies": {
+                "wrappy": {
+                  "version": "1.0.2",
+                  "from": "wrappy@>=1.0.0 <2.0.0",
+                  "resolved": "http://beta-internal:4873/wrappy/-/wrappy-1.0.2.tgz"
+                }
+              }
+            },
+            "inherits": {
+              "version": "2.0.1",
+              "from": "inherits@>=2.0.0 <3.0.0",
+              "resolved": "http://beta-internal:4873/inherits/-/inherits-2.0.1.tgz"
+            },
+            "minimatch": {
+              "version": "3.0.2",
+              "from": "minimatch@>=3.0.2 <4.0.0",
+              "resolved": "http://beta-internal:4873/minimatch/-/minimatch-3.0.2.tgz",
+              "dependencies": {
+                "brace-expansion": {
+                  "version": "1.1.6",
+                  "from": "brace-expansion@>=1.0.0 <2.0.0",
+                  "resolved": "http://beta-internal:4873/brace-expansion/-/brace-expansion-1.1.6.tgz",
+                  "dependencies": {
+                    "balanced-match": {
+                      "version": "0.4.2",
+                      "from": "balanced-match@>=0.4.1 <0.5.0",
+                      "resolved": "http://beta-internal:4873/balanced-match/-/balanced-match-0.4.2.tgz"
+                    },
+                    "concat-map": {
+                      "version": "0.0.1",
+                      "from": "concat-map@0.0.1",
+                      "resolved": "http://beta-internal:4873/concat-map/-/concat-map-0.0.1.tgz"
+                    }
+                  }
+                }
+              }
+            },
+            "once": {
+              "version": "1.3.3",
+              "from": "once@>=1.3.0 <2.0.0",
+              "resolved": "http://beta-internal:4873/once/-/once-1.3.3.tgz",
+              "dependencies": {
+                "wrappy": {
+                  "version": "1.0.2",
+                  "from": "wrappy@>=1.0.0 <2.0.0",
+                  "resolved": "http://beta-internal:4873/wrappy/-/wrappy-1.0.2.tgz"
+                }
+              }
+            },
+            "path-is-absolute": {
+              "version": "1.0.0",
+              "from": "path-is-absolute@>=1.0.0 <2.0.0",
+              "resolved": "http://beta-internal:4873/path-is-absolute/-/path-is-absolute-1.0.0.tgz"
+            }
+          }
+        },
+        "lodash": {
+          "version": "4.14.1",
+          "from": "lodash@>=4.14.0 <5.0.0",
+          "resolved": "http://beta-internal:4873/lodash/-/lodash-4.14.1.tgz"
+        },
+        "mocha": {
+          "version": "2.5.3",
+          "from": "mocha@>=2.5.3 <3.0.0",
+          "resolved": "https://registry.npmjs.org/mocha/-/mocha-2.5.3.tgz",
+          "dependencies": {
+            "commander": {
+              "version": "2.3.0",
+              "from": "commander@2.3.0",
+              "resolved": "http://beta-internal:4873/commander/-/commander-2.3.0.tgz"
+            },
+            "diff": {
+              "version": "1.4.0",
+              "from": "diff@1.4.0",
+              "resolved": "http://beta-internal:4873/diff/-/diff-1.4.0.tgz"
+            },
+            "escape-string-regexp": {
+              "version": "1.0.2",
+              "from": "escape-string-regexp@1.0.2",
+              "resolved": "http://beta-internal:4873/escape-string-regexp/-/escape-string-regexp-1.0.2.tgz"
+            },
+            "glob": {
+              "version": "3.2.11",
+              "from": "glob@3.2.11",
+              "resolved": "https://registry.npmjs.org/glob/-/glob-3.2.11.tgz",
+              "dependencies": {
+                "inherits": {
+                  "version": "2.0.1",
+                  "from": "inherits@>=2.0.0 <3.0.0",
+                  "resolved": "http://beta-internal:4873/inherits/-/inherits-2.0.1.tgz"
+                },
+                "minimatch": {
+                  "version": "0.3.0",
+                  "from": "minimatch@>=0.3.0 <0.4.0",
+                  "resolved": "http://beta-internal:4873/minimatch/-/minimatch-0.3.0.tgz",
+                  "dependencies": {
+                    "sigmund": {
+                      "version": "1.0.1",
+                      "from": "sigmund@>=1.0.0 <1.1.0",
+                      "resolved": "http://beta-internal:4873/sigmund/-/sigmund-1.0.1.tgz"
+                    }
+                  }
+                }
+              }
+            },
+            "growl": {
+              "version": "1.9.2",
+              "from": "growl@1.9.2",
+              "resolved": "http://beta-internal:4873/growl/-/growl-1.9.2.tgz"
+            },
+            "jade": {
+              "version": "0.26.3",
+              "from": "jade@0.26.3",
+              "resolved": "http://beta-internal:4873/jade/-/jade-0.26.3.tgz",
+              "dependencies": {
+                "commander": {
+                  "version": "0.6.1",
+                  "from": "commander@0.6.1",
+                  "resolved": "http://beta-internal:4873/commander/-/commander-0.6.1.tgz"
+                },
+                "mkdirp": {
+                  "version": "0.3.0",
+                  "from": "mkdirp@0.3.0",
+                  "resolved": "http://beta-internal:4873/mkdirp/-/mkdirp-0.3.0.tgz"
+                }
+              }
+            },
+            "mkdirp": {
+              "version": "0.5.1",
+              "from": "mkdirp@0.5.1",
+              "resolved": "https://registry.npmjs.org/mkdirp/-/mkdirp-0.5.1.tgz",
+              "dependencies": {
+                "minimist": {
+                  "version": "0.0.8",
+                  "from": "minimist@0.0.8",
+                  "resolved": "http://beta-internal:4873/minimist/-/minimist-0.0.8.tgz"
+                }
+              }
+            },
+            "supports-color": {
+              "version": "1.2.0",
+              "from": "supports-color@1.2.0",
+              "resolved": "http://beta-internal:4873/supports-color/-/supports-color-1.2.0.tgz"
+            },
+            "to-iso-string": {
+              "version": "0.0.2",
+              "from": "to-iso-string@0.0.2",
+              "resolved": "http://beta-internal:4873/to-iso-string/-/to-iso-string-0.0.2.tgz"
+            }
+          }
+        }
+      }
     },
     "gitter-web-twitter": {
       "version": "1.0.0",
@@ -2549,7 +2713,7 @@
             "optimist": {
               "version": "0.3.7",
               "from": "optimist@>=0.3.5 <0.4.0",
-              "resolved": "http://beta-internal:4873/optimist/-/optimist-0.3.7.tgz",
+              "resolved": "https://registry.npmjs.org/optimist/-/optimist-0.3.7.tgz",
               "dependencies": {
                 "wordwrap": {
                   "version": "0.0.3",
@@ -3021,7 +3185,7 @@
             "minimist": {
               "version": "0.0.8",
               "from": "minimist@0.0.8",
-              "resolved": "https://registry.npmjs.org/minimist/-/minimist-0.0.8.tgz"
+              "resolved": "http://beta-internal:4873/minimist/-/minimist-0.0.8.tgz"
             }
           }
         },
@@ -3081,7 +3245,7 @@
         },
         "parseurl": {
           "version": "1.3.1",
-          "from": "parseurl@>=1.3.0 <1.4.0",
+          "from": "parseurl@>=1.3.1 <1.4.0",
           "resolved": "http://beta-internal:4873/parseurl/-/parseurl-1.3.1.tgz"
         },
         "vary": {
@@ -3660,7 +3824,7 @@
       "dependencies": {
         "passport-oauth2": {
           "version": "1.3.0",
-          "from": "passport-oauth2@>=1.1.2 <2.0.0",
+          "from": "passport-oauth2@>=1.0.0 <2.0.0",
           "resolved": "http://beta-internal:4873/passport-oauth2/-/passport-oauth2-1.3.0.tgz",
           "dependencies": {
             "passport-strategy": {
@@ -3713,7 +3877,7 @@
       "dependencies": {
         "passport-oauth2": {
           "version": "1.3.0",
-          "from": "passport-oauth2@>=1.1.2 <2.0.0",
+          "from": "passport-oauth2@>=1.0.0 <2.0.0",
           "resolved": "http://beta-internal:4873/passport-oauth2/-/passport-oauth2-1.3.0.tgz",
           "dependencies": {
             "passport-strategy": {
@@ -3819,9 +3983,9 @@
               "resolved": "http://beta-internal:4873/isomorphic-fetch/-/isomorphic-fetch-2.2.1.tgz",
               "dependencies": {
                 "node-fetch": {
-                  "version": "1.5.3",
+                  "version": "1.6.0",
                   "from": "node-fetch@>=1.0.1 <2.0.0",
-                  "resolved": "http://beta-internal:4873/node-fetch/-/node-fetch-1.5.3.tgz",
+                  "resolved": "http://beta-internal:4873/node-fetch/-/node-fetch-1.6.0.tgz",
                   "dependencies": {
                     "encoding": {
                       "version": "0.1.12",
@@ -4286,7 +4450,7 @@
                     "verror": {
                       "version": "1.3.6",
                       "from": "verror@1.3.6",
-                      "resolved": "https://registry.npmjs.org/verror/-/verror-1.3.6.tgz"
+                      "resolved": "http://beta-internal:4873/verror/-/verror-1.3.6.tgz"
                     }
                   }
                 },
@@ -4414,20 +4578,6 @@
           "version": "0.12.1",
           "from": "redis@>=0.12.1 <0.13.0",
           "resolved": "http://beta-internal:4873/redis/-/redis-0.12.1.tgz"
-<<<<<<< HEAD
-        }
-      }
-    },
-    "response-time": {
-      "version": "2.3.1",
-      "from": "response-time@>=2.3.1 <3.0.0",
-      "resolved": "http://beta-internal:4873/response-time/-/response-time-2.3.1.tgz",
-      "dependencies": {
-        "depd": {
-          "version": "1.0.1",
-          "from": "depd@>=1.0.1 <1.1.0",
-          "resolved": "https://registry.npmjs.org/depd/-/depd-1.0.1.tgz"
-=======
         },
         "wreck": {
           "version": "5.6.1",
@@ -4445,7 +4595,6 @@
               "resolved": "http://beta-internal:4873/boom/-/boom-2.10.1.tgz"
             }
           }
->>>>>>> f99f6a5b
         }
       }
     },
@@ -4486,7 +4635,7 @@
         },
         "parseurl": {
           "version": "1.3.1",
-          "from": "parseurl@>=1.3.0 <1.4.0",
+          "from": "parseurl@>=1.3.1 <1.4.0",
           "resolved": "http://beta-internal:4873/parseurl/-/parseurl-1.3.1.tgz"
         }
       }
@@ -4837,7 +4986,7 @@
                     "verror": {
                       "version": "1.3.6",
                       "from": "verror@1.3.6",
-                      "resolved": "https://registry.npmjs.org/verror/-/verror-1.3.6.tgz"
+                      "resolved": "http://beta-internal:4873/verror/-/verror-1.3.6.tgz"
                     }
                   }
                 },
@@ -5405,7 +5554,7 @@
         "get-caller-file": {
           "version": "1.0.1",
           "from": "get-caller-file@>=1.0.1 <2.0.0",
-          "resolved": "http://beta-internal:4873/get-caller-file/-/get-caller-file-1.0.1.tgz"
+          "resolved": "https://registry.npmjs.org/get-caller-file/-/get-caller-file-1.0.1.tgz"
         },
         "lodash.assign": {
           "version": "4.1.0",
@@ -5564,7 +5713,7 @@
                           "dependencies": {
                             "spdx-license-ids": {
                               "version": "1.2.2",
-                              "from": "spdx-license-ids@>=1.0.0 <2.0.0",
+                              "from": "spdx-license-ids@>=1.0.2 <2.0.0",
                               "resolved": "http://beta-internal:4873/spdx-license-ids/-/spdx-license-ids-1.2.2.tgz"
                             }
                           }
@@ -5581,7 +5730,7 @@
                             },
                             "spdx-license-ids": {
                               "version": "1.2.2",
-                              "from": "spdx-license-ids@>=1.0.0 <2.0.0",
+                              "from": "spdx-license-ids@>=1.0.2 <2.0.0",
                               "resolved": "http://beta-internal:4873/spdx-license-ids/-/spdx-license-ids-1.2.2.tgz"
                             }
                           }
@@ -5669,7 +5818,7 @@
             },
             "strip-ansi": {
               "version": "3.0.1",
-              "from": "strip-ansi@>=3.0.1 <4.0.0",
+              "from": "strip-ansi@>=3.0.0 <4.0.0",
               "resolved": "http://beta-internal:4873/strip-ansi/-/strip-ansi-3.0.1.tgz",
               "dependencies": {
                 "ansi-regex": {
