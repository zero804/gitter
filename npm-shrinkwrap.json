--- conflicted
+++ resolved
@@ -107,11 +107,7 @@
           "dependencies": {
             "inherits": {
               "version": "2.0.3",
-<<<<<<< HEAD
               "from": "inherits@2.0.3",
-=======
-              "from": "inherits@>=2.0.1 <2.1.0",
->>>>>>> 7f175a9e
               "resolved": "http://beta-internal.beta.gitter:4873/inherits/-/inherits-2.0.3.tgz"
             },
             "setprototypeof": {
@@ -121,7 +117,7 @@
             },
             "statuses": {
               "version": "1.3.1",
-              "from": "statuses@>=1.3.1 <2.0.0",
+              "from": "statuses@>=1.3.0 <1.4.0",
               "resolved": "http://beta-internal.beta.gitter:4873/statuses/-/statuses-1.3.1.tgz"
             }
           }
@@ -155,7 +151,7 @@
           "dependencies": {
             "unpipe": {
               "version": "1.0.0",
-              "from": "unpipe@1.0.0",
+              "from": "unpipe@>=1.0.0 <1.1.0",
               "resolved": "http://beta-internal.beta.gitter:4873/unpipe/-/unpipe-1.0.0.tgz"
             }
           }
@@ -220,7 +216,7 @@
             },
             "minimatch": {
               "version": "3.0.3",
-              "from": "minimatch@>=3.0.2 <4.0.0",
+              "from": "minimatch@>=2.0.0 <3.0.0||>=3.0.0 <4.0.0",
               "resolved": "http://beta-internal.beta.gitter:4873/minimatch/-/minimatch-3.0.3.tgz",
               "dependencies": {
                 "brace-expansion": {
@@ -758,15 +754,9 @@
           "resolved": "http://beta-internal.beta.gitter:4873/accepts/-/accepts-1.3.3.tgz",
           "dependencies": {
             "mime-types": {
-<<<<<<< HEAD
-              "version": "2.1.12",
-              "from": "mime-types@>=2.1.7 <2.2.0",
-              "resolved": "http://beta-internal.beta.gitter:4873/mime-types/-/mime-types-2.1.12.tgz",
-=======
               "version": "2.1.13",
-              "from": "mime-types@>=2.1.13 <2.2.0",
+              "from": "mime-types@>=2.1.11 <2.2.0",
               "resolved": "http://beta-internal.beta.gitter:4873/mime-types/-/mime-types-2.1.13.tgz",
->>>>>>> 7f175a9e
               "dependencies": {
                 "mime-db": {
                   "version": "1.25.0",
@@ -981,7 +971,7 @@
             },
             "mime-types": {
               "version": "2.1.13",
-              "from": "mime-types@>=2.1.13 <2.2.0",
+              "from": "mime-types@>=2.1.11 <2.2.0",
               "resolved": "http://beta-internal.beta.gitter:4873/mime-types/-/mime-types-2.1.13.tgz",
               "dependencies": {
                 "mime-db": {
@@ -5676,7 +5666,7 @@
           "dependencies": {
             "chalk": {
               "version": "1.1.3",
-              "from": "chalk@>=1.1.3 <2.0.0",
+              "from": "chalk@>=1.1.1 <2.0.0",
               "resolved": "http://beta-internal.beta.gitter:4873/chalk/-/chalk-1.1.3.tgz",
               "dependencies": {
                 "ansi-styles": {
@@ -5782,7 +5772,7 @@
             },
             "pinkie-promise": {
               "version": "2.0.1",
-              "from": "pinkie-promise@>=2.0.1 <3.0.0",
+              "from": "pinkie-promise@>=2.0.0 <3.0.0",
               "resolved": "http://beta-internal.beta.gitter:4873/pinkie-promise/-/pinkie-promise-2.0.1.tgz",
               "dependencies": {
                 "pinkie": {
@@ -6639,7 +6629,7 @@
                 },
                 "pinkie-promise": {
                   "version": "2.0.1",
-                  "from": "pinkie-promise@>=2.0.1 <3.0.0",
+                  "from": "pinkie-promise@>=2.0.0 <3.0.0",
                   "resolved": "http://beta-internal.beta.gitter:4873/pinkie-promise/-/pinkie-promise-2.0.1.tgz",
                   "dependencies": {
                     "pinkie": {
