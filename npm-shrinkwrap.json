--- conflicted
+++ resolved
@@ -256,15 +256,9 @@
           "resolved": "http://beta-internal:4873/rimraf/-/rimraf-2.5.4.tgz",
           "dependencies": {
             "glob": {
-<<<<<<< HEAD
-              "version": "7.0.6",
-              "from": "glob@>=7.0.5 <8.0.0",
-              "resolved": "http://beta-internal:4873/glob/-/glob-7.0.6.tgz",
-=======
               "version": "7.1.0",
               "from": "glob@>=7.0.5 <8.0.0",
               "resolved": "https://registry.npmjs.org/glob/-/glob-7.1.0.tgz",
->>>>>>> 0e57905d
               "dependencies": {
                 "fs.realpath": {
                   "version": "1.0.0",
@@ -1492,15 +1486,9 @@
                       "resolved": "http://beta-internal:4873/async/-/async-2.0.1.tgz",
                       "dependencies": {
                         "lodash": {
-<<<<<<< HEAD
-                          "version": "4.16.0",
-                          "from": "lodash@>=4.8.0 <5.0.0",
-                          "resolved": "http://beta-internal:4873/lodash/-/lodash-4.16.0.tgz"
-=======
                           "version": "4.16.1",
                           "from": "lodash@>=4.8.0 <5.0.0",
                           "resolved": "https://registry.npmjs.org/lodash/-/lodash-4.16.1.tgz"
->>>>>>> 0e57905d
                         }
                       }
                     }
@@ -1794,15 +1782,9 @@
           }
         },
         "lodash": {
-<<<<<<< HEAD
-          "version": "4.16.0",
-          "from": "lodash@>=4.6.1 <5.0.0",
-          "resolved": "http://beta-internal:4873/lodash/-/lodash-4.16.0.tgz"
-=======
           "version": "4.16.1",
           "from": "lodash@>=4.6.1 <5.0.0",
           "resolved": "https://registry.npmjs.org/lodash/-/lodash-4.16.1.tgz"
->>>>>>> 0e57905d
         },
         "mandrill-api": {
           "version": "1.0.45",
@@ -2025,11 +2007,7 @@
       "dependencies": {
         "redis": {
           "version": "2.6.2",
-<<<<<<< HEAD
-          "from": "redis@latest",
-=======
           "from": "redis@>=2.1.0 <3.0.0",
->>>>>>> 0e57905d
           "resolved": "http://beta-internal:4873/redis/-/redis-2.6.2.tgz",
           "dependencies": {
             "double-ended-queue": {
@@ -2359,15 +2337,9 @@
       "resolved": "file:modules/fake-data",
       "dependencies": {
         "lodash": {
-<<<<<<< HEAD
-          "version": "4.16.0",
-          "from": "lodash@>=4.13.1 <5.0.0",
-          "resolved": "http://beta-internal:4873/lodash/-/lodash-4.16.0.tgz"
-=======
           "version": "4.16.1",
           "from": "lodash@>=4.13.1 <5.0.0",
           "resolved": "https://registry.npmjs.org/lodash/-/lodash-4.16.1.tgz"
->>>>>>> 0e57905d
         }
       }
     },
@@ -2426,14 +2398,11 @@
       "from": "modules/live-collection-events",
       "resolved": "file:modules/live-collection-events"
     },
-<<<<<<< HEAD
-=======
     "gitter-web-mailer": {
       "version": "1.0.0",
       "from": "modules/mailer",
       "resolved": "file:modules/mailer"
     },
->>>>>>> 0e57905d
     "gitter-web-mongoose-bluebird": {
       "version": "1.0.0",
       "from": "modules/mongoose-bluebird",
@@ -2489,27 +2458,21 @@
       "from": "modules/suggestions",
       "resolved": "file:modules/suggestions"
     },
-<<<<<<< HEAD
-=======
     "gitter-web-templates": {
       "version": "1.0.0",
       "from": "modules/templates",
       "resolved": "file:modules/templates"
     },
->>>>>>> 0e57905d
     "gitter-web-text-processor": {
       "version": "1.0.0",
       "from": "modules/text-processor",
       "resolved": "file:modules/text-processor"
     },
-<<<<<<< HEAD
-=======
     "gitter-web-topic-notifications": {
       "version": "1.0.0",
       "from": "modules/topic-notifications",
       "resolved": "file:modules/topic-notifications"
     },
->>>>>>> 0e57905d
     "gitter-web-topics": {
       "version": "1.0.0",
       "from": "modules/topics",
@@ -2526,15 +2489,9 @@
           "resolved": "http://beta-internal:4873/backbone/-/backbone-1.2.3.tgz"
         },
         "lodash": {
-<<<<<<< HEAD
-          "version": "4.16.0",
-          "from": "lodash@>=4.15.0 <5.0.0",
-          "resolved": "http://beta-internal:4873/lodash/-/lodash-4.16.0.tgz"
-=======
           "version": "4.16.1",
           "from": "lodash@>=4.15.0 <5.0.0",
           "resolved": "https://registry.npmjs.org/lodash/-/lodash-4.16.1.tgz"
->>>>>>> 0e57905d
         },
         "sinon": {
           "version": "1.17.6",
@@ -2877,15 +2834,9 @@
                       "resolved": "http://beta-internal:4873/async/-/async-2.0.1.tgz",
                       "dependencies": {
                         "lodash": {
-<<<<<<< HEAD
-                          "version": "4.16.0",
-                          "from": "lodash@>=4.8.0 <5.0.0",
-                          "resolved": "http://beta-internal:4873/lodash/-/lodash-4.16.0.tgz"
-=======
                           "version": "4.16.1",
                           "from": "lodash@>=4.8.0 <5.0.0",
                           "resolved": "https://registry.npmjs.org/lodash/-/lodash-4.16.1.tgz"
->>>>>>> 0e57905d
                         }
                       }
                     }
@@ -3385,7 +3336,6 @@
           "version": "2.9.0",
           "from": "commander@>=2.9.0 <2.10.0",
           "resolved": "http://beta-internal:4873/commander/-/commander-2.9.0.tgz",
-<<<<<<< HEAD
           "dependencies": {
             "graceful-readlink": {
               "version": "1.0.1",
@@ -3425,62 +3375,15 @@
             }
           }
         },
-=======
-          "dependencies": {
-            "graceful-readlink": {
-              "version": "1.0.1",
-              "from": "graceful-readlink@>=1.0.0",
-              "resolved": "http://beta-internal:4873/graceful-readlink/-/graceful-readlink-1.0.1.tgz"
-            }
-          }
-        },
-        "map-limit": {
-          "version": "0.0.1",
-          "from": "map-limit@0.0.1",
-          "resolved": "http://beta-internal:4873/map-limit/-/map-limit-0.0.1.tgz",
-          "dependencies": {
-            "once": {
-              "version": "1.3.3",
-              "from": "once@>=1.3.0 <1.4.0",
-              "resolved": "http://beta-internal:4873/once/-/once-1.3.3.tgz",
-              "dependencies": {
-                "wrappy": {
-                  "version": "1.0.2",
-                  "from": "wrappy@>=1.0.0 <2.0.0",
-                  "resolved": "http://beta-internal:4873/wrappy/-/wrappy-1.0.2.tgz"
-                }
-              }
-            }
-          }
-        },
-        "mkdirp": {
-          "version": "0.5.1",
-          "from": "mkdirp@>=0.5.1 <0.6.0",
-          "resolved": "https://registry.npmjs.org/mkdirp/-/mkdirp-0.5.1.tgz",
-          "dependencies": {
-            "minimist": {
-              "version": "0.0.8",
-              "from": "minimist@0.0.8",
-              "resolved": "http://beta-internal:4873/minimist/-/minimist-0.0.8.tgz"
-            }
-          }
-        },
->>>>>>> 0e57905d
         "rimraf": {
           "version": "2.5.4",
           "from": "rimraf@>=2.5.4 <2.6.0",
           "resolved": "http://beta-internal:4873/rimraf/-/rimraf-2.5.4.tgz",
           "dependencies": {
             "glob": {
-<<<<<<< HEAD
-              "version": "7.0.6",
-              "from": "glob@>=7.0.5 <8.0.0",
-              "resolved": "http://beta-internal:4873/glob/-/glob-7.0.6.tgz",
-=======
               "version": "7.1.0",
               "from": "glob@>=7.0.5 <8.0.0",
               "resolved": "https://registry.npmjs.org/glob/-/glob-7.1.0.tgz",
->>>>>>> 0e57905d
               "dependencies": {
                 "fs.realpath": {
                   "version": "1.0.0",
@@ -3600,11 +3503,7 @@
         },
         "parseurl": {
           "version": "1.3.1",
-<<<<<<< HEAD
-          "from": "parseurl@>=1.3.0 <1.4.0",
-=======
           "from": "parseurl@>=1.3.1 <1.4.0",
->>>>>>> 0e57905d
           "resolved": "http://beta-internal:4873/parseurl/-/parseurl-1.3.1.tgz"
         },
         "vary": {
@@ -3620,15 +3519,9 @@
       "resolved": "http://beta-internal:4873/mixpanel/-/mixpanel-0.0.20.tgz"
     },
     "moment": {
-<<<<<<< HEAD
-      "version": "2.15.0",
-      "from": "moment@>=2.10.3 <3.0.0",
-      "resolved": "http://beta-internal:4873/moment/-/moment-2.15.0.tgz"
-=======
       "version": "2.15.1",
       "from": "moment@>=2.10.3 <3.0.0",
       "resolved": "http://beta-internal:4873/moment/-/moment-2.15.1.tgz"
->>>>>>> 0e57905d
     },
     "mongodb": {
       "version": "2.1.21",
@@ -3638,20 +3531,12 @@
         "es6-promise": {
           "version": "3.0.2",
           "from": "es6-promise@3.0.2",
-<<<<<<< HEAD
-          "resolved": "https://registry.npmjs.org/es6-promise/-/es6-promise-3.0.2.tgz"
-=======
           "resolved": "http://beta-internal:4873/es6-promise/-/es6-promise-3.0.2.tgz"
->>>>>>> 0e57905d
         },
         "mongodb-core": {
           "version": "1.3.21",
           "from": "mongodb-core@1.3.21",
-<<<<<<< HEAD
-          "resolved": "https://registry.npmjs.org/mongodb-core/-/mongodb-core-1.3.21.tgz",
-=======
           "resolved": "http://beta-internal:4873/mongodb-core/-/mongodb-core-1.3.21.tgz",
->>>>>>> 0e57905d
           "dependencies": {
             "bson": {
               "version": "0.4.23",
@@ -3729,20 +3614,12 @@
         "hooks-fixed": {
           "version": "1.2.0",
           "from": "hooks-fixed@1.2.0",
-<<<<<<< HEAD
-          "resolved": "https://registry.npmjs.org/hooks-fixed/-/hooks-fixed-1.2.0.tgz"
-=======
           "resolved": "http://beta-internal:4873/hooks-fixed/-/hooks-fixed-1.2.0.tgz"
->>>>>>> 0e57905d
         },
         "kareem": {
           "version": "1.1.3",
           "from": "kareem@1.1.3",
-<<<<<<< HEAD
-          "resolved": "https://registry.npmjs.org/kareem/-/kareem-1.1.3.tgz"
-=======
           "resolved": "http://beta-internal:4873/kareem/-/kareem-1.1.3.tgz"
->>>>>>> 0e57905d
         },
         "mongodb": {
           "version": "2.1.18",
@@ -3752,11 +3629,7 @@
             "es6-promise": {
               "version": "3.0.2",
               "from": "es6-promise@3.0.2",
-<<<<<<< HEAD
-              "resolved": "https://registry.npmjs.org/es6-promise/-/es6-promise-3.0.2.tgz"
-=======
               "resolved": "http://beta-internal:4873/es6-promise/-/es6-promise-3.0.2.tgz"
->>>>>>> 0e57905d
             },
             "mongodb-core": {
               "version": "1.3.18",
@@ -3846,11 +3719,7 @@
         "muri": {
           "version": "1.1.0",
           "from": "muri@1.1.0",
-<<<<<<< HEAD
-          "resolved": "https://registry.npmjs.org/muri/-/muri-1.1.0.tgz"
-=======
           "resolved": "http://beta-internal:4873/muri/-/muri-1.1.0.tgz"
->>>>>>> 0e57905d
         },
         "regexp-clone": {
           "version": "0.0.1",
@@ -3966,21 +3835,12 @@
               "version": "1.0.2",
               "from": "core-util-is@>=1.0.0 <1.1.0",
               "resolved": "https://registry.npmjs.org/core-util-is/-/core-util-is-1.0.2.tgz"
-<<<<<<< HEAD
             },
             "isarray": {
               "version": "0.0.1",
               "from": "isarray@0.0.1",
               "resolved": "https://registry.npmjs.org/isarray/-/isarray-0.0.1.tgz"
             },
-=======
-            },
-            "isarray": {
-              "version": "0.0.1",
-              "from": "isarray@0.0.1",
-              "resolved": "https://registry.npmjs.org/isarray/-/isarray-0.0.1.tgz"
-            },
->>>>>>> 0e57905d
             "string_decoder": {
               "version": "0.10.31",
               "from": "string_decoder@>=0.10.0 <0.11.0",
@@ -4009,7 +3869,6 @@
       "version": "0.9.15",
       "from": "node-gcm@>=0.9.12 <0.10.0",
       "resolved": "http://beta-internal:4873/node-gcm/-/node-gcm-0.9.15.tgz",
-<<<<<<< HEAD
       "dependencies": {
         "debug": {
           "version": "0.8.1",
@@ -4067,65 +3926,6 @@
       "from": "octonode@>=0.6.8 <0.7.0",
       "resolved": "http://beta-internal:4873/octonode/-/octonode-0.6.18.tgz",
       "dependencies": {
-=======
-      "dependencies": {
-        "debug": {
-          "version": "0.8.1",
-          "from": "debug@>=0.8.1 <0.9.0",
-          "resolved": "http://beta-internal:4873/debug/-/debug-0.8.1.tgz"
-        }
-      }
-    },
-    "node-mongodb-debug-log": {
-      "version": "0.1.2",
-      "from": "node-mongodb-debug-log@>=0.1.2 <0.2.0",
-      "resolved": "http://beta-internal:4873/node-mongodb-debug-log/-/node-mongodb-debug-log-0.1.2.tgz",
-      "dependencies": {
-        "mongodb-perf-wrapper": {
-          "version": "0.1.3",
-          "from": "mongodb-perf-wrapper@>=0.1.3 <0.2.0",
-          "resolved": "http://beta-internal:4873/mongodb-perf-wrapper/-/mongodb-perf-wrapper-0.1.3.tgz"
-        }
-      }
-    },
-    "node-resque": {
-      "version": "1.3.2",
-      "from": "node-resque@>=1.0.1 <2.0.0",
-      "resolved": "http://beta-internal:4873/node-resque/-/node-resque-1.3.2.tgz"
-    },
-    "node-uuid": {
-      "version": "1.4.0",
-      "from": "node-uuid@1.4.0",
-      "resolved": "http://beta-internal:4873/node-uuid/-/node-uuid-1.4.0.tgz"
-    },
-    "oauth2orize": {
-      "version": "1.0.1",
-      "from": "oauth2orize@>=1.0.0 <1.1.0",
-      "resolved": "http://beta-internal:4873/oauth2orize/-/oauth2orize-1.0.1.tgz",
-      "dependencies": {
-        "uid2": {
-          "version": "0.0.3",
-          "from": "uid2@>=0.0.0 <0.1.0",
-          "resolved": "http://beta-internal:4873/uid2/-/uid2-0.0.3.tgz"
-        },
-        "utils-merge": {
-          "version": "1.0.0",
-          "from": "utils-merge@>=1.0.0 <2.0.0",
-          "resolved": "http://beta-internal:4873/utils-merge/-/utils-merge-1.0.0.tgz"
-        },
-        "debug": {
-          "version": "0.7.4",
-          "from": "debug@>=0.7.0 <0.8.0",
-          "resolved": "http://beta-internal:4873/debug/-/debug-0.7.4.tgz"
-        }
-      }
-    },
-    "octonode": {
-      "version": "0.6.18",
-      "from": "octonode@>=0.6.8 <0.7.0",
-      "resolved": "http://beta-internal:4873/octonode/-/octonode-0.6.18.tgz",
-      "dependencies": {
->>>>>>> 0e57905d
         "request": {
           "version": "2.51.0",
           "from": "request@>=2.51.0 <2.52.0",
@@ -4345,11 +4145,7 @@
       "dependencies": {
         "passport-oauth2": {
           "version": "1.3.0",
-<<<<<<< HEAD
-          "from": "passport-oauth2@>=1.0.0 <2.0.0",
-=======
           "from": "passport-oauth2@>=1.1.2 <2.0.0",
->>>>>>> 0e57905d
           "resolved": "http://beta-internal:4873/passport-oauth2/-/passport-oauth2-1.3.0.tgz",
           "dependencies": {
             "passport-strategy": {
@@ -4402,11 +4198,7 @@
       "dependencies": {
         "passport-oauth2": {
           "version": "1.3.0",
-<<<<<<< HEAD
-          "from": "passport-oauth2@>=1.0.0 <2.0.0",
-=======
           "from": "passport-oauth2@>=1.1.2 <2.0.0",
->>>>>>> 0e57905d
           "resolved": "http://beta-internal:4873/passport-oauth2/-/passport-oauth2-1.3.0.tgz",
           "dependencies": {
             "passport-strategy": {
@@ -4464,7 +4256,6 @@
               "version": "1.0.0",
               "from": "utils-merge@>=1.0.0 <2.0.0",
               "resolved": "http://beta-internal:4873/utils-merge/-/utils-merge-1.0.0.tgz"
-<<<<<<< HEAD
             }
           }
         },
@@ -4479,22 +4270,6 @@
               "resolved": "http://beta-internal:4873/xmldom/-/xmldom-0.1.22.tgz"
             }
           }
-=======
-            }
-          }
-        },
-        "xtraverse": {
-          "version": "0.1.0",
-          "from": "xtraverse@>=0.1.0 <0.2.0",
-          "resolved": "http://beta-internal:4873/xtraverse/-/xtraverse-0.1.0.tgz",
-          "dependencies": {
-            "xmldom": {
-              "version": "0.1.22",
-              "from": "xmldom@>=0.1.0 <0.2.0",
-              "resolved": "http://beta-internal:4873/xmldom/-/xmldom-0.1.22.tgz"
-            }
-          }
->>>>>>> 0e57905d
         }
       }
     },
@@ -4658,7 +4433,6 @@
               "version": "1.2.11",
               "from": "mime@>=1.2.11 <1.3.0",
               "resolved": "http://beta-internal:4873/mime/-/mime-1.2.11.tgz"
-<<<<<<< HEAD
             }
           }
         },
@@ -4714,63 +4488,6 @@
               "from": "cryptiles@>=0.2.0 <0.3.0",
               "resolved": "http://beta-internal:4873/cryptiles/-/cryptiles-0.2.2.tgz"
             },
-=======
-            }
-          }
-        },
-        "tunnel-agent": {
-          "version": "0.4.3",
-          "from": "tunnel-agent@>=0.4.0 <0.5.0",
-          "resolved": "http://beta-internal:4873/tunnel-agent/-/tunnel-agent-0.4.3.tgz"
-        },
-        "http-signature": {
-          "version": "0.10.1",
-          "from": "http-signature@>=0.10.0 <0.11.0",
-          "resolved": "http://beta-internal:4873/http-signature/-/http-signature-0.10.1.tgz",
-          "dependencies": {
-            "assert-plus": {
-              "version": "0.1.5",
-              "from": "assert-plus@>=0.1.5 <0.2.0",
-              "resolved": "http://beta-internal:4873/assert-plus/-/assert-plus-0.1.5.tgz"
-            },
-            "asn1": {
-              "version": "0.1.11",
-              "from": "asn1@0.1.11",
-              "resolved": "http://beta-internal:4873/asn1/-/asn1-0.1.11.tgz"
-            },
-            "ctype": {
-              "version": "0.5.3",
-              "from": "ctype@0.5.3",
-              "resolved": "http://beta-internal:4873/ctype/-/ctype-0.5.3.tgz"
-            }
-          }
-        },
-        "oauth-sign": {
-          "version": "0.3.0",
-          "from": "oauth-sign@>=0.3.0 <0.4.0",
-          "resolved": "http://beta-internal:4873/oauth-sign/-/oauth-sign-0.3.0.tgz"
-        },
-        "hawk": {
-          "version": "1.1.1",
-          "from": "hawk@1.1.1",
-          "resolved": "http://beta-internal:4873/hawk/-/hawk-1.1.1.tgz",
-          "dependencies": {
-            "hoek": {
-              "version": "0.9.1",
-              "from": "hoek@>=0.9.0 <0.10.0",
-              "resolved": "http://beta-internal:4873/hoek/-/hoek-0.9.1.tgz"
-            },
-            "boom": {
-              "version": "0.4.2",
-              "from": "boom@>=0.4.0 <0.5.0",
-              "resolved": "http://beta-internal:4873/boom/-/boom-0.4.2.tgz"
-            },
-            "cryptiles": {
-              "version": "0.2.2",
-              "from": "cryptiles@>=0.2.0 <0.3.0",
-              "resolved": "http://beta-internal:4873/cryptiles/-/cryptiles-0.2.2.tgz"
-            },
->>>>>>> 0e57905d
             "sntp": {
               "version": "0.2.4",
               "from": "sntp@>=0.2.0 <0.3.0",
@@ -5251,11 +4968,7 @@
         },
         "parseurl": {
           "version": "1.3.1",
-<<<<<<< HEAD
-          "from": "parseurl@>=1.3.0 <1.4.0",
-=======
           "from": "parseurl@>=1.3.1 <1.4.0",
->>>>>>> 0e57905d
           "resolved": "http://beta-internal:4873/parseurl/-/parseurl-1.3.1.tgz"
         }
       }
@@ -5849,15 +5562,9 @@
                   "resolved": "http://beta-internal:4873/rimraf/-/rimraf-2.5.4.tgz",
                   "dependencies": {
                     "glob": {
-<<<<<<< HEAD
-                      "version": "7.0.6",
-                      "from": "glob@>=7.0.5 <8.0.0",
-                      "resolved": "http://beta-internal:4873/glob/-/glob-7.0.6.tgz",
-=======
                       "version": "7.1.0",
                       "from": "glob@>=7.0.5 <8.0.0",
                       "resolved": "https://registry.npmjs.org/glob/-/glob-7.1.0.tgz",
->>>>>>> 0e57905d
                       "dependencies": {
                         "fs.realpath": {
                           "version": "1.0.0",
@@ -6386,15 +6093,9 @@
                   "resolved": "http://beta-internal:4873/async/-/async-2.0.1.tgz",
                   "dependencies": {
                     "lodash": {
-<<<<<<< HEAD
-                      "version": "4.16.0",
-                      "from": "lodash@>=4.8.0 <5.0.0",
-                      "resolved": "http://beta-internal:4873/lodash/-/lodash-4.16.0.tgz"
-=======
                       "version": "4.16.1",
                       "from": "lodash@>=4.8.0 <5.0.0",
                       "resolved": "https://registry.npmjs.org/lodash/-/lodash-4.16.1.tgz"
->>>>>>> 0e57905d
                     }
                   }
                 }
@@ -6407,7 +6108,7 @@
               "dependencies": {
                 "chalk": {
                   "version": "1.1.3",
-                  "from": "chalk@>=1.1.1 <2.0.0",
+                  "from": "chalk@>=1.0.0 <2.0.0",
                   "resolved": "http://beta-internal:4873/chalk/-/chalk-1.1.3.tgz",
                   "dependencies": {
                     "ansi-styles": {
