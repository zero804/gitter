{
  "name": "gitter-webapp",
  "version": "13.4.0",
  "dependencies": {
    "@gitterhq/translations": {
      "version": "1.0.0",
      "from": "@gitterhq/translations@>=1.0.0 <2.0.0",
      "resolved": "https://registry.npmjs.org/@gitterhq/translations/-/translations-1.0.0.tgz"
    },
    "apn": {
      "version": "1.7.5",
      "from": "apn@>=1.7.3 <1.8.0",
      "resolved": "http://beta-internal:4873/apn/-/apn-1.7.5.tgz",
      "dependencies": {
        "node-forge": {
          "version": "0.6.39",
          "from": "node-forge@>=0.6.20 <0.7.0",
          "resolved": "http://beta-internal:4873/node-forge/-/node-forge-0.6.39.tgz"
        },
        "q": {
          "version": "1.4.1",
          "from": "q@>=1.1.0 <2.0.0",
          "resolved": "http://beta-internal:4873/q/-/q-1.4.1.tgz"
        }
      }
    },
    "async": {
      "version": "0.9.2",
      "from": "async@>=0.9.0 <0.10.0",
      "resolved": "http://beta-internal:4873/async/-/async-0.9.2.tgz"
    },
    "batch-stream": {
      "version": "0.1.2",
      "from": "batch-stream@>=0.1.0 <0.2.0",
      "resolved": "http://beta-internal:4873/batch-stream/-/batch-stream-0.1.2.tgz",
      "dependencies": {
        "readable-stream": {
          "version": "1.0.34",
          "from": "readable-stream@>=1.0.2 <1.1.0",
          "resolved": "http://beta-internal:4873/readable-stream/-/readable-stream-1.0.34.tgz",
          "dependencies": {
            "core-util-is": {
              "version": "1.0.2",
              "from": "core-util-is@>=1.0.0 <1.1.0",
              "resolved": "http://beta-internal:4873/core-util-is/-/core-util-is-1.0.2.tgz"
            },
            "isarray": {
              "version": "0.0.1",
              "from": "isarray@0.0.1",
              "resolved": "http://beta-internal:4873/isarray/-/isarray-0.0.1.tgz"
            },
            "string_decoder": {
              "version": "0.10.31",
              "from": "string_decoder@>=0.10.0 <0.11.0",
              "resolved": "http://beta-internal:4873/string_decoder/-/string_decoder-0.10.31.tgz"
            },
            "inherits": {
              "version": "2.0.1",
              "from": "inherits@>=2.0.1 <2.1.0",
              "resolved": "http://beta-internal:4873/inherits/-/inherits-2.0.1.tgz"
            }
          }
        }
      }
    },
    "bluebird": {
      "version": "3.3.5",
      "from": "bluebird@>=3.2.1 <4.0.0",
      "resolved": "http://beta-internal:4873/bluebird/-/bluebird-3.3.5.tgz"
    },
    "body-parser": {
      "version": "1.15.0",
      "from": "body-parser@>=1.13.2 <2.0.0",
      "resolved": "http://beta-internal:4873/body-parser/-/body-parser-1.15.0.tgz",
      "dependencies": {
        "bytes": {
          "version": "2.2.0",
          "from": "bytes@2.2.0",
          "resolved": "http://beta-internal:4873/bytes/-/bytes-2.2.0.tgz"
        },
        "content-type": {
          "version": "1.0.1",
          "from": "content-type@>=1.0.1 <1.1.0",
          "resolved": "http://beta-internal:4873/content-type/-/content-type-1.0.1.tgz"
        },
        "depd": {
          "version": "1.1.0",
          "from": "depd@>=1.1.0 <1.2.0",
          "resolved": "http://beta-internal:4873/depd/-/depd-1.1.0.tgz"
        },
        "http-errors": {
          "version": "1.4.0",
          "from": "http-errors@>=1.4.0 <1.5.0",
          "resolved": "http://beta-internal:4873/http-errors/-/http-errors-1.4.0.tgz",
          "dependencies": {
            "inherits": {
              "version": "2.0.1",
              "from": "inherits@2.0.1",
              "resolved": "http://beta-internal:4873/inherits/-/inherits-2.0.1.tgz"
            },
            "statuses": {
              "version": "1.2.1",
              "from": "statuses@>=1.2.1 <2.0.0",
              "resolved": "http://beta-internal:4873/statuses/-/statuses-1.2.1.tgz"
            }
          }
        },
        "iconv-lite": {
          "version": "0.4.13",
          "from": "iconv-lite@0.4.13",
          "resolved": "http://beta-internal:4873/iconv-lite/-/iconv-lite-0.4.13.tgz"
        },
        "on-finished": {
          "version": "2.3.0",
          "from": "on-finished@>=2.3.0 <2.4.0",
          "resolved": "http://beta-internal:4873/on-finished/-/on-finished-2.3.0.tgz",
          "dependencies": {
            "ee-first": {
              "version": "1.1.1",
              "from": "ee-first@1.1.1",
              "resolved": "http://beta-internal:4873/ee-first/-/ee-first-1.1.1.tgz"
            }
          }
        },
        "raw-body": {
          "version": "2.1.6",
          "from": "raw-body@>=2.1.5 <2.2.0",
          "resolved": "http://beta-internal:4873/raw-body/-/raw-body-2.1.6.tgz",
          "dependencies": {
            "bytes": {
              "version": "2.3.0",
              "from": "bytes@2.3.0",
              "resolved": "http://beta-internal:4873/bytes/-/bytes-2.3.0.tgz"
            },
            "unpipe": {
              "version": "1.0.0",
              "from": "unpipe@1.0.0",
              "resolved": "http://beta-internal:4873/unpipe/-/unpipe-1.0.0.tgz"
            }
          }
        },
        "type-is": {
          "version": "1.6.12",
          "from": "type-is@>=1.6.11 <1.7.0",
          "resolved": "http://beta-internal:4873/type-is/-/type-is-1.6.12.tgz",
          "dependencies": {
            "media-typer": {
              "version": "0.3.0",
              "from": "media-typer@0.3.0",
              "resolved": "http://beta-internal:4873/media-typer/-/media-typer-0.3.0.tgz"
            },
            "mime-types": {
              "version": "2.1.10",
              "from": "mime-types@>=2.1.10 <2.2.0",
              "resolved": "http://beta-internal:4873/mime-types/-/mime-types-2.1.10.tgz",
              "dependencies": {
                "mime-db": {
                  "version": "1.22.0",
                  "from": "mime-db@>=1.22.0 <1.23.0",
                  "resolved": "http://beta-internal:4873/mime-db/-/mime-db-1.22.0.tgz"
                }
              }
            }
          }
        }
      }
    },
    "cld": {
      "version": "2.4.5",
      "from": "cld@>=2.4.5 <3.0.0",
      "resolved": "http://beta-internal:4873/cld/-/cld-2.4.5.tgz",
      "dependencies": {
        "glob": {
          "version": "5.0.15",
          "from": "glob@>=5.0.10 <6.0.0",
          "resolved": "http://beta-internal:4873/glob/-/glob-5.0.15.tgz",
          "dependencies": {
            "inflight": {
              "version": "1.0.4",
              "from": "inflight@>=1.0.4 <2.0.0",
              "resolved": "http://beta-internal:4873/inflight/-/inflight-1.0.4.tgz",
              "dependencies": {
                "wrappy": {
                  "version": "1.0.1",
                  "from": "wrappy@>=1.0.0 <2.0.0",
                  "resolved": "http://beta-internal:4873/wrappy/-/wrappy-1.0.1.tgz"
                }
              }
            },
            "inherits": {
              "version": "2.0.1",
              "from": "inherits@>=2.0.0 <3.0.0",
              "resolved": "http://beta-internal:4873/inherits/-/inherits-2.0.1.tgz"
            },
            "minimatch": {
              "version": "3.0.0",
              "from": "minimatch@>=2.0.0 <3.0.0||>=3.0.0 <4.0.0",
              "resolved": "http://beta-internal:4873/minimatch/-/minimatch-3.0.0.tgz",
              "dependencies": {
                "brace-expansion": {
                  "version": "1.1.3",
                  "from": "brace-expansion@>=1.0.0 <2.0.0",
                  "resolved": "http://beta-internal:4873/brace-expansion/-/brace-expansion-1.1.3.tgz",
                  "dependencies": {
                    "balanced-match": {
                      "version": "0.3.0",
                      "from": "balanced-match@>=0.3.0 <0.4.0",
                      "resolved": "http://beta-internal:4873/balanced-match/-/balanced-match-0.3.0.tgz"
                    },
                    "concat-map": {
                      "version": "0.0.1",
                      "from": "concat-map@0.0.1",
                      "resolved": "http://beta-internal:4873/concat-map/-/concat-map-0.0.1.tgz"
                    }
                  }
                }
              }
            },
            "once": {
              "version": "1.3.3",
              "from": "once@>=1.3.0 <2.0.0",
              "resolved": "http://beta-internal:4873/once/-/once-1.3.3.tgz",
              "dependencies": {
                "wrappy": {
                  "version": "1.0.1",
                  "from": "wrappy@>=1.0.0 <2.0.0",
                  "resolved": "http://beta-internal:4873/wrappy/-/wrappy-1.0.1.tgz"
                }
              }
            },
            "path-is-absolute": {
              "version": "1.0.0",
              "from": "path-is-absolute@>=1.0.0 <2.0.0",
              "resolved": "http://beta-internal:4873/path-is-absolute/-/path-is-absolute-1.0.0.tgz"
            }
          }
        },
        "nan": {
          "version": "2.2.1",
          "from": "nan@>=2.0.5 <3.0.0",
          "resolved": "https://registry.npmjs.org/nan/-/nan-2.2.1.tgz"
        },
        "rimraf": {
          "version": "2.5.2",
          "from": "rimraf@>=2.4.0 <3.0.0",
          "resolved": "http://beta-internal:4873/rimraf/-/rimraf-2.5.2.tgz",
          "dependencies": {
            "glob": {
              "version": "7.0.3",
              "from": "glob@>=7.0.0 <8.0.0",
              "resolved": "http://beta-internal:4873/glob/-/glob-7.0.3.tgz",
              "dependencies": {
                "inflight": {
                  "version": "1.0.4",
                  "from": "inflight@>=1.0.4 <2.0.0",
                  "resolved": "http://beta-internal:4873/inflight/-/inflight-1.0.4.tgz",
                  "dependencies": {
                    "wrappy": {
                      "version": "1.0.1",
                      "from": "wrappy@>=1.0.0 <2.0.0",
                      "resolved": "http://beta-internal:4873/wrappy/-/wrappy-1.0.1.tgz"
                    }
                  }
                },
                "inherits": {
                  "version": "2.0.1",
                  "from": "inherits@>=2.0.0 <3.0.0",
                  "resolved": "http://beta-internal:4873/inherits/-/inherits-2.0.1.tgz"
                },
                "minimatch": {
                  "version": "3.0.0",
                  "from": "minimatch@>=2.0.0 <3.0.0||>=3.0.0 <4.0.0",
                  "resolved": "http://beta-internal:4873/minimatch/-/minimatch-3.0.0.tgz",
                  "dependencies": {
                    "brace-expansion": {
                      "version": "1.1.3",
                      "from": "brace-expansion@>=1.0.0 <2.0.0",
                      "resolved": "http://beta-internal:4873/brace-expansion/-/brace-expansion-1.1.3.tgz",
                      "dependencies": {
                        "balanced-match": {
                          "version": "0.3.0",
                          "from": "balanced-match@>=0.3.0 <0.4.0",
                          "resolved": "http://beta-internal:4873/balanced-match/-/balanced-match-0.3.0.tgz"
                        },
                        "concat-map": {
                          "version": "0.0.1",
                          "from": "concat-map@0.0.1",
                          "resolved": "http://beta-internal:4873/concat-map/-/concat-map-0.0.1.tgz"
                        }
                      }
                    }
                  }
                },
                "once": {
                  "version": "1.3.3",
                  "from": "once@>=1.3.0 <2.0.0",
                  "resolved": "http://beta-internal:4873/once/-/once-1.3.3.tgz",
                  "dependencies": {
                    "wrappy": {
                      "version": "1.0.1",
                      "from": "wrappy@>=1.0.0 <2.0.0",
                      "resolved": "http://beta-internal:4873/wrappy/-/wrappy-1.0.1.tgz"
                    }
                  }
                },
                "path-is-absolute": {
                  "version": "1.0.0",
                  "from": "path-is-absolute@>=1.0.0 <2.0.0",
                  "resolved": "http://beta-internal:4873/path-is-absolute/-/path-is-absolute-1.0.0.tgz"
                }
              }
            }
          }
        }
      }
    },
    "connect-redis": {
      "version": "2.5.1",
      "from": "connect-redis@>=2.4.0 <3.0.0",
      "resolved": "http://beta-internal:4873/connect-redis/-/connect-redis-2.5.1.tgz",
      "dependencies": {
        "debug": {
          "version": "1.0.4",
          "from": "debug@>=1.0.2 <2.0.0",
          "resolved": "http://beta-internal:4873/debug/-/debug-1.0.4.tgz",
          "dependencies": {
            "ms": {
              "version": "0.6.2",
              "from": "ms@0.6.2",
              "resolved": "https://registry.npmjs.org/ms/-/ms-0.6.2.tgz"
            }
          }
        },
        "redis": {
          "version": "0.12.1",
          "from": "redis@>=0.12.1 <0.13.0",
          "resolved": "http://beta-internal:4873/redis/-/redis-0.12.1.tgz"
        }
      }
    },
    "cookie-parser": {
      "version": "1.4.1",
      "from": "cookie-parser@>=1.3.5 <2.0.0",
      "resolved": "http://beta-internal:4873/cookie-parser/-/cookie-parser-1.4.1.tgz",
      "dependencies": {
        "cookie": {
          "version": "0.2.3",
          "from": "cookie@0.2.3",
          "resolved": "http://beta-internal:4873/cookie/-/cookie-0.2.3.tgz"
        },
        "cookie-signature": {
          "version": "1.0.6",
          "from": "cookie-signature@1.0.6",
          "resolved": "http://beta-internal:4873/cookie-signature/-/cookie-signature-1.0.6.tgz"
        }
      }
    },
    "cors": {
      "version": "2.7.1",
      "from": "cors@>=2.4.2 <3.0.0",
      "resolved": "http://beta-internal:4873/cors/-/cors-2.7.1.tgz",
      "dependencies": {
        "vary": {
          "version": "1.1.0",
          "from": "vary@>=1.0.0 <2.0.0",
          "resolved": "http://beta-internal:4873/vary/-/vary-1.1.0.tgz"
        }
      }
    },
    "csprng": {
      "version": "0.1.1",
      "from": "csprng@>=0.1.1 <0.2.0",
      "resolved": "http://beta-internal:4873/csprng/-/csprng-0.1.1.tgz",
      "dependencies": {
        "sequin": {
          "version": "0.1.0",
          "from": "sequin@latest",
          "resolved": "http://beta-internal:4873/sequin/-/sequin-0.1.0.tgz"
        }
      }
    },
    "cypher-promise": {
      "version": "1.0.1",
      "from": "cypher-promise@>=1.0.1 <2.0.0",
      "resolved": "http://beta-internal:4873/cypher-promise/-/cypher-promise-1.0.1.tgz",
      "dependencies": {
        "any-promise": {
          "version": "0.1.0",
          "from": "any-promise@>=0.1.0 <0.2.0",
          "resolved": "http://beta-internal:4873/any-promise/-/any-promise-0.1.0.tgz"
        },
        "node-cypher": {
          "version": "0.1.4",
          "from": "node-cypher@>=0.1.4 <0.2.0",
          "resolved": "http://beta-internal:4873/node-cypher/-/node-cypher-0.1.4.tgz",
          "dependencies": {
            "request": {
              "version": "2.34.0",
              "from": "request@>=2.34.0 <2.35.0",
              "resolved": "http://beta-internal:4873/request/-/request-2.34.0.tgz",
              "dependencies": {
                "qs": {
                  "version": "0.6.6",
                  "from": "qs@>=0.6.0 <0.7.0",
                  "resolved": "http://beta-internal:4873/qs/-/qs-0.6.6.tgz"
                },
                "json-stringify-safe": {
                  "version": "5.0.1",
                  "from": "json-stringify-safe@>=5.0.0 <5.1.0",
                  "resolved": "http://beta-internal:4873/json-stringify-safe/-/json-stringify-safe-5.0.1.tgz"
                },
                "forever-agent": {
                  "version": "0.5.2",
                  "from": "forever-agent@>=0.5.0 <0.6.0",
                  "resolved": "http://beta-internal:4873/forever-agent/-/forever-agent-0.5.2.tgz"
                },
                "mime": {
                  "version": "1.2.11",
                  "from": "mime@>=1.2.9 <1.3.0",
                  "resolved": "http://beta-internal:4873/mime/-/mime-1.2.11.tgz"
                },
                "form-data": {
                  "version": "0.1.4",
                  "from": "form-data@>=0.1.0 <0.2.0",
                  "resolved": "http://beta-internal:4873/form-data/-/form-data-0.1.4.tgz",
                  "dependencies": {
                    "combined-stream": {
                      "version": "0.0.7",
                      "from": "combined-stream@>=0.0.4 <0.1.0",
                      "resolved": "http://beta-internal:4873/combined-stream/-/combined-stream-0.0.7.tgz",
                      "dependencies": {
                        "delayed-stream": {
                          "version": "0.0.5",
                          "from": "delayed-stream@0.0.5",
                          "resolved": "http://beta-internal:4873/delayed-stream/-/delayed-stream-0.0.5.tgz"
                        }
                      }
                    }
                  }
                },
                "tunnel-agent": {
                  "version": "0.3.0",
                  "from": "tunnel-agent@>=0.3.0 <0.4.0",
                  "resolved": "http://beta-internal:4873/tunnel-agent/-/tunnel-agent-0.3.0.tgz"
                },
                "http-signature": {
                  "version": "0.10.1",
                  "from": "http-signature@>=0.10.0 <0.11.0",
                  "resolved": "http://beta-internal:4873/http-signature/-/http-signature-0.10.1.tgz",
                  "dependencies": {
                    "assert-plus": {
                      "version": "0.1.5",
                      "from": "assert-plus@>=0.1.5 <0.2.0",
                      "resolved": "http://beta-internal:4873/assert-plus/-/assert-plus-0.1.5.tgz"
                    },
                    "asn1": {
                      "version": "0.1.11",
                      "from": "asn1@0.1.11",
                      "resolved": "http://beta-internal:4873/asn1/-/asn1-0.1.11.tgz"
                    },
                    "ctype": {
                      "version": "0.5.3",
                      "from": "ctype@0.5.3",
                      "resolved": "https://registry.npmjs.org/ctype/-/ctype-0.5.3.tgz"
                    }
                  }
                },
                "oauth-sign": {
                  "version": "0.3.0",
                  "from": "oauth-sign@>=0.3.0 <0.4.0",
                  "resolved": "http://beta-internal:4873/oauth-sign/-/oauth-sign-0.3.0.tgz"
                },
                "hawk": {
                  "version": "1.0.0",
                  "from": "hawk@>=1.0.0 <1.1.0",
                  "resolved": "http://beta-internal:4873/hawk/-/hawk-1.0.0.tgz",
                  "dependencies": {
                    "hoek": {
                      "version": "0.9.1",
                      "from": "hoek@>=0.9.0 <0.10.0",
                      "resolved": "http://beta-internal:4873/hoek/-/hoek-0.9.1.tgz"
                    },
                    "boom": {
                      "version": "0.4.2",
                      "from": "boom@>=0.4.0 <0.5.0",
                      "resolved": "http://beta-internal:4873/boom/-/boom-0.4.2.tgz"
                    },
                    "cryptiles": {
                      "version": "0.2.2",
                      "from": "cryptiles@>=0.2.0 <0.3.0",
                      "resolved": "http://beta-internal:4873/cryptiles/-/cryptiles-0.2.2.tgz"
                    },
                    "sntp": {
                      "version": "0.2.4",
                      "from": "sntp@>=0.2.0 <0.3.0",
                      "resolved": "http://beta-internal:4873/sntp/-/sntp-0.2.4.tgz"
                    }
                  }
                },
                "aws-sign2": {
                  "version": "0.5.0",
                  "from": "aws-sign2@>=0.5.0 <0.6.0",
                  "resolved": "http://beta-internal:4873/aws-sign2/-/aws-sign2-0.5.0.tgz"
                }
              }
            },
            "underscore": {
              "version": "1.6.0",
              "from": "underscore@>=1.6.0 <1.7.0",
              "resolved": "http://beta-internal:4873/underscore/-/underscore-1.6.0.tgz"
            }
          }
        },
        "par": {
          "version": "0.3.0",
          "from": "par@>=0.3.0 <0.4.0",
          "resolved": "http://beta-internal:4873/par/-/par-0.3.0.tgz"
        }
      }
    },
    "debug": {
      "version": "2.2.0",
      "from": "debug@>=2.2.0 <3.0.0",
      "resolved": "http://beta-internal:4873/debug/-/debug-2.2.0.tgz",
      "dependencies": {
        "ms": {
          "version": "0.7.1",
          "from": "ms@0.7.1",
          "resolved": "http://beta-internal:4873/ms/-/ms-0.7.1.tgz"
        }
      }
    },
    "diskspace": {
      "version": "0.1.5",
      "from": "diskspace@0.1.5",
      "resolved": "http://beta-internal:4873/diskspace/-/diskspace-0.1.5.tgz"
    },
    "dolph": {
      "version": "0.2.0",
      "from": "dolph@>=0.2.0 <0.3.0",
      "resolved": "http://beta-internal:4873/dolph/-/dolph-0.2.0.tgz",
      "dependencies": {
        "redis": {
          "version": "0.10.3",
          "from": "redis@>=0.10.1 <0.11.0",
          "resolved": "http://beta-internal:4873/redis/-/redis-0.10.3.tgz"
        }
      }
    },
    "elasticsearch": {
      "version": "2.4.3",
      "from": "elasticsearch@>=2.4.3 <3.0.0",
      "resolved": "http://beta-internal:4873/elasticsearch/-/elasticsearch-2.4.3.tgz",
      "dependencies": {
        "bluebird": {
          "version": "2.2.2",
          "from": "bluebird@>=2.2.2 <2.3.0",
          "resolved": "http://beta-internal:4873/bluebird/-/bluebird-2.2.2.tgz"
        },
        "chalk": {
          "version": "0.5.1",
          "from": "chalk@>=0.5.1 <0.6.0",
          "resolved": "http://beta-internal:4873/chalk/-/chalk-0.5.1.tgz",
          "dependencies": {
            "ansi-styles": {
              "version": "1.1.0",
              "from": "ansi-styles@>=1.1.0 <2.0.0",
              "resolved": "http://beta-internal:4873/ansi-styles/-/ansi-styles-1.1.0.tgz"
            },
            "has-ansi": {
              "version": "0.1.0",
              "from": "has-ansi@>=0.1.0 <0.2.0",
              "resolved": "http://beta-internal:4873/has-ansi/-/has-ansi-0.1.0.tgz",
              "dependencies": {
                "ansi-regex": {
                  "version": "0.2.1",
                  "from": "ansi-regex@>=0.2.1 <0.3.0",
                  "resolved": "http://beta-internal:4873/ansi-regex/-/ansi-regex-0.2.1.tgz"
                }
              }
            },
            "strip-ansi": {
              "version": "0.3.0",
              "from": "strip-ansi@>=0.3.0 <0.4.0",
              "resolved": "http://beta-internal:4873/strip-ansi/-/strip-ansi-0.3.0.tgz",
              "dependencies": {
                "ansi-regex": {
                  "version": "0.2.1",
                  "from": "ansi-regex@>=0.2.1 <0.3.0",
                  "resolved": "http://beta-internal:4873/ansi-regex/-/ansi-regex-0.2.1.tgz"
                }
              }
            },
            "supports-color": {
              "version": "0.2.0",
              "from": "supports-color@>=0.2.0 <0.3.0",
              "resolved": "http://beta-internal:4873/supports-color/-/supports-color-0.2.0.tgz"
            }
          }
        },
        "forever-agent": {
          "version": "0.5.2",
          "from": "forever-agent@>=0.5.2 <0.6.0",
          "resolved": "http://beta-internal:4873/forever-agent/-/forever-agent-0.5.2.tgz"
        },
        "lodash-node": {
          "version": "2.4.1",
          "from": "lodash-node@>=2.4.0 <2.5.0",
          "resolved": "http://beta-internal:4873/lodash-node/-/lodash-node-2.4.1.tgz"
        }
      }
    },
    "email-validator": {
      "version": "1.0.4",
      "from": "email-validator@>=1.0.0 <2.0.0",
      "resolved": "http://beta-internal:4873/email-validator/-/email-validator-1.0.4.tgz"
    },
    "ent": {
      "version": "0.1.0",
      "from": "ent@>=0.1.0 <0.2.0",
      "resolved": "http://beta-internal:4873/ent/-/ent-0.1.0.tgz"
    },
    "escape-string-regexp": {
      "version": "1.0.5",
      "from": "escape-string-regexp@>=1.0.5 <2.0.0",
      "resolved": "http://beta-internal:4873/escape-string-regexp/-/escape-string-regexp-1.0.5.tgz"
    },
    "event-stream": {
      "version": "3.3.2",
      "from": "event-stream@>=3.3.1 <4.0.0",
      "resolved": "http://beta-internal:4873/event-stream/-/event-stream-3.3.2.tgz",
      "dependencies": {
        "through": {
          "version": "2.3.8",
          "from": "through@>=2.3.1 <2.4.0",
          "resolved": "http://beta-internal:4873/through/-/through-2.3.8.tgz"
        },
        "duplexer": {
          "version": "0.1.1",
          "from": "duplexer@>=0.1.1 <0.2.0",
          "resolved": "http://beta-internal:4873/duplexer/-/duplexer-0.1.1.tgz"
        },
        "from": {
          "version": "0.1.3",
          "from": "from@>=0.0.0 <1.0.0",
          "resolved": "http://beta-internal:4873/from/-/from-0.1.3.tgz"
        },
        "map-stream": {
          "version": "0.1.0",
          "from": "map-stream@>=0.1.0 <0.2.0",
          "resolved": "http://beta-internal:4873/map-stream/-/map-stream-0.1.0.tgz"
        },
        "pause-stream": {
          "version": "0.0.11",
          "from": "pause-stream@0.0.11",
          "resolved": "http://beta-internal:4873/pause-stream/-/pause-stream-0.0.11.tgz"
        },
        "split": {
          "version": "0.3.3",
          "from": "split@>=0.3.0 <0.4.0",
          "resolved": "http://beta-internal:4873/split/-/split-0.3.3.tgz"
        },
        "stream-combiner": {
          "version": "0.0.4",
          "from": "stream-combiner@>=0.0.4 <0.1.0",
          "resolved": "http://beta-internal:4873/stream-combiner/-/stream-combiner-0.0.4.tgz"
        }
      }
    },
    "express": {
      "version": "4.13.4",
      "from": "express@>=4.13.1 <5.0.0",
      "resolved": "http://beta-internal:4873/express/-/express-4.13.4.tgz",
      "dependencies": {
        "accepts": {
          "version": "1.2.13",
          "from": "accepts@>=1.2.12 <1.3.0",
          "resolved": "http://beta-internal:4873/accepts/-/accepts-1.2.13.tgz",
          "dependencies": {
            "mime-types": {
              "version": "2.1.10",
              "from": "mime-types@>=2.1.10 <2.2.0",
              "resolved": "http://beta-internal:4873/mime-types/-/mime-types-2.1.10.tgz",
              "dependencies": {
                "mime-db": {
                  "version": "1.22.0",
                  "from": "mime-db@>=1.22.0 <1.23.0",
                  "resolved": "http://beta-internal:4873/mime-db/-/mime-db-1.22.0.tgz"
                }
              }
            },
            "negotiator": {
              "version": "0.5.3",
              "from": "negotiator@0.5.3",
              "resolved": "http://beta-internal:4873/negotiator/-/negotiator-0.5.3.tgz"
            }
          }
        },
        "array-flatten": {
          "version": "1.1.1",
          "from": "array-flatten@1.1.1",
          "resolved": "http://beta-internal:4873/array-flatten/-/array-flatten-1.1.1.tgz"
        },
        "content-disposition": {
          "version": "0.5.1",
          "from": "content-disposition@0.5.1",
          "resolved": "http://beta-internal:4873/content-disposition/-/content-disposition-0.5.1.tgz"
        },
        "content-type": {
          "version": "1.0.1",
          "from": "content-type@>=1.0.1 <1.1.0",
          "resolved": "http://beta-internal:4873/content-type/-/content-type-1.0.1.tgz"
        },
        "cookie": {
          "version": "0.1.5",
          "from": "cookie@0.1.5",
          "resolved": "http://beta-internal:4873/cookie/-/cookie-0.1.5.tgz"
        },
        "cookie-signature": {
          "version": "1.0.6",
          "from": "cookie-signature@1.0.6",
          "resolved": "http://beta-internal:4873/cookie-signature/-/cookie-signature-1.0.6.tgz"
        },
        "depd": {
          "version": "1.1.0",
          "from": "depd@>=1.1.0 <1.2.0",
          "resolved": "http://beta-internal:4873/depd/-/depd-1.1.0.tgz"
        },
        "escape-html": {
          "version": "1.0.3",
          "from": "escape-html@>=1.0.3 <1.1.0",
          "resolved": "http://beta-internal:4873/escape-html/-/escape-html-1.0.3.tgz"
        },
        "etag": {
          "version": "1.7.0",
          "from": "etag@>=1.7.0 <1.8.0",
          "resolved": "http://beta-internal:4873/etag/-/etag-1.7.0.tgz"
        },
        "finalhandler": {
          "version": "0.4.1",
          "from": "finalhandler@0.4.1",
          "resolved": "http://beta-internal:4873/finalhandler/-/finalhandler-0.4.1.tgz",
          "dependencies": {
            "unpipe": {
              "version": "1.0.0",
              "from": "unpipe@>=1.0.0 <1.1.0",
              "resolved": "http://beta-internal:4873/unpipe/-/unpipe-1.0.0.tgz"
            }
          }
        },
        "fresh": {
          "version": "0.3.0",
          "from": "fresh@0.3.0",
          "resolved": "http://beta-internal:4873/fresh/-/fresh-0.3.0.tgz"
        },
        "merge-descriptors": {
          "version": "1.0.1",
          "from": "merge-descriptors@1.0.1",
          "resolved": "http://beta-internal:4873/merge-descriptors/-/merge-descriptors-1.0.1.tgz"
        },
        "methods": {
          "version": "1.1.2",
          "from": "methods@>=1.1.2 <1.2.0",
          "resolved": "http://beta-internal:4873/methods/-/methods-1.1.2.tgz"
        },
        "on-finished": {
          "version": "2.3.0",
          "from": "on-finished@>=2.3.0 <2.4.0",
          "resolved": "http://beta-internal:4873/on-finished/-/on-finished-2.3.0.tgz",
          "dependencies": {
            "ee-first": {
              "version": "1.1.1",
              "from": "ee-first@1.1.1",
              "resolved": "http://beta-internal:4873/ee-first/-/ee-first-1.1.1.tgz"
            }
          }
        },
        "parseurl": {
          "version": "1.3.1",
          "from": "parseurl@>=1.3.1 <1.4.0",
          "resolved": "http://beta-internal:4873/parseurl/-/parseurl-1.3.1.tgz"
        },
        "path-to-regexp": {
          "version": "0.1.7",
          "from": "path-to-regexp@0.1.7",
          "resolved": "http://beta-internal:4873/path-to-regexp/-/path-to-regexp-0.1.7.tgz"
        },
        "proxy-addr": {
          "version": "1.0.10",
          "from": "proxy-addr@>=1.0.10 <1.1.0",
          "resolved": "http://beta-internal:4873/proxy-addr/-/proxy-addr-1.0.10.tgz",
          "dependencies": {
            "forwarded": {
              "version": "0.1.0",
              "from": "forwarded@>=0.1.0 <0.2.0",
              "resolved": "http://beta-internal:4873/forwarded/-/forwarded-0.1.0.tgz"
            },
            "ipaddr.js": {
              "version": "1.0.5",
              "from": "ipaddr.js@1.0.5",
              "resolved": "http://beta-internal:4873/ipaddr.js/-/ipaddr.js-1.0.5.tgz"
            }
          }
        },
        "qs": {
          "version": "4.0.0",
          "from": "qs@4.0.0",
          "resolved": "http://beta-internal:4873/qs/-/qs-4.0.0.tgz"
        },
        "range-parser": {
          "version": "1.0.3",
          "from": "range-parser@>=1.0.3 <1.1.0",
          "resolved": "http://beta-internal:4873/range-parser/-/range-parser-1.0.3.tgz"
        },
        "send": {
          "version": "0.13.1",
          "from": "send@0.13.1",
          "resolved": "http://beta-internal:4873/send/-/send-0.13.1.tgz",
          "dependencies": {
            "destroy": {
              "version": "1.0.4",
              "from": "destroy@>=1.0.4 <1.1.0",
              "resolved": "http://beta-internal:4873/destroy/-/destroy-1.0.4.tgz"
            },
            "http-errors": {
              "version": "1.3.1",
              "from": "http-errors@>=1.3.1 <1.4.0",
              "resolved": "http://beta-internal:4873/http-errors/-/http-errors-1.3.1.tgz",
              "dependencies": {
                "inherits": {
                  "version": "2.0.1",
                  "from": "inherits@>=2.0.1 <2.1.0",
                  "resolved": "http://beta-internal:4873/inherits/-/inherits-2.0.1.tgz"
                }
              }
            },
            "mime": {
              "version": "1.3.4",
              "from": "mime@1.3.4",
              "resolved": "http://beta-internal:4873/mime/-/mime-1.3.4.tgz"
            },
            "ms": {
              "version": "0.7.1",
              "from": "ms@0.7.1",
              "resolved": "http://beta-internal:4873/ms/-/ms-0.7.1.tgz"
            },
            "statuses": {
              "version": "1.2.1",
              "from": "statuses@>=1.2.1 <1.3.0",
              "resolved": "http://beta-internal:4873/statuses/-/statuses-1.2.1.tgz"
            }
          }
        },
        "serve-static": {
          "version": "1.10.2",
          "from": "serve-static@>=1.10.2 <1.11.0",
          "resolved": "http://beta-internal:4873/serve-static/-/serve-static-1.10.2.tgz"
        },
        "type-is": {
          "version": "1.6.12",
          "from": "type-is@>=1.6.6 <1.7.0",
          "resolved": "http://beta-internal:4873/type-is/-/type-is-1.6.12.tgz",
          "dependencies": {
            "media-typer": {
              "version": "0.3.0",
              "from": "media-typer@0.3.0",
              "resolved": "http://beta-internal:4873/media-typer/-/media-typer-0.3.0.tgz"
            },
            "mime-types": {
              "version": "2.1.10",
              "from": "mime-types@>=2.1.10 <2.2.0",
              "resolved": "http://beta-internal:4873/mime-types/-/mime-types-2.1.10.tgz",
              "dependencies": {
                "mime-db": {
                  "version": "1.22.0",
                  "from": "mime-db@>=1.22.0 <1.23.0",
                  "resolved": "http://beta-internal:4873/mime-db/-/mime-db-1.22.0.tgz"
                }
              }
            }
          }
        },
        "utils-merge": {
          "version": "1.0.0",
          "from": "utils-merge@1.0.0",
          "resolved": "http://beta-internal:4873/utils-merge/-/utils-merge-1.0.0.tgz"
        },
        "vary": {
          "version": "1.0.1",
          "from": "vary@>=1.0.1 <1.1.0",
          "resolved": "http://beta-internal:4873/vary/-/vary-1.0.1.tgz"
        }
      }
    },
    "express-hbs": {
      "version": "0.8.4",
      "from": "express-hbs@>=0.8.4 <0.9.0",
      "resolved": "http://beta-internal:4873/express-hbs/-/express-hbs-0.8.4.tgz",
      "dependencies": {
        "js-beautify": {
          "version": "1.5.4",
          "from": "js-beautify@1.5.4",
          "resolved": "http://beta-internal:4873/js-beautify/-/js-beautify-1.5.4.tgz",
          "dependencies": {
            "config-chain": {
              "version": "1.1.10",
              "from": "config-chain@>=1.1.5 <1.2.0",
              "resolved": "http://beta-internal:4873/config-chain/-/config-chain-1.1.10.tgz",
              "dependencies": {
                "proto-list": {
                  "version": "1.2.4",
                  "from": "proto-list@>=1.2.1 <1.3.0",
                  "resolved": "http://beta-internal:4873/proto-list/-/proto-list-1.2.4.tgz"
                },
                "ini": {
                  "version": "1.3.4",
                  "from": "ini@>=1.3.4 <2.0.0",
                  "resolved": "http://beta-internal:4873/ini/-/ini-1.3.4.tgz"
                }
              }
            },
            "mkdirp": {
              "version": "0.5.1",
              "from": "mkdirp@>=0.5.0 <0.6.0",
              "resolved": "http://beta-internal:4873/mkdirp/-/mkdirp-0.5.1.tgz",
              "dependencies": {
                "minimist": {
                  "version": "0.0.8",
                  "from": "minimist@0.0.8",
                  "resolved": "https://registry.npmjs.org/minimist/-/minimist-0.0.8.tgz"
                }
              }
            },
            "nopt": {
              "version": "3.0.6",
              "from": "nopt@>=3.0.1 <3.1.0",
              "resolved": "http://beta-internal:4873/nopt/-/nopt-3.0.6.tgz",
              "dependencies": {
                "abbrev": {
                  "version": "1.0.7",
                  "from": "abbrev@>=1.0.0 <2.0.0",
                  "resolved": "http://beta-internal:4873/abbrev/-/abbrev-1.0.7.tgz"
                }
              }
            }
          }
        },
        "readdirp": {
          "version": "1.3.0",
          "from": "readdirp@>=1.3.0 <1.4.0",
          "resolved": "http://beta-internal:4873/readdirp/-/readdirp-1.3.0.tgz",
          "dependencies": {
            "graceful-fs": {
              "version": "2.0.3",
              "from": "graceful-fs@>=2.0.0 <2.1.0",
              "resolved": "http://beta-internal:4873/graceful-fs/-/graceful-fs-2.0.3.tgz"
            },
            "minimatch": {
              "version": "0.2.14",
              "from": "minimatch@>=0.2.12 <0.3.0",
              "resolved": "http://beta-internal:4873/minimatch/-/minimatch-0.2.14.tgz",
              "dependencies": {
                "sigmund": {
                  "version": "1.0.1",
                  "from": "sigmund@>=1.0.0 <1.1.0",
                  "resolved": "http://beta-internal:4873/sigmund/-/sigmund-1.0.1.tgz"
                }
              }
            },
            "readable-stream": {
              "version": "1.0.34",
              "from": "readable-stream@>=1.0.26-2 <1.1.0",
              "resolved": "http://beta-internal:4873/readable-stream/-/readable-stream-1.0.34.tgz",
              "dependencies": {
                "core-util-is": {
                  "version": "1.0.2",
                  "from": "core-util-is@>=1.0.0 <1.1.0",
                  "resolved": "http://beta-internal:4873/core-util-is/-/core-util-is-1.0.2.tgz"
                },
                "isarray": {
                  "version": "0.0.1",
                  "from": "isarray@0.0.1",
                  "resolved": "http://beta-internal:4873/isarray/-/isarray-0.0.1.tgz"
                },
                "string_decoder": {
                  "version": "0.10.31",
                  "from": "string_decoder@>=0.10.0 <0.11.0",
                  "resolved": "http://beta-internal:4873/string_decoder/-/string_decoder-0.10.31.tgz"
                },
                "inherits": {
                  "version": "2.0.1",
                  "from": "inherits@>=2.0.1 <2.1.0",
                  "resolved": "http://beta-internal:4873/inherits/-/inherits-2.0.1.tgz"
                }
              }
            }
          }
        }
      }
    },
    "express-session": {
      "version": "1.13.0",
      "from": "express-session@>=1.11.3 <2.0.0",
      "resolved": "http://beta-internal:4873/express-session/-/express-session-1.13.0.tgz",
      "dependencies": {
        "cookie": {
          "version": "0.2.3",
          "from": "cookie@0.2.3",
          "resolved": "http://beta-internal:4873/cookie/-/cookie-0.2.3.tgz"
        },
        "cookie-signature": {
          "version": "1.0.6",
          "from": "cookie-signature@1.0.6",
          "resolved": "http://beta-internal:4873/cookie-signature/-/cookie-signature-1.0.6.tgz"
        },
        "crc": {
          "version": "3.4.0",
          "from": "crc@3.4.0",
          "resolved": "http://beta-internal:4873/crc/-/crc-3.4.0.tgz"
        },
        "depd": {
          "version": "1.1.0",
          "from": "depd@>=1.1.0 <1.2.0",
          "resolved": "http://beta-internal:4873/depd/-/depd-1.1.0.tgz"
        },
        "parseurl": {
          "version": "1.3.1",
          "from": "parseurl@>=1.3.0 <1.4.0",
          "resolved": "http://beta-internal:4873/parseurl/-/parseurl-1.3.1.tgz"
        },
        "uid-safe": {
          "version": "2.0.0",
          "from": "uid-safe@>=2.0.0 <2.1.0",
          "resolved": "http://beta-internal:4873/uid-safe/-/uid-safe-2.0.0.tgz",
          "dependencies": {
            "base64-url": {
              "version": "1.2.1",
              "from": "base64-url@1.2.1",
              "resolved": "http://beta-internal:4873/base64-url/-/base64-url-1.2.1.tgz"
            }
          }
        },
        "utils-merge": {
          "version": "1.0.0",
          "from": "utils-merge@1.0.0",
          "resolved": "http://beta-internal:4873/utils-merge/-/utils-merge-1.0.0.tgz"
        }
      }
    },
    "fast-csv": {
      "version": "0.6.0",
      "from": "fast-csv@>=0.6.0 <0.7.0",
      "resolved": "http://beta-internal:4873/fast-csv/-/fast-csv-0.6.0.tgz",
      "dependencies": {
        "is-extended": {
          "version": "0.0.10",
          "from": "is-extended@0.0.10",
          "resolved": "http://beta-internal:4873/is-extended/-/is-extended-0.0.10.tgz"
        },
        "object-extended": {
          "version": "0.0.7",
          "from": "object-extended@0.0.7",
          "resolved": "http://beta-internal:4873/object-extended/-/object-extended-0.0.7.tgz",
          "dependencies": {
            "array-extended": {
              "version": "0.0.11",
              "from": "array-extended@>=0.0.4 <0.1.0",
              "resolved": "http://beta-internal:4873/array-extended/-/array-extended-0.0.11.tgz",
              "dependencies": {
                "arguments-extended": {
                  "version": "0.0.3",
                  "from": "arguments-extended@>=0.0.3 <0.1.0",
                  "resolved": "http://beta-internal:4873/arguments-extended/-/arguments-extended-0.0.3.tgz"
                }
              }
            }
          }
        },
        "extended": {
          "version": "0.0.6",
          "from": "extended@0.0.6",
          "resolved": "http://beta-internal:4873/extended/-/extended-0.0.6.tgz",
          "dependencies": {
            "extender": {
              "version": "0.0.10",
              "from": "extender@>=0.0.5 <0.1.0",
              "resolved": "http://beta-internal:4873/extender/-/extender-0.0.10.tgz",
              "dependencies": {
                "declare.js": {
                  "version": "0.0.8",
                  "from": "declare.js@>=0.0.4 <0.1.0",
                  "resolved": "http://beta-internal:4873/declare.js/-/declare.js-0.0.8.tgz"
                }
              }
            }
          }
        },
        "string-extended": {
          "version": "0.0.8",
          "from": "string-extended@0.0.8",
          "resolved": "http://beta-internal:4873/string-extended/-/string-extended-0.0.8.tgz",
          "dependencies": {
            "date-extended": {
              "version": "0.0.6",
              "from": "date-extended@>=0.0.3 <0.1.0",
              "resolved": "http://beta-internal:4873/date-extended/-/date-extended-0.0.6.tgz"
            },
            "array-extended": {
              "version": "0.0.11",
              "from": "array-extended@>=0.0.5 <0.1.0",
              "resolved": "http://beta-internal:4873/array-extended/-/array-extended-0.0.11.tgz",
              "dependencies": {
                "arguments-extended": {
                  "version": "0.0.3",
                  "from": "arguments-extended@>=0.0.3 <0.1.0",
                  "resolved": "http://beta-internal:4873/arguments-extended/-/arguments-extended-0.0.3.tgz"
                }
              }
            }
          }
        }
      }
    },
    "fflip": {
      "version": "2.1.0",
      "from": "git+https://github.com/suprememoocow/fflip.git#fa77d5d981c2b93279c42305e8fe5632716c06a5",
      "resolved": "git+https://github.com/suprememoocow/fflip.git#fa77d5d981c2b93279c42305e8fe5632716c06a5"
    },
    "fs-extra": {
      "version": "0.8.1",
      "from": "fs-extra@>=0.8.1 <0.9.0",
      "resolved": "http://beta-internal:4873/fs-extra/-/fs-extra-0.8.1.tgz",
      "dependencies": {
        "ncp": {
          "version": "0.4.2",
          "from": "ncp@>=0.4.2 <0.5.0",
          "resolved": "https://registry.npmjs.org/ncp/-/ncp-0.4.2.tgz"
        },
        "mkdirp": {
          "version": "0.3.5",
          "from": "mkdirp@>=0.3.0 <0.4.0",
          "resolved": "https://registry.npmjs.org/mkdirp/-/mkdirp-0.3.5.tgz"
        },
        "jsonfile": {
          "version": "1.1.1",
          "from": "jsonfile@>=1.1.0 <1.2.0",
          "resolved": "http://beta-internal:4873/jsonfile/-/jsonfile-1.1.1.tgz"
        },
        "rimraf": {
          "version": "2.2.8",
          "from": "rimraf@>=2.2.0 <2.3.0",
          "resolved": "https://registry.npmjs.org/rimraf/-/rimraf-2.2.8.tgz"
        }
      }
    },
    "gitter-app-version": {
      "version": "0.1.0",
      "from": "modules/app-version",
      "resolved": "file:modules/app-version"
    },
    "gitter-client-env": {
      "version": "0.1.0",
      "from": "modules/client-env",
      "resolved": "file:modules/client-env"
    },
    "gitter-env": {
      "version": "0.23.1",
      "from": "gitter-env@>=0.23.1 <0.24.0",
      "resolved": "http://beta-internal:4873/gitter-env/-/gitter-env-0.23.1.tgz",
      "dependencies": {
        "async": {
          "version": "0.8.0",
          "from": "async@>=0.8.0 <0.9.0",
          "resolved": "http://beta-internal:4873/async/-/async-0.8.0.tgz"
        },
        "blocked": {
          "version": "1.2.1",
          "from": "blocked@>=1.1.0 <2.0.0",
          "resolved": "http://beta-internal:4873/blocked/-/blocked-1.2.1.tgz"
        },
        "gitter-private-cube": {
          "version": "0.2.12",
          "from": "gitter-private-cube@>=0.2.12 <0.3.0",
          "resolved": "http://beta-internal:4873/gitter-private-cube/-/gitter-private-cube-0.2.12.tgz",
          "dependencies": {
            "mongodb": {
              "version": "1.3.23",
              "from": "mongodb@>=1.3.18 <1.4.0",
              "resolved": "http://beta-internal:4873/mongodb/-/mongodb-1.3.23.tgz",
              "dependencies": {
                "bson": {
                  "version": "0.2.5",
                  "from": "bson@0.2.5",
                  "resolved": "http://beta-internal:4873/bson/-/bson-0.2.5.tgz"
                },
                "kerberos": {
                  "version": "0.0.3",
                  "from": "kerberos@0.0.3",
                  "resolved": "http://beta-internal:4873/kerberos/-/kerberos-0.0.3.tgz"
                }
              }
            },
            "node-static": {
              "version": "0.6.5",
              "from": "node-static@0.6.5",
              "resolved": "http://beta-internal:4873/node-static/-/node-static-0.6.5.tgz",
              "dependencies": {
                "optimist": {
                  "version": "0.6.1",
                  "from": "optimist@>=0.3.4",
                  "resolved": "http://beta-internal:4873/optimist/-/optimist-0.6.1.tgz",
                  "dependencies": {
                    "wordwrap": {
                      "version": "0.0.3",
                      "from": "wordwrap@>=0.0.2 <0.1.0",
                      "resolved": "http://beta-internal:4873/wordwrap/-/wordwrap-0.0.3.tgz"
                    },
                    "minimist": {
                      "version": "0.0.10",
                      "from": "minimist@>=0.0.1 <0.1.0",
                      "resolved": "http://beta-internal:4873/minimist/-/minimist-0.0.10.tgz"
                    }
                  }
                },
                "colors": {
                  "version": "1.1.2",
                  "from": "colors@>=0.6.0",
                  "resolved": "http://beta-internal:4873/colors/-/colors-1.1.2.tgz"
                }
              }
            },
            "pegjs": {
              "version": "0.7.0",
              "from": "pegjs@0.7.0",
              "resolved": "http://beta-internal:4873/pegjs/-/pegjs-0.7.0.tgz"
            },
            "vows": {
              "version": "0.7.0",
              "from": "vows@0.7.0",
              "resolved": "http://beta-internal:4873/vows/-/vows-0.7.0.tgz",
              "dependencies": {
                "eyes": {
                  "version": "0.1.8",
                  "from": "eyes@>=0.1.6",
                  "resolved": "http://beta-internal:4873/eyes/-/eyes-0.1.8.tgz"
                },
                "diff": {
                  "version": "1.0.8",
                  "from": "diff@>=1.0.3 <1.1.0",
                  "resolved": "http://beta-internal:4873/diff/-/diff-1.0.8.tgz"
                }
              }
            },
            "websocket": {
              "version": "1.0.8",
              "from": "websocket@1.0.8",
              "resolved": "http://beta-internal:4873/websocket/-/websocket-1.0.8.tgz"
            },
            "websocket-server": {
              "version": "1.4.4",
              "from": "websocket-server@1.4.4",
              "resolved": "http://beta-internal:4873/websocket-server/-/websocket-server-1.4.4.tgz"
            }
          }
        },
        "gitter-redis-sentinel-client": {
          "version": "0.3.0",
          "from": "gitter-redis-sentinel-client@>=0.3.0 <0.4.0",
          "resolved": "http://beta-internal:4873/gitter-redis-sentinel-client/-/gitter-redis-sentinel-client-0.3.0.tgz",
          "dependencies": {
            "debug": {
              "version": "0.8.1",
              "from": "debug@>=0.8.0 <0.9.0",
              "resolved": "http://beta-internal:4873/debug/-/debug-0.8.1.tgz"
            }
          }
        },
        "lodash": {
<<<<<<< HEAD
          "version": "4.9.0",
          "from": "lodash@>=4.6.1 <5.0.0",
          "resolved": "https://registry.npmjs.org/lodash/-/lodash-4.9.0.tgz"
=======
          "version": "4.11.1",
          "from": "lodash@>=4.6.1 <5.0.0",
          "resolved": "http://beta-internal:4873/lodash/-/lodash-4.11.1.tgz"
>>>>>>> 8b6bcff2
        },
        "nconf": {
          "version": "0.6.9",
          "from": "nconf@>=0.6.9 <0.7.0",
          "resolved": "http://beta-internal:4873/nconf/-/nconf-0.6.9.tgz",
          "dependencies": {
            "async": {
              "version": "0.2.9",
              "from": "async@0.2.9",
              "resolved": "http://beta-internal:4873/async/-/async-0.2.9.tgz"
            },
            "ini": {
              "version": "1.3.4",
              "from": "ini@>=1.0.0 <2.0.0",
              "resolved": "http://beta-internal:4873/ini/-/ini-1.3.4.tgz"
            },
            "optimist": {
              "version": "0.6.0",
              "from": "optimist@0.6.0",
              "resolved": "http://beta-internal:4873/optimist/-/optimist-0.6.0.tgz",
              "dependencies": {
                "wordwrap": {
                  "version": "0.0.3",
                  "from": "wordwrap@>=0.0.2 <0.1.0",
                  "resolved": "http://beta-internal:4873/wordwrap/-/wordwrap-0.0.3.tgz"
                },
                "minimist": {
                  "version": "0.0.10",
                  "from": "minimist@>=0.0.1 <0.1.0",
                  "resolved": "http://beta-internal:4873/minimist/-/minimist-0.0.10.tgz"
                }
              }
            }
          }
        },
        "node-statsd": {
          "version": "0.1.1",
          "from": "node-statsd@>=0.1.1 <0.2.0",
          "resolved": "http://beta-internal:4873/node-statsd/-/node-statsd-0.1.1.tgz"
        },
        "raven": {
          "version": "0.8.1",
          "from": "raven@>=0.8.1 <0.9.0",
          "resolved": "http://beta-internal:4873/raven/-/raven-0.8.1.tgz",
          "dependencies": {
            "cookie": {
              "version": "0.1.0",
              "from": "cookie@0.1.0",
              "resolved": "http://beta-internal:4873/cookie/-/cookie-0.1.0.tgz"
            },
            "lsmod": {
              "version": "0.0.3",
              "from": "lsmod@>=0.0.3 <0.1.0",
              "resolved": "http://beta-internal:4873/lsmod/-/lsmod-0.0.3.tgz"
            },
            "node-uuid": {
              "version": "1.4.7",
              "from": "node-uuid@>=1.4.1 <1.5.0",
              "resolved": "http://beta-internal:4873/node-uuid/-/node-uuid-1.4.7.tgz"
            },
            "stack-trace": {
              "version": "0.0.7",
              "from": "stack-trace@0.0.7",
              "resolved": "http://beta-internal:4873/stack-trace/-/stack-trace-0.0.7.tgz"
            }
          }
        },
        "redis": {
          "version": "0.10.3",
          "from": "redis@>=0.10.1 <0.11.0",
          "resolved": "http://beta-internal:4873/redis/-/redis-0.10.3.tgz"
        },
        "universal-analytics": {
          "version": "0.3.11",
          "from": "universal-analytics@>=0.3.4 <0.4.0",
          "resolved": "http://beta-internal:4873/universal-analytics/-/universal-analytics-0.3.11.tgz",
          "dependencies": {
            "async": {
              "version": "0.2.10",
              "from": "async@>=0.2.0 <0.3.0",
              "resolved": "http://beta-internal:4873/async/-/async-0.2.10.tgz"
            }
          }
        }
      }
    },
    "gitter-faye": {
      "version": "1.1.0-h",
      "from": "gitter-faye@>=1.1.0-e <2.0.0",
      "resolved": "http://beta-internal:4873/gitter-faye/-/gitter-faye-1.1.0-h.tgz",
      "dependencies": {
        "faye-websocket": {
          "version": "0.9.4",
          "from": "faye-websocket@>=0.9.4 <0.10.0",
          "resolved": "http://beta-internal:4873/faye-websocket/-/faye-websocket-0.9.4.tgz",
          "dependencies": {
            "websocket-driver": {
              "version": "0.6.4",
              "from": "websocket-driver@>=0.5.1",
              "resolved": "http://beta-internal:4873/websocket-driver/-/websocket-driver-0.6.4.tgz",
              "dependencies": {
                "websocket-extensions": {
                  "version": "0.1.1",
                  "from": "websocket-extensions@>=0.1.1",
                  "resolved": "http://beta-internal:4873/websocket-extensions/-/websocket-extensions-0.1.1.tgz"
                }
              }
            }
          }
        },
        "tunnel-agent": {
          "version": "0.4.2",
          "from": "tunnel-agent@latest",
          "resolved": "http://beta-internal:4873/tunnel-agent/-/tunnel-agent-0.4.2.tgz"
        }
      }
    },
    "gitter-faye-redis": {
      "version": "0.4.4",
      "from": "gitter-faye-redis@>=0.4.4 <0.5.0",
      "resolved": "http://beta-internal:4873/gitter-faye-redis/-/gitter-faye-redis-0.4.4.tgz",
      "dependencies": {
        "redis": {
          "version": "2.6.0-1",
          "from": "redis@latest",
          "resolved": "http://beta-internal:4873/redis/-/redis-2.6.0-1.tgz",
          "dependencies": {
            "double-ended-queue": {
              "version": "2.1.0-0",
              "from": "double-ended-queue@>=2.1.0-0 <3.0.0",
              "resolved": "http://beta-internal:4873/double-ended-queue/-/double-ended-queue-2.1.0-0.tgz"
            },
            "redis-commands": {
              "version": "1.1.0",
              "from": "redis-commands@>=1.1.0 <2.0.0",
              "resolved": "http://beta-internal:4873/redis-commands/-/redis-commands-1.1.0.tgz"
            },
            "redis-parser": {
              "version": "1.3.0",
              "from": "redis-parser@>=1.2.0 <2.0.0",
              "resolved": "http://beta-internal:4873/redis-parser/-/redis-parser-1.3.0.tgz"
            }
          }
        }
      }
    },
    "gitter-markdown-processor": {
      "version": "11.1.1",
      "from": "gitter-markdown-processor@>=11.1.1 <12.0.0",
      "resolved": "http://beta-internal:4873/gitter-markdown-processor/-/gitter-markdown-processor-11.1.1.tgz",
      "dependencies": {
        "gitter-marked": {
          "version": "0.9.1",
          "from": "gitter-marked@>=0.9.1 <0.10.0",
          "resolved": "http://beta-internal:4873/gitter-marked/-/gitter-marked-0.9.1.tgz"
        },
        "highlight.js": {
          "version": "8.5.0",
          "from": "highlight.js@>=8.5.0 <8.6.0",
          "resolved": "http://beta-internal:4873/highlight.js/-/highlight.js-8.5.0.tgz"
        },
        "htmlencode": {
          "version": "0.0.4",
          "from": "htmlencode@0.0.4",
          "resolved": "http://beta-internal:4873/htmlencode/-/htmlencode-0.0.4.tgz"
        },
        "katex": {
          "version": "0.5.1",
          "from": "katex@>=0.5.1 <0.6.0",
          "resolved": "http://beta-internal:4873/katex/-/katex-0.5.1.tgz",
          "dependencies": {
            "match-at": {
              "version": "0.1.0",
              "from": "match-at@>=0.1.0 <0.2.0",
              "resolved": "http://beta-internal:4873/match-at/-/match-at-0.1.0.tgz"
            }
          }
        },
        "statuserror": {
          "version": "0.0.1",
          "from": "statuserror@0.0.1",
          "resolved": "http://beta-internal:4873/statuserror/-/statuserror-0.0.1.tgz"
        },
        "worker-farm": {
          "version": "1.3.1",
          "from": "worker-farm@>=1.0.1 <2.0.0",
          "resolved": "http://beta-internal:4873/worker-farm/-/worker-farm-1.3.1.tgz",
          "dependencies": {
            "errno": {
              "version": "0.1.4",
              "from": "errno@>=0.1.1 <0.2.0-0",
              "resolved": "http://beta-internal:4873/errno/-/errno-0.1.4.tgz",
              "dependencies": {
                "prr": {
                  "version": "0.0.0",
                  "from": "prr@>=0.0.0 <0.1.0",
                  "resolved": "http://beta-internal:4873/prr/-/prr-0.0.0.tgz"
                }
              }
            },
            "xtend": {
              "version": "4.0.1",
              "from": "xtend@>=4.0.0 <4.1.0-0",
              "resolved": "http://beta-internal:4873/xtend/-/xtend-4.0.1.tgz"
            }
          }
        }
      }
    },
    "gitter-passport-github": {
      "version": "0.1.8-f",
      "from": "gitter-passport-github@>=0.1.8-f <0.2.0",
      "resolved": "http://beta-internal:4873/gitter-passport-github/-/gitter-passport-github-0.1.8-f.tgz",
      "dependencies": {
        "gitter-passport-oauth": {
          "version": "1.0.0-f",
          "from": "gitter-passport-oauth@>=1.0.0-f <2.0.0",
          "resolved": "http://beta-internal:4873/gitter-passport-oauth/-/gitter-passport-oauth-1.0.0-f.tgz",
          "dependencies": {
            "passport-oauth1": {
              "version": "1.1.0",
              "from": "passport-oauth1@>=1.0.0 <2.0.0",
              "resolved": "http://beta-internal:4873/passport-oauth1/-/passport-oauth1-1.1.0.tgz",
              "dependencies": {
                "passport-strategy": {
                  "version": "1.0.0",
                  "from": "passport-strategy@>=1.0.0 <2.0.0",
                  "resolved": "http://beta-internal:4873/passport-strategy/-/passport-strategy-1.0.0.tgz"
                },
                "oauth": {
                  "version": "0.9.14",
                  "from": "oauth@>=0.9.0 <0.10.0",
                  "resolved": "http://beta-internal:4873/oauth/-/oauth-0.9.14.tgz"
                },
                "utils-merge": {
                  "version": "1.0.0",
                  "from": "utils-merge@>=1.0.0 <2.0.0",
                  "resolved": "http://beta-internal:4873/utils-merge/-/utils-merge-1.0.0.tgz"
                }
              }
            }
          }
        },
        "pkginfo": {
          "version": "0.2.3",
          "from": "pkginfo@>=0.2.0 <0.3.0",
          "resolved": "http://beta-internal:4873/pkginfo/-/pkginfo-0.2.3.tgz"
        }
      }
    },
    "gitter-passport-http-bearer": {
      "version": "1.1.2",
      "from": "gitter-passport-http-bearer@>=1.1.2 <2.0.0",
      "resolved": "http://beta-internal:4873/gitter-passport-http-bearer/-/gitter-passport-http-bearer-1.1.2.tgz",
      "dependencies": {
        "passport-strategy": {
          "version": "1.0.0",
          "from": "passport-strategy@>=1.0.0 <2.0.0",
          "resolved": "http://beta-internal:4873/passport-strategy/-/passport-strategy-1.0.0.tgz"
        }
      }
    },
    "gitter-passport-oauth2": {
      "version": "1.1.2-b",
      "from": "gitter-passport-oauth2@>=1.1.2-b <2.0.0",
      "resolved": "http://beta-internal:4873/gitter-passport-oauth2/-/gitter-passport-oauth2-1.1.2-b.tgz",
      "dependencies": {
        "passport-strategy": {
          "version": "1.0.0",
          "from": "passport-strategy@>=1.0.0 <2.0.0",
          "resolved": "http://beta-internal:4873/passport-strategy/-/passport-strategy-1.0.0.tgz"
        },
        "oauth": {
          "version": "0.9.14",
          "from": "oauth@>=0.9.0 <0.10.0",
          "resolved": "http://beta-internal:4873/oauth/-/oauth-0.9.14.tgz"
        },
        "uid2": {
          "version": "0.0.3",
          "from": "uid2@>=0.0.0 <0.1.0",
          "resolved": "http://beta-internal:4873/uid2/-/uid2-0.0.3.tgz"
        }
      }
    },
    "gitter-realtime-client": {
      "version": "1.1.0",
      "from": "gitter-realtime-client@>=1.1.0 <2.0.0",
      "resolved": "http://beta-internal:4873/gitter-realtime-client/-/gitter-realtime-client-1.1.0.tgz",
      "dependencies": {
        "backbone": {
          "version": "1.3.3",
          "from": "backbone@>=1.1.2 <2.0.0",
          "resolved": "http://beta-internal:4873/backbone/-/backbone-1.3.3.tgz"
        },
        "backbone-sorted-collection": {
          "version": "0.3.9",
          "from": "git://github.com/gitterhq/backbone-sorted-collection.git#79ce522",
          "resolved": "git://github.com/gitterhq/backbone-sorted-collection.git#79ce5228344e26a64f2d5b648698a9349c9030dd",
          "dependencies": {
            "backbone-collection-proxy": {
              "version": "0.2.5",
              "from": "backbone-collection-proxy@>=0.2.0 <0.3.0",
              "resolved": "http://beta-internal:4873/backbone-collection-proxy/-/backbone-collection-proxy-0.2.5.tgz"
            }
          }
        },
        "backbone-url-resolver": {
          "version": "0.1.1",
          "from": "backbone-url-resolver@>=0.1.1 <0.2.0",
          "resolved": "http://beta-internal:4873/backbone-url-resolver/-/backbone-url-resolver-0.1.1.tgz"
        },
        "debug-proxy": {
          "version": "0.2.0",
          "from": "debug-proxy@>=0.2.0 <0.3.0",
          "resolved": "http://beta-internal:4873/debug-proxy/-/debug-proxy-0.2.0.tgz"
        },
        "halley": {
          "version": "0.4.7",
          "from": "halley@>=0.4.6 <0.5.0",
          "resolved": "http://beta-internal:4873/halley/-/halley-0.4.7.tgz",
          "dependencies": {
            "backbone": {
              "version": "1.2.3",
              "from": "backbone@1.2.3",
              "resolved": "http://beta-internal:4873/backbone/-/backbone-1.2.3.tgz"
            },
            "backbone-events-standalone": {
              "version": "0.2.7",
              "from": "git://github.com/suprememoocow/backbone-events-standalone.git#e3cf6aaf0742d655687296753836339dcf0ff483",
              "resolved": "git://github.com/suprememoocow/backbone-events-standalone.git#e3cf6aaf0742d655687296753836339dcf0ff483"
            },
            "faye-websocket": {
              "version": "0.10.0",
              "from": "faye-websocket@>=0.10.0 <0.11.0",
              "resolved": "http://beta-internal:4873/faye-websocket/-/faye-websocket-0.10.0.tgz",
              "dependencies": {
                "websocket-driver": {
                  "version": "0.6.4",
                  "from": "websocket-driver@>=0.5.1",
                  "resolved": "http://beta-internal:4873/websocket-driver/-/websocket-driver-0.6.4.tgz",
                  "dependencies": {
                    "websocket-extensions": {
                      "version": "0.1.1",
                      "from": "websocket-extensions@>=0.1.1",
                      "resolved": "http://beta-internal:4873/websocket-extensions/-/websocket-extensions-0.1.1.tgz"
                    }
                  }
                }
              }
            },
            "inherits": {
              "version": "2.0.1",
              "from": "inherits@>=2.0.1 <2.1.0",
              "resolved": "http://beta-internal:4873/inherits/-/inherits-2.0.1.tgz"
            }
          }
        }
      }
    },
    "gitter-redis-scripto": {
      "version": "0.2.3",
      "from": "gitter-redis-scripto@>=0.2.2 <0.3.0",
      "resolved": "http://beta-internal:4873/gitter-redis-scripto/-/gitter-redis-scripto-0.2.3.tgz",
      "dependencies": {
        "redis": {
          "version": "0.8.6",
          "from": "redis@>=0.8.0 <0.9.0",
          "resolved": "http://beta-internal:4873/redis/-/redis-0.8.6.tgz"
        },
        "debug": {
          "version": "0.7.4",
          "from": "debug@>=0.7.0 <0.8.0",
          "resolved": "http://beta-internal:4873/debug/-/debug-0.7.4.tgz"
        }
      }
    },
    "gitter-services": {
      "version": "1.17.0",
      "from": "git+https://github.com/gitterHQ/services.git#1.17.0",
      "resolved": "git+https://github.com/gitterHQ/services.git#eac2aa23433cdf73c2fddc8ca63033f23dce70e0",
      "dependencies": {
        "require-all": {
          "version": "0.0.8",
          "from": "require-all@0.0.8",
          "resolved": "http://beta-internal:4873/require-all/-/require-all-0.0.8.tgz"
        },
        "qs": {
          "version": "1.2.2",
          "from": "qs@>=1.0.0 <2.0.0",
          "resolved": "http://beta-internal:4873/qs/-/qs-1.2.2.tgz"
        },
        "extend": {
          "version": "1.3.0",
          "from": "extend@>=1.2.1 <2.0.0",
          "resolved": "http://beta-internal:4873/extend/-/extend-1.3.0.tgz"
        }
      }
    },
    "gitter-web-appevents": {
      "version": "1.0.0",
      "from": "modules/appevents",
      "resolved": "file:modules/appevents"
    },
    "gitter-web-cache-wrapper": {
      "version": "1.0.0",
      "from": "modules/cache-wrapper",
      "resolved": "file:modules/cache-wrapper"
    },
    "gitter-web-env": {
      "version": "1.0.0",
      "from": "modules/env",
      "resolved": "file:modules/env"
    },
    "gitter-web-github": {
      "version": "1.0.0",
      "from": "modules/github",
      "resolved": "file:modules/github"
    },
    "gitter-web-github-backend": {
      "version": "1.0.0",
      "from": "modules/github-backend",
      "resolved": "file:modules/github-backend"
    },
    "gitter-web-google-backend": {
      "version": "1.0.0",
      "from": "modules/google-backend",
      "resolved": "file:modules/google-backend"
    },
    "gitter-web-intercom": {
      "version": "1.0.0",
      "from": "modules/intercom",
      "resolved": "file:modules/intercom"
    },
    "gitter-web-linkedin-backend": {
      "version": "1.0.0",
      "from": "modules/linkedin-backend",
      "resolved": "file:modules/linkedin-backend"
    },
    "gitter-web-mongoose-bluebird": {
      "version": "1.0.0",
      "from": "modules/mongoose-bluebird",
      "resolved": "file:modules/mongoose-bluebird"
    },
    "gitter-web-presence": {
      "version": "1.0.0",
      "from": "modules/presence",
      "resolved": "file:modules/presence"
    },
    "gitter-web-push-notification-filter": {
      "version": "1.0.0",
      "from": "modules/push-notification-filter",
      "resolved": "file:modules/push-notification-filter"
    },
    "gitter-web-shared": {
      "version": "1.0.0",
      "from": "shared",
      "resolved": "file:shared"
    },
    "gitter-web-split-tests": {
      "version": "1.0.0",
      "from": "modules/split-tests",
      "resolved": "file:modules/split-tests"
    },
    "gitter-web-suggestions": {
      "version": "1.0.0",
      "from": "modules/suggestions",
      "resolved": "file:modules/suggestions"
    },
    "gitter-web-twitter-backend": {
      "version": "1.0.0",
      "from": "modules/twitter-backend",
      "resolved": "file:modules/twitter-backend"
    },
    "glob": {
      "version": "6.0.4",
      "from": "glob@>=6.0.4 <7.0.0",
      "resolved": "http://beta-internal:4873/glob/-/glob-6.0.4.tgz",
      "dependencies": {
        "inflight": {
          "version": "1.0.4",
          "from": "inflight@>=1.0.4 <2.0.0",
          "resolved": "http://beta-internal:4873/inflight/-/inflight-1.0.4.tgz",
          "dependencies": {
            "wrappy": {
              "version": "1.0.1",
              "from": "wrappy@>=1.0.0 <2.0.0",
              "resolved": "http://beta-internal:4873/wrappy/-/wrappy-1.0.1.tgz"
            }
          }
        },
        "inherits": {
          "version": "2.0.1",
          "from": "inherits@>=2.0.0 <3.0.0",
          "resolved": "http://beta-internal:4873/inherits/-/inherits-2.0.1.tgz"
        },
        "minimatch": {
          "version": "3.0.0",
          "from": "minimatch@>=2.0.0 <3.0.0||>=3.0.0 <4.0.0",
          "resolved": "http://beta-internal:4873/minimatch/-/minimatch-3.0.0.tgz",
          "dependencies": {
            "brace-expansion": {
              "version": "1.1.3",
              "from": "brace-expansion@>=1.0.0 <2.0.0",
              "resolved": "http://beta-internal:4873/brace-expansion/-/brace-expansion-1.1.3.tgz",
              "dependencies": {
                "balanced-match": {
                  "version": "0.3.0",
                  "from": "balanced-match@>=0.3.0 <0.4.0",
                  "resolved": "http://beta-internal:4873/balanced-match/-/balanced-match-0.3.0.tgz"
                },
                "concat-map": {
                  "version": "0.0.1",
                  "from": "concat-map@0.0.1",
                  "resolved": "http://beta-internal:4873/concat-map/-/concat-map-0.0.1.tgz"
                }
              }
            }
          }
        },
        "once": {
          "version": "1.3.3",
          "from": "once@>=1.3.0 <2.0.0",
          "resolved": "http://beta-internal:4873/once/-/once-1.3.3.tgz",
          "dependencies": {
            "wrappy": {
              "version": "1.0.1",
              "from": "wrappy@>=1.0.0 <2.0.0",
              "resolved": "http://beta-internal:4873/wrappy/-/wrappy-1.0.1.tgz"
            }
          }
        },
        "path-is-absolute": {
          "version": "1.0.0",
          "from": "path-is-absolute@>=1.0.0 <2.0.0",
          "resolved": "http://beta-internal:4873/path-is-absolute/-/path-is-absolute-1.0.0.tgz"
        }
      }
    },
    "handlebars": {
      "version": "3.0.3",
      "from": "handlebars@>=3.0.3 <3.1.0",
      "resolved": "https://registry.npmjs.org/handlebars/-/handlebars-3.0.3.tgz",
      "dependencies": {
        "optimist": {
          "version": "0.6.1",
          "from": "optimist@>=0.6.1 <0.7.0",
          "resolved": "http://beta-internal:4873/optimist/-/optimist-0.6.1.tgz",
          "dependencies": {
            "wordwrap": {
              "version": "0.0.3",
              "from": "wordwrap@>=0.0.2 <0.1.0",
              "resolved": "http://beta-internal:4873/wordwrap/-/wordwrap-0.0.3.tgz"
            },
            "minimist": {
              "version": "0.0.10",
              "from": "minimist@>=0.0.1 <0.1.0",
              "resolved": "http://beta-internal:4873/minimist/-/minimist-0.0.10.tgz"
            }
          }
        },
        "source-map": {
          "version": "0.1.43",
          "from": "source-map@>=0.1.40 <0.2.0",
          "resolved": "http://beta-internal:4873/source-map/-/source-map-0.1.43.tgz",
          "dependencies": {
            "amdefine": {
              "version": "1.0.0",
              "from": "amdefine@>=0.0.4",
              "resolved": "http://beta-internal:4873/amdefine/-/amdefine-1.0.0.tgz"
            }
          }
        },
        "uglify-js": {
          "version": "2.3.6",
          "from": "uglify-js@>=2.3.0 <2.4.0",
          "resolved": "http://beta-internal:4873/uglify-js/-/uglify-js-2.3.6.tgz",
          "dependencies": {
            "async": {
              "version": "0.2.10",
              "from": "async@>=0.2.6 <0.3.0",
              "resolved": "http://beta-internal:4873/async/-/async-0.2.10.tgz"
            },
            "optimist": {
              "version": "0.3.7",
              "from": "optimist@>=0.3.5 <0.4.0",
              "resolved": "http://beta-internal:4873/optimist/-/optimist-0.3.7.tgz",
              "dependencies": {
                "wordwrap": {
                  "version": "0.0.3",
                  "from": "wordwrap@>=0.0.2 <0.1.0",
                  "resolved": "http://beta-internal:4873/wordwrap/-/wordwrap-0.0.3.tgz"
                }
              }
            }
          }
        }
      }
    },
    "heapdump": {
      "version": "0.3.7",
      "from": "heapdump@>=0.3.7 <0.4.0",
      "resolved": "http://beta-internal:4873/heapdump/-/heapdump-0.3.7.tgz"
    },
    "highlight.js": {
      "version": "8.9.1",
      "from": "highlight.js@>=8.6.0 <9.0.0",
      "resolved": "http://beta-internal:4873/highlight.js/-/highlight.js-8.9.1.tgz"
    },
    "i18n": {
      "version": "0.4.1",
      "from": "i18n@>=0.4.1 <0.5.0",
      "resolved": "http://beta-internal:4873/i18n/-/i18n-0.4.1.tgz",
      "dependencies": {
        "sprintf": {
          "version": "0.1.5",
          "from": "sprintf@>=0.1.1",
          "resolved": "http://beta-internal:4873/sprintf/-/sprintf-0.1.5.tgz"
        }
      }
    },
    "i18n-2": {
      "version": "0.4.6",
      "from": "i18n-2@>=0.4.6 <0.5.0",
      "resolved": "http://beta-internal:4873/i18n-2/-/i18n-2-0.4.6.tgz",
      "dependencies": {
        "sprintf": {
          "version": "0.1.5",
          "from": "sprintf@>=0.1.1",
          "resolved": "http://beta-internal:4873/sprintf/-/sprintf-0.1.5.tgz"
        }
      }
    },
    "intercom-client": {
      "version": "2.8.0",
      "from": "intercom-client@>=2.6.0 <3.0.0",
      "resolved": "http://beta-internal:4873/intercom-client/-/intercom-client-2.8.0.tgz",
      "dependencies": {
        "unirest": {
          "version": "0.4.2",
          "from": "unirest@>=0.4.2 <0.5.0",
          "resolved": "http://beta-internal:4873/unirest/-/unirest-0.4.2.tgz",
          "dependencies": {
            "form-data": {
              "version": "0.2.0",
              "from": "form-data@>=0.2.0 <0.3.0",
              "resolved": "http://beta-internal:4873/form-data/-/form-data-0.2.0.tgz",
              "dependencies": {
                "combined-stream": {
                  "version": "0.0.7",
                  "from": "combined-stream@>=0.0.4 <0.1.0",
                  "resolved": "http://beta-internal:4873/combined-stream/-/combined-stream-0.0.7.tgz",
                  "dependencies": {
                    "delayed-stream": {
                      "version": "0.0.5",
                      "from": "delayed-stream@0.0.5",
                      "resolved": "http://beta-internal:4873/delayed-stream/-/delayed-stream-0.0.5.tgz"
                    }
                  }
                },
                "mime-types": {
                  "version": "2.0.14",
                  "from": "mime-types@>=2.0.3 <2.1.0",
                  "resolved": "http://beta-internal:4873/mime-types/-/mime-types-2.0.14.tgz",
                  "dependencies": {
                    "mime-db": {
                      "version": "1.12.0",
                      "from": "mime-db@>=1.12.0 <1.13.0",
                      "resolved": "http://beta-internal:4873/mime-db/-/mime-db-1.12.0.tgz"
                    }
                  }
                }
              }
            },
            "mime": {
              "version": "1.2.11",
              "from": "mime@>=1.2.11 <1.3.0",
              "resolved": "http://beta-internal:4873/mime/-/mime-1.2.11.tgz"
            },
            "request": {
              "version": "2.51.0",
              "from": "request@>=2.51.0 <2.52.0",
              "resolved": "http://beta-internal:4873/request/-/request-2.51.0.tgz",
              "dependencies": {
                "bl": {
                  "version": "0.9.5",
                  "from": "bl@>=0.9.0 <0.10.0",
                  "resolved": "http://beta-internal:4873/bl/-/bl-0.9.5.tgz",
                  "dependencies": {
                    "readable-stream": {
                      "version": "1.0.34",
                      "from": "readable-stream@>=1.0.26 <1.1.0",
                      "resolved": "http://beta-internal:4873/readable-stream/-/readable-stream-1.0.34.tgz",
                      "dependencies": {
                        "core-util-is": {
                          "version": "1.0.2",
                          "from": "core-util-is@>=1.0.0 <1.1.0",
                          "resolved": "http://beta-internal:4873/core-util-is/-/core-util-is-1.0.2.tgz"
                        },
                        "isarray": {
                          "version": "0.0.1",
                          "from": "isarray@0.0.1",
                          "resolved": "http://beta-internal:4873/isarray/-/isarray-0.0.1.tgz"
                        },
                        "string_decoder": {
                          "version": "0.10.31",
                          "from": "string_decoder@>=0.10.0 <0.11.0",
                          "resolved": "http://beta-internal:4873/string_decoder/-/string_decoder-0.10.31.tgz"
                        },
                        "inherits": {
                          "version": "2.0.1",
                          "from": "inherits@>=2.0.1 <2.1.0",
                          "resolved": "http://beta-internal:4873/inherits/-/inherits-2.0.1.tgz"
                        }
                      }
                    }
                  }
                },
                "caseless": {
                  "version": "0.8.0",
                  "from": "caseless@>=0.8.0 <0.9.0",
                  "resolved": "http://beta-internal:4873/caseless/-/caseless-0.8.0.tgz"
                },
                "forever-agent": {
                  "version": "0.5.2",
                  "from": "forever-agent@>=0.5.0 <0.6.0",
                  "resolved": "http://beta-internal:4873/forever-agent/-/forever-agent-0.5.2.tgz"
                },
                "json-stringify-safe": {
                  "version": "5.0.1",
                  "from": "json-stringify-safe@>=5.0.0 <5.1.0",
                  "resolved": "http://beta-internal:4873/json-stringify-safe/-/json-stringify-safe-5.0.1.tgz"
                },
                "mime-types": {
                  "version": "1.0.2",
                  "from": "mime-types@>=1.0.1 <1.1.0",
                  "resolved": "http://beta-internal:4873/mime-types/-/mime-types-1.0.2.tgz"
                },
                "qs": {
                  "version": "2.3.3",
                  "from": "qs@>=2.3.1 <2.4.0",
                  "resolved": "http://beta-internal:4873/qs/-/qs-2.3.3.tgz"
                },
                "tunnel-agent": {
                  "version": "0.4.2",
                  "from": "tunnel-agent@>=0.4.0 <0.5.0",
                  "resolved": "http://beta-internal:4873/tunnel-agent/-/tunnel-agent-0.4.2.tgz"
                },
                "http-signature": {
                  "version": "0.10.1",
                  "from": "http-signature@>=0.10.0 <0.11.0",
                  "resolved": "http://beta-internal:4873/http-signature/-/http-signature-0.10.1.tgz",
                  "dependencies": {
                    "assert-plus": {
                      "version": "0.1.5",
                      "from": "assert-plus@>=0.1.5 <0.2.0",
                      "resolved": "http://beta-internal:4873/assert-plus/-/assert-plus-0.1.5.tgz"
                    },
                    "asn1": {
                      "version": "0.1.11",
                      "from": "asn1@0.1.11",
                      "resolved": "http://beta-internal:4873/asn1/-/asn1-0.1.11.tgz"
                    },
                    "ctype": {
                      "version": "0.5.3",
                      "from": "ctype@0.5.3",
                      "resolved": "https://registry.npmjs.org/ctype/-/ctype-0.5.3.tgz"
                    }
                  }
                },
                "oauth-sign": {
                  "version": "0.5.0",
                  "from": "oauth-sign@>=0.5.0 <0.6.0",
                  "resolved": "http://beta-internal:4873/oauth-sign/-/oauth-sign-0.5.0.tgz"
                },
                "hawk": {
                  "version": "1.1.1",
                  "from": "hawk@1.1.1",
                  "resolved": "http://beta-internal:4873/hawk/-/hawk-1.1.1.tgz",
                  "dependencies": {
                    "hoek": {
                      "version": "0.9.1",
                      "from": "hoek@>=0.9.0 <0.10.0",
                      "resolved": "http://beta-internal:4873/hoek/-/hoek-0.9.1.tgz"
                    },
                    "boom": {
                      "version": "0.4.2",
                      "from": "boom@>=0.4.0 <0.5.0",
                      "resolved": "http://beta-internal:4873/boom/-/boom-0.4.2.tgz"
                    },
                    "cryptiles": {
                      "version": "0.2.2",
                      "from": "cryptiles@>=0.2.0 <0.3.0",
                      "resolved": "http://beta-internal:4873/cryptiles/-/cryptiles-0.2.2.tgz"
                    },
                    "sntp": {
                      "version": "0.2.4",
                      "from": "sntp@>=0.2.0 <0.3.0",
                      "resolved": "http://beta-internal:4873/sntp/-/sntp-0.2.4.tgz"
                    }
                  }
                },
                "aws-sign2": {
                  "version": "0.5.0",
                  "from": "aws-sign2@>=0.5.0 <0.6.0",
                  "resolved": "http://beta-internal:4873/aws-sign2/-/aws-sign2-0.5.0.tgz"
                },
                "stringstream": {
                  "version": "0.0.5",
                  "from": "stringstream@>=0.0.4 <0.1.0",
                  "resolved": "http://beta-internal:4873/stringstream/-/stringstream-0.0.5.tgz"
                },
                "combined-stream": {
                  "version": "0.0.7",
                  "from": "combined-stream@>=0.0.5 <0.1.0",
                  "resolved": "http://beta-internal:4873/combined-stream/-/combined-stream-0.0.7.tgz",
                  "dependencies": {
                    "delayed-stream": {
                      "version": "0.0.5",
                      "from": "delayed-stream@0.0.5",
                      "resolved": "http://beta-internal:4873/delayed-stream/-/delayed-stream-0.0.5.tgz"
                    }
                  }
                }
              }
            }
          }
        }
      }
    },
    "intercom-stream": {
      "version": "1.0.0",
      "from": "intercom-stream@>=1.0.0 <2.0.0",
      "resolved": "http://beta-internal:4873/intercom-stream/-/intercom-stream-1.0.0.tgz"
    },
    "intercom.io": {
      "version": "0.0.8",
      "from": "intercom.io@>=0.0.8 <0.1.0",
      "resolved": "http://beta-internal:4873/intercom.io/-/intercom.io-0.0.8.tgz",
      "dependencies": {
        "request": {
          "version": "2.34.0",
          "from": "request@2.34.0",
          "resolved": "http://beta-internal:4873/request/-/request-2.34.0.tgz",
          "dependencies": {
            "json-stringify-safe": {
              "version": "5.0.1",
              "from": "json-stringify-safe@>=5.0.0 <5.1.0",
              "resolved": "http://beta-internal:4873/json-stringify-safe/-/json-stringify-safe-5.0.1.tgz"
            },
            "forever-agent": {
              "version": "0.5.2",
              "from": "forever-agent@>=0.5.0 <0.6.0",
              "resolved": "http://beta-internal:4873/forever-agent/-/forever-agent-0.5.2.tgz"
            },
            "mime": {
              "version": "1.2.11",
              "from": "mime@>=1.2.9 <1.3.0",
              "resolved": "http://beta-internal:4873/mime/-/mime-1.2.11.tgz"
            },
            "form-data": {
              "version": "0.1.4",
              "from": "form-data@>=0.1.0 <0.2.0",
              "resolved": "http://beta-internal:4873/form-data/-/form-data-0.1.4.tgz",
              "dependencies": {
                "combined-stream": {
                  "version": "0.0.7",
                  "from": "combined-stream@>=0.0.4 <0.1.0",
                  "resolved": "http://beta-internal:4873/combined-stream/-/combined-stream-0.0.7.tgz",
                  "dependencies": {
                    "delayed-stream": {
                      "version": "0.0.5",
                      "from": "delayed-stream@0.0.5",
                      "resolved": "http://beta-internal:4873/delayed-stream/-/delayed-stream-0.0.5.tgz"
                    }
                  }
                }
              }
            },
            "tunnel-agent": {
              "version": "0.3.0",
              "from": "tunnel-agent@>=0.3.0 <0.4.0",
              "resolved": "http://beta-internal:4873/tunnel-agent/-/tunnel-agent-0.3.0.tgz"
            },
            "http-signature": {
              "version": "0.10.1",
              "from": "http-signature@>=0.10.0 <0.11.0",
              "resolved": "http://beta-internal:4873/http-signature/-/http-signature-0.10.1.tgz",
              "dependencies": {
                "assert-plus": {
                  "version": "0.1.5",
                  "from": "assert-plus@>=0.1.5 <0.2.0",
                  "resolved": "http://beta-internal:4873/assert-plus/-/assert-plus-0.1.5.tgz"
                },
                "asn1": {
                  "version": "0.1.11",
                  "from": "asn1@0.1.11",
                  "resolved": "http://beta-internal:4873/asn1/-/asn1-0.1.11.tgz"
                },
                "ctype": {
                  "version": "0.5.3",
                  "from": "ctype@0.5.3",
                  "resolved": "https://registry.npmjs.org/ctype/-/ctype-0.5.3.tgz"
                }
              }
            },
            "oauth-sign": {
              "version": "0.3.0",
              "from": "oauth-sign@>=0.3.0 <0.4.0",
              "resolved": "http://beta-internal:4873/oauth-sign/-/oauth-sign-0.3.0.tgz"
            },
            "hawk": {
              "version": "1.0.0",
              "from": "hawk@>=1.0.0 <1.1.0",
              "resolved": "http://beta-internal:4873/hawk/-/hawk-1.0.0.tgz",
              "dependencies": {
                "hoek": {
                  "version": "0.9.1",
                  "from": "hoek@>=0.9.0 <0.10.0",
                  "resolved": "http://beta-internal:4873/hoek/-/hoek-0.9.1.tgz"
                },
                "boom": {
                  "version": "0.4.2",
                  "from": "boom@>=0.4.0 <0.5.0",
                  "resolved": "http://beta-internal:4873/boom/-/boom-0.4.2.tgz"
                },
                "cryptiles": {
                  "version": "0.2.2",
                  "from": "cryptiles@>=0.2.0 <0.3.0",
                  "resolved": "http://beta-internal:4873/cryptiles/-/cryptiles-0.2.2.tgz"
                },
                "sntp": {
                  "version": "0.2.4",
                  "from": "sntp@>=0.2.0 <0.3.0",
                  "resolved": "http://beta-internal:4873/sntp/-/sntp-0.2.4.tgz"
                }
              }
            },
            "aws-sign2": {
              "version": "0.5.0",
              "from": "aws-sign2@>=0.5.0 <0.6.0",
              "resolved": "http://beta-internal:4873/aws-sign2/-/aws-sign2-0.5.0.tgz"
            }
          }
        },
        "qs": {
          "version": "0.6.6",
          "from": "qs@0.6.6",
          "resolved": "http://beta-internal:4873/qs/-/qs-0.6.6.tgz"
        },
        "lodash": {
          "version": "2.4.1",
          "from": "lodash@2.4.1",
          "resolved": "http://beta-internal:4873/lodash/-/lodash-2.4.1.tgz"
        },
        "debug": {
          "version": "0.8.1",
          "from": "debug@0.8.1",
          "resolved": "http://beta-internal:4873/debug/-/debug-0.8.1.tgz"
        },
        "q": {
          "version": "1.0.1",
          "from": "q@1.0.1",
          "resolved": "http://beta-internal:4873/q/-/q-1.0.1.tgz"
        }
      }
    },
    "ioredis": {
      "version": "1.15.1",
      "from": "ioredis@>=1.10.0 <2.0.0",
      "resolved": "http://beta-internal:4873/ioredis/-/ioredis-1.15.1.tgz",
      "dependencies": {
        "bluebird": {
          "version": "2.10.2",
          "from": "bluebird@>=2.9.34 <3.0.0",
          "resolved": "http://beta-internal:4873/bluebird/-/bluebird-2.10.2.tgz"
        },
        "double-ended-queue": {
          "version": "2.1.0-0",
          "from": "double-ended-queue@>=2.1.0-0 <3.0.0",
          "resolved": "http://beta-internal:4873/double-ended-queue/-/double-ended-queue-2.1.0-0.tgz"
        },
        "flexbuffer": {
          "version": "0.0.6",
          "from": "flexbuffer@0.0.6",
          "resolved": "http://beta-internal:4873/flexbuffer/-/flexbuffer-0.0.6.tgz"
        },
        "lodash": {
          "version": "3.10.1",
          "from": "lodash@>=3.6.0 <4.0.0",
          "resolved": "http://beta-internal:4873/lodash/-/lodash-3.10.1.tgz"
        }
      }
    },
    "jwt-simple": {
      "version": "0.1.0",
      "from": "jwt-simple@>=0.1.0 <0.2.0",
      "resolved": "http://beta-internal:4873/jwt-simple/-/jwt-simple-0.1.0.tgz"
    },
    "keyword-extractor": {
      "version": "0.0.9",
      "from": "keyword-extractor@0.0.9",
      "resolved": "http://beta-internal:4873/keyword-extractor/-/keyword-extractor-0.0.9.tgz",
      "dependencies": {
        "underscore": {
          "version": "1.6.0",
          "from": "underscore@1.6.0",
          "resolved": "http://beta-internal:4873/underscore/-/underscore-1.6.0.tgz"
        },
        "underscore.string": {
          "version": "2.3.3",
          "from": "underscore.string@2.3.3",
          "resolved": "http://beta-internal:4873/underscore.string/-/underscore.string-2.3.3.tgz"
        }
      }
    },
    "langs": {
      "version": "1.0.1",
      "from": "langs@>=1.0.1 <2.0.0",
      "resolved": "http://beta-internal:4873/langs/-/langs-1.0.1.tgz"
    },
    "languagedetect": {
      "version": "1.1.1",
      "from": "languagedetect@>=1.1.1 <2.0.0",
      "resolved": "http://beta-internal:4873/languagedetect/-/languagedetect-1.1.1.tgz"
    },
    "lazy.js": {
      "version": "0.4.2",
      "from": "lazy.js@>=0.4.2 <0.5.0",
      "resolved": "http://beta-internal:4873/lazy.js/-/lazy.js-0.4.2.tgz"
    },
    "linklocal": {
      "version": "2.6.0",
      "from": "linklocal@>=2.5.2 <3.0.0",
      "resolved": "http://beta-internal:4873/linklocal/-/linklocal-2.6.0.tgz",
      "dependencies": {
        "commander": {
          "version": "2.8.1",
          "from": "commander@>=2.8.1 <2.9.0",
          "resolved": "http://beta-internal:4873/commander/-/commander-2.8.1.tgz",
          "dependencies": {
            "graceful-readlink": {
              "version": "1.0.1",
              "from": "graceful-readlink@>=1.0.0",
              "resolved": "http://beta-internal:4873/graceful-readlink/-/graceful-readlink-1.0.1.tgz"
            }
          }
        },
        "map-limit": {
          "version": "0.0.1",
          "from": "map-limit@0.0.1",
          "resolved": "http://beta-internal:4873/map-limit/-/map-limit-0.0.1.tgz",
          "dependencies": {
            "once": {
              "version": "1.3.3",
              "from": "once@>=1.3.0 <1.4.0",
              "resolved": "http://beta-internal:4873/once/-/once-1.3.3.tgz",
              "dependencies": {
                "wrappy": {
                  "version": "1.0.1",
                  "from": "wrappy@>=1.0.0 <2.0.0",
                  "resolved": "http://beta-internal:4873/wrappy/-/wrappy-1.0.1.tgz"
                }
              }
            }
          }
        },
        "mkdirp": {
          "version": "0.5.1",
          "from": "mkdirp@>=0.5.1 <0.6.0",
          "resolved": "http://beta-internal:4873/mkdirp/-/mkdirp-0.5.1.tgz",
          "dependencies": {
            "minimist": {
              "version": "0.0.8",
              "from": "minimist@0.0.8",
              "resolved": "https://registry.npmjs.org/minimist/-/minimist-0.0.8.tgz"
            }
          }
        },
        "rimraf": {
          "version": "2.4.5",
          "from": "rimraf@>=2.4.3 <2.5.0",
          "resolved": "http://beta-internal:4873/rimraf/-/rimraf-2.4.5.tgz"
        }
      }
    },
    "locale": {
      "version": "0.0.17",
      "from": "locale@0.0.17",
      "resolved": "http://beta-internal:4873/locale/-/locale-0.0.17.tgz"
    },
    "lodash": {
      "version": "3.2.0",
      "from": "lodash@>=3.2.0 <3.3.0",
      "resolved": "http://beta-internal:4873/lodash/-/lodash-3.2.0.tgz"
    },
    "loglevel": {
      "version": "1.4.0",
      "from": "loglevel@>=1.2.0 <2.0.0",
      "resolved": "http://beta-internal:4873/loglevel/-/loglevel-1.4.0.tgz"
    },
    "lru-cache": {
      "version": "2.7.3",
      "from": "lru-cache@>=2.5.0 <3.0.0",
      "resolved": "http://beta-internal:4873/lru-cache/-/lru-cache-2.7.3.tgz"
    },
    "mandrill-api": {
      "version": "1.0.45",
      "from": "mandrill-api@>=1.0.40 <1.1.0",
      "resolved": "http://beta-internal:4873/mandrill-api/-/mandrill-api-1.0.45.tgz"
    },
    "memwatch-next": {
      "version": "0.2.10",
      "from": "memwatch-next@>=0.2.6 <0.3.0",
      "resolved": "http://beta-internal:4873/memwatch-next/-/memwatch-next-0.2.10.tgz",
      "dependencies": {
        "bindings": {
          "version": "1.2.1",
          "from": "bindings@>=1.2.0 <2.0.0",
          "resolved": "http://beta-internal:4873/bindings/-/bindings-1.2.1.tgz"
        },
        "nan": {
          "version": "2.2.1",
          "from": "nan@>=2.0.0 <3.0.0",
          "resolved": "https://registry.npmjs.org/nan/-/nan-2.2.1.tgz"
        }
      }
    },
    "method-override": {
      "version": "2.3.5",
      "from": "method-override@>=2.3.4 <3.0.0",
      "resolved": "http://beta-internal:4873/method-override/-/method-override-2.3.5.tgz",
      "dependencies": {
        "methods": {
          "version": "1.1.2",
          "from": "methods@>=1.1.1 <1.2.0",
          "resolved": "http://beta-internal:4873/methods/-/methods-1.1.2.tgz"
        },
        "parseurl": {
          "version": "1.3.1",
          "from": "parseurl@>=1.3.0 <1.4.0",
          "resolved": "http://beta-internal:4873/parseurl/-/parseurl-1.3.1.tgz"
        },
        "vary": {
          "version": "1.0.1",
          "from": "vary@>=1.0.1 <1.1.0",
          "resolved": "http://beta-internal:4873/vary/-/vary-1.0.1.tgz"
        }
      }
    },
    "mixpanel": {
      "version": "0.0.20",
      "from": "mixpanel@>=0.0.19 <0.1.0",
      "resolved": "http://beta-internal:4873/mixpanel/-/mixpanel-0.0.20.tgz"
    },
    "moment": {
      "version": "2.12.0",
      "from": "moment@>=2.10.3 <3.0.0",
      "resolved": "http://beta-internal:4873/moment/-/moment-2.12.0.tgz"
    },
    "mongodb": {
      "version": "2.1.16",
      "from": "mongodb@>=2.0.34 <3.0.0",
      "resolved": "http://beta-internal:4873/mongodb/-/mongodb-2.1.16.tgz",
      "dependencies": {
        "es6-promise": {
          "version": "3.0.2",
          "from": "es6-promise@3.0.2",
          "resolved": "http://beta-internal:4873/es6-promise/-/es6-promise-3.0.2.tgz"
        },
        "mongodb-core": {
          "version": "1.3.16",
          "from": "mongodb-core@1.3.16",
          "resolved": "http://beta-internal:4873/mongodb-core/-/mongodb-core-1.3.16.tgz",
          "dependencies": {
            "bson": {
              "version": "0.4.23",
              "from": "bson@>=0.4.21 <0.5.0",
              "resolved": "http://beta-internal:4873/bson/-/bson-0.4.23.tgz"
            },
            "require_optional": {
              "version": "1.0.0",
              "from": "require_optional@>=1.0.0 <1.1.0",
              "resolved": "http://beta-internal:4873/require_optional/-/require_optional-1.0.0.tgz",
              "dependencies": {
                "semver": {
                  "version": "5.1.0",
                  "from": "semver@>=5.1.0 <6.0.0",
                  "resolved": "http://beta-internal:4873/semver/-/semver-5.1.0.tgz"
                },
                "resolve-from": {
                  "version": "2.0.0",
                  "from": "resolve-from@>=2.0.0 <3.0.0",
                  "resolved": "http://beta-internal:4873/resolve-from/-/resolve-from-2.0.0.tgz"
                }
              }
            }
          }
        },
        "readable-stream": {
          "version": "1.0.31",
          "from": "readable-stream@1.0.31",
          "resolved": "http://beta-internal:4873/readable-stream/-/readable-stream-1.0.31.tgz",
          "dependencies": {
            "core-util-is": {
              "version": "1.0.2",
              "from": "core-util-is@>=1.0.0 <1.1.0",
              "resolved": "http://beta-internal:4873/core-util-is/-/core-util-is-1.0.2.tgz"
            },
            "isarray": {
              "version": "0.0.1",
              "from": "isarray@0.0.1",
              "resolved": "http://beta-internal:4873/isarray/-/isarray-0.0.1.tgz"
            },
            "string_decoder": {
              "version": "0.10.31",
              "from": "string_decoder@>=0.10.0 <0.11.0",
              "resolved": "http://beta-internal:4873/string_decoder/-/string_decoder-0.10.31.tgz"
            },
            "inherits": {
              "version": "2.0.1",
              "from": "inherits@>=2.0.1 <2.1.0",
              "resolved": "http://beta-internal:4873/inherits/-/inherits-2.0.1.tgz"
            }
          }
        }
      }
    },
    "mongodb-arbiter-discovery": {
      "version": "0.1.2",
      "from": "mongodb-arbiter-discovery@>=0.1.1 <0.2.0",
      "resolved": "http://beta-internal:4873/mongodb-arbiter-discovery/-/mongodb-arbiter-discovery-0.1.2.tgz"
    },
    "mongodb-connection-string": {
      "version": "0.1.1",
      "from": "mongodb-connection-string@>=0.1.1 <0.2.0",
      "resolved": "http://beta-internal:4873/mongodb-connection-string/-/mongodb-connection-string-0.1.1.tgz"
    },
    "mongodb-datadog-stats": {
      "version": "0.1.2",
      "from": "mongodb-datadog-stats@>=0.1.2 <0.2.0",
      "resolved": "http://beta-internal:4873/mongodb-datadog-stats/-/mongodb-datadog-stats-0.1.2.tgz",
      "dependencies": {
        "mongodb-perf-wrapper": {
          "version": "0.1.3",
          "from": "mongodb-perf-wrapper@>=0.1.3 <0.2.0",
          "resolved": "http://beta-internal:4873/mongodb-perf-wrapper/-/mongodb-perf-wrapper-0.1.3.tgz"
        },
        "node-statsd": {
          "version": "0.1.1",
          "from": "node-statsd@>=0.1.1 <0.2.0",
          "resolved": "http://beta-internal:4873/node-statsd/-/node-statsd-0.1.1.tgz"
        }
      }
    },
    "mongodb-unique-ids": {
      "version": "0.1.2",
      "from": "mongodb-unique-ids@>=0.1.2 <0.2.0",
      "resolved": "http://beta-internal:4873/mongodb-unique-ids/-/mongodb-unique-ids-0.1.2.tgz"
    },
    "mongoose": {
      "version": "4.4.12",
      "from": "mongoose@>=4.4.5 <5.0.0",
      "resolved": "http://beta-internal:4873/mongoose/-/mongoose-4.4.12.tgz",
      "dependencies": {
        "async": {
          "version": "1.5.2",
          "from": "async@1.5.2",
          "resolved": "https://registry.npmjs.org/async/-/async-1.5.2.tgz"
        },
        "bson": {
          "version": "0.4.23",
          "from": "bson@>=0.4.21 <0.5.0",
          "resolved": "http://beta-internal:4873/bson/-/bson-0.4.23.tgz"
        },
        "hooks-fixed": {
          "version": "1.1.0",
          "from": "hooks-fixed@1.1.0",
          "resolved": "http://beta-internal:4873/hooks-fixed/-/hooks-fixed-1.1.0.tgz"
        },
        "kareem": {
          "version": "1.0.1",
          "from": "kareem@1.0.1",
          "resolved": "http://beta-internal:4873/kareem/-/kareem-1.0.1.tgz"
        },
        "mpath": {
          "version": "0.2.1",
          "from": "mpath@0.2.1",
          "resolved": "http://beta-internal:4873/mpath/-/mpath-0.2.1.tgz"
        },
        "mpromise": {
          "version": "0.5.5",
          "from": "mpromise@0.5.5",
          "resolved": "http://beta-internal:4873/mpromise/-/mpromise-0.5.5.tgz"
        },
        "mquery": {
          "version": "1.10.0",
          "from": "mquery@1.10.0",
          "resolved": "http://beta-internal:4873/mquery/-/mquery-1.10.0.tgz",
          "dependencies": {
            "bluebird": {
              "version": "2.10.2",
              "from": "bluebird@2.10.2",
              "resolved": "http://beta-internal:4873/bluebird/-/bluebird-2.10.2.tgz"
            },
            "sliced": {
              "version": "0.0.5",
              "from": "sliced@0.0.5",
              "resolved": "http://beta-internal:4873/sliced/-/sliced-0.0.5.tgz"
            }
          }
        },
        "ms": {
          "version": "0.7.1",
          "from": "ms@0.7.1",
          "resolved": "http://beta-internal:4873/ms/-/ms-0.7.1.tgz"
        },
        "muri": {
          "version": "1.1.0",
          "from": "muri@1.1.0",
          "resolved": "http://beta-internal:4873/muri/-/muri-1.1.0.tgz"
        },
        "regexp-clone": {
          "version": "0.0.1",
          "from": "regexp-clone@0.0.1",
          "resolved": "http://beta-internal:4873/regexp-clone/-/regexp-clone-0.0.1.tgz"
        },
        "sliced": {
          "version": "1.0.1",
          "from": "sliced@1.0.1",
          "resolved": "http://beta-internal:4873/sliced/-/sliced-1.0.1.tgz"
        }
      }
    },
    "mongoose-number": {
      "version": "0.1.1",
      "from": "mongoose-number@>=0.1.1 <0.2.0",
      "resolved": "http://beta-internal:4873/mongoose-number/-/mongoose-number-0.1.1.tgz"
    },
    "newrelic": {
      "version": "1.26.2",
      "from": "newrelic@>=1.18.3 <2.0.0",
      "resolved": "http://beta-internal:4873/newrelic/-/newrelic-1.26.2.tgz",
      "dependencies": {
        "concat-stream": {
          "version": "1.5.1",
          "from": "concat-stream@>=1.5.0 <2.0.0",
          "resolved": "https://registry.npmjs.org/concat-stream/-/concat-stream-1.5.1.tgz",
          "dependencies": {
            "inherits": {
              "version": "2.0.1",
              "from": "inherits@>=2.0.1 <2.1.0",
              "resolved": "https://registry.npmjs.org/inherits/-/inherits-2.0.1.tgz"
            },
            "typedarray": {
              "version": "0.0.6",
              "from": "typedarray@>=0.0.5 <0.1.0",
              "resolved": "https://registry.npmjs.org/typedarray/-/typedarray-0.0.6.tgz"
            },
            "readable-stream": {
              "version": "2.0.6",
              "from": "readable-stream@>=2.0.0 <2.1.0",
              "resolved": "https://registry.npmjs.org/readable-stream/-/readable-stream-2.0.6.tgz",
              "dependencies": {
                "core-util-is": {
                  "version": "1.0.2",
                  "from": "core-util-is@>=1.0.0 <1.1.0",
                  "resolved": "https://registry.npmjs.org/core-util-is/-/core-util-is-1.0.2.tgz"
                },
                "isarray": {
                  "version": "1.0.0",
                  "from": "isarray@>=1.0.0 <1.1.0",
                  "resolved": "https://registry.npmjs.org/isarray/-/isarray-1.0.0.tgz"
                },
                "process-nextick-args": {
                  "version": "1.0.6",
                  "from": "process-nextick-args@>=1.0.6 <1.1.0",
                  "resolved": "https://registry.npmjs.org/process-nextick-args/-/process-nextick-args-1.0.6.tgz"
                },
                "string_decoder": {
                  "version": "0.10.31",
                  "from": "string_decoder@>=0.10.0 <0.11.0",
                  "resolved": "https://registry.npmjs.org/string_decoder/-/string_decoder-0.10.31.tgz"
                },
                "util-deprecate": {
                  "version": "1.0.2",
                  "from": "util-deprecate@>=1.0.1 <1.1.0",
                  "resolved": "https://registry.npmjs.org/util-deprecate/-/util-deprecate-1.0.2.tgz"
                }
              }
            }
          }
        },
        "https-proxy-agent": {
          "version": "0.3.6",
          "from": "https-proxy-agent@>=0.3.5 <0.4.0",
          "resolved": "https://registry.npmjs.org/https-proxy-agent/-/https-proxy-agent-0.3.6.tgz",
          "dependencies": {
            "agent-base": {
              "version": "1.0.2",
              "from": "agent-base@>=1.0.1 <1.1.0",
              "resolved": "https://registry.npmjs.org/agent-base/-/agent-base-1.0.2.tgz"
            },
            "debug": {
              "version": "2.2.0",
              "from": "debug@2.2.0",
              "resolved": "https://registry.npmjs.org/debug/-/debug-2.2.0.tgz",
              "dependencies": {
                "ms": {
                  "version": "0.7.1",
                  "from": "ms@0.7.1",
                  "resolved": "https://registry.npmjs.org/ms/-/ms-0.7.1.tgz"
                }
              }
            },
            "extend": {
              "version": "3.0.0",
              "from": "extend@>=3.0.0 <4.0.0",
              "resolved": "https://registry.npmjs.org/extend/-/extend-3.0.0.tgz"
            }
          }
        },
        "json-stringify-safe": {
          "version": "5.0.1",
          "from": "json-stringify-safe@>=5.0.0 <6.0.0",
          "resolved": "https://registry.npmjs.org/json-stringify-safe/-/json-stringify-safe-5.0.1.tgz"
        },
        "readable-stream": {
          "version": "1.1.13",
          "from": "readable-stream@>=1.1.13 <2.0.0",
          "resolved": "https://registry.npmjs.org/readable-stream/-/readable-stream-1.1.13.tgz",
          "dependencies": {
            "core-util-is": {
              "version": "1.0.2",
              "from": "core-util-is@>=1.0.0 <1.1.0",
              "resolved": "https://registry.npmjs.org/core-util-is/-/core-util-is-1.0.2.tgz"
            },
            "isarray": {
              "version": "0.0.1",
              "from": "isarray@0.0.1",
              "resolved": "https://registry.npmjs.org/isarray/-/isarray-0.0.1.tgz"
            },
            "string_decoder": {
              "version": "0.10.31",
              "from": "string_decoder@>=0.10.0 <0.11.0",
              "resolved": "https://registry.npmjs.org/string_decoder/-/string_decoder-0.10.31.tgz"
            },
            "inherits": {
              "version": "2.0.1",
              "from": "inherits@>=2.0.1 <2.1.0",
              "resolved": "https://registry.npmjs.org/inherits/-/inherits-2.0.1.tgz"
            }
          }
        },
        "semver": {
          "version": "4.3.6",
          "from": "semver@>=4.2.0 <5.0.0",
          "resolved": "https://registry.npmjs.org/semver/-/semver-4.3.6.tgz"
        },
        "yakaa": {
          "version": "1.0.1",
          "from": "yakaa@>=1.0.1 <2.0.0",
          "resolved": "https://registry.npmjs.org/yakaa/-/yakaa-1.0.1.tgz"
        }
      }
    },
    "node-gcm": {
      "version": "0.9.15",
      "from": "node-gcm@>=0.9.12 <0.10.0",
      "resolved": "http://beta-internal:4873/node-gcm/-/node-gcm-0.9.15.tgz",
      "dependencies": {
        "debug": {
          "version": "0.8.1",
          "from": "debug@>=0.8.1 <0.9.0",
          "resolved": "http://beta-internal:4873/debug/-/debug-0.8.1.tgz"
        }
      }
    },
    "node-mongodb-debug-log": {
      "version": "0.1.2",
      "from": "node-mongodb-debug-log@>=0.1.2 <0.2.0",
      "resolved": "http://beta-internal:4873/node-mongodb-debug-log/-/node-mongodb-debug-log-0.1.2.tgz",
      "dependencies": {
        "mongodb-perf-wrapper": {
          "version": "0.1.3",
          "from": "mongodb-perf-wrapper@>=0.1.3 <0.2.0",
          "resolved": "http://beta-internal:4873/mongodb-perf-wrapper/-/mongodb-perf-wrapper-0.1.3.tgz"
        }
      }
    },
    "node-resque": {
      "version": "1.3.2",
      "from": "node-resque@>=1.0.1 <2.0.0",
      "resolved": "http://beta-internal:4873/node-resque/-/node-resque-1.3.2.tgz"
    },
    "node-statsd": {
      "version": "0.0.7",
      "from": "node-statsd@0.0.7",
      "resolved": "http://beta-internal:4873/node-statsd/-/node-statsd-0.0.7.tgz"
    },
    "node-uuid": {
      "version": "1.4.0",
      "from": "node-uuid@1.4.0",
      "resolved": "http://beta-internal:4873/node-uuid/-/node-uuid-1.4.0.tgz"
    },
    "nodemailer": {
      "version": "0.3.14",
      "from": "nodemailer@0.3.14",
      "resolved": "http://beta-internal:4873/nodemailer/-/nodemailer-0.3.14.tgz",
      "dependencies": {
        "mailcomposer": {
          "version": "3.7.0",
          "from": "mailcomposer@>=0.1.11",
          "resolved": "http://beta-internal:4873/mailcomposer/-/mailcomposer-3.7.0.tgz",
          "dependencies": {
            "buildmail": {
              "version": "3.6.0",
              "from": "buildmail@3.6.0",
              "resolved": "http://beta-internal:4873/buildmail/-/buildmail-3.6.0.tgz",
              "dependencies": {
                "addressparser": {
                  "version": "1.0.1",
                  "from": "addressparser@1.0.1",
                  "resolved": "http://beta-internal:4873/addressparser/-/addressparser-1.0.1.tgz"
                },
                "libbase64": {
                  "version": "0.1.0",
                  "from": "libbase64@0.1.0",
                  "resolved": "http://beta-internal:4873/libbase64/-/libbase64-0.1.0.tgz"
                },
                "libqp": {
                  "version": "1.1.0",
                  "from": "libqp@1.1.0",
                  "resolved": "http://beta-internal:4873/libqp/-/libqp-1.1.0.tgz"
                },
                "nodemailer-fetch": {
                  "version": "1.3.0",
                  "from": "nodemailer-fetch@1.3.0",
                  "resolved": "http://beta-internal:4873/nodemailer-fetch/-/nodemailer-fetch-1.3.0.tgz"
                },
                "nodemailer-shared": {
                  "version": "1.0.4",
                  "from": "nodemailer-shared@1.0.4",
                  "resolved": "http://beta-internal:4873/nodemailer-shared/-/nodemailer-shared-1.0.4.tgz"
                }
              }
            },
            "libmime": {
              "version": "2.0.3",
              "from": "libmime@2.0.3",
              "resolved": "http://beta-internal:4873/libmime/-/libmime-2.0.3.tgz",
              "dependencies": {
                "iconv-lite": {
                  "version": "0.4.13",
                  "from": "iconv-lite@0.4.13",
                  "resolved": "http://beta-internal:4873/iconv-lite/-/iconv-lite-0.4.13.tgz"
                },
                "libbase64": {
                  "version": "0.1.0",
                  "from": "libbase64@0.1.0",
                  "resolved": "http://beta-internal:4873/libbase64/-/libbase64-0.1.0.tgz"
                },
                "libqp": {
                  "version": "1.1.0",
                  "from": "libqp@1.1.0",
                  "resolved": "http://beta-internal:4873/libqp/-/libqp-1.1.0.tgz"
                }
              }
            }
          }
        },
        "simplesmtp": {
          "version": "0.3.35",
          "from": "simplesmtp@>=0.1.15",
          "resolved": "http://beta-internal:4873/simplesmtp/-/simplesmtp-0.3.35.tgz",
          "dependencies": {
            "rai": {
              "version": "0.1.12",
              "from": "rai@>=0.1.11 <0.2.0",
              "resolved": "http://beta-internal:4873/rai/-/rai-0.1.12.tgz"
            },
            "xoauth2": {
              "version": "0.1.8",
              "from": "xoauth2@>=0.1.8 <0.2.0",
              "resolved": "http://beta-internal:4873/xoauth2/-/xoauth2-0.1.8.tgz"
            }
          }
        }
      }
    },
    "oauth2orize": {
      "version": "1.0.1",
      "from": "oauth2orize@>=1.0.0 <1.1.0",
      "resolved": "http://beta-internal:4873/oauth2orize/-/oauth2orize-1.0.1.tgz",
      "dependencies": {
        "uid2": {
          "version": "0.0.3",
          "from": "uid2@>=0.0.0 <0.1.0",
          "resolved": "http://beta-internal:4873/uid2/-/uid2-0.0.3.tgz"
        },
        "utils-merge": {
          "version": "1.0.0",
          "from": "utils-merge@>=1.0.0 <2.0.0",
          "resolved": "http://beta-internal:4873/utils-merge/-/utils-merge-1.0.0.tgz"
        },
        "debug": {
          "version": "0.7.4",
          "from": "debug@>=0.7.0 <0.8.0",
          "resolved": "http://beta-internal:4873/debug/-/debug-0.7.4.tgz"
        }
      }
    },
    "octonode": {
      "version": "0.6.18",
      "from": "octonode@>=0.6.8 <0.7.0",
      "resolved": "http://beta-internal:4873/octonode/-/octonode-0.6.18.tgz",
      "dependencies": {
        "request": {
          "version": "2.51.0",
          "from": "request@>=2.51.0 <2.52.0",
          "resolved": "http://beta-internal:4873/request/-/request-2.51.0.tgz",
          "dependencies": {
            "bl": {
              "version": "0.9.5",
              "from": "bl@>=0.9.0 <0.10.0",
              "resolved": "http://beta-internal:4873/bl/-/bl-0.9.5.tgz",
              "dependencies": {
                "readable-stream": {
                  "version": "1.0.34",
                  "from": "readable-stream@>=1.0.26 <1.1.0",
                  "resolved": "http://beta-internal:4873/readable-stream/-/readable-stream-1.0.34.tgz",
                  "dependencies": {
                    "core-util-is": {
                      "version": "1.0.2",
                      "from": "core-util-is@>=1.0.0 <1.1.0",
                      "resolved": "http://beta-internal:4873/core-util-is/-/core-util-is-1.0.2.tgz"
                    },
                    "isarray": {
                      "version": "0.0.1",
                      "from": "isarray@0.0.1",
                      "resolved": "http://beta-internal:4873/isarray/-/isarray-0.0.1.tgz"
                    },
                    "string_decoder": {
                      "version": "0.10.31",
                      "from": "string_decoder@>=0.10.0 <0.11.0",
                      "resolved": "http://beta-internal:4873/string_decoder/-/string_decoder-0.10.31.tgz"
                    },
                    "inherits": {
                      "version": "2.0.1",
                      "from": "inherits@>=2.0.1 <2.1.0",
                      "resolved": "http://beta-internal:4873/inherits/-/inherits-2.0.1.tgz"
                    }
                  }
                }
              }
            },
            "caseless": {
              "version": "0.8.0",
              "from": "caseless@>=0.8.0 <0.9.0",
              "resolved": "http://beta-internal:4873/caseless/-/caseless-0.8.0.tgz"
            },
            "forever-agent": {
              "version": "0.5.2",
              "from": "forever-agent@>=0.5.0 <0.6.0",
              "resolved": "http://beta-internal:4873/forever-agent/-/forever-agent-0.5.2.tgz"
            },
            "form-data": {
              "version": "0.2.0",
              "from": "form-data@>=0.2.0 <0.3.0",
              "resolved": "http://beta-internal:4873/form-data/-/form-data-0.2.0.tgz",
              "dependencies": {
                "mime-types": {
                  "version": "2.0.14",
                  "from": "mime-types@>=2.0.3 <2.1.0",
                  "resolved": "http://beta-internal:4873/mime-types/-/mime-types-2.0.14.tgz",
                  "dependencies": {
                    "mime-db": {
                      "version": "1.12.0",
                      "from": "mime-db@>=1.12.0 <1.13.0",
                      "resolved": "http://beta-internal:4873/mime-db/-/mime-db-1.12.0.tgz"
                    }
                  }
                }
              }
            },
            "json-stringify-safe": {
              "version": "5.0.1",
              "from": "json-stringify-safe@>=5.0.0 <5.1.0",
              "resolved": "http://beta-internal:4873/json-stringify-safe/-/json-stringify-safe-5.0.1.tgz"
            },
            "mime-types": {
              "version": "1.0.2",
              "from": "mime-types@>=1.0.1 <1.1.0",
              "resolved": "http://beta-internal:4873/mime-types/-/mime-types-1.0.2.tgz"
            },
            "qs": {
              "version": "2.3.3",
              "from": "qs@>=2.3.1 <2.4.0",
              "resolved": "http://beta-internal:4873/qs/-/qs-2.3.3.tgz"
            },
            "tunnel-agent": {
              "version": "0.4.2",
              "from": "tunnel-agent@>=0.4.0 <0.5.0",
              "resolved": "http://beta-internal:4873/tunnel-agent/-/tunnel-agent-0.4.2.tgz"
            },
            "http-signature": {
              "version": "0.10.1",
              "from": "http-signature@>=0.10.0 <0.11.0",
              "resolved": "http://beta-internal:4873/http-signature/-/http-signature-0.10.1.tgz",
              "dependencies": {
                "assert-plus": {
                  "version": "0.1.5",
                  "from": "assert-plus@>=0.1.5 <0.2.0",
                  "resolved": "http://beta-internal:4873/assert-plus/-/assert-plus-0.1.5.tgz"
                },
                "asn1": {
                  "version": "0.1.11",
                  "from": "asn1@0.1.11",
                  "resolved": "http://beta-internal:4873/asn1/-/asn1-0.1.11.tgz"
                },
                "ctype": {
                  "version": "0.5.3",
                  "from": "ctype@0.5.3",
                  "resolved": "https://registry.npmjs.org/ctype/-/ctype-0.5.3.tgz"
                }
              }
            },
            "oauth-sign": {
              "version": "0.5.0",
              "from": "oauth-sign@>=0.5.0 <0.6.0",
              "resolved": "http://beta-internal:4873/oauth-sign/-/oauth-sign-0.5.0.tgz"
            },
            "hawk": {
              "version": "1.1.1",
              "from": "hawk@1.1.1",
              "resolved": "http://beta-internal:4873/hawk/-/hawk-1.1.1.tgz",
              "dependencies": {
                "hoek": {
                  "version": "0.9.1",
                  "from": "hoek@>=0.9.0 <0.10.0",
                  "resolved": "http://beta-internal:4873/hoek/-/hoek-0.9.1.tgz"
                },
                "boom": {
                  "version": "0.4.2",
                  "from": "boom@>=0.4.0 <0.5.0",
                  "resolved": "http://beta-internal:4873/boom/-/boom-0.4.2.tgz"
                },
                "cryptiles": {
                  "version": "0.2.2",
                  "from": "cryptiles@>=0.2.0 <0.3.0",
                  "resolved": "http://beta-internal:4873/cryptiles/-/cryptiles-0.2.2.tgz"
                },
                "sntp": {
                  "version": "0.2.4",
                  "from": "sntp@>=0.2.0 <0.3.0",
                  "resolved": "http://beta-internal:4873/sntp/-/sntp-0.2.4.tgz"
                }
              }
            },
            "aws-sign2": {
              "version": "0.5.0",
              "from": "aws-sign2@>=0.5.0 <0.6.0",
              "resolved": "http://beta-internal:4873/aws-sign2/-/aws-sign2-0.5.0.tgz"
            },
            "stringstream": {
              "version": "0.0.5",
              "from": "stringstream@>=0.0.4 <0.1.0",
              "resolved": "http://beta-internal:4873/stringstream/-/stringstream-0.0.5.tgz"
            },
            "combined-stream": {
              "version": "0.0.7",
              "from": "combined-stream@>=0.0.5 <0.1.0",
              "resolved": "http://beta-internal:4873/combined-stream/-/combined-stream-0.0.7.tgz",
              "dependencies": {
                "delayed-stream": {
                  "version": "0.0.5",
                  "from": "delayed-stream@0.0.5",
                  "resolved": "http://beta-internal:4873/delayed-stream/-/delayed-stream-0.0.5.tgz"
                }
              }
            }
          }
        },
        "randomstring": {
          "version": "1.1.4",
          "from": "randomstring@>=1.0.0 <2.0.0",
          "resolved": "http://beta-internal:4873/randomstring/-/randomstring-1.1.4.tgz",
          "dependencies": {
            "array-uniq": {
              "version": "1.0.2",
              "from": "array-uniq@1.0.2",
              "resolved": "http://beta-internal:4873/array-uniq/-/array-uniq-1.0.2.tgz"
            }
          }
        },
        "deep-extend": {
          "version": "0.4.1",
          "from": "deep-extend@>=0.0.0 <1.0.0",
          "resolved": "http://beta-internal:4873/deep-extend/-/deep-extend-0.4.1.tgz"
        }
      }
    },
    "on-headers": {
      "version": "1.0.1",
      "from": "on-headers@>=1.0.1 <2.0.0",
      "resolved": "http://beta-internal:4873/on-headers/-/on-headers-1.0.1.tgz"
    },
    "parse-links": {
      "version": "0.1.0",
      "from": "parse-links@>=0.1.0 <0.2.0",
      "resolved": "http://beta-internal:4873/parse-links/-/parse-links-0.1.0.tgz"
    },
    "passport": {
      "version": "0.2.2",
      "from": "passport@>=0.2.2 <0.3.0",
      "resolved": "http://beta-internal:4873/passport/-/passport-0.2.2.tgz",
      "dependencies": {
        "passport-strategy": {
          "version": "1.0.0",
          "from": "passport-strategy@>=1.0.0 <2.0.0",
          "resolved": "http://beta-internal:4873/passport-strategy/-/passport-strategy-1.0.0.tgz"
        },
        "pause": {
          "version": "0.0.1",
          "from": "pause@0.0.1",
          "resolved": "http://beta-internal:4873/pause/-/pause-0.0.1.tgz"
        }
      }
    },
    "passport-google-oauth2": {
      "version": "0.1.6",
      "from": "passport-google-oauth2@>=0.1.6 <0.2.0",
      "resolved": "http://beta-internal:4873/passport-google-oauth2/-/passport-google-oauth2-0.1.6.tgz",
      "dependencies": {
        "passport-oauth2": {
          "version": "1.3.0",
          "from": "passport-oauth2@>=1.1.2 <2.0.0",
          "resolved": "http://beta-internal:4873/passport-oauth2/-/passport-oauth2-1.3.0.tgz",
          "dependencies": {
            "passport-strategy": {
              "version": "1.0.0",
              "from": "passport-strategy@>=1.0.0 <2.0.0",
              "resolved": "http://beta-internal:4873/passport-strategy/-/passport-strategy-1.0.0.tgz"
            },
            "oauth": {
              "version": "0.9.14",
              "from": "oauth@>=0.9.0 <0.10.0",
              "resolved": "http://beta-internal:4873/oauth/-/oauth-0.9.14.tgz"
            },
            "uid2": {
              "version": "0.0.3",
              "from": "uid2@>=0.0.0 <0.1.0",
              "resolved": "http://beta-internal:4873/uid2/-/uid2-0.0.3.tgz"
            }
          }
        }
      }
    },
    "passport-http": {
      "version": "0.2.2",
      "from": "passport-http@>=0.2.2 <0.3.0",
      "resolved": "http://beta-internal:4873/passport-http/-/passport-http-0.2.2.tgz",
      "dependencies": {
        "pkginfo": {
          "version": "0.2.3",
          "from": "pkginfo@>=0.2.0 <0.3.0",
          "resolved": "http://beta-internal:4873/pkginfo/-/pkginfo-0.2.3.tgz"
        },
        "passport": {
          "version": "0.1.18",
          "from": "passport@>=0.1.3 <0.2.0",
          "resolved": "http://beta-internal:4873/passport/-/passport-0.1.18.tgz",
          "dependencies": {
            "pause": {
              "version": "0.0.1",
              "from": "pause@0.0.1",
              "resolved": "http://beta-internal:4873/pause/-/pause-0.0.1.tgz"
            }
          }
        }
      }
    },
    "passport-linkedin-oauth2": {
      "version": "1.4.0",
      "from": "passport-linkedin-oauth2@>=1.4.0 <2.0.0",
      "resolved": "http://beta-internal:4873/passport-linkedin-oauth2/-/passport-linkedin-oauth2-1.4.0.tgz",
      "dependencies": {
        "passport-oauth2": {
          "version": "1.3.0",
          "from": "passport-oauth2@>=1.1.2 <2.0.0",
          "resolved": "http://beta-internal:4873/passport-oauth2/-/passport-oauth2-1.3.0.tgz",
          "dependencies": {
            "passport-strategy": {
              "version": "1.0.0",
              "from": "passport-strategy@>=1.0.0 <2.0.0",
              "resolved": "http://beta-internal:4873/passport-strategy/-/passport-strategy-1.0.0.tgz"
            },
            "oauth": {
              "version": "0.9.14",
              "from": "oauth@>=0.9.0 <0.10.0",
              "resolved": "http://beta-internal:4873/oauth/-/oauth-0.9.14.tgz"
            },
            "uid2": {
              "version": "0.0.3",
              "from": "uid2@>=0.0.0 <0.1.0",
              "resolved": "http://beta-internal:4873/uid2/-/uid2-0.0.3.tgz"
            }
          }
        }
      }
    },
    "passport-oauth2-client-password": {
      "version": "0.1.2",
      "from": "passport-oauth2-client-password@>=0.1.2 <0.2.0",
      "resolved": "http://beta-internal:4873/passport-oauth2-client-password/-/passport-oauth2-client-password-0.1.2.tgz",
      "dependencies": {
        "passport-strategy": {
          "version": "1.0.0",
          "from": "passport-strategy@>=1.0.0 <2.0.0",
          "resolved": "http://beta-internal:4873/passport-strategy/-/passport-strategy-1.0.0.tgz"
        }
      }
    },
    "passport-twitter": {
      "version": "1.0.4",
      "from": "passport-twitter@>=1.0.3 <2.0.0",
      "resolved": "http://beta-internal:4873/passport-twitter/-/passport-twitter-1.0.4.tgz",
      "dependencies": {
        "passport-oauth1": {
          "version": "1.1.0",
          "from": "passport-oauth1@>=1.0.0 <2.0.0",
          "resolved": "http://beta-internal:4873/passport-oauth1/-/passport-oauth1-1.1.0.tgz",
          "dependencies": {
            "passport-strategy": {
              "version": "1.0.0",
              "from": "passport-strategy@>=1.0.0 <2.0.0",
              "resolved": "http://beta-internal:4873/passport-strategy/-/passport-strategy-1.0.0.tgz"
            },
            "oauth": {
              "version": "0.9.14",
              "from": "oauth@>=0.9.0 <0.10.0",
              "resolved": "http://beta-internal:4873/oauth/-/oauth-0.9.14.tgz"
            },
            "utils-merge": {
              "version": "1.0.0",
              "from": "utils-merge@>=1.0.0 <2.0.0",
              "resolved": "http://beta-internal:4873/utils-merge/-/utils-merge-1.0.0.tgz"
            }
          }
        },
        "xtraverse": {
          "version": "0.1.0",
          "from": "xtraverse@>=0.1.0 <0.2.0",
          "resolved": "http://beta-internal:4873/xtraverse/-/xtraverse-0.1.0.tgz",
          "dependencies": {
            "xmldom": {
              "version": "0.1.22",
              "from": "xmldom@>=0.1.0 <0.2.0",
              "resolved": "http://beta-internal:4873/xmldom/-/xmldom-0.1.22.tgz"
            }
          }
        }
      }
    },
    "permessage-deflate": {
      "version": "0.1.5",
      "from": "permessage-deflate@>=0.1.2 <0.2.0",
      "resolved": "http://beta-internal:4873/permessage-deflate/-/permessage-deflate-0.1.5.tgz"
    },
    "qs": {
      "version": "6.1.0",
      "from": "qs@>=6.1.0 <7.0.0",
      "resolved": "http://beta-internal:4873/qs/-/qs-6.1.0.tgz"
    },
    "readme-badger": {
      "version": "0.1.2",
      "from": "readme-badger@>=0.1.2 <0.2.0",
      "resolved": "http://beta-internal:4873/readme-badger/-/readme-badger-0.1.2.tgz"
    },
    "redis-lock": {
      "version": "0.0.8",
      "from": "redis-lock@0.0.8",
      "resolved": "http://beta-internal:4873/redis-lock/-/redis-lock-0.0.8.tgz"
    },
    "request": {
      "version": "2.40.0",
      "from": "request@>=2.40.0 <2.41.0",
      "resolved": "http://beta-internal:4873/request/-/request-2.40.0.tgz",
      "dependencies": {
        "qs": {
          "version": "1.0.2",
          "from": "qs@>=1.0.0 <1.1.0",
          "resolved": "http://beta-internal:4873/qs/-/qs-1.0.2.tgz"
        },
        "json-stringify-safe": {
          "version": "5.0.1",
          "from": "json-stringify-safe@>=5.0.0 <5.1.0",
          "resolved": "http://beta-internal:4873/json-stringify-safe/-/json-stringify-safe-5.0.1.tgz"
        },
        "mime-types": {
          "version": "1.0.2",
          "from": "mime-types@>=1.0.1 <1.1.0",
          "resolved": "http://beta-internal:4873/mime-types/-/mime-types-1.0.2.tgz"
        },
        "forever-agent": {
          "version": "0.5.2",
          "from": "forever-agent@>=0.5.0 <0.6.0",
          "resolved": "http://beta-internal:4873/forever-agent/-/forever-agent-0.5.2.tgz"
        },
        "form-data": {
          "version": "0.1.4",
          "from": "form-data@>=0.1.0 <0.2.0",
          "resolved": "http://beta-internal:4873/form-data/-/form-data-0.1.4.tgz",
          "dependencies": {
            "combined-stream": {
              "version": "0.0.7",
              "from": "combined-stream@>=0.0.4 <0.1.0",
              "resolved": "http://beta-internal:4873/combined-stream/-/combined-stream-0.0.7.tgz",
              "dependencies": {
                "delayed-stream": {
                  "version": "0.0.5",
                  "from": "delayed-stream@0.0.5",
                  "resolved": "http://beta-internal:4873/delayed-stream/-/delayed-stream-0.0.5.tgz"
                }
              }
            },
            "mime": {
              "version": "1.2.11",
              "from": "mime@>=1.2.11 <1.3.0",
              "resolved": "http://beta-internal:4873/mime/-/mime-1.2.11.tgz"
            }
          }
        },
        "tunnel-agent": {
          "version": "0.4.2",
          "from": "tunnel-agent@>=0.4.0 <0.5.0",
          "resolved": "http://beta-internal:4873/tunnel-agent/-/tunnel-agent-0.4.2.tgz"
        },
        "http-signature": {
          "version": "0.10.1",
          "from": "http-signature@>=0.10.0 <0.11.0",
          "resolved": "http://beta-internal:4873/http-signature/-/http-signature-0.10.1.tgz",
          "dependencies": {
            "assert-plus": {
              "version": "0.1.5",
              "from": "assert-plus@>=0.1.5 <0.2.0",
              "resolved": "http://beta-internal:4873/assert-plus/-/assert-plus-0.1.5.tgz"
            },
            "asn1": {
              "version": "0.1.11",
              "from": "asn1@0.1.11",
              "resolved": "http://beta-internal:4873/asn1/-/asn1-0.1.11.tgz"
            },
            "ctype": {
              "version": "0.5.3",
              "from": "ctype@0.5.3",
              "resolved": "https://registry.npmjs.org/ctype/-/ctype-0.5.3.tgz"
            }
          }
        },
        "oauth-sign": {
          "version": "0.3.0",
          "from": "oauth-sign@>=0.3.0 <0.4.0",
          "resolved": "http://beta-internal:4873/oauth-sign/-/oauth-sign-0.3.0.tgz"
        },
        "hawk": {
          "version": "1.1.1",
          "from": "hawk@1.1.1",
          "resolved": "http://beta-internal:4873/hawk/-/hawk-1.1.1.tgz",
          "dependencies": {
            "hoek": {
              "version": "0.9.1",
              "from": "hoek@>=0.9.0 <0.10.0",
              "resolved": "http://beta-internal:4873/hoek/-/hoek-0.9.1.tgz"
            },
            "boom": {
              "version": "0.4.2",
              "from": "boom@>=0.4.0 <0.5.0",
              "resolved": "http://beta-internal:4873/boom/-/boom-0.4.2.tgz"
            },
            "cryptiles": {
              "version": "0.2.2",
              "from": "cryptiles@>=0.2.0 <0.3.0",
              "resolved": "http://beta-internal:4873/cryptiles/-/cryptiles-0.2.2.tgz"
            },
            "sntp": {
              "version": "0.2.4",
              "from": "sntp@>=0.2.0 <0.3.0",
              "resolved": "http://beta-internal:4873/sntp/-/sntp-0.2.4.tgz"
            }
          }
        },
        "aws-sign2": {
          "version": "0.5.0",
          "from": "aws-sign2@>=0.5.0 <0.6.0",
          "resolved": "http://beta-internal:4873/aws-sign2/-/aws-sign2-0.5.0.tgz"
        },
        "stringstream": {
          "version": "0.0.5",
          "from": "stringstream@>=0.0.4 <0.1.0",
          "resolved": "http://beta-internal:4873/stringstream/-/stringstream-0.0.5.tgz"
        }
      }
    },
    "request-extensible": {
      "version": "0.1.1",
      "from": "request-extensible@>=0.1.1 <0.2.0",
      "resolved": "http://beta-internal:4873/request-extensible/-/request-extensible-0.1.1.tgz",
      "dependencies": {
        "request": {
          "version": "2.71.0",
          "from": "request@>=2.53.0 <3.0.0",
          "resolved": "https://registry.npmjs.org/request/-/request-2.71.0.tgz",
          "dependencies": {
            "aws-sign2": {
              "version": "0.6.0",
              "from": "aws-sign2@>=0.6.0 <0.7.0",
              "resolved": "http://beta-internal:4873/aws-sign2/-/aws-sign2-0.6.0.tgz"
            },
            "aws4": {
              "version": "1.3.2",
              "from": "aws4@>=1.2.1 <2.0.0",
              "resolved": "http://beta-internal:4873/aws4/-/aws4-1.3.2.tgz",
              "dependencies": {
                "lru-cache": {
                  "version": "4.0.1",
                  "from": "lru-cache@>=4.0.0 <5.0.0",
                  "resolved": "http://beta-internal:4873/lru-cache/-/lru-cache-4.0.1.tgz",
                  "dependencies": {
                    "pseudomap": {
                      "version": "1.0.2",
                      "from": "pseudomap@>=1.0.1 <2.0.0",
                      "resolved": "http://beta-internal:4873/pseudomap/-/pseudomap-1.0.2.tgz"
                    },
                    "yallist": {
                      "version": "2.0.0",
                      "from": "yallist@>=2.0.0 <3.0.0",
                      "resolved": "http://beta-internal:4873/yallist/-/yallist-2.0.0.tgz"
                    }
                  }
                }
              }
            },
            "bl": {
              "version": "1.1.2",
              "from": "bl@>=1.1.2 <1.2.0",
              "resolved": "http://beta-internal:4873/bl/-/bl-1.1.2.tgz",
              "dependencies": {
                "readable-stream": {
                  "version": "2.0.6",
                  "from": "readable-stream@>=2.0.5 <2.1.0",
                  "resolved": "http://beta-internal:4873/readable-stream/-/readable-stream-2.0.6.tgz",
                  "dependencies": {
                    "core-util-is": {
                      "version": "1.0.2",
                      "from": "core-util-is@>=1.0.0 <1.1.0",
                      "resolved": "http://beta-internal:4873/core-util-is/-/core-util-is-1.0.2.tgz"
                    },
                    "inherits": {
                      "version": "2.0.1",
                      "from": "inherits@>=2.0.1 <2.1.0",
                      "resolved": "http://beta-internal:4873/inherits/-/inherits-2.0.1.tgz"
                    },
                    "isarray": {
                      "version": "1.0.0",
                      "from": "isarray@>=1.0.0 <1.1.0",
                      "resolved": "http://beta-internal:4873/isarray/-/isarray-1.0.0.tgz"
                    },
                    "process-nextick-args": {
                      "version": "1.0.6",
                      "from": "process-nextick-args@>=1.0.6 <1.1.0",
                      "resolved": "http://beta-internal:4873/process-nextick-args/-/process-nextick-args-1.0.6.tgz"
                    },
                    "string_decoder": {
                      "version": "0.10.31",
                      "from": "string_decoder@>=0.10.0 <0.11.0",
                      "resolved": "http://beta-internal:4873/string_decoder/-/string_decoder-0.10.31.tgz"
                    },
                    "util-deprecate": {
                      "version": "1.0.2",
                      "from": "util-deprecate@>=1.0.1 <1.1.0",
                      "resolved": "http://beta-internal:4873/util-deprecate/-/util-deprecate-1.0.2.tgz"
                    }
                  }
                }
              }
            },
            "caseless": {
              "version": "0.11.0",
              "from": "caseless@>=0.11.0 <0.12.0",
              "resolved": "http://beta-internal:4873/caseless/-/caseless-0.11.0.tgz"
            },
            "combined-stream": {
              "version": "1.0.5",
              "from": "combined-stream@>=1.0.5 <1.1.0",
              "resolved": "http://beta-internal:4873/combined-stream/-/combined-stream-1.0.5.tgz",
              "dependencies": {
                "delayed-stream": {
                  "version": "1.0.0",
                  "from": "delayed-stream@>=1.0.0 <1.1.0",
                  "resolved": "http://beta-internal:4873/delayed-stream/-/delayed-stream-1.0.0.tgz"
                }
              }
            },
            "extend": {
              "version": "3.0.0",
              "from": "extend@>=3.0.0 <3.1.0",
              "resolved": "http://beta-internal:4873/extend/-/extend-3.0.0.tgz"
            },
            "forever-agent": {
              "version": "0.6.1",
              "from": "forever-agent@>=0.6.1 <0.7.0",
              "resolved": "http://beta-internal:4873/forever-agent/-/forever-agent-0.6.1.tgz"
            },
            "form-data": {
              "version": "1.0.0-rc4",
              "from": "form-data@>=1.0.0-rc3 <1.1.0",
              "resolved": "http://beta-internal:4873/form-data/-/form-data-1.0.0-rc4.tgz",
              "dependencies": {
                "async": {
                  "version": "1.5.2",
                  "from": "async@>=1.5.2 <2.0.0",
                  "resolved": "https://registry.npmjs.org/async/-/async-1.5.2.tgz"
                }
              }
            },
            "har-validator": {
              "version": "2.0.6",
              "from": "har-validator@>=2.0.6 <2.1.0",
              "resolved": "http://beta-internal:4873/har-validator/-/har-validator-2.0.6.tgz",
              "dependencies": {
                "chalk": {
                  "version": "1.1.3",
                  "from": "chalk@>=1.1.1 <2.0.0",
                  "resolved": "https://registry.npmjs.org/chalk/-/chalk-1.1.3.tgz",
                  "dependencies": {
                    "ansi-styles": {
                      "version": "2.2.1",
                      "from": "ansi-styles@>=2.2.1 <3.0.0",
                      "resolved": "https://registry.npmjs.org/ansi-styles/-/ansi-styles-2.2.1.tgz"
                    },
                    "has-ansi": {
                      "version": "2.0.0",
                      "from": "has-ansi@>=2.0.0 <3.0.0",
                      "resolved": "http://beta-internal:4873/has-ansi/-/has-ansi-2.0.0.tgz",
                      "dependencies": {
                        "ansi-regex": {
                          "version": "2.0.0",
                          "from": "ansi-regex@>=2.0.0 <3.0.0",
                          "resolved": "http://beta-internal:4873/ansi-regex/-/ansi-regex-2.0.0.tgz"
                        }
                      }
                    },
                    "strip-ansi": {
                      "version": "3.0.1",
                      "from": "strip-ansi@>=3.0.0 <4.0.0",
                      "resolved": "http://beta-internal:4873/strip-ansi/-/strip-ansi-3.0.1.tgz",
                      "dependencies": {
                        "ansi-regex": {
                          "version": "2.0.0",
                          "from": "ansi-regex@>=2.0.0 <3.0.0",
                          "resolved": "http://beta-internal:4873/ansi-regex/-/ansi-regex-2.0.0.tgz"
                        }
                      }
                    },
                    "supports-color": {
                      "version": "2.0.0",
                      "from": "supports-color@>=2.0.0 <3.0.0",
                      "resolved": "http://beta-internal:4873/supports-color/-/supports-color-2.0.0.tgz"
                    }
                  }
                },
                "commander": {
                  "version": "2.9.0",
                  "from": "commander@>=2.9.0 <3.0.0",
                  "resolved": "http://beta-internal:4873/commander/-/commander-2.9.0.tgz",
                  "dependencies": {
                    "graceful-readlink": {
                      "version": "1.0.1",
                      "from": "graceful-readlink@>=1.0.0",
                      "resolved": "http://beta-internal:4873/graceful-readlink/-/graceful-readlink-1.0.1.tgz"
                    }
                  }
                },
                "is-my-json-valid": {
                  "version": "2.13.1",
                  "from": "is-my-json-valid@>=2.12.4 <3.0.0",
                  "resolved": "http://beta-internal:4873/is-my-json-valid/-/is-my-json-valid-2.13.1.tgz",
                  "dependencies": {
                    "generate-function": {
                      "version": "2.0.0",
                      "from": "generate-function@>=2.0.0 <3.0.0",
                      "resolved": "http://beta-internal:4873/generate-function/-/generate-function-2.0.0.tgz"
                    },
                    "generate-object-property": {
                      "version": "1.2.0",
                      "from": "generate-object-property@>=1.1.0 <2.0.0",
                      "resolved": "http://beta-internal:4873/generate-object-property/-/generate-object-property-1.2.0.tgz",
                      "dependencies": {
                        "is-property": {
                          "version": "1.0.2",
                          "from": "is-property@>=1.0.0 <2.0.0",
                          "resolved": "http://beta-internal:4873/is-property/-/is-property-1.0.2.tgz"
                        }
                      }
                    },
                    "jsonpointer": {
                      "version": "2.0.0",
                      "from": "jsonpointer@2.0.0",
                      "resolved": "http://beta-internal:4873/jsonpointer/-/jsonpointer-2.0.0.tgz"
                    },
                    "xtend": {
                      "version": "4.0.1",
                      "from": "xtend@>=4.0.0 <5.0.0",
                      "resolved": "http://beta-internal:4873/xtend/-/xtend-4.0.1.tgz"
                    }
                  }
                },
                "pinkie-promise": {
                  "version": "2.0.1",
                  "from": "pinkie-promise@>=2.0.0 <3.0.0",
<<<<<<< HEAD
                  "resolved": "http://beta-internal:4873/pinkie-promise/-/pinkie-promise-2.0.1.tgz",
=======
                  "resolved": "https://registry.npmjs.org/pinkie-promise/-/pinkie-promise-2.0.1.tgz",
>>>>>>> 8b6bcff2
                  "dependencies": {
                    "pinkie": {
                      "version": "2.0.4",
                      "from": "pinkie@>=2.0.0 <3.0.0",
                      "resolved": "http://beta-internal:4873/pinkie/-/pinkie-2.0.4.tgz"
                    }
                  }
                }
              }
            },
            "hawk": {
              "version": "3.1.3",
              "from": "hawk@>=3.1.3 <3.2.0",
              "resolved": "http://beta-internal:4873/hawk/-/hawk-3.1.3.tgz",
              "dependencies": {
                "hoek": {
                  "version": "2.16.3",
                  "from": "hoek@>=2.0.0 <3.0.0",
                  "resolved": "http://beta-internal:4873/hoek/-/hoek-2.16.3.tgz"
                },
                "boom": {
                  "version": "2.10.1",
                  "from": "boom@>=2.0.0 <3.0.0",
                  "resolved": "http://beta-internal:4873/boom/-/boom-2.10.1.tgz"
                },
                "cryptiles": {
                  "version": "2.0.5",
                  "from": "cryptiles@>=2.0.0 <3.0.0",
                  "resolved": "http://beta-internal:4873/cryptiles/-/cryptiles-2.0.5.tgz"
                },
                "sntp": {
                  "version": "1.0.9",
                  "from": "sntp@>=1.0.0 <2.0.0",
                  "resolved": "http://beta-internal:4873/sntp/-/sntp-1.0.9.tgz"
                }
              }
            },
            "http-signature": {
              "version": "1.1.1",
              "from": "http-signature@>=1.1.0 <1.2.0",
              "resolved": "http://beta-internal:4873/http-signature/-/http-signature-1.1.1.tgz",
              "dependencies": {
                "assert-plus": {
                  "version": "0.2.0",
                  "from": "assert-plus@>=0.2.0 <0.3.0",
                  "resolved": "http://beta-internal:4873/assert-plus/-/assert-plus-0.2.0.tgz"
                },
                "jsprim": {
                  "version": "1.2.2",
                  "from": "jsprim@>=1.2.2 <2.0.0",
                  "resolved": "http://beta-internal:4873/jsprim/-/jsprim-1.2.2.tgz",
                  "dependencies": {
                    "extsprintf": {
                      "version": "1.0.2",
                      "from": "extsprintf@1.0.2",
                      "resolved": "http://beta-internal:4873/extsprintf/-/extsprintf-1.0.2.tgz"
                    },
                    "json-schema": {
                      "version": "0.2.2",
                      "from": "json-schema@0.2.2",
                      "resolved": "http://beta-internal:4873/json-schema/-/json-schema-0.2.2.tgz"
                    },
                    "verror": {
                      "version": "1.3.6",
                      "from": "verror@1.3.6",
                      "resolved": "http://beta-internal:4873/verror/-/verror-1.3.6.tgz"
                    }
                  }
                },
                "sshpk": {
                  "version": "1.7.4",
                  "from": "sshpk@>=1.7.0 <2.0.0",
                  "resolved": "http://beta-internal:4873/sshpk/-/sshpk-1.7.4.tgz",
                  "dependencies": {
                    "asn1": {
                      "version": "0.2.3",
                      "from": "asn1@>=0.2.3 <0.3.0",
                      "resolved": "http://beta-internal:4873/asn1/-/asn1-0.2.3.tgz"
                    },
                    "dashdash": {
                      "version": "1.13.0",
                      "from": "dashdash@>=1.10.1 <2.0.0",
                      "resolved": "http://beta-internal:4873/dashdash/-/dashdash-1.13.0.tgz",
                      "dependencies": {
                        "assert-plus": {
                          "version": "1.0.0",
                          "from": "assert-plus@>=1.0.0 <2.0.0",
                          "resolved": "http://beta-internal:4873/assert-plus/-/assert-plus-1.0.0.tgz"
                        }
                      }
                    },
                    "jsbn": {
                      "version": "0.1.0",
                      "from": "jsbn@>=0.1.0 <0.2.0",
                      "resolved": "http://beta-internal:4873/jsbn/-/jsbn-0.1.0.tgz"
                    },
                    "tweetnacl": {
                      "version": "0.14.3",
                      "from": "tweetnacl@>=0.13.0 <1.0.0",
                      "resolved": "http://beta-internal:4873/tweetnacl/-/tweetnacl-0.14.3.tgz"
                    },
                    "jodid25519": {
                      "version": "1.0.2",
                      "from": "jodid25519@>=1.0.0 <2.0.0",
                      "resolved": "http://beta-internal:4873/jodid25519/-/jodid25519-1.0.2.tgz"
                    },
                    "ecc-jsbn": {
                      "version": "0.1.1",
                      "from": "ecc-jsbn@>=0.0.1 <1.0.0",
                      "resolved": "http://beta-internal:4873/ecc-jsbn/-/ecc-jsbn-0.1.1.tgz"
                    }
                  }
                }
              }
            },
            "is-typedarray": {
              "version": "1.0.0",
              "from": "is-typedarray@>=1.0.0 <1.1.0",
              "resolved": "http://beta-internal:4873/is-typedarray/-/is-typedarray-1.0.0.tgz"
            },
            "isstream": {
              "version": "0.1.2",
              "from": "isstream@>=0.1.2 <0.2.0",
              "resolved": "http://beta-internal:4873/isstream/-/isstream-0.1.2.tgz"
            },
            "json-stringify-safe": {
              "version": "5.0.1",
              "from": "json-stringify-safe@>=5.0.1 <5.1.0",
              "resolved": "http://beta-internal:4873/json-stringify-safe/-/json-stringify-safe-5.0.1.tgz"
            },
            "mime-types": {
              "version": "2.1.10",
              "from": "mime-types@>=2.1.7 <2.2.0",
              "resolved": "http://beta-internal:4873/mime-types/-/mime-types-2.1.10.tgz",
              "dependencies": {
                "mime-db": {
                  "version": "1.22.0",
                  "from": "mime-db@>=1.22.0 <1.23.0",
                  "resolved": "http://beta-internal:4873/mime-db/-/mime-db-1.22.0.tgz"
                }
              }
            },
            "node-uuid": {
              "version": "1.4.7",
              "from": "node-uuid@>=1.4.7 <1.5.0",
              "resolved": "http://beta-internal:4873/node-uuid/-/node-uuid-1.4.7.tgz"
            },
            "oauth-sign": {
              "version": "0.8.1",
              "from": "oauth-sign@>=0.8.1 <0.9.0",
              "resolved": "http://beta-internal:4873/oauth-sign/-/oauth-sign-0.8.1.tgz"
            },
            "stringstream": {
              "version": "0.0.5",
              "from": "stringstream@>=0.0.4 <0.1.0",
              "resolved": "http://beta-internal:4873/stringstream/-/stringstream-0.0.5.tgz"
            },
            "tough-cookie": {
              "version": "2.2.2",
              "from": "tough-cookie@>=2.2.0 <2.3.0",
              "resolved": "http://beta-internal:4873/tough-cookie/-/tough-cookie-2.2.2.tgz"
            },
            "tunnel-agent": {
              "version": "0.4.2",
              "from": "tunnel-agent@>=0.4.1 <0.5.0",
              "resolved": "http://beta-internal:4873/tunnel-agent/-/tunnel-agent-0.4.2.tgz"
            }
          }
        }
      }
    },
    "request-http-cache": {
      "version": "1.0.1",
      "from": "request-http-cache@>=1.0.1 <2.0.0",
      "resolved": "http://beta-internal:4873/request-http-cache/-/request-http-cache-1.0.1.tgz",
      "dependencies": {
        "json-buffer": {
          "version": "2.0.11",
          "from": "json-buffer@>=2.0.11 <3.0.0",
          "resolved": "http://beta-internal:4873/json-buffer/-/json-buffer-2.0.11.tgz"
        },
        "lodash": {
          "version": "3.10.1",
          "from": "lodash@>=3.3.1 <4.0.0",
          "resolved": "http://beta-internal:4873/lodash/-/lodash-3.10.1.tgz"
        },
        "redis": {
          "version": "0.12.1",
          "from": "redis@>=0.12.1 <0.13.0",
          "resolved": "http://beta-internal:4873/redis/-/redis-0.12.1.tgz"
        }
      }
    },
    "response-time": {
      "version": "2.3.1",
      "from": "response-time@>=2.3.1 <3.0.0",
      "resolved": "http://beta-internal:4873/response-time/-/response-time-2.3.1.tgz",
      "dependencies": {
        "depd": {
          "version": "1.0.1",
          "from": "depd@>=1.0.1 <1.1.0",
          "resolved": "http://beta-internal:4873/depd/-/depd-1.0.1.tgz"
        }
      }
    },
    "rx": {
      "version": "4.1.0",
      "from": "rx@>=4.0.8 <5.0.0",
      "resolved": "http://beta-internal:4873/rx/-/rx-4.1.0.tgz"
    },
    "sanitizer": {
      "version": "0.0.15",
      "from": "sanitizer@0.0.15",
      "resolved": "http://beta-internal:4873/sanitizer/-/sanitizer-0.0.15.tgz"
    },
    "scriptjs": {
      "version": "2.5.8",
      "from": "scriptjs@>=2.5.7 <3.0.0",
      "resolved": "http://beta-internal:4873/scriptjs/-/scriptjs-2.5.8.tgz"
    },
    "sechash": {
      "version": "0.1.3",
      "from": "sechash@0.1.3",
      "resolved": "http://beta-internal:4873/sechash/-/sechash-0.1.3.tgz"
    },
    "serve-favicon": {
      "version": "2.3.0",
      "from": "serve-favicon@>=2.3.0 <3.0.0",
      "resolved": "http://beta-internal:4873/serve-favicon/-/serve-favicon-2.3.0.tgz",
      "dependencies": {
        "etag": {
          "version": "1.7.0",
          "from": "etag@>=1.7.0 <1.8.0",
          "resolved": "http://beta-internal:4873/etag/-/etag-1.7.0.tgz"
        },
        "fresh": {
          "version": "0.3.0",
          "from": "fresh@0.3.0",
          "resolved": "http://beta-internal:4873/fresh/-/fresh-0.3.0.tgz"
        },
        "ms": {
          "version": "0.7.1",
          "from": "ms@0.7.1",
          "resolved": "http://beta-internal:4873/ms/-/ms-0.7.1.tgz"
        },
        "parseurl": {
          "version": "1.3.1",
          "from": "parseurl@>=1.3.0 <1.4.0",
          "resolved": "http://beta-internal:4873/parseurl/-/parseurl-1.3.1.tgz"
        }
      }
    },
    "shutdown": {
      "version": "0.2.4",
      "from": "shutdown@>=0.2.3 <0.3.0",
      "resolved": "http://beta-internal:4873/shutdown/-/shutdown-0.2.4.tgz",
      "dependencies": {
        "debug": {
          "version": "1.0.4",
          "from": "debug@>=1.0.2 <2.0.0",
          "resolved": "http://beta-internal:4873/debug/-/debug-1.0.4.tgz",
          "dependencies": {
            "ms": {
              "version": "0.6.2",
              "from": "ms@0.6.2",
              "resolved": "https://registry.npmjs.org/ms/-/ms-0.6.2.tgz"
            }
          }
        }
      }
    },
    "snappy-cache": {
      "version": "0.3.0",
      "from": "snappy-cache@>=0.3.0 <0.4.0",
      "resolved": "http://beta-internal:4873/snappy-cache/-/snappy-cache-0.3.0.tgz",
      "dependencies": {
        "redis": {
          "version": "0.12.1",
          "from": "redis@>=0.12.1 <0.13.0",
          "resolved": "http://beta-internal:4873/redis/-/redis-0.12.1.tgz"
        }
      }
    },
    "statuserror": {
      "version": "0.1.3",
      "from": "statuserror@>=0.1.3 <0.2.0",
      "resolved": "http://beta-internal:4873/statuserror/-/statuserror-0.1.3.tgz"
    },
    "stringformat": {
      "version": "0.0.5",
      "from": "stringformat@0.0.5",
      "resolved": "http://beta-internal:4873/stringformat/-/stringformat-0.0.5.tgz"
    },
    "targetenv": {
      "version": "1.0.0",
      "from": "targetenv@>=1.0.0 <2.0.0",
      "resolved": "http://beta-internal:4873/targetenv/-/targetenv-1.0.0.tgz"
    },
    "temp": {
      "version": "0.4.0",
      "from": "temp@0.4.0",
      "resolved": "http://beta-internal:4873/temp/-/temp-0.4.0.tgz"
    },
    "tentacles": {
      "version": "0.3.0",
      "from": "tentacles@>=0.3.0 <0.4.0",
      "resolved": "http://beta-internal:4873/tentacles/-/tentacles-0.3.0.tgz",
      "dependencies": {
        "create-error": {
          "version": "0.3.1",
          "from": "create-error@>=0.3.1 <0.4.0",
          "resolved": "http://beta-internal:4873/create-error/-/create-error-0.3.1.tgz"
        },
        "lodash": {
          "version": "3.10.1",
          "from": "lodash@>=3.3.0 <4.0.0",
          "resolved": "http://beta-internal:4873/lodash/-/lodash-3.10.1.tgz"
        },
        "request": {
          "version": "2.71.0",
          "from": "request@>=2.53.0 <3.0.0",
          "resolved": "https://registry.npmjs.org/request/-/request-2.71.0.tgz",
          "dependencies": {
            "aws-sign2": {
              "version": "0.6.0",
              "from": "aws-sign2@>=0.6.0 <0.7.0",
              "resolved": "http://beta-internal:4873/aws-sign2/-/aws-sign2-0.6.0.tgz"
            },
            "aws4": {
              "version": "1.3.2",
              "from": "aws4@>=1.2.1 <2.0.0",
              "resolved": "http://beta-internal:4873/aws4/-/aws4-1.3.2.tgz",
              "dependencies": {
                "lru-cache": {
                  "version": "4.0.1",
                  "from": "lru-cache@>=4.0.0 <5.0.0",
                  "resolved": "http://beta-internal:4873/lru-cache/-/lru-cache-4.0.1.tgz",
                  "dependencies": {
                    "pseudomap": {
                      "version": "1.0.2",
                      "from": "pseudomap@>=1.0.1 <2.0.0",
                      "resolved": "http://beta-internal:4873/pseudomap/-/pseudomap-1.0.2.tgz"
                    },
                    "yallist": {
                      "version": "2.0.0",
                      "from": "yallist@>=2.0.0 <3.0.0",
                      "resolved": "http://beta-internal:4873/yallist/-/yallist-2.0.0.tgz"
                    }
                  }
                }
              }
            },
            "bl": {
              "version": "1.1.2",
              "from": "bl@>=1.1.2 <1.2.0",
              "resolved": "http://beta-internal:4873/bl/-/bl-1.1.2.tgz",
              "dependencies": {
                "readable-stream": {
                  "version": "2.0.6",
                  "from": "readable-stream@>=2.0.5 <2.1.0",
                  "resolved": "http://beta-internal:4873/readable-stream/-/readable-stream-2.0.6.tgz",
                  "dependencies": {
                    "core-util-is": {
                      "version": "1.0.2",
                      "from": "core-util-is@>=1.0.0 <1.1.0",
                      "resolved": "http://beta-internal:4873/core-util-is/-/core-util-is-1.0.2.tgz"
                    },
                    "inherits": {
                      "version": "2.0.1",
                      "from": "inherits@>=2.0.1 <2.1.0",
                      "resolved": "http://beta-internal:4873/inherits/-/inherits-2.0.1.tgz"
                    },
                    "isarray": {
                      "version": "1.0.0",
                      "from": "isarray@>=1.0.0 <1.1.0",
                      "resolved": "http://beta-internal:4873/isarray/-/isarray-1.0.0.tgz"
                    },
                    "process-nextick-args": {
                      "version": "1.0.6",
                      "from": "process-nextick-args@>=1.0.6 <1.1.0",
                      "resolved": "http://beta-internal:4873/process-nextick-args/-/process-nextick-args-1.0.6.tgz"
                    },
                    "string_decoder": {
                      "version": "0.10.31",
                      "from": "string_decoder@>=0.10.0 <0.11.0",
                      "resolved": "http://beta-internal:4873/string_decoder/-/string_decoder-0.10.31.tgz"
                    },
                    "util-deprecate": {
                      "version": "1.0.2",
                      "from": "util-deprecate@>=1.0.1 <1.1.0",
                      "resolved": "http://beta-internal:4873/util-deprecate/-/util-deprecate-1.0.2.tgz"
                    }
                  }
                }
              }
            },
            "caseless": {
              "version": "0.11.0",
              "from": "caseless@>=0.11.0 <0.12.0",
              "resolved": "http://beta-internal:4873/caseless/-/caseless-0.11.0.tgz"
            },
            "combined-stream": {
              "version": "1.0.5",
              "from": "combined-stream@>=1.0.5 <1.1.0",
              "resolved": "http://beta-internal:4873/combined-stream/-/combined-stream-1.0.5.tgz",
              "dependencies": {
                "delayed-stream": {
                  "version": "1.0.0",
                  "from": "delayed-stream@>=1.0.0 <1.1.0",
                  "resolved": "http://beta-internal:4873/delayed-stream/-/delayed-stream-1.0.0.tgz"
                }
              }
            },
            "extend": {
              "version": "3.0.0",
              "from": "extend@>=3.0.0 <3.1.0",
              "resolved": "http://beta-internal:4873/extend/-/extend-3.0.0.tgz"
            },
            "forever-agent": {
              "version": "0.6.1",
              "from": "forever-agent@>=0.6.1 <0.7.0",
              "resolved": "http://beta-internal:4873/forever-agent/-/forever-agent-0.6.1.tgz"
            },
            "form-data": {
              "version": "1.0.0-rc4",
              "from": "form-data@>=1.0.0-rc3 <1.1.0",
              "resolved": "http://beta-internal:4873/form-data/-/form-data-1.0.0-rc4.tgz",
              "dependencies": {
                "async": {
                  "version": "1.5.2",
                  "from": "async@>=1.5.2 <2.0.0",
                  "resolved": "https://registry.npmjs.org/async/-/async-1.5.2.tgz"
                }
              }
            },
            "har-validator": {
              "version": "2.0.6",
              "from": "har-validator@>=2.0.6 <2.1.0",
              "resolved": "http://beta-internal:4873/har-validator/-/har-validator-2.0.6.tgz",
              "dependencies": {
                "chalk": {
                  "version": "1.1.3",
                  "from": "chalk@>=1.1.1 <2.0.0",
                  "resolved": "https://registry.npmjs.org/chalk/-/chalk-1.1.3.tgz",
                  "dependencies": {
                    "ansi-styles": {
                      "version": "2.2.1",
                      "from": "ansi-styles@>=2.2.1 <3.0.0",
                      "resolved": "https://registry.npmjs.org/ansi-styles/-/ansi-styles-2.2.1.tgz"
                    },
                    "has-ansi": {
                      "version": "2.0.0",
                      "from": "has-ansi@>=2.0.0 <3.0.0",
                      "resolved": "http://beta-internal:4873/has-ansi/-/has-ansi-2.0.0.tgz",
                      "dependencies": {
                        "ansi-regex": {
                          "version": "2.0.0",
                          "from": "ansi-regex@>=2.0.0 <3.0.0",
                          "resolved": "http://beta-internal:4873/ansi-regex/-/ansi-regex-2.0.0.tgz"
                        }
                      }
                    },
                    "strip-ansi": {
                      "version": "3.0.1",
                      "from": "strip-ansi@>=3.0.0 <4.0.0",
                      "resolved": "http://beta-internal:4873/strip-ansi/-/strip-ansi-3.0.1.tgz",
                      "dependencies": {
                        "ansi-regex": {
                          "version": "2.0.0",
                          "from": "ansi-regex@>=2.0.0 <3.0.0",
                          "resolved": "http://beta-internal:4873/ansi-regex/-/ansi-regex-2.0.0.tgz"
                        }
                      }
                    },
                    "supports-color": {
                      "version": "2.0.0",
                      "from": "supports-color@>=2.0.0 <3.0.0",
                      "resolved": "http://beta-internal:4873/supports-color/-/supports-color-2.0.0.tgz"
                    }
                  }
                },
                "commander": {
                  "version": "2.9.0",
                  "from": "commander@>=2.9.0 <3.0.0",
                  "resolved": "http://beta-internal:4873/commander/-/commander-2.9.0.tgz",
                  "dependencies": {
                    "graceful-readlink": {
                      "version": "1.0.1",
                      "from": "graceful-readlink@>=1.0.0",
                      "resolved": "http://beta-internal:4873/graceful-readlink/-/graceful-readlink-1.0.1.tgz"
                    }
                  }
                },
                "is-my-json-valid": {
                  "version": "2.13.1",
                  "from": "is-my-json-valid@>=2.12.4 <3.0.0",
                  "resolved": "http://beta-internal:4873/is-my-json-valid/-/is-my-json-valid-2.13.1.tgz",
                  "dependencies": {
                    "generate-function": {
                      "version": "2.0.0",
                      "from": "generate-function@>=2.0.0 <3.0.0",
                      "resolved": "http://beta-internal:4873/generate-function/-/generate-function-2.0.0.tgz"
                    },
                    "generate-object-property": {
                      "version": "1.2.0",
                      "from": "generate-object-property@>=1.1.0 <2.0.0",
                      "resolved": "http://beta-internal:4873/generate-object-property/-/generate-object-property-1.2.0.tgz",
                      "dependencies": {
                        "is-property": {
                          "version": "1.0.2",
                          "from": "is-property@>=1.0.0 <2.0.0",
                          "resolved": "http://beta-internal:4873/is-property/-/is-property-1.0.2.tgz"
                        }
                      }
                    },
                    "jsonpointer": {
                      "version": "2.0.0",
                      "from": "jsonpointer@2.0.0",
                      "resolved": "http://beta-internal:4873/jsonpointer/-/jsonpointer-2.0.0.tgz"
                    },
                    "xtend": {
                      "version": "4.0.1",
                      "from": "xtend@>=4.0.0 <5.0.0",
                      "resolved": "http://beta-internal:4873/xtend/-/xtend-4.0.1.tgz"
                    }
                  }
                },
                "pinkie-promise": {
                  "version": "2.0.1",
                  "from": "pinkie-promise@>=2.0.0 <3.0.0",
<<<<<<< HEAD
                  "resolved": "http://beta-internal:4873/pinkie-promise/-/pinkie-promise-2.0.1.tgz",
=======
                  "resolved": "https://registry.npmjs.org/pinkie-promise/-/pinkie-promise-2.0.1.tgz",
>>>>>>> 8b6bcff2
                  "dependencies": {
                    "pinkie": {
                      "version": "2.0.4",
                      "from": "pinkie@>=2.0.0 <3.0.0",
                      "resolved": "http://beta-internal:4873/pinkie/-/pinkie-2.0.4.tgz"
                    }
                  }
                }
              }
            },
            "hawk": {
              "version": "3.1.3",
              "from": "hawk@>=3.1.3 <3.2.0",
              "resolved": "http://beta-internal:4873/hawk/-/hawk-3.1.3.tgz",
              "dependencies": {
                "hoek": {
                  "version": "2.16.3",
                  "from": "hoek@>=2.0.0 <3.0.0",
                  "resolved": "http://beta-internal:4873/hoek/-/hoek-2.16.3.tgz"
                },
                "boom": {
                  "version": "2.10.1",
                  "from": "boom@>=2.0.0 <3.0.0",
                  "resolved": "http://beta-internal:4873/boom/-/boom-2.10.1.tgz"
                },
                "cryptiles": {
                  "version": "2.0.5",
                  "from": "cryptiles@>=2.0.0 <3.0.0",
                  "resolved": "http://beta-internal:4873/cryptiles/-/cryptiles-2.0.5.tgz"
                },
                "sntp": {
                  "version": "1.0.9",
                  "from": "sntp@>=1.0.0 <2.0.0",
                  "resolved": "http://beta-internal:4873/sntp/-/sntp-1.0.9.tgz"
                }
              }
            },
            "http-signature": {
              "version": "1.1.1",
              "from": "http-signature@>=1.1.0 <1.2.0",
              "resolved": "http://beta-internal:4873/http-signature/-/http-signature-1.1.1.tgz",
              "dependencies": {
                "assert-plus": {
                  "version": "0.2.0",
                  "from": "assert-plus@>=0.2.0 <0.3.0",
                  "resolved": "http://beta-internal:4873/assert-plus/-/assert-plus-0.2.0.tgz"
                },
                "jsprim": {
                  "version": "1.2.2",
                  "from": "jsprim@>=1.2.2 <2.0.0",
                  "resolved": "http://beta-internal:4873/jsprim/-/jsprim-1.2.2.tgz",
                  "dependencies": {
                    "extsprintf": {
                      "version": "1.0.2",
                      "from": "extsprintf@1.0.2",
                      "resolved": "http://beta-internal:4873/extsprintf/-/extsprintf-1.0.2.tgz"
                    },
                    "json-schema": {
                      "version": "0.2.2",
                      "from": "json-schema@0.2.2",
                      "resolved": "http://beta-internal:4873/json-schema/-/json-schema-0.2.2.tgz"
                    },
                    "verror": {
                      "version": "1.3.6",
                      "from": "verror@1.3.6",
                      "resolved": "http://beta-internal:4873/verror/-/verror-1.3.6.tgz"
                    }
                  }
                },
                "sshpk": {
                  "version": "1.7.4",
                  "from": "sshpk@>=1.7.0 <2.0.0",
                  "resolved": "http://beta-internal:4873/sshpk/-/sshpk-1.7.4.tgz",
                  "dependencies": {
                    "asn1": {
                      "version": "0.2.3",
                      "from": "asn1@>=0.2.3 <0.3.0",
                      "resolved": "http://beta-internal:4873/asn1/-/asn1-0.2.3.tgz"
                    },
                    "dashdash": {
                      "version": "1.13.0",
                      "from": "dashdash@>=1.10.1 <2.0.0",
                      "resolved": "http://beta-internal:4873/dashdash/-/dashdash-1.13.0.tgz",
                      "dependencies": {
                        "assert-plus": {
                          "version": "1.0.0",
                          "from": "assert-plus@>=1.0.0 <2.0.0",
                          "resolved": "http://beta-internal:4873/assert-plus/-/assert-plus-1.0.0.tgz"
                        }
                      }
                    },
                    "jsbn": {
                      "version": "0.1.0",
                      "from": "jsbn@>=0.1.0 <0.2.0",
                      "resolved": "http://beta-internal:4873/jsbn/-/jsbn-0.1.0.tgz"
                    },
                    "tweetnacl": {
                      "version": "0.14.3",
                      "from": "tweetnacl@>=0.13.0 <1.0.0",
                      "resolved": "http://beta-internal:4873/tweetnacl/-/tweetnacl-0.14.3.tgz"
                    },
                    "jodid25519": {
                      "version": "1.0.2",
                      "from": "jodid25519@>=1.0.0 <2.0.0",
                      "resolved": "http://beta-internal:4873/jodid25519/-/jodid25519-1.0.2.tgz"
                    },
                    "ecc-jsbn": {
                      "version": "0.1.1",
                      "from": "ecc-jsbn@>=0.0.1 <1.0.0",
                      "resolved": "http://beta-internal:4873/ecc-jsbn/-/ecc-jsbn-0.1.1.tgz"
                    }
                  }
                }
              }
            },
            "is-typedarray": {
              "version": "1.0.0",
              "from": "is-typedarray@>=1.0.0 <1.1.0",
              "resolved": "http://beta-internal:4873/is-typedarray/-/is-typedarray-1.0.0.tgz"
            },
            "isstream": {
              "version": "0.1.2",
              "from": "isstream@>=0.1.2 <0.2.0",
              "resolved": "http://beta-internal:4873/isstream/-/isstream-0.1.2.tgz"
            },
            "json-stringify-safe": {
              "version": "5.0.1",
              "from": "json-stringify-safe@>=5.0.1 <5.1.0",
              "resolved": "http://beta-internal:4873/json-stringify-safe/-/json-stringify-safe-5.0.1.tgz"
            },
            "mime-types": {
              "version": "2.1.10",
              "from": "mime-types@>=2.1.7 <2.2.0",
              "resolved": "http://beta-internal:4873/mime-types/-/mime-types-2.1.10.tgz",
              "dependencies": {
                "mime-db": {
                  "version": "1.22.0",
                  "from": "mime-db@>=1.22.0 <1.23.0",
                  "resolved": "http://beta-internal:4873/mime-db/-/mime-db-1.22.0.tgz"
                }
              }
            },
            "node-uuid": {
              "version": "1.4.7",
              "from": "node-uuid@>=1.4.7 <1.5.0",
              "resolved": "http://beta-internal:4873/node-uuid/-/node-uuid-1.4.7.tgz"
            },
            "oauth-sign": {
              "version": "0.8.1",
              "from": "oauth-sign@>=0.8.1 <0.9.0",
              "resolved": "http://beta-internal:4873/oauth-sign/-/oauth-sign-0.8.1.tgz"
            },
            "stringstream": {
              "version": "0.0.5",
              "from": "stringstream@>=0.0.4 <0.1.0",
              "resolved": "http://beta-internal:4873/stringstream/-/stringstream-0.0.5.tgz"
            },
            "tough-cookie": {
              "version": "2.2.2",
              "from": "tough-cookie@>=2.2.0 <2.3.0",
              "resolved": "http://beta-internal:4873/tough-cookie/-/tough-cookie-2.2.2.tgz"
            },
            "tunnel-agent": {
              "version": "0.4.2",
              "from": "tunnel-agent@>=0.4.1 <0.5.0",
              "resolved": "http://beta-internal:4873/tunnel-agent/-/tunnel-agent-0.4.2.tgz"
            }
          }
        },
        "require-directory": {
          "version": "2.1.1",
          "from": "require-directory@>=2.1.0 <3.0.0",
          "resolved": "http://beta-internal:4873/require-directory/-/require-directory-2.1.1.tgz"
        }
      }
    },
    "text-filter": {
      "version": "0.1.1",
      "from": "text-filter@>=0.1.1 <0.2.0",
      "resolved": "http://beta-internal:4873/text-filter/-/text-filter-0.1.1.tgz"
    },
    "throat": {
      "version": "1.0.0",
      "from": "throat@>=1.0.0 <1.1.0",
      "resolved": "http://beta-internal:4873/throat/-/throat-1.0.0.tgz",
      "dependencies": {
        "promise": {
          "version": "3.2.0",
          "from": "promise@>=3.2.0 <3.3.0",
          "resolved": "http://beta-internal:4873/promise/-/promise-3.2.0.tgz"
        }
      }
    },
    "through2-concurrent": {
      "version": "1.1.0",
      "from": "through2-concurrent@>=1.1.0 <2.0.0",
      "resolved": "http://beta-internal:4873/through2-concurrent/-/through2-concurrent-1.1.0.tgz",
      "dependencies": {
        "through2": {
          "version": "2.0.1",
          "from": "through2@>=2.0.0 <3.0.0",
          "resolved": "http://beta-internal:4873/through2/-/through2-2.0.1.tgz",
          "dependencies": {
            "readable-stream": {
              "version": "2.0.6",
              "from": "readable-stream@>=2.0.0 <2.1.0",
              "resolved": "http://beta-internal:4873/readable-stream/-/readable-stream-2.0.6.tgz",
              "dependencies": {
                "core-util-is": {
                  "version": "1.0.2",
                  "from": "core-util-is@>=1.0.0 <1.1.0",
                  "resolved": "http://beta-internal:4873/core-util-is/-/core-util-is-1.0.2.tgz"
                },
                "inherits": {
                  "version": "2.0.1",
                  "from": "inherits@>=2.0.1 <2.1.0",
                  "resolved": "http://beta-internal:4873/inherits/-/inherits-2.0.1.tgz"
                },
                "isarray": {
                  "version": "1.0.0",
                  "from": "isarray@>=1.0.0 <1.1.0",
                  "resolved": "http://beta-internal:4873/isarray/-/isarray-1.0.0.tgz"
                },
                "process-nextick-args": {
                  "version": "1.0.6",
                  "from": "process-nextick-args@>=1.0.6 <1.1.0",
                  "resolved": "http://beta-internal:4873/process-nextick-args/-/process-nextick-args-1.0.6.tgz"
                },
                "string_decoder": {
                  "version": "0.10.31",
                  "from": "string_decoder@>=0.10.0 <0.11.0",
                  "resolved": "http://beta-internal:4873/string_decoder/-/string_decoder-0.10.31.tgz"
                },
                "util-deprecate": {
                  "version": "1.0.2",
                  "from": "util-deprecate@>=1.0.1 <1.1.0",
                  "resolved": "http://beta-internal:4873/util-deprecate/-/util-deprecate-1.0.2.tgz"
                }
              }
            },
            "xtend": {
              "version": "4.0.1",
              "from": "xtend@>=4.0.0 <4.1.0",
              "resolved": "http://beta-internal:4873/xtend/-/xtend-4.0.1.tgz"
            }
          }
        }
      }
    },
    "tough-cookie": {
      "version": "0.12.1",
      "from": "tough-cookie@>=0.12.1 <0.13.0",
      "resolved": "http://beta-internal:4873/tough-cookie/-/tough-cookie-0.12.1.tgz",
      "dependencies": {
        "punycode": {
          "version": "1.4.1",
          "from": "punycode@>=0.2.0",
          "resolved": "http://beta-internal:4873/punycode/-/punycode-1.4.1.tgz"
        }
      }
    },
    "transloadit": {
      "version": "1.5.3",
      "from": "transloadit@>=1.5.0 <2.0.0",
      "resolved": "http://beta-internal:4873/transloadit/-/transloadit-1.5.3.tgz",
      "dependencies": {
        "request": {
          "version": "2.64.0",
          "from": "request@>=2.64.0 <2.65.0",
          "resolved": "http://beta-internal:4873/request/-/request-2.64.0.tgz",
          "dependencies": {
            "bl": {
              "version": "1.0.3",
              "from": "bl@>=1.0.0 <1.1.0",
              "resolved": "http://beta-internal:4873/bl/-/bl-1.0.3.tgz",
              "dependencies": {
                "readable-stream": {
                  "version": "2.0.6",
                  "from": "readable-stream@>=2.0.5 <2.1.0",
                  "resolved": "http://beta-internal:4873/readable-stream/-/readable-stream-2.0.6.tgz",
                  "dependencies": {
                    "core-util-is": {
                      "version": "1.0.2",
                      "from": "core-util-is@>=1.0.0 <1.1.0",
                      "resolved": "http://beta-internal:4873/core-util-is/-/core-util-is-1.0.2.tgz"
                    },
                    "inherits": {
                      "version": "2.0.1",
                      "from": "inherits@>=2.0.1 <2.1.0",
                      "resolved": "http://beta-internal:4873/inherits/-/inherits-2.0.1.tgz"
                    },
                    "isarray": {
                      "version": "1.0.0",
                      "from": "isarray@>=1.0.0 <1.1.0",
                      "resolved": "http://beta-internal:4873/isarray/-/isarray-1.0.0.tgz"
                    },
                    "process-nextick-args": {
                      "version": "1.0.6",
                      "from": "process-nextick-args@>=1.0.6 <1.1.0",
                      "resolved": "http://beta-internal:4873/process-nextick-args/-/process-nextick-args-1.0.6.tgz"
                    },
                    "string_decoder": {
                      "version": "0.10.31",
                      "from": "string_decoder@>=0.10.0 <0.11.0",
                      "resolved": "http://beta-internal:4873/string_decoder/-/string_decoder-0.10.31.tgz"
                    },
                    "util-deprecate": {
                      "version": "1.0.2",
                      "from": "util-deprecate@>=1.0.1 <1.1.0",
                      "resolved": "http://beta-internal:4873/util-deprecate/-/util-deprecate-1.0.2.tgz"
                    }
                  }
                }
              }
            },
            "caseless": {
              "version": "0.11.0",
              "from": "caseless@>=0.11.0 <0.12.0",
              "resolved": "http://beta-internal:4873/caseless/-/caseless-0.11.0.tgz"
            },
            "extend": {
              "version": "3.0.0",
              "from": "extend@>=3.0.0 <3.1.0",
              "resolved": "http://beta-internal:4873/extend/-/extend-3.0.0.tgz"
            },
            "forever-agent": {
              "version": "0.6.1",
              "from": "forever-agent@>=0.6.0 <0.7.0",
              "resolved": "http://beta-internal:4873/forever-agent/-/forever-agent-0.6.1.tgz"
            },
            "form-data": {
              "version": "1.0.0-rc4",
              "from": "form-data@>=1.0.0-rc1 <1.1.0",
              "resolved": "http://beta-internal:4873/form-data/-/form-data-1.0.0-rc4.tgz",
              "dependencies": {
                "async": {
                  "version": "1.5.2",
                  "from": "async@>=1.5.2 <2.0.0",
                  "resolved": "https://registry.npmjs.org/async/-/async-1.5.2.tgz"
                }
              }
            },
            "json-stringify-safe": {
              "version": "5.0.1",
              "from": "json-stringify-safe@>=5.0.0 <5.1.0",
              "resolved": "http://beta-internal:4873/json-stringify-safe/-/json-stringify-safe-5.0.1.tgz"
            },
            "mime-types": {
              "version": "2.1.10",
              "from": "mime-types@>=2.1.2 <2.2.0",
              "resolved": "http://beta-internal:4873/mime-types/-/mime-types-2.1.10.tgz",
              "dependencies": {
                "mime-db": {
                  "version": "1.22.0",
                  "from": "mime-db@>=1.22.0 <1.23.0",
                  "resolved": "http://beta-internal:4873/mime-db/-/mime-db-1.22.0.tgz"
                }
              }
            },
            "qs": {
              "version": "5.1.0",
              "from": "qs@>=5.1.0 <5.2.0",
              "resolved": "http://beta-internal:4873/qs/-/qs-5.1.0.tgz"
            },
            "tunnel-agent": {
              "version": "0.4.2",
              "from": "tunnel-agent@>=0.4.0 <0.5.0",
              "resolved": "http://beta-internal:4873/tunnel-agent/-/tunnel-agent-0.4.2.tgz"
            },
            "http-signature": {
              "version": "0.11.0",
              "from": "http-signature@>=0.11.0 <0.12.0",
              "resolved": "http://beta-internal:4873/http-signature/-/http-signature-0.11.0.tgz",
              "dependencies": {
                "assert-plus": {
                  "version": "0.1.5",
                  "from": "assert-plus@>=0.1.5 <0.2.0",
                  "resolved": "http://beta-internal:4873/assert-plus/-/assert-plus-0.1.5.tgz"
                },
                "asn1": {
                  "version": "0.1.11",
                  "from": "asn1@0.1.11",
                  "resolved": "http://beta-internal:4873/asn1/-/asn1-0.1.11.tgz"
                },
                "ctype": {
                  "version": "0.5.3",
                  "from": "ctype@0.5.3",
                  "resolved": "https://registry.npmjs.org/ctype/-/ctype-0.5.3.tgz"
                }
              }
            },
            "oauth-sign": {
              "version": "0.8.1",
              "from": "oauth-sign@>=0.8.0 <0.9.0",
              "resolved": "http://beta-internal:4873/oauth-sign/-/oauth-sign-0.8.1.tgz"
            },
            "hawk": {
              "version": "3.1.3",
              "from": "hawk@>=3.1.0 <3.2.0",
              "resolved": "http://beta-internal:4873/hawk/-/hawk-3.1.3.tgz",
              "dependencies": {
                "hoek": {
                  "version": "2.16.3",
                  "from": "hoek@>=2.0.0 <3.0.0",
                  "resolved": "http://beta-internal:4873/hoek/-/hoek-2.16.3.tgz"
                },
                "boom": {
                  "version": "2.10.1",
                  "from": "boom@>=2.0.0 <3.0.0",
                  "resolved": "http://beta-internal:4873/boom/-/boom-2.10.1.tgz"
                },
                "cryptiles": {
                  "version": "2.0.5",
                  "from": "cryptiles@>=2.0.0 <3.0.0",
                  "resolved": "http://beta-internal:4873/cryptiles/-/cryptiles-2.0.5.tgz"
                },
                "sntp": {
                  "version": "1.0.9",
                  "from": "sntp@>=1.0.0 <2.0.0",
                  "resolved": "http://beta-internal:4873/sntp/-/sntp-1.0.9.tgz"
                }
              }
            },
            "aws-sign2": {
              "version": "0.5.0",
              "from": "aws-sign2@>=0.5.0 <0.6.0",
              "resolved": "http://beta-internal:4873/aws-sign2/-/aws-sign2-0.5.0.tgz"
            },
            "stringstream": {
              "version": "0.0.5",
              "from": "stringstream@>=0.0.4 <0.1.0",
              "resolved": "http://beta-internal:4873/stringstream/-/stringstream-0.0.5.tgz"
            },
            "combined-stream": {
              "version": "1.0.5",
              "from": "combined-stream@>=1.0.1 <1.1.0",
              "resolved": "http://beta-internal:4873/combined-stream/-/combined-stream-1.0.5.tgz",
              "dependencies": {
                "delayed-stream": {
                  "version": "1.0.0",
                  "from": "delayed-stream@>=1.0.0 <1.1.0",
                  "resolved": "http://beta-internal:4873/delayed-stream/-/delayed-stream-1.0.0.tgz"
                }
              }
            },
            "isstream": {
              "version": "0.1.2",
              "from": "isstream@>=0.1.1 <0.2.0",
              "resolved": "http://beta-internal:4873/isstream/-/isstream-0.1.2.tgz"
            },
            "har-validator": {
              "version": "1.8.0",
              "from": "har-validator@>=1.6.1 <2.0.0",
              "resolved": "http://beta-internal:4873/har-validator/-/har-validator-1.8.0.tgz",
              "dependencies": {
                "bluebird": {
                  "version": "2.10.2",
                  "from": "bluebird@>=2.9.30 <3.0.0",
                  "resolved": "http://beta-internal:4873/bluebird/-/bluebird-2.10.2.tgz"
                },
                "chalk": {
                  "version": "1.1.3",
                  "from": "chalk@>=1.0.0 <2.0.0",
                  "resolved": "https://registry.npmjs.org/chalk/-/chalk-1.1.3.tgz",
                  "dependencies": {
                    "ansi-styles": {
                      "version": "2.2.1",
                      "from": "ansi-styles@>=2.2.1 <3.0.0",
                      "resolved": "https://registry.npmjs.org/ansi-styles/-/ansi-styles-2.2.1.tgz"
                    },
                    "has-ansi": {
                      "version": "2.0.0",
                      "from": "has-ansi@>=2.0.0 <3.0.0",
                      "resolved": "http://beta-internal:4873/has-ansi/-/has-ansi-2.0.0.tgz",
                      "dependencies": {
                        "ansi-regex": {
                          "version": "2.0.0",
                          "from": "ansi-regex@>=2.0.0 <3.0.0",
                          "resolved": "http://beta-internal:4873/ansi-regex/-/ansi-regex-2.0.0.tgz"
                        }
                      }
                    },
                    "strip-ansi": {
                      "version": "3.0.1",
                      "from": "strip-ansi@>=3.0.0 <4.0.0",
                      "resolved": "http://beta-internal:4873/strip-ansi/-/strip-ansi-3.0.1.tgz",
                      "dependencies": {
                        "ansi-regex": {
                          "version": "2.0.0",
                          "from": "ansi-regex@>=2.0.0 <3.0.0",
                          "resolved": "http://beta-internal:4873/ansi-regex/-/ansi-regex-2.0.0.tgz"
                        }
                      }
                    },
                    "supports-color": {
                      "version": "2.0.0",
                      "from": "supports-color@>=2.0.0 <3.0.0",
                      "resolved": "http://beta-internal:4873/supports-color/-/supports-color-2.0.0.tgz"
                    }
                  }
                },
                "commander": {
                  "version": "2.9.0",
                  "from": "commander@>=2.8.1 <3.0.0",
                  "resolved": "http://beta-internal:4873/commander/-/commander-2.9.0.tgz",
                  "dependencies": {
                    "graceful-readlink": {
                      "version": "1.0.1",
                      "from": "graceful-readlink@>=1.0.0",
                      "resolved": "http://beta-internal:4873/graceful-readlink/-/graceful-readlink-1.0.1.tgz"
                    }
                  }
                },
                "is-my-json-valid": {
                  "version": "2.13.1",
                  "from": "is-my-json-valid@>=2.12.0 <3.0.0",
                  "resolved": "http://beta-internal:4873/is-my-json-valid/-/is-my-json-valid-2.13.1.tgz",
                  "dependencies": {
                    "generate-function": {
                      "version": "2.0.0",
                      "from": "generate-function@>=2.0.0 <3.0.0",
                      "resolved": "http://beta-internal:4873/generate-function/-/generate-function-2.0.0.tgz"
                    },
                    "generate-object-property": {
                      "version": "1.2.0",
                      "from": "generate-object-property@>=1.1.0 <2.0.0",
                      "resolved": "http://beta-internal:4873/generate-object-property/-/generate-object-property-1.2.0.tgz",
                      "dependencies": {
                        "is-property": {
                          "version": "1.0.2",
                          "from": "is-property@>=1.0.0 <2.0.0",
                          "resolved": "http://beta-internal:4873/is-property/-/is-property-1.0.2.tgz"
                        }
                      }
                    },
                    "jsonpointer": {
                      "version": "2.0.0",
                      "from": "jsonpointer@2.0.0",
                      "resolved": "http://beta-internal:4873/jsonpointer/-/jsonpointer-2.0.0.tgz"
                    },
                    "xtend": {
                      "version": "4.0.1",
                      "from": "xtend@>=4.0.0 <5.0.0",
                      "resolved": "http://beta-internal:4873/xtend/-/xtend-4.0.1.tgz"
                    }
                  }
                }
              }
            }
          }
        },
        "retry": {
          "version": "0.9.0",
          "from": "retry@>=0.9.0 <0.10.0",
          "resolved": "http://beta-internal:4873/retry/-/retry-0.9.0.tgz"
        }
      }
    },
    "underscore": {
      "version": "1.8.3",
      "from": "underscore@>=1.8.3 <2.0.0",
      "resolved": "http://beta-internal:4873/underscore/-/underscore-1.8.3.tgz"
    },
    "url-join": {
      "version": "0.0.1",
      "from": "url-join@0.0.1",
      "resolved": "http://beta-internal:4873/url-join/-/url-join-0.0.1.tgz"
    },
    "url-parse": {
      "version": "1.1.1",
      "from": "url-parse@>=1.0.5 <2.0.0",
      "resolved": "http://beta-internal:4873/url-parse/-/url-parse-1.1.1.tgz",
      "dependencies": {
        "querystringify": {
          "version": "0.0.3",
          "from": "querystringify@>=0.0.0 <0.1.0",
          "resolved": "http://beta-internal:4873/querystringify/-/querystringify-0.0.3.tgz"
        },
        "requires-port": {
          "version": "1.0.0",
          "from": "requires-port@>=1.0.0 <1.1.0",
          "resolved": "http://beta-internal:4873/requires-port/-/requires-port-1.0.0.tgz"
        }
      }
    },
    "useragent": {
      "version": "2.0.6",
      "from": "useragent@2.0.6",
      "resolved": "http://beta-internal:4873/useragent/-/useragent-2.0.6.tgz",
      "dependencies": {
        "lru-cache": {
          "version": "2.2.4",
          "from": "lru-cache@>=2.2.0 <2.3.0",
          "resolved": "http://beta-internal:4873/lru-cache/-/lru-cache-2.2.4.tgz"
        }
      }
    },
    "winston": {
      "version": "0.7.3",
      "from": "winston@>=0.7.3 <0.8.0",
      "resolved": "http://beta-internal:4873/winston/-/winston-0.7.3.tgz",
      "dependencies": {
        "async": {
          "version": "0.2.10",
          "from": "async@>=0.2.0 <0.3.0",
          "resolved": "http://beta-internal:4873/async/-/async-0.2.10.tgz"
        },
        "colors": {
          "version": "0.6.2",
          "from": "colors@>=0.6.0 <0.7.0",
          "resolved": "http://beta-internal:4873/colors/-/colors-0.6.2.tgz"
        },
        "cycle": {
          "version": "1.0.3",
          "from": "cycle@>=1.0.0 <1.1.0",
          "resolved": "http://beta-internal:4873/cycle/-/cycle-1.0.3.tgz"
        },
        "eyes": {
          "version": "0.1.8",
          "from": "eyes@>=0.1.0 <0.2.0",
          "resolved": "http://beta-internal:4873/eyes/-/eyes-0.1.8.tgz"
        },
        "pkginfo": {
          "version": "0.3.1",
          "from": "pkginfo@>=0.3.0 <0.4.0",
          "resolved": "http://beta-internal:4873/pkginfo/-/pkginfo-0.3.1.tgz"
        },
        "request": {
          "version": "2.16.6",
          "from": "request@>=2.16.0 <2.17.0",
          "resolved": "http://beta-internal:4873/request/-/request-2.16.6.tgz",
          "dependencies": {
            "form-data": {
              "version": "0.0.10",
              "from": "form-data@>=0.0.3 <0.1.0",
              "resolved": "http://beta-internal:4873/form-data/-/form-data-0.0.10.tgz",
              "dependencies": {
                "combined-stream": {
                  "version": "0.0.7",
                  "from": "combined-stream@>=0.0.4 <0.1.0",
                  "resolved": "http://beta-internal:4873/combined-stream/-/combined-stream-0.0.7.tgz",
                  "dependencies": {
                    "delayed-stream": {
                      "version": "0.0.5",
                      "from": "delayed-stream@0.0.5",
                      "resolved": "http://beta-internal:4873/delayed-stream/-/delayed-stream-0.0.5.tgz"
                    }
                  }
                }
              }
            },
            "mime": {
              "version": "1.2.11",
              "from": "mime@>=1.2.7 <1.3.0",
              "resolved": "http://beta-internal:4873/mime/-/mime-1.2.11.tgz"
            },
            "hawk": {
              "version": "0.10.2",
              "from": "hawk@>=0.10.2 <0.11.0",
              "resolved": "http://beta-internal:4873/hawk/-/hawk-0.10.2.tgz",
              "dependencies": {
                "hoek": {
                  "version": "0.7.6",
                  "from": "hoek@>=0.7.0 <0.8.0",
                  "resolved": "http://beta-internal:4873/hoek/-/hoek-0.7.6.tgz"
                },
                "boom": {
                  "version": "0.3.8",
                  "from": "boom@>=0.3.0 <0.4.0",
                  "resolved": "http://beta-internal:4873/boom/-/boom-0.3.8.tgz"
                },
                "cryptiles": {
                  "version": "0.1.3",
                  "from": "cryptiles@>=0.1.0 <0.2.0",
                  "resolved": "http://beta-internal:4873/cryptiles/-/cryptiles-0.1.3.tgz"
                },
                "sntp": {
                  "version": "0.1.4",
                  "from": "sntp@>=0.1.0 <0.2.0",
                  "resolved": "http://beta-internal:4873/sntp/-/sntp-0.1.4.tgz"
                }
              }
            },
            "cookie-jar": {
              "version": "0.2.0",
              "from": "cookie-jar@>=0.2.0 <0.3.0",
              "resolved": "http://beta-internal:4873/cookie-jar/-/cookie-jar-0.2.0.tgz"
            },
            "aws-sign": {
              "version": "0.2.0",
              "from": "aws-sign@>=0.2.0 <0.3.0",
              "resolved": "http://beta-internal:4873/aws-sign/-/aws-sign-0.2.0.tgz"
            },
            "oauth-sign": {
              "version": "0.2.0",
              "from": "oauth-sign@>=0.2.0 <0.3.0",
              "resolved": "http://beta-internal:4873/oauth-sign/-/oauth-sign-0.2.0.tgz"
            },
            "forever-agent": {
              "version": "0.2.0",
              "from": "forever-agent@>=0.2.0 <0.3.0",
              "resolved": "http://beta-internal:4873/forever-agent/-/forever-agent-0.2.0.tgz"
            },
            "tunnel-agent": {
              "version": "0.2.0",
              "from": "tunnel-agent@>=0.2.0 <0.3.0",
              "resolved": "http://beta-internal:4873/tunnel-agent/-/tunnel-agent-0.2.0.tgz"
            },
            "json-stringify-safe": {
              "version": "3.0.0",
              "from": "json-stringify-safe@>=3.0.0 <3.1.0",
              "resolved": "http://beta-internal:4873/json-stringify-safe/-/json-stringify-safe-3.0.0.tgz"
            },
            "qs": {
              "version": "0.5.6",
              "from": "qs@>=0.5.4 <0.6.0",
              "resolved": "http://beta-internal:4873/qs/-/qs-0.5.6.tgz"
            }
          }
        },
        "stack-trace": {
          "version": "0.0.9",
          "from": "stack-trace@>=0.0.0 <0.1.0",
          "resolved": "http://beta-internal:4873/stack-trace/-/stack-trace-0.0.9.tgz"
        }
      }
    },
    "winston-logstash-udp": {
      "version": "0.0.4",
      "from": "winston-logstash-udp@0.0.4",
      "resolved": "http://beta-internal:4873/winston-logstash-udp/-/winston-logstash-udp-0.0.4.tgz"
    },
    "wreck": {
      "version": "5.6.1",
      "from": "wreck@>=5.2.0 <6.0.0",
      "resolved": "http://beta-internal:4873/wreck/-/wreck-5.6.1.tgz",
      "dependencies": {
        "hoek": {
          "version": "2.16.3",
          "from": "hoek@>=2.0.0 <3.0.0",
          "resolved": "http://beta-internal:4873/hoek/-/hoek-2.16.3.tgz"
        },
        "boom": {
          "version": "2.10.1",
          "from": "boom@>=2.0.0 <3.0.0",
          "resolved": "http://beta-internal:4873/boom/-/boom-2.10.1.tgz"
        }
      }
    },
    "xml2js": {
      "version": "0.2.2",
      "from": "xml2js@0.2.2",
      "resolved": "http://beta-internal:4873/xml2js/-/xml2js-0.2.2.tgz",
      "dependencies": {
        "sax": {
          "version": "1.2.1",
          "from": "sax@>=0.4.2",
          "resolved": "http://beta-internal:4873/sax/-/sax-1.2.1.tgz"
        }
      }
    },
    "xregexp": {
      "version": "2.0.0",
      "from": "xregexp@>=2.0.0 <3.0.0",
      "resolved": "http://beta-internal:4873/xregexp/-/xregexp-2.0.0.tgz"
    },
    "yargs": {
      "version": "4.6.0",
      "from": "yargs@>=4.2.0 <5.0.0",
      "resolved": "http://beta-internal:4873/yargs/-/yargs-4.6.0.tgz",
      "dependencies": {
        "camelcase": {
          "version": "2.1.1",
          "from": "camelcase@>=2.0.1 <3.0.0",
          "resolved": "http://beta-internal:4873/camelcase/-/camelcase-2.1.1.tgz"
        },
        "cliui": {
          "version": "3.2.0",
<<<<<<< HEAD
          "from": "cliui@>=3.1.2 <4.0.0",
=======
          "from": "cliui@>=3.2.0 <4.0.0",
>>>>>>> 8b6bcff2
          "resolved": "http://beta-internal:4873/cliui/-/cliui-3.2.0.tgz",
          "dependencies": {
            "strip-ansi": {
              "version": "3.0.1",
              "from": "strip-ansi@>=3.0.1 <4.0.0",
              "resolved": "http://beta-internal:4873/strip-ansi/-/strip-ansi-3.0.1.tgz",
              "dependencies": {
                "ansi-regex": {
                  "version": "2.0.0",
                  "from": "ansi-regex@>=2.0.0 <3.0.0",
                  "resolved": "http://beta-internal:4873/ansi-regex/-/ansi-regex-2.0.0.tgz"
                }
              }
            },
            "wrap-ansi": {
              "version": "2.0.0",
              "from": "wrap-ansi@>=2.0.0 <3.0.0",
              "resolved": "http://beta-internal:4873/wrap-ansi/-/wrap-ansi-2.0.0.tgz"
            }
          }
        },
        "decamelize": {
          "version": "1.2.0",
          "from": "decamelize@>=1.1.1 <2.0.0",
          "resolved": "http://beta-internal:4873/decamelize/-/decamelize-1.2.0.tgz"
        },
        "lodash.assign": {
          "version": "4.0.8",
          "from": "lodash.assign@>=4.0.3 <5.0.0",
          "resolved": "http://beta-internal:4873/lodash.assign/-/lodash.assign-4.0.8.tgz",
          "dependencies": {
            "lodash.keys": {
              "version": "4.0.6",
              "from": "lodash.keys@>=4.0.0 <5.0.0",
              "resolved": "http://beta-internal:4873/lodash.keys/-/lodash.keys-4.0.6.tgz"
            },
            "lodash.rest": {
              "version": "4.0.2",
              "from": "lodash.rest@>=4.0.0 <5.0.0",
              "resolved": "http://beta-internal:4873/lodash.rest/-/lodash.rest-4.0.2.tgz"
            }
          }
        },
        "os-locale": {
          "version": "1.4.0",
          "from": "os-locale@>=1.4.0 <2.0.0",
          "resolved": "http://beta-internal:4873/os-locale/-/os-locale-1.4.0.tgz",
          "dependencies": {
            "lcid": {
              "version": "1.0.0",
              "from": "lcid@>=1.0.0 <2.0.0",
              "resolved": "http://beta-internal:4873/lcid/-/lcid-1.0.0.tgz",
              "dependencies": {
                "invert-kv": {
                  "version": "1.0.0",
                  "from": "invert-kv@>=1.0.0 <2.0.0",
                  "resolved": "http://beta-internal:4873/invert-kv/-/invert-kv-1.0.0.tgz"
                }
              }
            }
          }
        },
        "pkg-conf": {
          "version": "1.1.2",
          "from": "pkg-conf@>=1.1.2 <2.0.0",
          "resolved": "http://beta-internal:4873/pkg-conf/-/pkg-conf-1.1.2.tgz",
          "dependencies": {
            "find-up": {
              "version": "1.1.2",
              "from": "find-up@>=1.0.0 <2.0.0",
              "resolved": "http://beta-internal:4873/find-up/-/find-up-1.1.2.tgz",
              "dependencies": {
                "path-exists": {
                  "version": "2.1.0",
                  "from": "path-exists@>=2.0.0 <3.0.0",
                  "resolved": "http://beta-internal:4873/path-exists/-/path-exists-2.1.0.tgz"
                },
                "pinkie-promise": {
                  "version": "2.0.1",
                  "from": "pinkie-promise@>=2.0.0 <3.0.0",
<<<<<<< HEAD
                  "resolved": "http://beta-internal:4873/pinkie-promise/-/pinkie-promise-2.0.1.tgz",
=======
                  "resolved": "https://registry.npmjs.org/pinkie-promise/-/pinkie-promise-2.0.1.tgz",
>>>>>>> 8b6bcff2
                  "dependencies": {
                    "pinkie": {
                      "version": "2.0.4",
                      "from": "pinkie@>=2.0.0 <3.0.0",
                      "resolved": "http://beta-internal:4873/pinkie/-/pinkie-2.0.4.tgz"
                    }
                  }
                }
              }
            },
            "load-json-file": {
              "version": "1.1.0",
              "from": "load-json-file@>=1.1.0 <2.0.0",
              "resolved": "http://beta-internal:4873/load-json-file/-/load-json-file-1.1.0.tgz",
              "dependencies": {
                "graceful-fs": {
                  "version": "4.1.3",
                  "from": "graceful-fs@>=4.1.2 <5.0.0",
                  "resolved": "http://beta-internal:4873/graceful-fs/-/graceful-fs-4.1.3.tgz"
                },
                "parse-json": {
                  "version": "2.2.0",
                  "from": "parse-json@>=2.2.0 <3.0.0",
                  "resolved": "http://beta-internal:4873/parse-json/-/parse-json-2.2.0.tgz",
                  "dependencies": {
                    "error-ex": {
                      "version": "1.3.0",
                      "from": "error-ex@>=1.2.0 <2.0.0",
                      "resolved": "http://beta-internal:4873/error-ex/-/error-ex-1.3.0.tgz",
                      "dependencies": {
                        "is-arrayish": {
                          "version": "0.2.1",
                          "from": "is-arrayish@>=0.2.1 <0.3.0",
                          "resolved": "http://beta-internal:4873/is-arrayish/-/is-arrayish-0.2.1.tgz"
                        }
                      }
                    }
                  }
                },
                "pify": {
                  "version": "2.3.0",
                  "from": "pify@>=2.0.0 <3.0.0",
                  "resolved": "http://beta-internal:4873/pify/-/pify-2.3.0.tgz"
                },
                "pinkie-promise": {
                  "version": "2.0.1",
                  "from": "pinkie-promise@>=2.0.0 <3.0.0",
<<<<<<< HEAD
                  "resolved": "http://beta-internal:4873/pinkie-promise/-/pinkie-promise-2.0.1.tgz",
=======
                  "resolved": "https://registry.npmjs.org/pinkie-promise/-/pinkie-promise-2.0.1.tgz",
>>>>>>> 8b6bcff2
                  "dependencies": {
                    "pinkie": {
                      "version": "2.0.4",
                      "from": "pinkie@>=2.0.0 <3.0.0",
                      "resolved": "http://beta-internal:4873/pinkie/-/pinkie-2.0.4.tgz"
                    }
                  }
                },
                "strip-bom": {
                  "version": "2.0.0",
                  "from": "strip-bom@>=2.0.0 <3.0.0",
                  "resolved": "http://beta-internal:4873/strip-bom/-/strip-bom-2.0.0.tgz",
                  "dependencies": {
                    "is-utf8": {
                      "version": "0.2.1",
                      "from": "is-utf8@>=0.2.0 <0.3.0",
                      "resolved": "http://beta-internal:4873/is-utf8/-/is-utf8-0.2.1.tgz"
                    }
                  }
                }
              }
            },
            "object-assign": {
              "version": "4.0.1",
              "from": "object-assign@>=4.0.1 <5.0.0",
              "resolved": "http://beta-internal:4873/object-assign/-/object-assign-4.0.1.tgz"
            },
            "symbol": {
              "version": "0.2.1",
              "from": "symbol@>=0.2.1 <0.3.0",
              "resolved": "http://beta-internal:4873/symbol/-/symbol-0.2.1.tgz"
            }
          }
        },
        "read-pkg-up": {
          "version": "1.0.1",
          "from": "read-pkg-up@>=1.0.1 <2.0.0",
          "resolved": "http://beta-internal:4873/read-pkg-up/-/read-pkg-up-1.0.1.tgz",
          "dependencies": {
            "find-up": {
              "version": "1.1.2",
              "from": "find-up@>=1.0.0 <2.0.0",
              "resolved": "http://beta-internal:4873/find-up/-/find-up-1.1.2.tgz",
              "dependencies": {
                "path-exists": {
                  "version": "2.1.0",
                  "from": "path-exists@>=2.0.0 <3.0.0",
                  "resolved": "http://beta-internal:4873/path-exists/-/path-exists-2.1.0.tgz"
                },
                "pinkie-promise": {
                  "version": "2.0.1",
                  "from": "pinkie-promise@>=2.0.0 <3.0.0",
<<<<<<< HEAD
                  "resolved": "http://beta-internal:4873/pinkie-promise/-/pinkie-promise-2.0.1.tgz",
=======
                  "resolved": "https://registry.npmjs.org/pinkie-promise/-/pinkie-promise-2.0.1.tgz",
>>>>>>> 8b6bcff2
                  "dependencies": {
                    "pinkie": {
                      "version": "2.0.4",
                      "from": "pinkie@>=2.0.0 <3.0.0",
                      "resolved": "http://beta-internal:4873/pinkie/-/pinkie-2.0.4.tgz"
                    }
                  }
                }
              }
            },
            "read-pkg": {
              "version": "1.1.0",
              "from": "read-pkg@>=1.0.0 <2.0.0",
              "resolved": "http://beta-internal:4873/read-pkg/-/read-pkg-1.1.0.tgz",
              "dependencies": {
                "load-json-file": {
                  "version": "1.1.0",
                  "from": "load-json-file@>=1.0.0 <2.0.0",
                  "resolved": "http://beta-internal:4873/load-json-file/-/load-json-file-1.1.0.tgz",
                  "dependencies": {
                    "graceful-fs": {
                      "version": "4.1.3",
                      "from": "graceful-fs@>=4.1.2 <5.0.0",
                      "resolved": "http://beta-internal:4873/graceful-fs/-/graceful-fs-4.1.3.tgz"
                    },
                    "parse-json": {
                      "version": "2.2.0",
                      "from": "parse-json@>=2.2.0 <3.0.0",
                      "resolved": "http://beta-internal:4873/parse-json/-/parse-json-2.2.0.tgz",
                      "dependencies": {
                        "error-ex": {
                          "version": "1.3.0",
                          "from": "error-ex@>=1.2.0 <2.0.0",
                          "resolved": "http://beta-internal:4873/error-ex/-/error-ex-1.3.0.tgz",
                          "dependencies": {
                            "is-arrayish": {
                              "version": "0.2.1",
                              "from": "is-arrayish@>=0.2.1 <0.3.0",
                              "resolved": "http://beta-internal:4873/is-arrayish/-/is-arrayish-0.2.1.tgz"
                            }
                          }
                        }
                      }
                    },
                    "pify": {
                      "version": "2.3.0",
                      "from": "pify@>=2.0.0 <3.0.0",
                      "resolved": "http://beta-internal:4873/pify/-/pify-2.3.0.tgz"
                    },
                    "pinkie-promise": {
                      "version": "2.0.1",
                      "from": "pinkie-promise@>=2.0.0 <3.0.0",
<<<<<<< HEAD
                      "resolved": "http://beta-internal:4873/pinkie-promise/-/pinkie-promise-2.0.1.tgz",
=======
                      "resolved": "https://registry.npmjs.org/pinkie-promise/-/pinkie-promise-2.0.1.tgz",
>>>>>>> 8b6bcff2
                      "dependencies": {
                        "pinkie": {
                          "version": "2.0.4",
                          "from": "pinkie@>=2.0.0 <3.0.0",
                          "resolved": "http://beta-internal:4873/pinkie/-/pinkie-2.0.4.tgz"
                        }
                      }
                    },
                    "strip-bom": {
                      "version": "2.0.0",
                      "from": "strip-bom@>=2.0.0 <3.0.0",
                      "resolved": "http://beta-internal:4873/strip-bom/-/strip-bom-2.0.0.tgz",
                      "dependencies": {
                        "is-utf8": {
                          "version": "0.2.1",
                          "from": "is-utf8@>=0.2.0 <0.3.0",
                          "resolved": "http://beta-internal:4873/is-utf8/-/is-utf8-0.2.1.tgz"
                        }
                      }
                    }
                  }
                },
                "normalize-package-data": {
                  "version": "2.3.5",
                  "from": "normalize-package-data@>=2.3.2 <3.0.0",
                  "resolved": "http://beta-internal:4873/normalize-package-data/-/normalize-package-data-2.3.5.tgz",
                  "dependencies": {
                    "hosted-git-info": {
                      "version": "2.1.4",
                      "from": "hosted-git-info@>=2.1.4 <3.0.0",
                      "resolved": "http://beta-internal:4873/hosted-git-info/-/hosted-git-info-2.1.4.tgz"
                    },
                    "is-builtin-module": {
                      "version": "1.0.0",
                      "from": "is-builtin-module@>=1.0.0 <2.0.0",
                      "resolved": "http://beta-internal:4873/is-builtin-module/-/is-builtin-module-1.0.0.tgz",
                      "dependencies": {
                        "builtin-modules": {
                          "version": "1.1.1",
                          "from": "builtin-modules@>=1.0.0 <2.0.0",
                          "resolved": "http://beta-internal:4873/builtin-modules/-/builtin-modules-1.1.1.tgz"
                        }
                      }
                    },
                    "semver": {
                      "version": "5.1.0",
                      "from": "semver@>=2.0.0 <3.0.0||>=3.0.0 <4.0.0||>=4.0.0 <5.0.0||>=5.0.0 <6.0.0",
                      "resolved": "http://beta-internal:4873/semver/-/semver-5.1.0.tgz"
                    },
                    "validate-npm-package-license": {
                      "version": "3.0.1",
                      "from": "validate-npm-package-license@>=3.0.1 <4.0.0",
                      "resolved": "http://beta-internal:4873/validate-npm-package-license/-/validate-npm-package-license-3.0.1.tgz",
                      "dependencies": {
                        "spdx-correct": {
                          "version": "1.0.2",
                          "from": "spdx-correct@>=1.0.0 <1.1.0",
                          "resolved": "http://beta-internal:4873/spdx-correct/-/spdx-correct-1.0.2.tgz",
                          "dependencies": {
                            "spdx-license-ids": {
                              "version": "1.2.1",
<<<<<<< HEAD
                              "from": "spdx-license-ids@>=1.0.2 <2.0.0",
                              "resolved": "https://registry.npmjs.org/spdx-license-ids/-/spdx-license-ids-1.2.1.tgz"
=======
                              "from": "spdx-license-ids@>=1.0.0 <2.0.0",
                              "resolved": "http://beta-internal:4873/spdx-license-ids/-/spdx-license-ids-1.2.1.tgz"
>>>>>>> 8b6bcff2
                            }
                          }
                        },
                        "spdx-expression-parse": {
                          "version": "1.0.2",
                          "from": "spdx-expression-parse@>=1.0.0 <1.1.0",
                          "resolved": "http://beta-internal:4873/spdx-expression-parse/-/spdx-expression-parse-1.0.2.tgz",
                          "dependencies": {
                            "spdx-exceptions": {
                              "version": "1.0.4",
                              "from": "spdx-exceptions@>=1.0.4 <2.0.0",
                              "resolved": "http://beta-internal:4873/spdx-exceptions/-/spdx-exceptions-1.0.4.tgz"
                            },
                            "spdx-license-ids": {
                              "version": "1.2.1",
<<<<<<< HEAD
                              "from": "spdx-license-ids@>=1.0.2 <2.0.0",
                              "resolved": "https://registry.npmjs.org/spdx-license-ids/-/spdx-license-ids-1.2.1.tgz"
=======
                              "from": "spdx-license-ids@>=1.0.0 <2.0.0",
                              "resolved": "http://beta-internal:4873/spdx-license-ids/-/spdx-license-ids-1.2.1.tgz"
>>>>>>> 8b6bcff2
                            }
                          }
                        }
                      }
                    }
                  }
                },
                "path-type": {
                  "version": "1.1.0",
                  "from": "path-type@>=1.0.0 <2.0.0",
                  "resolved": "http://beta-internal:4873/path-type/-/path-type-1.1.0.tgz",
                  "dependencies": {
                    "graceful-fs": {
                      "version": "4.1.3",
                      "from": "graceful-fs@>=4.1.2 <5.0.0",
                      "resolved": "http://beta-internal:4873/graceful-fs/-/graceful-fs-4.1.3.tgz"
                    },
                    "pify": {
                      "version": "2.3.0",
                      "from": "pify@>=2.0.0 <3.0.0",
                      "resolved": "http://beta-internal:4873/pify/-/pify-2.3.0.tgz"
                    },
                    "pinkie-promise": {
                      "version": "2.0.1",
                      "from": "pinkie-promise@>=2.0.0 <3.0.0",
<<<<<<< HEAD
                      "resolved": "http://beta-internal:4873/pinkie-promise/-/pinkie-promise-2.0.1.tgz",
=======
                      "resolved": "https://registry.npmjs.org/pinkie-promise/-/pinkie-promise-2.0.1.tgz",
>>>>>>> 8b6bcff2
                      "dependencies": {
                        "pinkie": {
                          "version": "2.0.4",
                          "from": "pinkie@>=2.0.0 <3.0.0",
                          "resolved": "http://beta-internal:4873/pinkie/-/pinkie-2.0.4.tgz"
                        }
                      }
                    }
                  }
                }
              }
            }
          }
        },
        "require-main-filename": {
          "version": "1.0.1",
          "from": "require-main-filename@>=1.0.1 <2.0.0",
          "resolved": "http://beta-internal:4873/require-main-filename/-/require-main-filename-1.0.1.tgz"
        },
        "string-width": {
          "version": "1.0.1",
          "from": "string-width@>=1.0.1 <2.0.0",
          "resolved": "http://beta-internal:4873/string-width/-/string-width-1.0.1.tgz",
          "dependencies": {
            "code-point-at": {
              "version": "1.0.0",
              "from": "code-point-at@>=1.0.0 <2.0.0",
              "resolved": "http://beta-internal:4873/code-point-at/-/code-point-at-1.0.0.tgz",
              "dependencies": {
                "number-is-nan": {
                  "version": "1.0.0",
                  "from": "number-is-nan@>=1.0.0 <2.0.0",
                  "resolved": "http://beta-internal:4873/number-is-nan/-/number-is-nan-1.0.0.tgz"
                }
              }
            },
            "is-fullwidth-code-point": {
              "version": "1.0.0",
              "from": "is-fullwidth-code-point@>=1.0.0 <2.0.0",
              "resolved": "http://beta-internal:4873/is-fullwidth-code-point/-/is-fullwidth-code-point-1.0.0.tgz",
              "dependencies": {
                "number-is-nan": {
                  "version": "1.0.0",
                  "from": "number-is-nan@>=1.0.0 <2.0.0",
                  "resolved": "http://beta-internal:4873/number-is-nan/-/number-is-nan-1.0.0.tgz"
                }
              }
            },
            "strip-ansi": {
              "version": "3.0.1",
              "from": "strip-ansi@>=3.0.1 <4.0.0",
              "resolved": "http://beta-internal:4873/strip-ansi/-/strip-ansi-3.0.1.tgz",
              "dependencies": {
                "ansi-regex": {
                  "version": "2.0.0",
                  "from": "ansi-regex@>=2.0.0 <3.0.0",
                  "resolved": "http://beta-internal:4873/ansi-regex/-/ansi-regex-2.0.0.tgz"
                }
              }
            }
          }
        },
        "window-size": {
          "version": "0.2.0",
          "from": "window-size@>=0.2.0 <0.3.0",
          "resolved": "http://beta-internal:4873/window-size/-/window-size-0.2.0.tgz"
        },
        "y18n": {
          "version": "3.2.1",
          "from": "y18n@>=3.2.1 <4.0.0",
          "resolved": "http://beta-internal:4873/y18n/-/y18n-3.2.1.tgz"
        },
        "yargs-parser": {
          "version": "2.4.0",
<<<<<<< HEAD
          "from": "yargs-parser@>=2.2.0 <3.0.0",
=======
          "from": "yargs-parser@>=2.4.0 <3.0.0",
>>>>>>> 8b6bcff2
          "resolved": "http://beta-internal:4873/yargs-parser/-/yargs-parser-2.4.0.tgz"
        }
      }
    }
  }
}<|MERGE_RESOLUTION|>--- conflicted
+++ resolved
@@ -238,7 +238,7 @@
         "nan": {
           "version": "2.2.1",
           "from": "nan@>=2.0.5 <3.0.0",
-          "resolved": "https://registry.npmjs.org/nan/-/nan-2.2.1.tgz"
+          "resolved": "http://beta-internal:4873/nan/-/nan-2.2.1.tgz"
         },
         "rimraf": {
           "version": "2.5.2",
@@ -321,13 +321,13 @@
       "dependencies": {
         "debug": {
           "version": "1.0.4",
-          "from": "debug@>=1.0.2 <2.0.0",
+          "from": "debug@>=1.0.4 <2.0.0",
           "resolved": "http://beta-internal:4873/debug/-/debug-1.0.4.tgz",
           "dependencies": {
             "ms": {
               "version": "0.6.2",
               "from": "ms@0.6.2",
-              "resolved": "https://registry.npmjs.org/ms/-/ms-0.6.2.tgz"
+              "resolved": "http://beta-internal:4873/ms/-/ms-0.6.2.tgz"
             }
           }
         },
@@ -374,7 +374,7 @@
       "dependencies": {
         "sequin": {
           "version": "0.1.0",
-          "from": "sequin@latest",
+          "from": "sequin@*",
           "resolved": "http://beta-internal:4873/sequin/-/sequin-0.1.0.tgz"
         }
       }
@@ -461,7 +461,7 @@
                     "ctype": {
                       "version": "0.5.3",
                       "from": "ctype@0.5.3",
-                      "resolved": "https://registry.npmjs.org/ctype/-/ctype-0.5.3.tgz"
+                      "resolved": "http://beta-internal:4873/ctype/-/ctype-0.5.3.tgz"
                     }
                   }
                 },
@@ -574,7 +574,7 @@
               "dependencies": {
                 "ansi-regex": {
                   "version": "0.2.1",
-                  "from": "ansi-regex@>=0.2.1 <0.3.0",
+                  "from": "ansi-regex@>=0.2.0 <0.3.0",
                   "resolved": "http://beta-internal:4873/ansi-regex/-/ansi-regex-0.2.1.tgz"
                 }
               }
@@ -586,7 +586,7 @@
               "dependencies": {
                 "ansi-regex": {
                   "version": "0.2.1",
-                  "from": "ansi-regex@>=0.2.1 <0.3.0",
+                  "from": "ansi-regex@>=0.2.0 <0.3.0",
                   "resolved": "http://beta-internal:4873/ansi-regex/-/ansi-regex-0.2.1.tgz"
                 }
               }
@@ -679,7 +679,7 @@
           "dependencies": {
             "mime-types": {
               "version": "2.1.10",
-              "from": "mime-types@>=2.1.10 <2.2.0",
+              "from": "mime-types@>=2.1.6 <2.2.0",
               "resolved": "http://beta-internal:4873/mime-types/-/mime-types-2.1.10.tgz",
               "dependencies": {
                 "mime-db": {
@@ -868,7 +868,7 @@
             },
             "mime-types": {
               "version": "2.1.10",
-              "from": "mime-types@>=2.1.10 <2.2.0",
+              "from": "mime-types@>=2.1.6 <2.2.0",
               "resolved": "http://beta-internal:4873/mime-types/-/mime-types-2.1.10.tgz",
               "dependencies": {
                 "mime-db": {
@@ -927,7 +927,7 @@
                 "minimist": {
                   "version": "0.0.8",
                   "from": "minimist@0.0.8",
-                  "resolved": "https://registry.npmjs.org/minimist/-/minimist-0.0.8.tgz"
+                  "resolved": "http://beta-internal:4873/minimist/-/minimist-0.0.8.tgz"
                 }
               }
             },
@@ -1134,12 +1134,12 @@
         "ncp": {
           "version": "0.4.2",
           "from": "ncp@>=0.4.2 <0.5.0",
-          "resolved": "https://registry.npmjs.org/ncp/-/ncp-0.4.2.tgz"
+          "resolved": "http://beta-internal:4873/ncp/-/ncp-0.4.2.tgz"
         },
         "mkdirp": {
           "version": "0.3.5",
           "from": "mkdirp@>=0.3.0 <0.4.0",
-          "resolved": "https://registry.npmjs.org/mkdirp/-/mkdirp-0.3.5.tgz"
+          "resolved": "http://beta-internal:4873/mkdirp/-/mkdirp-0.3.5.tgz"
         },
         "jsonfile": {
           "version": "1.1.1",
@@ -1149,7 +1149,7 @@
         "rimraf": {
           "version": "2.2.8",
           "from": "rimraf@>=2.2.0 <2.3.0",
-          "resolved": "https://registry.npmjs.org/rimraf/-/rimraf-2.2.8.tgz"
+          "resolved": "http://beta-internal:4873/rimraf/-/rimraf-2.2.8.tgz"
         }
       }
     },
@@ -1276,15 +1276,9 @@
           }
         },
         "lodash": {
-<<<<<<< HEAD
-          "version": "4.9.0",
-          "from": "lodash@>=4.6.1 <5.0.0",
-          "resolved": "https://registry.npmjs.org/lodash/-/lodash-4.9.0.tgz"
-=======
           "version": "4.11.1",
           "from": "lodash@>=4.6.1 <5.0.0",
           "resolved": "http://beta-internal:4873/lodash/-/lodash-4.11.1.tgz"
->>>>>>> 8b6bcff2
         },
         "nconf": {
           "version": "0.6.9",
@@ -1397,7 +1391,7 @@
         },
         "tunnel-agent": {
           "version": "0.4.2",
-          "from": "tunnel-agent@latest",
+          "from": "tunnel-agent@*",
           "resolved": "http://beta-internal:4873/tunnel-agent/-/tunnel-agent-0.4.2.tgz"
         }
       }
@@ -1408,9 +1402,9 @@
       "resolved": "http://beta-internal:4873/gitter-faye-redis/-/gitter-faye-redis-0.4.4.tgz",
       "dependencies": {
         "redis": {
-          "version": "2.6.0-1",
-          "from": "redis@latest",
-          "resolved": "http://beta-internal:4873/redis/-/redis-2.6.0-1.tgz",
+          "version": "2.5.3",
+          "from": "redis@*",
+          "resolved": "http://beta-internal:4873/redis/-/redis-2.5.3.tgz",
           "dependencies": {
             "double-ended-queue": {
               "version": "2.1.0-0",
@@ -1419,12 +1413,12 @@
             },
             "redis-commands": {
               "version": "1.1.0",
-              "from": "redis-commands@>=1.1.0 <2.0.0",
+              "from": "redis-commands@>=1.0.1 <2.0.0",
               "resolved": "http://beta-internal:4873/redis-commands/-/redis-commands-1.1.0.tgz"
             },
             "redis-parser": {
               "version": "1.3.0",
-              "from": "redis-parser@>=1.2.0 <2.0.0",
+              "from": "redis-parser@>=1.1.0 <2.0.0",
               "resolved": "http://beta-internal:4873/redis-parser/-/redis-parser-1.3.0.tgz"
             }
           }
@@ -1637,7 +1631,7 @@
             },
             "inherits": {
               "version": "2.0.1",
-              "from": "inherits@>=2.0.1 <2.1.0",
+              "from": "inherits@>=2.0.0 <3.0.0",
               "resolved": "http://beta-internal:4873/inherits/-/inherits-2.0.1.tgz"
             }
           }
@@ -2050,7 +2044,7 @@
                     "ctype": {
                       "version": "0.5.3",
                       "from": "ctype@0.5.3",
-                      "resolved": "https://registry.npmjs.org/ctype/-/ctype-0.5.3.tgz"
+                      "resolved": "http://beta-internal:4873/ctype/-/ctype-0.5.3.tgz"
                     }
                   }
                 },
@@ -2186,7 +2180,7 @@
                 "ctype": {
                   "version": "0.5.3",
                   "from": "ctype@0.5.3",
-                  "resolved": "https://registry.npmjs.org/ctype/-/ctype-0.5.3.tgz"
+                  "resolved": "http://beta-internal:4873/ctype/-/ctype-0.5.3.tgz"
                 }
               }
             },
@@ -2359,7 +2353,7 @@
             "minimist": {
               "version": "0.0.8",
               "from": "minimist@0.0.8",
-              "resolved": "https://registry.npmjs.org/minimist/-/minimist-0.0.8.tgz"
+              "resolved": "http://beta-internal:4873/minimist/-/minimist-0.0.8.tgz"
             }
           }
         },
@@ -2408,7 +2402,7 @@
         "nan": {
           "version": "2.2.1",
           "from": "nan@>=2.0.0 <3.0.0",
-          "resolved": "https://registry.npmjs.org/nan/-/nan-2.2.1.tgz"
+          "resolved": "http://beta-internal:4873/nan/-/nan-2.2.1.tgz"
         }
       }
     },
@@ -2440,9 +2434,9 @@
       "resolved": "http://beta-internal:4873/mixpanel/-/mixpanel-0.0.20.tgz"
     },
     "moment": {
-      "version": "2.12.0",
+      "version": "2.13.0",
       "from": "moment@>=2.10.3 <3.0.0",
-      "resolved": "http://beta-internal:4873/moment/-/moment-2.12.0.tgz"
+      "resolved": "http://beta-internal:4873/moment/-/moment-2.13.0.tgz"
     },
     "mongodb": {
       "version": "2.1.16",
@@ -3007,7 +3001,7 @@
                 "ctype": {
                   "version": "0.5.3",
                   "from": "ctype@0.5.3",
-                  "resolved": "https://registry.npmjs.org/ctype/-/ctype-0.5.3.tgz"
+                  "resolved": "http://beta-internal:4873/ctype/-/ctype-0.5.3.tgz"
                 }
               }
             },
@@ -3340,7 +3334,7 @@
             "ctype": {
               "version": "0.5.3",
               "from": "ctype@0.5.3",
-              "resolved": "https://registry.npmjs.org/ctype/-/ctype-0.5.3.tgz"
+              "resolved": "http://beta-internal:4873/ctype/-/ctype-0.5.3.tgz"
             }
           }
         },
@@ -3394,9 +3388,9 @@
       "resolved": "http://beta-internal:4873/request-extensible/-/request-extensible-0.1.1.tgz",
       "dependencies": {
         "request": {
-          "version": "2.71.0",
+          "version": "2.72.0",
           "from": "request@>=2.53.0 <3.0.0",
-          "resolved": "https://registry.npmjs.org/request/-/request-2.71.0.tgz",
+          "resolved": "http://beta-internal:4873/request/-/request-2.72.0.tgz",
           "dependencies": {
             "aws-sign2": {
               "version": "0.6.0",
@@ -3605,11 +3599,7 @@
                 "pinkie-promise": {
                   "version": "2.0.1",
                   "from": "pinkie-promise@>=2.0.0 <3.0.0",
-<<<<<<< HEAD
-                  "resolved": "http://beta-internal:4873/pinkie-promise/-/pinkie-promise-2.0.1.tgz",
-=======
                   "resolved": "https://registry.npmjs.org/pinkie-promise/-/pinkie-promise-2.0.1.tgz",
->>>>>>> 8b6bcff2
                   "dependencies": {
                     "pinkie": {
                       "version": "2.0.4",
@@ -3869,13 +3859,13 @@
       "dependencies": {
         "debug": {
           "version": "1.0.4",
-          "from": "debug@>=1.0.2 <2.0.0",
+          "from": "debug@>=1.0.4 <2.0.0",
           "resolved": "http://beta-internal:4873/debug/-/debug-1.0.4.tgz",
           "dependencies": {
             "ms": {
               "version": "0.6.2",
               "from": "ms@0.6.2",
-              "resolved": "https://registry.npmjs.org/ms/-/ms-0.6.2.tgz"
+              "resolved": "http://beta-internal:4873/ms/-/ms-0.6.2.tgz"
             }
           }
         }
@@ -3929,9 +3919,9 @@
           "resolved": "http://beta-internal:4873/lodash/-/lodash-3.10.1.tgz"
         },
         "request": {
-          "version": "2.71.0",
+          "version": "2.72.0",
           "from": "request@>=2.53.0 <3.0.0",
-          "resolved": "https://registry.npmjs.org/request/-/request-2.71.0.tgz",
+          "resolved": "http://beta-internal:4873/request/-/request-2.72.0.tgz",
           "dependencies": {
             "aws-sign2": {
               "version": "0.6.0",
@@ -4140,11 +4130,7 @@
                 "pinkie-promise": {
                   "version": "2.0.1",
                   "from": "pinkie-promise@>=2.0.0 <3.0.0",
-<<<<<<< HEAD
-                  "resolved": "http://beta-internal:4873/pinkie-promise/-/pinkie-promise-2.0.1.tgz",
-=======
                   "resolved": "https://registry.npmjs.org/pinkie-promise/-/pinkie-promise-2.0.1.tgz",
->>>>>>> 8b6bcff2
                   "dependencies": {
                     "pinkie": {
                       "version": "2.0.4",
@@ -4532,7 +4518,7 @@
                 "ctype": {
                   "version": "0.5.3",
                   "from": "ctype@0.5.3",
-                  "resolved": "https://registry.npmjs.org/ctype/-/ctype-0.5.3.tgz"
+                  "resolved": "http://beta-internal:4873/ctype/-/ctype-0.5.3.tgz"
                 }
               }
             },
@@ -4923,16 +4909,12 @@
         },
         "cliui": {
           "version": "3.2.0",
-<<<<<<< HEAD
-          "from": "cliui@>=3.1.2 <4.0.0",
-=======
           "from": "cliui@>=3.2.0 <4.0.0",
->>>>>>> 8b6bcff2
           "resolved": "http://beta-internal:4873/cliui/-/cliui-3.2.0.tgz",
           "dependencies": {
             "strip-ansi": {
               "version": "3.0.1",
-              "from": "strip-ansi@>=3.0.1 <4.0.0",
+              "from": "strip-ansi@>=3.0.0 <4.0.0",
               "resolved": "http://beta-internal:4873/strip-ansi/-/strip-ansi-3.0.1.tgz",
               "dependencies": {
                 "ansi-regex": {
@@ -5008,11 +4990,7 @@
                 "pinkie-promise": {
                   "version": "2.0.1",
                   "from": "pinkie-promise@>=2.0.0 <3.0.0",
-<<<<<<< HEAD
-                  "resolved": "http://beta-internal:4873/pinkie-promise/-/pinkie-promise-2.0.1.tgz",
-=======
                   "resolved": "https://registry.npmjs.org/pinkie-promise/-/pinkie-promise-2.0.1.tgz",
->>>>>>> 8b6bcff2
                   "dependencies": {
                     "pinkie": {
                       "version": "2.0.4",
@@ -5060,11 +5038,7 @@
                 "pinkie-promise": {
                   "version": "2.0.1",
                   "from": "pinkie-promise@>=2.0.0 <3.0.0",
-<<<<<<< HEAD
-                  "resolved": "http://beta-internal:4873/pinkie-promise/-/pinkie-promise-2.0.1.tgz",
-=======
                   "resolved": "https://registry.npmjs.org/pinkie-promise/-/pinkie-promise-2.0.1.tgz",
->>>>>>> 8b6bcff2
                   "dependencies": {
                     "pinkie": {
                       "version": "2.0.4",
@@ -5117,11 +5091,7 @@
                 "pinkie-promise": {
                   "version": "2.0.1",
                   "from": "pinkie-promise@>=2.0.0 <3.0.0",
-<<<<<<< HEAD
-                  "resolved": "http://beta-internal:4873/pinkie-promise/-/pinkie-promise-2.0.1.tgz",
-=======
                   "resolved": "https://registry.npmjs.org/pinkie-promise/-/pinkie-promise-2.0.1.tgz",
->>>>>>> 8b6bcff2
                   "dependencies": {
                     "pinkie": {
                       "version": "2.0.4",
@@ -5174,11 +5144,7 @@
                     "pinkie-promise": {
                       "version": "2.0.1",
                       "from": "pinkie-promise@>=2.0.0 <3.0.0",
-<<<<<<< HEAD
-                      "resolved": "http://beta-internal:4873/pinkie-promise/-/pinkie-promise-2.0.1.tgz",
-=======
                       "resolved": "https://registry.npmjs.org/pinkie-promise/-/pinkie-promise-2.0.1.tgz",
->>>>>>> 8b6bcff2
                       "dependencies": {
                         "pinkie": {
                           "version": "2.0.4",
@@ -5240,13 +5206,8 @@
                           "dependencies": {
                             "spdx-license-ids": {
                               "version": "1.2.1",
-<<<<<<< HEAD
                               "from": "spdx-license-ids@>=1.0.2 <2.0.0",
-                              "resolved": "https://registry.npmjs.org/spdx-license-ids/-/spdx-license-ids-1.2.1.tgz"
-=======
-                              "from": "spdx-license-ids@>=1.0.0 <2.0.0",
                               "resolved": "http://beta-internal:4873/spdx-license-ids/-/spdx-license-ids-1.2.1.tgz"
->>>>>>> 8b6bcff2
                             }
                           }
                         },
@@ -5262,13 +5223,8 @@
                             },
                             "spdx-license-ids": {
                               "version": "1.2.1",
-<<<<<<< HEAD
                               "from": "spdx-license-ids@>=1.0.2 <2.0.0",
-                              "resolved": "https://registry.npmjs.org/spdx-license-ids/-/spdx-license-ids-1.2.1.tgz"
-=======
-                              "from": "spdx-license-ids@>=1.0.0 <2.0.0",
                               "resolved": "http://beta-internal:4873/spdx-license-ids/-/spdx-license-ids-1.2.1.tgz"
->>>>>>> 8b6bcff2
                             }
                           }
                         }
@@ -5294,11 +5250,7 @@
                     "pinkie-promise": {
                       "version": "2.0.1",
                       "from": "pinkie-promise@>=2.0.0 <3.0.0",
-<<<<<<< HEAD
-                      "resolved": "http://beta-internal:4873/pinkie-promise/-/pinkie-promise-2.0.1.tgz",
-=======
                       "resolved": "https://registry.npmjs.org/pinkie-promise/-/pinkie-promise-2.0.1.tgz",
->>>>>>> 8b6bcff2
                       "dependencies": {
                         "pinkie": {
                           "version": "2.0.4",
@@ -5349,7 +5301,7 @@
             },
             "strip-ansi": {
               "version": "3.0.1",
-              "from": "strip-ansi@>=3.0.1 <4.0.0",
+              "from": "strip-ansi@>=3.0.0 <4.0.0",
               "resolved": "http://beta-internal:4873/strip-ansi/-/strip-ansi-3.0.1.tgz",
               "dependencies": {
                 "ansi-regex": {
@@ -5373,11 +5325,7 @@
         },
         "yargs-parser": {
           "version": "2.4.0",
-<<<<<<< HEAD
-          "from": "yargs-parser@>=2.2.0 <3.0.0",
-=======
           "from": "yargs-parser@>=2.4.0 <3.0.0",
->>>>>>> 8b6bcff2
           "resolved": "http://beta-internal:4873/yargs-parser/-/yargs-parser-2.4.0.tgz"
         }
       }
