--- conflicted
+++ resolved
@@ -1080,12 +1080,8 @@
         },
         "clockout": {
           "version": "0.0.1",
-<<<<<<< HEAD
-          "from": "clockout@0.0.1"
-=======
           "from": "clockout@0.0.1",
           "resolved": "https://registry.npmjs.org/clockout/-/clockout-0.0.1.tgz"
->>>>>>> 21ad2081
         },
         "nconf": {
           "version": "0.6.9",
@@ -1097,14 +1093,9 @@
               "resolved": "https://registry.npmjs.org/async/-/async-0.2.9.tgz"
             },
             "ini": {
-<<<<<<< HEAD
-              "version": "1.2.1",
-              "from": "ini@1.x.x"
-=======
               "version": "1.3.0",
               "from": "ini@1.x.x",
               "resolved": "https://registry.npmjs.org/ini/-/ini-1.3.0.tgz"
->>>>>>> 21ad2081
             },
             "optimist": {
               "version": "0.6.0",
@@ -1154,7 +1145,8 @@
       "dependencies": {
         "require-all": {
           "version": "0.0.8",
-          "from": "require-all@0.0.8"
+          "from": "require-all@0.0.8",
+          "resolved": "https://registry.npmjs.org/require-all/-/require-all-0.0.8.tgz"
         },
         "qs": {
           "version": "1.2.2",
@@ -1410,8 +1402,6 @@
     "lazy.js": {
       "version": "0.2.1",
       "from": "lazy.js@~0.2.1"
-<<<<<<< HEAD
-=======
     },
     "locale": {
       "version": "0.0.17",
@@ -1421,7 +1411,6 @@
       "version": "1.0.40",
       "from": "mandrill-api@1.0.40",
       "resolved": "https://registry.npmjs.org/mandrill-api/-/mandrill-api-1.0.40.tgz"
->>>>>>> 21ad2081
     },
     "memwatch": {
       "version": "0.2.2",
@@ -1489,7 +1478,7 @@
     },
     "mongoose": {
       "version": "3.8.8",
-      "from": "mongoose@3.8.8",
+      "from": "https://registry.npmjs.org/mongoose/-/mongoose-3.8.8.tgz",
       "resolved": "https://registry.npmjs.org/mongoose/-/mongoose-3.8.8.tgz",
       "dependencies": {
         "hooks": {
@@ -1498,17 +1487,17 @@
         },
         "mongodb": {
           "version": "1.3.23",
-          "from": "mongodb@1.3.23",
+          "from": "https://registry.npmjs.org/mongodb/-/mongodb-1.3.23.tgz",
           "resolved": "https://registry.npmjs.org/mongodb/-/mongodb-1.3.23.tgz",
           "dependencies": {
             "bson": {
               "version": "0.2.5",
-              "from": "bson@0.2.5",
+              "from": "https://registry.npmjs.org/bson/-/bson-0.2.5.tgz",
               "resolved": "https://registry.npmjs.org/bson/-/bson-0.2.5.tgz"
             },
             "kerberos": {
               "version": "0.0.3",
-              "from": "kerberos@0.0.3",
+              "from": "https://registry.npmjs.org/kerberos/-/kerberos-0.0.3.tgz",
               "resolved": "https://registry.npmjs.org/kerberos/-/kerberos-0.0.3.tgz"
             }
           }
@@ -1539,7 +1528,7 @@
         },
         "mquery": {
           "version": "0.5.3",
-          "from": "mquery@0.5.3",
+          "from": "https://registry.npmjs.org/mquery/-/mquery-0.5.3.tgz",
           "resolved": "https://registry.npmjs.org/mquery/-/mquery-0.5.3.tgz",
           "dependencies": {
             "debug": {
