--- conflicted
+++ resolved
@@ -64,15 +64,9 @@
       }
     },
     "bluebird": {
-<<<<<<< HEAD
       "version": "3.2.2",
-      "from": "bluebird@>=3.1.1 <4.0.0",
+      "from": "bluebird@>=3.2.1 <4.0.0",
       "resolved": "http://beta-internal:4873/bluebird/-/bluebird-3.2.2.tgz"
-=======
-      "version": "3.2.1",
-      "from": "bluebird@>=3.2.1 <4.0.0",
-      "resolved": "http://beta-internal:4873/bluebird/-/bluebird-3.2.1.tgz"
->>>>>>> ca731889
     },
     "body-parser": {
       "version": "1.14.2",
@@ -402,7 +396,7 @@
           "dependencies": {
             "request": {
               "version": "2.34.0",
-              "from": "request@2.34.0",
+              "from": "request@>=2.34.0 <2.35.0",
               "resolved": "http://beta-internal:4873/request/-/request-2.34.0.tgz",
               "dependencies": {
                 "qs": {
@@ -580,7 +574,7 @@
               "dependencies": {
                 "ansi-regex": {
                   "version": "0.2.1",
-                  "from": "ansi-regex@>=0.2.0 <0.3.0",
+                  "from": "ansi-regex@>=0.2.1 <0.3.0",
                   "resolved": "http://beta-internal:4873/ansi-regex/-/ansi-regex-0.2.1.tgz"
                 }
               }
@@ -592,7 +586,7 @@
               "dependencies": {
                 "ansi-regex": {
                   "version": "0.2.1",
-                  "from": "ansi-regex@>=0.2.0 <0.3.0",
+                  "from": "ansi-regex@>=0.2.1 <0.3.0",
                   "resolved": "http://beta-internal:4873/ansi-regex/-/ansi-regex-0.2.1.tgz"
                 }
               }
@@ -869,7 +863,7 @@
             },
             "mime-types": {
               "version": "2.1.9",
-              "from": "mime-types@>=2.1.9 <2.2.0",
+              "from": "mime-types@>=2.1.6 <2.2.0",
               "resolved": "http://beta-internal:4873/mime-types/-/mime-types-2.1.9.tgz",
               "dependencies": {
                 "mime-db": {
@@ -928,11 +922,7 @@
                 "minimist": {
                   "version": "0.0.8",
                   "from": "minimist@0.0.8",
-<<<<<<< HEAD
                   "resolved": "http://beta-internal:4873/minimist/-/minimist-0.0.8.tgz"
-=======
-                  "resolved": "https://registry.npmjs.org/minimist/-/minimist-0.0.8.tgz"
->>>>>>> ca731889
                 }
               }
             },
@@ -994,7 +984,7 @@
                 },
                 "inherits": {
                   "version": "2.0.1",
-                  "from": "inherits@>=2.0.1 <2.1.0",
+                  "from": "inherits@>=2.0.0 <3.0.0",
                   "resolved": "http://beta-internal:4873/inherits/-/inherits-2.0.1.tgz"
                 }
               }
@@ -1220,7 +1210,7 @@
                 "diff": {
                   "version": "1.0.8",
                   "from": "diff@>=1.0.3 <1.1.0",
-                  "resolved": "https://registry.npmjs.org/diff/-/diff-1.0.8.tgz"
+                  "resolved": "http://beta-internal:4873/diff/-/diff-1.0.8.tgz"
                 }
               }
             },
@@ -1390,11 +1380,7 @@
     },
     "gitter-markdown-processor": {
       "version": "11.1.0",
-<<<<<<< HEAD
-      "from": "gitter-markdown-processor@>=11.0.1 <12.0.0",
-=======
       "from": "gitter-markdown-processor@>=11.1.0 <12.0.0",
->>>>>>> ca731889
       "resolved": "http://beta-internal:4873/gitter-markdown-processor/-/gitter-markdown-processor-11.1.0.tgz",
       "dependencies": {
         "gitter-marked": {
@@ -1823,7 +1809,6 @@
               "from": "babel-core@>=5.8.33 <6.0.0",
               "resolved": "http://beta-internal:4873/babel-core/-/babel-core-5.8.35.tgz",
               "dependencies": {
-<<<<<<< HEAD
                 "babel-plugin-constant-folding": {
                   "version": "1.0.1",
                   "from": "babel-plugin-constant-folding@>=1.0.1 <2.0.0",
@@ -1893,12 +1878,6 @@
                   "version": "1.0.2",
                   "from": "babel-plugin-undeclared-variables-check@>=1.0.2 <2.0.0",
                   "resolved": "http://beta-internal:4873/babel-plugin-undeclared-variables-check/-/babel-plugin-undeclared-variables-check-1.0.2.tgz",
-=======
-                "combined-stream": {
-                  "version": "0.0.7",
-                  "from": "combined-stream@>=0.0.4 <0.1.0",
-                  "resolved": "http://beta-internal:4873/combined-stream/-/combined-stream-0.0.7.tgz",
->>>>>>> ca731889
                   "dependencies": {
                     "leven": {
                       "version": "1.0.2",
@@ -1968,7 +1947,6 @@
                     }
                   }
                 },
-<<<<<<< HEAD
                 "convert-source-map": {
                   "version": "1.1.3",
                   "from": "convert-source-map@>=1.1.0 <2.0.0",
@@ -3018,8 +2996,6 @@
                   "from": "cryptiles@>=0.2.0 <0.3.0",
                   "resolved": "http://beta-internal:4873/cryptiles/-/cryptiles-0.2.2.tgz"
                 },
-=======
->>>>>>> ca731889
                 "sntp": {
                   "version": "0.2.4",
                   "from": "sntp@>=0.2.0 <0.3.0",
@@ -3048,14 +3024,11 @@
           "version": "0.8.1",
           "from": "debug@0.8.1",
           "resolved": "http://beta-internal:4873/debug/-/debug-0.8.1.tgz"
-<<<<<<< HEAD
-=======
         },
         "q": {
           "version": "1.0.1",
           "from": "q@1.0.1",
           "resolved": "http://beta-internal:4873/q/-/q-1.0.1.tgz"
->>>>>>> ca731889
         }
       }
     },
@@ -3162,11 +3135,7 @@
             "minimist": {
               "version": "0.0.8",
               "from": "minimist@0.0.8",
-<<<<<<< HEAD
               "resolved": "http://beta-internal:4873/minimist/-/minimist-0.0.8.tgz"
-=======
-              "resolved": "https://registry.npmjs.org/minimist/-/minimist-0.0.8.tgz"
->>>>>>> ca731889
             }
           }
         },
@@ -4267,7 +4236,7 @@
             },
             "mime": {
               "version": "1.2.11",
-              "from": "mime@>=1.2.9 <1.3.0",
+              "from": "mime@>=1.2.11 <1.3.0",
               "resolved": "http://beta-internal:4873/mime/-/mime-1.2.11.tgz"
             }
           }
@@ -4621,82 +4590,6 @@
                   "from": "sshpk@>=1.7.0 <2.0.0",
                   "resolved": "http://beta-internal:4873/sshpk/-/sshpk-1.7.3.tgz",
                   "dependencies": {
-<<<<<<< HEAD
-=======
-                    "pinkie": {
-                      "version": "2.0.4",
-                      "from": "pinkie@>=2.0.0 <3.0.0",
-                      "resolved": "http://beta-internal:4873/pinkie/-/pinkie-2.0.4.tgz"
-                    }
-                  }
-                }
-              }
-            },
-            "hawk": {
-              "version": "3.1.3",
-              "from": "hawk@>=3.1.0 <3.2.0",
-              "resolved": "http://beta-internal:4873/hawk/-/hawk-3.1.3.tgz",
-              "dependencies": {
-                "hoek": {
-                  "version": "2.16.3",
-                  "from": "hoek@>=2.0.0 <3.0.0",
-                  "resolved": "http://beta-internal:4873/hoek/-/hoek-2.16.3.tgz"
-                },
-                "boom": {
-                  "version": "2.10.1",
-                  "from": "boom@>=2.0.0 <3.0.0",
-                  "resolved": "http://beta-internal:4873/boom/-/boom-2.10.1.tgz"
-                },
-                "cryptiles": {
-                  "version": "2.0.5",
-                  "from": "cryptiles@>=2.0.0 <3.0.0",
-                  "resolved": "http://beta-internal:4873/cryptiles/-/cryptiles-2.0.5.tgz"
-                },
-                "sntp": {
-                  "version": "1.0.9",
-                  "from": "sntp@>=1.0.0 <2.0.0",
-                  "resolved": "http://beta-internal:4873/sntp/-/sntp-1.0.9.tgz"
-                }
-              }
-            },
-            "http-signature": {
-              "version": "1.1.1",
-              "from": "http-signature@>=1.1.0 <1.2.0",
-              "resolved": "http://beta-internal:4873/http-signature/-/http-signature-1.1.1.tgz",
-              "dependencies": {
-                "assert-plus": {
-                  "version": "0.2.0",
-                  "from": "assert-plus@>=0.2.0 <0.3.0",
-                  "resolved": "http://beta-internal:4873/assert-plus/-/assert-plus-0.2.0.tgz"
-                },
-                "jsprim": {
-                  "version": "1.2.2",
-                  "from": "jsprim@>=1.2.2 <2.0.0",
-                  "resolved": "http://beta-internal:4873/jsprim/-/jsprim-1.2.2.tgz",
-                  "dependencies": {
-                    "extsprintf": {
-                      "version": "1.0.2",
-                      "from": "extsprintf@1.0.2",
-                      "resolved": "http://beta-internal:4873/extsprintf/-/extsprintf-1.0.2.tgz"
-                    },
-                    "json-schema": {
-                      "version": "0.2.2",
-                      "from": "json-schema@0.2.2",
-                      "resolved": "http://beta-internal:4873/json-schema/-/json-schema-0.2.2.tgz"
-                    },
-                    "verror": {
-                      "version": "1.3.6",
-                      "from": "verror@1.3.6",
-                      "resolved": "http://beta-internal:4873/verror/-/verror-1.3.6.tgz"
-                    }
-                  }
-                },
-                "sshpk": {
-                  "version": "1.7.3",
-                  "from": "sshpk@>=1.7.0 <2.0.0",
-                  "resolved": "http://beta-internal:4873/sshpk/-/sshpk-1.7.3.tgz",
-                  "dependencies": {
->>>>>>> ca731889
                     "asn1": {
                       "version": "0.2.3",
                       "from": "asn1@>=0.2.3 <0.3.0",
@@ -4831,26 +4724,6 @@
         }
       }
     },
-<<<<<<< HEAD
-    "restler-q": {
-      "version": "0.0.3",
-      "from": "restler-q@0.0.3",
-      "resolved": "http://beta-internal:4873/restler-q/-/restler-q-0.0.3.tgz",
-      "dependencies": {
-        "q": {
-          "version": "0.9.7",
-          "from": "q@>=0.9.7 <0.10.0",
-          "resolved": "http://beta-internal:4873/q/-/q-0.9.7.tgz"
-        },
-        "restler": {
-          "version": "2.0.1",
-          "from": "restler@>=2.0.1 <2.1.0",
-          "resolved": "http://beta-internal:4873/restler/-/restler-2.0.1.tgz"
-        }
-      }
-    },
-=======
->>>>>>> ca731889
     "sanitizer": {
       "version": "0.0.15",
       "from": "sanitizer@0.0.15",
@@ -4900,7 +4773,7 @@
       "dependencies": {
         "debug": {
           "version": "1.0.4",
-          "from": "debug@>=1.0.4 <2.0.0",
+          "from": "debug@>=1.0.2 <2.0.0",
           "resolved": "http://beta-internal:4873/debug/-/debug-1.0.4.tgz",
           "dependencies": {
             "ms": {
@@ -4945,15 +4818,9 @@
       "resolved": "http://beta-internal:4873/temp/-/temp-0.4.0.tgz"
     },
     "tentacles": {
-<<<<<<< HEAD
-      "version": "0.2.9",
-      "from": "tentacles@>=0.2.7 <0.3.0",
-      "resolved": "http://beta-internal:4873/tentacles/-/tentacles-0.2.9.tgz",
-=======
       "version": "0.3.0",
       "from": "tentacles@>=0.3.0 <0.4.0",
       "resolved": "http://beta-internal:4873/tentacles/-/tentacles-0.3.0.tgz",
->>>>>>> ca731889
       "dependencies": {
         "create-error": {
           "version": "0.3.1",
@@ -4965,14 +4832,6 @@
           "from": "lodash@>=3.3.0 <4.0.0",
           "resolved": "http://beta-internal:4873/lodash/-/lodash-3.10.1.tgz"
         },
-<<<<<<< HEAD
-        "q": {
-          "version": "1.4.1",
-          "from": "q@>=1.1.0 <2.0.0",
-          "resolved": "http://beta-internal:4873/q/-/q-1.4.1.tgz"
-        },
-=======
->>>>>>> ca731889
         "request": {
           "version": "2.69.0",
           "from": "request@>=2.53.0 <3.0.0",
