--- conflicted
+++ resolved
@@ -301,42 +301,25 @@
     },
     "connect-redis": {
       "version": "2.4.0",
-      "from": "http://beta-internal:4873/connect-redis/-/connect-redis-2.4.0.tgz",
+      "from": "connect-redis@>=2.4.0 <3.0.0",
       "resolved": "http://beta-internal:4873/connect-redis/-/connect-redis-2.4.0.tgz",
       "dependencies": {
         "debug": {
           "version": "1.0.4",
-          "from": "http://beta-internal:4873/debug/-/debug-1.0.4.tgz",
+          "from": "debug@>=1.0.4 <2.0.0",
           "resolved": "http://beta-internal:4873/debug/-/debug-1.0.4.tgz",
           "dependencies": {
             "ms": {
               "version": "0.6.2",
-              "from": "http://beta-internal:4873/ms/-/ms-0.6.2.tgz",
+              "from": "ms@0.6.2",
               "resolved": "http://beta-internal:4873/ms/-/ms-0.6.2.tgz"
             }
           }
         },
         "redis": {
           "version": "0.12.1",
-          "from": "http://beta-internal:4873/redis/-/redis-0.12.1.tgz",
+          "from": "redis@>=0.12.1 <0.13.0",
           "resolved": "http://beta-internal:4873/redis/-/redis-0.12.1.tgz"
-        }
-      }
-    },
-    "cookie-parser": {
-      "version": "1.3.5",
-      "from": "http://beta-internal:4873/cookie-parser/-/cookie-parser-1.3.5.tgz",
-      "resolved": "http://beta-internal:4873/cookie-parser/-/cookie-parser-1.3.5.tgz",
-      "dependencies": {
-        "cookie": {
-          "version": "0.1.3",
-          "from": "http://beta-internal:4873/cookie/-/cookie-0.1.3.tgz",
-          "resolved": "http://beta-internal:4873/cookie/-/cookie-0.1.3.tgz"
-        },
-        "cookie-signature": {
-          "version": "1.0.6",
-          "from": "http://beta-internal:4873/cookie-signature/-/cookie-signature-1.0.6.tgz",
-          "resolved": "http://beta-internal:4873/cookie-signature/-/cookie-signature-1.0.6.tgz"
         }
       }
     },
@@ -666,345 +649,328 @@
     },
     "express": {
       "version": "4.13.1",
-      "from": "http://beta-internal:4873/express/-/express-4.13.1.tgz",
+      "from": "express@>=4.13.1 <5.0.0",
       "resolved": "http://beta-internal:4873/express/-/express-4.13.1.tgz",
       "dependencies": {
         "accepts": {
           "version": "1.2.11",
-          "from": "http://beta-internal:4873/accepts/-/accepts-1.2.11.tgz",
+          "from": "accepts@>=1.2.10 <1.3.0",
           "resolved": "http://beta-internal:4873/accepts/-/accepts-1.2.11.tgz",
           "dependencies": {
-<<<<<<< HEAD
             "mime-types": {
               "version": "2.1.3",
-              "from": "http://beta-internal:4873/mime-types/-/mime-types-2.1.3.tgz",
+              "from": "mime-types@>=2.1.3 <2.2.0",
               "resolved": "http://beta-internal:4873/mime-types/-/mime-types-2.1.3.tgz",
-=======
-            "basic-auth-connect": {
+              "dependencies": {
+                "mime-db": {
+                  "version": "1.15.0",
+                  "from": "mime-db@>=1.15.0 <1.16.0",
+                  "resolved": "http://beta-internal:4873/mime-db/-/mime-db-1.15.0.tgz"
+                }
+              }
+            },
+            "negotiator": {
+              "version": "0.5.3",
+              "from": "negotiator@0.5.3",
+              "resolved": "http://beta-internal:4873/negotiator/-/negotiator-0.5.3.tgz"
+            }
+          }
+        },
+        "array-flatten": {
+          "version": "1.1.0",
+          "from": "array-flatten@1.1.0",
+          "resolved": "http://beta-internal:4873/array-flatten/-/array-flatten-1.1.0.tgz"
+        },
+        "content-disposition": {
+          "version": "0.5.0",
+          "from": "content-disposition@0.5.0",
+          "resolved": "http://beta-internal:4873/content-disposition/-/content-disposition-0.5.0.tgz"
+        },
+        "content-type": {
+          "version": "1.0.1",
+          "from": "content-type@>=1.0.1 <1.1.0",
+          "resolved": "http://beta-internal:4873/content-type/-/content-type-1.0.1.tgz"
+        },
+        "cookie": {
+          "version": "0.1.3",
+          "from": "cookie@0.1.3",
+          "resolved": "http://beta-internal:4873/cookie/-/cookie-0.1.3.tgz"
+        },
+        "cookie-signature": {
+          "version": "1.0.6",
+          "from": "cookie-signature@1.0.6",
+          "resolved": "http://beta-internal:4873/cookie-signature/-/cookie-signature-1.0.6.tgz"
+        },
+        "depd": {
+          "version": "1.0.1",
+          "from": "depd@>=1.0.1 <1.1.0",
+          "resolved": "http://beta-internal:4873/depd/-/depd-1.0.1.tgz"
+        },
+        "escape-html": {
+          "version": "1.0.2",
+          "from": "escape-html@1.0.2",
+          "resolved": "http://beta-internal:4873/escape-html/-/escape-html-1.0.2.tgz"
+        },
+        "etag": {
+          "version": "1.7.0",
+          "from": "etag@>=1.7.0 <1.8.0",
+          "resolved": "http://beta-internal:4873/etag/-/etag-1.7.0.tgz"
+        },
+        "finalhandler": {
+          "version": "0.4.0",
+          "from": "finalhandler@0.4.0",
+          "resolved": "http://beta-internal:4873/finalhandler/-/finalhandler-0.4.0.tgz",
+          "dependencies": {
+            "unpipe": {
               "version": "1.0.0",
-              "from": "http://beta-internal:4873/basic-auth-connect/-/basic-auth-connect-1.0.0.tgz",
-              "resolved": "http://beta-internal:4873/basic-auth-connect/-/basic-auth-connect-1.0.0.tgz"
-            },
-            "bytes": {
-              "version": "2.1.0",
-              "from": "http://beta-internal:4873/bytes/-/bytes-2.1.0.tgz",
-              "resolved": "http://beta-internal:4873/bytes/-/bytes-2.1.0.tgz"
-            },
-            "compression": {
-              "version": "1.5.1",
-              "from": "http://beta-internal:4873/compression/-/compression-1.5.1.tgz",
-              "resolved": "http://beta-internal:4873/compression/-/compression-1.5.1.tgz",
-              "dependencies": {
-                "accepts": {
-                  "version": "1.2.10",
-                  "from": "http://beta-internal:4873/accepts/-/accepts-1.2.10.tgz",
-                  "resolved": "http://beta-internal:4873/accepts/-/accepts-1.2.10.tgz",
-                  "dependencies": {
-                    "mime-types": {
-                      "version": "2.1.3",
-                      "from": "http://beta-internal:4873/mime-types/-/mime-types-2.1.3.tgz",
-                      "resolved": "http://beta-internal:4873/mime-types/-/mime-types-2.1.3.tgz",
-                      "dependencies": {
-                        "mime-db": {
-                          "version": "1.15.0",
-                          "from": "http://beta-internal:4873/mime-db/-/mime-db-1.15.0.tgz",
-                          "resolved": "http://beta-internal:4873/mime-db/-/mime-db-1.15.0.tgz"
-                        }
-                      }
-                    },
-                    "negotiator": {
-                      "version": "0.5.3",
-                      "from": "http://beta-internal:4873/negotiator/-/negotiator-0.5.3.tgz",
-                      "resolved": "http://beta-internal:4873/negotiator/-/negotiator-0.5.3.tgz"
-                    }
-                  }
-                },
-                "compressible": {
-                  "version": "2.0.4",
-                  "from": "http://beta-internal:4873/compressible/-/compressible-2.0.4.tgz",
-                  "resolved": "http://beta-internal:4873/compressible/-/compressible-2.0.4.tgz",
-                  "dependencies": {
-                    "mime-db": {
-                      "version": "1.15.0",
-                      "from": "http://beta-internal:4873/mime-db/-/mime-db-1.15.0.tgz",
-                      "resolved": "http://beta-internal:4873/mime-db/-/mime-db-1.15.0.tgz"
-                    }
-                  }
-                }
-              }
-            },
-            "connect-timeout": {
-              "version": "1.6.2",
-              "from": "http://beta-internal:4873/connect-timeout/-/connect-timeout-1.6.2.tgz",
-              "resolved": "http://beta-internal:4873/connect-timeout/-/connect-timeout-1.6.2.tgz",
-              "dependencies": {
-                "ms": {
-                  "version": "0.7.1",
-                  "from": "http://beta-internal:4873/ms/-/ms-0.7.1.tgz",
-                  "resolved": "http://beta-internal:4873/ms/-/ms-0.7.1.tgz"
-                }
-              }
-            },
-            "csurf": {
-              "version": "1.8.3",
-              "from": "http://beta-internal:4873/csurf/-/csurf-1.8.3.tgz",
-              "resolved": "http://beta-internal:4873/csurf/-/csurf-1.8.3.tgz",
-              "dependencies": {
-                "csrf": {
-                  "version": "3.0.0",
-                  "from": "http://beta-internal:4873/csrf/-/csrf-3.0.0.tgz",
-                  "resolved": "http://beta-internal:4873/csrf/-/csrf-3.0.0.tgz",
-                  "dependencies": {
-                    "base64-url": {
-                      "version": "1.2.1",
-                      "from": "http://beta-internal:4873/base64-url/-/base64-url-1.2.1.tgz",
-                      "resolved": "http://beta-internal:4873/base64-url/-/base64-url-1.2.1.tgz"
-                    },
-                    "rndm": {
-                      "version": "1.1.0",
-                      "from": "http://beta-internal:4873/rndm/-/rndm-1.1.0.tgz",
-                      "resolved": "http://beta-internal:4873/rndm/-/rndm-1.1.0.tgz"
-                    },
-                    "scmp": {
-                      "version": "1.0.0",
-                      "from": "http://beta-internal:4873/scmp/-/scmp-1.0.0.tgz",
-                      "resolved": "http://beta-internal:4873/scmp/-/scmp-1.0.0.tgz"
-                    },
-                    "uid-safe": {
-                      "version": "2.0.0",
-                      "from": "http://beta-internal:4873/uid-safe/-/uid-safe-2.0.0.tgz",
-                      "resolved": "http://beta-internal:4873/uid-safe/-/uid-safe-2.0.0.tgz"
-                    }
-                  }
-                }
-              }
-            },
-            "errorhandler": {
-              "version": "1.4.1",
-              "from": "http://beta-internal:4873/errorhandler/-/errorhandler-1.4.1.tgz",
-              "resolved": "http://beta-internal:4873/errorhandler/-/errorhandler-1.4.1.tgz",
-              "dependencies": {
-                "accepts": {
-                  "version": "1.2.10",
-                  "from": "http://beta-internal:4873/accepts/-/accepts-1.2.10.tgz",
-                  "resolved": "http://beta-internal:4873/accepts/-/accepts-1.2.10.tgz",
-                  "dependencies": {
-                    "mime-types": {
-                      "version": "2.1.3",
-                      "from": "http://beta-internal:4873/mime-types/-/mime-types-2.1.3.tgz",
-                      "resolved": "http://beta-internal:4873/mime-types/-/mime-types-2.1.3.tgz",
-                      "dependencies": {
-                        "mime-db": {
-                          "version": "1.15.0",
-                          "from": "http://beta-internal:4873/mime-db/-/mime-db-1.15.0.tgz",
-                          "resolved": "http://beta-internal:4873/mime-db/-/mime-db-1.15.0.tgz"
-                        }
-                      }
-                    },
-                    "negotiator": {
-                      "version": "0.5.3",
-                      "from": "http://beta-internal:4873/negotiator/-/negotiator-0.5.3.tgz",
-                      "resolved": "http://beta-internal:4873/negotiator/-/negotiator-0.5.3.tgz"
-                    }
-                  }
-                }
-              }
-            },
-            "finalhandler": {
-              "version": "0.4.0",
-              "from": "http://beta-internal:4873/finalhandler/-/finalhandler-0.4.0.tgz",
-              "resolved": "http://beta-internal:4873/finalhandler/-/finalhandler-0.4.0.tgz",
-              "dependencies": {
-                "on-finished": {
-                  "version": "2.3.0",
-                  "from": "http://beta-internal:4873/on-finished/-/on-finished-2.3.0.tgz",
-                  "resolved": "http://beta-internal:4873/on-finished/-/on-finished-2.3.0.tgz",
-                  "dependencies": {
-                    "ee-first": {
-                      "version": "1.1.1",
-                      "from": "http://beta-internal:4873/ee-first/-/ee-first-1.1.1.tgz",
-                      "resolved": "http://beta-internal:4873/ee-first/-/ee-first-1.1.1.tgz"
-                    }
-                  }
-                },
-                "unpipe": {
-                  "version": "1.0.0",
-                  "from": "http://beta-internal:4873/unpipe/-/unpipe-1.0.0.tgz",
-                  "resolved": "http://beta-internal:4873/unpipe/-/unpipe-1.0.0.tgz"
-                }
-              }
+              "from": "unpipe@>=1.0.0 <1.1.0",
+              "resolved": "http://beta-internal:4873/unpipe/-/unpipe-1.0.0.tgz"
+            }
+          }
+        },
+        "fresh": {
+          "version": "0.3.0",
+          "from": "fresh@0.3.0",
+          "resolved": "http://beta-internal:4873/fresh/-/fresh-0.3.0.tgz"
+        },
+        "merge-descriptors": {
+          "version": "1.0.0",
+          "from": "merge-descriptors@1.0.0",
+          "resolved": "http://beta-internal:4873/merge-descriptors/-/merge-descriptors-1.0.0.tgz"
+        },
+        "methods": {
+          "version": "1.1.1",
+          "from": "methods@>=1.1.1 <1.2.0",
+          "resolved": "http://beta-internal:4873/methods/-/methods-1.1.1.tgz"
+        },
+        "on-finished": {
+          "version": "2.3.0",
+          "from": "on-finished@>=2.3.0 <2.4.0",
+          "resolved": "http://beta-internal:4873/on-finished/-/on-finished-2.3.0.tgz",
+          "dependencies": {
+            "ee-first": {
+              "version": "1.1.1",
+              "from": "ee-first@1.1.1",
+              "resolved": "http://beta-internal:4873/ee-first/-/ee-first-1.1.1.tgz"
+            }
+          }
+        },
+        "parseurl": {
+          "version": "1.3.0",
+          "from": "parseurl@>=1.3.0 <1.4.0",
+          "resolved": "http://beta-internal:4873/parseurl/-/parseurl-1.3.0.tgz"
+        },
+        "path-to-regexp": {
+          "version": "0.1.6",
+          "from": "path-to-regexp@0.1.6",
+          "resolved": "http://beta-internal:4873/path-to-regexp/-/path-to-regexp-0.1.6.tgz"
+        },
+        "proxy-addr": {
+          "version": "1.0.8",
+          "from": "proxy-addr@>=1.0.8 <1.1.0",
+          "resolved": "http://beta-internal:4873/proxy-addr/-/proxy-addr-1.0.8.tgz",
+          "dependencies": {
+            "forwarded": {
+              "version": "0.1.0",
+              "from": "forwarded@>=0.1.0 <0.2.0",
+              "resolved": "http://beta-internal:4873/forwarded/-/forwarded-0.1.0.tgz"
+            },
+            "ipaddr.js": {
+              "version": "1.0.1",
+              "from": "ipaddr.js@1.0.1",
+              "resolved": "http://beta-internal:4873/ipaddr.js/-/ipaddr.js-1.0.1.tgz"
+            }
+          }
+        },
+        "qs": {
+          "version": "4.0.0",
+          "from": "qs@4.0.0",
+          "resolved": "http://beta-internal:4873/qs/-/qs-4.0.0.tgz"
+        },
+        "range-parser": {
+          "version": "1.0.2",
+          "from": "range-parser@>=1.0.2 <1.1.0",
+          "resolved": "http://beta-internal:4873/range-parser/-/range-parser-1.0.2.tgz"
+        },
+        "send": {
+          "version": "0.13.0",
+          "from": "send@0.13.0",
+          "resolved": "http://beta-internal:4873/send/-/send-0.13.0.tgz",
+          "dependencies": {
+            "destroy": {
+              "version": "1.0.3",
+              "from": "destroy@1.0.3",
+              "resolved": "http://beta-internal:4873/destroy/-/destroy-1.0.3.tgz"
             },
             "http-errors": {
               "version": "1.3.1",
-              "from": "http://beta-internal:4873/http-errors/-/http-errors-1.3.1.tgz",
+              "from": "http-errors@>=1.3.1 <1.4.0",
               "resolved": "http://beta-internal:4873/http-errors/-/http-errors-1.3.1.tgz",
               "dependencies": {
+                "inherits": {
+                  "version": "2.0.1",
+                  "from": "inherits@>=2.0.1 <2.1.0",
+                  "resolved": "http://beta-internal:4873/inherits/-/inherits-2.0.1.tgz"
+                }
+              }
+            },
+            "mime": {
+              "version": "1.3.4",
+              "from": "mime@1.3.4",
+              "resolved": "http://beta-internal:4873/mime/-/mime-1.3.4.tgz"
+            },
+            "ms": {
+              "version": "0.7.1",
+              "from": "ms@0.7.1",
+              "resolved": "http://beta-internal:4873/ms/-/ms-0.7.1.tgz"
+            },
+            "statuses": {
+              "version": "1.2.1",
+              "from": "statuses@>=1.2.1 <1.3.0",
+              "resolved": "http://beta-internal:4873/statuses/-/statuses-1.2.1.tgz"
+            }
+          }
+        },
+        "serve-static": {
+          "version": "1.10.0",
+          "from": "serve-static@>=1.10.0 <1.11.0",
+          "resolved": "http://beta-internal:4873/serve-static/-/serve-static-1.10.0.tgz"
+        },
+        "type-is": {
+          "version": "1.6.5",
+          "from": "type-is@>=1.6.4 <1.7.0",
+          "resolved": "http://beta-internal:4873/type-is/-/type-is-1.6.5.tgz",
+          "dependencies": {
+            "media-typer": {
+              "version": "0.3.0",
+              "from": "media-typer@0.3.0",
+              "resolved": "http://beta-internal:4873/media-typer/-/media-typer-0.3.0.tgz"
+            },
+            "mime-types": {
+              "version": "2.1.3",
+              "from": "mime-types@>=2.1.3 <2.2.0",
+              "resolved": "http://beta-internal:4873/mime-types/-/mime-types-2.1.3.tgz",
+              "dependencies": {
+                "mime-db": {
+                  "version": "1.15.0",
+                  "from": "mime-db@>=1.15.0 <1.16.0",
+                  "resolved": "http://beta-internal:4873/mime-db/-/mime-db-1.15.0.tgz"
+                }
+              }
+            }
+          }
+        },
+        "vary": {
+          "version": "1.0.1",
+          "from": "vary@>=1.0.0 <1.1.0",
+          "resolved": "http://beta-internal:4873/vary/-/vary-1.0.1.tgz"
+        },
+        "utils-merge": {
+          "version": "1.0.0",
+          "from": "utils-merge@1.0.0",
+          "resolved": "http://beta-internal:4873/utils-merge/-/utils-merge-1.0.0.tgz"
+        }
+      }
+    },
+    "express-hbs": {
+      "version": "0.8.4",
+      "from": "http://beta-internal:4873/express-hbs/-/express-hbs-0.8.4.tgz",
+      "resolved": "http://beta-internal:4873/express-hbs/-/express-hbs-0.8.4.tgz",
+      "dependencies": {
+        "js-beautify": {
+          "version": "1.5.4",
+          "from": "http://beta-internal:4873/js-beautify/-/js-beautify-1.5.4.tgz",
+          "resolved": "http://beta-internal:4873/js-beautify/-/js-beautify-1.5.4.tgz",
+          "dependencies": {
+            "config-chain": {
+              "version": "1.1.9",
+              "from": "http://beta-internal:4873/config-chain/-/config-chain-1.1.9.tgz",
+              "resolved": "http://beta-internal:4873/config-chain/-/config-chain-1.1.9.tgz",
+              "dependencies": {
+                "proto-list": {
+                  "version": "1.2.4",
+                  "from": "http://beta-internal:4873/proto-list/-/proto-list-1.2.4.tgz",
+                  "resolved": "http://beta-internal:4873/proto-list/-/proto-list-1.2.4.tgz"
+                },
+                "ini": {
+                  "version": "1.3.4",
+                  "from": "http://beta-internal:4873/ini/-/ini-1.3.4.tgz",
+                  "resolved": "http://beta-internal:4873/ini/-/ini-1.3.4.tgz"
+                }
+              }
+            },
+            "nopt": {
+              "version": "3.0.3",
+              "from": "http://beta-internal:4873/nopt/-/nopt-3.0.3.tgz",
+              "resolved": "http://beta-internal:4873/nopt/-/nopt-3.0.3.tgz",
+              "dependencies": {
+                "abbrev": {
+                  "version": "1.0.7",
+                  "from": "http://beta-internal:4873/abbrev/-/abbrev-1.0.7.tgz",
+                  "resolved": "http://beta-internal:4873/abbrev/-/abbrev-1.0.7.tgz"
+                }
+              }
+            }
+          }
+        },
+        "readdirp": {
+          "version": "1.3.0",
+          "from": "http://beta-internal:4873/readdirp/-/readdirp-1.3.0.tgz",
+          "resolved": "http://beta-internal:4873/readdirp/-/readdirp-1.3.0.tgz",
+          "dependencies": {
+            "graceful-fs": {
+              "version": "2.0.3",
+              "from": "http://beta-internal:4873/graceful-fs/-/graceful-fs-2.0.3.tgz",
+              "resolved": "http://beta-internal:4873/graceful-fs/-/graceful-fs-2.0.3.tgz"
+            },
+            "minimatch": {
+              "version": "0.2.14",
+              "from": "http://beta-internal:4873/minimatch/-/minimatch-0.2.14.tgz",
+              "resolved": "http://beta-internal:4873/minimatch/-/minimatch-0.2.14.tgz",
+              "dependencies": {
+                "sigmund": {
+                  "version": "1.0.1",
+                  "from": "http://beta-internal:4873/sigmund/-/sigmund-1.0.1.tgz",
+                  "resolved": "http://beta-internal:4873/sigmund/-/sigmund-1.0.1.tgz"
+                }
+              }
+            },
+            "readable-stream": {
+              "version": "1.0.33",
+              "from": "http://beta-internal:4873/readable-stream/-/readable-stream-1.0.33.tgz",
+              "resolved": "http://beta-internal:4873/readable-stream/-/readable-stream-1.0.33.tgz",
+              "dependencies": {
+                "core-util-is": {
+                  "version": "1.0.1",
+                  "from": "http://beta-internal:4873/core-util-is/-/core-util-is-1.0.1.tgz",
+                  "resolved": "http://beta-internal:4873/core-util-is/-/core-util-is-1.0.1.tgz"
+                },
+                "isarray": {
+                  "version": "0.0.1",
+                  "from": "http://beta-internal:4873/isarray/-/isarray-0.0.1.tgz",
+                  "resolved": "http://beta-internal:4873/isarray/-/isarray-0.0.1.tgz"
+                },
+                "string_decoder": {
+                  "version": "0.10.31",
+                  "from": "http://beta-internal:4873/string_decoder/-/string_decoder-0.10.31.tgz",
+                  "resolved": "http://beta-internal:4873/string_decoder/-/string_decoder-0.10.31.tgz"
+                },
                 "inherits": {
                   "version": "2.0.1",
                   "from": "http://beta-internal:4873/inherits/-/inherits-2.0.1.tgz",
                   "resolved": "http://beta-internal:4873/inherits/-/inherits-2.0.1.tgz"
-                },
-                "statuses": {
-                  "version": "1.2.1",
-                  "from": "http://beta-internal:4873/statuses/-/statuses-1.2.1.tgz",
-                  "resolved": "http://beta-internal:4873/statuses/-/statuses-1.2.1.tgz"
-                }
-              }
-            },
-            "method-override": {
-              "version": "2.3.3",
-              "from": "http://beta-internal:4873/method-override/-/method-override-2.3.3.tgz",
-              "resolved": "http://beta-internal:4873/method-override/-/method-override-2.3.3.tgz"
-            },
-            "morgan": {
-              "version": "1.6.1",
-              "from": "http://beta-internal:4873/morgan/-/morgan-1.6.1.tgz",
-              "resolved": "http://beta-internal:4873/morgan/-/morgan-1.6.1.tgz",
-              "dependencies": {
-                "on-finished": {
-                  "version": "2.3.0",
-                  "from": "http://beta-internal:4873/on-finished/-/on-finished-2.3.0.tgz",
-                  "resolved": "http://beta-internal:4873/on-finished/-/on-finished-2.3.0.tgz",
-                  "dependencies": {
-                    "ee-first": {
-                      "version": "1.1.1",
-                      "from": "http://beta-internal:4873/ee-first/-/ee-first-1.1.1.tgz",
-                      "resolved": "http://beta-internal:4873/ee-first/-/ee-first-1.1.1.tgz"
-                    }
-                  }
-                }
-              }
-            },
-            "multiparty": {
-              "version": "3.3.2",
-              "from": "http://beta-internal:4873/multiparty/-/multiparty-3.3.2.tgz",
-              "resolved": "http://beta-internal:4873/multiparty/-/multiparty-3.3.2.tgz",
-              "dependencies": {
-                "readable-stream": {
-                  "version": "1.1.13",
-                  "from": "http://beta-internal:4873/readable-stream/-/readable-stream-1.1.13.tgz",
-                  "resolved": "http://beta-internal:4873/readable-stream/-/readable-stream-1.1.13.tgz",
-                  "dependencies": {
-                    "core-util-is": {
-                      "version": "1.0.1",
-                      "from": "http://beta-internal:4873/core-util-is/-/core-util-is-1.0.1.tgz",
-                      "resolved": "http://beta-internal:4873/core-util-is/-/core-util-is-1.0.1.tgz"
-                    },
-                    "isarray": {
-                      "version": "0.0.1",
-                      "from": "http://beta-internal:4873/isarray/-/isarray-0.0.1.tgz",
-                      "resolved": "http://beta-internal:4873/isarray/-/isarray-0.0.1.tgz"
-                    },
-                    "string_decoder": {
-                      "version": "0.10.31",
-                      "from": "http://beta-internal:4873/string_decoder/-/string_decoder-0.10.31.tgz",
-                      "resolved": "http://beta-internal:4873/string_decoder/-/string_decoder-0.10.31.tgz"
-                    },
-                    "inherits": {
-                      "version": "2.0.1",
-                      "from": "http://beta-internal:4873/inherits/-/inherits-2.0.1.tgz",
-                      "resolved": "http://beta-internal:4873/inherits/-/inherits-2.0.1.tgz"
-                    }
-                  }
-                },
-                "stream-counter": {
-                  "version": "0.2.0",
-                  "from": "http://beta-internal:4873/stream-counter/-/stream-counter-0.2.0.tgz",
-                  "resolved": "http://beta-internal:4873/stream-counter/-/stream-counter-0.2.0.tgz"
-                }
-              }
-            },
-            "on-headers": {
-              "version": "1.0.0",
-              "from": "http://beta-internal:4873/on-headers/-/on-headers-1.0.0.tgz",
-              "resolved": "http://beta-internal:4873/on-headers/-/on-headers-1.0.0.tgz"
-            },
-            "pause": {
-              "version": "0.1.0",
-              "from": "http://beta-internal:4873/pause/-/pause-0.1.0.tgz",
-              "resolved": "http://beta-internal:4873/pause/-/pause-0.1.0.tgz"
-            },
-            "qs": {
-              "version": "4.0.0",
-              "from": "http://beta-internal:4873/qs/-/qs-4.0.0.tgz",
-              "resolved": "http://beta-internal:4873/qs/-/qs-4.0.0.tgz"
-            },
-            "serve-index": {
-              "version": "1.7.1",
-              "from": "http://beta-internal:4873/serve-index/-/serve-index-1.7.1.tgz",
-              "resolved": "http://beta-internal:4873/serve-index/-/serve-index-1.7.1.tgz",
-              "dependencies": {
-                "accepts": {
-                  "version": "1.2.10",
-                  "from": "http://beta-internal:4873/accepts/-/accepts-1.2.10.tgz",
-                  "resolved": "http://beta-internal:4873/accepts/-/accepts-1.2.10.tgz",
-                  "dependencies": {
-                    "negotiator": {
-                      "version": "0.5.3",
-                      "from": "http://beta-internal:4873/negotiator/-/negotiator-0.5.3.tgz",
-                      "resolved": "http://beta-internal:4873/negotiator/-/negotiator-0.5.3.tgz"
-                    }
-                  }
-                },
-                "batch": {
-                  "version": "0.5.2",
-                  "from": "http://beta-internal:4873/batch/-/batch-0.5.2.tgz",
-                  "resolved": "http://beta-internal:4873/batch/-/batch-0.5.2.tgz"
-                },
-                "mime-types": {
-                  "version": "2.1.3",
-                  "from": "http://beta-internal:4873/mime-types/-/mime-types-2.1.3.tgz",
-                  "resolved": "http://beta-internal:4873/mime-types/-/mime-types-2.1.3.tgz",
-                  "dependencies": {
-                    "mime-db": {
-                      "version": "1.15.0",
-                      "from": "http://beta-internal:4873/mime-db/-/mime-db-1.15.0.tgz",
-                      "resolved": "http://beta-internal:4873/mime-db/-/mime-db-1.15.0.tgz"
-                    }
-                  }
-                }
-              }
-            },
-            "serve-static": {
-              "version": "1.10.0",
-              "from": "http://beta-internal:4873/serve-static/-/serve-static-1.10.0.tgz",
-              "resolved": "http://beta-internal:4873/serve-static/-/serve-static-1.10.0.tgz"
-            },
-            "type-is": {
-              "version": "1.6.4",
-              "from": "http://beta-internal:4873/type-is/-/type-is-1.6.4.tgz",
-              "resolved": "http://beta-internal:4873/type-is/-/type-is-1.6.4.tgz",
->>>>>>> bf71ab85
-              "dependencies": {
-                "mime-db": {
-                  "version": "1.15.0",
-                  "from": "http://beta-internal:4873/mime-db/-/mime-db-1.15.0.tgz",
-                  "resolved": "http://beta-internal:4873/mime-db/-/mime-db-1.15.0.tgz"
-                }
-              }
-            },
-            "negotiator": {
-              "version": "0.5.3",
-              "from": "http://beta-internal:4873/negotiator/-/negotiator-0.5.3.tgz",
-              "resolved": "http://beta-internal:4873/negotiator/-/negotiator-0.5.3.tgz"
-            }
-          }
-        },
-        "array-flatten": {
-          "version": "1.1.0",
-          "from": "http://beta-internal:4873/array-flatten/-/array-flatten-1.1.0.tgz",
-          "resolved": "http://beta-internal:4873/array-flatten/-/array-flatten-1.1.0.tgz"
-        },
-        "content-disposition": {
-          "version": "0.5.0",
-          "from": "http://beta-internal:4873/content-disposition/-/content-disposition-0.5.0.tgz",
-          "resolved": "http://beta-internal:4873/content-disposition/-/content-disposition-0.5.0.tgz"
-        },
-        "content-type": {
-          "version": "1.0.1",
-          "from": "http://beta-internal:4873/content-type/-/content-type-1.0.1.tgz",
-          "resolved": "http://beta-internal:4873/content-type/-/content-type-1.0.1.tgz"
-        },
+                }
+              }
+            }
+          }
+        }
+      }
+    },
+    "express-session": {
+      "version": "1.11.3",
+      "from": "http://beta-internal:4873/express-session/-/express-session-1.11.3.tgz",
+      "resolved": "http://beta-internal:4873/express-session/-/express-session-1.11.3.tgz",
+      "dependencies": {
         "cookie": {
           "version": "0.1.3",
           "from": "http://beta-internal:4873/cookie/-/cookie-0.1.3.tgz",
@@ -1015,169 +981,37 @@
           "from": "http://beta-internal:4873/cookie-signature/-/cookie-signature-1.0.6.tgz",
           "resolved": "http://beta-internal:4873/cookie-signature/-/cookie-signature-1.0.6.tgz"
         },
+        "crc": {
+          "version": "3.3.0",
+          "from": "http://beta-internal:4873/crc/-/crc-3.3.0.tgz",
+          "resolved": "http://beta-internal:4873/crc/-/crc-3.3.0.tgz"
+        },
         "depd": {
           "version": "1.0.1",
           "from": "http://beta-internal:4873/depd/-/depd-1.0.1.tgz",
           "resolved": "http://beta-internal:4873/depd/-/depd-1.0.1.tgz"
         },
-        "escape-html": {
-          "version": "1.0.2",
-          "from": "http://beta-internal:4873/escape-html/-/escape-html-1.0.2.tgz",
-          "resolved": "http://beta-internal:4873/escape-html/-/escape-html-1.0.2.tgz"
-        },
-        "etag": {
-          "version": "1.7.0",
-          "from": "http://beta-internal:4873/etag/-/etag-1.7.0.tgz",
-          "resolved": "http://beta-internal:4873/etag/-/etag-1.7.0.tgz"
-        },
-        "finalhandler": {
-          "version": "0.4.0",
-          "from": "http://beta-internal:4873/finalhandler/-/finalhandler-0.4.0.tgz",
-          "resolved": "http://beta-internal:4873/finalhandler/-/finalhandler-0.4.0.tgz",
-          "dependencies": {
-            "unpipe": {
-              "version": "1.0.0",
-              "from": "http://beta-internal:4873/unpipe/-/unpipe-1.0.0.tgz",
-              "resolved": "http://beta-internal:4873/unpipe/-/unpipe-1.0.0.tgz"
-            }
-          }
-        },
-        "fresh": {
-          "version": "0.3.0",
-          "from": "http://beta-internal:4873/fresh/-/fresh-0.3.0.tgz",
-          "resolved": "http://beta-internal:4873/fresh/-/fresh-0.3.0.tgz"
-        },
-        "merge-descriptors": {
+        "on-headers": {
           "version": "1.0.0",
-          "from": "http://beta-internal:4873/merge-descriptors/-/merge-descriptors-1.0.0.tgz",
-          "resolved": "http://beta-internal:4873/merge-descriptors/-/merge-descriptors-1.0.0.tgz"
-        },
-        "methods": {
-          "version": "1.1.1",
-          "from": "http://beta-internal:4873/methods/-/methods-1.1.1.tgz",
-          "resolved": "http://beta-internal:4873/methods/-/methods-1.1.1.tgz"
-        },
-        "on-finished": {
-          "version": "2.3.0",
-          "from": "http://beta-internal:4873/on-finished/-/on-finished-2.3.0.tgz",
-          "resolved": "http://beta-internal:4873/on-finished/-/on-finished-2.3.0.tgz",
-          "dependencies": {
-            "ee-first": {
-              "version": "1.1.1",
-              "from": "http://beta-internal:4873/ee-first/-/ee-first-1.1.1.tgz",
-              "resolved": "http://beta-internal:4873/ee-first/-/ee-first-1.1.1.tgz"
-            }
-          }
+          "from": "http://beta-internal:4873/on-headers/-/on-headers-1.0.0.tgz",
+          "resolved": "http://beta-internal:4873/on-headers/-/on-headers-1.0.0.tgz"
         },
         "parseurl": {
           "version": "1.3.0",
           "from": "http://beta-internal:4873/parseurl/-/parseurl-1.3.0.tgz",
           "resolved": "http://beta-internal:4873/parseurl/-/parseurl-1.3.0.tgz"
         },
-        "path-to-regexp": {
-          "version": "0.1.6",
-          "from": "http://beta-internal:4873/path-to-regexp/-/path-to-regexp-0.1.6.tgz",
-          "resolved": "http://beta-internal:4873/path-to-regexp/-/path-to-regexp-0.1.6.tgz"
-        },
-        "proxy-addr": {
-          "version": "1.0.8",
-          "from": "http://beta-internal:4873/proxy-addr/-/proxy-addr-1.0.8.tgz",
-          "resolved": "http://beta-internal:4873/proxy-addr/-/proxy-addr-1.0.8.tgz",
-          "dependencies": {
-            "forwarded": {
-              "version": "0.1.0",
-              "from": "http://beta-internal:4873/forwarded/-/forwarded-0.1.0.tgz",
-              "resolved": "http://beta-internal:4873/forwarded/-/forwarded-0.1.0.tgz"
-            },
-            "ipaddr.js": {
-              "version": "1.0.1",
-              "from": "http://beta-internal:4873/ipaddr.js/-/ipaddr.js-1.0.1.tgz",
-              "resolved": "http://beta-internal:4873/ipaddr.js/-/ipaddr.js-1.0.1.tgz"
-            }
-          }
-        },
-        "qs": {
-          "version": "4.0.0",
-          "from": "http://beta-internal:4873/qs/-/qs-4.0.0.tgz",
-          "resolved": "http://beta-internal:4873/qs/-/qs-4.0.0.tgz"
-        },
-        "range-parser": {
-          "version": "1.0.2",
-          "from": "http://beta-internal:4873/range-parser/-/range-parser-1.0.2.tgz",
-          "resolved": "http://beta-internal:4873/range-parser/-/range-parser-1.0.2.tgz"
-        },
-        "send": {
-          "version": "0.13.0",
-          "from": "http://beta-internal:4873/send/-/send-0.13.0.tgz",
-          "resolved": "http://beta-internal:4873/send/-/send-0.13.0.tgz",
-          "dependencies": {
-            "destroy": {
-              "version": "1.0.3",
-              "from": "http://beta-internal:4873/destroy/-/destroy-1.0.3.tgz",
-              "resolved": "http://beta-internal:4873/destroy/-/destroy-1.0.3.tgz"
-            },
-            "http-errors": {
-              "version": "1.3.1",
-              "from": "http://beta-internal:4873/http-errors/-/http-errors-1.3.1.tgz",
-              "resolved": "http://beta-internal:4873/http-errors/-/http-errors-1.3.1.tgz",
-              "dependencies": {
-                "inherits": {
-                  "version": "2.0.1",
-                  "from": "http://beta-internal:4873/inherits/-/inherits-2.0.1.tgz",
-                  "resolved": "http://beta-internal:4873/inherits/-/inherits-2.0.1.tgz"
-                }
-              }
-            },
-            "mime": {
-              "version": "1.3.4",
-              "from": "http://beta-internal:4873/mime/-/mime-1.3.4.tgz",
-              "resolved": "http://beta-internal:4873/mime/-/mime-1.3.4.tgz"
-            },
-            "ms": {
-              "version": "0.7.1",
-              "from": "http://beta-internal:4873/ms/-/ms-0.7.1.tgz",
-              "resolved": "http://beta-internal:4873/ms/-/ms-0.7.1.tgz"
-            },
-            "statuses": {
+        "uid-safe": {
+          "version": "2.0.0",
+          "from": "http://beta-internal:4873/uid-safe/-/uid-safe-2.0.0.tgz",
+          "resolved": "http://beta-internal:4873/uid-safe/-/uid-safe-2.0.0.tgz",
+          "dependencies": {
+            "base64-url": {
               "version": "1.2.1",
-              "from": "http://beta-internal:4873/statuses/-/statuses-1.2.1.tgz",
-              "resolved": "http://beta-internal:4873/statuses/-/statuses-1.2.1.tgz"
-            }
-          }
-        },
-        "serve-static": {
-          "version": "1.10.0",
-          "from": "http://beta-internal:4873/serve-static/-/serve-static-1.10.0.tgz",
-          "resolved": "http://beta-internal:4873/serve-static/-/serve-static-1.10.0.tgz"
-        },
-        "type-is": {
-          "version": "1.6.5",
-          "from": "http://beta-internal:4873/type-is/-/type-is-1.6.5.tgz",
-          "resolved": "http://beta-internal:4873/type-is/-/type-is-1.6.5.tgz",
-          "dependencies": {
-            "media-typer": {
-              "version": "0.3.0",
-              "from": "http://beta-internal:4873/media-typer/-/media-typer-0.3.0.tgz",
-              "resolved": "http://beta-internal:4873/media-typer/-/media-typer-0.3.0.tgz"
-            },
-            "mime-types": {
-              "version": "2.1.3",
-              "from": "http://beta-internal:4873/mime-types/-/mime-types-2.1.3.tgz",
-              "resolved": "http://beta-internal:4873/mime-types/-/mime-types-2.1.3.tgz",
-              "dependencies": {
-                "mime-db": {
-                  "version": "1.15.0",
-                  "from": "http://beta-internal:4873/mime-db/-/mime-db-1.15.0.tgz",
-                  "resolved": "http://beta-internal:4873/mime-db/-/mime-db-1.15.0.tgz"
-                }
-              }
-            }
-          }
-        },
-        "vary": {
-          "version": "1.0.1",
-          "from": "http://beta-internal:4873/vary/-/vary-1.0.1.tgz",
-          "resolved": "http://beta-internal:4873/vary/-/vary-1.0.1.tgz"
+              "from": "http://beta-internal:4873/base64-url/-/base64-url-1.2.1.tgz",
+              "resolved": "http://beta-internal:4873/base64-url/-/base64-url-1.2.1.tgz"
+            }
+          }
         },
         "utils-merge": {
           "version": "1.0.0",
@@ -1186,208 +1020,6 @@
         }
       }
     },
-    "express-hbs": {
-      "version": "0.8.4",
-      "from": "http://beta-internal:4873/express-hbs/-/express-hbs-0.8.4.tgz",
-      "resolved": "http://beta-internal:4873/express-hbs/-/express-hbs-0.8.4.tgz",
-      "dependencies": {
-        "js-beautify": {
-          "version": "1.5.4",
-          "from": "http://beta-internal:4873/js-beautify/-/js-beautify-1.5.4.tgz",
-          "resolved": "http://beta-internal:4873/js-beautify/-/js-beautify-1.5.4.tgz",
-          "dependencies": {
-            "config-chain": {
-              "version": "1.1.9",
-              "from": "http://beta-internal:4873/config-chain/-/config-chain-1.1.9.tgz",
-              "resolved": "http://beta-internal:4873/config-chain/-/config-chain-1.1.9.tgz",
-              "dependencies": {
-                "proto-list": {
-                  "version": "1.2.4",
-                  "from": "http://beta-internal:4873/proto-list/-/proto-list-1.2.4.tgz",
-                  "resolved": "http://beta-internal:4873/proto-list/-/proto-list-1.2.4.tgz"
-                },
-                "ini": {
-                  "version": "1.3.4",
-                  "from": "http://beta-internal:4873/ini/-/ini-1.3.4.tgz",
-                  "resolved": "http://beta-internal:4873/ini/-/ini-1.3.4.tgz"
-                }
-              }
-            },
-            "nopt": {
-              "version": "3.0.3",
-              "from": "http://beta-internal:4873/nopt/-/nopt-3.0.3.tgz",
-              "resolved": "http://beta-internal:4873/nopt/-/nopt-3.0.3.tgz",
-              "dependencies": {
-                "abbrev": {
-                  "version": "1.0.7",
-                  "from": "http://beta-internal:4873/abbrev/-/abbrev-1.0.7.tgz",
-                  "resolved": "http://beta-internal:4873/abbrev/-/abbrev-1.0.7.tgz"
-                }
-              }
-            }
-          }
-        },
-        "readdirp": {
-          "version": "1.3.0",
-          "from": "http://beta-internal:4873/readdirp/-/readdirp-1.3.0.tgz",
-          "resolved": "http://beta-internal:4873/readdirp/-/readdirp-1.3.0.tgz",
-          "dependencies": {
-            "graceful-fs": {
-              "version": "2.0.3",
-              "from": "http://beta-internal:4873/graceful-fs/-/graceful-fs-2.0.3.tgz",
-              "resolved": "http://beta-internal:4873/graceful-fs/-/graceful-fs-2.0.3.tgz"
-            },
-            "minimatch": {
-              "version": "0.2.14",
-              "from": "http://beta-internal:4873/minimatch/-/minimatch-0.2.14.tgz",
-              "resolved": "http://beta-internal:4873/minimatch/-/minimatch-0.2.14.tgz",
-              "dependencies": {
-                "sigmund": {
-                  "version": "1.0.1",
-                  "from": "http://beta-internal:4873/sigmund/-/sigmund-1.0.1.tgz",
-                  "resolved": "http://beta-internal:4873/sigmund/-/sigmund-1.0.1.tgz"
-                }
-              }
-            },
-            "readable-stream": {
-              "version": "1.0.33",
-              "from": "http://beta-internal:4873/readable-stream/-/readable-stream-1.0.33.tgz",
-              "resolved": "http://beta-internal:4873/readable-stream/-/readable-stream-1.0.33.tgz",
-              "dependencies": {
-                "core-util-is": {
-                  "version": "1.0.1",
-                  "from": "http://beta-internal:4873/core-util-is/-/core-util-is-1.0.1.tgz",
-                  "resolved": "http://beta-internal:4873/core-util-is/-/core-util-is-1.0.1.tgz"
-                },
-                "isarray": {
-                  "version": "0.0.1",
-                  "from": "http://beta-internal:4873/isarray/-/isarray-0.0.1.tgz",
-                  "resolved": "http://beta-internal:4873/isarray/-/isarray-0.0.1.tgz"
-                },
-                "string_decoder": {
-                  "version": "0.10.31",
-                  "from": "http://beta-internal:4873/string_decoder/-/string_decoder-0.10.31.tgz",
-                  "resolved": "http://beta-internal:4873/string_decoder/-/string_decoder-0.10.31.tgz"
-                },
-                "inherits": {
-                  "version": "2.0.1",
-                  "from": "http://beta-internal:4873/inherits/-/inherits-2.0.1.tgz",
-                  "resolved": "http://beta-internal:4873/inherits/-/inherits-2.0.1.tgz"
-                }
-              }
-            }
-          }
-        }
-      }
-    },
-    "express-session": {
-      "version": "1.11.3",
-      "from": "http://beta-internal:4873/express-session/-/express-session-1.11.3.tgz",
-      "resolved": "http://beta-internal:4873/express-session/-/express-session-1.11.3.tgz",
-      "dependencies": {
-        "cookie": {
-          "version": "0.1.3",
-          "from": "http://beta-internal:4873/cookie/-/cookie-0.1.3.tgz",
-          "resolved": "http://beta-internal:4873/cookie/-/cookie-0.1.3.tgz"
-        },
-        "cookie-signature": {
-          "version": "1.0.6",
-          "from": "http://beta-internal:4873/cookie-signature/-/cookie-signature-1.0.6.tgz",
-          "resolved": "http://beta-internal:4873/cookie-signature/-/cookie-signature-1.0.6.tgz"
-        },
-        "crc": {
-          "version": "3.3.0",
-          "from": "http://beta-internal:4873/crc/-/crc-3.3.0.tgz",
-          "resolved": "http://beta-internal:4873/crc/-/crc-3.3.0.tgz"
-        },
-        "depd": {
-          "version": "1.0.1",
-          "from": "http://beta-internal:4873/depd/-/depd-1.0.1.tgz",
-          "resolved": "http://beta-internal:4873/depd/-/depd-1.0.1.tgz"
-        },
-        "on-headers": {
-          "version": "1.0.0",
-          "from": "http://beta-internal:4873/on-headers/-/on-headers-1.0.0.tgz",
-          "resolved": "http://beta-internal:4873/on-headers/-/on-headers-1.0.0.tgz"
-        },
-        "parseurl": {
-          "version": "1.3.0",
-          "from": "http://beta-internal:4873/parseurl/-/parseurl-1.3.0.tgz",
-          "resolved": "http://beta-internal:4873/parseurl/-/parseurl-1.3.0.tgz"
-        },
-        "uid-safe": {
-          "version": "2.0.0",
-          "from": "http://beta-internal:4873/uid-safe/-/uid-safe-2.0.0.tgz",
-          "resolved": "http://beta-internal:4873/uid-safe/-/uid-safe-2.0.0.tgz",
-          "dependencies": {
-            "base64-url": {
-              "version": "1.2.1",
-              "from": "http://beta-internal:4873/base64-url/-/base64-url-1.2.1.tgz",
-              "resolved": "http://beta-internal:4873/base64-url/-/base64-url-1.2.1.tgz"
-            }
-          }
-        },
-        "utils-merge": {
-          "version": "1.0.0",
-          "from": "http://beta-internal:4873/utils-merge/-/utils-merge-1.0.0.tgz",
-          "resolved": "http://beta-internal:4873/utils-merge/-/utils-merge-1.0.0.tgz"
-        }
-      }
-    },
-    "express-session": {
-      "version": "1.11.3",
-      "from": "http://beta-internal:4873/express-session/-/express-session-1.11.3.tgz",
-      "resolved": "http://beta-internal:4873/express-session/-/express-session-1.11.3.tgz",
-      "dependencies": {
-        "cookie": {
-          "version": "0.1.3",
-          "from": "http://beta-internal:4873/cookie/-/cookie-0.1.3.tgz",
-          "resolved": "http://beta-internal:4873/cookie/-/cookie-0.1.3.tgz"
-        },
-        "cookie-signature": {
-          "version": "1.0.6",
-          "from": "http://beta-internal:4873/cookie-signature/-/cookie-signature-1.0.6.tgz",
-          "resolved": "http://beta-internal:4873/cookie-signature/-/cookie-signature-1.0.6.tgz"
-        },
-        "crc": {
-          "version": "3.3.0",
-          "from": "http://beta-internal:4873/crc/-/crc-3.3.0.tgz",
-          "resolved": "http://beta-internal:4873/crc/-/crc-3.3.0.tgz"
-        },
-        "depd": {
-          "version": "1.0.1",
-          "from": "http://beta-internal:4873/depd/-/depd-1.0.1.tgz",
-          "resolved": "http://beta-internal:4873/depd/-/depd-1.0.1.tgz"
-        },
-        "on-headers": {
-          "version": "1.0.0",
-          "from": "http://beta-internal:4873/on-headers/-/on-headers-1.0.0.tgz",
-          "resolved": "http://beta-internal:4873/on-headers/-/on-headers-1.0.0.tgz"
-        },
-        "parseurl": {
-          "version": "1.3.0",
-          "from": "http://beta-internal:4873/parseurl/-/parseurl-1.3.0.tgz",
-          "resolved": "http://beta-internal:4873/parseurl/-/parseurl-1.3.0.tgz"
-        },
-        "uid-safe": {
-          "version": "2.0.0",
-          "from": "http://beta-internal:4873/uid-safe/-/uid-safe-2.0.0.tgz",
-          "resolved": "http://beta-internal:4873/uid-safe/-/uid-safe-2.0.0.tgz",
-          "dependencies": {
-            "base64-url": {
-              "version": "1.2.1",
-              "from": "http://beta-internal:4873/base64-url/-/base64-url-1.2.1.tgz",
-              "resolved": "http://beta-internal:4873/base64-url/-/base64-url-1.2.1.tgz"
-            }
-          }
-        },
-        "utils-merge": {
-          "version": "1.0.0",
-          "from": "http://beta-internal:4873/utils-merge/-/utils-merge-1.0.0.tgz",
-          "resolved": "http://beta-internal:4873/utils-merge/-/utils-merge-1.0.0.tgz"
-        }
-      }
-    },
     "fast-csv": {
       "version": "0.6.0",
       "from": "http://beta-internal:4873/fast-csv/-/fast-csv-0.6.0.tgz",
@@ -1463,15 +1095,9 @@
       }
     },
     "gitter-env": {
-<<<<<<< HEAD
       "version": "0.20.13",
-      "from": "gitter-env@0.20.13",
+      "from": "gitter-env@>=0.20.13 <0.21.0",
       "resolved": "http://beta-internal:4873/gitter-env/-/gitter-env-0.20.13.tgz",
-=======
-      "version": "0.20.12",
-      "from": "gitter-env@latest",
-      "resolved": "http://beta-internal:4873/gitter-env/-/gitter-env-0.20.12.tgz",
->>>>>>> bf71ab85
       "dependencies": {
         "async": {
           "version": "0.8.0",
@@ -1814,12 +1440,12 @@
     },
     "gitter-passport-http-bearer": {
       "version": "1.1.2",
-      "from": "gitter-passport-http-bearer@1.1.2",
+      "from": "http://beta-internal:4873/gitter-passport-http-bearer/-/gitter-passport-http-bearer-1.1.2.tgz",
       "resolved": "http://beta-internal:4873/gitter-passport-http-bearer/-/gitter-passport-http-bearer-1.1.2.tgz",
       "dependencies": {
         "passport-strategy": {
           "version": "1.0.0",
-          "from": "passport-strategy@>=1.0.0 <2.0.0",
+          "from": "http://beta-internal:4873/passport-strategy/-/passport-strategy-1.0.0.tgz",
           "resolved": "http://beta-internal:4873/passport-strategy/-/passport-strategy-1.0.0.tgz"
         }
       }
@@ -2351,22 +1977,22 @@
     },
     "method-override": {
       "version": "2.3.4",
-      "from": "http://beta-internal:4873/method-override/-/method-override-2.3.4.tgz",
+      "from": "method-override@>=2.3.4 <3.0.0",
       "resolved": "http://beta-internal:4873/method-override/-/method-override-2.3.4.tgz",
       "dependencies": {
         "methods": {
           "version": "1.1.1",
-          "from": "http://beta-internal:4873/methods/-/methods-1.1.1.tgz",
+          "from": "methods@>=1.1.1 <1.2.0",
           "resolved": "http://beta-internal:4873/methods/-/methods-1.1.1.tgz"
         },
         "parseurl": {
           "version": "1.3.0",
-          "from": "http://beta-internal:4873/parseurl/-/parseurl-1.3.0.tgz",
+          "from": "parseurl@>=1.3.0 <1.4.0",
           "resolved": "http://beta-internal:4873/parseurl/-/parseurl-1.3.0.tgz"
         },
         "vary": {
           "version": "1.0.1",
-          "from": "http://beta-internal:4873/vary/-/vary-1.0.1.tgz",
+          "from": "vary@>=1.0.0 <1.1.0",
           "resolved": "http://beta-internal:4873/vary/-/vary-1.0.1.tgz"
         }
       }
