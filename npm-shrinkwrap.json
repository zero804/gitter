--- conflicted
+++ resolved
@@ -2165,6 +2165,7 @@
     "gitter-realtime-client": {
       "version": "1.6.1",
       "from": "gitter-realtime-client@>=1.6.1 <2.0.0",
+      "resolved": "http://beta-internal:4873/gitter-realtime-client/-/gitter-realtime-client-1.6.1.tgz",
       "dependencies": {
         "backbone": {
           "version": "1.3.3",
@@ -2655,7 +2656,7 @@
               "dependencies": {
                 "combined-stream": {
                   "version": "0.0.7",
-                  "from": "combined-stream@>=0.0.5 <0.1.0",
+                  "from": "combined-stream@>=0.0.4 <0.1.0",
                   "resolved": "http://beta-internal:4873/combined-stream/-/combined-stream-0.0.7.tgz",
                   "dependencies": {
                     "delayed-stream": {
@@ -3378,7 +3379,7 @@
         },
         "parseurl": {
           "version": "1.3.1",
-          "from": "parseurl@>=1.3.0 <1.4.0",
+          "from": "parseurl@>=1.3.1 <1.4.0",
           "resolved": "http://beta-internal:4873/parseurl/-/parseurl-1.3.1.tgz"
         },
         "vary": {
@@ -4787,7 +4788,7 @@
         },
         "parseurl": {
           "version": "1.3.1",
-          "from": "parseurl@>=1.3.0 <1.4.0",
+          "from": "parseurl@>=1.3.1 <1.4.0",
           "resolved": "http://beta-internal:4873/parseurl/-/parseurl-1.3.1.tgz"
         }
       }
@@ -5876,7 +5877,7 @@
                     },
                     "semver": {
                       "version": "5.3.0",
-                      "from": "semver@>=5.1.0 <6.0.0",
+                      "from": "semver@>=2.0.0 <3.0.0||>=3.0.0 <4.0.0||>=4.0.0 <5.0.0||>=5.0.0 <6.0.0",
                       "resolved": "http://beta-internal:4873/semver/-/semver-5.3.0.tgz"
                     },
                     "validate-npm-package-license": {
@@ -5899,23 +5900,7 @@
                         "spdx-expression-parse": {
                           "version": "1.0.3",
                           "from": "spdx-expression-parse@>=1.0.0 <1.1.0",
-<<<<<<< HEAD
-                          "resolved": "http://beta-internal:4873/spdx-expression-parse/-/spdx-expression-parse-1.0.2.tgz",
-                          "dependencies": {
-                            "spdx-exceptions": {
-                              "version": "1.0.5",
-                              "from": "spdx-exceptions@>=1.0.4 <2.0.0",
-                              "resolved": "http://beta-internal:4873/spdx-exceptions/-/spdx-exceptions-1.0.5.tgz"
-                            },
-                            "spdx-license-ids": {
-                              "version": "1.2.2",
-                              "from": "spdx-license-ids@>=1.0.2 <2.0.0",
-                              "resolved": "http://beta-internal:4873/spdx-license-ids/-/spdx-license-ids-1.2.2.tgz"
-                            }
-                          }
-=======
                           "resolved": "http://beta-internal:4873/spdx-expression-parse/-/spdx-expression-parse-1.0.3.tgz"
->>>>>>> 4e2cbbaf
                         }
                       }
                     }
@@ -6000,7 +5985,7 @@
             },
             "strip-ansi": {
               "version": "3.0.1",
-              "from": "strip-ansi@>=3.0.1 <4.0.0",
+              "from": "strip-ansi@>=3.0.0 <4.0.0",
               "resolved": "http://beta-internal:4873/strip-ansi/-/strip-ansi-3.0.1.tgz",
               "dependencies": {
                 "ansi-regex": {
