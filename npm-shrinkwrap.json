--- conflicted
+++ resolved
@@ -14,158 +14,6 @@
         }
       }
     },
-    "archiver": {
-      "version": "0.14.3",
-      "from": "http://beta-internal:4873/archiver/-/archiver-0.14.3.tgz",
-      "resolved": "http://beta-internal:4873/archiver/-/archiver-0.14.3.tgz",
-      "dependencies": {
-        "buffer-crc32": {
-          "version": "0.2.5",
-          "from": "buffer-crc32@>=0.2.1 <0.3.0",
-          "resolved": "http://beta-internal:4873/buffer-crc32/-/buffer-crc32-0.2.5.tgz"
-        },
-        "glob": {
-          "version": "4.3.5",
-          "from": "glob@>=4.3.0 <4.4.0",
-          "resolved": "http://beta-internal:4873/glob/-/glob-4.3.5.tgz",
-          "dependencies": {
-            "inflight": {
-              "version": "1.0.4",
-              "from": "inflight@>=1.0.4 <2.0.0",
-              "resolved": "http://beta-internal:4873/inflight/-/inflight-1.0.4.tgz",
-              "dependencies": {
-                "wrappy": {
-                  "version": "1.0.1",
-                  "from": "wrappy@>=1.0.0 <2.0.0",
-                  "resolved": "http://beta-internal:4873/wrappy/-/wrappy-1.0.1.tgz"
-                }
-              }
-            },
-            "inherits": {
-              "version": "2.0.1",
-              "from": "inherits@>=2.0.0 <3.0.0",
-              "resolved": "http://beta-internal:4873/inherits/-/inherits-2.0.1.tgz"
-            },
-            "minimatch": {
-              "version": "2.0.1",
-              "from": "minimatch@>=2.0.1 <3.0.0",
-              "resolved": "http://beta-internal:4873/minimatch/-/minimatch-2.0.1.tgz",
-              "dependencies": {
-                "brace-expansion": {
-                  "version": "1.1.0",
-                  "from": "brace-expansion@>=1.0.0 <2.0.0",
-                  "resolved": "http://beta-internal:4873/brace-expansion/-/brace-expansion-1.1.0.tgz",
-                  "dependencies": {
-                    "balanced-match": {
-                      "version": "0.2.0",
-                      "from": "balanced-match@>=0.2.0 <0.3.0",
-                      "resolved": "http://beta-internal:4873/balanced-match/-/balanced-match-0.2.0.tgz"
-                    },
-                    "concat-map": {
-                      "version": "0.0.1",
-                      "from": "concat-map@0.0.1",
-                      "resolved": "http://beta-internal:4873/concat-map/-/concat-map-0.0.1.tgz"
-                    }
-                  }
-                }
-              }
-            },
-            "once": {
-              "version": "1.3.1",
-              "from": "once@>=1.3.0 <2.0.0",
-              "resolved": "http://beta-internal:4873/once/-/once-1.3.1.tgz",
-              "dependencies": {
-                "wrappy": {
-                  "version": "1.0.1",
-                  "from": "wrappy@>=1.0.0 <2.0.0",
-                  "resolved": "http://beta-internal:4873/wrappy/-/wrappy-1.0.1.tgz"
-                }
-              }
-            }
-          }
-        },
-        "lazystream": {
-          "version": "0.1.0",
-          "from": "lazystream@>=0.1.0 <0.2.0",
-          "resolved": "http://beta-internal:4873/lazystream/-/lazystream-0.1.0.tgz"
-        },
-        "readable-stream": {
-          "version": "1.0.33",
-          "from": "readable-stream@>=1.0.17 <1.1.0",
-          "resolved": "http://beta-internal:4873/readable-stream/-/readable-stream-1.0.33.tgz",
-          "dependencies": {
-            "core-util-is": {
-              "version": "1.0.1",
-              "from": "core-util-is@>=1.0.0 <1.1.0",
-              "resolved": "http://beta-internal:4873/core-util-is/-/core-util-is-1.0.1.tgz"
-            },
-            "isarray": {
-              "version": "0.0.1",
-              "from": "isarray@0.0.1",
-              "resolved": "http://beta-internal:4873/isarray/-/isarray-0.0.1.tgz"
-            },
-            "string_decoder": {
-              "version": "0.10.31",
-              "from": "string_decoder@>=0.10.0 <0.11.0",
-              "resolved": "http://beta-internal:4873/string_decoder/-/string_decoder-0.10.31.tgz"
-            },
-            "inherits": {
-              "version": "2.0.1",
-              "from": "inherits@>=2.0.0 <3.0.0",
-              "resolved": "http://beta-internal:4873/inherits/-/inherits-2.0.1.tgz"
-            }
-          }
-        },
-        "tar-stream": {
-          "version": "1.1.2",
-          "from": "tar-stream@>=1.1.0 <1.2.0",
-          "resolved": "http://beta-internal:4873/tar-stream/-/tar-stream-1.1.2.tgz",
-          "dependencies": {
-            "bl": {
-              "version": "0.9.4",
-              "from": "bl@>=0.9.0 <0.10.0",
-              "resolved": "http://beta-internal:4873/bl/-/bl-0.9.4.tgz"
-            },
-            "end-of-stream": {
-              "version": "1.1.0",
-              "from": "end-of-stream@>=1.0.0 <2.0.0",
-              "resolved": "http://beta-internal:4873/end-of-stream/-/end-of-stream-1.1.0.tgz",
-              "dependencies": {
-                "once": {
-                  "version": "1.3.1",
-                  "from": "once@>=1.3.0 <2.0.0",
-                  "resolved": "http://beta-internal:4873/once/-/once-1.3.1.tgz",
-                  "dependencies": {
-                    "wrappy": {
-                      "version": "1.0.1",
-                      "from": "wrappy@>=1.0.0 <2.0.0",
-                      "resolved": "http://beta-internal:4873/wrappy/-/wrappy-1.0.1.tgz"
-                    }
-                  }
-                }
-              }
-            },
-            "xtend": {
-              "version": "4.0.0",
-              "from": "xtend@>=4.0.0 <5.0.0",
-              "resolved": "http://beta-internal:4873/xtend/-/xtend-4.0.0.tgz"
-            }
-          }
-        }
-      }
-    },
-    "argparse": {
-      "version": "1.0.1",
-      "from": "http://beta-internal:4873/argparse/-/argparse-1.0.1.tgz",
-      "resolved": "http://beta-internal:4873/argparse/-/argparse-1.0.1.tgz",
-      "dependencies": {
-        "sprintf-js": {
-          "version": "1.0.2",
-          "from": "sprintf-js@>=1.0.2 <1.1.0",
-          "resolved": "http://beta-internal:4873/sprintf-js/-/sprintf-js-1.0.2.tgz"
-        }
-      }
-    },
     "async": {
       "version": "0.9.0",
       "from": "http://beta-internal:4873/async/-/async-0.9.0.tgz",
@@ -246,14 +94,6 @@
         }
       }
     },
-<<<<<<< HEAD
-    "consolidate": {
-      "version": "0.10.0",
-      "from": "http://beta-internal:4873/consolidate/-/consolidate-0.10.0.tgz",
-      "resolved": "http://beta-internal:4873/consolidate/-/consolidate-0.10.0.tgz"
-    },
-=======
->>>>>>> 03fc606e
     "cors": {
       "version": "2.5.3",
       "from": "http://beta-internal:4873/cors/-/cors-2.5.3.tgz",
@@ -373,196 +213,6 @@
       "from": "http://beta-internal:4873/email-validator/-/email-validator-1.0.1.tgz",
       "resolved": "http://beta-internal:4873/email-validator/-/email-validator-1.0.1.tgz"
     },
-<<<<<<< HEAD
-    "emailify": {
-      "version": "0.0.2",
-      "from": "http://beta-internal:4873/emailify/-/emailify-0.0.2.tgz",
-      "resolved": "http://beta-internal:4873/emailify/-/emailify-0.0.2.tgz",
-      "dependencies": {
-        "outcome": {
-          "version": "0.0.18",
-          "from": "http://beta-internal:4873/outcome/-/outcome-0.0.18.tgz",
-          "resolved": "http://beta-internal:4873/outcome/-/outcome-0.0.18.tgz"
-        },
-        "jsdom": {
-          "version": "0.2.19",
-          "from": "http://beta-internal:4873/jsdom/-/jsdom-0.2.19.tgz",
-          "resolved": "http://beta-internal:4873/jsdom/-/jsdom-0.2.19.tgz",
-          "dependencies": {
-            "htmlparser": {
-              "version": "1.7.7",
-              "from": "http://beta-internal:4873/htmlparser/-/htmlparser-1.7.7.tgz",
-              "resolved": "http://beta-internal:4873/htmlparser/-/htmlparser-1.7.7.tgz"
-            },
-            "cssom": {
-              "version": "0.2.5",
-              "from": "http://beta-internal:4873/cssom/-/cssom-0.2.5.tgz",
-              "resolved": "http://beta-internal:4873/cssom/-/cssom-0.2.5.tgz"
-            },
-            "cssstyle": {
-              "version": "0.2.23",
-              "from": "http://beta-internal:4873/cssstyle/-/cssstyle-0.2.23.tgz",
-              "resolved": "http://beta-internal:4873/cssstyle/-/cssstyle-0.2.23.tgz",
-              "dependencies": {
-                "cssom": {
-                  "version": "0.3.0",
-                  "from": "http://beta-internal:4873/cssom/-/cssom-0.3.0.tgz",
-                  "resolved": "http://beta-internal:4873/cssom/-/cssom-0.3.0.tgz"
-                }
-              }
-            },
-            "contextify": {
-              "version": "0.1.13",
-              "from": "http://beta-internal:4873/contextify/-/contextify-0.1.13.tgz",
-              "resolved": "http://beta-internal:4873/contextify/-/contextify-0.1.13.tgz",
-              "dependencies": {
-                "bindings": {
-                  "version": "1.2.1",
-                  "from": "http://beta-internal:4873/bindings/-/bindings-1.2.1.tgz",
-                  "resolved": "http://beta-internal:4873/bindings/-/bindings-1.2.1.tgz"
-                },
-                "nan": {
-                  "version": "1.5.3",
-                  "from": "http://beta-internal:4873/nan/-/nan-1.5.3.tgz",
-                  "resolved": "http://beta-internal:4873/nan/-/nan-1.5.3.tgz"
-                }
-              }
-            }
-          }
-        },
-        "optimist": {
-          "version": "0.3.7",
-          "from": "http://beta-internal:4873/optimist/-/optimist-0.3.7.tgz",
-          "resolved": "http://beta-internal:4873/optimist/-/optimist-0.3.7.tgz",
-          "dependencies": {
-            "wordwrap": {
-              "version": "0.0.2",
-              "from": "http://beta-internal:4873/wordwrap/-/wordwrap-0.0.2.tgz",
-              "resolved": "http://beta-internal:4873/wordwrap/-/wordwrap-0.0.2.tgz"
-            }
-          }
-        },
-        "vows": {
-          "version": "0.6.4",
-          "from": "http://beta-internal:4873/vows/-/vows-0.6.4.tgz",
-          "resolved": "http://beta-internal:4873/vows/-/vows-0.6.4.tgz",
-          "dependencies": {
-            "eyes": {
-              "version": "0.1.8",
-              "from": "http://beta-internal:4873/eyes/-/eyes-0.1.8.tgz",
-              "resolved": "http://beta-internal:4873/eyes/-/eyes-0.1.8.tgz"
-            },
-            "diff": {
-              "version": "1.0.8",
-              "from": "http://beta-internal:4873/diff/-/diff-1.0.8.tgz",
-              "resolved": "http://beta-internal:4873/diff/-/diff-1.0.8.tgz"
-            }
-          }
-        },
-        "plugin": {
-          "version": "0.0.15",
-          "from": "http://beta-internal:4873/plugin/-/plugin-0.0.15.tgz",
-          "resolved": "http://beta-internal:4873/plugin/-/plugin-0.0.15.tgz",
-          "dependencies": {
-            "tq": {
-              "version": "0.0.1",
-              "from": "http://beta-internal:4873/tq/-/tq-0.0.1.tgz",
-              "resolved": "http://beta-internal:4873/tq/-/tq-0.0.1.tgz"
-            },
-            "structr": {
-              "version": "0.1.0",
-              "from": "http://beta-internal:4873/structr/-/structr-0.1.0.tgz",
-              "resolved": "http://beta-internal:4873/structr/-/structr-0.1.0.tgz"
-            }
-          }
-        },
-        "step": {
-          "version": "0.0.5",
-          "from": "http://beta-internal:4873/step/-/step-0.0.5.tgz",
-          "resolved": "http://beta-internal:4873/step/-/step-0.0.5.tgz"
-        },
-        "colors": {
-          "version": "0.6.2",
-          "from": "http://beta-internal:4873/colors/-/colors-0.6.2.tgz",
-          "resolved": "http://beta-internal:4873/colors/-/colors-0.6.2.tgz"
-        },
-        "sprintf": {
-          "version": "0.1.5",
-          "from": "http://beta-internal:4873/sprintf/-/sprintf-0.1.5.tgz",
-          "resolved": "http://beta-internal:4873/sprintf/-/sprintf-0.1.5.tgz"
-        },
-        "celeri": {
-          "version": "0.2.16",
-          "from": "http://beta-internal:4873/celeri/-/celeri-0.2.16.tgz",
-          "resolved": "http://beta-internal:4873/celeri/-/celeri-0.2.16.tgz",
-          "dependencies": {
-            "structr": {
-              "version": "0.2.4",
-              "from": "http://beta-internal:4873/structr/-/structr-0.2.4.tgz",
-              "resolved": "http://beta-internal:4873/structr/-/structr-0.2.4.tgz"
-            },
-            "colors": {
-              "version": "0.5.1",
-              "from": "http://beta-internal:4873/colors/-/colors-0.5.1.tgz",
-              "resolved": "http://beta-internal:4873/colors/-/colors-0.5.1.tgz"
-            },
-            "tq": {
-              "version": "0.1.0",
-              "from": "http://beta-internal:4873/tq/-/tq-0.1.0.tgz",
-              "resolved": "http://beta-internal:4873/tq/-/tq-0.1.0.tgz"
-            },
-            "crema": {
-              "version": "0.1.5",
-              "from": "http://beta-internal:4873/crema/-/crema-0.1.5.tgz",
-              "resolved": "http://beta-internal:4873/crema/-/crema-0.1.5.tgz",
-              "dependencies": {
-                "strscanner": {
-                  "version": "0.0.8",
-                  "from": "http://beta-internal:4873/strscanner/-/strscanner-0.0.8.tgz",
-                  "resolved": "http://beta-internal:4873/strscanner/-/strscanner-0.0.8.tgz"
-                }
-              }
-            },
-            "beanpoll": {
-              "version": "0.2.19",
-              "from": "http://beta-internal:4873/beanpoll/-/beanpoll-0.2.19.tgz",
-              "resolved": "http://beta-internal:4873/beanpoll/-/beanpoll-0.2.19.tgz",
-              "dependencies": {
-                "dolce": {
-                  "version": "0.0.14",
-                  "from": "http://beta-internal:4873/dolce/-/dolce-0.0.14.tgz",
-                  "resolved": "http://beta-internal:4873/dolce/-/dolce-0.0.14.tgz",
-                  "dependencies": {
-                    "sift": {
-                      "version": "1.1.0",
-                      "from": "http://beta-internal:4873/sift/-/sift-1.1.0.tgz",
-                      "resolved": "http://beta-internal:4873/sift/-/sift-1.1.0.tgz"
-                    }
-                  }
-                },
-                "comerr": {
-                  "version": "0.0.9",
-                  "from": "http://beta-internal:4873/comerr/-/comerr-0.0.9.tgz",
-                  "resolved": "http://beta-internal:4873/comerr/-/comerr-0.0.9.tgz"
-                }
-              }
-            },
-            "disposable": {
-              "version": "0.0.5",
-              "from": "http://beta-internal:4873/disposable/-/disposable-0.0.5.tgz",
-              "resolved": "http://beta-internal:4873/disposable/-/disposable-0.0.5.tgz"
-            },
-            "underscore": {
-              "version": "1.2.4",
-              "from": "http://beta-internal:4873/underscore/-/underscore-1.2.4.tgz",
-              "resolved": "http://beta-internal:4873/underscore/-/underscore-1.2.4.tgz"
-            }
-          }
-        }
-      }
-    },
-=======
->>>>>>> 03fc606e
     "ent": {
       "version": "0.1.0",
       "from": "http://beta-internal:4873/ent/-/ent-0.1.0.tgz",
@@ -1254,14 +904,8 @@
       }
     },
     "gitter-env": {
-<<<<<<< HEAD
-      "version": "0.20.3",
-      "from": "http://beta-internal:4873/gitter-env/-/gitter-env-0.20.3.tgz",
-      "resolved": "http://beta-internal:4873/gitter-env/-/gitter-env-0.20.3.tgz",
-=======
       "version": "0.20.7",
       "from": "gitter-env@0.20.7",
->>>>>>> 03fc606e
       "dependencies": {
         "async": {
           "version": "0.8.0",
@@ -1341,13 +985,8 @@
                 },
                 "diff": {
                   "version": "1.0.8",
-<<<<<<< HEAD
-                  "from": "http://beta-internal:4873/diff/-/diff-1.0.8.tgz",
-                  "resolved": "http://beta-internal:4873/diff/-/diff-1.0.8.tgz"
-=======
                   "from": "https://registry.npmjs.org/diff/-/diff-1.0.8.tgz",
                   "resolved": "https://registry.npmjs.org/diff/-/diff-1.0.8.tgz"
->>>>>>> 03fc606e
                 }
               }
             },
@@ -1420,15 +1059,9 @@
           "resolved": "http://beta-internal:4873/raven/-/raven-0.6.3.tgz",
           "dependencies": {
             "node-uuid": {
-<<<<<<< HEAD
-              "version": "1.4.2",
-              "from": "http://beta-internal:4873/node-uuid/-/node-uuid-1.4.2.tgz",
-              "resolved": "http://beta-internal:4873/node-uuid/-/node-uuid-1.4.2.tgz"
-=======
               "version": "1.4.3",
               "from": "http://beta-internal:4873/node-uuid/-/node-uuid-1.4.3.tgz",
               "resolved": "http://beta-internal:4873/node-uuid/-/node-uuid-1.4.3.tgz"
->>>>>>> 03fc606e
             },
             "stack-trace": {
               "version": "0.0.7",
@@ -1647,7 +1280,7 @@
     },
     "gitter-realtime-client": {
       "version": "0.1.12",
-      "from": "gitter-realtime-client@latest",
+      "from": "gitter-realtime-client@>=0.1.12 <0.2.0",
       "dependencies": {
         "backbone-sorted-collection": {
           "version": "0.3.9",
@@ -1723,22 +1356,22 @@
     },
     "gitter-services": {
       "version": "1.9.0",
-      "from": "gitter-services@git+ssh://git@github.com:gitterHQ/services.git#db894ca96de3618a31f3b1ae589c5f709b0ccb69",
+      "from": "gitter-services@git+ssh://git@github.com:gitterHQ/services.git#1.9.0",
       "resolved": "git+ssh://git@github.com:gitterHQ/services.git#db894ca96de3618a31f3b1ae589c5f709b0ccb69",
       "dependencies": {
         "require-all": {
           "version": "0.0.8",
-          "from": "http://beta-internal:4873/require-all/-/require-all-0.0.8.tgz",
+          "from": "require-all@0.0.8",
           "resolved": "http://beta-internal:4873/require-all/-/require-all-0.0.8.tgz"
         },
         "qs": {
           "version": "1.2.2",
-          "from": "http://beta-internal:4873/qs/-/qs-1.2.2.tgz",
+          "from": "qs@>=1.0.0 <2.0.0",
           "resolved": "http://beta-internal:4873/qs/-/qs-1.2.2.tgz"
         },
         "extend": {
           "version": "1.3.0",
-          "from": "http://beta-internal:4873/extend/-/extend-1.3.0.tgz",
+          "from": "extend@>=1.2.1 <2.0.0",
           "resolved": "http://beta-internal:4873/extend/-/extend-1.3.0.tgz"
         }
       }
@@ -3500,62 +3133,6 @@
       "version": "2.0.0",
       "from": "http://beta-internal:4873/xregexp/-/xregexp-2.0.0.tgz",
       "resolved": "http://beta-internal:4873/xregexp/-/xregexp-2.0.0.tgz"
-    },
-    "zip-stream": {
-      "version": "0.5.1",
-      "from": "http://beta-internal:4873/zip-stream/-/zip-stream-0.5.1.tgz",
-      "resolved": "http://beta-internal:4873/zip-stream/-/zip-stream-0.5.1.tgz",
-      "dependencies": {
-        "compress-commons": {
-          "version": "0.2.7",
-          "from": "compress-commons@>=0.2.0 <0.3.0",
-          "resolved": "http://beta-internal:4873/compress-commons/-/compress-commons-0.2.7.tgz",
-          "dependencies": {
-            "buffer-crc32": {
-              "version": "0.2.5",
-              "from": "buffer-crc32@>=0.2.1 <0.3.0",
-              "resolved": "http://beta-internal:4873/buffer-crc32/-/buffer-crc32-0.2.5.tgz"
-            },
-            "crc32-stream": {
-              "version": "0.3.2",
-              "from": "crc32-stream@>=0.3.1 <0.4.0",
-              "resolved": "http://beta-internal:4873/crc32-stream/-/crc32-stream-0.3.2.tgz"
-            },
-            "node-int64": {
-              "version": "0.3.3",
-              "from": "node-int64@>=0.3.0 <0.4.0",
-              "resolved": "http://beta-internal:4873/node-int64/-/node-int64-0.3.3.tgz"
-            }
-          }
-        },
-        "readable-stream": {
-          "version": "1.0.33",
-          "from": "readable-stream@>=1.0.26 <1.1.0",
-          "resolved": "http://beta-internal:4873/readable-stream/-/readable-stream-1.0.33.tgz",
-          "dependencies": {
-            "core-util-is": {
-              "version": "1.0.1",
-              "from": "core-util-is@>=1.0.0 <1.1.0",
-              "resolved": "http://beta-internal:4873/core-util-is/-/core-util-is-1.0.1.tgz"
-            },
-            "isarray": {
-              "version": "0.0.1",
-              "from": "isarray@0.0.1",
-              "resolved": "http://beta-internal:4873/isarray/-/isarray-0.0.1.tgz"
-            },
-            "string_decoder": {
-              "version": "0.10.31",
-              "from": "string_decoder@>=0.10.0 <0.11.0",
-              "resolved": "http://beta-internal:4873/string_decoder/-/string_decoder-0.10.31.tgz"
-            },
-            "inherits": {
-              "version": "2.0.1",
-              "from": "inherits@>=2.0.0 <3.0.0",
-              "resolved": "http://beta-internal:4873/inherits/-/inherits-2.0.1.tgz"
-            }
-          }
-        }
-      }
     }
   }
 }