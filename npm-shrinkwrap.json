--- conflicted
+++ resolved
@@ -4,50 +4,41 @@
   "dependencies": {
     "apn": {
       "version": "1.4.4",
-      "from": "https://registry.npmjs.org/apn/-/apn-1.4.4.tgz",
-      "resolved": "https://registry.npmjs.org/apn/-/apn-1.4.4.tgz",
+      "from": "apn@~1.4.4",
       "dependencies": {
         "q": {
           "version": "0.9.7",
-          "from": "https://registry.npmjs.org/q/-/q-0.9.7.tgz",
-          "resolved": "https://registry.npmjs.org/q/-/q-0.9.7.tgz"
+          "from": "q@0.9.x"
         }
       }
     },
     "async": {
       "version": "0.9.0",
-      "from": "https://registry.npmjs.org/async/-/async-0.9.0.tgz",
-      "resolved": "https://registry.npmjs.org/async/-/async-0.9.0.tgz"
+      "from": "async@~0.9.0"
     },
     "batch-stream": {
       "version": "0.1.0",
-      "from": "https://registry.npmjs.org/batch-stream/-/batch-stream-0.1.0.tgz",
-      "resolved": "https://registry.npmjs.org/batch-stream/-/batch-stream-0.1.0.tgz",
+      "from": "batch-stream@^0.1.0",
       "dependencies": {
         "readable-stream": {
-          "version": "1.0.32",
-          "from": "readable-stream@1.0.32",
-          "resolved": "https://registry.npmjs.org/readable-stream/-/readable-stream-1.0.32.tgz",
+          "version": "1.0.33-1",
+          "from": "readable-stream@~1.0.2",
           "dependencies": {
             "core-util-is": {
               "version": "1.0.1",
-              "from": "core-util-is@1.0.1",
-              "resolved": "https://registry.npmjs.org/core-util-is/-/core-util-is-1.0.1.tgz"
+              "from": "core-util-is@~1.0.0"
             },
             "isarray": {
               "version": "0.0.1",
-              "from": "isarray@0.0.1",
-              "resolved": "https://registry.npmjs.org/isarray/-/isarray-0.0.1.tgz"
+              "from": "isarray@0.0.1"
             },
             "string_decoder": {
               "version": "0.10.31",
-              "from": "string_decoder@0.10.31",
-              "resolved": "https://registry.npmjs.org/string_decoder/-/string_decoder-0.10.31.tgz"
+              "from": "string_decoder@~0.10.x"
             },
             "inherits": {
               "version": "2.0.1",
-              "from": "inherits@2.0.1",
-              "resolved": "https://registry.npmjs.org/inherits/-/inherits-2.0.1.tgz"
+              "from": "inherits@~2.0.1"
             }
           }
         }
@@ -55,22 +46,15 @@
     },
     "connect-redis": {
       "version": "1.4.7",
-      "from": "https://registry.npmjs.org/connect-redis/-/connect-redis-1.4.7.tgz",
-      "resolved": "https://registry.npmjs.org/connect-redis/-/connect-redis-1.4.7.tgz",
+      "from": "connect-redis@~1.4.6",
       "dependencies": {
         "redis": {
           "version": "0.10.3",
-          "from": "https://registry.npmjs.org/redis/-/redis-0.10.3.tgz",
-          "resolved": "https://registry.npmjs.org/redis/-/redis-0.10.3.tgz"
+          "from": "redis@0.10.x"
         },
         "debug": {
           "version": "2.0.0",
-<<<<<<< HEAD
-          "from": "debug@2.0.0",
-=======
           "from": "debug@*",
->>>>>>> ac675b6b
-          "resolved": "https://registry.npmjs.org/debug/-/debug-2.0.0.tgz",
           "dependencies": {
             "ms": {
               "version": "0.6.2",
@@ -83,102 +67,82 @@
     },
     "consolidate": {
       "version": "0.10.0",
-      "from": "https://registry.npmjs.org/consolidate/-/consolidate-0.10.0.tgz",
-      "resolved": "https://registry.npmjs.org/consolidate/-/consolidate-0.10.0.tgz"
+      "from": "consolidate@~0.10.0"
     },
     "csprng": {
       "version": "0.1.1",
-      "from": "https://registry.npmjs.org/csprng/-/csprng-0.1.1.tgz",
-      "resolved": "https://registry.npmjs.org/csprng/-/csprng-0.1.1.tgz",
+      "from": "csprng@^0.1.1",
       "dependencies": {
         "sequin": {
           "version": "0.1.0",
-          "from": "https://registry.npmjs.org/sequin/-/sequin-0.1.0.tgz",
-          "resolved": "https://registry.npmjs.org/sequin/-/sequin-0.1.0.tgz"
+          "from": "sequin@"
         }
       }
     },
     "cube": {
       "version": "0.2.12",
-      "from": "https://registry.npmjs.org/cube/-/cube-0.2.12.tgz",
-      "resolved": "https://registry.npmjs.org/cube/-/cube-0.2.12.tgz",
+      "from": "cube@^0.2.12",
       "dependencies": {
         "mongodb": {
           "version": "1.3.23",
-          "from": "https://registry.npmjs.org/mongodb/-/mongodb-1.3.23.tgz",
+          "from": "mongodb@~1.3.18",
           "resolved": "https://registry.npmjs.org/mongodb/-/mongodb-1.3.23.tgz",
           "dependencies": {
             "bson": {
               "version": "0.2.5",
-              "from": "https://registry.npmjs.org/bson/-/bson-0.2.5.tgz",
-              "resolved": "https://registry.npmjs.org/bson/-/bson-0.2.5.tgz"
+              "from": "bson@0.2.5"
             },
             "kerberos": {
               "version": "0.0.3",
-              "from": "https://registry.npmjs.org/kerberos/-/kerberos-0.0.3.tgz",
-              "resolved": "https://registry.npmjs.org/kerberos/-/kerberos-0.0.3.tgz"
+              "from": "kerberos@0.0.3"
             }
           }
         },
         "node-static": {
           "version": "0.6.5",
-          "from": "https://registry.npmjs.org/node-static/-/node-static-0.6.5.tgz",
-          "resolved": "https://registry.npmjs.org/node-static/-/node-static-0.6.5.tgz",
+          "from": "node-static@0.6.5",
           "dependencies": {
             "optimist": {
               "version": "0.6.1",
-              "from": "https://registry.npmjs.org/optimist/-/optimist-0.6.1.tgz",
-              "resolved": "https://registry.npmjs.org/optimist/-/optimist-0.6.1.tgz",
+              "from": "optimist@>=0.3.4",
               "dependencies": {
                 "wordwrap": {
                   "version": "0.0.2",
-                  "from": "wordwrap@0.0.2",
-                  "resolved": "https://registry.npmjs.org/wordwrap/-/wordwrap-0.0.2.tgz"
+                  "from": "wordwrap@~0.0.2"
                 },
                 "minimist": {
                   "version": "0.0.10",
-                  "from": "minimist@0.0.10",
-                  "resolved": "https://registry.npmjs.org/minimist/-/minimist-0.0.10.tgz"
+                  "from": "minimist@~0.0.1"
                 }
               }
             },
             "colors": {
-              "version": "0.6.2",
-<<<<<<< HEAD
-              "from": "colors@~0.6.0-1",
-=======
-              "from": "https://registry.npmjs.org/colors/-/colors-0.6.2.tgz",
->>>>>>> ac675b6b
-              "resolved": "https://registry.npmjs.org/colors/-/colors-0.6.2.tgz"
+              "version": "1.0.3",
+              "from": "colors@>=0.6.0"
             }
           }
         },
         "pegjs": {
           "version": "0.7.0",
-          "from": "https://registry.npmjs.org/pegjs/-/pegjs-0.7.0.tgz",
-          "resolved": "https://registry.npmjs.org/pegjs/-/pegjs-0.7.0.tgz"
+          "from": "pegjs@0.7.0"
         },
         "vows": {
           "version": "0.7.0",
-          "from": "https://registry.npmjs.org/vows/-/vows-0.7.0.tgz",
-          "resolved": "https://registry.npmjs.org/vows/-/vows-0.7.0.tgz",
+          "from": "vows@0.7.0",
           "dependencies": {
             "eyes": {
               "version": "0.1.8",
-              "from": "https://registry.npmjs.org/eyes/-/eyes-0.1.8.tgz",
-              "resolved": "https://registry.npmjs.org/eyes/-/eyes-0.1.8.tgz"
+              "from": "eyes@>=0.1.6"
             },
             "diff": {
               "version": "1.0.8",
-              "from": "https://registry.npmjs.org/diff/-/diff-1.0.8.tgz",
-              "resolved": "https://registry.npmjs.org/diff/-/diff-1.0.8.tgz"
+              "from": "diff@~1.0.3"
             }
           }
         },
         "websocket": {
           "version": "1.0.8",
-          "from": "https://registry.npmjs.org/websocket/-/websocket-1.0.8.tgz",
-          "resolved": "https://registry.npmjs.org/websocket/-/websocket-1.0.8.tgz"
+          "from": "websocket@1.0.8"
         },
         "websocket-server": {
           "version": "1.4.4",
@@ -189,81 +153,68 @@
     },
     "diskspace": {
       "version": "0.1.5",
-      "from": "https://registry.npmjs.org/diskspace/-/diskspace-0.1.5.tgz",
-      "resolved": "https://registry.npmjs.org/diskspace/-/diskspace-0.1.5.tgz"
+      "from": "diskspace@0.1.5"
     },
     "dolph": {
       "version": "0.0.4",
-      "from": "https://registry.npmjs.org/dolph/-/dolph-0.0.4.tgz",
-      "resolved": "https://registry.npmjs.org/dolph/-/dolph-0.0.4.tgz",
+      "from": "dolph@0.0.4",
       "dependencies": {
         "redis": {
           "version": "0.10.3",
-          "from": "https://registry.npmjs.org/redis/-/redis-0.10.3.tgz",
-          "resolved": "https://registry.npmjs.org/redis/-/redis-0.10.3.tgz"
+          "from": "redis@^0.10.1"
         }
       }
     },
     "easynexmo": {
       "version": "0.3.3",
-      "from": "https://registry.npmjs.org/easynexmo/-/easynexmo-0.3.3.tgz",
-      "resolved": "https://registry.npmjs.org/easynexmo/-/easynexmo-0.3.3.tgz"
+      "from": "easynexmo@~0.3.1"
     },
     "email-validator": {
       "version": "1.0.1",
-      "from": "https://registry.npmjs.org/email-validator/-/email-validator-1.0.1.tgz",
-      "resolved": "https://registry.npmjs.org/email-validator/-/email-validator-1.0.1.tgz"
+      "from": "email-validator@^1.0.0"
     },
     "emailify": {
       "version": "0.0.2",
-      "from": "https://registry.npmjs.org/emailify/-/emailify-0.0.2.tgz",
-      "resolved": "https://registry.npmjs.org/emailify/-/emailify-0.0.2.tgz",
+      "from": "emailify@~0.0.2",
       "dependencies": {
         "outcome": {
           "version": "0.0.18",
-          "from": "https://registry.npmjs.org/outcome/-/outcome-0.0.18.tgz",
-          "resolved": "https://registry.npmjs.org/outcome/-/outcome-0.0.18.tgz"
+          "from": "outcome@0.0.x"
         },
         "jsdom": {
           "version": "0.2.19",
-          "from": "https://registry.npmjs.org/jsdom/-/jsdom-0.2.19.tgz",
-          "resolved": "https://registry.npmjs.org/jsdom/-/jsdom-0.2.19.tgz",
+          "from": "jsdom@0.2.x",
           "dependencies": {
             "htmlparser": {
               "version": "1.7.7",
-              "from": "https://registry.npmjs.org/htmlparser/-/htmlparser-1.7.7.tgz",
-              "resolved": "https://registry.npmjs.org/htmlparser/-/htmlparser-1.7.7.tgz"
+              "from": "htmlparser@1.x"
             },
             "cssom": {
               "version": "0.2.5",
-              "from": "https://registry.npmjs.org/cssom/-/cssom-0.2.5.tgz",
-              "resolved": "https://registry.npmjs.org/cssom/-/cssom-0.2.5.tgz"
+              "from": "cssom@0.2.x"
             },
             "cssstyle": {
-              "version": "0.2.14",
-              "from": "https://registry.npmjs.org/cssstyle/-/cssstyle-0.2.14.tgz",
-              "resolved": "https://registry.npmjs.org/cssstyle/-/cssstyle-0.2.14.tgz",
+              "version": "0.2.18",
+              "from": "cssstyle@>=0.2.3",
+              "resolved": "https://registry.npmjs.org/cssstyle/-/cssstyle-0.2.18.tgz",
               "dependencies": {
                 "cssom": {
                   "version": "0.3.0",
-                  "from": "https://registry.npmjs.org/cssom/-/cssom-0.3.0.tgz",
-                  "resolved": "https://registry.npmjs.org/cssom/-/cssom-0.3.0.tgz"
+                  "from": "cssom@0.3.x"
                 }
               }
             },
             "contextify": {
               "version": "0.1.9",
-              "from": "https://registry.npmjs.org/contextify/-/contextify-0.1.9.tgz",
-              "resolved": "https://registry.npmjs.org/contextify/-/contextify-0.1.9.tgz",
+              "from": "contextify@0.1.x",
               "dependencies": {
                 "bindings": {
                   "version": "1.2.1",
-                  "from": "https://registry.npmjs.org/bindings/-/bindings-1.2.1.tgz",
-                  "resolved": "https://registry.npmjs.org/bindings/-/bindings-1.2.1.tgz"
+                  "from": "bindings@*"
                 },
                 "nan": {
                   "version": "1.3.0",
-                  "from": "https://registry.npmjs.org/nan/-/nan-1.3.0.tgz",
+                  "from": "nan@~1.3.0",
                   "resolved": "https://registry.npmjs.org/nan/-/nan-1.3.0.tgz"
                 }
               }
@@ -272,130 +223,110 @@
         },
         "optimist": {
           "version": "0.3.7",
-          "from": "https://registry.npmjs.org/optimist/-/optimist-0.3.7.tgz",
-          "resolved": "https://registry.npmjs.org/optimist/-/optimist-0.3.7.tgz",
+          "from": "optimist@~0.3.5",
           "dependencies": {
             "wordwrap": {
               "version": "0.0.2",
-              "from": "wordwrap@0.0.2",
-              "resolved": "https://registry.npmjs.org/wordwrap/-/wordwrap-0.0.2.tgz"
+              "from": "wordwrap@~0.0.2"
             }
           }
         },
         "vows": {
           "version": "0.6.4",
-          "from": "https://registry.npmjs.org/vows/-/vows-0.6.4.tgz",
-          "resolved": "https://registry.npmjs.org/vows/-/vows-0.6.4.tgz",
+          "from": "vows@0.6.x",
           "dependencies": {
             "eyes": {
               "version": "0.1.8",
-              "from": "https://registry.npmjs.org/eyes/-/eyes-0.1.8.tgz",
-              "resolved": "https://registry.npmjs.org/eyes/-/eyes-0.1.8.tgz"
+              "from": "eyes@>=0.1.6"
             },
             "diff": {
               "version": "1.0.8",
-              "from": "https://registry.npmjs.org/diff/-/diff-1.0.8.tgz",
-              "resolved": "https://registry.npmjs.org/diff/-/diff-1.0.8.tgz"
+              "from": "diff@~1.0.3"
             }
           }
         },
         "plugin": {
           "version": "0.0.15",
-          "from": "https://registry.npmjs.org/plugin/-/plugin-0.0.15.tgz",
-          "resolved": "https://registry.npmjs.org/plugin/-/plugin-0.0.15.tgz",
+          "from": "plugin@0.0.x",
           "dependencies": {
             "tq": {
               "version": "0.0.1",
-              "from": "https://registry.npmjs.org/tq/-/tq-0.0.1.tgz",
+              "from": "tq@0.0.1",
               "resolved": "https://registry.npmjs.org/tq/-/tq-0.0.1.tgz"
             },
             "structr": {
               "version": "0.1.0",
-              "from": "https://registry.npmjs.org/structr/-/structr-0.1.0.tgz",
+              "from": "structr@0.1.0",
               "resolved": "https://registry.npmjs.org/structr/-/structr-0.1.0.tgz"
             }
           }
         },
         "step": {
           "version": "0.0.5",
-          "from": "https://registry.npmjs.org/step/-/step-0.0.5.tgz",
-          "resolved": "https://registry.npmjs.org/step/-/step-0.0.5.tgz"
+          "from": "step@0.0.x"
         },
         "colors": {
           "version": "0.6.2",
-          "from": "https://registry.npmjs.org/colors/-/colors-0.6.2.tgz",
-          "resolved": "https://registry.npmjs.org/colors/-/colors-0.6.2.tgz"
+          "from": "colors@0.6.x"
         },
         "sprintf": {
           "version": "0.1.4",
-          "from": "https://registry.npmjs.org/sprintf/-/sprintf-0.1.4.tgz",
-          "resolved": "https://registry.npmjs.org/sprintf/-/sprintf-0.1.4.tgz"
+          "from": "sprintf@0.1.x"
         },
         "celeri": {
           "version": "0.2.16",
-          "from": "https://registry.npmjs.org/celeri/-/celeri-0.2.16.tgz",
-          "resolved": "https://registry.npmjs.org/celeri/-/celeri-0.2.16.tgz",
+          "from": "celeri@0.2.x",
           "dependencies": {
             "structr": {
               "version": "0.2.4",
-              "from": "https://registry.npmjs.org/structr/-/structr-0.2.4.tgz",
-              "resolved": "https://registry.npmjs.org/structr/-/structr-0.2.4.tgz"
+              "from": "structr@0.2.x"
             },
             "colors": {
               "version": "0.5.1",
-              "from": "https://registry.npmjs.org/colors/-/colors-0.5.1.tgz",
+              "from": "colors@0.5.1",
               "resolved": "https://registry.npmjs.org/colors/-/colors-0.5.1.tgz"
             },
             "tq": {
               "version": "0.1.0",
-              "from": "https://registry.npmjs.org/tq/-/tq-0.1.0.tgz",
-              "resolved": "https://registry.npmjs.org/tq/-/tq-0.1.0.tgz"
+              "from": "tq@<=0.1.0"
             },
             "crema": {
               "version": "0.1.5",
-              "from": "https://registry.npmjs.org/crema/-/crema-0.1.5.tgz",
-              "resolved": "https://registry.npmjs.org/crema/-/crema-0.1.5.tgz",
+              "from": "crema@<0.2.0",
               "dependencies": {
                 "strscanner": {
                   "version": "0.0.8",
-                  "from": "https://registry.npmjs.org/strscanner/-/strscanner-0.0.8.tgz",
-                  "resolved": "https://registry.npmjs.org/strscanner/-/strscanner-0.0.8.tgz"
+                  "from": "strscanner@0.0.x"
                 }
               }
             },
             "beanpoll": {
               "version": "0.2.19",
-              "from": "https://registry.npmjs.org/beanpoll/-/beanpoll-0.2.19.tgz",
-              "resolved": "https://registry.npmjs.org/beanpoll/-/beanpoll-0.2.19.tgz",
+              "from": "beanpoll@<0.3.0",
               "dependencies": {
                 "dolce": {
                   "version": "0.0.14",
-                  "from": "https://registry.npmjs.org/dolce/-/dolce-0.0.14.tgz",
-                  "resolved": "https://registry.npmjs.org/dolce/-/dolce-0.0.14.tgz",
+                  "from": "dolce@<0.2.0",
                   "dependencies": {
                     "sift": {
                       "version": "0.1.0",
-                      "from": "https://registry.npmjs.org/sift/-/sift-0.1.0.tgz",
-                      "resolved": "https://registry.npmjs.org/sift/-/sift-0.1.0.tgz"
+                      "from": "sift@*"
                     }
                   }
                 },
                 "comerr": {
                   "version": "0.0.7",
-                  "from": "https://registry.npmjs.org/comerr/-/comerr-0.0.7.tgz",
-                  "resolved": "https://registry.npmjs.org/comerr/-/comerr-0.0.7.tgz"
+                  "from": "comerr@0.0.x"
                 }
               }
             },
             "disposable": {
               "version": "0.0.5",
-              "from": "https://registry.npmjs.org/disposable/-/disposable-0.0.5.tgz",
-              "resolved": "https://registry.npmjs.org/disposable/-/disposable-0.0.5.tgz"
+              "from": "disposable@<0.2.0"
             },
             "underscore": {
               "version": "1.2.4",
-              "from": "https://registry.npmjs.org/underscore/-/underscore-1.2.4.tgz",
-              "resolved": "https://registry.npmjs.org/underscore/-/underscore-1.2.4.tgz"
+              "from": "underscore@1.2.x"
             }
           }
         }
@@ -403,106 +334,91 @@
     },
     "ent": {
       "version": "0.1.0",
-      "from": "https://registry.npmjs.org/ent/-/ent-0.1.0.tgz",
-      "resolved": "https://registry.npmjs.org/ent/-/ent-0.1.0.tgz"
+      "from": "ent@~0.1.0"
     },
     "express": {
-      "version": "3.17.5",
-      "from": "express@3.17.5",
-      "resolved": "https://registry.npmjs.org/express/-/express-3.17.5.tgz",
+      "version": "3.17.7",
+      "from": "express@^3.16.7",
+      "resolved": "https://registry.npmjs.org/express/-/express-3.17.7.tgz",
       "dependencies": {
         "basic-auth": {
           "version": "1.0.0",
-          "from": "https://registry.npmjs.org/basic-auth/-/basic-auth-1.0.0.tgz",
-          "resolved": "https://registry.npmjs.org/basic-auth/-/basic-auth-1.0.0.tgz"
+          "from": "basic-auth@1.0.0"
         },
         "connect": {
-          "version": "2.26.3",
-          "from": "https://registry.npmjs.org/connect/-/connect-2.26.3.tgz",
-          "resolved": "https://registry.npmjs.org/connect/-/connect-2.26.3.tgz",
+          "version": "2.26.5",
+          "from": "connect@2.26.5",
+          "resolved": "https://registry.npmjs.org/connect/-/connect-2.26.5.tgz",
           "dependencies": {
             "basic-auth-connect": {
               "version": "1.0.0",
-              "from": "https://registry.npmjs.org/basic-auth-connect/-/basic-auth-connect-1.0.0.tgz",
-              "resolved": "https://registry.npmjs.org/basic-auth-connect/-/basic-auth-connect-1.0.0.tgz"
+              "from": "basic-auth-connect@1.0.0"
             },
             "body-parser": {
               "version": "1.8.4",
-              "from": "https://registry.npmjs.org/body-parser/-/body-parser-1.8.4.tgz",
-              "resolved": "https://registry.npmjs.org/body-parser/-/body-parser-1.8.4.tgz",
+              "from": "body-parser@~1.8.4",
               "dependencies": {
                 "iconv-lite": {
                   "version": "0.4.4",
-                  "from": "https://registry.npmjs.org/iconv-lite/-/iconv-lite-0.4.4.tgz",
-                  "resolved": "https://registry.npmjs.org/iconv-lite/-/iconv-lite-0.4.4.tgz"
+                  "from": "iconv-lite@0.4.4"
                 },
                 "on-finished": {
                   "version": "2.1.0",
-                  "from": "https://registry.npmjs.org/on-finished/-/on-finished-2.1.0.tgz",
-                  "resolved": "https://registry.npmjs.org/on-finished/-/on-finished-2.1.0.tgz",
+                  "from": "on-finished@2.1.0",
                   "dependencies": {
                     "ee-first": {
                       "version": "1.0.5",
-                      "from": "https://registry.npmjs.org/ee-first/-/ee-first-1.0.5.tgz",
-                      "resolved": "https://registry.npmjs.org/ee-first/-/ee-first-1.0.5.tgz"
+                      "from": "ee-first@1.0.5"
                     }
                   }
                 },
                 "raw-body": {
                   "version": "1.3.0",
-                  "from": "https://registry.npmjs.org/raw-body/-/raw-body-1.3.0.tgz",
+                  "from": "raw-body@1.3.0",
                   "resolved": "https://registry.npmjs.org/raw-body/-/raw-body-1.3.0.tgz"
                 }
               }
             },
             "bytes": {
               "version": "1.0.0",
-              "from": "https://registry.npmjs.org/bytes/-/bytes-1.0.0.tgz",
-              "resolved": "https://registry.npmjs.org/bytes/-/bytes-1.0.0.tgz"
+              "from": "bytes@1.0.0"
             },
             "cookie-parser": {
               "version": "1.3.3",
-              "from": "cookie-parser@1.3.3",
-              "resolved": "https://registry.npmjs.org/cookie-parser/-/cookie-parser-1.3.3.tgz"
+              "from": "cookie-parser@~1.3.3"
             },
             "compression": {
               "version": "1.1.0",
-              "from": "compression@1.1.0",
-              "resolved": "https://registry.npmjs.org/compression/-/compression-1.1.0.tgz",
+              "from": "compression@~1.1.0",
               "dependencies": {
                 "accepts": {
                   "version": "1.1.1",
-                  "from": "https://registry.npmjs.org/accepts/-/accepts-1.1.1.tgz",
-                  "resolved": "https://registry.npmjs.org/accepts/-/accepts-1.1.1.tgz",
+                  "from": "accepts@~1.1.0",
                   "dependencies": {
                     "mime-types": {
                       "version": "2.0.2",
-                      "from": "https://registry.npmjs.org/mime-types/-/mime-types-2.0.2.tgz",
-                      "resolved": "https://registry.npmjs.org/mime-types/-/mime-types-2.0.2.tgz",
+                      "from": "mime-types@~2.0.2",
                       "dependencies": {
                         "mime-db": {
                           "version": "1.1.0",
-                          "from": "https://registry.npmjs.org/mime-db/-/mime-db-1.1.0.tgz",
-                          "resolved": "https://registry.npmjs.org/mime-db/-/mime-db-1.1.0.tgz"
+                          "from": "mime-db@~1.1.0"
                         }
                       }
                     },
                     "negotiator": {
                       "version": "0.4.8",
-                      "from": "https://registry.npmjs.org/negotiator/-/negotiator-0.4.8.tgz",
-                      "resolved": "https://registry.npmjs.org/negotiator/-/negotiator-0.4.8.tgz"
+                      "from": "negotiator@0.4.8"
                     }
                   }
                 },
                 "compressible": {
-                  "version": "2.0.0",
-                  "from": "compressible@2.0.0",
-                  "resolved": "https://registry.npmjs.org/compressible/-/compressible-2.0.0.tgz",
+                  "version": "2.0.1",
+                  "from": "compressible@~2.0.0",
+                  "resolved": "https://registry.npmjs.org/compressible/-/compressible-2.0.1.tgz",
                   "dependencies": {
                     "mime-db": {
-                      "version": "1.0.3",
-                      "from": "https://registry.npmjs.org/mime-db/-/mime-db-1.0.3.tgz",
-                      "resolved": "https://registry.npmjs.org/mime-db/-/mime-db-1.0.3.tgz"
+                      "version": "1.1.0",
+                      "from": "mime-db@1.x"
                     }
                   }
                 }
@@ -510,8 +426,7 @@
             },
             "connect-timeout": {
               "version": "1.3.0",
-              "from": "connect-timeout@1.3.0",
-              "resolved": "https://registry.npmjs.org/connect-timeout/-/connect-timeout-1.3.0.tgz",
+              "from": "connect-timeout@~1.3.0",
               "dependencies": {
                 "ms": {
                   "version": "0.6.2",
@@ -522,38 +437,32 @@
             },
             "csurf": {
               "version": "1.6.1",
-              "from": "csurf@1.6.1",
-              "resolved": "https://registry.npmjs.org/csurf/-/csurf-1.6.1.tgz",
+              "from": "csurf@~1.6.1",
               "dependencies": {
                 "csrf": {
                   "version": "2.0.1",
-                  "from": "csrf@2.0.1",
-                  "resolved": "https://registry.npmjs.org/csrf/-/csrf-2.0.1.tgz",
+                  "from": "csrf@~2.0.1",
                   "dependencies": {
                     "rndm": {
                       "version": "1.0.0",
-                      "from": "rndm@1.0.0",
-                      "resolved": "https://registry.npmjs.org/rndm/-/rndm-1.0.0.tgz"
+                      "from": "rndm@~1.0.0"
                     },
                     "scmp": {
                       "version": "0.0.3",
-                      "from": "https://registry.npmjs.org/scmp/-/scmp-0.0.3.tgz",
+                      "from": "scmp@0.0.3",
                       "resolved": "https://registry.npmjs.org/scmp/-/scmp-0.0.3.tgz"
                     },
                     "uid-safe": {
                       "version": "1.0.1",
-                      "from": "https://registry.npmjs.org/uid-safe/-/uid-safe-1.0.1.tgz",
-                      "resolved": "https://registry.npmjs.org/uid-safe/-/uid-safe-1.0.1.tgz",
+                      "from": "uid-safe@~1.0.1",
                       "dependencies": {
                         "mz": {
                           "version": "1.0.1",
-                          "from": "mz@1.0.1",
-                          "resolved": "https://registry.npmjs.org/mz/-/mz-1.0.1.tgz",
+                          "from": "mz@1",
                           "dependencies": {
                             "native-or-bluebird": {
                               "version": "1.1.1",
-                              "from": "native-or-bluebird@1.1.1",
-                              "resolved": "https://registry.npmjs.org/native-or-bluebird/-/native-or-bluebird-1.1.1.tgz"
+                              "from": "native-or-bluebird@1"
                             }
                           }
                         }
@@ -561,8 +470,7 @@
                     },
                     "base64-url": {
                       "version": "1.0.0",
-                      "from": "https://registry.npmjs.org/base64-url/-/base64-url-1.0.0.tgz",
-                      "resolved": "https://registry.npmjs.org/base64-url/-/base64-url-1.0.0.tgz"
+                      "from": "base64-url@1"
                     }
                   }
                 }
@@ -570,30 +478,25 @@
             },
             "errorhandler": {
               "version": "1.2.0",
-              "from": "errorhandler@1.2.0",
-              "resolved": "https://registry.npmjs.org/errorhandler/-/errorhandler-1.2.0.tgz",
+              "from": "errorhandler@~1.2.0",
               "dependencies": {
                 "accepts": {
                   "version": "1.1.1",
-                  "from": "https://registry.npmjs.org/accepts/-/accepts-1.1.1.tgz",
-                  "resolved": "https://registry.npmjs.org/accepts/-/accepts-1.1.1.tgz",
+                  "from": "accepts@~1.1.0",
                   "dependencies": {
                     "mime-types": {
                       "version": "2.0.2",
-                      "from": "https://registry.npmjs.org/mime-types/-/mime-types-2.0.2.tgz",
-                      "resolved": "https://registry.npmjs.org/mime-types/-/mime-types-2.0.2.tgz",
+                      "from": "mime-types@~2.0.2",
                       "dependencies": {
                         "mime-db": {
                           "version": "1.1.0",
-                          "from": "https://registry.npmjs.org/mime-db/-/mime-db-1.1.0.tgz",
-                          "resolved": "https://registry.npmjs.org/mime-db/-/mime-db-1.1.0.tgz"
+                          "from": "mime-db@~1.1.0"
                         }
                       }
                     },
                     "negotiator": {
                       "version": "0.4.8",
-                      "from": "https://registry.npmjs.org/negotiator/-/negotiator-0.4.8.tgz",
-                      "resolved": "https://registry.npmjs.org/negotiator/-/negotiator-0.4.8.tgz"
+                      "from": "negotiator@0.4.8"
                     }
                   }
                 }
@@ -601,64 +504,53 @@
             },
             "express-session": {
               "version": "1.8.2",
-              "from": "express-session@1.8.2",
-              "resolved": "https://registry.npmjs.org/express-session/-/express-session-1.8.2.tgz",
+              "from": "express-session@~1.8.2",
               "dependencies": {
                 "uid-safe": {
                   "version": "1.0.1",
-                  "from": "https://registry.npmjs.org/uid-safe/-/uid-safe-1.0.1.tgz",
-                  "resolved": "https://registry.npmjs.org/uid-safe/-/uid-safe-1.0.1.tgz",
+                  "from": "uid-safe@~1.0.1",
                   "dependencies": {
                     "mz": {
                       "version": "1.0.1",
-                      "from": "mz@1.0.1",
-                      "resolved": "https://registry.npmjs.org/mz/-/mz-1.0.1.tgz",
+                      "from": "mz@1",
                       "dependencies": {
                         "native-or-bluebird": {
                           "version": "1.1.1",
-                          "from": "native-or-bluebird@1.1.1",
-                          "resolved": "https://registry.npmjs.org/native-or-bluebird/-/native-or-bluebird-1.1.1.tgz"
+                          "from": "native-or-bluebird@1"
                         }
                       }
                     },
                     "base64-url": {
                       "version": "1.0.0",
-                      "from": "https://registry.npmjs.org/base64-url/-/base64-url-1.0.0.tgz",
-                      "resolved": "https://registry.npmjs.org/base64-url/-/base64-url-1.0.0.tgz"
+                      "from": "base64-url@1"
                     }
                   }
                 },
                 "utils-merge": {
                   "version": "1.0.0",
-                  "from": "https://registry.npmjs.org/utils-merge/-/utils-merge-1.0.0.tgz",
-                  "resolved": "https://registry.npmjs.org/utils-merge/-/utils-merge-1.0.0.tgz"
+                  "from": "utils-merge@1.0.0"
                 }
               }
             },
             "finalhandler": {
               "version": "0.2.0",
-              "from": "https://registry.npmjs.org/finalhandler/-/finalhandler-0.2.0.tgz",
-              "resolved": "https://registry.npmjs.org/finalhandler/-/finalhandler-0.2.0.tgz"
+              "from": "finalhandler@0.2.0"
             },
             "method-override": {
               "version": "2.2.0",
-              "from": "method-override@2.2.0",
-              "resolved": "https://registry.npmjs.org/method-override/-/method-override-2.2.0.tgz"
+              "from": "method-override@~2.2.0"
             },
             "morgan": {
               "version": "1.3.2",
-              "from": "https://registry.npmjs.org/morgan/-/morgan-1.3.2.tgz",
-              "resolved": "https://registry.npmjs.org/morgan/-/morgan-1.3.2.tgz",
+              "from": "morgan@~1.3.2",
               "dependencies": {
                 "on-finished": {
                   "version": "2.1.0",
-                  "from": "https://registry.npmjs.org/on-finished/-/on-finished-2.1.0.tgz",
-                  "resolved": "https://registry.npmjs.org/on-finished/-/on-finished-2.1.0.tgz",
+                  "from": "on-finished@2.1.0",
                   "dependencies": {
                     "ee-first": {
                       "version": "1.0.5",
-                      "from": "https://registry.npmjs.org/ee-first/-/ee-first-1.0.5.tgz",
-                      "resolved": "https://registry.npmjs.org/ee-first/-/ee-first-1.0.5.tgz"
+                      "from": "ee-first@1.0.5"
                     }
                   }
                 }
@@ -666,67 +558,55 @@
             },
             "multiparty": {
               "version": "3.3.2",
-              "from": "https://registry.npmjs.org/multiparty/-/multiparty-3.3.2.tgz",
-              "resolved": "https://registry.npmjs.org/multiparty/-/multiparty-3.3.2.tgz",
+              "from": "multiparty@3.3.2",
               "dependencies": {
                 "readable-stream": {
                   "version": "1.1.13",
-                  "from": "readable-stream@1.1.13",
-                  "resolved": "https://registry.npmjs.org/readable-stream/-/readable-stream-1.1.13.tgz",
+                  "from": "readable-stream@~1.1.9",
                   "dependencies": {
                     "core-util-is": {
                       "version": "1.0.1",
-                      "from": "core-util-is@1.0.1",
-                      "resolved": "https://registry.npmjs.org/core-util-is/-/core-util-is-1.0.1.tgz"
+                      "from": "core-util-is@~1.0.0"
                     },
                     "isarray": {
                       "version": "0.0.1",
-                      "from": "isarray@0.0.1",
-                      "resolved": "https://registry.npmjs.org/isarray/-/isarray-0.0.1.tgz"
+                      "from": "isarray@0.0.1"
                     },
                     "string_decoder": {
                       "version": "0.10.31",
-                      "from": "string_decoder@0.10.31",
-                      "resolved": "https://registry.npmjs.org/string_decoder/-/string_decoder-0.10.31.tgz"
+                      "from": "string_decoder@~0.10.x"
                     },
                     "inherits": {
                       "version": "2.0.1",
-                      "from": "inherits@2.0.1",
-                      "resolved": "https://registry.npmjs.org/inherits/-/inherits-2.0.1.tgz"
+                      "from": "inherits@~2.0.1"
                     }
                   }
                 },
                 "stream-counter": {
                   "version": "0.2.0",
-                  "from": "stream-counter@0.2.0",
-                  "resolved": "https://registry.npmjs.org/stream-counter/-/stream-counter-0.2.0.tgz"
+                  "from": "stream-counter@~0.2.0"
                 }
               }
             },
             "on-headers": {
               "version": "1.0.0",
-              "from": "on-headers@1.0.0",
-              "resolved": "https://registry.npmjs.org/on-headers/-/on-headers-1.0.0.tgz"
+              "from": "on-headers@~1.0.0"
             },
             "qs": {
               "version": "2.2.4",
-              "from": "https://registry.npmjs.org/qs/-/qs-2.2.4.tgz",
-              "resolved": "https://registry.npmjs.org/qs/-/qs-2.2.4.tgz"
+              "from": "qs@2.2.4"
             },
             "response-time": {
               "version": "2.0.1",
-              "from": "response-time@2.0.1",
-              "resolved": "https://registry.npmjs.org/response-time/-/response-time-2.0.1.tgz"
+              "from": "response-time@~2.0.1"
             },
             "serve-favicon": {
               "version": "2.1.5",
-              "from": "https://registry.npmjs.org/serve-favicon/-/serve-favicon-2.1.5.tgz",
-              "resolved": "https://registry.npmjs.org/serve-favicon/-/serve-favicon-2.1.5.tgz",
+              "from": "serve-favicon@~2.1.5",
               "dependencies": {
                 "etag": {
                   "version": "1.4.0",
-                  "from": "https://registry.npmjs.org/etag/-/etag-1.4.0.tgz",
-                  "resolved": "https://registry.npmjs.org/etag/-/etag-1.4.0.tgz"
+                  "from": "etag@~1.4.0"
                 },
                 "ms": {
                   "version": "0.6.2",
@@ -737,66 +617,57 @@
             },
             "serve-index": {
               "version": "1.2.1",
-              "from": "serve-index@1.2.1",
-              "resolved": "https://registry.npmjs.org/serve-index/-/serve-index-1.2.1.tgz",
+              "from": "serve-index@~1.2.1",
               "dependencies": {
                 "accepts": {
                   "version": "1.1.1",
-                  "from": "https://registry.npmjs.org/accepts/-/accepts-1.1.1.tgz",
-                  "resolved": "https://registry.npmjs.org/accepts/-/accepts-1.1.1.tgz",
+                  "from": "accepts@~1.1.0",
                   "dependencies": {
                     "mime-types": {
                       "version": "2.0.2",
-                      "from": "https://registry.npmjs.org/mime-types/-/mime-types-2.0.2.tgz",
-                      "resolved": "https://registry.npmjs.org/mime-types/-/mime-types-2.0.2.tgz",
+                      "from": "mime-types@~2.0.2",
                       "dependencies": {
                         "mime-db": {
                           "version": "1.1.0",
-                          "from": "https://registry.npmjs.org/mime-db/-/mime-db-1.1.0.tgz",
-                          "resolved": "https://registry.npmjs.org/mime-db/-/mime-db-1.1.0.tgz"
+                          "from": "mime-db@~1.1.0"
                         }
                       }
                     },
                     "negotiator": {
                       "version": "0.4.8",
-                      "from": "https://registry.npmjs.org/negotiator/-/negotiator-0.4.8.tgz",
-                      "resolved": "https://registry.npmjs.org/negotiator/-/negotiator-0.4.8.tgz"
+                      "from": "negotiator@0.4.8"
                     }
                   }
                 },
                 "batch": {
                   "version": "0.5.1",
-                  "from": "https://registry.npmjs.org/batch/-/batch-0.5.1.tgz",
+                  "from": "batch@0.5.1",
                   "resolved": "https://registry.npmjs.org/batch/-/batch-0.5.1.tgz"
                 }
               }
             },
             "serve-static": {
-              "version": "1.6.3",
-              "from": "https://registry.npmjs.org/serve-static/-/serve-static-1.6.3.tgz",
-              "resolved": "https://registry.npmjs.org/serve-static/-/serve-static-1.6.3.tgz",
+              "version": "1.6.4",
+              "from": "serve-static@~1.6.4",
+              "resolved": "https://registry.npmjs.org/serve-static/-/serve-static-1.6.4.tgz",
               "dependencies": {
                 "utils-merge": {
                   "version": "1.0.0",
-                  "from": "https://registry.npmjs.org/utils-merge/-/utils-merge-1.0.0.tgz",
-                  "resolved": "https://registry.npmjs.org/utils-merge/-/utils-merge-1.0.0.tgz"
+                  "from": "utils-merge@1.0.0"
                 }
               }
             },
             "type-is": {
               "version": "1.5.2",
-              "from": "https://registry.npmjs.org/type-is/-/type-is-1.5.2.tgz",
-              "resolved": "https://registry.npmjs.org/type-is/-/type-is-1.5.2.tgz",
+              "from": "type-is@~1.5.2",
               "dependencies": {
                 "mime-types": {
                   "version": "2.0.2",
-                  "from": "https://registry.npmjs.org/mime-types/-/mime-types-2.0.2.tgz",
-                  "resolved": "https://registry.npmjs.org/mime-types/-/mime-types-2.0.2.tgz",
+                  "from": "mime-types@~2.0.2",
                   "dependencies": {
                     "mime-db": {
                       "version": "1.1.0",
-                      "from": "https://registry.npmjs.org/mime-db/-/mime-db-1.1.0.tgz",
-                      "resolved": "https://registry.npmjs.org/mime-db/-/mime-db-1.1.0.tgz"
+                      "from": "mime-db@~1.1.0"
                     }
                   }
                 }
@@ -804,42 +675,36 @@
             },
             "vhost": {
               "version": "3.0.0",
-              "from": "vhost@3.0.0",
-              "resolved": "https://registry.npmjs.org/vhost/-/vhost-3.0.0.tgz"
+              "from": "vhost@~3.0.0"
             },
             "pause": {
               "version": "0.0.1",
-              "from": "https://registry.npmjs.org/pause/-/pause-0.0.1.tgz",
-              "resolved": "https://registry.npmjs.org/pause/-/pause-0.0.1.tgz"
+              "from": "pause@0.0.1"
             }
           }
         },
         "commander": {
           "version": "1.3.2",
-          "from": "https://registry.npmjs.org/commander/-/commander-1.3.2.tgz",
+          "from": "commander@1.3.2",
           "resolved": "https://registry.npmjs.org/commander/-/commander-1.3.2.tgz",
           "dependencies": {
             "keypress": {
               "version": "0.1.0",
-              "from": "keypress@0.1.0",
-              "resolved": "https://registry.npmjs.org/keypress/-/keypress-0.1.0.tgz"
+              "from": "keypress@0.1.x"
             }
           }
         },
         "cookie-signature": {
           "version": "1.0.5",
-          "from": "https://registry.npmjs.org/cookie-signature/-/cookie-signature-1.0.5.tgz",
-          "resolved": "https://registry.npmjs.org/cookie-signature/-/cookie-signature-1.0.5.tgz"
+          "from": "cookie-signature@1.0.5"
         },
         "crc": {
           "version": "3.0.0",
-          "from": "https://registry.npmjs.org/crc/-/crc-3.0.0.tgz",
-          "resolved": "https://registry.npmjs.org/crc/-/crc-3.0.0.tgz"
+          "from": "crc@3.0.0"
         },
         "debug": {
           "version": "2.0.0",
           "from": "debug@*",
-          "resolved": "https://registry.npmjs.org/debug/-/debug-2.0.0.tgz",
           "dependencies": {
             "ms": {
               "version": "0.6.2",
@@ -850,87 +715,73 @@
         },
         "depd": {
           "version": "0.4.5",
-          "from": "https://registry.npmjs.org/depd/-/depd-0.4.5.tgz",
-          "resolved": "https://registry.npmjs.org/depd/-/depd-0.4.5.tgz"
+          "from": "depd@0.4.5"
         },
         "escape-html": {
           "version": "1.0.1",
-          "from": "https://registry.npmjs.org/escape-html/-/escape-html-1.0.1.tgz",
-          "resolved": "https://registry.npmjs.org/escape-html/-/escape-html-1.0.1.tgz"
+          "from": "escape-html@1.0.1"
         },
         "fresh": {
           "version": "0.2.4",
-          "from": "https://registry.npmjs.org/fresh/-/fresh-0.2.4.tgz",
-          "resolved": "https://registry.npmjs.org/fresh/-/fresh-0.2.4.tgz"
+          "from": "fresh@0.2.4"
         },
         "media-typer": {
           "version": "0.3.0",
-          "from": "https://registry.npmjs.org/media-typer/-/media-typer-0.3.0.tgz",
-          "resolved": "https://registry.npmjs.org/media-typer/-/media-typer-0.3.0.tgz"
+          "from": "media-typer@0.3.0"
         },
         "methods": {
           "version": "1.1.0",
-          "from": "https://registry.npmjs.org/methods/-/methods-1.1.0.tgz",
-          "resolved": "https://registry.npmjs.org/methods/-/methods-1.1.0.tgz"
+          "from": "methods@1.1.0"
         },
         "mkdirp": {
           "version": "0.5.0",
-          "from": "https://registry.npmjs.org/mkdirp/-/mkdirp-0.5.0.tgz",
+          "from": "mkdirp@0.5.0",
           "resolved": "https://registry.npmjs.org/mkdirp/-/mkdirp-0.5.0.tgz",
           "dependencies": {
             "minimist": {
               "version": "0.0.8",
-              "from": "https://registry.npmjs.org/minimist/-/minimist-0.0.8.tgz",
+              "from": "minimist@0.0.8",
               "resolved": "https://registry.npmjs.org/minimist/-/minimist-0.0.8.tgz"
             }
           }
         },
         "parseurl": {
           "version": "1.3.0",
-          "from": "parseurl@1.3.0",
-          "resolved": "https://registry.npmjs.org/parseurl/-/parseurl-1.3.0.tgz"
+          "from": "parseurl@~1.3.0"
         },
         "proxy-addr": {
           "version": "1.0.3",
-          "from": "https://registry.npmjs.org/proxy-addr/-/proxy-addr-1.0.3.tgz",
-          "resolved": "https://registry.npmjs.org/proxy-addr/-/proxy-addr-1.0.3.tgz",
+          "from": "proxy-addr@~1.0.3",
           "dependencies": {
             "forwarded": {
               "version": "0.1.0",
-              "from": "https://registry.npmjs.org/forwarded/-/forwarded-0.1.0.tgz",
-              "resolved": "https://registry.npmjs.org/forwarded/-/forwarded-0.1.0.tgz"
+              "from": "forwarded@~0.1.0"
             },
             "ipaddr.js": {
               "version": "0.1.3",
-              "from": "https://registry.npmjs.org/ipaddr.js/-/ipaddr.js-0.1.3.tgz",
-              "resolved": "https://registry.npmjs.org/ipaddr.js/-/ipaddr.js-0.1.3.tgz"
+              "from": "ipaddr.js@0.1.3"
             }
           }
         },
         "range-parser": {
           "version": "1.0.2",
-          "from": "range-parser@1.0.2",
-          "resolved": "https://registry.npmjs.org/range-parser/-/range-parser-1.0.2.tgz"
+          "from": "range-parser@~1.0.2"
         },
         "send": {
           "version": "0.9.3",
-          "from": "https://registry.npmjs.org/send/-/send-0.9.3.tgz",
-          "resolved": "https://registry.npmjs.org/send/-/send-0.9.3.tgz",
+          "from": "send@0.9.3",
           "dependencies": {
             "destroy": {
               "version": "1.0.3",
-              "from": "https://registry.npmjs.org/destroy/-/destroy-1.0.3.tgz",
-              "resolved": "https://registry.npmjs.org/destroy/-/destroy-1.0.3.tgz"
+              "from": "destroy@1.0.3"
             },
             "etag": {
               "version": "1.4.0",
-              "from": "https://registry.npmjs.org/etag/-/etag-1.4.0.tgz",
-              "resolved": "https://registry.npmjs.org/etag/-/etag-1.4.0.tgz"
+              "from": "etag@~1.4.0"
             },
             "mime": {
               "version": "1.2.11",
-              "from": "https://registry.npmjs.org/mime/-/mime-1.2.11.tgz",
-              "resolved": "https://registry.npmjs.org/mime/-/mime-1.2.11.tgz"
+              "from": "mime@1.2.11"
             },
             "ms": {
               "version": "0.6.2",
@@ -939,13 +790,11 @@
             },
             "on-finished": {
               "version": "2.1.0",
-              "from": "https://registry.npmjs.org/on-finished/-/on-finished-2.1.0.tgz",
-              "resolved": "https://registry.npmjs.org/on-finished/-/on-finished-2.1.0.tgz",
+              "from": "on-finished@2.1.0",
               "dependencies": {
                 "ee-first": {
                   "version": "1.0.5",
-                  "from": "https://registry.npmjs.org/ee-first/-/ee-first-1.0.5.tgz",
-                  "resolved": "https://registry.npmjs.org/ee-first/-/ee-first-1.0.5.tgz"
+                  "from": "ee-first@1.0.5"
                 }
               }
             }
@@ -953,62 +802,51 @@
         },
         "vary": {
           "version": "1.0.0",
-          "from": "vary@1.0.0",
-          "resolved": "https://registry.npmjs.org/vary/-/vary-1.0.0.tgz"
+          "from": "vary@~1.0.0"
         },
         "cookie": {
           "version": "0.1.2",
-          "from": "https://registry.npmjs.org/cookie/-/cookie-0.1.2.tgz",
-          "resolved": "https://registry.npmjs.org/cookie/-/cookie-0.1.2.tgz"
+          "from": "cookie@0.1.2"
         },
         "merge-descriptors": {
           "version": "0.0.2",
-          "from": "https://registry.npmjs.org/merge-descriptors/-/merge-descriptors-0.0.2.tgz",
-          "resolved": "https://registry.npmjs.org/merge-descriptors/-/merge-descriptors-0.0.2.tgz"
+          "from": "merge-descriptors@0.0.2"
         }
       }
     },
     "express-hbs": {
       "version": "0.7.11",
-      "from": "https://registry.npmjs.org/express-hbs/-/express-hbs-0.7.11.tgz",
-      "resolved": "https://registry.npmjs.org/express-hbs/-/express-hbs-0.7.11.tgz",
+      "from": "express-hbs@^0.7.9",
       "dependencies": {
         "handlebars": {
           "version": "2.0.0",
-          "from": "https://registry.npmjs.org/handlebars/-/handlebars-2.0.0.tgz",
-          "resolved": "https://registry.npmjs.org/handlebars/-/handlebars-2.0.0.tgz",
+          "from": "handlebars@^2.0.0",
           "dependencies": {
             "optimist": {
               "version": "0.3.7",
-              "from": "https://registry.npmjs.org/optimist/-/optimist-0.3.7.tgz",
-              "resolved": "https://registry.npmjs.org/optimist/-/optimist-0.3.7.tgz",
+              "from": "optimist@~0.3",
               "dependencies": {
                 "wordwrap": {
                   "version": "0.0.2",
-                  "from": "wordwrap@0.0.2",
-                  "resolved": "https://registry.npmjs.org/wordwrap/-/wordwrap-0.0.2.tgz"
+                  "from": "wordwrap@~0.0.2"
                 }
               }
             },
             "uglify-js": {
               "version": "2.3.6",
-              "from": "https://registry.npmjs.org/uglify-js/-/uglify-js-2.3.6.tgz",
-              "resolved": "https://registry.npmjs.org/uglify-js/-/uglify-js-2.3.6.tgz",
+              "from": "uglify-js@~2.3",
               "dependencies": {
                 "async": {
                   "version": "0.2.10",
-                  "from": "https://registry.npmjs.org/async/-/async-0.2.10.tgz",
-                  "resolved": "https://registry.npmjs.org/async/-/async-0.2.10.tgz"
+                  "from": "async@~0.2.6"
                 },
                 "source-map": {
-                  "version": "0.1.39",
-                  "from": "https://registry.npmjs.org/source-map/-/source-map-0.1.39.tgz",
-                  "resolved": "https://registry.npmjs.org/source-map/-/source-map-0.1.39.tgz",
+                  "version": "0.1.40",
+                  "from": "source-map@~0.1.7",
                   "dependencies": {
                     "amdefine": {
                       "version": "0.1.0",
-                      "from": "https://registry.npmjs.org/amdefine/-/amdefine-0.1.0.tgz",
-                      "resolved": "https://registry.npmjs.org/amdefine/-/amdefine-0.1.0.tgz"
+                      "from": "amdefine@>=0.0.4"
                     }
                   }
                 }
@@ -1018,23 +856,19 @@
         },
         "js-beautify": {
           "version": "1.4.2",
-          "from": "https://registry.npmjs.org/js-beautify/-/js-beautify-1.4.2.tgz",
-          "resolved": "https://registry.npmjs.org/js-beautify/-/js-beautify-1.4.2.tgz",
+          "from": "js-beautify@~1.4.2",
           "dependencies": {
             "config-chain": {
               "version": "1.1.8",
-              "from": "https://registry.npmjs.org/config-chain/-/config-chain-1.1.8.tgz",
-              "resolved": "https://registry.npmjs.org/config-chain/-/config-chain-1.1.8.tgz",
+              "from": "config-chain@~1.1.5",
               "dependencies": {
                 "proto-list": {
                   "version": "1.2.3",
-                  "from": "https://registry.npmjs.org/proto-list/-/proto-list-1.2.3.tgz",
-                  "resolved": "https://registry.npmjs.org/proto-list/-/proto-list-1.2.3.tgz"
+                  "from": "proto-list@~1.2.1"
                 },
                 "ini": {
                   "version": "1.3.0",
-                  "from": "ini@1.3.0",
-                  "resolved": "https://registry.npmjs.org/ini/-/ini-1.3.0.tgz"
+                  "from": "ini@1"
                 }
               }
             },
@@ -1045,13 +879,11 @@
             },
             "nopt": {
               "version": "2.1.2",
-              "from": "https://registry.npmjs.org/nopt/-/nopt-2.1.2.tgz",
-              "resolved": "https://registry.npmjs.org/nopt/-/nopt-2.1.2.tgz",
+              "from": "nopt@~2.1.1",
               "dependencies": {
                 "abbrev": {
                   "version": "1.0.5",
-                  "from": "https://registry.npmjs.org/abbrev/-/abbrev-1.0.5.tgz",
-                  "resolved": "https://registry.npmjs.org/abbrev/-/abbrev-1.0.5.tgz"
+                  "from": "abbrev@1"
                 }
               }
             }
@@ -1059,28 +891,23 @@
         },
         "readdirp": {
           "version": "0.3.3",
-          "from": "https://registry.npmjs.org/readdirp/-/readdirp-0.3.3.tgz",
-          "resolved": "https://registry.npmjs.org/readdirp/-/readdirp-0.3.3.tgz",
+          "from": "readdirp@~0.3.1",
           "dependencies": {
             "graceful-fs": {
               "version": "2.0.3",
-              "from": "https://registry.npmjs.org/graceful-fs/-/graceful-fs-2.0.3.tgz",
-              "resolved": "https://registry.npmjs.org/graceful-fs/-/graceful-fs-2.0.3.tgz"
+              "from": "graceful-fs@~2.0.0"
             },
             "minimatch": {
               "version": "0.2.14",
-              "from": "https://registry.npmjs.org/minimatch/-/minimatch-0.2.14.tgz",
-              "resolved": "https://registry.npmjs.org/minimatch/-/minimatch-0.2.14.tgz",
+              "from": "minimatch@~0.2.12",
               "dependencies": {
                 "lru-cache": {
                   "version": "2.5.0",
-                  "from": "https://registry.npmjs.org/lru-cache/-/lru-cache-2.5.0.tgz",
-                  "resolved": "https://registry.npmjs.org/lru-cache/-/lru-cache-2.5.0.tgz"
+                  "from": "lru-cache@2"
                 },
                 "sigmund": {
                   "version": "1.0.0",
-                  "from": "https://registry.npmjs.org/sigmund/-/sigmund-1.0.0.tgz",
-                  "resolved": "https://registry.npmjs.org/sigmund/-/sigmund-1.0.0.tgz"
+                  "from": "sigmund@~1.0.0"
                 }
               }
             }
@@ -1090,23 +917,20 @@
     },
     "express-resource": {
       "version": "1.0.0",
-      "from": "https://registry.npmjs.org/express-resource/-/express-resource-1.0.0.tgz",
+      "from": "express-resource@1.0.0",
       "resolved": "https://registry.npmjs.org/express-resource/-/express-resource-1.0.0.tgz",
       "dependencies": {
         "lingo": {
           "version": "0.0.5",
-          "from": "https://registry.npmjs.org/lingo/-/lingo-0.0.5.tgz",
-          "resolved": "https://registry.npmjs.org/lingo/-/lingo-0.0.5.tgz"
+          "from": "lingo@>= 0.0.4"
         },
         "methods": {
           "version": "0.0.1",
-          "from": "https://registry.npmjs.org/methods/-/methods-0.0.1.tgz",
-          "resolved": "https://registry.npmjs.org/methods/-/methods-0.0.1.tgz"
+          "from": "methods@0.0.1"
         },
         "debug": {
           "version": "2.0.0",
-          "from": "debug@2.0.0",
-          "resolved": "https://registry.npmjs.org/debug/-/debug-2.0.0.tgz",
+          "from": "debug@*",
           "dependencies": {
             "ms": {
               "version": "0.6.2",
@@ -1119,42 +943,31 @@
     },
     "express3-handlebars": {
       "version": "0.4.1",
-      "from": "https://registry.npmjs.org/express3-handlebars/-/express3-handlebars-0.4.1.tgz",
-      "resolved": "https://registry.npmjs.org/express3-handlebars/-/express3-handlebars-0.4.1.tgz",
+      "from": "express3-handlebars@~0.4.1",
       "dependencies": {
         "async": {
           "version": "0.2.10",
-          "from": "https://registry.npmjs.org/async/-/async-0.2.10.tgz",
-          "resolved": "https://registry.npmjs.org/async/-/async-0.2.10.tgz"
+          "from": "async@~0.2.9"
         },
         "glob": {
           "version": "3.2.11",
-<<<<<<< HEAD
-          "from": "https://registry.npmjs.org/glob/-/glob-3.2.11.tgz",
-=======
-          "from": "glob@~3.2.9",
->>>>>>> ac675b6b
-          "resolved": "https://registry.npmjs.org/glob/-/glob-3.2.11.tgz",
+          "from": "glob@3.x",
           "dependencies": {
             "inherits": {
               "version": "2.0.1",
-              "from": "inherits@2.0.1",
-              "resolved": "https://registry.npmjs.org/inherits/-/inherits-2.0.1.tgz"
+              "from": "inherits@2"
             },
             "minimatch": {
               "version": "0.3.0",
-              "from": "https://registry.npmjs.org/minimatch/-/minimatch-0.3.0.tgz",
-              "resolved": "https://registry.npmjs.org/minimatch/-/minimatch-0.3.0.tgz",
+              "from": "minimatch@0.3",
               "dependencies": {
                 "lru-cache": {
                   "version": "2.5.0",
-                  "from": "https://registry.npmjs.org/lru-cache/-/lru-cache-2.5.0.tgz",
-                  "resolved": "https://registry.npmjs.org/lru-cache/-/lru-cache-2.5.0.tgz"
+                  "from": "lru-cache@2"
                 },
                 "sigmund": {
                   "version": "1.0.0",
-                  "from": "https://registry.npmjs.org/sigmund/-/sigmund-1.0.0.tgz",
-                  "resolved": "https://registry.npmjs.org/sigmund/-/sigmund-1.0.0.tgz"
+                  "from": "sigmund@~1.0.0"
                 }
               }
             }
@@ -1162,8 +975,7 @@
         },
         "semver": {
           "version": "1.1.4",
-          "from": "https://registry.npmjs.org/semver/-/semver-1.1.4.tgz",
-          "resolved": "https://registry.npmjs.org/semver/-/semver-1.1.4.tgz"
+          "from": "semver@1.x"
         }
       }
     },
@@ -1174,20 +986,19 @@
       "dependencies": {
         "redis": {
           "version": "0.12.1",
-          "from": "redis@",
-          "resolved": "https://registry.npmjs.org/redis/-/redis-0.12.1.tgz"
+          "from": "redis@"
         }
       }
     },
     "faye-websocket": {
-      "version": "0.7.2",
-      "from": "https://registry.npmjs.org/faye-websocket/-/faye-websocket-0.7.2.tgz",
-      "resolved": "https://registry.npmjs.org/faye-websocket/-/faye-websocket-0.7.2.tgz",
+      "version": "0.7.3",
+      "from": "faye-websocket@^0.7.2",
+      "resolved": "https://registry.npmjs.org/faye-websocket/-/faye-websocket-0.7.3.tgz",
       "dependencies": {
         "websocket-driver": {
-          "version": "0.3.5",
-          "from": "https://registry.npmjs.org/websocket-driver/-/websocket-driver-0.3.5.tgz",
-          "resolved": "https://registry.npmjs.org/websocket-driver/-/websocket-driver-0.3.5.tgz"
+          "version": "0.3.6",
+          "from": "websocket-driver@>=0.3.6",
+          "resolved": "https://registry.npmjs.org/websocket-driver/-/websocket-driver-0.3.6.tgz"
         }
       }
     },
@@ -1198,18 +1009,15 @@
       "dependencies": {
         "async": {
           "version": "0.8.0",
-          "from": "async@^0.8.0",
-          "resolved": "https://registry.npmjs.org/async/-/async-0.8.0.tgz"
+          "from": "async@^0.8.0"
         },
         "blocked": {
           "version": "1.0.0",
-          "from": "blocked@^1.0.0",
-          "resolved": "https://registry.npmjs.org/blocked/-/blocked-1.0.0.tgz"
+          "from": "blocked@^1.0.0"
         },
         "clockout": {
           "version": "0.0.1",
-          "from": "clockout@0.0.1",
-          "resolved": "https://registry.npmjs.org/clockout/-/clockout-0.0.1.tgz"
+          "from": "clockout@0.0.1"
         },
         "cube": {
           "version": "0.2.12",
@@ -1223,71 +1031,59 @@
               "dependencies": {
                 "bson": {
                   "version": "0.2.5",
-                  "from": "bson@0.2.5",
-                  "resolved": "https://registry.npmjs.org/bson/-/bson-0.2.5.tgz"
+                  "from": "bson@0.2.5"
                 },
                 "kerberos": {
                   "version": "0.0.3",
-                  "from": "kerberos@0.0.3",
-                  "resolved": "https://registry.npmjs.org/kerberos/-/kerberos-0.0.3.tgz"
+                  "from": "kerberos@0.0.3"
                 }
               }
             },
             "node-static": {
               "version": "0.6.5",
               "from": "node-static@0.6.5",
-              "resolved": "https://registry.npmjs.org/node-static/-/node-static-0.6.5.tgz",
               "dependencies": {
                 "optimist": {
                   "version": "0.6.1",
                   "from": "optimist@>=0.3.4",
-                  "resolved": "https://registry.npmjs.org/optimist/-/optimist-0.6.1.tgz",
                   "dependencies": {
                     "wordwrap": {
                       "version": "0.0.2",
-                      "from": "wordwrap@~0.0.2",
-                      "resolved": "https://registry.npmjs.org/wordwrap/-/wordwrap-0.0.2.tgz"
+                      "from": "wordwrap@~0.0.2"
                     },
                     "minimist": {
                       "version": "0.0.10",
-                      "from": "minimist@~0.0.1",
-                      "resolved": "https://registry.npmjs.org/minimist/-/minimist-0.0.10.tgz"
+                      "from": "minimist@~0.0.1"
                     }
                   }
                 },
                 "colors": {
-                  "version": "1.0.2",
-                  "from": "colors@>=0.6.0",
-                  "resolved": "https://registry.npmjs.org/colors/-/colors-1.0.2.tgz"
+                  "version": "1.0.3",
+                  "from": "colors@>=0.6.0"
                 }
               }
             },
             "pegjs": {
               "version": "0.7.0",
-              "from": "pegjs@0.7.0",
-              "resolved": "https://registry.npmjs.org/pegjs/-/pegjs-0.7.0.tgz"
+              "from": "pegjs@0.7.0"
             },
             "vows": {
               "version": "0.7.0",
               "from": "vows@0.7.0",
-              "resolved": "https://registry.npmjs.org/vows/-/vows-0.7.0.tgz",
               "dependencies": {
                 "eyes": {
                   "version": "0.1.8",
-                  "from": "eyes@>=0.1.6",
-                  "resolved": "https://registry.npmjs.org/eyes/-/eyes-0.1.8.tgz"
+                  "from": "eyes@>=0.1.6"
                 },
                 "diff": {
                   "version": "1.0.8",
-                  "from": "diff@~1.0.3",
-                  "resolved": "https://registry.npmjs.org/diff/-/diff-1.0.8.tgz"
+                  "from": "diff@~1.0.3"
                 }
               }
             },
             "websocket": {
               "version": "1.0.8",
-              "from": "websocket@1.0.8",
-              "resolved": "https://registry.npmjs.org/websocket/-/websocket-1.0.8.tgz"
+              "from": "websocket@1.0.8"
             },
             "websocket-server": {
               "version": "1.4.4",
@@ -1299,32 +1095,26 @@
         "nconf": {
           "version": "0.6.9",
           "from": "nconf@^0.6.9",
-          "resolved": "https://registry.npmjs.org/nconf/-/nconf-0.6.9.tgz",
           "dependencies": {
             "async": {
               "version": "0.2.9",
-              "from": "async@0.2.9",
-              "resolved": "https://registry.npmjs.org/async/-/async-0.2.9.tgz"
+              "from": "async@0.2.9"
             },
             "ini": {
               "version": "1.3.0",
-              "from": "ini@1.x.x",
-              "resolved": "https://registry.npmjs.org/ini/-/ini-1.3.0.tgz"
+              "from": "ini@1.x.x"
             },
             "optimist": {
               "version": "0.6.0",
               "from": "optimist@0.6.0",
-              "resolved": "https://registry.npmjs.org/optimist/-/optimist-0.6.0.tgz",
               "dependencies": {
                 "wordwrap": {
                   "version": "0.0.2",
-                  "from": "wordwrap@~0.0.2",
-                  "resolved": "https://registry.npmjs.org/wordwrap/-/wordwrap-0.0.2.tgz"
+                  "from": "wordwrap@~0.0.2"
                 },
                 "minimist": {
                   "version": "0.0.10",
-                  "from": "minimist@~0.0.1",
-                  "resolved": "https://registry.npmjs.org/minimist/-/minimist-0.0.10.tgz"
+                  "from": "minimist@~0.0.1"
                 }
               }
             }
@@ -1332,23 +1122,19 @@
         },
         "redis": {
           "version": "0.10.3",
-          "from": "redis@^0.10.1",
-          "resolved": "https://registry.npmjs.org/redis/-/redis-0.10.3.tgz"
+          "from": "redis@~0.10.3"
         },
         "underscore": {
           "version": "1.7.0",
-          "from": "underscore@^1.6.0",
-          "resolved": "https://registry.npmjs.org/underscore/-/underscore-1.7.0.tgz"
+          "from": "underscore@^1.6.0"
         },
         "universal-analytics": {
           "version": "0.3.4",
           "from": "universal-analytics@^0.3.4",
-          "resolved": "https://registry.npmjs.org/universal-analytics/-/universal-analytics-0.3.4.tgz",
           "dependencies": {
             "async": {
               "version": "0.2.10",
-              "from": "async@0.2.x",
-              "resolved": "https://registry.npmjs.org/async/-/async-0.2.10.tgz"
+              "from": "async@0.2.x"
             }
           }
         }
@@ -1356,8 +1142,7 @@
     },
     "gitter-marked": {
       "version": "0.8.0",
-      "from": "gitter-marked@0.8.0",
-      "resolved": "https://registry.npmjs.org/gitter-marked/-/gitter-marked-0.8.0.tgz"
+      "from": "gitter-marked@^0.8.0"
     },
     "gitter-services": {
       "version": "1.4.0",
@@ -1366,57 +1151,47 @@
       "dependencies": {
         "require-all": {
           "version": "0.0.8",
-          "from": "require-all@0.0.8",
-          "resolved": "https://registry.npmjs.org/require-all/-/require-all-0.0.8.tgz"
+          "from": "require-all@0.0.8"
         },
         "qs": {
           "version": "1.2.2",
-          "from": "qs@^1.0.0",
-          "resolved": "https://registry.npmjs.org/qs/-/qs-1.2.2.tgz"
+          "from": "qs@^1.0.0"
         },
         "extend": {
           "version": "1.3.0",
-          "from": "extend@^1.2.1",
-          "resolved": "https://registry.npmjs.org/extend/-/extend-1.3.0.tgz"
+          "from": "extend@^1.2.1"
         }
       }
     },
     "handlebars": {
       "version": "1.1.2",
-      "from": "https://registry.npmjs.org/handlebars/-/handlebars-1.1.2.tgz",
-      "resolved": "https://registry.npmjs.org/handlebars/-/handlebars-1.1.2.tgz",
+      "from": "handlebars@~1.1.2",
       "dependencies": {
         "optimist": {
           "version": "0.3.7",
-          "from": "https://registry.npmjs.org/optimist/-/optimist-0.3.7.tgz",
-          "resolved": "https://registry.npmjs.org/optimist/-/optimist-0.3.7.tgz",
+          "from": "optimist@~0.3",
           "dependencies": {
             "wordwrap": {
               "version": "0.0.2",
-              "from": "wordwrap@0.0.2",
-              "resolved": "https://registry.npmjs.org/wordwrap/-/wordwrap-0.0.2.tgz"
+              "from": "wordwrap@~0.0.2"
             }
           }
         },
         "uglify-js": {
           "version": "2.3.6",
-          "from": "https://registry.npmjs.org/uglify-js/-/uglify-js-2.3.6.tgz",
-          "resolved": "https://registry.npmjs.org/uglify-js/-/uglify-js-2.3.6.tgz",
+          "from": "uglify-js@~2.3",
           "dependencies": {
             "async": {
               "version": "0.2.10",
-              "from": "https://registry.npmjs.org/async/-/async-0.2.10.tgz",
-              "resolved": "https://registry.npmjs.org/async/-/async-0.2.10.tgz"
+              "from": "async@~0.2.6"
             },
             "source-map": {
-              "version": "0.1.39",
-              "from": "https://registry.npmjs.org/source-map/-/source-map-0.1.39.tgz",
-              "resolved": "https://registry.npmjs.org/source-map/-/source-map-0.1.39.tgz",
+              "version": "0.1.40",
+              "from": "source-map@~0.1.7",
               "dependencies": {
                 "amdefine": {
                   "version": "0.1.0",
-                  "from": "https://registry.npmjs.org/amdefine/-/amdefine-0.1.0.tgz",
-                  "resolved": "https://registry.npmjs.org/amdefine/-/amdefine-0.1.0.tgz"
+                  "from": "amdefine@>=0.0.4"
                 }
               }
             }
@@ -1426,8 +1201,7 @@
     },
     "heapdump": {
       "version": "0.2.10",
-      "from": "https://registry.npmjs.org/heapdump/-/heapdump-0.2.10.tgz",
-      "resolved": "https://registry.npmjs.org/heapdump/-/heapdump-0.2.10.tgz"
+      "from": "heapdump@^0.2.9"
     },
     "highlight.js": {
       "version": "8.1.0-gitter",
@@ -1436,23 +1210,19 @@
     },
     "htmlencode": {
       "version": "0.0.4",
-      "from": "https://registry.npmjs.org/htmlencode/-/htmlencode-0.0.4.tgz",
-      "resolved": "https://registry.npmjs.org/htmlencode/-/htmlencode-0.0.4.tgz"
+      "from": "htmlencode@0.0.4"
     },
     "i18n": {
       "version": "0.4.1",
-      "from": "https://registry.npmjs.org/i18n/-/i18n-0.4.1.tgz",
-      "resolved": "https://registry.npmjs.org/i18n/-/i18n-0.4.1.tgz",
+      "from": "i18n@~0.4.1",
       "dependencies": {
         "sprintf": {
           "version": "0.1.4",
-          "from": "https://registry.npmjs.org/sprintf/-/sprintf-0.1.4.tgz",
-          "resolved": "https://registry.npmjs.org/sprintf/-/sprintf-0.1.4.tgz"
+          "from": "sprintf@>=0.1.1"
         },
         "debug": {
           "version": "2.0.0",
-          "from": "debug@2.0.0",
-          "resolved": "https://registry.npmjs.org/debug/-/debug-2.0.0.tgz",
+          "from": "debug@*",
           "dependencies": {
             "ms": {
               "version": "0.6.2",
@@ -1465,60 +1235,50 @@
     },
     "i18n-2": {
       "version": "0.4.6",
-      "from": "https://registry.npmjs.org/i18n-2/-/i18n-2-0.4.6.tgz",
-      "resolved": "https://registry.npmjs.org/i18n-2/-/i18n-2-0.4.6.tgz",
+      "from": "i18n-2@^0.4.6",
       "dependencies": {
         "sprintf": {
           "version": "0.1.4",
-          "from": "https://registry.npmjs.org/sprintf/-/sprintf-0.1.4.tgz",
-          "resolved": "https://registry.npmjs.org/sprintf/-/sprintf-0.1.4.tgz"
+          "from": "sprintf@>=0.1.1"
         }
       }
     },
     "imagemagick": {
       "version": "0.1.2",
-      "from": "https://registry.npmjs.org/imagemagick/-/imagemagick-0.1.2.tgz",
-      "resolved": "https://registry.npmjs.org/imagemagick/-/imagemagick-0.1.2.tgz"
+      "from": "imagemagick@0.1.2"
     },
     "intercom.io": {
       "version": "0.0.8",
-      "from": "https://registry.npmjs.org/intercom.io/-/intercom.io-0.0.8.tgz",
-      "resolved": "https://registry.npmjs.org/intercom.io/-/intercom.io-0.0.8.tgz",
+      "from": "intercom.io@~0.0.8",
       "dependencies": {
         "request": {
           "version": "2.34.0",
-          "from": "https://registry.npmjs.org/request/-/request-2.34.0.tgz",
+          "from": "request@2.34.0",
           "resolved": "https://registry.npmjs.org/request/-/request-2.34.0.tgz",
           "dependencies": {
             "json-stringify-safe": {
               "version": "5.0.0",
-              "from": "https://registry.npmjs.org/json-stringify-safe/-/json-stringify-safe-5.0.0.tgz",
-              "resolved": "https://registry.npmjs.org/json-stringify-safe/-/json-stringify-safe-5.0.0.tgz"
+              "from": "json-stringify-safe@~5.0.0"
             },
             "forever-agent": {
               "version": "0.5.2",
-              "from": "https://registry.npmjs.org/forever-agent/-/forever-agent-0.5.2.tgz",
-              "resolved": "https://registry.npmjs.org/forever-agent/-/forever-agent-0.5.2.tgz"
+              "from": "forever-agent@~0.5.0"
             },
             "mime": {
               "version": "1.2.11",
-              "from": "https://registry.npmjs.org/mime/-/mime-1.2.11.tgz",
-              "resolved": "https://registry.npmjs.org/mime/-/mime-1.2.11.tgz"
+              "from": "mime@~1.2.9"
             },
             "form-data": {
               "version": "0.1.4",
-              "from": "https://registry.npmjs.org/form-data/-/form-data-0.1.4.tgz",
-              "resolved": "https://registry.npmjs.org/form-data/-/form-data-0.1.4.tgz",
+              "from": "form-data@~0.1.0",
               "dependencies": {
                 "combined-stream": {
                   "version": "0.0.5",
-                  "from": "https://registry.npmjs.org/combined-stream/-/combined-stream-0.0.5.tgz",
-                  "resolved": "https://registry.npmjs.org/combined-stream/-/combined-stream-0.0.5.tgz",
+                  "from": "combined-stream@~0.0.4",
                   "dependencies": {
                     "delayed-stream": {
                       "version": "0.0.5",
-                      "from": "delayed-stream@0.0.5",
-                      "resolved": "https://registry.npmjs.org/delayed-stream/-/delayed-stream-0.0.5.tgz"
+                      "from": "delayed-stream@0.0.5"
                     }
                   }
                 }
@@ -1526,170 +1286,144 @@
             },
             "tunnel-agent": {
               "version": "0.3.0",
-              "from": "https://registry.npmjs.org/tunnel-agent/-/tunnel-agent-0.3.0.tgz",
-              "resolved": "https://registry.npmjs.org/tunnel-agent/-/tunnel-agent-0.3.0.tgz"
+              "from": "tunnel-agent@~0.3.0"
             },
             "http-signature": {
               "version": "0.10.0",
-              "from": "https://registry.npmjs.org/http-signature/-/http-signature-0.10.0.tgz",
-              "resolved": "https://registry.npmjs.org/http-signature/-/http-signature-0.10.0.tgz",
+              "from": "http-signature@~0.10.0",
               "dependencies": {
                 "assert-plus": {
                   "version": "0.1.2",
-                  "from": "assert-plus@0.1.2",
-                  "resolved": "https://registry.npmjs.org/assert-plus/-/assert-plus-0.1.2.tgz"
+                  "from": "assert-plus@0.1.2"
                 },
                 "asn1": {
                   "version": "0.1.11",
-                  "from": "asn1@0.1.11",
-                  "resolved": "https://registry.npmjs.org/asn1/-/asn1-0.1.11.tgz"
+                  "from": "asn1@0.1.11"
                 },
                 "ctype": {
                   "version": "0.5.2",
-                  "from": "ctype@0.5.2",
-                  "resolved": "https://registry.npmjs.org/ctype/-/ctype-0.5.2.tgz"
+                  "from": "ctype@0.5.2"
                 }
               }
             },
             "oauth-sign": {
               "version": "0.3.0",
-              "from": "https://registry.npmjs.org/oauth-sign/-/oauth-sign-0.3.0.tgz",
-              "resolved": "https://registry.npmjs.org/oauth-sign/-/oauth-sign-0.3.0.tgz"
+              "from": "oauth-sign@~0.3.0"
             },
             "hawk": {
               "version": "1.0.0",
-              "from": "https://registry.npmjs.org/hawk/-/hawk-1.0.0.tgz",
-              "resolved": "https://registry.npmjs.org/hawk/-/hawk-1.0.0.tgz",
+              "from": "hawk@~1.0.0",
               "dependencies": {
                 "hoek": {
                   "version": "0.9.1",
-                  "from": "https://registry.npmjs.org/hoek/-/hoek-0.9.1.tgz",
-                  "resolved": "https://registry.npmjs.org/hoek/-/hoek-0.9.1.tgz"
+                  "from": "hoek@0.9.x"
                 },
                 "boom": {
                   "version": "0.4.2",
-                  "from": "https://registry.npmjs.org/boom/-/boom-0.4.2.tgz",
-                  "resolved": "https://registry.npmjs.org/boom/-/boom-0.4.2.tgz"
+                  "from": "boom@0.4.x"
                 },
                 "cryptiles": {
                   "version": "0.2.2",
-                  "from": "https://registry.npmjs.org/cryptiles/-/cryptiles-0.2.2.tgz",
-                  "resolved": "https://registry.npmjs.org/cryptiles/-/cryptiles-0.2.2.tgz"
+                  "from": "cryptiles@0.2.x"
                 },
                 "sntp": {
                   "version": "0.2.4",
-                  "from": "https://registry.npmjs.org/sntp/-/sntp-0.2.4.tgz",
-                  "resolved": "https://registry.npmjs.org/sntp/-/sntp-0.2.4.tgz"
+                  "from": "sntp@0.2.x"
                 }
               }
             },
             "aws-sign2": {
               "version": "0.5.0",
-              "from": "https://registry.npmjs.org/aws-sign2/-/aws-sign2-0.5.0.tgz",
-              "resolved": "https://registry.npmjs.org/aws-sign2/-/aws-sign2-0.5.0.tgz"
+              "from": "aws-sign2@~0.5.0"
             }
           }
         },
         "qs": {
           "version": "0.6.6",
-          "from": "https://registry.npmjs.org/qs/-/qs-0.6.6.tgz",
-          "resolved": "https://registry.npmjs.org/qs/-/qs-0.6.6.tgz"
+          "from": "qs@0.6.6"
         },
         "lodash": {
           "version": "2.4.1",
-          "from": "https://registry.npmjs.org/lodash/-/lodash-2.4.1.tgz",
+          "from": "lodash@~2.4.1",
           "resolved": "https://registry.npmjs.org/lodash/-/lodash-2.4.1.tgz"
         },
         "debug": {
           "version": "0.8.1",
-          "from": "https://registry.npmjs.org/debug/-/debug-0.8.1.tgz",
+          "from": "debug@0.8.1",
           "resolved": "https://registry.npmjs.org/debug/-/debug-0.8.1.tgz"
         }
       }
     },
     "jade": {
       "version": "0.28.1",
-      "from": "https://registry.npmjs.org/jade/-/jade-0.28.1.tgz",
+      "from": "jade@0.28.1",
       "resolved": "https://registry.npmjs.org/jade/-/jade-0.28.1.tgz",
       "dependencies": {
         "commander": {
           "version": "0.6.1",
-          "from": "https://registry.npmjs.org/commander/-/commander-0.6.1.tgz",
+          "from": "commander@0.6.1",
           "resolved": "https://registry.npmjs.org/commander/-/commander-0.6.1.tgz"
         },
         "mkdirp": {
           "version": "0.3.5",
-          "from": "mkdirp@0.3.5",
-          "resolved": "https://registry.npmjs.org/mkdirp/-/mkdirp-0.3.5.tgz"
+          "from": "mkdirp@0.3.x"
         },
         "coffee-script": {
           "version": "1.4.0",
-          "from": "https://registry.npmjs.org/coffee-script/-/coffee-script-1.4.0.tgz",
-          "resolved": "https://registry.npmjs.org/coffee-script/-/coffee-script-1.4.0.tgz"
+          "from": "coffee-script@~1.4.0"
         }
       }
     },
     "jwt-simple": {
       "version": "0.1.0",
-      "from": "https://registry.npmjs.org/jwt-simple/-/jwt-simple-0.1.0.tgz",
-      "resolved": "https://registry.npmjs.org/jwt-simple/-/jwt-simple-0.1.0.tgz"
+      "from": "jwt-simple@~0.1.0"
     },
     "katex": {
       "version": "0.1.0",
-      "from": "https://registry.npmjs.org/katex/-/katex-0.1.0.tgz",
-      "resolved": "https://registry.npmjs.org/katex/-/katex-0.1.0.tgz"
+      "from": "katex@^0.1.0"
     },
     "keyword-extractor": {
       "version": "0.0.9",
-      "from": "https://registry.npmjs.org/keyword-extractor/-/keyword-extractor-0.0.9.tgz",
-      "resolved": "https://registry.npmjs.org/keyword-extractor/-/keyword-extractor-0.0.9.tgz",
+      "from": "keyword-extractor@0.0.9",
       "dependencies": {
         "underscore": {
           "version": "1.6.0",
-          "from": "https://registry.npmjs.org/underscore/-/underscore-1.6.0.tgz",
+          "from": "underscore@1.6.0",
           "resolved": "https://registry.npmjs.org/underscore/-/underscore-1.6.0.tgz"
         },
         "underscore.string": {
           "version": "2.3.3",
-          "from": "https://registry.npmjs.org/underscore.string/-/underscore.string-2.3.3.tgz",
-          "resolved": "https://registry.npmjs.org/underscore.string/-/underscore.string-2.3.3.tgz"
+          "from": "underscore.string@~2.3.3"
         }
       }
     },
     "langs": {
       "version": "1.0.1",
-      "from": "https://registry.npmjs.org/langs/-/langs-1.0.1.tgz",
-      "resolved": "https://registry.npmjs.org/langs/-/langs-1.0.1.tgz"
+      "from": "langs@^1.0.1"
     },
     "languagedetect": {
       "version": "1.1.1",
-      "from": "https://registry.npmjs.org/languagedetect/-/languagedetect-1.1.1.tgz",
-      "resolved": "https://registry.npmjs.org/languagedetect/-/languagedetect-1.1.1.tgz"
+      "from": "languagedetect@^1.1.1"
     },
     "lazy.js": {
       "version": "0.2.1",
-      "from": "https://registry.npmjs.org/lazy.js/-/lazy.js-0.2.1.tgz",
-      "resolved": "https://registry.npmjs.org/lazy.js/-/lazy.js-0.2.1.tgz"
+      "from": "lazy.js@~0.2.1"
     },
     "locale": {
       "version": "0.0.17",
-      "from": "https://registry.npmjs.org/locale/-/locale-0.0.17.tgz",
-      "resolved": "https://registry.npmjs.org/locale/-/locale-0.0.17.tgz"
+      "from": "locale@0.0.17"
     },
     "mandrill-api": {
       "version": "1.0.40",
-      "from": "https://registry.npmjs.org/mandrill-api/-/mandrill-api-1.0.40.tgz",
-      "resolved": "https://registry.npmjs.org/mandrill-api/-/mandrill-api-1.0.40.tgz"
+      "from": "mandrill-api@~1.0.40"
     },
     "memwatch": {
       "version": "0.2.2",
-      "from": "https://registry.npmjs.org/memwatch/-/memwatch-0.2.2.tgz",
-      "resolved": "https://registry.npmjs.org/memwatch/-/memwatch-0.2.2.tgz"
+      "from": "memwatch@^0.2.2"
     },
     "mixpanel": {
       "version": "0.0.20",
-      "from": "https://registry.npmjs.org/mixpanel/-/mixpanel-0.0.20.tgz",
-      "resolved": "https://registry.npmjs.org/mixpanel/-/mixpanel-0.0.20.tgz"
+      "from": "mixpanel@~0.0.19"
     },
     "moment": {
       "version": "2.6.0",
@@ -1697,51 +1431,45 @@
       "resolved": "git://github.com/gitterHQ/moment#440d7889d9c0c8540cdc7711819f546cc99584a8"
     },
     "mongodb": {
-      "version": "1.4.17",
-      "from": "https://registry.npmjs.org/mongodb/-/mongodb-1.4.17.tgz",
-      "resolved": "https://registry.npmjs.org/mongodb/-/mongodb-1.4.17.tgz",
+      "version": "1.4.19",
+      "from": "mongodb@^1.3.23",
+      "resolved": "https://registry.npmjs.org/mongodb/-/mongodb-1.4.19.tgz",
       "dependencies": {
         "bson": {
           "version": "0.2.15",
-          "from": "bson@0.2.15",
-          "resolved": "https://registry.npmjs.org/bson/-/bson-0.2.15.tgz",
+          "from": "bson@~0.2",
           "dependencies": {
             "nan": {
               "version": "1.3.0",
-              "from": "https://registry.npmjs.org/nan/-/nan-1.3.0.tgz",
+              "from": "nan@1.3.0",
               "resolved": "https://registry.npmjs.org/nan/-/nan-1.3.0.tgz"
             }
           }
         },
         "kerberos": {
           "version": "0.0.4",
-          "from": "https://registry.npmjs.org/kerberos/-/kerberos-0.0.4.tgz",
+          "from": "kerberos@0.0.4",
           "resolved": "https://registry.npmjs.org/kerberos/-/kerberos-0.0.4.tgz"
         },
         "readable-stream": {
-          "version": "1.0.32",
-          "from": "readable-stream@1.0.32",
-          "resolved": "https://registry.npmjs.org/readable-stream/-/readable-stream-1.0.32.tgz",
+          "version": "1.0.33-1",
+          "from": "readable-stream@latest",
           "dependencies": {
             "core-util-is": {
               "version": "1.0.1",
-              "from": "core-util-is@1.0.1",
-              "resolved": "https://registry.npmjs.org/core-util-is/-/core-util-is-1.0.1.tgz"
+              "from": "core-util-is@~1.0.0"
             },
             "isarray": {
               "version": "0.0.1",
-              "from": "isarray@0.0.1",
-              "resolved": "https://registry.npmjs.org/isarray/-/isarray-0.0.1.tgz"
+              "from": "isarray@0.0.1"
             },
             "string_decoder": {
               "version": "0.10.31",
-              "from": "string_decoder@0.10.31",
-              "resolved": "https://registry.npmjs.org/string_decoder/-/string_decoder-0.10.31.tgz"
+              "from": "string_decoder@~0.10.x"
             },
             "inherits": {
               "version": "2.0.1",
-              "from": "inherits@2.0.1",
-              "resolved": "https://registry.npmjs.org/inherits/-/inherits-2.0.1.tgz"
+              "from": "inherits@~2.0.1"
             }
           }
         }
@@ -1749,69 +1477,61 @@
     },
     "mongoose": {
       "version": "3.8.8",
-      "from": "https://registry.npmjs.org/mongoose/-/mongoose-3.8.8.tgz",
+      "from": "mongoose@3.8.8",
       "resolved": "https://registry.npmjs.org/mongoose/-/mongoose-3.8.8.tgz",
       "dependencies": {
         "hooks": {
           "version": "0.2.1",
-          "from": "https://registry.npmjs.org/hooks/-/hooks-0.2.1.tgz",
-          "resolved": "https://registry.npmjs.org/hooks/-/hooks-0.2.1.tgz"
+          "from": "hooks@0.2.1"
         },
         "mongodb": {
           "version": "1.3.23",
-          "from": "https://registry.npmjs.org/mongodb/-/mongodb-1.3.23.tgz",
+          "from": "mongodb@~1.3.18",
           "resolved": "https://registry.npmjs.org/mongodb/-/mongodb-1.3.23.tgz",
           "dependencies": {
             "bson": {
               "version": "0.2.5",
-              "from": "https://registry.npmjs.org/bson/-/bson-0.2.5.tgz",
-              "resolved": "https://registry.npmjs.org/bson/-/bson-0.2.5.tgz"
+              "from": "bson@0.2.5"
             },
             "kerberos": {
               "version": "0.0.3",
-              "from": "https://registry.npmjs.org/kerberos/-/kerberos-0.0.3.tgz",
-              "resolved": "https://registry.npmjs.org/kerberos/-/kerberos-0.0.3.tgz"
+              "from": "kerberos@0.0.3"
             }
           }
         },
         "ms": {
           "version": "0.1.0",
-          "from": "https://registry.npmjs.org/ms/-/ms-0.1.0.tgz",
+          "from": "ms@0.1.0",
           "resolved": "https://registry.npmjs.org/ms/-/ms-0.1.0.tgz"
         },
         "sliced": {
           "version": "0.0.5",
-          "from": "https://registry.npmjs.org/sliced/-/sliced-0.0.5.tgz",
-          "resolved": "https://registry.npmjs.org/sliced/-/sliced-0.0.5.tgz"
+          "from": "sliced@0.0.5"
         },
         "muri": {
           "version": "0.3.1",
-          "from": "https://registry.npmjs.org/muri/-/muri-0.3.1.tgz",
-          "resolved": "https://registry.npmjs.org/muri/-/muri-0.3.1.tgz"
+          "from": "muri@0.3.1"
         },
         "mpromise": {
           "version": "0.4.3",
-          "from": "https://registry.npmjs.org/mpromise/-/mpromise-0.4.3.tgz",
-          "resolved": "https://registry.npmjs.org/mpromise/-/mpromise-0.4.3.tgz"
+          "from": "mpromise@0.4.3"
         },
         "mpath": {
           "version": "0.1.1",
-          "from": "https://registry.npmjs.org/mpath/-/mpath-0.1.1.tgz",
-          "resolved": "https://registry.npmjs.org/mpath/-/mpath-0.1.1.tgz"
+          "from": "mpath@0.1.1"
         },
         "regexp-clone": {
           "version": "0.0.1",
-          "from": "https://registry.npmjs.org/regexp-clone/-/regexp-clone-0.0.1.tgz",
-          "resolved": "https://registry.npmjs.org/regexp-clone/-/regexp-clone-0.0.1.tgz"
+          "from": "regexp-clone@0.0.1"
         },
         "mquery": {
           "version": "0.5.3",
-          "from": "https://registry.npmjs.org/mquery/-/mquery-0.5.3.tgz",
+          "from": "mquery@0.5.3",
           "resolved": "https://registry.npmjs.org/mquery/-/mquery-0.5.3.tgz",
           "dependencies": {
             "debug": {
               "version": "0.7.4",
-              "from": "https://registry.npmjs.org/debug/-/debug-0.7.4.tgz",
+              "from": "debug@0.7.4",
               "resolved": "https://registry.npmjs.org/debug/-/debug-0.7.4.tgz"
             }
           }
@@ -1825,89 +1545,76 @@
     },
     "mongoose-q": {
       "version": "0.0.10",
-      "from": "https://registry.npmjs.org/mongoose-q/-/mongoose-q-0.0.10.tgz",
-      "resolved": "https://registry.npmjs.org/mongoose-q/-/mongoose-q-0.0.10.tgz"
+      "from": "mongoose-q@0.0.10"
     },
     "node-resque": {
       "version": "0.8.7",
-      "from": "https://registry.npmjs.org/node-resque/-/node-resque-0.8.7.tgz",
-      "resolved": "https://registry.npmjs.org/node-resque/-/node-resque-0.8.7.tgz",
+      "from": "node-resque@^0.8.3",
       "dependencies": {
         "redis": {
           "version": "0.10.3",
-          "from": "https://registry.npmjs.org/redis/-/redis-0.10.3.tgz",
-          "resolved": "https://registry.npmjs.org/redis/-/redis-0.10.3.tgz"
+          "from": "redis@~0.10.3"
         }
       }
     },
     "node-statsd": {
       "version": "0.0.7",
-      "from": "https://registry.npmjs.org/node-statsd/-/node-statsd-0.0.7.tgz",
-      "resolved": "https://registry.npmjs.org/node-statsd/-/node-statsd-0.0.7.tgz"
+      "from": "node-statsd@0.0.7"
     },
     "node-uuid": {
       "version": "1.4.0",
-      "from": "https://registry.npmjs.org/node-uuid/-/node-uuid-1.4.0.tgz",
+      "from": "node-uuid@1.4.0",
       "resolved": "https://registry.npmjs.org/node-uuid/-/node-uuid-1.4.0.tgz"
     },
     "nodemailer": {
       "version": "0.3.14",
-      "from": "https://registry.npmjs.org/nodemailer/-/nodemailer-0.3.14.tgz",
+      "from": "nodemailer@0.3.14",
       "resolved": "https://registry.npmjs.org/nodemailer/-/nodemailer-0.3.14.tgz",
       "dependencies": {
         "mailcomposer": {
           "version": "0.2.12",
-          "from": "https://registry.npmjs.org/mailcomposer/-/mailcomposer-0.2.12.tgz",
-          "resolved": "https://registry.npmjs.org/mailcomposer/-/mailcomposer-0.2.12.tgz",
+          "from": "mailcomposer@>= 0.1.11",
           "dependencies": {
             "mimelib": {
               "version": "0.2.17",
-              "from": "https://registry.npmjs.org/mimelib/-/mimelib-0.2.17.tgz",
-              "resolved": "https://registry.npmjs.org/mimelib/-/mimelib-0.2.17.tgz",
+              "from": "mimelib@~0.2.15",
               "dependencies": {
                 "encoding": {
                   "version": "0.1.8",
-                  "from": "https://registry.npmjs.org/encoding/-/encoding-0.1.8.tgz",
-                  "resolved": "https://registry.npmjs.org/encoding/-/encoding-0.1.8.tgz",
+                  "from": "encoding@~0.1.7",
                   "dependencies": {
                     "iconv-lite": {
                       "version": "0.4.4",
-                      "from": "iconv-lite@0.4.4",
-                      "resolved": "https://registry.npmjs.org/iconv-lite/-/iconv-lite-0.4.4.tgz"
+                      "from": "iconv-lite@~0.4.3"
                     }
                   }
                 },
                 "addressparser": {
                   "version": "0.2.1",
-                  "from": "https://registry.npmjs.org/addressparser/-/addressparser-0.2.1.tgz",
-                  "resolved": "https://registry.npmjs.org/addressparser/-/addressparser-0.2.1.tgz"
+                  "from": "addressparser@~0.2.1"
                 }
               }
             },
             "mime": {
               "version": "1.2.11",
-              "from": "mime@1.2.11",
-              "resolved": "https://registry.npmjs.org/mime/-/mime-1.2.11.tgz"
+              "from": "mime@~1.2.11"
             },
             "he": {
               "version": "0.3.6",
-              "from": "https://registry.npmjs.org/he/-/he-0.3.6.tgz",
-              "resolved": "https://registry.npmjs.org/he/-/he-0.3.6.tgz"
+              "from": "he@~0.3.6"
             },
             "follow-redirects": {
               "version": "0.0.3",
-              "from": "https://registry.npmjs.org/follow-redirects/-/follow-redirects-0.0.3.tgz",
+              "from": "follow-redirects@0.0.3",
               "resolved": "https://registry.npmjs.org/follow-redirects/-/follow-redirects-0.0.3.tgz"
             },
             "dkim-signer": {
               "version": "0.1.2",
-              "from": "https://registry.npmjs.org/dkim-signer/-/dkim-signer-0.1.2.tgz",
-              "resolved": "https://registry.npmjs.org/dkim-signer/-/dkim-signer-0.1.2.tgz",
+              "from": "dkim-signer@~0.1.1",
               "dependencies": {
                 "punycode": {
                   "version": "1.2.4",
-                  "from": "https://registry.npmjs.org/punycode/-/punycode-1.2.4.tgz",
-                  "resolved": "https://registry.npmjs.org/punycode/-/punycode-1.2.4.tgz"
+                  "from": "punycode@~1.2.4"
                 }
               }
             }
@@ -1915,18 +1622,15 @@
         },
         "simplesmtp": {
           "version": "0.3.33",
-          "from": "https://registry.npmjs.org/simplesmtp/-/simplesmtp-0.3.33.tgz",
-          "resolved": "https://registry.npmjs.org/simplesmtp/-/simplesmtp-0.3.33.tgz",
+          "from": "simplesmtp@>= 0.1.15",
           "dependencies": {
             "rai": {
               "version": "0.1.11",
-              "from": "https://registry.npmjs.org/rai/-/rai-0.1.11.tgz",
-              "resolved": "https://registry.npmjs.org/rai/-/rai-0.1.11.tgz"
+              "from": "rai@~0.1.11"
             },
             "xoauth2": {
               "version": "0.1.8",
-              "from": "https://registry.npmjs.org/xoauth2/-/xoauth2-0.1.8.tgz",
-              "resolved": "https://registry.npmjs.org/xoauth2/-/xoauth2-0.1.8.tgz"
+              "from": "xoauth2@~0.1.8"
             }
           }
         }
@@ -1934,88 +1638,67 @@
     },
     "nomnom": {
       "version": "1.6.2",
-      "from": "https://registry.npmjs.org/nomnom/-/nomnom-1.6.2.tgz",
-      "resolved": "https://registry.npmjs.org/nomnom/-/nomnom-1.6.2.tgz",
+      "from": "nomnom@~1.6.2",
       "dependencies": {
         "colors": {
           "version": "0.5.1",
-          "from": "https://registry.npmjs.org/colors/-/colors-0.5.1.tgz",
-          "resolved": "https://registry.npmjs.org/colors/-/colors-0.5.1.tgz"
+          "from": "colors@0.5.x"
         },
         "underscore": {
           "version": "1.4.4",
-          "from": "https://registry.npmjs.org/underscore/-/underscore-1.4.4.tgz",
-          "resolved": "https://registry.npmjs.org/underscore/-/underscore-1.4.4.tgz"
+          "from": "underscore@~1.4.4"
         }
       }
     },
     "oauth2orize": {
       "version": "1.0.1",
-      "from": "https://registry.npmjs.org/oauth2orize/-/oauth2orize-1.0.1.tgz",
-      "resolved": "https://registry.npmjs.org/oauth2orize/-/oauth2orize-1.0.1.tgz",
+      "from": "oauth2orize@~1.0.0",
       "dependencies": {
         "uid2": {
           "version": "0.0.3",
-          "from": "https://registry.npmjs.org/uid2/-/uid2-0.0.3.tgz",
-          "resolved": "https://registry.npmjs.org/uid2/-/uid2-0.0.3.tgz"
+          "from": "uid2@0.0.x"
         },
         "utils-merge": {
           "version": "1.0.0",
-          "from": "utils-merge@1.0.0",
-          "resolved": "https://registry.npmjs.org/utils-merge/-/utils-merge-1.0.0.tgz"
+          "from": "utils-merge@1.x.x"
         },
         "debug": {
           "version": "0.7.4",
-          "from": "debug@0.7.4",
-          "resolved": "https://registry.npmjs.org/debug/-/debug-0.7.4.tgz"
+          "from": "debug@0.7.x"
         }
       }
     },
     "octonode": {
-      "version": "0.6.8",
+      "version": "0.6.9",
       "from": "octonode@^0.6.8",
-      "resolved": "https://registry.npmjs.org/octonode/-/octonode-0.6.8.tgz",
       "dependencies": {
         "request": {
-<<<<<<< HEAD
-          "version": "2.34.0",
-          "from": "https://registry.npmjs.org/request/-/request-2.34.0.tgz",
-          "resolved": "https://registry.npmjs.org/request/-/request-2.34.0.tgz",
-=======
           "version": "2.44.0",
           "from": "request@2.44.x",
-          "resolved": "https://registry.npmjs.org/request/-/request-2.44.0.tgz",
->>>>>>> ac675b6b
           "dependencies": {
             "bl": {
               "version": "0.9.3",
               "from": "bl@~0.9.0",
-              "resolved": "https://registry.npmjs.org/bl/-/bl-0.9.3.tgz",
               "dependencies": {
                 "readable-stream": {
-                  "version": "1.0.32",
+                  "version": "1.0.33-1",
                   "from": "readable-stream@~1.0.26",
-                  "resolved": "https://registry.npmjs.org/readable-stream/-/readable-stream-1.0.32.tgz",
                   "dependencies": {
                     "core-util-is": {
                       "version": "1.0.1",
-                      "from": "core-util-is@~1.0.0",
-                      "resolved": "https://registry.npmjs.org/core-util-is/-/core-util-is-1.0.1.tgz"
+                      "from": "core-util-is@~1.0.0"
                     },
                     "isarray": {
                       "version": "0.0.1",
-                      "from": "isarray@0.0.1",
-                      "resolved": "https://registry.npmjs.org/isarray/-/isarray-0.0.1.tgz"
+                      "from": "isarray@0.0.1"
                     },
                     "string_decoder": {
                       "version": "0.10.31",
-                      "from": "string_decoder@~0.10.x",
-                      "resolved": "https://registry.npmjs.org/string_decoder/-/string_decoder-0.10.31.tgz"
+                      "from": "string_decoder@~0.10.x"
                     },
                     "inherits": {
                       "version": "2.0.1",
-                      "from": "inherits@~2.0.1",
-                      "resolved": "https://registry.npmjs.org/inherits/-/inherits-2.0.1.tgz"
+                      "from": "inherits@~2.0.1"
                     }
                   }
                 }
@@ -2023,306 +1706,186 @@
             },
             "caseless": {
               "version": "0.6.0",
-              "from": "caseless@~0.6.0",
-              "resolved": "https://registry.npmjs.org/caseless/-/caseless-0.6.0.tgz"
+              "from": "caseless@~0.6.0"
             },
             "forever-agent": {
               "version": "0.5.2",
-              "from": "forever-agent@~0.5.0",
-              "resolved": "https://registry.npmjs.org/forever-agent/-/forever-agent-0.5.2.tgz"
+              "from": "forever-agent@~0.5.0"
             },
             "qs": {
-<<<<<<< HEAD
-              "version": "0.6.6",
-              "from": "https://registry.npmjs.org/qs/-/qs-0.6.6.tgz",
-              "resolved": "https://registry.npmjs.org/qs/-/qs-0.6.6.tgz"
+              "version": "1.2.2",
+              "from": "qs@~1.2.0"
             },
             "json-stringify-safe": {
               "version": "5.0.0",
-              "from": "https://registry.npmjs.org/json-stringify-safe/-/json-stringify-safe-5.0.0.tgz",
-              "resolved": "https://registry.npmjs.org/json-stringify-safe/-/json-stringify-safe-5.0.0.tgz"
-            },
-            "forever-agent": {
-              "version": "0.5.2",
-              "from": "https://registry.npmjs.org/forever-agent/-/forever-agent-0.5.2.tgz",
-              "resolved": "https://registry.npmjs.org/forever-agent/-/forever-agent-0.5.2.tgz"
-            },
-            "mime": {
-              "version": "1.2.11",
-              "from": "https://registry.npmjs.org/mime/-/mime-1.2.11.tgz",
-              "resolved": "https://registry.npmjs.org/mime/-/mime-1.2.11.tgz"
-            },
-            "form-data": {
-              "version": "0.1.4",
-              "from": "https://registry.npmjs.org/form-data/-/form-data-0.1.4.tgz",
-=======
-              "version": "1.2.2",
-              "from": "qs@^1.0.0",
-              "resolved": "https://registry.npmjs.org/qs/-/qs-1.2.2.tgz"
-            },
-            "json-stringify-safe": {
-              "version": "5.0.0",
-              "from": "json-stringify-safe@~5.0.0",
-              "resolved": "https://registry.npmjs.org/json-stringify-safe/-/json-stringify-safe-5.0.0.tgz"
+              "from": "json-stringify-safe@~5.0.0"
             },
             "mime-types": {
               "version": "1.0.2",
-              "from": "mime-types@~1.0.1",
-              "resolved": "https://registry.npmjs.org/mime-types/-/mime-types-1.0.2.tgz"
+              "from": "mime-types@~1.0.1"
             },
             "tunnel-agent": {
               "version": "0.4.0",
-              "from": "tunnel-agent@~0.4.0",
-              "resolved": "https://registry.npmjs.org/tunnel-agent/-/tunnel-agent-0.4.0.tgz"
+              "from": "tunnel-agent@~0.4.0"
             },
             "form-data": {
               "version": "0.1.4",
               "from": "form-data@~0.1.0",
->>>>>>> ac675b6b
-              "resolved": "https://registry.npmjs.org/form-data/-/form-data-0.1.4.tgz",
               "dependencies": {
                 "combined-stream": {
                   "version": "0.0.5",
-<<<<<<< HEAD
-                  "from": "https://registry.npmjs.org/combined-stream/-/combined-stream-0.0.5.tgz",
-=======
                   "from": "combined-stream@~0.0.4",
->>>>>>> ac675b6b
-                  "resolved": "https://registry.npmjs.org/combined-stream/-/combined-stream-0.0.5.tgz",
                   "dependencies": {
                     "delayed-stream": {
                       "version": "0.0.5",
-                      "from": "delayed-stream@0.0.5",
-                      "resolved": "https://registry.npmjs.org/delayed-stream/-/delayed-stream-0.0.5.tgz"
+                      "from": "delayed-stream@0.0.5"
                     }
                   }
                 },
                 "mime": {
                   "version": "1.2.11",
-                  "from": "mime@~1.2.11",
-                  "resolved": "https://registry.npmjs.org/mime/-/mime-1.2.11.tgz"
-                }
-              }
-            },
-<<<<<<< HEAD
-            "tunnel-agent": {
-              "version": "0.3.0",
-              "from": "https://registry.npmjs.org/tunnel-agent/-/tunnel-agent-0.3.0.tgz",
-              "resolved": "https://registry.npmjs.org/tunnel-agent/-/tunnel-agent-0.3.0.tgz"
-            },
-            "http-signature": {
-              "version": "0.10.0",
-              "from": "https://registry.npmjs.org/http-signature/-/http-signature-0.10.0.tgz",
-=======
+                  "from": "mime@~1.2.11"
+                }
+              }
+            },
             "http-signature": {
               "version": "0.10.0",
               "from": "http-signature@~0.10.0",
->>>>>>> ac675b6b
-              "resolved": "https://registry.npmjs.org/http-signature/-/http-signature-0.10.0.tgz",
               "dependencies": {
                 "assert-plus": {
                   "version": "0.1.2",
-                  "from": "assert-plus@0.1.2",
-                  "resolved": "https://registry.npmjs.org/assert-plus/-/assert-plus-0.1.2.tgz"
+                  "from": "assert-plus@0.1.2"
                 },
                 "asn1": {
                   "version": "0.1.11",
-                  "from": "asn1@0.1.11",
-                  "resolved": "https://registry.npmjs.org/asn1/-/asn1-0.1.11.tgz"
+                  "from": "asn1@0.1.11"
                 },
                 "ctype": {
                   "version": "0.5.2",
-                  "from": "ctype@0.5.2",
-                  "resolved": "https://registry.npmjs.org/ctype/-/ctype-0.5.2.tgz"
+                  "from": "ctype@0.5.2"
                 }
               }
             },
             "oauth-sign": {
-<<<<<<< HEAD
-              "version": "0.3.0",
-              "from": "https://registry.npmjs.org/oauth-sign/-/oauth-sign-0.3.0.tgz",
-              "resolved": "https://registry.npmjs.org/oauth-sign/-/oauth-sign-0.3.0.tgz"
-            },
-            "hawk": {
-              "version": "1.0.0",
-              "from": "https://registry.npmjs.org/hawk/-/hawk-1.0.0.tgz",
-              "resolved": "https://registry.npmjs.org/hawk/-/hawk-1.0.0.tgz",
-              "dependencies": {
-                "hoek": {
-                  "version": "0.9.1",
-                  "from": "https://registry.npmjs.org/hoek/-/hoek-0.9.1.tgz",
-=======
               "version": "0.4.0",
-              "from": "oauth-sign@~0.4.0",
-              "resolved": "https://registry.npmjs.org/oauth-sign/-/oauth-sign-0.4.0.tgz"
+              "from": "oauth-sign@~0.4.0"
             },
             "hawk": {
               "version": "1.1.1",
               "from": "hawk@1.1.1",
-              "resolved": "https://registry.npmjs.org/hawk/-/hawk-1.1.1.tgz",
               "dependencies": {
                 "hoek": {
                   "version": "0.9.1",
-                  "from": "hoek@0.9.x",
->>>>>>> ac675b6b
-                  "resolved": "https://registry.npmjs.org/hoek/-/hoek-0.9.1.tgz"
+                  "from": "hoek@0.9.x"
                 },
                 "boom": {
                   "version": "0.4.2",
-<<<<<<< HEAD
-                  "from": "https://registry.npmjs.org/boom/-/boom-0.4.2.tgz",
-=======
-                  "from": "boom@0.4.x",
->>>>>>> ac675b6b
-                  "resolved": "https://registry.npmjs.org/boom/-/boom-0.4.2.tgz"
+                  "from": "boom@0.4.x"
                 },
                 "cryptiles": {
                   "version": "0.2.2",
-<<<<<<< HEAD
-                  "from": "https://registry.npmjs.org/cryptiles/-/cryptiles-0.2.2.tgz",
-=======
-                  "from": "cryptiles@0.2.x",
->>>>>>> ac675b6b
-                  "resolved": "https://registry.npmjs.org/cryptiles/-/cryptiles-0.2.2.tgz"
+                  "from": "cryptiles@0.2.x"
                 },
                 "sntp": {
                   "version": "0.2.4",
-<<<<<<< HEAD
-                  "from": "https://registry.npmjs.org/sntp/-/sntp-0.2.4.tgz",
-=======
-                  "from": "sntp@0.2.x",
->>>>>>> ac675b6b
-                  "resolved": "https://registry.npmjs.org/sntp/-/sntp-0.2.4.tgz"
+                  "from": "sntp@0.2.x"
                 }
               }
             },
             "aws-sign2": {
               "version": "0.5.0",
-<<<<<<< HEAD
-              "from": "https://registry.npmjs.org/aws-sign2/-/aws-sign2-0.5.0.tgz",
-=======
-              "from": "aws-sign2@~0.5.0",
->>>>>>> ac675b6b
-              "resolved": "https://registry.npmjs.org/aws-sign2/-/aws-sign2-0.5.0.tgz"
+              "from": "aws-sign2@~0.5.0"
             },
             "stringstream": {
               "version": "0.0.4",
-              "from": "stringstream@~0.0.4",
-              "resolved": "https://registry.npmjs.org/stringstream/-/stringstream-0.0.4.tgz"
+              "from": "stringstream@~0.0.4"
             }
           }
         },
         "randomstring": {
           "version": "1.0.3",
-<<<<<<< HEAD
-          "from": "https://registry.npmjs.org/randomstring/-/randomstring-1.0.3.tgz",
-          "resolved": "https://registry.npmjs.org/randomstring/-/randomstring-1.0.3.tgz"
-        },
-        "deep-extend": {
-          "version": "0.2.11",
-          "from": "https://registry.npmjs.org/deep-extend/-/deep-extend-0.2.11.tgz",
-          "resolved": "https://registry.npmjs.org/deep-extend/-/deep-extend-0.2.11.tgz"
-=======
-          "from": "randomstring@1.x.x",
-          "resolved": "https://registry.npmjs.org/randomstring/-/randomstring-1.0.3.tgz"
+          "from": "randomstring@1.x.x"
         },
         "deep-extend": {
           "version": "0.3.2",
-          "from": "deep-extend@0.x.x",
-          "resolved": "https://registry.npmjs.org/deep-extend/-/deep-extend-0.3.2.tgz"
->>>>>>> ac675b6b
+          "from": "deep-extend@0.x.x"
         }
       }
     },
     "parse-links": {
       "version": "0.1.0",
-      "from": "https://registry.npmjs.org/parse-links/-/parse-links-0.1.0.tgz",
-      "resolved": "https://registry.npmjs.org/parse-links/-/parse-links-0.1.0.tgz"
+      "from": "parse-links@~0.1.0"
     },
     "passport": {
       "version": "0.1.15",
-      "from": "https://registry.npmjs.org/passport/-/passport-0.1.15.tgz",
+      "from": "passport@0.1.15",
       "resolved": "https://registry.npmjs.org/passport/-/passport-0.1.15.tgz",
       "dependencies": {
         "pkginfo": {
           "version": "0.2.3",
-          "from": "https://registry.npmjs.org/pkginfo/-/pkginfo-0.2.3.tgz",
-          "resolved": "https://registry.npmjs.org/pkginfo/-/pkginfo-0.2.3.tgz"
+          "from": "pkginfo@0.2.x"
         }
       }
     },
     "passport-http": {
       "version": "0.2.2",
-      "from": "https://registry.npmjs.org/passport-http/-/passport-http-0.2.2.tgz",
-      "resolved": "https://registry.npmjs.org/passport-http/-/passport-http-0.2.2.tgz",
+      "from": "passport-http@0.2.2",
       "dependencies": {
         "pkginfo": {
           "version": "0.2.3",
-          "from": "https://registry.npmjs.org/pkginfo/-/pkginfo-0.2.3.tgz",
-          "resolved": "https://registry.npmjs.org/pkginfo/-/pkginfo-0.2.3.tgz"
+          "from": "pkginfo@0.2.x"
         }
       }
     },
     "passport-http-bearer": {
       "version": "0.2.0",
-      "from": "https://registry.npmjs.org/passport-http-bearer/-/passport-http-bearer-0.2.0.tgz",
-      "resolved": "https://registry.npmjs.org/passport-http-bearer/-/passport-http-bearer-0.2.0.tgz",
+      "from": "passport-http-bearer@0.2.0",
       "dependencies": {
         "pkginfo": {
           "version": "0.2.3",
-          "from": "https://registry.npmjs.org/pkginfo/-/pkginfo-0.2.3.tgz",
-          "resolved": "https://registry.npmjs.org/pkginfo/-/pkginfo-0.2.3.tgz"
+          "from": "pkginfo@0.2.x"
         }
       }
     },
     "passport-oauth2-client-password": {
       "version": "0.1.0",
-      "from": "https://registry.npmjs.org/passport-oauth2-client-password/-/passport-oauth2-client-password-0.1.0.tgz",
-      "resolved": "https://registry.npmjs.org/passport-oauth2-client-password/-/passport-oauth2-client-password-0.1.0.tgz",
+      "from": "passport-oauth2-client-password@0.1.0",
       "dependencies": {
         "pkginfo": {
           "version": "0.2.3",
-          "from": "https://registry.npmjs.org/pkginfo/-/pkginfo-0.2.3.tgz",
-          "resolved": "https://registry.npmjs.org/pkginfo/-/pkginfo-0.2.3.tgz"
+          "from": "pkginfo@0.2.x"
         }
       }
     },
     "q": {
       "version": "1.0.1",
-      "from": "https://registry.npmjs.org/q/-/q-1.0.1.tgz",
-      "resolved": "https://registry.npmjs.org/q/-/q-1.0.1.tgz"
+      "from": "q@~1.0.0"
     },
     "raven": {
       "version": "0.6.3",
-      "from": "https://registry.npmjs.org/raven/-/raven-0.6.3.tgz",
-      "resolved": "https://registry.npmjs.org/raven/-/raven-0.6.3.tgz",
+      "from": "raven@^0.6.2",
       "dependencies": {
         "node-uuid": {
           "version": "1.4.1",
-          "from": "https://registry.npmjs.org/node-uuid/-/node-uuid-1.4.1.tgz",
-          "resolved": "https://registry.npmjs.org/node-uuid/-/node-uuid-1.4.1.tgz"
+          "from": "node-uuid@~1.4.1"
         },
         "stack-trace": {
           "version": "0.0.7",
-          "from": "https://registry.npmjs.org/stack-trace/-/stack-trace-0.0.7.tgz",
-          "resolved": "https://registry.npmjs.org/stack-trace/-/stack-trace-0.0.7.tgz"
+          "from": "stack-trace@0.0.7"
         },
         "lsmod": {
           "version": "0.0.3",
-          "from": "https://registry.npmjs.org/lsmod/-/lsmod-0.0.3.tgz",
-          "resolved": "https://registry.npmjs.org/lsmod/-/lsmod-0.0.3.tgz"
+          "from": "lsmod@~0.0.3"
         },
         "cookie": {
           "version": "0.1.0",
-          "from": "https://registry.npmjs.org/cookie/-/cookie-0.1.0.tgz",
-          "resolved": "https://registry.npmjs.org/cookie/-/cookie-0.1.0.tgz"
+          "from": "cookie@0.1.0"
         }
       }
     },
     "redis-lock": {
       "version": "0.0.8",
-      "from": "https://registry.npmjs.org/redis-lock/-/redis-lock-0.0.8.tgz",
-      "resolved": "https://registry.npmjs.org/redis-lock/-/redis-lock-0.0.8.tgz"
+      "from": "redis-lock@0.0.8"
     },
     "redis-scripto": {
       "version": "0.2.0",
@@ -2331,20 +1894,17 @@
       "dependencies": {
         "redis": {
           "version": "0.8.6",
-          "from": "redis@0.8.x",
-          "resolved": "https://registry.npmjs.org/redis/-/redis-0.8.6.tgz"
+          "from": "redis@0.8.x"
         },
         "debug": {
           "version": "0.7.4",
-          "from": "debug@0.7.x",
-          "resolved": "https://registry.npmjs.org/debug/-/debug-0.7.4.tgz"
+          "from": "debug@0.7.x"
         }
       }
     },
     "redis-sentinel-client": {
       "version": "0.1.5",
-      "from": "https://registry.npmjs.org/redis-sentinel-client/-/redis-sentinel-client-0.1.5.tgz",
-      "resolved": "https://registry.npmjs.org/redis-sentinel-client/-/redis-sentinel-client-0.1.5.tgz",
+      "from": "redis-sentinel-client@^0.1.5",
       "dependencies": {
         "redis": {
           "version": "0.8.4",
@@ -2355,155 +1915,128 @@
     },
     "request": {
       "version": "2.40.0",
-      "from": "https://registry.npmjs.org/request/-/request-2.40.0.tgz",
-      "resolved": "https://registry.npmjs.org/request/-/request-2.40.0.tgz",
+      "from": "request@~2.40.0",
       "dependencies": {
         "qs": {
           "version": "1.0.2",
-          "from": "https://registry.npmjs.org/qs/-/qs-1.0.2.tgz",
-          "resolved": "https://registry.npmjs.org/qs/-/qs-1.0.2.tgz"
+          "from": "qs@~1.0.0"
         },
         "json-stringify-safe": {
           "version": "5.0.0",
-          "from": "https://registry.npmjs.org/json-stringify-safe/-/json-stringify-safe-5.0.0.tgz",
-          "resolved": "https://registry.npmjs.org/json-stringify-safe/-/json-stringify-safe-5.0.0.tgz"
+          "from": "json-stringify-safe@~5.0.0"
         },
         "mime-types": {
           "version": "1.0.2",
-          "from": "https://registry.npmjs.org/mime-types/-/mime-types-1.0.2.tgz",
-          "resolved": "https://registry.npmjs.org/mime-types/-/mime-types-1.0.2.tgz"
+          "from": "mime-types@~1.0.1"
         },
         "forever-agent": {
           "version": "0.5.2",
-          "from": "https://registry.npmjs.org/forever-agent/-/forever-agent-0.5.2.tgz",
-          "resolved": "https://registry.npmjs.org/forever-agent/-/forever-agent-0.5.2.tgz"
+          "from": "forever-agent@~0.5.0"
         },
         "form-data": {
           "version": "0.1.4",
-          "from": "https://registry.npmjs.org/form-data/-/form-data-0.1.4.tgz",
-          "resolved": "https://registry.npmjs.org/form-data/-/form-data-0.1.4.tgz",
+          "from": "form-data@~0.1.0",
           "dependencies": {
             "combined-stream": {
               "version": "0.0.5",
-              "from": "https://registry.npmjs.org/combined-stream/-/combined-stream-0.0.5.tgz",
-              "resolved": "https://registry.npmjs.org/combined-stream/-/combined-stream-0.0.5.tgz",
+              "from": "combined-stream@~0.0.4",
               "dependencies": {
                 "delayed-stream": {
                   "version": "0.0.5",
-                  "from": "delayed-stream@0.0.5",
-                  "resolved": "https://registry.npmjs.org/delayed-stream/-/delayed-stream-0.0.5.tgz"
+                  "from": "delayed-stream@0.0.5"
                 }
               }
             },
             "mime": {
               "version": "1.2.11",
-              "from": "mime@1.2.11",
-              "resolved": "https://registry.npmjs.org/mime/-/mime-1.2.11.tgz"
+              "from": "mime@~1.2.11"
             }
           }
         },
         "tunnel-agent": {
           "version": "0.4.0",
-          "from": "https://registry.npmjs.org/tunnel-agent/-/tunnel-agent-0.4.0.tgz",
-          "resolved": "https://registry.npmjs.org/tunnel-agent/-/tunnel-agent-0.4.0.tgz"
+          "from": "tunnel-agent@~0.4.0"
         },
         "http-signature": {
           "version": "0.10.0",
-          "from": "https://registry.npmjs.org/http-signature/-/http-signature-0.10.0.tgz",
-          "resolved": "https://registry.npmjs.org/http-signature/-/http-signature-0.10.0.tgz",
+          "from": "http-signature@~0.10.0",
           "dependencies": {
             "assert-plus": {
               "version": "0.1.2",
-              "from": "assert-plus@0.1.2",
-              "resolved": "https://registry.npmjs.org/assert-plus/-/assert-plus-0.1.2.tgz"
+              "from": "assert-plus@0.1.2"
             },
             "asn1": {
               "version": "0.1.11",
-              "from": "asn1@0.1.11",
-              "resolved": "https://registry.npmjs.org/asn1/-/asn1-0.1.11.tgz"
+              "from": "asn1@0.1.11"
             },
             "ctype": {
               "version": "0.5.2",
-              "from": "ctype@0.5.2",
-              "resolved": "https://registry.npmjs.org/ctype/-/ctype-0.5.2.tgz"
+              "from": "ctype@0.5.2"
             }
           }
         },
         "oauth-sign": {
           "version": "0.3.0",
-          "from": "https://registry.npmjs.org/oauth-sign/-/oauth-sign-0.3.0.tgz",
-          "resolved": "https://registry.npmjs.org/oauth-sign/-/oauth-sign-0.3.0.tgz"
+          "from": "oauth-sign@~0.3.0"
         },
         "hawk": {
           "version": "1.1.1",
           "from": "hawk@1.1.1",
-          "resolved": "https://registry.npmjs.org/hawk/-/hawk-1.1.1.tgz",
           "dependencies": {
             "hoek": {
               "version": "0.9.1",
-              "from": "https://registry.npmjs.org/hoek/-/hoek-0.9.1.tgz",
-              "resolved": "https://registry.npmjs.org/hoek/-/hoek-0.9.1.tgz"
+              "from": "hoek@0.9.x"
             },
             "boom": {
               "version": "0.4.2",
-              "from": "https://registry.npmjs.org/boom/-/boom-0.4.2.tgz",
-              "resolved": "https://registry.npmjs.org/boom/-/boom-0.4.2.tgz"
+              "from": "boom@0.4.x"
             },
             "cryptiles": {
               "version": "0.2.2",
-              "from": "https://registry.npmjs.org/cryptiles/-/cryptiles-0.2.2.tgz",
-              "resolved": "https://registry.npmjs.org/cryptiles/-/cryptiles-0.2.2.tgz"
+              "from": "cryptiles@0.2.x"
             },
             "sntp": {
               "version": "0.2.4",
-              "from": "https://registry.npmjs.org/sntp/-/sntp-0.2.4.tgz",
-              "resolved": "https://registry.npmjs.org/sntp/-/sntp-0.2.4.tgz"
+              "from": "sntp@0.2.x"
             }
           }
         },
         "aws-sign2": {
           "version": "0.5.0",
-          "from": "https://registry.npmjs.org/aws-sign2/-/aws-sign2-0.5.0.tgz",
-          "resolved": "https://registry.npmjs.org/aws-sign2/-/aws-sign2-0.5.0.tgz"
+          "from": "aws-sign2@~0.5.0"
         },
         "stringstream": {
           "version": "0.0.4",
-          "from": "https://registry.npmjs.org/stringstream/-/stringstream-0.0.4.tgz",
-          "resolved": "https://registry.npmjs.org/stringstream/-/stringstream-0.0.4.tgz"
+          "from": "stringstream@~0.0.4"
         }
       }
     },
     "restler-q": {
       "version": "0.0.3",
-      "from": "https://registry.npmjs.org/restler-q/-/restler-q-0.0.3.tgz",
-      "resolved": "https://registry.npmjs.org/restler-q/-/restler-q-0.0.3.tgz",
+      "from": "restler-q@0.0.3",
       "dependencies": {
         "q": {
           "version": "0.9.7",
-          "from": "https://registry.npmjs.org/q/-/q-0.9.7.tgz",
-          "resolved": "https://registry.npmjs.org/q/-/q-0.9.7.tgz"
+          "from": "q@~0.9.7"
         }
       }
     },
     "sanitizer": {
       "version": "0.0.15",
-      "from": "https://registry.npmjs.org/sanitizer/-/sanitizer-0.0.15.tgz",
+      "from": "sanitizer@0.0.15",
       "resolved": "https://registry.npmjs.org/sanitizer/-/sanitizer-0.0.15.tgz"
     },
     "sechash": {
       "version": "0.1.3",
-      "from": "https://registry.npmjs.org/sechash/-/sechash-0.1.3.tgz",
-      "resolved": "https://registry.npmjs.org/sechash/-/sechash-0.1.3.tgz"
+      "from": "sechash@0.1.3"
     },
     "shutdown": {
       "version": "0.2.4",
-      "from": "https://registry.npmjs.org/shutdown/-/shutdown-0.2.4.tgz",
-      "resolved": "https://registry.npmjs.org/shutdown/-/shutdown-0.2.4.tgz",
+      "from": "shutdown@^0.2.3",
       "dependencies": {
         "debug": {
           "version": "1.0.4",
-          "from": "https://registry.npmjs.org/debug/-/debug-1.0.4.tgz",
-          "resolved": "https://registry.npmjs.org/debug/-/debug-1.0.4.tgz",
+          "from": "debug@^1.0.2",
           "dependencies": {
             "ms": {
               "version": "0.6.2",
@@ -2521,74 +2054,62 @@
     },
     "snappy-cache": {
       "version": "0.1.1",
-      "from": "https://registry.npmjs.org/snappy-cache/-/snappy-cache-0.1.1.tgz",
-      "resolved": "https://registry.npmjs.org/snappy-cache/-/snappy-cache-0.1.1.tgz",
+      "from": "snappy-cache@^0.1.1",
+      "resolved": "https://registry.npmjs.org/snappy-cache/-/snappy-cache-0.0.4.tgz",
       "dependencies": {
         "snappy": {
           "version": "2.1.3",
-          "from": "snappy@2.1.3",
-          "resolved": "https://registry.npmjs.org/snappy/-/snappy-2.1.3.tgz",
+          "from": "snappy@~2.1.1",
           "dependencies": {
             "bindings": {
               "version": "1.1.1",
-              "from": "bindings@1.1.1",
-              "resolved": "https://registry.npmjs.org/bindings/-/bindings-1.1.1.tgz"
+              "from": "bindings@~1.1.1"
             },
             "nan": {
               "version": "1.0.0",
-              "from": "nan@1.0.0",
-              "resolved": "https://registry.npmjs.org/nan/-/nan-1.0.0.tgz"
+              "from": "nan@~1.0.0"
             }
           }
         },
         "redis": {
           "version": "0.9.2",
-          "from": "redis@0.9.2",
-          "resolved": "https://registry.npmjs.org/redis/-/redis-0.9.2.tgz"
+          "from": "redis@~0.9.1"
         }
       }
     },
     "statuserror": {
       "version": "0.0.1",
-      "from": "https://registry.npmjs.org/statuserror/-/statuserror-0.0.1.tgz",
-      "resolved": "https://registry.npmjs.org/statuserror/-/statuserror-0.0.1.tgz"
+      "from": "statuserror@0.0.1"
     },
     "stringformat": {
       "version": "0.0.5",
-      "from": "https://registry.npmjs.org/stringformat/-/stringformat-0.0.5.tgz",
-      "resolved": "https://registry.npmjs.org/stringformat/-/stringformat-0.0.5.tgz"
+      "from": "stringformat@0.0.5"
     },
     "temp": {
       "version": "0.4.0",
-      "from": "https://registry.npmjs.org/temp/-/temp-0.4.0.tgz",
-      "resolved": "https://registry.npmjs.org/temp/-/temp-0.4.0.tgz"
+      "from": "temp@0.4.0"
     },
     "text-filter": {
       "version": "0.1.0",
-      "from": "https://registry.npmjs.org/text-filter/-/text-filter-0.1.0.tgz",
-      "resolved": "https://registry.npmjs.org/text-filter/-/text-filter-0.1.0.tgz"
+      "from": "text-filter@~0.1.0"
     },
     "throat": {
       "version": "1.0.0",
-      "from": "https://registry.npmjs.org/throat/-/throat-1.0.0.tgz",
-      "resolved": "https://registry.npmjs.org/throat/-/throat-1.0.0.tgz",
+      "from": "throat@~1.0.0",
       "dependencies": {
         "promise": {
           "version": "3.2.0",
-          "from": "https://registry.npmjs.org/promise/-/promise-3.2.0.tgz",
-          "resolved": "https://registry.npmjs.org/promise/-/promise-3.2.0.tgz"
+          "from": "promise@~3.2.0"
         }
       }
     },
     "tough-cookie": {
       "version": "0.12.1",
-      "from": "https://registry.npmjs.org/tough-cookie/-/tough-cookie-0.12.1.tgz",
-      "resolved": "https://registry.npmjs.org/tough-cookie/-/tough-cookie-0.12.1.tgz",
+      "from": "tough-cookie@^0.12.1",
       "dependencies": {
         "punycode": {
           "version": "1.3.1",
-          "from": "https://registry.npmjs.org/punycode/-/punycode-1.3.1.tgz",
-          "resolved": "https://registry.npmjs.org/punycode/-/punycode-1.3.1.tgz"
+          "from": "punycode@>=0.2.0"
         }
       }
     },
@@ -2599,8 +2120,7 @@
       "dependencies": {
         "pkginfo": {
           "version": "0.2.3",
-          "from": "pkginfo@0.2.x",
-          "resolved": "https://registry.npmjs.org/pkginfo/-/pkginfo-0.2.3.tgz"
+          "from": "pkginfo@0.2.x"
         },
         "passport-oauth": {
           "version": "1.0.0-d",
@@ -2610,22 +2130,18 @@
             "passport-oauth1": {
               "version": "1.0.1",
               "from": "passport-oauth1@1.x.x",
-              "resolved": "https://registry.npmjs.org/passport-oauth1/-/passport-oauth1-1.0.1.tgz",
               "dependencies": {
                 "passport-strategy": {
                   "version": "1.0.0",
-                  "from": "passport-strategy@1.x.x",
-                  "resolved": "https://registry.npmjs.org/passport-strategy/-/passport-strategy-1.0.0.tgz"
+                  "from": "passport-strategy@1.x.x"
                 },
                 "oauth": {
                   "version": "0.9.12",
-                  "from": "oauth@0.9.x",
-                  "resolved": "https://registry.npmjs.org/oauth/-/oauth-0.9.12.tgz"
+                  "from": "oauth@0.9.x"
                 },
                 "utils-merge": {
                   "version": "1.0.0",
-                  "from": "utils-merge@1.x.x",
-                  "resolved": "https://registry.npmjs.org/utils-merge/-/utils-merge-1.0.0.tgz"
+                  "from": "utils-merge@1.x.x"
                 }
               }
             },
@@ -2636,18 +2152,15 @@
               "dependencies": {
                 "passport-strategy": {
                   "version": "1.0.0",
-                  "from": "passport-strategy@1.x.x",
-                  "resolved": "https://registry.npmjs.org/passport-strategy/-/passport-strategy-1.0.0.tgz"
+                  "from": "passport-strategy@1.x.x"
                 },
                 "oauth": {
                   "version": "0.9.12",
-                  "from": "oauth@0.9.x",
-                  "resolved": "https://registry.npmjs.org/oauth/-/oauth-0.9.12.tgz"
+                  "from": "oauth@0.9.x"
                 },
                 "uid2": {
                   "version": "0.0.3",
-                  "from": "uid2@0.0.x",
-                  "resolved": "https://registry.npmjs.org/uid2/-/uid2-0.0.3.tgz"
+                  "from": "uid2@0.0.x"
                 }
               }
             }
@@ -2657,70 +2170,58 @@
     },
     "underscore": {
       "version": "1.5.2",
-      "from": "https://registry.npmjs.org/underscore/-/underscore-1.5.2.tgz",
-      "resolved": "https://registry.npmjs.org/underscore/-/underscore-1.5.2.tgz"
+      "from": "underscore@~1.5.2"
     },
     "useragent": {
       "version": "2.0.6",
-      "from": "https://registry.npmjs.org/useragent/-/useragent-2.0.6.tgz",
+      "from": "useragent@2.0.6",
       "resolved": "https://registry.npmjs.org/useragent/-/useragent-2.0.6.tgz",
       "dependencies": {
         "lru-cache": {
           "version": "2.2.4",
-          "from": "https://registry.npmjs.org/lru-cache/-/lru-cache-2.2.4.tgz",
-          "resolved": "https://registry.npmjs.org/lru-cache/-/lru-cache-2.2.4.tgz"
+          "from": "lru-cache@2.2.x"
         }
       }
     },
     "winston": {
       "version": "0.7.3",
-      "from": "https://registry.npmjs.org/winston/-/winston-0.7.3.tgz",
-      "resolved": "https://registry.npmjs.org/winston/-/winston-0.7.3.tgz",
+      "from": "winston@^0.7.3",
       "dependencies": {
         "async": {
           "version": "0.2.10",
-          "from": "https://registry.npmjs.org/async/-/async-0.2.10.tgz",
-          "resolved": "https://registry.npmjs.org/async/-/async-0.2.10.tgz"
+          "from": "async@0.2.x"
         },
         "colors": {
           "version": "0.6.2",
-          "from": "https://registry.npmjs.org/colors/-/colors-0.6.2.tgz",
-          "resolved": "https://registry.npmjs.org/colors/-/colors-0.6.2.tgz"
+          "from": "colors@0.6.x"
         },
         "cycle": {
           "version": "1.0.3",
-          "from": "https://registry.npmjs.org/cycle/-/cycle-1.0.3.tgz",
-          "resolved": "https://registry.npmjs.org/cycle/-/cycle-1.0.3.tgz"
+          "from": "cycle@1.0.x"
         },
         "eyes": {
           "version": "0.1.8",
-          "from": "https://registry.npmjs.org/eyes/-/eyes-0.1.8.tgz",
-          "resolved": "https://registry.npmjs.org/eyes/-/eyes-0.1.8.tgz"
+          "from": "eyes@0.1.x"
         },
         "pkginfo": {
           "version": "0.3.0",
-          "from": "https://registry.npmjs.org/pkginfo/-/pkginfo-0.3.0.tgz",
-          "resolved": "https://registry.npmjs.org/pkginfo/-/pkginfo-0.3.0.tgz"
+          "from": "pkginfo@0.3.x"
         },
         "request": {
           "version": "2.16.6",
-          "from": "https://registry.npmjs.org/request/-/request-2.16.6.tgz",
-          "resolved": "https://registry.npmjs.org/request/-/request-2.16.6.tgz",
+          "from": "request@2.16.x",
           "dependencies": {
             "form-data": {
               "version": "0.0.10",
-              "from": "https://registry.npmjs.org/form-data/-/form-data-0.0.10.tgz",
-              "resolved": "https://registry.npmjs.org/form-data/-/form-data-0.0.10.tgz",
+              "from": "form-data@~0.0.3",
               "dependencies": {
                 "combined-stream": {
                   "version": "0.0.5",
-                  "from": "https://registry.npmjs.org/combined-stream/-/combined-stream-0.0.5.tgz",
-                  "resolved": "https://registry.npmjs.org/combined-stream/-/combined-stream-0.0.5.tgz",
+                  "from": "combined-stream@~0.0.4",
                   "dependencies": {
                     "delayed-stream": {
                       "version": "0.0.5",
-                      "from": "delayed-stream@0.0.5",
-                      "resolved": "https://registry.npmjs.org/delayed-stream/-/delayed-stream-0.0.5.tgz"
+                      "from": "delayed-stream@0.0.5"
                     }
                   }
                 }
@@ -2728,125 +2229,103 @@
             },
             "mime": {
               "version": "1.2.11",
-              "from": "https://registry.npmjs.org/mime/-/mime-1.2.11.tgz",
-              "resolved": "https://registry.npmjs.org/mime/-/mime-1.2.11.tgz"
+              "from": "mime@~1.2.7"
             },
             "hawk": {
               "version": "0.10.2",
-              "from": "https://registry.npmjs.org/hawk/-/hawk-0.10.2.tgz",
-              "resolved": "https://registry.npmjs.org/hawk/-/hawk-0.10.2.tgz",
+              "from": "hawk@~0.10.2",
               "dependencies": {
                 "hoek": {
                   "version": "0.7.6",
-                  "from": "https://registry.npmjs.org/hoek/-/hoek-0.7.6.tgz",
-                  "resolved": "https://registry.npmjs.org/hoek/-/hoek-0.7.6.tgz"
+                  "from": "hoek@0.7.x"
                 },
                 "boom": {
                   "version": "0.3.8",
-                  "from": "https://registry.npmjs.org/boom/-/boom-0.3.8.tgz",
-                  "resolved": "https://registry.npmjs.org/boom/-/boom-0.3.8.tgz"
+                  "from": "boom@0.3.x"
                 },
                 "cryptiles": {
                   "version": "0.1.3",
-                  "from": "https://registry.npmjs.org/cryptiles/-/cryptiles-0.1.3.tgz",
-                  "resolved": "https://registry.npmjs.org/cryptiles/-/cryptiles-0.1.3.tgz"
+                  "from": "cryptiles@0.1.x"
                 },
                 "sntp": {
                   "version": "0.1.4",
-                  "from": "https://registry.npmjs.org/sntp/-/sntp-0.1.4.tgz",
-                  "resolved": "https://registry.npmjs.org/sntp/-/sntp-0.1.4.tgz"
+                  "from": "sntp@0.1.x"
                 }
               }
             },
             "cookie-jar": {
               "version": "0.2.0",
-              "from": "https://registry.npmjs.org/cookie-jar/-/cookie-jar-0.2.0.tgz",
-              "resolved": "https://registry.npmjs.org/cookie-jar/-/cookie-jar-0.2.0.tgz"
+              "from": "cookie-jar@~0.2.0"
             },
             "aws-sign": {
               "version": "0.2.0",
-              "from": "https://registry.npmjs.org/aws-sign/-/aws-sign-0.2.0.tgz",
-              "resolved": "https://registry.npmjs.org/aws-sign/-/aws-sign-0.2.0.tgz"
+              "from": "aws-sign@~0.2.0"
             },
             "oauth-sign": {
               "version": "0.2.0",
-              "from": "https://registry.npmjs.org/oauth-sign/-/oauth-sign-0.2.0.tgz",
-              "resolved": "https://registry.npmjs.org/oauth-sign/-/oauth-sign-0.2.0.tgz"
+              "from": "oauth-sign@~0.2.0"
             },
             "forever-agent": {
               "version": "0.2.0",
-              "from": "https://registry.npmjs.org/forever-agent/-/forever-agent-0.2.0.tgz",
-              "resolved": "https://registry.npmjs.org/forever-agent/-/forever-agent-0.2.0.tgz"
+              "from": "forever-agent@~0.2.0"
             },
             "tunnel-agent": {
               "version": "0.2.0",
-              "from": "https://registry.npmjs.org/tunnel-agent/-/tunnel-agent-0.2.0.tgz",
-              "resolved": "https://registry.npmjs.org/tunnel-agent/-/tunnel-agent-0.2.0.tgz"
+              "from": "tunnel-agent@~0.2.0"
             },
             "json-stringify-safe": {
               "version": "3.0.0",
-              "from": "https://registry.npmjs.org/json-stringify-safe/-/json-stringify-safe-3.0.0.tgz",
-              "resolved": "https://registry.npmjs.org/json-stringify-safe/-/json-stringify-safe-3.0.0.tgz"
+              "from": "json-stringify-safe@~3.0.0"
             },
             "qs": {
               "version": "0.5.6",
-              "from": "https://registry.npmjs.org/qs/-/qs-0.5.6.tgz",
-              "resolved": "https://registry.npmjs.org/qs/-/qs-0.5.6.tgz"
+              "from": "qs@~0.5.4"
             }
           }
         },
         "stack-trace": {
           "version": "0.0.9",
-          "from": "https://registry.npmjs.org/stack-trace/-/stack-trace-0.0.9.tgz",
-          "resolved": "https://registry.npmjs.org/stack-trace/-/stack-trace-0.0.9.tgz"
+          "from": "stack-trace@0.0.x"
         }
       }
     },
     "winston-logstash-udp": {
       "version": "0.0.4",
-      "from": "https://registry.npmjs.org/winston-logstash-udp/-/winston-logstash-udp-0.0.4.tgz",
-      "resolved": "https://registry.npmjs.org/winston-logstash-udp/-/winston-logstash-udp-0.0.4.tgz"
+      "from": "winston-logstash-udp@0.0.4"
     },
     "worker-farm": {
       "version": "1.0.1",
-      "from": "https://registry.npmjs.org/worker-farm/-/worker-farm-1.0.1.tgz",
-      "resolved": "https://registry.npmjs.org/worker-farm/-/worker-farm-1.0.1.tgz",
+      "from": "worker-farm@^1.0.1",
       "dependencies": {
         "errno": {
           "version": "0.1.1",
-          "from": "https://registry.npmjs.org/errno/-/errno-0.1.1.tgz",
-          "resolved": "https://registry.npmjs.org/errno/-/errno-0.1.1.tgz",
+          "from": "errno@>=0.1.1 <0.2.0-0",
           "dependencies": {
             "prr": {
               "version": "0.0.0",
-              "from": "https://registry.npmjs.org/prr/-/prr-0.0.0.tgz",
-              "resolved": "https://registry.npmjs.org/prr/-/prr-0.0.0.tgz"
+              "from": "prr@~0.0.0"
             }
           }
         },
         "xtend": {
           "version": "4.0.0",
-          "from": "https://registry.npmjs.org/xtend/-/xtend-4.0.0.tgz",
-          "resolved": "https://registry.npmjs.org/xtend/-/xtend-4.0.0.tgz"
+          "from": "xtend@>=4.0.0 <4.1.0-0"
         }
       }
     },
     "xml2js": {
       "version": "0.2.2",
-      "from": "https://registry.npmjs.org/xml2js/-/xml2js-0.2.2.tgz",
-      "resolved": "https://registry.npmjs.org/xml2js/-/xml2js-0.2.2.tgz",
+      "from": "xml2js@0.2.2",
       "dependencies": {
         "sax": {
           "version": "0.6.0",
-          "from": "https://registry.npmjs.org/sax/-/sax-0.6.0.tgz",
-          "resolved": "https://registry.npmjs.org/sax/-/sax-0.6.0.tgz"
+          "from": "sax@>=0.4.2"
         }
       }
     },
     "xregexp": {
       "version": "2.0.0",
-      "from": "https://registry.npmjs.org/xregexp/-/xregexp-2.0.0.tgz",
-      "resolved": "https://registry.npmjs.org/xregexp/-/xregexp-2.0.0.tgz"
+      "from": "xregexp@^2.0.0"
     }
   }
 }