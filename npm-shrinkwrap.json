--- conflicted
+++ resolved
@@ -410,15 +410,9 @@
       "resolved": "https://registry.npmjs.org/ent/-/ent-0.1.0.tgz"
     },
     "express": {
-<<<<<<< HEAD
-      "version": "3.19.1",
-      "from": "http://beta-internal:8089/nexus/content/groups/npm/express/-/express-3.19.1.tgz",
-      "resolved": "http://beta-internal:8089/nexus/content/groups/npm/express/-/express-3.19.1.tgz",
-=======
       "version": "3.19.2",
       "from": "http://beta-internal:8089/nexus/content/groups/npm/express/-/express-3.19.2.tgz",
       "resolved": "http://beta-internal:8089/nexus/content/groups/npm/express/-/express-3.19.2.tgz",
->>>>>>> d7f844ba
       "dependencies": {
         "basic-auth": {
           "version": "1.0.0",
@@ -426,15 +420,9 @@
           "resolved": "http://beta-internal:8089/nexus/content/groups/npm/basic-auth/-/basic-auth-1.0.0.tgz"
         },
         "connect": {
-<<<<<<< HEAD
-          "version": "2.28.2",
-          "from": "http://beta-internal:8089/nexus/content/groups/npm/connect/-/connect-2.28.2.tgz",
-          "resolved": "http://beta-internal:8089/nexus/content/groups/npm/connect/-/connect-2.28.2.tgz",
-=======
           "version": "2.28.3",
           "from": "http://beta-internal:8089/nexus/content/groups/npm/connect/-/connect-2.28.3.tgz",
           "resolved": "http://beta-internal:8089/nexus/content/groups/npm/connect/-/connect-2.28.3.tgz",
->>>>>>> d7f844ba
           "dependencies": {
             "basic-auth-connect": {
               "version": "1.0.0",
@@ -481,26 +469,6 @@
               "resolved": "https://registry.npmjs.org/cookie-parser/-/cookie-parser-1.3.3.tgz"
             },
             "compression": {
-<<<<<<< HEAD
-              "version": "1.3.0",
-              "from": "http://beta-internal:8089/nexus/content/groups/npm/compression/-/compression-1.3.0.tgz",
-              "resolved": "http://beta-internal:8089/nexus/content/groups/npm/compression/-/compression-1.3.0.tgz",
-              "dependencies": {
-                "accepts": {
-                  "version": "1.2.2",
-                  "from": "http://beta-internal:8089/nexus/content/groups/npm/accepts/-/accepts-1.2.2.tgz",
-                  "resolved": "http://beta-internal:8089/nexus/content/groups/npm/accepts/-/accepts-1.2.2.tgz",
-                  "dependencies": {
-                    "mime-types": {
-                      "version": "2.0.7",
-                      "from": "http://beta-internal:8089/nexus/content/groups/npm/mime-types/-/mime-types-2.0.7.tgz",
-                      "resolved": "http://beta-internal:8089/nexus/content/groups/npm/mime-types/-/mime-types-2.0.7.tgz",
-                      "dependencies": {
-                        "mime-db": {
-                          "version": "1.5.0",
-                          "from": "http://beta-internal:8089/nexus/content/groups/npm/mime-db/-/mime-db-1.5.0.tgz",
-                          "resolved": "http://beta-internal:8089/nexus/content/groups/npm/mime-db/-/mime-db-1.5.0.tgz"
-=======
               "version": "1.3.1",
               "from": "http://beta-internal:8089/nexus/content/groups/npm/compression/-/compression-1.3.1.tgz",
               "resolved": "http://beta-internal:8089/nexus/content/groups/npm/compression/-/compression-1.3.1.tgz",
@@ -519,7 +487,6 @@
                           "version": "1.7.0",
                           "from": "http://beta-internal:8089/nexus/content/groups/npm/mime-db/-/mime-db-1.7.0.tgz",
                           "resolved": "http://beta-internal:8089/nexus/content/groups/npm/mime-db/-/mime-db-1.7.0.tgz"
->>>>>>> d7f844ba
                         }
                       }
                     },
@@ -531,16 +498,6 @@
                   }
                 },
                 "compressible": {
-<<<<<<< HEAD
-                  "version": "2.0.1",
-                  "from": "https://registry.npmjs.org/compressible/-/compressible-2.0.1.tgz",
-                  "resolved": "https://registry.npmjs.org/compressible/-/compressible-2.0.1.tgz",
-                  "dependencies": {
-                    "mime-db": {
-                      "version": "1.5.0",
-                      "from": "http://beta-internal:8089/nexus/content/groups/npm/mime-db/-/mime-db-1.5.0.tgz",
-                      "resolved": "http://beta-internal:8089/nexus/content/groups/npm/mime-db/-/mime-db-1.5.0.tgz"
-=======
                   "version": "2.0.2",
                   "from": "http://beta-internal:8089/nexus/content/groups/npm/compressible/-/compressible-2.0.2.tgz",
                   "resolved": "http://beta-internal:8089/nexus/content/groups/npm/compressible/-/compressible-2.0.2.tgz",
@@ -549,7 +506,6 @@
                       "version": "1.7.0",
                       "from": "http://beta-internal:8089/nexus/content/groups/npm/mime-db/-/mime-db-1.7.0.tgz",
                       "resolved": "http://beta-internal:8089/nexus/content/groups/npm/mime-db/-/mime-db-1.7.0.tgz"
->>>>>>> d7f844ba
                     }
                   }
                 }
@@ -568,21 +524,6 @@
               }
             },
             "csurf": {
-<<<<<<< HEAD
-              "version": "1.6.5",
-              "from": "http://beta-internal:8089/nexus/content/groups/npm/csurf/-/csurf-1.6.5.tgz",
-              "resolved": "http://beta-internal:8089/nexus/content/groups/npm/csurf/-/csurf-1.6.5.tgz",
-              "dependencies": {
-                "csrf": {
-                  "version": "2.0.4",
-                  "from": "http://beta-internal:8089/nexus/content/groups/npm/csrf/-/csrf-2.0.4.tgz",
-                  "resolved": "http://beta-internal:8089/nexus/content/groups/npm/csrf/-/csrf-2.0.4.tgz",
-                  "dependencies": {
-                    "base64-url": {
-                      "version": "1.1.0",
-                      "from": "http://beta-internal:8089/nexus/content/groups/npm/base64-url/-/base64-url-1.1.0.tgz",
-                      "resolved": "http://beta-internal:8089/nexus/content/groups/npm/base64-url/-/base64-url-1.1.0.tgz"
-=======
               "version": "1.6.6",
               "from": "http://beta-internal:8089/nexus/content/groups/npm/csurf/-/csurf-1.6.6.tgz",
               "resolved": "http://beta-internal:8089/nexus/content/groups/npm/csurf/-/csurf-1.6.6.tgz",
@@ -596,7 +537,6 @@
                       "version": "1.2.0",
                       "from": "http://beta-internal:8089/nexus/content/groups/npm/base64-url/-/base64-url-1.2.0.tgz",
                       "resolved": "http://beta-internal:8089/nexus/content/groups/npm/base64-url/-/base64-url-1.2.0.tgz"
->>>>>>> d7f844ba
                     },
                     "rndm": {
                       "version": "1.1.0",
@@ -609,15 +549,9 @@
                       "resolved": "http://beta-internal:8089/nexus/content/groups/npm/scmp/-/scmp-1.0.0.tgz"
                     },
                     "uid-safe": {
-<<<<<<< HEAD
-                      "version": "1.0.2",
-                      "from": "https://registry.npmjs.org/uid-safe/-/uid-safe-1.0.2.tgz",
-                      "resolved": "https://registry.npmjs.org/uid-safe/-/uid-safe-1.0.2.tgz",
-=======
                       "version": "1.0.3",
                       "from": "http://beta-internal:8089/nexus/content/groups/npm/uid-safe/-/uid-safe-1.0.3.tgz",
                       "resolved": "http://beta-internal:8089/nexus/content/groups/npm/uid-safe/-/uid-safe-1.0.3.tgz",
->>>>>>> d7f844ba
                       "dependencies": {
                         "native-or-bluebird": {
                           "version": "1.1.2",
@@ -631,26 +565,6 @@
               }
             },
             "errorhandler": {
-<<<<<<< HEAD
-              "version": "1.3.2",
-              "from": "http://beta-internal:8089/nexus/content/groups/npm/errorhandler/-/errorhandler-1.3.2.tgz",
-              "resolved": "http://beta-internal:8089/nexus/content/groups/npm/errorhandler/-/errorhandler-1.3.2.tgz",
-              "dependencies": {
-                "accepts": {
-                  "version": "1.2.2",
-                  "from": "http://beta-internal:8089/nexus/content/groups/npm/accepts/-/accepts-1.2.2.tgz",
-                  "resolved": "http://beta-internal:8089/nexus/content/groups/npm/accepts/-/accepts-1.2.2.tgz",
-                  "dependencies": {
-                    "mime-types": {
-                      "version": "2.0.7",
-                      "from": "http://beta-internal:8089/nexus/content/groups/npm/mime-types/-/mime-types-2.0.7.tgz",
-                      "resolved": "http://beta-internal:8089/nexus/content/groups/npm/mime-types/-/mime-types-2.0.7.tgz",
-                      "dependencies": {
-                        "mime-db": {
-                          "version": "1.5.0",
-                          "from": "http://beta-internal:8089/nexus/content/groups/npm/mime-db/-/mime-db-1.5.0.tgz",
-                          "resolved": "http://beta-internal:8089/nexus/content/groups/npm/mime-db/-/mime-db-1.5.0.tgz"
-=======
               "version": "1.3.3",
               "from": "http://beta-internal:8089/nexus/content/groups/npm/errorhandler/-/errorhandler-1.3.3.tgz",
               "resolved": "http://beta-internal:8089/nexus/content/groups/npm/errorhandler/-/errorhandler-1.3.3.tgz",
@@ -669,7 +583,6 @@
                           "version": "1.7.0",
                           "from": "http://beta-internal:8089/nexus/content/groups/npm/mime-db/-/mime-db-1.7.0.tgz",
                           "resolved": "http://beta-internal:8089/nexus/content/groups/npm/mime-db/-/mime-db-1.7.0.tgz"
->>>>>>> d7f844ba
                         }
                       }
                     },
@@ -683,15 +596,9 @@
               }
             },
             "express-session": {
-<<<<<<< HEAD
-              "version": "1.10.1",
-              "from": "http://beta-internal:8089/nexus/content/groups/npm/express-session/-/express-session-1.10.1.tgz",
-              "resolved": "http://beta-internal:8089/nexus/content/groups/npm/express-session/-/express-session-1.10.1.tgz",
-=======
               "version": "1.10.2",
               "from": "http://beta-internal:8089/nexus/content/groups/npm/express-session/-/express-session-1.10.2.tgz",
               "resolved": "http://beta-internal:8089/nexus/content/groups/npm/express-session/-/express-session-1.10.2.tgz",
->>>>>>> d7f844ba
               "dependencies": {
                 "crc": {
                   "version": "3.2.1",
@@ -699,16 +606,6 @@
                   "resolved": "http://beta-internal:8089/nexus/content/groups/npm/crc/-/crc-3.2.1.tgz"
                 },
                 "uid-safe": {
-<<<<<<< HEAD
-                  "version": "1.0.2",
-                  "from": "http://beta-internal:8089/nexus/content/groups/npm/uid-safe/-/uid-safe-1.0.2.tgz",
-                  "resolved": "http://beta-internal:8089/nexus/content/groups/npm/uid-safe/-/uid-safe-1.0.2.tgz",
-                  "dependencies": {
-                    "base64-url": {
-                      "version": "1.1.0",
-                      "from": "http://beta-internal:8089/nexus/content/groups/npm/base64-url/-/base64-url-1.1.0.tgz",
-                      "resolved": "http://beta-internal:8089/nexus/content/groups/npm/base64-url/-/base64-url-1.1.0.tgz"
-=======
                   "version": "1.0.3",
                   "from": "http://beta-internal:8089/nexus/content/groups/npm/uid-safe/-/uid-safe-1.0.3.tgz",
                   "resolved": "http://beta-internal:8089/nexus/content/groups/npm/uid-safe/-/uid-safe-1.0.3.tgz",
@@ -717,7 +614,6 @@
                       "version": "1.2.0",
                       "from": "http://beta-internal:8089/nexus/content/groups/npm/base64-url/-/base64-url-1.2.0.tgz",
                       "resolved": "http://beta-internal:8089/nexus/content/groups/npm/base64-url/-/base64-url-1.2.0.tgz"
->>>>>>> d7f844ba
                     },
                     "native-or-bluebird": {
                       "version": "1.1.2",
@@ -754,15 +650,6 @@
               "dependencies": {
                 "inherits": {
                   "version": "2.0.1",
-<<<<<<< HEAD
-                  "from": "https://registry.npmjs.org/inherits/-/inherits-2.0.1.tgz",
-                  "resolved": "https://registry.npmjs.org/inherits/-/inherits-2.0.1.tgz"
-                },
-                "statuses": {
-                  "version": "1.2.0",
-                  "from": "https://registry.npmjs.org/statuses/-/statuses-1.2.0.tgz",
-                  "resolved": "https://registry.npmjs.org/statuses/-/statuses-1.2.0.tgz"
-=======
                   "from": "http://beta-internal:8089/nexus/content/groups/npm/inherits/-/inherits-2.0.1.tgz",
                   "resolved": "http://beta-internal:8089/nexus/content/groups/npm/inherits/-/inherits-2.0.1.tgz"
                 },
@@ -770,7 +657,6 @@
                   "version": "1.2.1",
                   "from": "http://beta-internal:8089/nexus/content/groups/npm/statuses/-/statuses-1.2.1.tgz",
                   "resolved": "http://beta-internal:8089/nexus/content/groups/npm/statuses/-/statuses-1.2.1.tgz"
->>>>>>> d7f844ba
                 }
               }
             },
@@ -810,13 +696,8 @@
                   "dependencies": {
                     "core-util-is": {
                       "version": "1.0.1",
-<<<<<<< HEAD
-                      "from": "https://registry.npmjs.org/core-util-is/-/core-util-is-1.0.1.tgz",
-                      "resolved": "https://registry.npmjs.org/core-util-is/-/core-util-is-1.0.1.tgz"
-=======
                       "from": "http://beta-internal:8089/nexus/content/groups/npm/core-util-is/-/core-util-is-1.0.1.tgz",
                       "resolved": "http://beta-internal:8089/nexus/content/groups/npm/core-util-is/-/core-util-is-1.0.1.tgz"
->>>>>>> d7f844ba
                     },
                     "isarray": {
                       "version": "0.0.1",
@@ -825,15 +706,6 @@
                     },
                     "string_decoder": {
                       "version": "0.10.31",
-<<<<<<< HEAD
-                      "from": "https://registry.npmjs.org/string_decoder/-/string_decoder-0.10.31.tgz",
-                      "resolved": "https://registry.npmjs.org/string_decoder/-/string_decoder-0.10.31.tgz"
-                    },
-                    "inherits": {
-                      "version": "2.0.1",
-                      "from": "https://registry.npmjs.org/inherits/-/inherits-2.0.1.tgz",
-                      "resolved": "https://registry.npmjs.org/inherits/-/inherits-2.0.1.tgz"
-=======
                       "from": "http://beta-internal:8089/nexus/content/groups/npm/string_decoder/-/string_decoder-0.10.31.tgz",
                       "resolved": "http://beta-internal:8089/nexus/content/groups/npm/string_decoder/-/string_decoder-0.10.31.tgz"
                     },
@@ -841,7 +713,6 @@
                       "version": "2.0.1",
                       "from": "http://beta-internal:8089/nexus/content/groups/npm/inherits/-/inherits-2.0.1.tgz",
                       "resolved": "http://beta-internal:8089/nexus/content/groups/npm/inherits/-/inherits-2.0.1.tgz"
->>>>>>> d7f844ba
                     }
                   }
                 },
@@ -880,16 +751,6 @@
               }
             },
             "serve-index": {
-<<<<<<< HEAD
-              "version": "1.6.0",
-              "from": "http://beta-internal:8089/nexus/content/groups/npm/serve-index/-/serve-index-1.6.0.tgz",
-              "resolved": "http://beta-internal:8089/nexus/content/groups/npm/serve-index/-/serve-index-1.6.0.tgz",
-              "dependencies": {
-                "accepts": {
-                  "version": "1.2.2",
-                  "from": "http://beta-internal:8089/nexus/content/groups/npm/accepts/-/accepts-1.2.2.tgz",
-                  "resolved": "http://beta-internal:8089/nexus/content/groups/npm/accepts/-/accepts-1.2.2.tgz",
-=======
               "version": "1.6.1",
               "from": "http://beta-internal:8089/nexus/content/groups/npm/serve-index/-/serve-index-1.6.1.tgz",
               "resolved": "http://beta-internal:8089/nexus/content/groups/npm/serve-index/-/serve-index-1.6.1.tgz",
@@ -898,7 +759,6 @@
                   "version": "1.2.3",
                   "from": "http://beta-internal:8089/nexus/content/groups/npm/accepts/-/accepts-1.2.3.tgz",
                   "resolved": "http://beta-internal:8089/nexus/content/groups/npm/accepts/-/accepts-1.2.3.tgz",
->>>>>>> d7f844ba
                   "dependencies": {
                     "negotiator": {
                       "version": "0.5.0",
@@ -912,56 +772,6 @@
                   "from": "http://beta-internal:8089/nexus/content/groups/npm/batch/-/batch-0.5.2.tgz",
                   "resolved": "http://beta-internal:8089/nexus/content/groups/npm/batch/-/batch-0.5.2.tgz"
                 },
-                "mime-types": {
-<<<<<<< HEAD
-                  "version": "2.0.7",
-                  "from": "http://beta-internal:8089/nexus/content/groups/npm/mime-types/-/mime-types-2.0.7.tgz",
-                  "resolved": "http://beta-internal:8089/nexus/content/groups/npm/mime-types/-/mime-types-2.0.7.tgz",
-                  "dependencies": {
-                    "mime-db": {
-                      "version": "1.5.0",
-                      "from": "http://beta-internal:8089/nexus/content/groups/npm/mime-db/-/mime-db-1.5.0.tgz",
-                      "resolved": "http://beta-internal:8089/nexus/content/groups/npm/mime-db/-/mime-db-1.5.0.tgz"
-=======
-                  "version": "2.0.9",
-                  "from": "http://beta-internal:8089/nexus/content/groups/npm/mime-types/-/mime-types-2.0.9.tgz",
-                  "resolved": "http://beta-internal:8089/nexus/content/groups/npm/mime-types/-/mime-types-2.0.9.tgz",
-                  "dependencies": {
-                    "mime-db": {
-                      "version": "1.7.0",
-                      "from": "http://beta-internal:8089/nexus/content/groups/npm/mime-db/-/mime-db-1.7.0.tgz",
-                      "resolved": "http://beta-internal:8089/nexus/content/groups/npm/mime-db/-/mime-db-1.7.0.tgz"
->>>>>>> d7f844ba
-                    }
-                  }
-                }
-              }
-            },
-            "serve-static": {
-              "version": "1.8.1",
-              "from": "http://beta-internal:8089/nexus/content/groups/npm/serve-static/-/serve-static-1.8.1.tgz",
-              "resolved": "http://beta-internal:8089/nexus/content/groups/npm/serve-static/-/serve-static-1.8.1.tgz"
-            },
-            "type-is": {
-<<<<<<< HEAD
-              "version": "1.5.5",
-              "from": "http://beta-internal:8089/nexus/content/groups/npm/type-is/-/type-is-1.5.5.tgz",
-              "resolved": "http://beta-internal:8089/nexus/content/groups/npm/type-is/-/type-is-1.5.5.tgz",
-              "dependencies": {
-                "mime-types": {
-                  "version": "2.0.7",
-                  "from": "http://beta-internal:8089/nexus/content/groups/npm/mime-types/-/mime-types-2.0.7.tgz",
-                  "resolved": "http://beta-internal:8089/nexus/content/groups/npm/mime-types/-/mime-types-2.0.7.tgz",
-                  "dependencies": {
-                    "mime-db": {
-                      "version": "1.5.0",
-                      "from": "http://beta-internal:8089/nexus/content/groups/npm/mime-db/-/mime-db-1.5.0.tgz",
-                      "resolved": "http://beta-internal:8089/nexus/content/groups/npm/mime-db/-/mime-db-1.5.0.tgz"
-=======
-              "version": "1.5.7",
-              "from": "http://beta-internal:8089/nexus/content/groups/npm/type-is/-/type-is-1.5.7.tgz",
-              "resolved": "http://beta-internal:8089/nexus/content/groups/npm/type-is/-/type-is-1.5.7.tgz",
-              "dependencies": {
                 "mime-types": {
                   "version": "2.0.9",
                   "from": "http://beta-internal:8089/nexus/content/groups/npm/mime-types/-/mime-types-2.0.9.tgz",
@@ -971,7 +781,30 @@
                       "version": "1.7.0",
                       "from": "http://beta-internal:8089/nexus/content/groups/npm/mime-db/-/mime-db-1.7.0.tgz",
                       "resolved": "http://beta-internal:8089/nexus/content/groups/npm/mime-db/-/mime-db-1.7.0.tgz"
->>>>>>> d7f844ba
+                    }
+                  }
+                }
+              }
+            },
+            "serve-static": {
+              "version": "1.8.1",
+              "from": "http://beta-internal:8089/nexus/content/groups/npm/serve-static/-/serve-static-1.8.1.tgz",
+              "resolved": "http://beta-internal:8089/nexus/content/groups/npm/serve-static/-/serve-static-1.8.1.tgz"
+            },
+            "type-is": {
+              "version": "1.5.7",
+              "from": "http://beta-internal:8089/nexus/content/groups/npm/type-is/-/type-is-1.5.7.tgz",
+              "resolved": "http://beta-internal:8089/nexus/content/groups/npm/type-is/-/type-is-1.5.7.tgz",
+              "dependencies": {
+                "mime-types": {
+                  "version": "2.0.9",
+                  "from": "http://beta-internal:8089/nexus/content/groups/npm/mime-types/-/mime-types-2.0.9.tgz",
+                  "resolved": "http://beta-internal:8089/nexus/content/groups/npm/mime-types/-/mime-types-2.0.9.tgz",
+                  "dependencies": {
+                    "mime-db": {
+                      "version": "1.7.0",
+                      "from": "http://beta-internal:8089/nexus/content/groups/npm/mime-db/-/mime-db-1.7.0.tgz",
+                      "resolved": "http://beta-internal:8089/nexus/content/groups/npm/mime-db/-/mime-db-1.7.0.tgz"
                     }
                   }
                 }
@@ -996,13 +829,8 @@
         },
         "commander": {
           "version": "2.6.0",
-<<<<<<< HEAD
-          "from": "https://registry.npmjs.org/commander/-/commander-2.6.0.tgz",
-          "resolved": "https://registry.npmjs.org/commander/-/commander-2.6.0.tgz"
-=======
           "from": "http://beta-internal:8089/nexus/content/groups/npm/commander/-/commander-2.6.0.tgz",
           "resolved": "http://beta-internal:8089/nexus/content/groups/npm/commander/-/commander-2.6.0.tgz"
->>>>>>> d7f844ba
         },
         "cookie-signature": {
           "version": "1.0.5",
@@ -1064,15 +892,9 @@
           "resolved": "https://registry.npmjs.org/parseurl/-/parseurl-1.3.0.tgz"
         },
         "proxy-addr": {
-<<<<<<< HEAD
-          "version": "1.0.5",
-          "from": "http://beta-internal:8089/nexus/content/groups/npm/proxy-addr/-/proxy-addr-1.0.5.tgz",
-          "resolved": "http://beta-internal:8089/nexus/content/groups/npm/proxy-addr/-/proxy-addr-1.0.5.tgz",
-=======
           "version": "1.0.6",
           "from": "http://beta-internal:8089/nexus/content/groups/npm/proxy-addr/-/proxy-addr-1.0.6.tgz",
           "resolved": "http://beta-internal:8089/nexus/content/groups/npm/proxy-addr/-/proxy-addr-1.0.6.tgz",
->>>>>>> d7f844ba
           "dependencies": {
             "forwarded": {
               "version": "0.1.0",
@@ -1080,15 +902,9 @@
               "resolved": "https://registry.npmjs.org/forwarded/-/forwarded-0.1.0.tgz"
             },
             "ipaddr.js": {
-<<<<<<< HEAD
-              "version": "0.1.6",
-              "from": "http://beta-internal:8089/nexus/content/groups/npm/ipaddr.js/-/ipaddr.js-0.1.6.tgz",
-              "resolved": "http://beta-internal:8089/nexus/content/groups/npm/ipaddr.js/-/ipaddr.js-0.1.6.tgz"
-=======
               "version": "0.1.8",
               "from": "http://beta-internal:8089/nexus/content/groups/npm/ipaddr.js/-/ipaddr.js-0.1.8.tgz",
               "resolved": "http://beta-internal:8089/nexus/content/groups/npm/ipaddr.js/-/ipaddr.js-0.1.8.tgz"
->>>>>>> d7f844ba
             }
           }
         },
@@ -1133,13 +949,8 @@
         },
         "utils-merge": {
           "version": "1.0.0",
-<<<<<<< HEAD
-          "from": "https://registry.npmjs.org/utils-merge/-/utils-merge-1.0.0.tgz",
-          "resolved": "https://registry.npmjs.org/utils-merge/-/utils-merge-1.0.0.tgz"
-=======
           "from": "http://beta-internal:8089/nexus/content/groups/npm/utils-merge/-/utils-merge-1.0.0.tgz",
           "resolved": "http://beta-internal:8089/nexus/content/groups/npm/utils-merge/-/utils-merge-1.0.0.tgz"
->>>>>>> d7f844ba
         },
         "vary": {
           "version": "1.0.0",
@@ -1148,13 +959,8 @@
         },
         "cookie": {
           "version": "0.1.2",
-<<<<<<< HEAD
-          "from": "https://registry.npmjs.org/cookie/-/cookie-0.1.2.tgz",
-          "resolved": "https://registry.npmjs.org/cookie/-/cookie-0.1.2.tgz"
-=======
           "from": "http://beta-internal:8089/nexus/content/groups/npm/cookie/-/cookie-0.1.2.tgz",
           "resolved": "http://beta-internal:8089/nexus/content/groups/npm/cookie/-/cookie-0.1.2.tgz"
->>>>>>> d7f844ba
         },
         "merge-descriptors": {
           "version": "0.0.2",
@@ -1364,11 +1170,6 @@
       "resolved": "https://registry.npmjs.org/faye-websocket/-/faye-websocket-0.7.3.tgz",
       "dependencies": {
         "websocket-driver": {
-<<<<<<< HEAD
-          "version": "0.3.6",
-          "from": "https://registry.npmjs.org/websocket-driver/-/websocket-driver-0.3.6.tgz",
-          "resolved": "https://registry.npmjs.org/websocket-driver/-/websocket-driver-0.3.6.tgz"
-=======
           "version": "0.5.1",
           "from": "http://beta-internal:8089/nexus/content/groups/npm/websocket-driver/-/websocket-driver-0.5.1.tgz",
           "resolved": "http://beta-internal:8089/nexus/content/groups/npm/websocket-driver/-/websocket-driver-0.5.1.tgz",
@@ -1379,7 +1180,6 @@
               "resolved": "http://beta-internal:8089/nexus/content/groups/npm/websocket-extensions/-/websocket-extensions-0.1.0.tgz"
             }
           }
->>>>>>> d7f844ba
         }
       }
     },
@@ -2086,15 +1886,9 @@
       "resolved": "git://github.com/gitterHQ/moment#440d7889d9c0c8540cdc7711819f546cc99584a8"
     },
     "mongodb": {
-<<<<<<< HEAD
-      "version": "1.4.29",
-      "from": "http://beta-internal:8089/nexus/content/groups/npm/mongodb/-/mongodb-1.4.29.tgz",
-      "resolved": "http://beta-internal:8089/nexus/content/groups/npm/mongodb/-/mongodb-1.4.29.tgz",
-=======
       "version": "1.4.30",
       "from": "http://beta-internal:8089/nexus/content/groups/npm/mongodb/-/mongodb-1.4.30.tgz",
       "resolved": "http://beta-internal:8089/nexus/content/groups/npm/mongodb/-/mongodb-1.4.30.tgz",
->>>>>>> d7f844ba
       "dependencies": {
         "bson": {
           "version": "0.2.18",
@@ -2127,13 +1921,8 @@
           "dependencies": {
             "core-util-is": {
               "version": "1.0.1",
-<<<<<<< HEAD
-              "from": "https://registry.npmjs.org/core-util-is/-/core-util-is-1.0.1.tgz",
-              "resolved": "https://registry.npmjs.org/core-util-is/-/core-util-is-1.0.1.tgz"
-=======
               "from": "http://beta-internal:8089/nexus/content/groups/npm/core-util-is/-/core-util-is-1.0.1.tgz",
               "resolved": "http://beta-internal:8089/nexus/content/groups/npm/core-util-is/-/core-util-is-1.0.1.tgz"
->>>>>>> d7f844ba
             },
             "isarray": {
               "version": "0.0.1",
@@ -2142,15 +1931,6 @@
             },
             "string_decoder": {
               "version": "0.10.31",
-<<<<<<< HEAD
-              "from": "https://registry.npmjs.org/string_decoder/-/string_decoder-0.10.31.tgz",
-              "resolved": "https://registry.npmjs.org/string_decoder/-/string_decoder-0.10.31.tgz"
-            },
-            "inherits": {
-              "version": "2.0.1",
-              "from": "https://registry.npmjs.org/inherits/-/inherits-2.0.1.tgz",
-              "resolved": "https://registry.npmjs.org/inherits/-/inherits-2.0.1.tgz"
-=======
               "from": "http://beta-internal:8089/nexus/content/groups/npm/string_decoder/-/string_decoder-0.10.31.tgz",
               "resolved": "http://beta-internal:8089/nexus/content/groups/npm/string_decoder/-/string_decoder-0.10.31.tgz"
             },
@@ -2158,7 +1938,6 @@
               "version": "2.0.1",
               "from": "http://beta-internal:8089/nexus/content/groups/npm/inherits/-/inherits-2.0.1.tgz",
               "resolved": "http://beta-internal:8089/nexus/content/groups/npm/inherits/-/inherits-2.0.1.tgz"
->>>>>>> d7f844ba
             }
           }
         }
@@ -2190,15 +1969,9 @@
       }
     },
     "mongoose": {
-<<<<<<< HEAD
-      "version": "3.8.22",
-      "from": "http://beta-internal:8089/nexus/content/groups/npm/mongoose/-/mongoose-3.8.22.tgz",
-      "resolved": "http://beta-internal:8089/nexus/content/groups/npm/mongoose/-/mongoose-3.8.22.tgz",
-=======
       "version": "3.8.23",
       "from": "http://beta-internal:8089/nexus/content/groups/npm/mongoose/-/mongoose-3.8.23.tgz",
       "resolved": "http://beta-internal:8089/nexus/content/groups/npm/mongoose/-/mongoose-3.8.23.tgz",
->>>>>>> d7f844ba
       "dependencies": {
         "mongodb": {
           "version": "1.4.28",
@@ -2236,13 +2009,8 @@
               "dependencies": {
                 "core-util-is": {
                   "version": "1.0.1",
-<<<<<<< HEAD
-                  "from": "https://registry.npmjs.org/core-util-is/-/core-util-is-1.0.1.tgz",
-                  "resolved": "https://registry.npmjs.org/core-util-is/-/core-util-is-1.0.1.tgz"
-=======
                   "from": "http://beta-internal:8089/nexus/content/groups/npm/core-util-is/-/core-util-is-1.0.1.tgz",
                   "resolved": "http://beta-internal:8089/nexus/content/groups/npm/core-util-is/-/core-util-is-1.0.1.tgz"
->>>>>>> d7f844ba
                 },
                 "isarray": {
                   "version": "0.0.1",
@@ -2251,15 +2019,6 @@
                 },
                 "string_decoder": {
                   "version": "0.10.31",
-<<<<<<< HEAD
-                  "from": "https://registry.npmjs.org/string_decoder/-/string_decoder-0.10.31.tgz",
-                  "resolved": "https://registry.npmjs.org/string_decoder/-/string_decoder-0.10.31.tgz"
-                },
-                "inherits": {
-                  "version": "2.0.1",
-                  "from": "https://registry.npmjs.org/inherits/-/inherits-2.0.1.tgz",
-                  "resolved": "https://registry.npmjs.org/inherits/-/inherits-2.0.1.tgz"
-=======
                   "from": "http://beta-internal:8089/nexus/content/groups/npm/string_decoder/-/string_decoder-0.10.31.tgz",
                   "resolved": "http://beta-internal:8089/nexus/content/groups/npm/string_decoder/-/string_decoder-0.10.31.tgz"
                 },
@@ -2267,7 +2026,6 @@
                   "version": "2.0.1",
                   "from": "http://beta-internal:8089/nexus/content/groups/npm/inherits/-/inherits-2.0.1.tgz",
                   "resolved": "http://beta-internal:8089/nexus/content/groups/npm/inherits/-/inherits-2.0.1.tgz"
->>>>>>> d7f844ba
                 }
               }
             }
