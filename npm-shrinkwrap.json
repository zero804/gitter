{
  "name": "gitter-webapp",
  "version": "13.4.0",
  "dependencies": {
    "@gitterhq/translations": {
      "version": "1.0.0",
      "from": "http://registry.npmjs.org/@gitterhq/translations/-/translations-1.0.0.tgz",
      "resolved": "http://registry.npmjs.org/@gitterhq/translations/-/translations-1.0.0.tgz"
    },
    "apn": {
      "version": "1.7.4",
      "from": "http://beta-internal:4873/apn/-/apn-1.7.4.tgz",
      "resolved": "http://beta-internal:4873/apn/-/apn-1.7.4.tgz",
      "dependencies": {
        "node-forge": {
          "version": "0.6.34",
          "from": "http://beta-internal:4873/node-forge/-/node-forge-0.6.34.tgz",
          "resolved": "http://beta-internal:4873/node-forge/-/node-forge-0.6.34.tgz"
        },
        "q": {
          "version": "1.4.1",
          "from": "http://beta-internal:4873/q/-/q-1.4.1.tgz",
          "resolved": "http://beta-internal:4873/q/-/q-1.4.1.tgz"
        }
      }
    },
    "async": {
      "version": "0.9.2",
      "from": "http://beta-internal:4873/async/-/async-0.9.2.tgz",
      "resolved": "http://beta-internal:4873/async/-/async-0.9.2.tgz"
    },
    "batch-stream": {
      "version": "0.1.2",
      "from": "http://beta-internal:4873/batch-stream/-/batch-stream-0.1.2.tgz",
      "resolved": "http://beta-internal:4873/batch-stream/-/batch-stream-0.1.2.tgz",
      "dependencies": {
        "readable-stream": {
          "version": "1.0.33",
          "from": "readable-stream@>=1.0.26 <1.1.0",
          "resolved": "http://beta-internal:4873/readable-stream/-/readable-stream-1.0.33.tgz",
          "dependencies": {
            "core-util-is": {
              "version": "1.0.1",
              "from": "http://beta-internal:4873/core-util-is/-/core-util-is-1.0.1.tgz",
              "resolved": "http://beta-internal:4873/core-util-is/-/core-util-is-1.0.1.tgz"
            },
            "isarray": {
              "version": "0.0.1",
              "from": "http://beta-internal:4873/isarray/-/isarray-0.0.1.tgz",
              "resolved": "http://beta-internal:4873/isarray/-/isarray-0.0.1.tgz"
            },
            "string_decoder": {
              "version": "0.10.31",
              "from": "http://beta-internal:4873/string_decoder/-/string_decoder-0.10.31.tgz",
              "resolved": "http://beta-internal:4873/string_decoder/-/string_decoder-0.10.31.tgz"
            },
            "inherits": {
              "version": "2.0.1",
              "from": "http://beta-internal:4873/inherits/-/inherits-2.0.1.tgz",
              "resolved": "http://beta-internal:4873/inherits/-/inherits-2.0.1.tgz"
            }
          }
        }
      }
    },
    "bluebird": {
      "version": "2.9.34",
      "from": "http://beta-internal:4873/bluebird/-/bluebird-2.9.34.tgz",
      "resolved": "http://beta-internal:4873/bluebird/-/bluebird-2.9.34.tgz"
    },
    "body-parser": {
      "version": "1.13.3",
      "from": "http://beta-internal:4873/body-parser/-/body-parser-1.13.3.tgz",
      "resolved": "http://beta-internal:4873/body-parser/-/body-parser-1.13.3.tgz",
      "dependencies": {
        "bytes": {
          "version": "2.1.0",
          "from": "http://beta-internal:4873/bytes/-/bytes-2.1.0.tgz",
          "resolved": "http://beta-internal:4873/bytes/-/bytes-2.1.0.tgz"
        },
        "content-type": {
          "version": "1.0.1",
          "from": "http://beta-internal:4873/content-type/-/content-type-1.0.1.tgz",
          "resolved": "http://beta-internal:4873/content-type/-/content-type-1.0.1.tgz"
        },
        "depd": {
          "version": "1.0.1",
          "from": "http://beta-internal:4873/depd/-/depd-1.0.1.tgz",
          "resolved": "http://beta-internal:4873/depd/-/depd-1.0.1.tgz"
        },
        "http-errors": {
          "version": "1.3.1",
          "from": "http://beta-internal:4873/http-errors/-/http-errors-1.3.1.tgz",
          "resolved": "http://beta-internal:4873/http-errors/-/http-errors-1.3.1.tgz",
          "dependencies": {
            "inherits": {
              "version": "2.0.1",
              "from": "http://beta-internal:4873/inherits/-/inherits-2.0.1.tgz",
              "resolved": "http://beta-internal:4873/inherits/-/inherits-2.0.1.tgz"
            },
            "statuses": {
              "version": "1.2.1",
              "from": "http://beta-internal:4873/statuses/-/statuses-1.2.1.tgz",
              "resolved": "http://beta-internal:4873/statuses/-/statuses-1.2.1.tgz"
            }
          }
        },
        "iconv-lite": {
          "version": "0.4.11",
          "from": "http://beta-internal:4873/iconv-lite/-/iconv-lite-0.4.11.tgz",
          "resolved": "http://beta-internal:4873/iconv-lite/-/iconv-lite-0.4.11.tgz"
        },
        "on-finished": {
          "version": "2.3.0",
          "from": "http://beta-internal:4873/on-finished/-/on-finished-2.3.0.tgz",
          "resolved": "http://beta-internal:4873/on-finished/-/on-finished-2.3.0.tgz",
          "dependencies": {
            "ee-first": {
              "version": "1.1.1",
              "from": "http://beta-internal:4873/ee-first/-/ee-first-1.1.1.tgz",
              "resolved": "http://beta-internal:4873/ee-first/-/ee-first-1.1.1.tgz"
            }
          }
        },
        "qs": {
          "version": "4.0.0",
          "from": "http://beta-internal:4873/qs/-/qs-4.0.0.tgz",
          "resolved": "http://beta-internal:4873/qs/-/qs-4.0.0.tgz"
        },
        "raw-body": {
          "version": "2.1.2",
          "from": "http://beta-internal:4873/raw-body/-/raw-body-2.1.2.tgz",
          "resolved": "http://beta-internal:4873/raw-body/-/raw-body-2.1.2.tgz",
          "dependencies": {
            "unpipe": {
              "version": "1.0.0",
              "from": "http://beta-internal:4873/unpipe/-/unpipe-1.0.0.tgz",
              "resolved": "http://beta-internal:4873/unpipe/-/unpipe-1.0.0.tgz"
            }
          }
        },
        "type-is": {
          "version": "1.6.7",
          "from": "http://beta-internal:4873/type-is/-/type-is-1.6.7.tgz",
          "resolved": "http://beta-internal:4873/type-is/-/type-is-1.6.7.tgz",
          "dependencies": {
            "media-typer": {
              "version": "0.3.0",
              "from": "http://beta-internal:4873/media-typer/-/media-typer-0.3.0.tgz",
              "resolved": "http://beta-internal:4873/media-typer/-/media-typer-0.3.0.tgz"
            },
            "mime-types": {
              "version": "2.1.5",
              "from": "http://beta-internal:4873/mime-types/-/mime-types-2.1.5.tgz",
              "resolved": "http://beta-internal:4873/mime-types/-/mime-types-2.1.5.tgz",
              "dependencies": {
                "mime-db": {
                  "version": "1.17.0",
                  "from": "http://beta-internal:4873/mime-db/-/mime-db-1.17.0.tgz",
                  "resolved": "http://beta-internal:4873/mime-db/-/mime-db-1.17.0.tgz"
                }
              }
            }
          }
        }
      }
    },
    "cld": {
      "version": "2.4.4",
      "from": "http://beta-internal:4873/cld/-/cld-2.4.4.tgz",
      "resolved": "http://beta-internal:4873/cld/-/cld-2.4.4.tgz",
      "dependencies": {
        "glob": {
          "version": "5.0.13",
          "from": "http://beta-internal:4873/glob/-/glob-5.0.13.tgz",
          "resolved": "http://beta-internal:4873/glob/-/glob-5.0.13.tgz",
          "dependencies": {
            "inflight": {
              "version": "1.0.4",
              "from": "http://beta-internal:4873/inflight/-/inflight-1.0.4.tgz",
              "resolved": "http://beta-internal:4873/inflight/-/inflight-1.0.4.tgz",
              "dependencies": {
                "wrappy": {
                  "version": "1.0.1",
                  "from": "http://beta-internal:4873/wrappy/-/wrappy-1.0.1.tgz",
                  "resolved": "http://beta-internal:4873/wrappy/-/wrappy-1.0.1.tgz"
                }
              }
            },
            "inherits": {
              "version": "2.0.1",
              "from": "http://beta-internal:4873/inherits/-/inherits-2.0.1.tgz",
              "resolved": "http://beta-internal:4873/inherits/-/inherits-2.0.1.tgz"
            },
            "minimatch": {
              "version": "2.0.8",
              "from": "http://beta-internal:4873/minimatch/-/minimatch-2.0.8.tgz",
              "resolved": "http://beta-internal:4873/minimatch/-/minimatch-2.0.8.tgz",
              "dependencies": {
                "brace-expansion": {
                  "version": "1.1.0",
                  "from": "http://beta-internal:4873/brace-expansion/-/brace-expansion-1.1.0.tgz",
                  "resolved": "http://beta-internal:4873/brace-expansion/-/brace-expansion-1.1.0.tgz",
                  "dependencies": {
                    "balanced-match": {
                      "version": "0.2.0",
                      "from": "http://beta-internal:4873/balanced-match/-/balanced-match-0.2.0.tgz",
                      "resolved": "http://beta-internal:4873/balanced-match/-/balanced-match-0.2.0.tgz"
                    },
                    "concat-map": {
                      "version": "0.0.1",
                      "from": "http://beta-internal:4873/concat-map/-/concat-map-0.0.1.tgz",
                      "resolved": "http://beta-internal:4873/concat-map/-/concat-map-0.0.1.tgz"
                    }
                  }
                }
              }
            },
            "once": {
              "version": "1.3.2",
              "from": "http://beta-internal:4873/once/-/once-1.3.2.tgz",
              "resolved": "http://beta-internal:4873/once/-/once-1.3.2.tgz",
              "dependencies": {
                "wrappy": {
                  "version": "1.0.1",
                  "from": "http://beta-internal:4873/wrappy/-/wrappy-1.0.1.tgz",
                  "resolved": "http://beta-internal:4873/wrappy/-/wrappy-1.0.1.tgz"
                }
              }
            },
            "path-is-absolute": {
              "version": "1.0.0",
              "from": "http://beta-internal:4873/path-is-absolute/-/path-is-absolute-1.0.0.tgz",
              "resolved": "http://beta-internal:4873/path-is-absolute/-/path-is-absolute-1.0.0.tgz"
            }
          }
        },
        "nan": {
          "version": "1.8.4",
          "from": "http://beta-internal:4873/nan/-/nan-1.8.4.tgz",
          "resolved": "http://beta-internal:4873/nan/-/nan-1.8.4.tgz"
        },
        "rimraf": {
          "version": "2.4.1",
          "from": "http://beta-internal:4873/rimraf/-/rimraf-2.4.1.tgz",
          "resolved": "http://beta-internal:4873/rimraf/-/rimraf-2.4.1.tgz",
          "dependencies": {
            "glob": {
              "version": "4.5.3",
              "from": "http://beta-internal:4873/glob/-/glob-4.5.3.tgz",
              "resolved": "http://beta-internal:4873/glob/-/glob-4.5.3.tgz",
              "dependencies": {
                "inflight": {
                  "version": "1.0.4",
                  "from": "http://beta-internal:4873/inflight/-/inflight-1.0.4.tgz",
                  "resolved": "http://beta-internal:4873/inflight/-/inflight-1.0.4.tgz",
                  "dependencies": {
                    "wrappy": {
                      "version": "1.0.1",
                      "from": "http://beta-internal:4873/wrappy/-/wrappy-1.0.1.tgz",
                      "resolved": "http://beta-internal:4873/wrappy/-/wrappy-1.0.1.tgz"
                    }
                  }
                },
                "inherits": {
                  "version": "2.0.1",
                  "from": "http://beta-internal:4873/inherits/-/inherits-2.0.1.tgz",
                  "resolved": "http://beta-internal:4873/inherits/-/inherits-2.0.1.tgz"
                },
                "minimatch": {
                  "version": "2.0.8",
                  "from": "http://beta-internal:4873/minimatch/-/minimatch-2.0.8.tgz",
                  "resolved": "http://beta-internal:4873/minimatch/-/minimatch-2.0.8.tgz",
                  "dependencies": {
                    "brace-expansion": {
                      "version": "1.1.0",
                      "from": "http://beta-internal:4873/brace-expansion/-/brace-expansion-1.1.0.tgz",
                      "resolved": "http://beta-internal:4873/brace-expansion/-/brace-expansion-1.1.0.tgz",
                      "dependencies": {
                        "balanced-match": {
                          "version": "0.2.0",
                          "from": "http://beta-internal:4873/balanced-match/-/balanced-match-0.2.0.tgz",
                          "resolved": "http://beta-internal:4873/balanced-match/-/balanced-match-0.2.0.tgz"
                        },
                        "concat-map": {
                          "version": "0.0.1",
                          "from": "http://beta-internal:4873/concat-map/-/concat-map-0.0.1.tgz",
                          "resolved": "http://beta-internal:4873/concat-map/-/concat-map-0.0.1.tgz"
                        }
                      }
                    }
                  }
                },
                "once": {
                  "version": "1.3.2",
                  "from": "http://beta-internal:4873/once/-/once-1.3.2.tgz",
                  "resolved": "http://beta-internal:4873/once/-/once-1.3.2.tgz",
                  "dependencies": {
                    "wrappy": {
                      "version": "1.0.1",
                      "from": "http://beta-internal:4873/wrappy/-/wrappy-1.0.1.tgz",
                      "resolved": "http://beta-internal:4873/wrappy/-/wrappy-1.0.1.tgz"
                    }
                  }
                }
              }
            }
          }
        }
      }
    },
    "connect-redis": {
      "version": "2.4.1",
      "from": "http://beta-internal:4873/connect-redis/-/connect-redis-2.4.1.tgz",
      "resolved": "http://beta-internal:4873/connect-redis/-/connect-redis-2.4.1.tgz",
      "dependencies": {
        "debug": {
          "version": "1.0.4",
          "from": "http://beta-internal:4873/debug/-/debug-1.0.4.tgz",
          "resolved": "http://beta-internal:4873/debug/-/debug-1.0.4.tgz",
          "dependencies": {
            "ms": {
              "version": "0.6.2",
              "from": "http://beta-internal:4873/ms/-/ms-0.6.2.tgz",
              "resolved": "http://beta-internal:4873/ms/-/ms-0.6.2.tgz"
            }
          }
        },
        "redis": {
          "version": "0.12.1",
          "from": "http://beta-internal:4873/redis/-/redis-0.12.1.tgz",
          "resolved": "http://beta-internal:4873/redis/-/redis-0.12.1.tgz"
        }
      }
    },
    "cookie-parser": {
      "version": "1.3.5",
      "from": "http://beta-internal:4873/cookie-parser/-/cookie-parser-1.3.5.tgz",
      "resolved": "http://beta-internal:4873/cookie-parser/-/cookie-parser-1.3.5.tgz",
      "dependencies": {
        "cookie": {
          "version": "0.1.3",
          "from": "http://beta-internal:4873/cookie/-/cookie-0.1.3.tgz",
          "resolved": "http://beta-internal:4873/cookie/-/cookie-0.1.3.tgz"
        },
        "cookie-signature": {
          "version": "1.0.6",
          "from": "http://beta-internal:4873/cookie-signature/-/cookie-signature-1.0.6.tgz",
          "resolved": "http://beta-internal:4873/cookie-signature/-/cookie-signature-1.0.6.tgz"
        }
      }
    },
    "cors": {
      "version": "2.7.1",
      "from": "http://beta-internal:4873/cors/-/cors-2.7.1.tgz",
      "resolved": "http://beta-internal:4873/cors/-/cors-2.7.1.tgz",
      "dependencies": {
        "vary": {
          "version": "1.0.1",
          "from": "http://beta-internal:4873/vary/-/vary-1.0.1.tgz",
          "resolved": "http://beta-internal:4873/vary/-/vary-1.0.1.tgz"
        }
      }
    },
    "csprng": {
      "version": "0.1.1",
      "from": "http://beta-internal:4873/csprng/-/csprng-0.1.1.tgz",
      "resolved": "http://beta-internal:4873/csprng/-/csprng-0.1.1.tgz",
      "dependencies": {
        "sequin": {
          "version": "0.1.0",
          "from": "http://beta-internal:4873/sequin/-/sequin-0.1.0.tgz",
          "resolved": "http://beta-internal:4873/sequin/-/sequin-0.1.0.tgz"
        }
      }
    },
    "cypher-promise": {
      "version": "1.0.1",
      "from": "http://beta-internal:4873/cypher-promise/-/cypher-promise-1.0.1.tgz",
      "resolved": "http://beta-internal:4873/cypher-promise/-/cypher-promise-1.0.1.tgz",
      "dependencies": {
        "any-promise": {
          "version": "0.1.0",
          "from": "http://beta-internal:4873/any-promise/-/any-promise-0.1.0.tgz",
          "resolved": "http://beta-internal:4873/any-promise/-/any-promise-0.1.0.tgz"
        },
        "node-cypher": {
          "version": "0.1.4",
          "from": "http://beta-internal:4873/node-cypher/-/node-cypher-0.1.4.tgz",
          "resolved": "http://beta-internal:4873/node-cypher/-/node-cypher-0.1.4.tgz",
          "dependencies": {
            "request": {
              "version": "2.34.0",
              "from": "http://beta-internal:4873/request/-/request-2.34.0.tgz",
              "resolved": "http://beta-internal:4873/request/-/request-2.34.0.tgz",
              "dependencies": {
                "qs": {
                  "version": "0.6.6",
                  "from": "http://beta-internal:4873/qs/-/qs-0.6.6.tgz",
                  "resolved": "http://beta-internal:4873/qs/-/qs-0.6.6.tgz"
                },
                "json-stringify-safe": {
                  "version": "5.0.1",
                  "from": "http://beta-internal:4873/json-stringify-safe/-/json-stringify-safe-5.0.1.tgz",
                  "resolved": "http://beta-internal:4873/json-stringify-safe/-/json-stringify-safe-5.0.1.tgz"
                },
                "forever-agent": {
                  "version": "0.5.2",
                  "from": "http://beta-internal:4873/forever-agent/-/forever-agent-0.5.2.tgz",
                  "resolved": "http://beta-internal:4873/forever-agent/-/forever-agent-0.5.2.tgz"
                },
                "mime": {
                  "version": "1.2.11",
                  "from": "http://beta-internal:4873/mime/-/mime-1.2.11.tgz",
                  "resolved": "http://beta-internal:4873/mime/-/mime-1.2.11.tgz"
                },
                "form-data": {
                  "version": "0.1.4",
                  "from": "http://beta-internal:4873/form-data/-/form-data-0.1.4.tgz",
                  "resolved": "http://beta-internal:4873/form-data/-/form-data-0.1.4.tgz",
                  "dependencies": {
                    "combined-stream": {
                      "version": "0.0.7",
                      "from": "http://beta-internal:4873/combined-stream/-/combined-stream-0.0.7.tgz",
                      "resolved": "http://beta-internal:4873/combined-stream/-/combined-stream-0.0.7.tgz",
                      "dependencies": {
                        "delayed-stream": {
                          "version": "0.0.5",
                          "from": "http://beta-internal:4873/delayed-stream/-/delayed-stream-0.0.5.tgz",
                          "resolved": "http://beta-internal:4873/delayed-stream/-/delayed-stream-0.0.5.tgz"
                        }
                      }
                    }
                  }
                },
                "tunnel-agent": {
                  "version": "0.3.0",
                  "from": "http://beta-internal:4873/tunnel-agent/-/tunnel-agent-0.3.0.tgz",
                  "resolved": "http://beta-internal:4873/tunnel-agent/-/tunnel-agent-0.3.0.tgz"
                },
                "http-signature": {
                  "version": "0.10.1",
                  "from": "http://beta-internal:4873/http-signature/-/http-signature-0.10.1.tgz",
                  "resolved": "http://beta-internal:4873/http-signature/-/http-signature-0.10.1.tgz",
                  "dependencies": {
                    "assert-plus": {
                      "version": "0.1.5",
                      "from": "http://beta-internal:4873/assert-plus/-/assert-plus-0.1.5.tgz",
                      "resolved": "http://beta-internal:4873/assert-plus/-/assert-plus-0.1.5.tgz"
                    },
                    "asn1": {
                      "version": "0.1.11",
                      "from": "http://beta-internal:4873/asn1/-/asn1-0.1.11.tgz",
                      "resolved": "http://beta-internal:4873/asn1/-/asn1-0.1.11.tgz"
                    },
                    "ctype": {
                      "version": "0.5.3",
                      "from": "http://beta-internal:4873/ctype/-/ctype-0.5.3.tgz",
                      "resolved": "http://beta-internal:4873/ctype/-/ctype-0.5.3.tgz"
                    }
                  }
                },
                "oauth-sign": {
                  "version": "0.3.0",
                  "from": "http://beta-internal:4873/oauth-sign/-/oauth-sign-0.3.0.tgz",
                  "resolved": "http://beta-internal:4873/oauth-sign/-/oauth-sign-0.3.0.tgz"
                },
                "hawk": {
                  "version": "1.0.0",
                  "from": "http://beta-internal:4873/hawk/-/hawk-1.0.0.tgz",
                  "resolved": "http://beta-internal:4873/hawk/-/hawk-1.0.0.tgz",
                  "dependencies": {
                    "hoek": {
                      "version": "0.9.1",
                      "from": "http://beta-internal:4873/hoek/-/hoek-0.9.1.tgz",
                      "resolved": "http://beta-internal:4873/hoek/-/hoek-0.9.1.tgz"
                    },
                    "boom": {
                      "version": "0.4.2",
                      "from": "http://beta-internal:4873/boom/-/boom-0.4.2.tgz",
                      "resolved": "http://beta-internal:4873/boom/-/boom-0.4.2.tgz"
                    },
                    "cryptiles": {
                      "version": "0.2.2",
                      "from": "http://beta-internal:4873/cryptiles/-/cryptiles-0.2.2.tgz",
                      "resolved": "http://beta-internal:4873/cryptiles/-/cryptiles-0.2.2.tgz"
                    },
                    "sntp": {
                      "version": "0.2.4",
                      "from": "http://beta-internal:4873/sntp/-/sntp-0.2.4.tgz",
                      "resolved": "http://beta-internal:4873/sntp/-/sntp-0.2.4.tgz"
                    }
                  }
                },
                "aws-sign2": {
                  "version": "0.5.0",
                  "from": "http://beta-internal:4873/aws-sign2/-/aws-sign2-0.5.0.tgz",
                  "resolved": "http://beta-internal:4873/aws-sign2/-/aws-sign2-0.5.0.tgz"
                }
              }
            }
          }
        },
        "par": {
          "version": "0.3.0",
          "from": "http://beta-internal:4873/par/-/par-0.3.0.tgz",
          "resolved": "http://beta-internal:4873/par/-/par-0.3.0.tgz"
        }
      }
    },
    "debug": {
      "version": "2.2.0",
      "from": "http://beta-internal:4873/debug/-/debug-2.2.0.tgz",
      "resolved": "http://beta-internal:4873/debug/-/debug-2.2.0.tgz",
      "dependencies": {
        "ms": {
          "version": "0.7.1",
          "from": "http://beta-internal:4873/ms/-/ms-0.7.1.tgz",
          "resolved": "http://beta-internal:4873/ms/-/ms-0.7.1.tgz"
        }
      }
    },
    "diskspace": {
      "version": "0.1.5",
      "from": "http://beta-internal:4873/diskspace/-/diskspace-0.1.5.tgz",
      "resolved": "http://beta-internal:4873/diskspace/-/diskspace-0.1.5.tgz"
    },
    "dolph": {
      "version": "0.2.0",
      "from": "http://beta-internal:4873/dolph/-/dolph-0.2.0.tgz",
      "resolved": "http://beta-internal:4873/dolph/-/dolph-0.2.0.tgz",
      "dependencies": {
        "redis": {
          "version": "0.10.3",
          "from": "http://beta-internal:4873/redis/-/redis-0.10.3.tgz",
          "resolved": "http://beta-internal:4873/redis/-/redis-0.10.3.tgz"
        }
      }
    },
    "elasticsearch": {
      "version": "2.4.3",
      "from": "http://beta-internal:4873/elasticsearch/-/elasticsearch-2.4.3.tgz",
      "resolved": "http://beta-internal:4873/elasticsearch/-/elasticsearch-2.4.3.tgz",
      "dependencies": {
        "bluebird": {
          "version": "2.2.2",
          "from": "http://beta-internal:4873/bluebird/-/bluebird-2.2.2.tgz",
          "resolved": "http://beta-internal:4873/bluebird/-/bluebird-2.2.2.tgz"
        },
        "chalk": {
          "version": "0.5.1",
          "from": "http://beta-internal:4873/chalk/-/chalk-0.5.1.tgz",
          "resolved": "http://beta-internal:4873/chalk/-/chalk-0.5.1.tgz",
          "dependencies": {
            "ansi-styles": {
              "version": "1.1.0",
              "from": "http://beta-internal:4873/ansi-styles/-/ansi-styles-1.1.0.tgz",
              "resolved": "http://beta-internal:4873/ansi-styles/-/ansi-styles-1.1.0.tgz"
            },
            "escape-string-regexp": {
              "version": "1.0.3",
              "from": "http://beta-internal:4873/escape-string-regexp/-/escape-string-regexp-1.0.3.tgz",
              "resolved": "http://beta-internal:4873/escape-string-regexp/-/escape-string-regexp-1.0.3.tgz"
            },
            "has-ansi": {
              "version": "0.1.0",
              "from": "http://beta-internal:4873/has-ansi/-/has-ansi-0.1.0.tgz",
              "resolved": "http://beta-internal:4873/has-ansi/-/has-ansi-0.1.0.tgz",
              "dependencies": {
                "ansi-regex": {
                  "version": "0.2.1",
                  "from": "http://beta-internal:4873/ansi-regex/-/ansi-regex-0.2.1.tgz",
                  "resolved": "http://beta-internal:4873/ansi-regex/-/ansi-regex-0.2.1.tgz"
                }
              }
            },
            "strip-ansi": {
              "version": "0.3.0",
              "from": "http://beta-internal:4873/strip-ansi/-/strip-ansi-0.3.0.tgz",
              "resolved": "http://beta-internal:4873/strip-ansi/-/strip-ansi-0.3.0.tgz",
              "dependencies": {
                "ansi-regex": {
                  "version": "0.2.1",
                  "from": "http://beta-internal:4873/ansi-regex/-/ansi-regex-0.2.1.tgz",
                  "resolved": "http://beta-internal:4873/ansi-regex/-/ansi-regex-0.2.1.tgz"
                }
              }
            },
            "supports-color": {
              "version": "0.2.0",
              "from": "http://beta-internal:4873/supports-color/-/supports-color-0.2.0.tgz",
              "resolved": "http://beta-internal:4873/supports-color/-/supports-color-0.2.0.tgz"
            }
          }
        },
        "forever-agent": {
          "version": "0.5.2",
          "from": "http://beta-internal:4873/forever-agent/-/forever-agent-0.5.2.tgz",
          "resolved": "http://beta-internal:4873/forever-agent/-/forever-agent-0.5.2.tgz"
        },
        "lodash-node": {
          "version": "2.4.1",
          "from": "http://beta-internal:4873/lodash-node/-/lodash-node-2.4.1.tgz",
          "resolved": "http://beta-internal:4873/lodash-node/-/lodash-node-2.4.1.tgz"
        }
      }
    },
    "email-validator": {
      "version": "1.0.3",
      "from": "http://beta-internal:4873/email-validator/-/email-validator-1.0.3.tgz",
      "resolved": "http://beta-internal:4873/email-validator/-/email-validator-1.0.3.tgz"
    },
    "ent": {
      "version": "0.1.0",
      "from": "http://beta-internal:4873/ent/-/ent-0.1.0.tgz",
      "resolved": "http://beta-internal:4873/ent/-/ent-0.1.0.tgz"
    },
    "event-stream": {
      "version": "3.3.1",
      "from": "http://beta-internal:4873/event-stream/-/event-stream-3.3.1.tgz",
      "resolved": "http://beta-internal:4873/event-stream/-/event-stream-3.3.1.tgz",
      "dependencies": {
        "through": {
          "version": "2.3.8",
          "from": "through@>=2.3.4 <2.4.0",
          "resolved": "http://beta-internal:4873/through/-/through-2.3.8.tgz"
        },
        "duplexer": {
          "version": "0.1.1",
          "from": "http://beta-internal:4873/duplexer/-/duplexer-0.1.1.tgz",
          "resolved": "http://beta-internal:4873/duplexer/-/duplexer-0.1.1.tgz"
        },
        "from": {
          "version": "0.1.3",
          "from": "http://beta-internal:4873/from/-/from-0.1.3.tgz",
          "resolved": "http://beta-internal:4873/from/-/from-0.1.3.tgz"
        },
        "map-stream": {
          "version": "0.1.0",
          "from": "map-stream@>=0.1.0 <0.2.0",
          "resolved": "http://beta-internal:4873/map-stream/-/map-stream-0.1.0.tgz"
        },
        "pause-stream": {
          "version": "0.0.11",
          "from": "http://beta-internal:4873/pause-stream/-/pause-stream-0.0.11.tgz",
          "resolved": "http://beta-internal:4873/pause-stream/-/pause-stream-0.0.11.tgz"
        },
        "split": {
          "version": "0.3.3",
          "from": "http://beta-internal:4873/split/-/split-0.3.3.tgz",
          "resolved": "http://beta-internal:4873/split/-/split-0.3.3.tgz"
        },
        "stream-combiner": {
          "version": "0.0.4",
          "from": "http://beta-internal:4873/stream-combiner/-/stream-combiner-0.0.4.tgz",
          "resolved": "http://beta-internal:4873/stream-combiner/-/stream-combiner-0.0.4.tgz"
        }
      }
    },
    "express": {
      "version": "4.13.3",
      "from": "http://beta-internal:4873/express/-/express-4.13.3.tgz",
      "resolved": "http://beta-internal:4873/express/-/express-4.13.3.tgz",
      "dependencies": {
        "accepts": {
          "version": "1.2.12",
          "from": "http://beta-internal:4873/accepts/-/accepts-1.2.12.tgz",
          "resolved": "http://beta-internal:4873/accepts/-/accepts-1.2.12.tgz",
          "dependencies": {
            "mime-types": {
              "version": "2.1.5",
              "from": "http://beta-internal:4873/mime-types/-/mime-types-2.1.5.tgz",
              "resolved": "http://beta-internal:4873/mime-types/-/mime-types-2.1.5.tgz",
              "dependencies": {
                "mime-db": {
                  "version": "1.17.0",
                  "from": "http://beta-internal:4873/mime-db/-/mime-db-1.17.0.tgz",
                  "resolved": "http://beta-internal:4873/mime-db/-/mime-db-1.17.0.tgz"
                }
              }
            },
            "negotiator": {
              "version": "0.5.3",
              "from": "http://beta-internal:4873/negotiator/-/negotiator-0.5.3.tgz",
              "resolved": "http://beta-internal:4873/negotiator/-/negotiator-0.5.3.tgz"
            }
          }
        },
        "array-flatten": {
          "version": "1.1.1",
          "from": "http://beta-internal:4873/array-flatten/-/array-flatten-1.1.1.tgz",
          "resolved": "http://beta-internal:4873/array-flatten/-/array-flatten-1.1.1.tgz"
        },
        "content-disposition": {
          "version": "0.5.0",
          "from": "http://beta-internal:4873/content-disposition/-/content-disposition-0.5.0.tgz",
          "resolved": "http://beta-internal:4873/content-disposition/-/content-disposition-0.5.0.tgz"
        },
        "content-type": {
          "version": "1.0.1",
          "from": "http://beta-internal:4873/content-type/-/content-type-1.0.1.tgz",
          "resolved": "http://beta-internal:4873/content-type/-/content-type-1.0.1.tgz"
        },
        "cookie": {
          "version": "0.1.3",
          "from": "http://beta-internal:4873/cookie/-/cookie-0.1.3.tgz",
          "resolved": "http://beta-internal:4873/cookie/-/cookie-0.1.3.tgz"
        },
        "cookie-signature": {
          "version": "1.0.6",
          "from": "http://beta-internal:4873/cookie-signature/-/cookie-signature-1.0.6.tgz",
          "resolved": "http://beta-internal:4873/cookie-signature/-/cookie-signature-1.0.6.tgz"
        },
        "depd": {
          "version": "1.0.1",
          "from": "http://beta-internal:4873/depd/-/depd-1.0.1.tgz",
          "resolved": "http://beta-internal:4873/depd/-/depd-1.0.1.tgz"
        },
        "escape-html": {
          "version": "1.0.2",
          "from": "http://beta-internal:4873/escape-html/-/escape-html-1.0.2.tgz",
          "resolved": "http://beta-internal:4873/escape-html/-/escape-html-1.0.2.tgz"
        },
        "etag": {
          "version": "1.7.0",
          "from": "http://beta-internal:4873/etag/-/etag-1.7.0.tgz",
          "resolved": "http://beta-internal:4873/etag/-/etag-1.7.0.tgz"
        },
        "finalhandler": {
          "version": "0.4.0",
          "from": "http://beta-internal:4873/finalhandler/-/finalhandler-0.4.0.tgz",
          "resolved": "http://beta-internal:4873/finalhandler/-/finalhandler-0.4.0.tgz",
          "dependencies": {
            "unpipe": {
              "version": "1.0.0",
              "from": "http://beta-internal:4873/unpipe/-/unpipe-1.0.0.tgz",
              "resolved": "http://beta-internal:4873/unpipe/-/unpipe-1.0.0.tgz"
            }
          }
        },
        "fresh": {
          "version": "0.3.0",
          "from": "http://beta-internal:4873/fresh/-/fresh-0.3.0.tgz",
          "resolved": "http://beta-internal:4873/fresh/-/fresh-0.3.0.tgz"
        },
        "merge-descriptors": {
          "version": "1.0.0",
          "from": "http://beta-internal:4873/merge-descriptors/-/merge-descriptors-1.0.0.tgz",
          "resolved": "http://beta-internal:4873/merge-descriptors/-/merge-descriptors-1.0.0.tgz"
        },
        "methods": {
          "version": "1.1.1",
          "from": "http://beta-internal:4873/methods/-/methods-1.1.1.tgz",
          "resolved": "http://beta-internal:4873/methods/-/methods-1.1.1.tgz"
        },
        "on-finished": {
          "version": "2.3.0",
          "from": "http://beta-internal:4873/on-finished/-/on-finished-2.3.0.tgz",
          "resolved": "http://beta-internal:4873/on-finished/-/on-finished-2.3.0.tgz",
          "dependencies": {
            "ee-first": {
              "version": "1.1.1",
              "from": "http://beta-internal:4873/ee-first/-/ee-first-1.1.1.tgz",
              "resolved": "http://beta-internal:4873/ee-first/-/ee-first-1.1.1.tgz"
            }
          }
        },
        "parseurl": {
          "version": "1.3.0",
          "from": "http://beta-internal:4873/parseurl/-/parseurl-1.3.0.tgz",
          "resolved": "http://beta-internal:4873/parseurl/-/parseurl-1.3.0.tgz"
        },
        "path-to-regexp": {
          "version": "0.1.7",
          "from": "http://beta-internal:4873/path-to-regexp/-/path-to-regexp-0.1.7.tgz",
          "resolved": "http://beta-internal:4873/path-to-regexp/-/path-to-regexp-0.1.7.tgz"
        },
        "proxy-addr": {
          "version": "1.0.8",
          "from": "http://beta-internal:4873/proxy-addr/-/proxy-addr-1.0.8.tgz",
          "resolved": "http://beta-internal:4873/proxy-addr/-/proxy-addr-1.0.8.tgz",
          "dependencies": {
            "forwarded": {
              "version": "0.1.0",
              "from": "http://beta-internal:4873/forwarded/-/forwarded-0.1.0.tgz",
              "resolved": "http://beta-internal:4873/forwarded/-/forwarded-0.1.0.tgz"
            },
            "ipaddr.js": {
              "version": "1.0.1",
              "from": "http://beta-internal:4873/ipaddr.js/-/ipaddr.js-1.0.1.tgz",
              "resolved": "http://beta-internal:4873/ipaddr.js/-/ipaddr.js-1.0.1.tgz"
            }
          }
        },
        "qs": {
          "version": "4.0.0",
          "from": "http://beta-internal:4873/qs/-/qs-4.0.0.tgz",
          "resolved": "http://beta-internal:4873/qs/-/qs-4.0.0.tgz"
        },
        "range-parser": {
          "version": "1.0.2",
          "from": "http://beta-internal:4873/range-parser/-/range-parser-1.0.2.tgz",
          "resolved": "http://beta-internal:4873/range-parser/-/range-parser-1.0.2.tgz"
        },
        "send": {
          "version": "0.13.0",
          "from": "http://beta-internal:4873/send/-/send-0.13.0.tgz",
          "resolved": "http://beta-internal:4873/send/-/send-0.13.0.tgz",
          "dependencies": {
            "destroy": {
              "version": "1.0.3",
              "from": "http://beta-internal:4873/destroy/-/destroy-1.0.3.tgz",
              "resolved": "http://beta-internal:4873/destroy/-/destroy-1.0.3.tgz"
            },
            "http-errors": {
              "version": "1.3.1",
              "from": "http://beta-internal:4873/http-errors/-/http-errors-1.3.1.tgz",
              "resolved": "http://beta-internal:4873/http-errors/-/http-errors-1.3.1.tgz",
              "dependencies": {
                "inherits": {
                  "version": "2.0.1",
                  "from": "http://beta-internal:4873/inherits/-/inherits-2.0.1.tgz",
                  "resolved": "http://beta-internal:4873/inherits/-/inherits-2.0.1.tgz"
                }
              }
            },
            "mime": {
              "version": "1.3.4",
              "from": "http://beta-internal:4873/mime/-/mime-1.3.4.tgz",
              "resolved": "http://beta-internal:4873/mime/-/mime-1.3.4.tgz"
            },
            "ms": {
              "version": "0.7.1",
              "from": "http://beta-internal:4873/ms/-/ms-0.7.1.tgz",
              "resolved": "http://beta-internal:4873/ms/-/ms-0.7.1.tgz"
            },
            "statuses": {
              "version": "1.2.1",
              "from": "http://beta-internal:4873/statuses/-/statuses-1.2.1.tgz",
              "resolved": "http://beta-internal:4873/statuses/-/statuses-1.2.1.tgz"
            }
          }
        },
        "serve-static": {
          "version": "1.10.0",
          "from": "http://beta-internal:4873/serve-static/-/serve-static-1.10.0.tgz",
          "resolved": "http://beta-internal:4873/serve-static/-/serve-static-1.10.0.tgz"
        },
        "type-is": {
          "version": "1.6.7",
          "from": "http://beta-internal:4873/type-is/-/type-is-1.6.7.tgz",
          "resolved": "http://beta-internal:4873/type-is/-/type-is-1.6.7.tgz",
          "dependencies": {
            "media-typer": {
              "version": "0.3.0",
              "from": "http://beta-internal:4873/media-typer/-/media-typer-0.3.0.tgz",
              "resolved": "http://beta-internal:4873/media-typer/-/media-typer-0.3.0.tgz"
            },
            "mime-types": {
              "version": "2.1.5",
              "from": "http://beta-internal:4873/mime-types/-/mime-types-2.1.5.tgz",
              "resolved": "http://beta-internal:4873/mime-types/-/mime-types-2.1.5.tgz",
              "dependencies": {
                "mime-db": {
                  "version": "1.17.0",
                  "from": "http://beta-internal:4873/mime-db/-/mime-db-1.17.0.tgz",
                  "resolved": "http://beta-internal:4873/mime-db/-/mime-db-1.17.0.tgz"
                }
              }
            }
          }
        },
        "utils-merge": {
          "version": "1.0.0",
          "from": "http://beta-internal:4873/utils-merge/-/utils-merge-1.0.0.tgz",
          "resolved": "http://beta-internal:4873/utils-merge/-/utils-merge-1.0.0.tgz"
        },
        "vary": {
          "version": "1.0.1",
          "from": "http://beta-internal:4873/vary/-/vary-1.0.1.tgz",
          "resolved": "http://beta-internal:4873/vary/-/vary-1.0.1.tgz"
        }
      }
    },
    "express-hbs": {
      "version": "0.8.4",
      "from": "http://beta-internal:4873/express-hbs/-/express-hbs-0.8.4.tgz",
      "resolved": "http://beta-internal:4873/express-hbs/-/express-hbs-0.8.4.tgz",
      "dependencies": {
        "js-beautify": {
          "version": "1.5.4",
          "from": "http://beta-internal:4873/js-beautify/-/js-beautify-1.5.4.tgz",
          "resolved": "http://beta-internal:4873/js-beautify/-/js-beautify-1.5.4.tgz",
          "dependencies": {
            "config-chain": {
              "version": "1.1.9",
              "from": "http://beta-internal:4873/config-chain/-/config-chain-1.1.9.tgz",
              "resolved": "http://beta-internal:4873/config-chain/-/config-chain-1.1.9.tgz",
              "dependencies": {
                "proto-list": {
                  "version": "1.2.4",
                  "from": "http://beta-internal:4873/proto-list/-/proto-list-1.2.4.tgz",
                  "resolved": "http://beta-internal:4873/proto-list/-/proto-list-1.2.4.tgz"
                },
                "ini": {
                  "version": "1.3.4",
                  "from": "http://beta-internal:4873/ini/-/ini-1.3.4.tgz",
                  "resolved": "http://beta-internal:4873/ini/-/ini-1.3.4.tgz"
                }
              }
            },
            "nopt": {
              "version": "3.0.3",
              "from": "http://beta-internal:4873/nopt/-/nopt-3.0.3.tgz",
              "resolved": "http://beta-internal:4873/nopt/-/nopt-3.0.3.tgz",
              "dependencies": {
                "abbrev": {
                  "version": "1.0.7",
                  "from": "http://beta-internal:4873/abbrev/-/abbrev-1.0.7.tgz",
                  "resolved": "http://beta-internal:4873/abbrev/-/abbrev-1.0.7.tgz"
                }
              }
            }
          }
        },
        "readdirp": {
          "version": "1.3.0",
          "from": "http://beta-internal:4873/readdirp/-/readdirp-1.3.0.tgz",
          "resolved": "http://beta-internal:4873/readdirp/-/readdirp-1.3.0.tgz",
          "dependencies": {
            "graceful-fs": {
              "version": "2.0.3",
              "from": "http://beta-internal:4873/graceful-fs/-/graceful-fs-2.0.3.tgz",
              "resolved": "http://beta-internal:4873/graceful-fs/-/graceful-fs-2.0.3.tgz"
            },
            "minimatch": {
              "version": "0.2.14",
              "from": "http://beta-internal:4873/minimatch/-/minimatch-0.2.14.tgz",
              "resolved": "http://beta-internal:4873/minimatch/-/minimatch-0.2.14.tgz",
              "dependencies": {
                "sigmund": {
                  "version": "1.0.1",
                  "from": "http://beta-internal:4873/sigmund/-/sigmund-1.0.1.tgz",
                  "resolved": "http://beta-internal:4873/sigmund/-/sigmund-1.0.1.tgz"
                }
              }
            },
            "readable-stream": {
              "version": "1.0.33",
              "from": "http://beta-internal:4873/readable-stream/-/readable-stream-1.0.33.tgz",
              "resolved": "http://beta-internal:4873/readable-stream/-/readable-stream-1.0.33.tgz",
              "dependencies": {
                "core-util-is": {
                  "version": "1.0.1",
                  "from": "http://beta-internal:4873/core-util-is/-/core-util-is-1.0.1.tgz",
                  "resolved": "http://beta-internal:4873/core-util-is/-/core-util-is-1.0.1.tgz"
                },
                "isarray": {
                  "version": "0.0.1",
                  "from": "http://beta-internal:4873/isarray/-/isarray-0.0.1.tgz",
                  "resolved": "http://beta-internal:4873/isarray/-/isarray-0.0.1.tgz"
                },
                "string_decoder": {
                  "version": "0.10.31",
                  "from": "http://beta-internal:4873/string_decoder/-/string_decoder-0.10.31.tgz",
                  "resolved": "http://beta-internal:4873/string_decoder/-/string_decoder-0.10.31.tgz"
                },
                "inherits": {
                  "version": "2.0.1",
                  "from": "http://beta-internal:4873/inherits/-/inherits-2.0.1.tgz",
                  "resolved": "http://beta-internal:4873/inherits/-/inherits-2.0.1.tgz"
                }
              }
            }
          }
        }
      }
    },
    "express-session": {
      "version": "1.11.3",
      "from": "http://beta-internal:4873/express-session/-/express-session-1.11.3.tgz",
      "resolved": "http://beta-internal:4873/express-session/-/express-session-1.11.3.tgz",
      "dependencies": {
        "cookie": {
          "version": "0.1.3",
          "from": "http://beta-internal:4873/cookie/-/cookie-0.1.3.tgz",
          "resolved": "http://beta-internal:4873/cookie/-/cookie-0.1.3.tgz"
        },
        "cookie-signature": {
          "version": "1.0.6",
          "from": "http://beta-internal:4873/cookie-signature/-/cookie-signature-1.0.6.tgz",
          "resolved": "http://beta-internal:4873/cookie-signature/-/cookie-signature-1.0.6.tgz"
        },
        "crc": {
          "version": "3.3.0",
          "from": "http://beta-internal:4873/crc/-/crc-3.3.0.tgz",
          "resolved": "http://beta-internal:4873/crc/-/crc-3.3.0.tgz"
        },
        "depd": {
          "version": "1.0.1",
          "from": "http://beta-internal:4873/depd/-/depd-1.0.1.tgz",
          "resolved": "http://beta-internal:4873/depd/-/depd-1.0.1.tgz"
        },
        "on-headers": {
          "version": "1.0.0",
          "from": "http://beta-internal:4873/on-headers/-/on-headers-1.0.0.tgz",
          "resolved": "http://beta-internal:4873/on-headers/-/on-headers-1.0.0.tgz"
        },
        "parseurl": {
          "version": "1.3.0",
          "from": "http://beta-internal:4873/parseurl/-/parseurl-1.3.0.tgz",
          "resolved": "http://beta-internal:4873/parseurl/-/parseurl-1.3.0.tgz"
        },
        "uid-safe": {
          "version": "2.0.0",
          "from": "http://beta-internal:4873/uid-safe/-/uid-safe-2.0.0.tgz",
          "resolved": "http://beta-internal:4873/uid-safe/-/uid-safe-2.0.0.tgz",
          "dependencies": {
            "base64-url": {
              "version": "1.2.1",
              "from": "http://beta-internal:4873/base64-url/-/base64-url-1.2.1.tgz",
              "resolved": "http://beta-internal:4873/base64-url/-/base64-url-1.2.1.tgz"
            }
          }
        },
        "utils-merge": {
          "version": "1.0.0",
          "from": "http://beta-internal:4873/utils-merge/-/utils-merge-1.0.0.tgz",
          "resolved": "http://beta-internal:4873/utils-merge/-/utils-merge-1.0.0.tgz"
        }
      }
    },
    "fast-csv": {
      "version": "0.6.0",
      "from": "http://beta-internal:4873/fast-csv/-/fast-csv-0.6.0.tgz",
      "resolved": "http://beta-internal:4873/fast-csv/-/fast-csv-0.6.0.tgz",
      "dependencies": {
        "is-extended": {
          "version": "0.0.10",
          "from": "http://beta-internal:4873/is-extended/-/is-extended-0.0.10.tgz",
          "resolved": "http://beta-internal:4873/is-extended/-/is-extended-0.0.10.tgz"
        },
        "object-extended": {
          "version": "0.0.7",
          "from": "http://beta-internal:4873/object-extended/-/object-extended-0.0.7.tgz",
          "resolved": "http://beta-internal:4873/object-extended/-/object-extended-0.0.7.tgz",
          "dependencies": {
            "array-extended": {
              "version": "0.0.11",
              "from": "http://beta-internal:4873/array-extended/-/array-extended-0.0.11.tgz",
              "resolved": "http://beta-internal:4873/array-extended/-/array-extended-0.0.11.tgz",
              "dependencies": {
                "arguments-extended": {
                  "version": "0.0.3",
                  "from": "http://beta-internal:4873/arguments-extended/-/arguments-extended-0.0.3.tgz",
                  "resolved": "http://beta-internal:4873/arguments-extended/-/arguments-extended-0.0.3.tgz"
                }
              }
            }
          }
        },
        "extended": {
          "version": "0.0.6",
          "from": "http://beta-internal:4873/extended/-/extended-0.0.6.tgz",
          "resolved": "http://beta-internal:4873/extended/-/extended-0.0.6.tgz",
          "dependencies": {
            "extender": {
              "version": "0.0.10",
              "from": "http://beta-internal:4873/extender/-/extender-0.0.10.tgz",
              "resolved": "http://beta-internal:4873/extender/-/extender-0.0.10.tgz",
              "dependencies": {
                "declare.js": {
                  "version": "0.0.8",
                  "from": "http://beta-internal:4873/declare.js/-/declare.js-0.0.8.tgz",
                  "resolved": "http://beta-internal:4873/declare.js/-/declare.js-0.0.8.tgz"
                }
              }
            }
          }
        },
        "string-extended": {
          "version": "0.0.8",
          "from": "http://beta-internal:4873/string-extended/-/string-extended-0.0.8.tgz",
          "resolved": "http://beta-internal:4873/string-extended/-/string-extended-0.0.8.tgz",
          "dependencies": {
            "date-extended": {
              "version": "0.0.6",
              "from": "http://beta-internal:4873/date-extended/-/date-extended-0.0.6.tgz",
              "resolved": "http://beta-internal:4873/date-extended/-/date-extended-0.0.6.tgz"
            },
            "array-extended": {
              "version": "0.0.11",
              "from": "http://beta-internal:4873/array-extended/-/array-extended-0.0.11.tgz",
              "resolved": "http://beta-internal:4873/array-extended/-/array-extended-0.0.11.tgz",
              "dependencies": {
                "arguments-extended": {
                  "version": "0.0.3",
                  "from": "http://beta-internal:4873/arguments-extended/-/arguments-extended-0.0.3.tgz",
                  "resolved": "http://beta-internal:4873/arguments-extended/-/arguments-extended-0.0.3.tgz"
                }
              }
            }
          }
        }
      }
    },
    "gitter-env": {
      "version": "0.20.22",
      "from": "http://beta-internal:4873/gitter-env/-/gitter-env-0.20.22.tgz",
      "resolved": "http://beta-internal:4873/gitter-env/-/gitter-env-0.20.22.tgz",
      "dependencies": {
        "async": {
          "version": "0.8.0",
          "from": "http://beta-internal:4873/async/-/async-0.8.0.tgz",
          "resolved": "http://beta-internal:4873/async/-/async-0.8.0.tgz"
        },
        "blocked": {
          "version": "1.1.0",
          "from": "http://beta-internal:4873/blocked/-/blocked-1.1.0.tgz",
          "resolved": "http://beta-internal:4873/blocked/-/blocked-1.1.0.tgz"
        },
        "gitter-private-cube": {
          "version": "0.2.12",
          "from": "http://beta-internal:4873/gitter-private-cube/-/gitter-private-cube-0.2.12.tgz",
          "resolved": "http://beta-internal:4873/gitter-private-cube/-/gitter-private-cube-0.2.12.tgz",
          "dependencies": {
            "mongodb": {
              "version": "1.3.23",
              "from": "http://beta-internal:4873/mongodb/-/mongodb-1.3.23.tgz",
              "resolved": "http://beta-internal:4873/mongodb/-/mongodb-1.3.23.tgz",
              "dependencies": {
                "bson": {
                  "version": "0.2.5",
                  "from": "http://beta-internal:4873/bson/-/bson-0.2.5.tgz",
                  "resolved": "http://beta-internal:4873/bson/-/bson-0.2.5.tgz"
                },
                "kerberos": {
                  "version": "0.0.3",
                  "from": "http://beta-internal:4873/kerberos/-/kerberos-0.0.3.tgz",
                  "resolved": "http://beta-internal:4873/kerberos/-/kerberos-0.0.3.tgz"
                }
              }
            },
            "node-static": {
              "version": "0.6.5",
              "from": "http://beta-internal:4873/node-static/-/node-static-0.6.5.tgz",
              "resolved": "http://beta-internal:4873/node-static/-/node-static-0.6.5.tgz",
              "dependencies": {
                "optimist": {
                  "version": "0.6.1",
                  "from": "http://beta-internal:4873/optimist/-/optimist-0.6.1.tgz",
                  "resolved": "http://beta-internal:4873/optimist/-/optimist-0.6.1.tgz",
                  "dependencies": {
                    "wordwrap": {
                      "version": "0.0.3",
                      "from": "http://beta-internal:4873/wordwrap/-/wordwrap-0.0.3.tgz",
                      "resolved": "http://beta-internal:4873/wordwrap/-/wordwrap-0.0.3.tgz"
                    },
                    "minimist": {
                      "version": "0.0.10",
                      "from": "http://beta-internal:4873/minimist/-/minimist-0.0.10.tgz",
                      "resolved": "http://beta-internal:4873/minimist/-/minimist-0.0.10.tgz"
                    }
                  }
                },
                "colors": {
                  "version": "1.1.2",
                  "from": "http://beta-internal:4873/colors/-/colors-1.1.2.tgz",
                  "resolved": "http://beta-internal:4873/colors/-/colors-1.1.2.tgz"
                }
              }
            },
            "pegjs": {
              "version": "0.7.0",
              "from": "http://beta-internal:4873/pegjs/-/pegjs-0.7.0.tgz",
              "resolved": "http://beta-internal:4873/pegjs/-/pegjs-0.7.0.tgz"
            },
            "vows": {
              "version": "0.7.0",
              "from": "http://beta-internal:4873/vows/-/vows-0.7.0.tgz",
              "resolved": "http://beta-internal:4873/vows/-/vows-0.7.0.tgz",
              "dependencies": {
                "eyes": {
                  "version": "0.1.8",
                  "from": "http://beta-internal:4873/eyes/-/eyes-0.1.8.tgz",
                  "resolved": "http://beta-internal:4873/eyes/-/eyes-0.1.8.tgz"
                },
                "diff": {
                  "version": "1.0.8",
                  "from": "http://beta-internal:4873/diff/-/diff-1.0.8.tgz",
                  "resolved": "http://beta-internal:4873/diff/-/diff-1.0.8.tgz"
                }
              }
            },
            "websocket": {
              "version": "1.0.8",
              "from": "http://beta-internal:4873/websocket/-/websocket-1.0.8.tgz",
              "resolved": "http://beta-internal:4873/websocket/-/websocket-1.0.8.tgz"
            },
            "websocket-server": {
              "version": "1.4.4",
              "from": "http://beta-internal:4873/websocket-server/-/websocket-server-1.4.4.tgz",
              "resolved": "http://beta-internal:4873/websocket-server/-/websocket-server-1.4.4.tgz"
            }
          }
        },
        "gitter-redis-sentinel-client": {
          "version": "0.3.0",
          "from": "http://beta-internal:4873/gitter-redis-sentinel-client/-/gitter-redis-sentinel-client-0.3.0.tgz",
          "resolved": "http://beta-internal:4873/gitter-redis-sentinel-client/-/gitter-redis-sentinel-client-0.3.0.tgz",
          "dependencies": {
            "debug": {
              "version": "0.8.1",
              "from": "http://beta-internal:4873/debug/-/debug-0.8.1.tgz",
              "resolved": "http://beta-internal:4873/debug/-/debug-0.8.1.tgz"
            }
          }
        },
        "nconf": {
          "version": "0.6.9",
          "from": "http://beta-internal:4873/nconf/-/nconf-0.6.9.tgz",
          "resolved": "http://beta-internal:4873/nconf/-/nconf-0.6.9.tgz",
          "dependencies": {
            "async": {
              "version": "0.2.9",
              "from": "http://beta-internal:4873/async/-/async-0.2.9.tgz",
              "resolved": "http://beta-internal:4873/async/-/async-0.2.9.tgz"
            },
            "ini": {
              "version": "1.3.4",
              "from": "http://beta-internal:4873/ini/-/ini-1.3.4.tgz",
              "resolved": "http://beta-internal:4873/ini/-/ini-1.3.4.tgz"
            },
            "optimist": {
              "version": "0.6.0",
              "from": "http://beta-internal:4873/optimist/-/optimist-0.6.0.tgz",
              "resolved": "http://beta-internal:4873/optimist/-/optimist-0.6.0.tgz",
              "dependencies": {
                "wordwrap": {
                  "version": "0.0.3",
                  "from": "http://beta-internal:4873/wordwrap/-/wordwrap-0.0.3.tgz",
                  "resolved": "http://beta-internal:4873/wordwrap/-/wordwrap-0.0.3.tgz"
                },
                "minimist": {
                  "version": "0.0.10",
                  "from": "http://beta-internal:4873/minimist/-/minimist-0.0.10.tgz",
                  "resolved": "http://beta-internal:4873/minimist/-/minimist-0.0.10.tgz"
                }
              }
            }
          }
        },
        "node-statsd": {
          "version": "0.1.1",
          "from": "http://beta-internal:4873/node-statsd/-/node-statsd-0.1.1.tgz",
          "resolved": "http://beta-internal:4873/node-statsd/-/node-statsd-0.1.1.tgz"
        },
        "raven": {
          "version": "0.8.1",
          "from": "http://beta-internal:4873/raven/-/raven-0.8.1.tgz",
          "resolved": "http://beta-internal:4873/raven/-/raven-0.8.1.tgz",
          "dependencies": {
            "cookie": {
              "version": "0.1.0",
              "from": "http://beta-internal:4873/cookie/-/cookie-0.1.0.tgz",
              "resolved": "http://beta-internal:4873/cookie/-/cookie-0.1.0.tgz"
            },
            "lsmod": {
              "version": "0.0.3",
              "from": "http://beta-internal:4873/lsmod/-/lsmod-0.0.3.tgz",
              "resolved": "http://beta-internal:4873/lsmod/-/lsmod-0.0.3.tgz"
            },
            "node-uuid": {
              "version": "1.4.3",
              "from": "http://beta-internal:4873/node-uuid/-/node-uuid-1.4.3.tgz",
              "resolved": "http://beta-internal:4873/node-uuid/-/node-uuid-1.4.3.tgz"
            },
            "stack-trace": {
              "version": "0.0.7",
              "from": "http://beta-internal:4873/stack-trace/-/stack-trace-0.0.7.tgz",
              "resolved": "http://beta-internal:4873/stack-trace/-/stack-trace-0.0.7.tgz"
            }
          }
        },
        "redis": {
          "version": "0.10.3",
          "from": "http://beta-internal:4873/redis/-/redis-0.10.3.tgz",
          "resolved": "http://beta-internal:4873/redis/-/redis-0.10.3.tgz"
        },
        "universal-analytics": {
          "version": "0.3.9",
          "from": "http://beta-internal:4873/universal-analytics/-/universal-analytics-0.3.9.tgz",
          "resolved": "http://beta-internal:4873/universal-analytics/-/universal-analytics-0.3.9.tgz",
          "dependencies": {
            "async": {
              "version": "0.2.10",
              "from": "http://beta-internal:4873/async/-/async-0.2.10.tgz",
              "resolved": "http://beta-internal:4873/async/-/async-0.2.10.tgz"
            }
          }
        }
      }
    },
    "gitter-faye": {
      "version": "1.1.0-h",
      "from": "http://beta-internal:4873/gitter-faye/-/gitter-faye-1.1.0-h.tgz",
      "resolved": "http://beta-internal:4873/gitter-faye/-/gitter-faye-1.1.0-h.tgz",
      "dependencies": {
        "faye-websocket": {
          "version": "0.9.4",
          "from": "http://beta-internal:4873/faye-websocket/-/faye-websocket-0.9.4.tgz",
          "resolved": "http://beta-internal:4873/faye-websocket/-/faye-websocket-0.9.4.tgz",
          "dependencies": {
            "websocket-driver": {
              "version": "0.6.0",
              "from": "http://beta-internal:4873/websocket-driver/-/websocket-driver-0.6.0.tgz",
              "resolved": "http://beta-internal:4873/websocket-driver/-/websocket-driver-0.6.0.tgz",
              "dependencies": {
                "websocket-extensions": {
                  "version": "0.1.1",
                  "from": "http://beta-internal:4873/websocket-extensions/-/websocket-extensions-0.1.1.tgz",
                  "resolved": "http://beta-internal:4873/websocket-extensions/-/websocket-extensions-0.1.1.tgz"
                }
              }
            }
          }
        },
        "tunnel-agent": {
          "version": "0.4.1",
          "from": "http://beta-internal:4873/tunnel-agent/-/tunnel-agent-0.4.1.tgz",
          "resolved": "http://beta-internal:4873/tunnel-agent/-/tunnel-agent-0.4.1.tgz"
        }
      }
    },
    "gitter-faye-redis": {
      "version": "0.4.4",
      "from": "http://beta-internal:4873/gitter-faye-redis/-/gitter-faye-redis-0.4.4.tgz",
      "resolved": "http://beta-internal:4873/gitter-faye-redis/-/gitter-faye-redis-0.4.4.tgz",
      "dependencies": {
        "redis": {
          "version": "0.12.1",
          "from": "http://beta-internal:4873/redis/-/redis-0.12.1.tgz",
          "resolved": "http://beta-internal:4873/redis/-/redis-0.12.1.tgz"
        }
      }
    },
    "gitter-markdown-processor": {
      "version": "11.0.1",
      "from": "gitter-markdown-processor@latest",
      "dependencies": {
        "gitter-marked": {
          "version": "0.9.0",
          "from": "gitter-marked@>=0.9.0 <0.10.0",
          "resolved": "http://beta-internal:4873/gitter-marked/-/gitter-marked-0.9.0.tgz"
        },
        "highlight.js": {
          "version": "8.5.0",
          "from": "highlight.js@>=8.5.0 <8.6.0",
          "resolved": "http://beta-internal:4873/highlight.js/-/highlight.js-8.5.0.tgz"
        },
        "htmlencode": {
          "version": "0.0.4",
          "from": "htmlencode@0.0.4",
          "resolved": "http://beta-internal:4873/htmlencode/-/htmlencode-0.0.4.tgz"
        },
        "katex": {
          "version": "0.5.1",
          "from": "katex@>=0.5.1 <0.6.0",
          "resolved": "http://beta-internal:4873/katex/-/katex-0.5.1.tgz",
          "dependencies": {
            "match-at": {
              "version": "0.1.0",
              "from": "match-at@>=0.1.0 <0.2.0",
              "resolved": "http://beta-internal:4873/match-at/-/match-at-0.1.0.tgz"
            }
          }
        },
        "underscore": {
          "version": "1.8.3",
          "from": "underscore@>=1.7.0 <2.0.0",
          "resolved": "http://beta-internal:4873/underscore/-/underscore-1.8.3.tgz"
        },
        "worker-farm": {
          "version": "1.3.1",
          "from": "worker-farm@>=1.0.1 <2.0.0",
          "resolved": "http://beta-internal:4873/worker-farm/-/worker-farm-1.3.1.tgz",
          "dependencies": {
            "errno": {
              "version": "0.1.4",
              "from": "errno@>=0.1.1 <0.2.0-0",
              "resolved": "http://beta-internal:4873/errno/-/errno-0.1.4.tgz",
              "dependencies": {
                "prr": {
                  "version": "0.0.0",
                  "from": "prr@>=0.0.0 <0.1.0",
                  "resolved": "http://beta-internal:4873/prr/-/prr-0.0.0.tgz"
                }
              }
            },
            "xtend": {
              "version": "4.0.0",
              "from": "xtend@>=4.0.0 <4.1.0-0",
              "resolved": "http://beta-internal:4873/xtend/-/xtend-4.0.0.tgz"
            }
          }
        }
      }
    },
    "gitter-passport-github": {
      "version": "0.1.8-f",
      "from": "http://beta-internal:4873/gitter-passport-github/-/gitter-passport-github-0.1.8-f.tgz",
      "resolved": "http://beta-internal:4873/gitter-passport-github/-/gitter-passport-github-0.1.8-f.tgz",
      "dependencies": {
        "gitter-passport-oauth": {
          "version": "1.0.0-f",
          "from": "http://beta-internal:4873/gitter-passport-oauth/-/gitter-passport-oauth-1.0.0-f.tgz",
          "resolved": "http://beta-internal:4873/gitter-passport-oauth/-/gitter-passport-oauth-1.0.0-f.tgz",
          "dependencies": {
            "passport-oauth1": {
              "version": "1.0.1",
              "from": "http://beta-internal:4873/passport-oauth1/-/passport-oauth1-1.0.1.tgz",
              "resolved": "http://beta-internal:4873/passport-oauth1/-/passport-oauth1-1.0.1.tgz",
              "dependencies": {
                "passport-strategy": {
                  "version": "1.0.0",
                  "from": "http://beta-internal:4873/passport-strategy/-/passport-strategy-1.0.0.tgz",
                  "resolved": "http://beta-internal:4873/passport-strategy/-/passport-strategy-1.0.0.tgz"
                },
                "oauth": {
                  "version": "0.9.13",
                  "from": "http://beta-internal:4873/oauth/-/oauth-0.9.13.tgz",
                  "resolved": "http://beta-internal:4873/oauth/-/oauth-0.9.13.tgz"
                },
                "utils-merge": {
                  "version": "1.0.0",
                  "from": "http://beta-internal:4873/utils-merge/-/utils-merge-1.0.0.tgz",
                  "resolved": "http://beta-internal:4873/utils-merge/-/utils-merge-1.0.0.tgz"
                }
              }
            }
          }
        },
        "pkginfo": {
          "version": "0.2.3",
          "from": "http://beta-internal:4873/pkginfo/-/pkginfo-0.2.3.tgz",
          "resolved": "http://beta-internal:4873/pkginfo/-/pkginfo-0.2.3.tgz"
        }
      }
    },
    "gitter-passport-http-bearer": {
      "version": "1.1.2",
      "from": "http://beta-internal:4873/gitter-passport-http-bearer/-/gitter-passport-http-bearer-1.1.2.tgz",
      "resolved": "http://beta-internal:4873/gitter-passport-http-bearer/-/gitter-passport-http-bearer-1.1.2.tgz",
      "dependencies": {
        "passport-strategy": {
          "version": "1.0.0",
          "from": "http://beta-internal:4873/passport-strategy/-/passport-strategy-1.0.0.tgz",
          "resolved": "http://beta-internal:4873/passport-strategy/-/passport-strategy-1.0.0.tgz"
        }
      }
    },
    "gitter-passport-oauth2": {
      "version": "1.1.2-b",
      "from": "http://beta-internal:4873/gitter-passport-oauth2/-/gitter-passport-oauth2-1.1.2-b.tgz",
      "resolved": "http://beta-internal:4873/gitter-passport-oauth2/-/gitter-passport-oauth2-1.1.2-b.tgz",
      "dependencies": {
        "passport-strategy": {
          "version": "1.0.0",
          "from": "http://beta-internal:4873/passport-strategy/-/passport-strategy-1.0.0.tgz",
          "resolved": "http://beta-internal:4873/passport-strategy/-/passport-strategy-1.0.0.tgz"
        },
        "oauth": {
          "version": "0.9.13",
          "from": "http://beta-internal:4873/oauth/-/oauth-0.9.13.tgz",
          "resolved": "http://beta-internal:4873/oauth/-/oauth-0.9.13.tgz"
        },
        "uid2": {
          "version": "0.0.3",
          "from": "http://beta-internal:4873/uid2/-/uid2-0.0.3.tgz",
          "resolved": "http://beta-internal:4873/uid2/-/uid2-0.0.3.tgz"
        }
      }
    },
    "gitter-realtime-client": {
      "version": "0.3.11",
      "from": "http://beta-internal:4873/gitter-realtime-client/-/gitter-realtime-client-0.3.11.tgz",
      "resolved": "http://beta-internal:4873/gitter-realtime-client/-/gitter-realtime-client-0.3.11.tgz",
      "dependencies": {
        "backbone-sorted-collection": {
          "version": "0.3.9",
          "from": "git://github.com/gitterhq/backbone-sorted-collection.git#79ce5228344e26a64f2d5b648698a9349c9030dd",
          "resolved": "git://github.com/gitterhq/backbone-sorted-collection.git#79ce5228344e26a64f2d5b648698a9349c9030dd",
          "dependencies": {
            "backbone-collection-proxy": {
              "version": "0.2.5",
              "from": "http://beta-internal:4873/backbone-collection-proxy/-/backbone-collection-proxy-0.2.5.tgz",
              "resolved": "http://beta-internal:4873/backbone-collection-proxy/-/backbone-collection-proxy-0.2.5.tgz"
            }
          }
        },
        "backbone-url-resolver": {
          "version": "0.1.1",
          "from": "http://beta-internal:4873/backbone-url-resolver/-/backbone-url-resolver-0.1.1.tgz",
<<<<<<< HEAD
          "resolved": "http://beta-internal:4873/backbone-url-resolver/-/backbone-url-resolver-0.1.1.tgz"
=======
          "resolved": "http://beta-internal:4873/backbone-url-resolver/-/backbone-url-resolver-0.1.1.tgz",
          "dependencies": {
            "backbone": {
              "version": "1.2.3",
              "from": "backbone@>=1.2.2 <2.0.0",
              "resolved": "http://beta-internal:4873/backbone/-/backbone-1.2.3.tgz"
            }
          }
>>>>>>> 9a0ad853
        },
        "underscore": {
          "version": "1.8.3",
          "from": "http://beta-internal:4873/underscore/-/underscore-1.8.3.tgz",
          "resolved": "http://beta-internal:4873/underscore/-/underscore-1.8.3.tgz"
        }
      }
    },
    "gitter-redis-scripto": {
      "version": "0.2.3",
      "from": "http://beta-internal:4873/gitter-redis-scripto/-/gitter-redis-scripto-0.2.3.tgz",
      "resolved": "http://beta-internal:4873/gitter-redis-scripto/-/gitter-redis-scripto-0.2.3.tgz",
      "dependencies": {
        "redis": {
          "version": "0.8.6",
          "from": "http://beta-internal:4873/redis/-/redis-0.8.6.tgz",
          "resolved": "http://beta-internal:4873/redis/-/redis-0.8.6.tgz"
        },
        "debug": {
          "version": "0.7.4",
          "from": "http://beta-internal:4873/debug/-/debug-0.7.4.tgz",
          "resolved": "http://beta-internal:4873/debug/-/debug-0.7.4.tgz"
        }
      }
    },
    "gitter-services": {
      "version": "1.13.0",
      "from": "git+https://github.com/gitterHQ/services.git#e08765b1685153e662d1b3cbaacbb1a8b2e122d1",
      "resolved": "git+https://github.com/gitterHQ/services.git#e08765b1685153e662d1b3cbaacbb1a8b2e122d1",
      "dependencies": {
        "require-all": {
          "version": "0.0.8",
          "from": "http://beta-internal:4873/require-all/-/require-all-0.0.8.tgz",
          "resolved": "http://beta-internal:4873/require-all/-/require-all-0.0.8.tgz"
        },
        "qs": {
          "version": "1.2.2",
          "from": "http://beta-internal:4873/qs/-/qs-1.2.2.tgz",
          "resolved": "http://beta-internal:4873/qs/-/qs-1.2.2.tgz"
        },
        "extend": {
          "version": "1.3.0",
          "from": "http://beta-internal:4873/extend/-/extend-1.3.0.tgz",
          "resolved": "http://beta-internal:4873/extend/-/extend-1.3.0.tgz"
        }
      }
    },
    "gitter-web-appevents": {
      "version": "1.0.0",
      "from": "modules/appevents",
      "resolved": "file:modules/appevents"
    },
    "gitter-web-cache-wrapper": {
      "version": "1.0.0",
      "from": "modules/cache-wrapper",
      "resolved": "file:modules/cache-wrapper"
    },
    "gitter-web-env": {
      "version": "1.0.0",
      "from": "modules/env",
      "resolved": "file:modules/env"
    },
    "gitter-web-github": {
      "version": "1.0.0",
      "from": "modules/github",
      "resolved": "file:modules/github"
    },
    "gitter-web-presence": {
      "version": "1.0.0",
      "from": "modules/presence",
      "resolved": "file:modules/presence"
    },
    "gitter-web-push-notification-filter": {
      "version": "1.0.0",
      "from": "modules/push-notification-filter",
      "resolved": "file:modules/push-notification-filter"
    },
    "gitter-web-shared": {
      "version": "1.0.0",
      "from": "shared",
      "resolved": "file:shared"
    },
    "gitter-web-split-tests": {
      "version": "1.0.0",
      "from": "modules/split-tests",
      "resolved": "file:modules/split-tests"
    },
    "gitter-web-suggestions": {
      "version": "1.0.0",
      "from": "modules/suggestions",
      "resolved": "file:modules/suggestions"
    },
    "gulp-util": {
      "version": "3.0.6",
      "from": "gulp-util@>=3.0.1 <4.0.0",
      "resolved": "http://beta-internal:4873/gulp-util/-/gulp-util-3.0.6.tgz",
      "dependencies": {
        "array-differ": {
          "version": "1.0.0",
          "from": "array-differ@>=1.0.0 <2.0.0",
          "resolved": "http://beta-internal:4873/array-differ/-/array-differ-1.0.0.tgz"
        },
        "array-uniq": {
          "version": "1.0.2",
          "from": "array-uniq@>=1.0.2 <2.0.0",
          "resolved": "http://beta-internal:4873/array-uniq/-/array-uniq-1.0.2.tgz"
        },
        "beeper": {
          "version": "1.1.0",
          "from": "beeper@>=1.0.0 <2.0.0",
          "resolved": "http://beta-internal:4873/beeper/-/beeper-1.1.0.tgz"
        },
        "chalk": {
          "version": "1.1.0",
          "from": "chalk@>=1.0.0 <2.0.0",
          "resolved": "http://beta-internal:4873/chalk/-/chalk-1.1.0.tgz",
          "dependencies": {
            "ansi-styles": {
              "version": "2.1.0",
              "from": "ansi-styles@>=2.1.0 <3.0.0",
              "resolved": "http://beta-internal:4873/ansi-styles/-/ansi-styles-2.1.0.tgz"
            },
            "escape-string-regexp": {
              "version": "1.0.3",
              "from": "escape-string-regexp@>=1.0.2 <2.0.0",
              "resolved": "http://beta-internal:4873/escape-string-regexp/-/escape-string-regexp-1.0.3.tgz"
            },
            "has-ansi": {
              "version": "2.0.0",
              "from": "has-ansi@>=2.0.0 <3.0.0",
              "resolved": "http://beta-internal:4873/has-ansi/-/has-ansi-2.0.0.tgz",
              "dependencies": {
                "ansi-regex": {
                  "version": "2.0.0",
                  "from": "ansi-regex@>=2.0.0 <3.0.0",
                  "resolved": "http://beta-internal:4873/ansi-regex/-/ansi-regex-2.0.0.tgz"
                }
              }
            },
            "strip-ansi": {
              "version": "3.0.0",
              "from": "strip-ansi@>=3.0.0 <4.0.0",
              "resolved": "http://beta-internal:4873/strip-ansi/-/strip-ansi-3.0.0.tgz",
              "dependencies": {
                "ansi-regex": {
                  "version": "2.0.0",
                  "from": "ansi-regex@>=2.0.0 <3.0.0",
                  "resolved": "http://beta-internal:4873/ansi-regex/-/ansi-regex-2.0.0.tgz"
                }
              }
            },
            "supports-color": {
              "version": "2.0.0",
              "from": "supports-color@>=2.0.0 <3.0.0",
              "resolved": "http://beta-internal:4873/supports-color/-/supports-color-2.0.0.tgz"
            }
          }
        },
        "dateformat": {
          "version": "1.0.11",
          "from": "dateformat@>=1.0.11 <2.0.0",
          "resolved": "http://beta-internal:4873/dateformat/-/dateformat-1.0.11.tgz",
          "dependencies": {
            "get-stdin": {
              "version": "4.0.1",
              "from": "get-stdin@*",
              "resolved": "http://beta-internal:4873/get-stdin/-/get-stdin-4.0.1.tgz"
            },
            "meow": {
              "version": "3.3.0",
              "from": "meow@*",
              "resolved": "http://beta-internal:4873/meow/-/meow-3.3.0.tgz",
              "dependencies": {
                "camelcase-keys": {
                  "version": "1.0.0",
                  "from": "camelcase-keys@>=1.0.0 <2.0.0",
                  "resolved": "http://beta-internal:4873/camelcase-keys/-/camelcase-keys-1.0.0.tgz",
                  "dependencies": {
                    "camelcase": {
                      "version": "1.2.1",
                      "from": "camelcase@>=1.0.1 <2.0.0",
                      "resolved": "http://beta-internal:4873/camelcase/-/camelcase-1.2.1.tgz"
                    },
                    "map-obj": {
                      "version": "1.0.1",
                      "from": "map-obj@>=1.0.0 <2.0.0",
                      "resolved": "http://beta-internal:4873/map-obj/-/map-obj-1.0.1.tgz"
                    }
                  }
                },
                "indent-string": {
                  "version": "1.2.2",
                  "from": "indent-string@>=1.1.0 <2.0.0",
                  "resolved": "http://beta-internal:4873/indent-string/-/indent-string-1.2.2.tgz",
                  "dependencies": {
                    "repeating": {
                      "version": "1.1.3",
                      "from": "repeating@>=1.1.0 <2.0.0",
                      "resolved": "http://beta-internal:4873/repeating/-/repeating-1.1.3.tgz",
                      "dependencies": {
                        "is-finite": {
                          "version": "1.0.1",
                          "from": "is-finite@>=1.0.0 <2.0.0",
                          "resolved": "http://beta-internal:4873/is-finite/-/is-finite-1.0.1.tgz",
                          "dependencies": {
                            "number-is-nan": {
                              "version": "1.0.0",
                              "from": "number-is-nan@>=1.0.0 <2.0.0",
                              "resolved": "http://beta-internal:4873/number-is-nan/-/number-is-nan-1.0.0.tgz"
                            }
                          }
                        }
                      }
                    }
                  }
                }
              }
            }
          }
        },
        "lodash._reescape": {
          "version": "3.0.0",
          "from": "lodash._reescape@>=3.0.0 <4.0.0",
          "resolved": "http://beta-internal:4873/lodash._reescape/-/lodash._reescape-3.0.0.tgz"
        },
        "lodash._reevaluate": {
          "version": "3.0.0",
          "from": "lodash._reevaluate@>=3.0.0 <4.0.0",
          "resolved": "http://beta-internal:4873/lodash._reevaluate/-/lodash._reevaluate-3.0.0.tgz"
        },
        "lodash._reinterpolate": {
          "version": "3.0.0",
          "from": "lodash._reinterpolate@>=3.0.0 <4.0.0",
          "resolved": "http://beta-internal:4873/lodash._reinterpolate/-/lodash._reinterpolate-3.0.0.tgz"
        },
        "lodash.template": {
          "version": "3.6.2",
          "from": "lodash.template@>=3.0.0 <4.0.0",
          "resolved": "http://beta-internal:4873/lodash.template/-/lodash.template-3.6.2.tgz",
          "dependencies": {
            "lodash._basecopy": {
              "version": "3.0.1",
              "from": "lodash._basecopy@>=3.0.0 <4.0.0",
              "resolved": "http://beta-internal:4873/lodash._basecopy/-/lodash._basecopy-3.0.1.tgz"
            },
            "lodash._basetostring": {
              "version": "3.0.1",
              "from": "lodash._basetostring@>=3.0.0 <4.0.0",
              "resolved": "http://beta-internal:4873/lodash._basetostring/-/lodash._basetostring-3.0.1.tgz"
            },
            "lodash._basevalues": {
              "version": "3.0.0",
              "from": "lodash._basevalues@>=3.0.0 <4.0.0",
              "resolved": "http://beta-internal:4873/lodash._basevalues/-/lodash._basevalues-3.0.0.tgz"
            },
            "lodash._isiterateecall": {
              "version": "3.0.9",
              "from": "lodash._isiterateecall@>=3.0.0 <4.0.0",
              "resolved": "http://beta-internal:4873/lodash._isiterateecall/-/lodash._isiterateecall-3.0.9.tgz"
            },
            "lodash.escape": {
              "version": "3.0.0",
              "from": "lodash.escape@>=3.0.0 <4.0.0",
              "resolved": "http://beta-internal:4873/lodash.escape/-/lodash.escape-3.0.0.tgz"
            },
            "lodash.keys": {
              "version": "3.1.2",
              "from": "lodash.keys@>=3.0.0 <4.0.0",
              "resolved": "http://beta-internal:4873/lodash.keys/-/lodash.keys-3.1.2.tgz",
              "dependencies": {
                "lodash._getnative": {
                  "version": "3.9.1",
                  "from": "lodash._getnative@>=3.0.0 <4.0.0",
                  "resolved": "http://beta-internal:4873/lodash._getnative/-/lodash._getnative-3.9.1.tgz"
                },
                "lodash.isarguments": {
                  "version": "3.0.4",
                  "from": "lodash.isarguments@>=3.0.0 <4.0.0",
                  "resolved": "http://beta-internal:4873/lodash.isarguments/-/lodash.isarguments-3.0.4.tgz"
                },
                "lodash.isarray": {
                  "version": "3.0.4",
                  "from": "lodash.isarray@>=3.0.0 <4.0.0",
                  "resolved": "http://beta-internal:4873/lodash.isarray/-/lodash.isarray-3.0.4.tgz"
                }
              }
            },
            "lodash.restparam": {
              "version": "3.6.1",
              "from": "lodash.restparam@>=3.0.0 <4.0.0",
              "resolved": "http://beta-internal:4873/lodash.restparam/-/lodash.restparam-3.6.1.tgz"
            },
            "lodash.templatesettings": {
              "version": "3.1.0",
              "from": "lodash.templatesettings@>=3.0.0 <4.0.0",
              "resolved": "http://beta-internal:4873/lodash.templatesettings/-/lodash.templatesettings-3.1.0.tgz"
            }
          }
        },
        "minimist": {
          "version": "1.1.3",
          "from": "minimist@>=1.1.0 <2.0.0",
          "resolved": "http://beta-internal:4873/minimist/-/minimist-1.1.3.tgz"
        },
        "multipipe": {
          "version": "0.1.2",
          "from": "multipipe@>=0.1.2 <0.2.0",
          "resolved": "http://beta-internal:4873/multipipe/-/multipipe-0.1.2.tgz",
          "dependencies": {
            "duplexer2": {
              "version": "0.0.2",
              "from": "duplexer2@>=0.0.2 <0.1.0",
              "resolved": "http://beta-internal:4873/duplexer2/-/duplexer2-0.0.2.tgz",
              "dependencies": {
                "readable-stream": {
                  "version": "1.1.13",
                  "from": "readable-stream@>=1.1.9 <1.2.0",
                  "resolved": "http://beta-internal:4873/readable-stream/-/readable-stream-1.1.13.tgz",
                  "dependencies": {
                    "core-util-is": {
                      "version": "1.0.1",
                      "from": "core-util-is@>=1.0.0 <1.1.0",
                      "resolved": "http://beta-internal:4873/core-util-is/-/core-util-is-1.0.1.tgz"
                    },
                    "isarray": {
                      "version": "0.0.1",
                      "from": "isarray@0.0.1",
                      "resolved": "http://beta-internal:4873/isarray/-/isarray-0.0.1.tgz"
                    },
                    "string_decoder": {
                      "version": "0.10.31",
                      "from": "string_decoder@>=0.10.0 <0.11.0",
                      "resolved": "http://beta-internal:4873/string_decoder/-/string_decoder-0.10.31.tgz"
                    },
                    "inherits": {
                      "version": "2.0.1",
                      "from": "inherits@>=2.0.1 <2.1.0",
                      "resolved": "http://beta-internal:4873/inherits/-/inherits-2.0.1.tgz"
                    }
                  }
                }
              }
            }
          }
        },
        "object-assign": {
          "version": "3.0.0",
          "from": "object-assign@>=3.0.0 <4.0.0",
          "resolved": "http://beta-internal:4873/object-assign/-/object-assign-3.0.0.tgz"
        },
        "replace-ext": {
          "version": "0.0.1",
          "from": "replace-ext@0.0.1",
          "resolved": "http://beta-internal:4873/replace-ext/-/replace-ext-0.0.1.tgz"
        },
        "through2": {
          "version": "2.0.0",
          "from": "through2@>=2.0.0 <3.0.0",
          "resolved": "http://beta-internal:4873/through2/-/through2-2.0.0.tgz",
          "dependencies": {
            "readable-stream": {
              "version": "2.0.2",
              "from": "readable-stream@>=2.0.0 <2.1.0",
              "resolved": "http://beta-internal:4873/readable-stream/-/readable-stream-2.0.2.tgz",
              "dependencies": {
                "core-util-is": {
                  "version": "1.0.1",
                  "from": "core-util-is@>=1.0.0 <1.1.0",
                  "resolved": "http://beta-internal:4873/core-util-is/-/core-util-is-1.0.1.tgz"
                },
                "inherits": {
                  "version": "2.0.1",
                  "from": "inherits@>=2.0.1 <2.1.0",
                  "resolved": "http://beta-internal:4873/inherits/-/inherits-2.0.1.tgz"
                },
                "isarray": {
                  "version": "0.0.1",
                  "from": "isarray@0.0.1",
                  "resolved": "http://beta-internal:4873/isarray/-/isarray-0.0.1.tgz"
                },
                "process-nextick-args": {
                  "version": "1.0.2",
                  "from": "process-nextick-args@>=1.0.0 <1.1.0",
                  "resolved": "http://beta-internal:4873/process-nextick-args/-/process-nextick-args-1.0.2.tgz"
                },
                "string_decoder": {
                  "version": "0.10.31",
                  "from": "string_decoder@>=0.10.0 <0.11.0",
                  "resolved": "http://beta-internal:4873/string_decoder/-/string_decoder-0.10.31.tgz"
                },
                "util-deprecate": {
                  "version": "1.0.1",
                  "from": "util-deprecate@>=1.0.1 <1.1.0",
                  "resolved": "http://beta-internal:4873/util-deprecate/-/util-deprecate-1.0.1.tgz"
                }
              }
            },
            "xtend": {
              "version": "4.0.0",
              "from": "xtend@>=4.0.0 <4.1.0-0",
              "resolved": "http://beta-internal:4873/xtend/-/xtend-4.0.0.tgz"
            }
          }
        },
        "vinyl": {
          "version": "0.5.1",
          "from": "vinyl@>=0.5.0 <0.6.0",
          "resolved": "http://beta-internal:4873/vinyl/-/vinyl-0.5.1.tgz",
          "dependencies": {
            "clone": {
              "version": "1.0.2",
              "from": "clone@>=1.0.0 <2.0.0",
              "resolved": "http://beta-internal:4873/clone/-/clone-1.0.2.tgz"
            },
            "clone-stats": {
              "version": "0.0.1",
              "from": "clone-stats@>=0.0.1 <0.0.2",
              "resolved": "http://beta-internal:4873/clone-stats/-/clone-stats-0.0.1.tgz"
            }
          }
        }
      }
    },
    "handlebars": {
      "version": "3.0.3",
      "from": "http://beta-internal:4873/handlebars/-/handlebars-3.0.3.tgz",
      "resolved": "http://beta-internal:4873/handlebars/-/handlebars-3.0.3.tgz",
      "dependencies": {
        "optimist": {
          "version": "0.6.1",
          "from": "optimist@>=0.6.0 <0.7.0",
          "resolved": "http://beta-internal:4873/optimist/-/optimist-0.6.1.tgz",
          "dependencies": {
            "wordwrap": {
              "version": "0.0.3",
              "from": "http://beta-internal:4873/wordwrap/-/wordwrap-0.0.3.tgz",
              "resolved": "http://beta-internal:4873/wordwrap/-/wordwrap-0.0.3.tgz"
            },
            "minimist": {
              "version": "0.0.10",
              "from": "minimist@>=0.0.1 <0.1.0",
              "resolved": "http://beta-internal:4873/minimist/-/minimist-0.0.10.tgz"
            }
          }
        },
        "source-map": {
          "version": "0.1.43",
          "from": "http://beta-internal:4873/source-map/-/source-map-0.1.43.tgz",
          "resolved": "http://beta-internal:4873/source-map/-/source-map-0.1.43.tgz",
          "dependencies": {
            "amdefine": {
              "version": "1.0.0",
              "from": "http://beta-internal:4873/amdefine/-/amdefine-1.0.0.tgz",
              "resolved": "http://beta-internal:4873/amdefine/-/amdefine-1.0.0.tgz"
            }
          }
        },
        "uglify-js": {
          "version": "2.3.6",
          "from": "http://beta-internal:4873/uglify-js/-/uglify-js-2.3.6.tgz",
          "resolved": "http://beta-internal:4873/uglify-js/-/uglify-js-2.3.6.tgz",
          "dependencies": {
            "async": {
              "version": "0.2.10",
              "from": "http://beta-internal:4873/async/-/async-0.2.10.tgz",
              "resolved": "http://beta-internal:4873/async/-/async-0.2.10.tgz"
            },
            "optimist": {
              "version": "0.3.7",
              "from": "http://beta-internal:4873/optimist/-/optimist-0.3.7.tgz",
              "resolved": "http://beta-internal:4873/optimist/-/optimist-0.3.7.tgz",
              "dependencies": {
                "wordwrap": {
                  "version": "0.0.3",
                  "from": "http://beta-internal:4873/wordwrap/-/wordwrap-0.0.3.tgz",
                  "resolved": "http://beta-internal:4873/wordwrap/-/wordwrap-0.0.3.tgz"
                }
              }
            }
          }
        }
      }
    },
    "heapdump": {
      "version": "0.2.10",
      "from": "http://beta-internal:4873/heapdump/-/heapdump-0.2.10.tgz",
      "resolved": "http://beta-internal:4873/heapdump/-/heapdump-0.2.10.tgz"
    },
    "highlight.js": {
      "version": "8.7.0",
      "from": "http://beta-internal:4873/highlight.js/-/highlight.js-8.7.0.tgz",
      "resolved": "http://beta-internal:4873/highlight.js/-/highlight.js-8.7.0.tgz"
    },
    "i18n": {
      "version": "0.4.1",
      "from": "http://beta-internal:4873/i18n/-/i18n-0.4.1.tgz",
      "resolved": "http://beta-internal:4873/i18n/-/i18n-0.4.1.tgz",
      "dependencies": {
        "sprintf": {
          "version": "0.1.5",
          "from": "http://beta-internal:4873/sprintf/-/sprintf-0.1.5.tgz",
          "resolved": "http://beta-internal:4873/sprintf/-/sprintf-0.1.5.tgz"
        }
      }
    },
    "i18n-2": {
      "version": "0.4.6",
      "from": "http://beta-internal:4873/i18n-2/-/i18n-2-0.4.6.tgz",
      "resolved": "http://beta-internal:4873/i18n-2/-/i18n-2-0.4.6.tgz",
      "dependencies": {
        "sprintf": {
          "version": "0.1.5",
          "from": "http://beta-internal:4873/sprintf/-/sprintf-0.1.5.tgz",
          "resolved": "http://beta-internal:4873/sprintf/-/sprintf-0.1.5.tgz"
        }
      }
    },
    "intercom.io": {
      "version": "0.0.8",
      "from": "http://beta-internal:4873/intercom.io/-/intercom.io-0.0.8.tgz",
      "resolved": "http://beta-internal:4873/intercom.io/-/intercom.io-0.0.8.tgz",
      "dependencies": {
        "request": {
          "version": "2.34.0",
          "from": "http://beta-internal:4873/request/-/request-2.34.0.tgz",
          "resolved": "http://beta-internal:4873/request/-/request-2.34.0.tgz",
          "dependencies": {
            "json-stringify-safe": {
              "version": "5.0.1",
              "from": "http://beta-internal:4873/json-stringify-safe/-/json-stringify-safe-5.0.1.tgz",
              "resolved": "http://beta-internal:4873/json-stringify-safe/-/json-stringify-safe-5.0.1.tgz"
            },
            "forever-agent": {
              "version": "0.5.2",
              "from": "http://beta-internal:4873/forever-agent/-/forever-agent-0.5.2.tgz",
              "resolved": "http://beta-internal:4873/forever-agent/-/forever-agent-0.5.2.tgz"
            },
            "mime": {
              "version": "1.2.11",
              "from": "http://beta-internal:4873/mime/-/mime-1.2.11.tgz",
              "resolved": "http://beta-internal:4873/mime/-/mime-1.2.11.tgz"
            },
            "form-data": {
              "version": "0.1.4",
              "from": "http://beta-internal:4873/form-data/-/form-data-0.1.4.tgz",
              "resolved": "http://beta-internal:4873/form-data/-/form-data-0.1.4.tgz",
              "dependencies": {
                "combined-stream": {
                  "version": "0.0.7",
                  "from": "http://beta-internal:4873/combined-stream/-/combined-stream-0.0.7.tgz",
                  "resolved": "http://beta-internal:4873/combined-stream/-/combined-stream-0.0.7.tgz",
                  "dependencies": {
                    "delayed-stream": {
                      "version": "0.0.5",
                      "from": "http://beta-internal:4873/delayed-stream/-/delayed-stream-0.0.5.tgz",
                      "resolved": "http://beta-internal:4873/delayed-stream/-/delayed-stream-0.0.5.tgz"
                    }
                  }
                }
              }
            },
            "tunnel-agent": {
              "version": "0.3.0",
              "from": "http://beta-internal:4873/tunnel-agent/-/tunnel-agent-0.3.0.tgz",
              "resolved": "http://beta-internal:4873/tunnel-agent/-/tunnel-agent-0.3.0.tgz"
            },
            "http-signature": {
              "version": "0.10.1",
              "from": "http://beta-internal:4873/http-signature/-/http-signature-0.10.1.tgz",
              "resolved": "http://beta-internal:4873/http-signature/-/http-signature-0.10.1.tgz",
              "dependencies": {
                "assert-plus": {
                  "version": "0.1.5",
                  "from": "http://beta-internal:4873/assert-plus/-/assert-plus-0.1.5.tgz",
                  "resolved": "http://beta-internal:4873/assert-plus/-/assert-plus-0.1.5.tgz"
                },
                "asn1": {
                  "version": "0.1.11",
                  "from": "http://beta-internal:4873/asn1/-/asn1-0.1.11.tgz",
                  "resolved": "http://beta-internal:4873/asn1/-/asn1-0.1.11.tgz"
                },
                "ctype": {
                  "version": "0.5.3",
                  "from": "http://beta-internal:4873/ctype/-/ctype-0.5.3.tgz",
                  "resolved": "http://beta-internal:4873/ctype/-/ctype-0.5.3.tgz"
                }
              }
            },
            "oauth-sign": {
              "version": "0.3.0",
              "from": "http://beta-internal:4873/oauth-sign/-/oauth-sign-0.3.0.tgz",
              "resolved": "http://beta-internal:4873/oauth-sign/-/oauth-sign-0.3.0.tgz"
            },
            "hawk": {
              "version": "1.0.0",
              "from": "http://beta-internal:4873/hawk/-/hawk-1.0.0.tgz",
              "resolved": "http://beta-internal:4873/hawk/-/hawk-1.0.0.tgz",
              "dependencies": {
                "hoek": {
                  "version": "0.9.1",
                  "from": "http://beta-internal:4873/hoek/-/hoek-0.9.1.tgz",
                  "resolved": "http://beta-internal:4873/hoek/-/hoek-0.9.1.tgz"
                },
                "boom": {
                  "version": "0.4.2",
                  "from": "http://beta-internal:4873/boom/-/boom-0.4.2.tgz",
                  "resolved": "http://beta-internal:4873/boom/-/boom-0.4.2.tgz"
                },
                "cryptiles": {
                  "version": "0.2.2",
                  "from": "http://beta-internal:4873/cryptiles/-/cryptiles-0.2.2.tgz",
                  "resolved": "http://beta-internal:4873/cryptiles/-/cryptiles-0.2.2.tgz"
                },
                "sntp": {
                  "version": "0.2.4",
                  "from": "http://beta-internal:4873/sntp/-/sntp-0.2.4.tgz",
                  "resolved": "http://beta-internal:4873/sntp/-/sntp-0.2.4.tgz"
                }
              }
            },
            "aws-sign2": {
              "version": "0.5.0",
              "from": "http://beta-internal:4873/aws-sign2/-/aws-sign2-0.5.0.tgz",
              "resolved": "http://beta-internal:4873/aws-sign2/-/aws-sign2-0.5.0.tgz"
            }
          }
        },
        "qs": {
          "version": "0.6.6",
          "from": "http://beta-internal:4873/qs/-/qs-0.6.6.tgz",
          "resolved": "http://beta-internal:4873/qs/-/qs-0.6.6.tgz"
        },
        "lodash": {
          "version": "2.4.1",
          "from": "http://beta-internal:4873/lodash/-/lodash-2.4.1.tgz",
          "resolved": "http://beta-internal:4873/lodash/-/lodash-2.4.1.tgz"
        },
        "debug": {
          "version": "0.8.1",
          "from": "http://beta-internal:4873/debug/-/debug-0.8.1.tgz",
          "resolved": "http://beta-internal:4873/debug/-/debug-0.8.1.tgz"
        }
      }
    },
    "ioredis": {
      "version": "1.7.5",
      "from": "http://beta-internal:4873/ioredis/-/ioredis-1.7.5.tgz",
      "resolved": "http://beta-internal:4873/ioredis/-/ioredis-1.7.5.tgz",
      "dependencies": {
        "double-ended-queue": {
          "version": "2.1.0-0",
          "from": "http://beta-internal:4873/double-ended-queue/-/double-ended-queue-2.1.0-0.tgz",
          "resolved": "http://beta-internal:4873/double-ended-queue/-/double-ended-queue-2.1.0-0.tgz"
        },
        "flexbuffer": {
          "version": "0.0.6",
          "from": "http://beta-internal:4873/flexbuffer/-/flexbuffer-0.0.6.tgz",
          "resolved": "http://beta-internal:4873/flexbuffer/-/flexbuffer-0.0.6.tgz"
        },
        "lodash": {
          "version": "3.10.1",
          "from": "http://beta-internal:4873/lodash/-/lodash-3.10.1.tgz",
          "resolved": "http://beta-internal:4873/lodash/-/lodash-3.10.1.tgz"
        }
      }
    },
    "jwt-simple": {
      "version": "0.1.0",
      "from": "http://beta-internal:4873/jwt-simple/-/jwt-simple-0.1.0.tgz",
      "resolved": "http://beta-internal:4873/jwt-simple/-/jwt-simple-0.1.0.tgz"
    },
    "keyword-extractor": {
      "version": "0.0.9",
      "from": "http://beta-internal:4873/keyword-extractor/-/keyword-extractor-0.0.9.tgz",
      "resolved": "http://beta-internal:4873/keyword-extractor/-/keyword-extractor-0.0.9.tgz",
      "dependencies": {
        "underscore.string": {
          "version": "2.3.3",
          "from": "http://beta-internal:4873/underscore.string/-/underscore.string-2.3.3.tgz",
          "resolved": "http://beta-internal:4873/underscore.string/-/underscore.string-2.3.3.tgz"
        }
      }
    },
    "langs": {
      "version": "1.0.1",
      "from": "http://beta-internal:4873/langs/-/langs-1.0.1.tgz",
      "resolved": "http://beta-internal:4873/langs/-/langs-1.0.1.tgz"
    },
    "languagedetect": {
      "version": "1.1.1",
      "from": "http://beta-internal:4873/languagedetect/-/languagedetect-1.1.1.tgz",
      "resolved": "http://beta-internal:4873/languagedetect/-/languagedetect-1.1.1.tgz"
    },
    "lazy.js": {
      "version": "0.2.1",
      "from": "http://beta-internal:4873/lazy.js/-/lazy.js-0.2.1.tgz",
      "resolved": "http://beta-internal:4873/lazy.js/-/lazy.js-0.2.1.tgz"
    },
    "linklocal": {
      "version": "2.5.2",
      "from": "http://beta-internal:4873/linklocal/-/linklocal-2.5.2.tgz",
      "resolved": "http://beta-internal:4873/linklocal/-/linklocal-2.5.2.tgz",
      "dependencies": {
        "commander": {
          "version": "2.8.1",
          "from": "commander@>=2.6.0 <3.0.0",
          "resolved": "http://beta-internal:4873/commander/-/commander-2.8.1.tgz",
          "dependencies": {
            "graceful-readlink": {
              "version": "1.0.1",
              "from": "http://beta-internal:4873/graceful-readlink/-/graceful-readlink-1.0.1.tgz",
              "resolved": "http://beta-internal:4873/graceful-readlink/-/graceful-readlink-1.0.1.tgz"
            }
          }
        },
        "map-limit": {
          "version": "0.0.1",
          "from": "http://beta-internal:4873/map-limit/-/map-limit-0.0.1.tgz",
          "resolved": "http://beta-internal:4873/map-limit/-/map-limit-0.0.1.tgz",
          "dependencies": {
            "once": {
              "version": "1.3.2",
              "from": "once@>=1.3.0 <2.0.0",
              "resolved": "http://beta-internal:4873/once/-/once-1.3.2.tgz",
              "dependencies": {
                "wrappy": {
                  "version": "1.0.1",
                  "from": "http://beta-internal:4873/wrappy/-/wrappy-1.0.1.tgz",
                  "resolved": "http://beta-internal:4873/wrappy/-/wrappy-1.0.1.tgz"
                }
              }
            }
          }
        },
        "rimraf": {
          "version": "2.3.4",
          "from": "http://beta-internal:4873/rimraf/-/rimraf-2.3.4.tgz",
          "resolved": "http://beta-internal:4873/rimraf/-/rimraf-2.3.4.tgz",
          "dependencies": {
            "glob": {
              "version": "4.5.3",
              "from": "http://beta-internal:4873/glob/-/glob-4.5.3.tgz",
              "resolved": "http://beta-internal:4873/glob/-/glob-4.5.3.tgz",
              "dependencies": {
                "inflight": {
                  "version": "1.0.4",
                  "from": "inflight@>=1.0.4 <2.0.0",
                  "resolved": "http://beta-internal:4873/inflight/-/inflight-1.0.4.tgz",
                  "dependencies": {
                    "wrappy": {
                      "version": "1.0.1",
                      "from": "http://beta-internal:4873/wrappy/-/wrappy-1.0.1.tgz",
                      "resolved": "http://beta-internal:4873/wrappy/-/wrappy-1.0.1.tgz"
                    }
                  }
                },
                "inherits": {
                  "version": "2.0.1",
                  "from": "http://beta-internal:4873/inherits/-/inherits-2.0.1.tgz",
                  "resolved": "http://beta-internal:4873/inherits/-/inherits-2.0.1.tgz"
                },
                "minimatch": {
                  "version": "2.0.8",
                  "from": "http://beta-internal:4873/minimatch/-/minimatch-2.0.8.tgz",
                  "resolved": "http://beta-internal:4873/minimatch/-/minimatch-2.0.8.tgz",
                  "dependencies": {
                    "brace-expansion": {
                      "version": "1.1.0",
                      "from": "http://beta-internal:4873/brace-expansion/-/brace-expansion-1.1.0.tgz",
                      "resolved": "http://beta-internal:4873/brace-expansion/-/brace-expansion-1.1.0.tgz",
                      "dependencies": {
                        "balanced-match": {
                          "version": "0.2.0",
                          "from": "http://beta-internal:4873/balanced-match/-/balanced-match-0.2.0.tgz",
                          "resolved": "http://beta-internal:4873/balanced-match/-/balanced-match-0.2.0.tgz"
                        },
                        "concat-map": {
                          "version": "0.0.1",
                          "from": "http://beta-internal:4873/concat-map/-/concat-map-0.0.1.tgz",
                          "resolved": "http://beta-internal:4873/concat-map/-/concat-map-0.0.1.tgz"
                        }
                      }
                    }
                  }
                },
                "once": {
                  "version": "1.3.2",
                  "from": "http://beta-internal:4873/once/-/once-1.3.2.tgz",
                  "resolved": "http://beta-internal:4873/once/-/once-1.3.2.tgz",
                  "dependencies": {
                    "wrappy": {
                      "version": "1.0.1",
                      "from": "http://beta-internal:4873/wrappy/-/wrappy-1.0.1.tgz",
                      "resolved": "http://beta-internal:4873/wrappy/-/wrappy-1.0.1.tgz"
                    }
                  }
                }
              }
            }
          }
        }
      }
    },
    "locale": {
      "version": "0.0.17",
      "from": "http://beta-internal:4873/locale/-/locale-0.0.17.tgz",
      "resolved": "http://beta-internal:4873/locale/-/locale-0.0.17.tgz"
    },
    "lodash": {
      "version": "3.2.0",
      "from": "http://beta-internal:4873/lodash/-/lodash-3.2.0.tgz",
      "resolved": "http://beta-internal:4873/lodash/-/lodash-3.2.0.tgz"
    },
    "loglevel": {
      "version": "1.3.1",
      "from": "http://beta-internal:4873/loglevel/-/loglevel-1.3.1.tgz",
      "resolved": "http://beta-internal:4873/loglevel/-/loglevel-1.3.1.tgz"
    },
    "lru-cache": {
      "version": "2.6.5",
      "from": "http://beta-internal:4873/lru-cache/-/lru-cache-2.6.5.tgz",
      "resolved": "http://beta-internal:4873/lru-cache/-/lru-cache-2.6.5.tgz"
    },
    "mandrill-api": {
      "version": "1.0.45",
      "from": "http://beta-internal:4873/mandrill-api/-/mandrill-api-1.0.45.tgz",
      "resolved": "http://beta-internal:4873/mandrill-api/-/mandrill-api-1.0.45.tgz"
    },
    "memwatch-next": {
      "version": "0.2.9",
      "from": "http://beta-internal:4873/memwatch-next/-/memwatch-next-0.2.9.tgz",
      "resolved": "http://beta-internal:4873/memwatch-next/-/memwatch-next-0.2.9.tgz",
      "dependencies": {
        "bindings": {
          "version": "1.2.1",
          "from": "http://beta-internal:4873/bindings/-/bindings-1.2.1.tgz",
          "resolved": "http://beta-internal:4873/bindings/-/bindings-1.2.1.tgz"
        },
        "nan": {
          "version": "2.0.7",
          "from": "http://beta-internal:4873/nan/-/nan-2.0.7.tgz",
          "resolved": "http://beta-internal:4873/nan/-/nan-2.0.7.tgz"
        }
      }
    },
    "method-override": {
      "version": "2.3.5",
      "from": "http://beta-internal:4873/method-override/-/method-override-2.3.5.tgz",
      "resolved": "http://beta-internal:4873/method-override/-/method-override-2.3.5.tgz",
      "dependencies": {
        "methods": {
          "version": "1.1.1",
          "from": "http://beta-internal:4873/methods/-/methods-1.1.1.tgz",
          "resolved": "http://beta-internal:4873/methods/-/methods-1.1.1.tgz"
        },
        "parseurl": {
          "version": "1.3.0",
          "from": "http://beta-internal:4873/parseurl/-/parseurl-1.3.0.tgz",
          "resolved": "http://beta-internal:4873/parseurl/-/parseurl-1.3.0.tgz"
        },
        "vary": {
          "version": "1.0.1",
          "from": "http://beta-internal:4873/vary/-/vary-1.0.1.tgz",
          "resolved": "http://beta-internal:4873/vary/-/vary-1.0.1.tgz"
        }
      }
    },
    "mixpanel": {
      "version": "0.0.20",
      "from": "http://beta-internal:4873/mixpanel/-/mixpanel-0.0.20.tgz",
      "resolved": "http://beta-internal:4873/mixpanel/-/mixpanel-0.0.20.tgz"
    },
    "moment": {
      "version": "2.10.6",
      "from": "http://beta-internal:4873/moment/-/moment-2.10.6.tgz",
      "resolved": "http://beta-internal:4873/moment/-/moment-2.10.6.tgz"
    },
    "mongodb": {
      "version": "2.0.42",
      "from": "http://beta-internal:4873/mongodb/-/mongodb-2.0.42.tgz",
      "resolved": "http://beta-internal:4873/mongodb/-/mongodb-2.0.42.tgz",
      "dependencies": {
        "mongodb-core": {
          "version": "1.2.10",
          "from": "http://beta-internal:4873/mongodb-core/-/mongodb-core-1.2.10.tgz",
          "resolved": "http://beta-internal:4873/mongodb-core/-/mongodb-core-1.2.10.tgz",
          "dependencies": {
            "bson": {
              "version": "0.4.11",
              "from": "http://beta-internal:4873/bson/-/bson-0.4.11.tgz",
              "resolved": "http://beta-internal:4873/bson/-/bson-0.4.11.tgz"
            },
            "kerberos": {
              "version": "0.0.12",
              "from": "http://beta-internal:4873/kerberos/-/kerberos-0.0.12.tgz",
              "resolved": "http://beta-internal:4873/kerberos/-/kerberos-0.0.12.tgz",
              "dependencies": {
                "nan": {
                  "version": "1.8.4",
                  "from": "http://beta-internal:4873/nan/-/nan-1.8.4.tgz",
                  "resolved": "http://beta-internal:4873/nan/-/nan-1.8.4.tgz"
                }
              }
            }
          }
        },
        "readable-stream": {
          "version": "1.0.31",
          "from": "http://beta-internal:4873/readable-stream/-/readable-stream-1.0.31.tgz",
          "resolved": "http://beta-internal:4873/readable-stream/-/readable-stream-1.0.31.tgz",
          "dependencies": {
            "core-util-is": {
              "version": "1.0.1",
              "from": "http://beta-internal:4873/core-util-is/-/core-util-is-1.0.1.tgz",
              "resolved": "http://beta-internal:4873/core-util-is/-/core-util-is-1.0.1.tgz"
            },
            "isarray": {
              "version": "0.0.1",
              "from": "http://beta-internal:4873/isarray/-/isarray-0.0.1.tgz",
              "resolved": "http://beta-internal:4873/isarray/-/isarray-0.0.1.tgz"
            },
            "string_decoder": {
              "version": "0.10.31",
              "from": "http://beta-internal:4873/string_decoder/-/string_decoder-0.10.31.tgz",
              "resolved": "http://beta-internal:4873/string_decoder/-/string_decoder-0.10.31.tgz"
            },
            "inherits": {
              "version": "2.0.1",
              "from": "http://beta-internal:4873/inherits/-/inherits-2.0.1.tgz",
              "resolved": "http://beta-internal:4873/inherits/-/inherits-2.0.1.tgz"
            }
          }
        },
        "es6-promise": {
          "version": "2.1.1",
          "from": "http://beta-internal:4873/es6-promise/-/es6-promise-2.1.1.tgz",
          "resolved": "http://beta-internal:4873/es6-promise/-/es6-promise-2.1.1.tgz"
        }
      }
    },
    "mongodb-arbiter-discovery": {
      "version": "0.1.2",
      "from": "http://beta-internal:4873/mongodb-arbiter-discovery/-/mongodb-arbiter-discovery-0.1.2.tgz",
      "resolved": "http://beta-internal:4873/mongodb-arbiter-discovery/-/mongodb-arbiter-discovery-0.1.2.tgz"
    },
    "mongodb-connection-string": {
      "version": "0.1.1",
      "from": "http://beta-internal:4873/mongodb-connection-string/-/mongodb-connection-string-0.1.1.tgz",
      "resolved": "http://beta-internal:4873/mongodb-connection-string/-/mongodb-connection-string-0.1.1.tgz"
    },
    "mongodb-datadog-stats": {
      "version": "0.1.2",
      "from": "http://beta-internal:4873/mongodb-datadog-stats/-/mongodb-datadog-stats-0.1.2.tgz",
      "resolved": "http://beta-internal:4873/mongodb-datadog-stats/-/mongodb-datadog-stats-0.1.2.tgz",
      "dependencies": {
        "mongodb-perf-wrapper": {
          "version": "0.1.3",
          "from": "http://beta-internal:4873/mongodb-perf-wrapper/-/mongodb-perf-wrapper-0.1.3.tgz",
          "resolved": "http://beta-internal:4873/mongodb-perf-wrapper/-/mongodb-perf-wrapper-0.1.3.tgz"
        },
        "node-statsd": {
          "version": "0.1.1",
          "from": "http://beta-internal:4873/node-statsd/-/node-statsd-0.1.1.tgz",
          "resolved": "http://beta-internal:4873/node-statsd/-/node-statsd-0.1.1.tgz"
        }
      }
    },
    "mongodb-unique-ids": {
      "version": "0.1.2",
      "from": "http://beta-internal:4873/mongodb-unique-ids/-/mongodb-unique-ids-0.1.2.tgz",
      "resolved": "http://beta-internal:4873/mongodb-unique-ids/-/mongodb-unique-ids-0.1.2.tgz"
    },
    "mongoose": {
      "version": "4.1.2",
      "from": "http://beta-internal:4873/mongoose/-/mongoose-4.1.2.tgz",
      "resolved": "http://beta-internal:4873/mongoose/-/mongoose-4.1.2.tgz",
      "dependencies": {
        "async": {
          "version": "0.9.0",
          "from": "http://beta-internal:4873/async/-/async-0.9.0.tgz",
          "resolved": "http://beta-internal:4873/async/-/async-0.9.0.tgz"
        },
        "bson": {
          "version": "0.3.2",
          "from": "http://beta-internal:4873/bson/-/bson-0.3.2.tgz",
          "resolved": "http://beta-internal:4873/bson/-/bson-0.3.2.tgz",
          "dependencies": {
            "bson-ext": {
              "version": "0.1.12",
              "from": "http://beta-internal:4873/bson-ext/-/bson-ext-0.1.12.tgz",
              "resolved": "http://beta-internal:4873/bson-ext/-/bson-ext-0.1.12.tgz",
              "dependencies": {
                "nan": {
                  "version": "1.8.4",
                  "from": "http://beta-internal:4873/nan/-/nan-1.8.4.tgz",
                  "resolved": "http://beta-internal:4873/nan/-/nan-1.8.4.tgz"
                },
                "node-pre-gyp": {
                  "version": "0.6.4",
                  "from": "https://github.com/mongodb-js/node-pre-gyp/archive/v0.6.5-appveyor.tar.gz",
                  "resolved": "https://github.com/mongodb-js/node-pre-gyp/archive/v0.6.5-appveyor.tar.gz",
                  "dependencies": {
                    "nopt": {
                      "version": "3.0.3",
                      "from": "http://beta-internal:4873/nopt/-/nopt-3.0.3.tgz",
                      "resolved": "http://beta-internal:4873/nopt/-/nopt-3.0.3.tgz",
                      "dependencies": {
                        "abbrev": {
                          "version": "1.0.7",
                          "from": "http://beta-internal:4873/abbrev/-/abbrev-1.0.7.tgz",
                          "resolved": "http://beta-internal:4873/abbrev/-/abbrev-1.0.7.tgz"
                        }
                      }
                    },
                    "npmlog": {
                      "version": "1.2.1",
                      "from": "http://beta-internal:4873/npmlog/-/npmlog-1.2.1.tgz",
                      "resolved": "http://beta-internal:4873/npmlog/-/npmlog-1.2.1.tgz",
                      "dependencies": {
                        "ansi": {
                          "version": "0.3.0",
                          "from": "http://beta-internal:4873/ansi/-/ansi-0.3.0.tgz",
                          "resolved": "http://beta-internal:4873/ansi/-/ansi-0.3.0.tgz"
                        },
                        "are-we-there-yet": {
                          "version": "1.0.4",
                          "from": "http://beta-internal:4873/are-we-there-yet/-/are-we-there-yet-1.0.4.tgz",
                          "resolved": "http://beta-internal:4873/are-we-there-yet/-/are-we-there-yet-1.0.4.tgz",
                          "dependencies": {
                            "delegates": {
                              "version": "0.1.0",
                              "from": "http://beta-internal:4873/delegates/-/delegates-0.1.0.tgz",
                              "resolved": "http://beta-internal:4873/delegates/-/delegates-0.1.0.tgz"
                            },
                            "readable-stream": {
                              "version": "1.1.13",
                              "from": "http://beta-internal:4873/readable-stream/-/readable-stream-1.1.13.tgz",
                              "resolved": "http://beta-internal:4873/readable-stream/-/readable-stream-1.1.13.tgz",
                              "dependencies": {
                                "core-util-is": {
                                  "version": "1.0.1",
                                  "from": "http://beta-internal:4873/core-util-is/-/core-util-is-1.0.1.tgz",
                                  "resolved": "http://beta-internal:4873/core-util-is/-/core-util-is-1.0.1.tgz"
                                },
                                "isarray": {
                                  "version": "0.0.1",
                                  "from": "http://beta-internal:4873/isarray/-/isarray-0.0.1.tgz",
                                  "resolved": "http://beta-internal:4873/isarray/-/isarray-0.0.1.tgz"
                                },
                                "string_decoder": {
                                  "version": "0.10.31",
                                  "from": "http://beta-internal:4873/string_decoder/-/string_decoder-0.10.31.tgz",
                                  "resolved": "http://beta-internal:4873/string_decoder/-/string_decoder-0.10.31.tgz"
                                },
                                "inherits": {
                                  "version": "2.0.1",
                                  "from": "http://beta-internal:4873/inherits/-/inherits-2.0.1.tgz",
                                  "resolved": "http://beta-internal:4873/inherits/-/inherits-2.0.1.tgz"
                                }
                              }
                            }
                          }
                        },
                        "gauge": {
                          "version": "1.2.2",
                          "from": "http://beta-internal:4873/gauge/-/gauge-1.2.2.tgz",
                          "resolved": "http://beta-internal:4873/gauge/-/gauge-1.2.2.tgz",
                          "dependencies": {
                            "has-unicode": {
                              "version": "1.0.0",
                              "from": "http://beta-internal:4873/has-unicode/-/has-unicode-1.0.0.tgz",
                              "resolved": "http://beta-internal:4873/has-unicode/-/has-unicode-1.0.0.tgz"
                            },
                            "lodash.pad": {
                              "version": "3.1.1",
                              "from": "http://beta-internal:4873/lodash.pad/-/lodash.pad-3.1.1.tgz",
                              "resolved": "http://beta-internal:4873/lodash.pad/-/lodash.pad-3.1.1.tgz",
                              "dependencies": {
                                "lodash._basetostring": {
                                  "version": "3.0.1",
                                  "from": "http://beta-internal:4873/lodash._basetostring/-/lodash._basetostring-3.0.1.tgz",
                                  "resolved": "http://beta-internal:4873/lodash._basetostring/-/lodash._basetostring-3.0.1.tgz"
                                },
                                "lodash._createpadding": {
                                  "version": "3.6.1",
                                  "from": "http://beta-internal:4873/lodash._createpadding/-/lodash._createpadding-3.6.1.tgz",
                                  "resolved": "http://beta-internal:4873/lodash._createpadding/-/lodash._createpadding-3.6.1.tgz",
                                  "dependencies": {
                                    "lodash.repeat": {
                                      "version": "3.0.1",
                                      "from": "http://beta-internal:4873/lodash.repeat/-/lodash.repeat-3.0.1.tgz",
                                      "resolved": "http://beta-internal:4873/lodash.repeat/-/lodash.repeat-3.0.1.tgz"
                                    }
                                  }
                                }
                              }
                            },
                            "lodash.padleft": {
                              "version": "3.1.1",
                              "from": "http://beta-internal:4873/lodash.padleft/-/lodash.padleft-3.1.1.tgz",
                              "resolved": "http://beta-internal:4873/lodash.padleft/-/lodash.padleft-3.1.1.tgz",
                              "dependencies": {
                                "lodash._basetostring": {
                                  "version": "3.0.1",
                                  "from": "http://beta-internal:4873/lodash._basetostring/-/lodash._basetostring-3.0.1.tgz",
                                  "resolved": "http://beta-internal:4873/lodash._basetostring/-/lodash._basetostring-3.0.1.tgz"
                                },
                                "lodash._createpadding": {
                                  "version": "3.6.1",
                                  "from": "http://beta-internal:4873/lodash._createpadding/-/lodash._createpadding-3.6.1.tgz",
                                  "resolved": "http://beta-internal:4873/lodash._createpadding/-/lodash._createpadding-3.6.1.tgz",
                                  "dependencies": {
                                    "lodash.repeat": {
                                      "version": "3.0.1",
                                      "from": "http://beta-internal:4873/lodash.repeat/-/lodash.repeat-3.0.1.tgz",
                                      "resolved": "http://beta-internal:4873/lodash.repeat/-/lodash.repeat-3.0.1.tgz"
                                    }
                                  }
                                }
                              }
                            },
                            "lodash.padright": {
                              "version": "3.1.1",
                              "from": "http://beta-internal:4873/lodash.padright/-/lodash.padright-3.1.1.tgz",
                              "resolved": "http://beta-internal:4873/lodash.padright/-/lodash.padright-3.1.1.tgz",
                              "dependencies": {
                                "lodash._basetostring": {
                                  "version": "3.0.1",
                                  "from": "http://beta-internal:4873/lodash._basetostring/-/lodash._basetostring-3.0.1.tgz",
                                  "resolved": "http://beta-internal:4873/lodash._basetostring/-/lodash._basetostring-3.0.1.tgz"
                                },
                                "lodash._createpadding": {
                                  "version": "3.6.1",
                                  "from": "http://beta-internal:4873/lodash._createpadding/-/lodash._createpadding-3.6.1.tgz",
                                  "resolved": "http://beta-internal:4873/lodash._createpadding/-/lodash._createpadding-3.6.1.tgz",
                                  "dependencies": {
                                    "lodash.repeat": {
                                      "version": "3.0.1",
                                      "from": "http://beta-internal:4873/lodash.repeat/-/lodash.repeat-3.0.1.tgz",
                                      "resolved": "http://beta-internal:4873/lodash.repeat/-/lodash.repeat-3.0.1.tgz"
                                    }
                                  }
                                }
                              }
                            }
                          }
                        }
                      }
                    },
                    "rc": {
                      "version": "1.0.3",
                      "from": "http://beta-internal:4873/rc/-/rc-1.0.3.tgz",
                      "resolved": "http://beta-internal:4873/rc/-/rc-1.0.3.tgz",
                      "dependencies": {
                        "minimist": {
                          "version": "0.0.10",
                          "from": "http://beta-internal:4873/minimist/-/minimist-0.0.10.tgz",
                          "resolved": "http://beta-internal:4873/minimist/-/minimist-0.0.10.tgz"
                        },
                        "deep-extend": {
                          "version": "0.2.11",
                          "from": "http://beta-internal:4873/deep-extend/-/deep-extend-0.2.11.tgz",
                          "resolved": "http://beta-internal:4873/deep-extend/-/deep-extend-0.2.11.tgz"
                        },
                        "strip-json-comments": {
                          "version": "0.1.3",
                          "from": "http://beta-internal:4873/strip-json-comments/-/strip-json-comments-0.1.3.tgz",
                          "resolved": "http://beta-internal:4873/strip-json-comments/-/strip-json-comments-0.1.3.tgz"
                        },
                        "ini": {
                          "version": "1.3.4",
                          "from": "http://beta-internal:4873/ini/-/ini-1.3.4.tgz",
                          "resolved": "http://beta-internal:4873/ini/-/ini-1.3.4.tgz"
                        }
                      }
                    },
                    "rimraf": {
                      "version": "2.3.4",
                      "from": "http://beta-internal:4873/rimraf/-/rimraf-2.3.4.tgz",
                      "resolved": "http://beta-internal:4873/rimraf/-/rimraf-2.3.4.tgz",
                      "dependencies": {
                        "glob": {
                          "version": "4.5.3",
                          "from": "http://beta-internal:4873/glob/-/glob-4.5.3.tgz",
                          "resolved": "http://beta-internal:4873/glob/-/glob-4.5.3.tgz",
                          "dependencies": {
                            "inflight": {
                              "version": "1.0.4",
                              "from": "http://beta-internal:4873/inflight/-/inflight-1.0.4.tgz",
                              "resolved": "http://beta-internal:4873/inflight/-/inflight-1.0.4.tgz",
                              "dependencies": {
                                "wrappy": {
                                  "version": "1.0.1",
                                  "from": "http://beta-internal:4873/wrappy/-/wrappy-1.0.1.tgz",
                                  "resolved": "http://beta-internal:4873/wrappy/-/wrappy-1.0.1.tgz"
                                }
                              }
                            },
                            "inherits": {
                              "version": "2.0.1",
                              "from": "http://beta-internal:4873/inherits/-/inherits-2.0.1.tgz",
                              "resolved": "http://beta-internal:4873/inherits/-/inherits-2.0.1.tgz"
                            },
                            "minimatch": {
                              "version": "2.0.10",
                              "from": "http://beta-internal:4873/minimatch/-/minimatch-2.0.10.tgz",
                              "resolved": "http://beta-internal:4873/minimatch/-/minimatch-2.0.10.tgz",
                              "dependencies": {
                                "brace-expansion": {
                                  "version": "1.1.0",
                                  "from": "http://beta-internal:4873/brace-expansion/-/brace-expansion-1.1.0.tgz",
                                  "resolved": "http://beta-internal:4873/brace-expansion/-/brace-expansion-1.1.0.tgz",
                                  "dependencies": {
                                    "balanced-match": {
                                      "version": "0.2.0",
                                      "from": "http://beta-internal:4873/balanced-match/-/balanced-match-0.2.0.tgz",
                                      "resolved": "http://beta-internal:4873/balanced-match/-/balanced-match-0.2.0.tgz"
                                    },
                                    "concat-map": {
                                      "version": "0.0.1",
                                      "from": "http://beta-internal:4873/concat-map/-/concat-map-0.0.1.tgz",
                                      "resolved": "http://beta-internal:4873/concat-map/-/concat-map-0.0.1.tgz"
                                    }
                                  }
                                }
                              }
                            },
                            "once": {
                              "version": "1.3.2",
                              "from": "http://beta-internal:4873/once/-/once-1.3.2.tgz",
                              "resolved": "http://beta-internal:4873/once/-/once-1.3.2.tgz",
                              "dependencies": {
                                "wrappy": {
                                  "version": "1.0.1",
                                  "from": "http://beta-internal:4873/wrappy/-/wrappy-1.0.1.tgz",
                                  "resolved": "http://beta-internal:4873/wrappy/-/wrappy-1.0.1.tgz"
                                }
                              }
                            }
                          }
                        }
                      }
                    },
                    "semver": {
                      "version": "4.3.6",
                      "from": "http://beta-internal:4873/semver/-/semver-4.3.6.tgz",
                      "resolved": "http://beta-internal:4873/semver/-/semver-4.3.6.tgz"
                    },
                    "tar": {
                      "version": "2.1.1",
                      "from": "http://beta-internal:4873/tar/-/tar-2.1.1.tgz",
                      "resolved": "http://beta-internal:4873/tar/-/tar-2.1.1.tgz",
                      "dependencies": {
                        "block-stream": {
                          "version": "0.0.8",
                          "from": "http://beta-internal:4873/block-stream/-/block-stream-0.0.8.tgz",
                          "resolved": "http://beta-internal:4873/block-stream/-/block-stream-0.0.8.tgz"
                        },
                        "fstream": {
                          "version": "1.0.7",
                          "from": "http://beta-internal:4873/fstream/-/fstream-1.0.7.tgz",
                          "resolved": "http://beta-internal:4873/fstream/-/fstream-1.0.7.tgz",
                          "dependencies": {
                            "graceful-fs": {
                              "version": "3.0.8",
                              "from": "http://beta-internal:4873/graceful-fs/-/graceful-fs-3.0.8.tgz",
                              "resolved": "http://beta-internal:4873/graceful-fs/-/graceful-fs-3.0.8.tgz"
                            }
                          }
                        },
                        "inherits": {
                          "version": "2.0.1",
                          "from": "http://beta-internal:4873/inherits/-/inherits-2.0.1.tgz",
                          "resolved": "http://beta-internal:4873/inherits/-/inherits-2.0.1.tgz"
                        }
                      }
                    },
                    "tar-pack": {
                      "version": "2.0.0",
                      "from": "http://beta-internal:4873/tar-pack/-/tar-pack-2.0.0.tgz",
                      "resolved": "http://beta-internal:4873/tar-pack/-/tar-pack-2.0.0.tgz",
                      "dependencies": {
                        "uid-number": {
                          "version": "0.0.3",
                          "from": "http://beta-internal:4873/uid-number/-/uid-number-0.0.3.tgz",
                          "resolved": "http://beta-internal:4873/uid-number/-/uid-number-0.0.3.tgz"
                        },
                        "once": {
                          "version": "1.1.1",
                          "from": "http://beta-internal:4873/once/-/once-1.1.1.tgz",
                          "resolved": "http://beta-internal:4873/once/-/once-1.1.1.tgz"
                        },
                        "debug": {
                          "version": "0.7.4",
                          "from": "http://beta-internal:4873/debug/-/debug-0.7.4.tgz",
                          "resolved": "http://beta-internal:4873/debug/-/debug-0.7.4.tgz"
                        },
                        "rimraf": {
                          "version": "2.2.8",
                          "from": "http://beta-internal:4873/rimraf/-/rimraf-2.2.8.tgz",
                          "resolved": "http://beta-internal:4873/rimraf/-/rimraf-2.2.8.tgz"
                        },
                        "fstream": {
                          "version": "0.1.31",
                          "from": "http://beta-internal:4873/fstream/-/fstream-0.1.31.tgz",
                          "resolved": "http://beta-internal:4873/fstream/-/fstream-0.1.31.tgz",
                          "dependencies": {
                            "graceful-fs": {
                              "version": "3.0.8",
                              "from": "http://beta-internal:4873/graceful-fs/-/graceful-fs-3.0.8.tgz",
                              "resolved": "http://beta-internal:4873/graceful-fs/-/graceful-fs-3.0.8.tgz"
                            },
                            "inherits": {
                              "version": "2.0.1",
                              "from": "http://beta-internal:4873/inherits/-/inherits-2.0.1.tgz",
                              "resolved": "http://beta-internal:4873/inherits/-/inherits-2.0.1.tgz"
                            }
                          }
                        },
                        "tar": {
                          "version": "0.1.20",
                          "from": "http://beta-internal:4873/tar/-/tar-0.1.20.tgz",
                          "resolved": "http://beta-internal:4873/tar/-/tar-0.1.20.tgz",
                          "dependencies": {
                            "block-stream": {
                              "version": "0.0.8",
                              "from": "http://beta-internal:4873/block-stream/-/block-stream-0.0.8.tgz",
                              "resolved": "http://beta-internal:4873/block-stream/-/block-stream-0.0.8.tgz"
                            },
                            "inherits": {
                              "version": "2.0.1",
                              "from": "http://beta-internal:4873/inherits/-/inherits-2.0.1.tgz",
                              "resolved": "http://beta-internal:4873/inherits/-/inherits-2.0.1.tgz"
                            }
                          }
                        },
                        "fstream-ignore": {
                          "version": "0.0.7",
                          "from": "http://beta-internal:4873/fstream-ignore/-/fstream-ignore-0.0.7.tgz",
                          "resolved": "http://beta-internal:4873/fstream-ignore/-/fstream-ignore-0.0.7.tgz",
                          "dependencies": {
                            "minimatch": {
                              "version": "0.2.14",
                              "from": "http://beta-internal:4873/minimatch/-/minimatch-0.2.14.tgz",
                              "resolved": "http://beta-internal:4873/minimatch/-/minimatch-0.2.14.tgz",
                              "dependencies": {
                                "sigmund": {
                                  "version": "1.0.1",
                                  "from": "http://beta-internal:4873/sigmund/-/sigmund-1.0.1.tgz",
                                  "resolved": "http://beta-internal:4873/sigmund/-/sigmund-1.0.1.tgz"
                                }
                              }
                            },
                            "inherits": {
                              "version": "2.0.1",
                              "from": "http://beta-internal:4873/inherits/-/inherits-2.0.1.tgz",
                              "resolved": "http://beta-internal:4873/inherits/-/inherits-2.0.1.tgz"
                            }
                          }
                        },
                        "readable-stream": {
                          "version": "1.0.33",
                          "from": "http://beta-internal:4873/readable-stream/-/readable-stream-1.0.33.tgz",
                          "resolved": "http://beta-internal:4873/readable-stream/-/readable-stream-1.0.33.tgz",
                          "dependencies": {
                            "core-util-is": {
                              "version": "1.0.1",
                              "from": "http://beta-internal:4873/core-util-is/-/core-util-is-1.0.1.tgz",
                              "resolved": "http://beta-internal:4873/core-util-is/-/core-util-is-1.0.1.tgz"
                            },
                            "isarray": {
                              "version": "0.0.1",
                              "from": "http://beta-internal:4873/isarray/-/isarray-0.0.1.tgz",
                              "resolved": "http://beta-internal:4873/isarray/-/isarray-0.0.1.tgz"
                            },
                            "string_decoder": {
                              "version": "0.10.31",
                              "from": "http://beta-internal:4873/string_decoder/-/string_decoder-0.10.31.tgz",
                              "resolved": "http://beta-internal:4873/string_decoder/-/string_decoder-0.10.31.tgz"
                            },
                            "inherits": {
                              "version": "2.0.1",
                              "from": "http://beta-internal:4873/inherits/-/inherits-2.0.1.tgz",
                              "resolved": "http://beta-internal:4873/inherits/-/inherits-2.0.1.tgz"
                            }
                          }
                        },
                        "graceful-fs": {
                          "version": "1.2.3",
                          "from": "http://beta-internal:4873/graceful-fs/-/graceful-fs-1.2.3.tgz",
                          "resolved": "http://beta-internal:4873/graceful-fs/-/graceful-fs-1.2.3.tgz"
                        }
                      }
                    }
                  }
                }
              }
            }
          }
        },
        "hooks-fixed": {
          "version": "1.1.0",
          "from": "http://beta-internal:4873/hooks-fixed/-/hooks-fixed-1.1.0.tgz",
          "resolved": "http://beta-internal:4873/hooks-fixed/-/hooks-fixed-1.1.0.tgz"
        },
        "kareem": {
          "version": "1.0.1",
          "from": "http://beta-internal:4873/kareem/-/kareem-1.0.1.tgz",
          "resolved": "http://beta-internal:4873/kareem/-/kareem-1.0.1.tgz"
        },
        "mongodb": {
          "version": "2.0.40",
          "from": "http://beta-internal:4873/mongodb/-/mongodb-2.0.40.tgz",
          "resolved": "http://beta-internal:4873/mongodb/-/mongodb-2.0.40.tgz",
          "dependencies": {
            "mongodb-core": {
              "version": "1.2.9",
              "from": "http://beta-internal:4873/mongodb-core/-/mongodb-core-1.2.9.tgz",
              "resolved": "http://beta-internal:4873/mongodb-core/-/mongodb-core-1.2.9.tgz",
              "dependencies": {
                "bson": {
                  "version": "0.4.11",
                  "from": "http://beta-internal:4873/bson/-/bson-0.4.11.tgz",
                  "resolved": "http://beta-internal:4873/bson/-/bson-0.4.11.tgz"
                },
                "kerberos": {
                  "version": "0.0.12",
                  "from": "http://beta-internal:4873/kerberos/-/kerberos-0.0.12.tgz",
                  "resolved": "http://beta-internal:4873/kerberos/-/kerberos-0.0.12.tgz",
                  "dependencies": {
                    "nan": {
                      "version": "1.8.4",
                      "from": "http://beta-internal:4873/nan/-/nan-1.8.4.tgz",
                      "resolved": "http://beta-internal:4873/nan/-/nan-1.8.4.tgz"
                    }
                  }
                }
              }
            },
            "readable-stream": {
              "version": "1.0.31",
              "from": "http://beta-internal:4873/readable-stream/-/readable-stream-1.0.31.tgz",
              "resolved": "http://beta-internal:4873/readable-stream/-/readable-stream-1.0.31.tgz",
              "dependencies": {
                "core-util-is": {
                  "version": "1.0.1",
                  "from": "http://beta-internal:4873/core-util-is/-/core-util-is-1.0.1.tgz",
                  "resolved": "http://beta-internal:4873/core-util-is/-/core-util-is-1.0.1.tgz"
                },
                "isarray": {
                  "version": "0.0.1",
                  "from": "http://beta-internal:4873/isarray/-/isarray-0.0.1.tgz",
                  "resolved": "http://beta-internal:4873/isarray/-/isarray-0.0.1.tgz"
                },
                "string_decoder": {
                  "version": "0.10.31",
                  "from": "http://beta-internal:4873/string_decoder/-/string_decoder-0.10.31.tgz",
                  "resolved": "http://beta-internal:4873/string_decoder/-/string_decoder-0.10.31.tgz"
                },
                "inherits": {
                  "version": "2.0.1",
                  "from": "http://beta-internal:4873/inherits/-/inherits-2.0.1.tgz",
                  "resolved": "http://beta-internal:4873/inherits/-/inherits-2.0.1.tgz"
                }
              }
            },
            "es6-promise": {
              "version": "2.1.1",
              "from": "http://beta-internal:4873/es6-promise/-/es6-promise-2.1.1.tgz",
              "resolved": "http://beta-internal:4873/es6-promise/-/es6-promise-2.1.1.tgz"
            }
          }
        },
        "mpath": {
          "version": "0.1.1",
          "from": "http://beta-internal:4873/mpath/-/mpath-0.1.1.tgz",
          "resolved": "http://beta-internal:4873/mpath/-/mpath-0.1.1.tgz"
        },
        "mpromise": {
          "version": "0.5.4",
          "from": "http://beta-internal:4873/mpromise/-/mpromise-0.5.4.tgz",
          "resolved": "http://beta-internal:4873/mpromise/-/mpromise-0.5.4.tgz"
        },
        "mquery": {
          "version": "1.6.1",
          "from": "http://beta-internal:4873/mquery/-/mquery-1.6.1.tgz",
          "resolved": "http://beta-internal:4873/mquery/-/mquery-1.6.1.tgz",
          "dependencies": {
            "bluebird": {
              "version": "2.9.26",
              "from": "http://beta-internal:4873/bluebird/-/bluebird-2.9.26.tgz",
              "resolved": "http://beta-internal:4873/bluebird/-/bluebird-2.9.26.tgz"
            }
          }
        },
        "ms": {
          "version": "0.1.0",
          "from": "http://beta-internal:4873/ms/-/ms-0.1.0.tgz",
          "resolved": "http://beta-internal:4873/ms/-/ms-0.1.0.tgz"
        },
        "muri": {
          "version": "1.0.0",
          "from": "http://beta-internal:4873/muri/-/muri-1.0.0.tgz",
          "resolved": "http://beta-internal:4873/muri/-/muri-1.0.0.tgz"
        },
        "regexp-clone": {
          "version": "0.0.1",
          "from": "http://beta-internal:4873/regexp-clone/-/regexp-clone-0.0.1.tgz",
          "resolved": "http://beta-internal:4873/regexp-clone/-/regexp-clone-0.0.1.tgz"
        },
        "sliced": {
          "version": "0.0.5",
          "from": "http://beta-internal:4873/sliced/-/sliced-0.0.5.tgz",
          "resolved": "http://beta-internal:4873/sliced/-/sliced-0.0.5.tgz"
        }
      }
    },
    "mongoose-number": {
      "version": "0.1.1",
      "from": "http://beta-internal:4873/mongoose-number/-/mongoose-number-0.1.1.tgz",
      "resolved": "http://beta-internal:4873/mongoose-number/-/mongoose-number-0.1.1.tgz"
    },
    "newrelic": {
      "version": "1.22.0",
      "from": "http://beta-internal:4873/newrelic/-/newrelic-1.22.0.tgz",
      "resolved": "http://beta-internal:4873/newrelic/-/newrelic-1.22.0.tgz",
      "dependencies": {
        "concat-stream": {
          "version": "1.5.0",
          "from": "concat-stream@>=1.5.0 <2.0.0",
          "resolved": "http://beta-internal:4873/concat-stream/-/concat-stream-1.5.0.tgz",
          "dependencies": {
            "inherits": {
              "version": "2.0.1",
              "from": "inherits@>=2.0.1 <2.1.0",
              "resolved": "http://beta-internal:4873/inherits/-/inherits-2.0.1.tgz"
            },
            "typedarray": {
              "version": "0.0.6",
              "from": "typedarray@>=0.0.5 <0.1.0",
              "resolved": "http://beta-internal:4873/typedarray/-/typedarray-0.0.6.tgz"
            },
            "readable-stream": {
              "version": "2.0.2",
              "from": "readable-stream@>=2.0.0 <2.1.0",
              "resolved": "http://beta-internal:4873/readable-stream/-/readable-stream-2.0.2.tgz",
              "dependencies": {
                "core-util-is": {
                  "version": "1.0.1",
                  "from": "core-util-is@>=1.0.0 <1.1.0",
                  "resolved": "http://beta-internal:4873/core-util-is/-/core-util-is-1.0.1.tgz"
                },
                "isarray": {
                  "version": "0.0.1",
                  "from": "isarray@0.0.1",
                  "resolved": "http://beta-internal:4873/isarray/-/isarray-0.0.1.tgz"
                },
                "process-nextick-args": {
                  "version": "1.0.2",
                  "from": "process-nextick-args@>=1.0.0 <1.1.0",
                  "resolved": "http://beta-internal:4873/process-nextick-args/-/process-nextick-args-1.0.2.tgz"
                },
                "string_decoder": {
                  "version": "0.10.31",
                  "from": "string_decoder@>=0.10.0 <0.11.0",
                  "resolved": "http://beta-internal:4873/string_decoder/-/string_decoder-0.10.31.tgz"
                },
                "util-deprecate": {
                  "version": "1.0.1",
                  "from": "util-deprecate@>=1.0.1 <1.1.0",
                  "resolved": "http://beta-internal:4873/util-deprecate/-/util-deprecate-1.0.1.tgz"
                }
              }
            }
          }
        },
        "https-proxy-agent": {
          "version": "0.3.6",
          "from": "https-proxy-agent@>=0.3.5 <0.4.0",
          "resolved": "http://beta-internal:4873/https-proxy-agent/-/https-proxy-agent-0.3.6.tgz",
          "dependencies": {
            "agent-base": {
              "version": "1.0.2",
              "from": "agent-base@>=1.0.1 <1.1.0",
              "resolved": "http://beta-internal:4873/agent-base/-/agent-base-1.0.2.tgz"
            },
            "debug": {
              "version": "2.2.0",
              "from": "debug@>=2.0.0 <3.0.0",
              "resolved": "http://beta-internal:4873/debug/-/debug-2.2.0.tgz",
              "dependencies": {
                "ms": {
                  "version": "0.7.1",
                  "from": "ms@0.7.1",
                  "resolved": "http://beta-internal:4873/ms/-/ms-0.7.1.tgz"
                }
              }
            },
            "extend": {
              "version": "3.0.0",
              "from": "extend@>=3.0.0 <4.0.0",
              "resolved": "http://beta-internal:4873/extend/-/extend-3.0.0.tgz"
            }
          }
        },
        "json-stringify-safe": {
          "version": "5.0.1",
          "from": "json-stringify-safe@>=5.0.0 <6.0.0",
          "resolved": "http://beta-internal:4873/json-stringify-safe/-/json-stringify-safe-5.0.1.tgz"
        },
        "readable-stream": {
          "version": "1.1.13",
          "from": "readable-stream@>=1.1.13 <2.0.0",
          "resolved": "http://beta-internal:4873/readable-stream/-/readable-stream-1.1.13.tgz",
          "dependencies": {
            "core-util-is": {
              "version": "1.0.1",
              "from": "core-util-is@>=1.0.0 <1.1.0",
              "resolved": "http://beta-internal:4873/core-util-is/-/core-util-is-1.0.1.tgz"
            },
            "isarray": {
              "version": "0.0.1",
              "from": "isarray@0.0.1",
              "resolved": "http://beta-internal:4873/isarray/-/isarray-0.0.1.tgz"
            },
            "string_decoder": {
              "version": "0.10.31",
              "from": "string_decoder@>=0.10.0 <0.11.0",
              "resolved": "http://beta-internal:4873/string_decoder/-/string_decoder-0.10.31.tgz"
            },
            "inherits": {
              "version": "2.0.1",
              "from": "inherits@>=2.0.1 <2.1.0",
              "resolved": "http://beta-internal:4873/inherits/-/inherits-2.0.1.tgz"
            }
          }
        },
        "semver": {
          "version": "4.3.6",
          "from": "semver@>=4.2.0 <5.0.0",
          "resolved": "http://beta-internal:4873/semver/-/semver-4.3.6.tgz"
        },
        "yakaa": {
          "version": "1.0.1",
          "from": "yakaa@>=1.0.1 <2.0.0",
          "resolved": "http://beta-internal:4873/yakaa/-/yakaa-1.0.1.tgz"
        }
      }
    },
    "node-gcm": {
      "version": "0.9.15",
      "from": "http://beta-internal:4873/node-gcm/-/node-gcm-0.9.15.tgz",
      "resolved": "http://beta-internal:4873/node-gcm/-/node-gcm-0.9.15.tgz",
      "dependencies": {
        "debug": {
          "version": "0.8.1",
          "from": "http://beta-internal:4873/debug/-/debug-0.8.1.tgz",
          "resolved": "http://beta-internal:4873/debug/-/debug-0.8.1.tgz"
        }
      }
    },
    "node-libs-browser": {
      "version": "0.5.2",
      "from": "http://beta-internal:4873/node-libs-browser/-/node-libs-browser-0.5.2.tgz",
      "resolved": "http://beta-internal:4873/node-libs-browser/-/node-libs-browser-0.5.2.tgz",
      "dependencies": {
        "assert": {
          "version": "1.3.0",
          "from": "http://beta-internal:4873/assert/-/assert-1.3.0.tgz",
          "resolved": "http://beta-internal:4873/assert/-/assert-1.3.0.tgz"
        },
        "browserify-zlib": {
          "version": "0.1.4",
          "from": "http://beta-internal:4873/browserify-zlib/-/browserify-zlib-0.1.4.tgz",
          "resolved": "http://beta-internal:4873/browserify-zlib/-/browserify-zlib-0.1.4.tgz",
          "dependencies": {
            "pako": {
              "version": "0.2.7",
              "from": "http://beta-internal:4873/pako/-/pako-0.2.7.tgz",
              "resolved": "http://beta-internal:4873/pako/-/pako-0.2.7.tgz"
            }
          }
        },
        "buffer": {
          "version": "3.3.1",
          "from": "http://beta-internal:4873/buffer/-/buffer-3.3.1.tgz",
          "resolved": "http://beta-internal:4873/buffer/-/buffer-3.3.1.tgz",
          "dependencies": {
            "base64-js": {
              "version": "0.0.8",
              "from": "http://beta-internal:4873/base64-js/-/base64-js-0.0.8.tgz",
              "resolved": "http://beta-internal:4873/base64-js/-/base64-js-0.0.8.tgz"
            },
            "ieee754": {
              "version": "1.1.6",
              "from": "http://beta-internal:4873/ieee754/-/ieee754-1.1.6.tgz",
              "resolved": "http://beta-internal:4873/ieee754/-/ieee754-1.1.6.tgz"
            },
            "is-array": {
              "version": "1.0.1",
              "from": "http://beta-internal:4873/is-array/-/is-array-1.0.1.tgz",
              "resolved": "http://beta-internal:4873/is-array/-/is-array-1.0.1.tgz"
            }
          }
        },
        "console-browserify": {
          "version": "1.1.0",
          "from": "http://beta-internal:4873/console-browserify/-/console-browserify-1.1.0.tgz",
          "resolved": "http://beta-internal:4873/console-browserify/-/console-browserify-1.1.0.tgz",
          "dependencies": {
            "date-now": {
              "version": "0.1.4",
              "from": "http://beta-internal:4873/date-now/-/date-now-0.1.4.tgz",
              "resolved": "http://beta-internal:4873/date-now/-/date-now-0.1.4.tgz"
            }
          }
        },
        "constants-browserify": {
          "version": "0.0.1",
          "from": "http://beta-internal:4873/constants-browserify/-/constants-browserify-0.0.1.tgz",
          "resolved": "http://beta-internal:4873/constants-browserify/-/constants-browserify-0.0.1.tgz"
        },
        "crypto-browserify": {
          "version": "3.2.8",
          "from": "http://beta-internal:4873/crypto-browserify/-/crypto-browserify-3.2.8.tgz",
          "resolved": "http://beta-internal:4873/crypto-browserify/-/crypto-browserify-3.2.8.tgz",
          "dependencies": {
            "pbkdf2-compat": {
              "version": "2.0.1",
              "from": "http://beta-internal:4873/pbkdf2-compat/-/pbkdf2-compat-2.0.1.tgz",
              "resolved": "http://beta-internal:4873/pbkdf2-compat/-/pbkdf2-compat-2.0.1.tgz"
            },
            "ripemd160": {
              "version": "0.2.0",
              "from": "http://beta-internal:4873/ripemd160/-/ripemd160-0.2.0.tgz",
              "resolved": "http://beta-internal:4873/ripemd160/-/ripemd160-0.2.0.tgz"
            },
            "sha.js": {
              "version": "2.2.6",
              "from": "http://beta-internal:4873/sha.js/-/sha.js-2.2.6.tgz",
              "resolved": "http://beta-internal:4873/sha.js/-/sha.js-2.2.6.tgz"
            }
          }
        },
        "domain-browser": {
          "version": "1.1.4",
          "from": "http://beta-internal:4873/domain-browser/-/domain-browser-1.1.4.tgz",
          "resolved": "http://beta-internal:4873/domain-browser/-/domain-browser-1.1.4.tgz"
        },
        "events": {
          "version": "1.0.2",
          "from": "http://beta-internal:4873/events/-/events-1.0.2.tgz",
          "resolved": "http://beta-internal:4873/events/-/events-1.0.2.tgz"
        },
        "http-browserify": {
          "version": "1.7.0",
          "from": "http://beta-internal:4873/http-browserify/-/http-browserify-1.7.0.tgz",
          "resolved": "http://beta-internal:4873/http-browserify/-/http-browserify-1.7.0.tgz",
          "dependencies": {
            "Base64": {
              "version": "0.2.1",
              "from": "http://beta-internal:4873/Base64/-/Base64-0.2.1.tgz",
              "resolved": "http://beta-internal:4873/Base64/-/Base64-0.2.1.tgz"
            },
            "inherits": {
              "version": "2.0.1",
              "from": "http://beta-internal:4873/inherits/-/inherits-2.0.1.tgz",
              "resolved": "http://beta-internal:4873/inherits/-/inherits-2.0.1.tgz"
            }
          }
        },
        "https-browserify": {
          "version": "0.0.0",
          "from": "http://beta-internal:4873/https-browserify/-/https-browserify-0.0.0.tgz",
          "resolved": "http://beta-internal:4873/https-browserify/-/https-browserify-0.0.0.tgz"
        },
        "os-browserify": {
          "version": "0.1.2",
          "from": "http://beta-internal:4873/os-browserify/-/os-browserify-0.1.2.tgz",
          "resolved": "http://beta-internal:4873/os-browserify/-/os-browserify-0.1.2.tgz"
        },
        "path-browserify": {
          "version": "0.0.0",
          "from": "http://beta-internal:4873/path-browserify/-/path-browserify-0.0.0.tgz",
          "resolved": "http://beta-internal:4873/path-browserify/-/path-browserify-0.0.0.tgz"
        },
        "process": {
          "version": "0.11.1",
          "from": "http://beta-internal:4873/process/-/process-0.11.1.tgz",
          "resolved": "http://beta-internal:4873/process/-/process-0.11.1.tgz"
        },
        "punycode": {
          "version": "1.3.2",
          "from": "http://beta-internal:4873/punycode/-/punycode-1.3.2.tgz",
          "resolved": "http://beta-internal:4873/punycode/-/punycode-1.3.2.tgz"
        },
        "querystring-es3": {
          "version": "0.2.1",
          "from": "http://beta-internal:4873/querystring-es3/-/querystring-es3-0.2.1.tgz",
          "resolved": "http://beta-internal:4873/querystring-es3/-/querystring-es3-0.2.1.tgz"
        },
        "readable-stream": {
          "version": "1.1.13",
          "from": "http://beta-internal:4873/readable-stream/-/readable-stream-1.1.13.tgz",
          "resolved": "http://beta-internal:4873/readable-stream/-/readable-stream-1.1.13.tgz",
          "dependencies": {
            "core-util-is": {
              "version": "1.0.1",
              "from": "http://beta-internal:4873/core-util-is/-/core-util-is-1.0.1.tgz",
              "resolved": "http://beta-internal:4873/core-util-is/-/core-util-is-1.0.1.tgz"
            },
            "isarray": {
              "version": "0.0.1",
              "from": "isarray@0.0.1",
              "resolved": "http://beta-internal:4873/isarray/-/isarray-0.0.1.tgz"
            },
            "inherits": {
              "version": "2.0.1",
              "from": "http://beta-internal:4873/inherits/-/inherits-2.0.1.tgz",
              "resolved": "http://beta-internal:4873/inherits/-/inherits-2.0.1.tgz"
            }
          }
        },
        "stream-browserify": {
          "version": "1.0.0",
          "from": "http://beta-internal:4873/stream-browserify/-/stream-browserify-1.0.0.tgz",
          "resolved": "http://beta-internal:4873/stream-browserify/-/stream-browserify-1.0.0.tgz",
          "dependencies": {
            "inherits": {
              "version": "2.0.1",
              "from": "http://beta-internal:4873/inherits/-/inherits-2.0.1.tgz",
              "resolved": "http://beta-internal:4873/inherits/-/inherits-2.0.1.tgz"
            }
          }
        },
        "string_decoder": {
          "version": "0.10.31",
          "from": "http://beta-internal:4873/string_decoder/-/string_decoder-0.10.31.tgz",
          "resolved": "http://beta-internal:4873/string_decoder/-/string_decoder-0.10.31.tgz"
        },
        "timers-browserify": {
          "version": "1.4.1",
          "from": "http://beta-internal:4873/timers-browserify/-/timers-browserify-1.4.1.tgz",
          "resolved": "http://beta-internal:4873/timers-browserify/-/timers-browserify-1.4.1.tgz"
        },
        "tty-browserify": {
          "version": "0.0.0",
          "from": "http://beta-internal:4873/tty-browserify/-/tty-browserify-0.0.0.tgz",
          "resolved": "http://beta-internal:4873/tty-browserify/-/tty-browserify-0.0.0.tgz"
        },
        "url": {
          "version": "0.10.3",
          "from": "http://beta-internal:4873/url/-/url-0.10.3.tgz",
          "resolved": "http://beta-internal:4873/url/-/url-0.10.3.tgz",
          "dependencies": {
            "querystring": {
              "version": "0.2.0",
              "from": "http://beta-internal:4873/querystring/-/querystring-0.2.0.tgz",
              "resolved": "http://beta-internal:4873/querystring/-/querystring-0.2.0.tgz"
            }
          }
        },
        "util": {
          "version": "0.10.3",
          "from": "http://beta-internal:4873/util/-/util-0.10.3.tgz",
          "resolved": "http://beta-internal:4873/util/-/util-0.10.3.tgz",
          "dependencies": {
            "inherits": {
              "version": "2.0.1",
              "from": "http://beta-internal:4873/inherits/-/inherits-2.0.1.tgz",
              "resolved": "http://beta-internal:4873/inherits/-/inherits-2.0.1.tgz"
            }
          }
        },
        "vm-browserify": {
          "version": "0.0.4",
          "from": "http://beta-internal:4873/vm-browserify/-/vm-browserify-0.0.4.tgz",
          "resolved": "http://beta-internal:4873/vm-browserify/-/vm-browserify-0.0.4.tgz",
          "dependencies": {
            "indexof": {
              "version": "0.0.1",
              "from": "http://beta-internal:4873/indexof/-/indexof-0.0.1.tgz",
              "resolved": "http://beta-internal:4873/indexof/-/indexof-0.0.1.tgz"
            }
          }
        }
      }
    },
    "node-mongodb-debug-log": {
      "version": "0.1.2",
      "from": "http://beta-internal:4873/node-mongodb-debug-log/-/node-mongodb-debug-log-0.1.2.tgz",
      "resolved": "http://beta-internal:4873/node-mongodb-debug-log/-/node-mongodb-debug-log-0.1.2.tgz",
      "dependencies": {
        "mongodb-perf-wrapper": {
          "version": "0.1.3",
          "from": "http://beta-internal:4873/mongodb-perf-wrapper/-/mongodb-perf-wrapper-0.1.3.tgz",
          "resolved": "http://beta-internal:4873/mongodb-perf-wrapper/-/mongodb-perf-wrapper-0.1.3.tgz"
        }
      }
    },
    "node-resque": {
      "version": "1.0.1",
      "from": "http://beta-internal:4873/node-resque/-/node-resque-1.0.1.tgz",
      "resolved": "http://beta-internal:4873/node-resque/-/node-resque-1.0.1.tgz",
      "dependencies": {
        "ioredis": {
          "version": "1.9.0",
          "from": "http://beta-internal:4873/ioredis/-/ioredis-1.9.0.tgz",
          "resolved": "http://beta-internal:4873/ioredis/-/ioredis-1.9.0.tgz",
          "dependencies": {
            "double-ended-queue": {
              "version": "2.1.0-0",
              "from": "http://beta-internal:4873/double-ended-queue/-/double-ended-queue-2.1.0-0.tgz",
              "resolved": "http://beta-internal:4873/double-ended-queue/-/double-ended-queue-2.1.0-0.tgz"
            },
            "flexbuffer": {
              "version": "0.0.6",
              "from": "http://beta-internal:4873/flexbuffer/-/flexbuffer-0.0.6.tgz",
              "resolved": "http://beta-internal:4873/flexbuffer/-/flexbuffer-0.0.6.tgz"
            },
            "lodash": {
              "version": "3.10.1",
              "from": "http://beta-internal:4873/lodash/-/lodash-3.10.1.tgz",
              "resolved": "http://beta-internal:4873/lodash/-/lodash-3.10.1.tgz"
            }
          }
        }
      }
    },
    "node-statsd": {
      "version": "0.0.7",
      "from": "http://beta-internal:4873/node-statsd/-/node-statsd-0.0.7.tgz",
      "resolved": "http://beta-internal:4873/node-statsd/-/node-statsd-0.0.7.tgz"
    },
    "node-uuid": {
      "version": "1.4.0",
      "from": "http://beta-internal:4873/node-uuid/-/node-uuid-1.4.0.tgz",
      "resolved": "http://beta-internal:4873/node-uuid/-/node-uuid-1.4.0.tgz"
    },
    "nodemailer": {
      "version": "0.3.14",
      "from": "http://beta-internal:4873/nodemailer/-/nodemailer-0.3.14.tgz",
      "resolved": "http://beta-internal:4873/nodemailer/-/nodemailer-0.3.14.tgz",
      "dependencies": {
        "mailcomposer": {
          "version": "0.2.12",
          "from": "http://beta-internal:4873/mailcomposer/-/mailcomposer-0.2.12.tgz",
          "resolved": "http://beta-internal:4873/mailcomposer/-/mailcomposer-0.2.12.tgz",
          "dependencies": {
            "mimelib": {
              "version": "0.2.19",
              "from": "http://beta-internal:4873/mimelib/-/mimelib-0.2.19.tgz",
              "resolved": "http://beta-internal:4873/mimelib/-/mimelib-0.2.19.tgz",
              "dependencies": {
                "encoding": {
                  "version": "0.1.11",
                  "from": "http://beta-internal:4873/encoding/-/encoding-0.1.11.tgz",
                  "resolved": "http://beta-internal:4873/encoding/-/encoding-0.1.11.tgz",
                  "dependencies": {
                    "iconv-lite": {
                      "version": "0.4.11",
                      "from": "http://beta-internal:4873/iconv-lite/-/iconv-lite-0.4.11.tgz",
                      "resolved": "http://beta-internal:4873/iconv-lite/-/iconv-lite-0.4.11.tgz"
                    }
                  }
                },
                "addressparser": {
                  "version": "0.3.2",
                  "from": "http://beta-internal:4873/addressparser/-/addressparser-0.3.2.tgz",
                  "resolved": "http://beta-internal:4873/addressparser/-/addressparser-0.3.2.tgz"
                }
              }
            },
            "mime": {
              "version": "1.2.11",
              "from": "http://beta-internal:4873/mime/-/mime-1.2.11.tgz",
              "resolved": "http://beta-internal:4873/mime/-/mime-1.2.11.tgz"
            },
            "he": {
              "version": "0.3.6",
              "from": "http://beta-internal:4873/he/-/he-0.3.6.tgz",
              "resolved": "http://beta-internal:4873/he/-/he-0.3.6.tgz"
            },
            "follow-redirects": {
              "version": "0.0.3",
              "from": "http://beta-internal:4873/follow-redirects/-/follow-redirects-0.0.3.tgz",
              "resolved": "http://beta-internal:4873/follow-redirects/-/follow-redirects-0.0.3.tgz"
            },
            "dkim-signer": {
              "version": "0.1.2",
              "from": "http://beta-internal:4873/dkim-signer/-/dkim-signer-0.1.2.tgz",
              "resolved": "http://beta-internal:4873/dkim-signer/-/dkim-signer-0.1.2.tgz",
              "dependencies": {
                "punycode": {
                  "version": "1.2.4",
                  "from": "http://beta-internal:4873/punycode/-/punycode-1.2.4.tgz",
                  "resolved": "http://beta-internal:4873/punycode/-/punycode-1.2.4.tgz"
                }
              }
            }
          }
        },
        "simplesmtp": {
          "version": "0.3.35",
          "from": "http://beta-internal:4873/simplesmtp/-/simplesmtp-0.3.35.tgz",
          "resolved": "http://beta-internal:4873/simplesmtp/-/simplesmtp-0.3.35.tgz",
          "dependencies": {
            "rai": {
              "version": "0.1.12",
              "from": "http://beta-internal:4873/rai/-/rai-0.1.12.tgz",
              "resolved": "http://beta-internal:4873/rai/-/rai-0.1.12.tgz"
            },
            "xoauth2": {
              "version": "0.1.8",
              "from": "http://beta-internal:4873/xoauth2/-/xoauth2-0.1.8.tgz",
              "resolved": "http://beta-internal:4873/xoauth2/-/xoauth2-0.1.8.tgz"
            }
          }
        }
      }
    },
    "nomnom": {
      "version": "1.6.2",
      "from": "http://beta-internal:4873/nomnom/-/nomnom-1.6.2.tgz",
      "resolved": "http://beta-internal:4873/nomnom/-/nomnom-1.6.2.tgz",
      "dependencies": {
        "colors": {
          "version": "0.5.1",
          "from": "http://beta-internal:4873/colors/-/colors-0.5.1.tgz",
          "resolved": "http://beta-internal:4873/colors/-/colors-0.5.1.tgz"
        },
        "underscore": {
          "version": "1.4.4",
          "from": "http://beta-internal:4873/underscore/-/underscore-1.4.4.tgz",
          "resolved": "http://beta-internal:4873/underscore/-/underscore-1.4.4.tgz"
        }
      }
    },
    "oauth2orize": {
      "version": "1.0.1",
      "from": "http://beta-internal:4873/oauth2orize/-/oauth2orize-1.0.1.tgz",
      "resolved": "http://beta-internal:4873/oauth2orize/-/oauth2orize-1.0.1.tgz",
      "dependencies": {
        "uid2": {
          "version": "0.0.3",
          "from": "http://beta-internal:4873/uid2/-/uid2-0.0.3.tgz",
          "resolved": "http://beta-internal:4873/uid2/-/uid2-0.0.3.tgz"
        },
        "utils-merge": {
          "version": "1.0.0",
          "from": "http://beta-internal:4873/utils-merge/-/utils-merge-1.0.0.tgz",
          "resolved": "http://beta-internal:4873/utils-merge/-/utils-merge-1.0.0.tgz"
        },
        "debug": {
          "version": "0.7.4",
          "from": "http://beta-internal:4873/debug/-/debug-0.7.4.tgz",
          "resolved": "http://beta-internal:4873/debug/-/debug-0.7.4.tgz"
        }
      }
    },
    "octonode": {
      "version": "0.6.18",
      "from": "http://beta-internal:4873/octonode/-/octonode-0.6.18.tgz",
      "resolved": "http://beta-internal:4873/octonode/-/octonode-0.6.18.tgz",
      "dependencies": {
        "request": {
          "version": "2.51.0",
          "from": "http://beta-internal:4873/request/-/request-2.51.0.tgz",
          "resolved": "http://beta-internal:4873/request/-/request-2.51.0.tgz",
          "dependencies": {
            "bl": {
              "version": "0.9.4",
              "from": "http://beta-internal:4873/bl/-/bl-0.9.4.tgz",
              "resolved": "http://beta-internal:4873/bl/-/bl-0.9.4.tgz",
              "dependencies": {
                "readable-stream": {
                  "version": "1.0.33",
                  "from": "http://beta-internal:4873/readable-stream/-/readable-stream-1.0.33.tgz",
                  "resolved": "http://beta-internal:4873/readable-stream/-/readable-stream-1.0.33.tgz",
                  "dependencies": {
                    "core-util-is": {
                      "version": "1.0.1",
                      "from": "http://beta-internal:4873/core-util-is/-/core-util-is-1.0.1.tgz",
                      "resolved": "http://beta-internal:4873/core-util-is/-/core-util-is-1.0.1.tgz"
                    },
                    "isarray": {
                      "version": "0.0.1",
                      "from": "http://beta-internal:4873/isarray/-/isarray-0.0.1.tgz",
                      "resolved": "http://beta-internal:4873/isarray/-/isarray-0.0.1.tgz"
                    },
                    "string_decoder": {
                      "version": "0.10.31",
                      "from": "http://beta-internal:4873/string_decoder/-/string_decoder-0.10.31.tgz",
                      "resolved": "http://beta-internal:4873/string_decoder/-/string_decoder-0.10.31.tgz"
                    },
                    "inherits": {
                      "version": "2.0.1",
                      "from": "http://beta-internal:4873/inherits/-/inherits-2.0.1.tgz",
                      "resolved": "http://beta-internal:4873/inherits/-/inherits-2.0.1.tgz"
                    }
                  }
                }
              }
            },
            "caseless": {
              "version": "0.8.0",
              "from": "http://beta-internal:4873/caseless/-/caseless-0.8.0.tgz",
              "resolved": "http://beta-internal:4873/caseless/-/caseless-0.8.0.tgz"
            },
            "forever-agent": {
              "version": "0.5.2",
              "from": "http://beta-internal:4873/forever-agent/-/forever-agent-0.5.2.tgz",
              "resolved": "http://beta-internal:4873/forever-agent/-/forever-agent-0.5.2.tgz"
            },
            "form-data": {
              "version": "0.2.0",
              "from": "http://beta-internal:4873/form-data/-/form-data-0.2.0.tgz",
              "resolved": "http://beta-internal:4873/form-data/-/form-data-0.2.0.tgz",
              "dependencies": {
                "mime-types": {
                  "version": "2.0.14",
                  "from": "http://beta-internal:4873/mime-types/-/mime-types-2.0.14.tgz",
                  "resolved": "http://beta-internal:4873/mime-types/-/mime-types-2.0.14.tgz",
                  "dependencies": {
                    "mime-db": {
                      "version": "1.12.0",
                      "from": "http://beta-internal:4873/mime-db/-/mime-db-1.12.0.tgz",
                      "resolved": "http://beta-internal:4873/mime-db/-/mime-db-1.12.0.tgz"
                    }
                  }
                }
              }
            },
            "json-stringify-safe": {
              "version": "5.0.1",
              "from": "http://beta-internal:4873/json-stringify-safe/-/json-stringify-safe-5.0.1.tgz",
              "resolved": "http://beta-internal:4873/json-stringify-safe/-/json-stringify-safe-5.0.1.tgz"
            },
            "mime-types": {
              "version": "1.0.2",
              "from": "http://beta-internal:4873/mime-types/-/mime-types-1.0.2.tgz",
              "resolved": "http://beta-internal:4873/mime-types/-/mime-types-1.0.2.tgz"
            },
            "qs": {
              "version": "2.3.3",
              "from": "http://beta-internal:4873/qs/-/qs-2.3.3.tgz",
              "resolved": "http://beta-internal:4873/qs/-/qs-2.3.3.tgz"
            },
            "tunnel-agent": {
              "version": "0.4.1",
              "from": "http://beta-internal:4873/tunnel-agent/-/tunnel-agent-0.4.1.tgz",
              "resolved": "http://beta-internal:4873/tunnel-agent/-/tunnel-agent-0.4.1.tgz"
            },
            "http-signature": {
              "version": "0.10.1",
              "from": "http://beta-internal:4873/http-signature/-/http-signature-0.10.1.tgz",
              "resolved": "http://beta-internal:4873/http-signature/-/http-signature-0.10.1.tgz",
              "dependencies": {
                "assert-plus": {
                  "version": "0.1.5",
                  "from": "http://beta-internal:4873/assert-plus/-/assert-plus-0.1.5.tgz",
                  "resolved": "http://beta-internal:4873/assert-plus/-/assert-plus-0.1.5.tgz"
                },
                "asn1": {
                  "version": "0.1.11",
                  "from": "http://beta-internal:4873/asn1/-/asn1-0.1.11.tgz",
                  "resolved": "http://beta-internal:4873/asn1/-/asn1-0.1.11.tgz"
                },
                "ctype": {
                  "version": "0.5.3",
                  "from": "http://beta-internal:4873/ctype/-/ctype-0.5.3.tgz",
                  "resolved": "http://beta-internal:4873/ctype/-/ctype-0.5.3.tgz"
                }
              }
            },
            "oauth-sign": {
              "version": "0.5.0",
              "from": "http://beta-internal:4873/oauth-sign/-/oauth-sign-0.5.0.tgz",
              "resolved": "http://beta-internal:4873/oauth-sign/-/oauth-sign-0.5.0.tgz"
            },
            "hawk": {
              "version": "1.1.1",
              "from": "http://beta-internal:4873/hawk/-/hawk-1.1.1.tgz",
              "resolved": "http://beta-internal:4873/hawk/-/hawk-1.1.1.tgz",
              "dependencies": {
                "hoek": {
                  "version": "0.9.1",
                  "from": "http://beta-internal:4873/hoek/-/hoek-0.9.1.tgz",
                  "resolved": "http://beta-internal:4873/hoek/-/hoek-0.9.1.tgz"
                },
                "boom": {
                  "version": "0.4.2",
                  "from": "http://beta-internal:4873/boom/-/boom-0.4.2.tgz",
                  "resolved": "http://beta-internal:4873/boom/-/boom-0.4.2.tgz"
                },
                "cryptiles": {
                  "version": "0.2.2",
                  "from": "http://beta-internal:4873/cryptiles/-/cryptiles-0.2.2.tgz",
                  "resolved": "http://beta-internal:4873/cryptiles/-/cryptiles-0.2.2.tgz"
                },
                "sntp": {
                  "version": "0.2.4",
                  "from": "http://beta-internal:4873/sntp/-/sntp-0.2.4.tgz",
                  "resolved": "http://beta-internal:4873/sntp/-/sntp-0.2.4.tgz"
                }
              }
            },
            "aws-sign2": {
              "version": "0.5.0",
              "from": "http://beta-internal:4873/aws-sign2/-/aws-sign2-0.5.0.tgz",
              "resolved": "http://beta-internal:4873/aws-sign2/-/aws-sign2-0.5.0.tgz"
            },
            "stringstream": {
              "version": "0.0.4",
              "from": "http://beta-internal:4873/stringstream/-/stringstream-0.0.4.tgz",
              "resolved": "http://beta-internal:4873/stringstream/-/stringstream-0.0.4.tgz"
            },
            "combined-stream": {
              "version": "0.0.7",
              "from": "http://beta-internal:4873/combined-stream/-/combined-stream-0.0.7.tgz",
              "resolved": "http://beta-internal:4873/combined-stream/-/combined-stream-0.0.7.tgz",
              "dependencies": {
                "delayed-stream": {
                  "version": "0.0.5",
                  "from": "http://beta-internal:4873/delayed-stream/-/delayed-stream-0.0.5.tgz",
                  "resolved": "http://beta-internal:4873/delayed-stream/-/delayed-stream-0.0.5.tgz"
                }
              }
            }
          }
        },
        "randomstring": {
          "version": "1.0.7",
          "from": "http://beta-internal:4873/randomstring/-/randomstring-1.0.7.tgz",
          "resolved": "http://beta-internal:4873/randomstring/-/randomstring-1.0.7.tgz"
        },
        "deep-extend": {
          "version": "0.4.0",
          "from": "http://beta-internal:4873/deep-extend/-/deep-extend-0.4.0.tgz",
          "resolved": "http://beta-internal:4873/deep-extend/-/deep-extend-0.4.0.tgz"
        }
      }
    },
    "parse-links": {
      "version": "0.1.0",
      "from": "http://beta-internal:4873/parse-links/-/parse-links-0.1.0.tgz",
      "resolved": "http://beta-internal:4873/parse-links/-/parse-links-0.1.0.tgz"
    },
    "passport": {
      "version": "0.2.2",
      "from": "http://beta-internal:4873/passport/-/passport-0.2.2.tgz",
      "resolved": "http://beta-internal:4873/passport/-/passport-0.2.2.tgz",
      "dependencies": {
        "passport-strategy": {
          "version": "1.0.0",
          "from": "http://beta-internal:4873/passport-strategy/-/passport-strategy-1.0.0.tgz",
          "resolved": "http://beta-internal:4873/passport-strategy/-/passport-strategy-1.0.0.tgz"
        },
        "pause": {
          "version": "0.0.1",
          "from": "http://beta-internal:4873/pause/-/pause-0.0.1.tgz",
          "resolved": "http://beta-internal:4873/pause/-/pause-0.0.1.tgz"
        }
      }
    },
    "passport-google-oauth2": {
      "version": "0.1.6",
      "from": "passport-google-oauth2@0.1.6",
      "resolved": "http://beta-internal:4873/passport-google-oauth2/-/passport-google-oauth2-0.1.6.tgz",
      "dependencies": {
        "passport-oauth2": {
          "version": "1.1.2",
          "from": "passport-oauth2@>=1.1.2 <2.0.0",
          "resolved": "http://beta-internal:4873/passport-oauth2/-/passport-oauth2-1.1.2.tgz",
          "dependencies": {
            "passport-strategy": {
              "version": "1.0.0",
              "from": "passport-strategy@>=1.0.0 <2.0.0",
              "resolved": "http://beta-internal:4873/passport-strategy/-/passport-strategy-1.0.0.tgz"
            },
            "oauth": {
              "version": "0.9.14",
              "from": "oauth@>=0.9.0 <0.10.0",
              "resolved": "http://beta-internal:4873/oauth/-/oauth-0.9.14.tgz"
            },
            "uid2": {
              "version": "0.0.3",
              "from": "uid2@>=0.0.0 <0.1.0",
              "resolved": "http://beta-internal:4873/uid2/-/uid2-0.0.3.tgz"
            }
          }
        }
      }
    },
    "passport-http": {
      "version": "0.2.2",
      "from": "http://beta-internal:4873/passport-http/-/passport-http-0.2.2.tgz",
      "resolved": "http://beta-internal:4873/passport-http/-/passport-http-0.2.2.tgz",
      "dependencies": {
        "pkginfo": {
          "version": "0.2.3",
          "from": "http://beta-internal:4873/pkginfo/-/pkginfo-0.2.3.tgz",
          "resolved": "http://beta-internal:4873/pkginfo/-/pkginfo-0.2.3.tgz"
        },
        "passport": {
          "version": "0.1.18",
          "from": "http://beta-internal:4873/passport/-/passport-0.1.18.tgz",
          "resolved": "http://beta-internal:4873/passport/-/passport-0.1.18.tgz",
          "dependencies": {
            "pause": {
              "version": "0.0.1",
              "from": "http://beta-internal:4873/pause/-/pause-0.0.1.tgz",
              "resolved": "http://beta-internal:4873/pause/-/pause-0.0.1.tgz"
            }
          }
        }
      }
    },
    "passport-oauth2-client-password": {
      "version": "0.1.2",
      "from": "http://beta-internal:4873/passport-oauth2-client-password/-/passport-oauth2-client-password-0.1.2.tgz",
      "resolved": "http://beta-internal:4873/passport-oauth2-client-password/-/passport-oauth2-client-password-0.1.2.tgz",
      "dependencies": {
        "passport-strategy": {
          "version": "1.0.0",
          "from": "http://beta-internal:4873/passport-strategy/-/passport-strategy-1.0.0.tgz",
          "resolved": "http://beta-internal:4873/passport-strategy/-/passport-strategy-1.0.0.tgz"
        }
      }
    },
    "permessage-deflate": {
      "version": "0.1.3",
      "from": "http://beta-internal:4873/permessage-deflate/-/permessage-deflate-0.1.3.tgz",
      "resolved": "http://beta-internal:4873/permessage-deflate/-/permessage-deflate-0.1.3.tgz"
    },
    "q": {
      "version": "1.0.1",
      "from": "http://beta-internal:4873/q/-/q-1.0.1.tgz",
      "resolved": "http://beta-internal:4873/q/-/q-1.0.1.tgz"
    },
    "qlimit": {
      "version": "0.1.1",
      "from": "http://beta-internal:4873/qlimit/-/qlimit-0.1.1.tgz",
      "resolved": "http://beta-internal:4873/qlimit/-/qlimit-0.1.1.tgz"
    },
    "readme-badger": {
      "version": "0.1.2",
      "from": "http://beta-internal:4873/readme-badger/-/readme-badger-0.1.2.tgz",
      "resolved": "http://beta-internal:4873/readme-badger/-/readme-badger-0.1.2.tgz"
    },
    "redis-lock": {
      "version": "0.0.8",
      "from": "http://beta-internal:4873/redis-lock/-/redis-lock-0.0.8.tgz",
      "resolved": "http://beta-internal:4873/redis-lock/-/redis-lock-0.0.8.tgz"
    },
    "request": {
      "version": "2.40.0",
      "from": "http://beta-internal:4873/request/-/request-2.40.0.tgz",
      "resolved": "http://beta-internal:4873/request/-/request-2.40.0.tgz",
      "dependencies": {
        "qs": {
          "version": "1.0.2",
          "from": "http://beta-internal:4873/qs/-/qs-1.0.2.tgz",
          "resolved": "http://beta-internal:4873/qs/-/qs-1.0.2.tgz"
        },
        "json-stringify-safe": {
          "version": "5.0.1",
          "from": "http://beta-internal:4873/json-stringify-safe/-/json-stringify-safe-5.0.1.tgz",
          "resolved": "http://beta-internal:4873/json-stringify-safe/-/json-stringify-safe-5.0.1.tgz"
        },
        "mime-types": {
          "version": "1.0.2",
          "from": "http://beta-internal:4873/mime-types/-/mime-types-1.0.2.tgz",
          "resolved": "http://beta-internal:4873/mime-types/-/mime-types-1.0.2.tgz"
        },
        "forever-agent": {
          "version": "0.5.2",
          "from": "http://beta-internal:4873/forever-agent/-/forever-agent-0.5.2.tgz",
          "resolved": "http://beta-internal:4873/forever-agent/-/forever-agent-0.5.2.tgz"
        },
        "form-data": {
          "version": "0.1.4",
          "from": "http://beta-internal:4873/form-data/-/form-data-0.1.4.tgz",
          "resolved": "http://beta-internal:4873/form-data/-/form-data-0.1.4.tgz",
          "dependencies": {
            "combined-stream": {
              "version": "0.0.7",
              "from": "http://beta-internal:4873/combined-stream/-/combined-stream-0.0.7.tgz",
              "resolved": "http://beta-internal:4873/combined-stream/-/combined-stream-0.0.7.tgz",
              "dependencies": {
                "delayed-stream": {
                  "version": "0.0.5",
                  "from": "http://beta-internal:4873/delayed-stream/-/delayed-stream-0.0.5.tgz",
                  "resolved": "http://beta-internal:4873/delayed-stream/-/delayed-stream-0.0.5.tgz"
                }
              }
            },
            "mime": {
              "version": "1.2.11",
              "from": "http://beta-internal:4873/mime/-/mime-1.2.11.tgz",
              "resolved": "http://beta-internal:4873/mime/-/mime-1.2.11.tgz"
            }
          }
        },
        "tunnel-agent": {
          "version": "0.4.1",
          "from": "http://beta-internal:4873/tunnel-agent/-/tunnel-agent-0.4.1.tgz",
          "resolved": "http://beta-internal:4873/tunnel-agent/-/tunnel-agent-0.4.1.tgz"
        },
        "http-signature": {
          "version": "0.10.1",
          "from": "http://beta-internal:4873/http-signature/-/http-signature-0.10.1.tgz",
          "resolved": "http://beta-internal:4873/http-signature/-/http-signature-0.10.1.tgz",
          "dependencies": {
            "assert-plus": {
              "version": "0.1.5",
              "from": "http://beta-internal:4873/assert-plus/-/assert-plus-0.1.5.tgz",
              "resolved": "http://beta-internal:4873/assert-plus/-/assert-plus-0.1.5.tgz"
            },
            "asn1": {
              "version": "0.1.11",
              "from": "http://beta-internal:4873/asn1/-/asn1-0.1.11.tgz",
              "resolved": "http://beta-internal:4873/asn1/-/asn1-0.1.11.tgz"
            },
            "ctype": {
              "version": "0.5.3",
              "from": "http://beta-internal:4873/ctype/-/ctype-0.5.3.tgz",
              "resolved": "http://beta-internal:4873/ctype/-/ctype-0.5.3.tgz"
            }
          }
        },
        "oauth-sign": {
          "version": "0.3.0",
          "from": "http://beta-internal:4873/oauth-sign/-/oauth-sign-0.3.0.tgz",
          "resolved": "http://beta-internal:4873/oauth-sign/-/oauth-sign-0.3.0.tgz"
        },
        "hawk": {
          "version": "1.1.1",
          "from": "http://beta-internal:4873/hawk/-/hawk-1.1.1.tgz",
          "resolved": "http://beta-internal:4873/hawk/-/hawk-1.1.1.tgz",
          "dependencies": {
            "hoek": {
              "version": "0.9.1",
              "from": "http://beta-internal:4873/hoek/-/hoek-0.9.1.tgz",
              "resolved": "http://beta-internal:4873/hoek/-/hoek-0.9.1.tgz"
            },
            "boom": {
              "version": "0.4.2",
              "from": "http://beta-internal:4873/boom/-/boom-0.4.2.tgz",
              "resolved": "http://beta-internal:4873/boom/-/boom-0.4.2.tgz"
            },
            "cryptiles": {
              "version": "0.2.2",
              "from": "http://beta-internal:4873/cryptiles/-/cryptiles-0.2.2.tgz",
              "resolved": "http://beta-internal:4873/cryptiles/-/cryptiles-0.2.2.tgz"
            },
            "sntp": {
              "version": "0.2.4",
              "from": "http://beta-internal:4873/sntp/-/sntp-0.2.4.tgz",
              "resolved": "http://beta-internal:4873/sntp/-/sntp-0.2.4.tgz"
            }
          }
        },
        "aws-sign2": {
          "version": "0.5.0",
          "from": "http://beta-internal:4873/aws-sign2/-/aws-sign2-0.5.0.tgz",
          "resolved": "http://beta-internal:4873/aws-sign2/-/aws-sign2-0.5.0.tgz"
        },
        "stringstream": {
          "version": "0.0.4",
          "from": "http://beta-internal:4873/stringstream/-/stringstream-0.0.4.tgz",
          "resolved": "http://beta-internal:4873/stringstream/-/stringstream-0.0.4.tgz"
        }
      }
    },
    "request-extensible": {
      "version": "0.1.1",
      "from": "http://beta-internal:4873/request-extensible/-/request-extensible-0.1.1.tgz",
      "resolved": "http://beta-internal:4873/request-extensible/-/request-extensible-0.1.1.tgz",
      "dependencies": {
        "request": {
          "version": "2.58.0",
          "from": "http://beta-internal:4873/request/-/request-2.58.0.tgz",
          "resolved": "http://beta-internal:4873/request/-/request-2.58.0.tgz",
          "dependencies": {
            "bl": {
              "version": "0.9.4",
              "from": "http://beta-internal:4873/bl/-/bl-0.9.4.tgz",
              "resolved": "http://beta-internal:4873/bl/-/bl-0.9.4.tgz",
              "dependencies": {
                "readable-stream": {
                  "version": "1.0.33",
                  "from": "http://beta-internal:4873/readable-stream/-/readable-stream-1.0.33.tgz",
                  "resolved": "http://beta-internal:4873/readable-stream/-/readable-stream-1.0.33.tgz",
                  "dependencies": {
                    "core-util-is": {
                      "version": "1.0.1",
                      "from": "http://beta-internal:4873/core-util-is/-/core-util-is-1.0.1.tgz",
                      "resolved": "http://beta-internal:4873/core-util-is/-/core-util-is-1.0.1.tgz"
                    },
                    "isarray": {
                      "version": "0.0.1",
                      "from": "http://beta-internal:4873/isarray/-/isarray-0.0.1.tgz",
                      "resolved": "http://beta-internal:4873/isarray/-/isarray-0.0.1.tgz"
                    },
                    "string_decoder": {
                      "version": "0.10.31",
                      "from": "http://beta-internal:4873/string_decoder/-/string_decoder-0.10.31.tgz",
                      "resolved": "http://beta-internal:4873/string_decoder/-/string_decoder-0.10.31.tgz"
                    },
                    "inherits": {
                      "version": "2.0.1",
                      "from": "http://beta-internal:4873/inherits/-/inherits-2.0.1.tgz",
                      "resolved": "http://beta-internal:4873/inherits/-/inherits-2.0.1.tgz"
                    }
                  }
                }
              }
            },
            "caseless": {
              "version": "0.10.0",
              "from": "http://beta-internal:4873/caseless/-/caseless-0.10.0.tgz",
              "resolved": "http://beta-internal:4873/caseless/-/caseless-0.10.0.tgz"
            },
            "extend": {
              "version": "2.0.1",
              "from": "http://beta-internal:4873/extend/-/extend-2.0.1.tgz",
              "resolved": "http://beta-internal:4873/extend/-/extend-2.0.1.tgz"
            },
            "forever-agent": {
              "version": "0.6.1",
              "from": "http://beta-internal:4873/forever-agent/-/forever-agent-0.6.1.tgz",
              "resolved": "http://beta-internal:4873/forever-agent/-/forever-agent-0.6.1.tgz"
            },
            "form-data": {
              "version": "1.0.0-rc1",
              "from": "http://beta-internal:4873/form-data/-/form-data-1.0.0-rc1.tgz",
              "resolved": "http://beta-internal:4873/form-data/-/form-data-1.0.0-rc1.tgz",
              "dependencies": {
                "async": {
                  "version": "1.3.0",
                  "from": "http://beta-internal:4873/async/-/async-1.3.0.tgz",
                  "resolved": "http://beta-internal:4873/async/-/async-1.3.0.tgz"
                },
                "mime-types": {
                  "version": "2.1.2",
                  "from": "http://beta-internal:4873/mime-types/-/mime-types-2.1.2.tgz",
                  "resolved": "http://beta-internal:4873/mime-types/-/mime-types-2.1.2.tgz",
                  "dependencies": {
                    "mime-db": {
                      "version": "1.14.0",
                      "from": "http://beta-internal:4873/mime-db/-/mime-db-1.14.0.tgz",
                      "resolved": "http://beta-internal:4873/mime-db/-/mime-db-1.14.0.tgz"
                    }
                  }
                }
              }
            },
            "json-stringify-safe": {
              "version": "5.0.1",
              "from": "http://beta-internal:4873/json-stringify-safe/-/json-stringify-safe-5.0.1.tgz",
              "resolved": "http://beta-internal:4873/json-stringify-safe/-/json-stringify-safe-5.0.1.tgz"
            },
            "mime-types": {
              "version": "2.0.14",
              "from": "http://beta-internal:4873/mime-types/-/mime-types-2.0.14.tgz",
              "resolved": "http://beta-internal:4873/mime-types/-/mime-types-2.0.14.tgz",
              "dependencies": {
                "mime-db": {
                  "version": "1.12.0",
                  "from": "http://beta-internal:4873/mime-db/-/mime-db-1.12.0.tgz",
                  "resolved": "http://beta-internal:4873/mime-db/-/mime-db-1.12.0.tgz"
                }
              }
            },
            "qs": {
              "version": "3.1.0",
              "from": "http://beta-internal:4873/qs/-/qs-3.1.0.tgz",
              "resolved": "http://beta-internal:4873/qs/-/qs-3.1.0.tgz"
            },
            "tunnel-agent": {
              "version": "0.4.1",
              "from": "http://beta-internal:4873/tunnel-agent/-/tunnel-agent-0.4.1.tgz",
              "resolved": "http://beta-internal:4873/tunnel-agent/-/tunnel-agent-0.4.1.tgz"
            },
            "http-signature": {
              "version": "0.11.0",
              "from": "http://beta-internal:4873/http-signature/-/http-signature-0.11.0.tgz",
              "resolved": "http://beta-internal:4873/http-signature/-/http-signature-0.11.0.tgz",
              "dependencies": {
                "assert-plus": {
                  "version": "0.1.5",
                  "from": "http://beta-internal:4873/assert-plus/-/assert-plus-0.1.5.tgz",
                  "resolved": "http://beta-internal:4873/assert-plus/-/assert-plus-0.1.5.tgz"
                },
                "asn1": {
                  "version": "0.1.11",
                  "from": "http://beta-internal:4873/asn1/-/asn1-0.1.11.tgz",
                  "resolved": "http://beta-internal:4873/asn1/-/asn1-0.1.11.tgz"
                },
                "ctype": {
                  "version": "0.5.3",
                  "from": "http://beta-internal:4873/ctype/-/ctype-0.5.3.tgz",
                  "resolved": "http://beta-internal:4873/ctype/-/ctype-0.5.3.tgz"
                }
              }
            },
            "oauth-sign": {
              "version": "0.8.0",
              "from": "http://beta-internal:4873/oauth-sign/-/oauth-sign-0.8.0.tgz",
              "resolved": "http://beta-internal:4873/oauth-sign/-/oauth-sign-0.8.0.tgz"
            },
            "hawk": {
              "version": "2.3.1",
              "from": "http://beta-internal:4873/hawk/-/hawk-2.3.1.tgz",
              "resolved": "http://beta-internal:4873/hawk/-/hawk-2.3.1.tgz",
              "dependencies": {
                "hoek": {
                  "version": "2.14.0",
                  "from": "http://beta-internal:4873/hoek/-/hoek-2.14.0.tgz",
                  "resolved": "http://beta-internal:4873/hoek/-/hoek-2.14.0.tgz"
                },
                "boom": {
                  "version": "2.8.0",
                  "from": "http://beta-internal:4873/boom/-/boom-2.8.0.tgz",
                  "resolved": "http://beta-internal:4873/boom/-/boom-2.8.0.tgz"
                },
                "cryptiles": {
                  "version": "2.0.4",
                  "from": "http://beta-internal:4873/cryptiles/-/cryptiles-2.0.4.tgz",
                  "resolved": "http://beta-internal:4873/cryptiles/-/cryptiles-2.0.4.tgz"
                },
                "sntp": {
                  "version": "1.0.9",
                  "from": "http://beta-internal:4873/sntp/-/sntp-1.0.9.tgz",
                  "resolved": "http://beta-internal:4873/sntp/-/sntp-1.0.9.tgz"
                }
              }
            },
            "aws-sign2": {
              "version": "0.5.0",
              "from": "http://beta-internal:4873/aws-sign2/-/aws-sign2-0.5.0.tgz",
              "resolved": "http://beta-internal:4873/aws-sign2/-/aws-sign2-0.5.0.tgz"
            },
            "stringstream": {
              "version": "0.0.4",
              "from": "http://beta-internal:4873/stringstream/-/stringstream-0.0.4.tgz",
              "resolved": "http://beta-internal:4873/stringstream/-/stringstream-0.0.4.tgz"
            },
            "combined-stream": {
              "version": "1.0.5",
              "from": "http://beta-internal:4873/combined-stream/-/combined-stream-1.0.5.tgz",
              "resolved": "http://beta-internal:4873/combined-stream/-/combined-stream-1.0.5.tgz",
              "dependencies": {
                "delayed-stream": {
                  "version": "1.0.0",
                  "from": "http://beta-internal:4873/delayed-stream/-/delayed-stream-1.0.0.tgz",
                  "resolved": "http://beta-internal:4873/delayed-stream/-/delayed-stream-1.0.0.tgz"
                }
              }
            },
            "isstream": {
              "version": "0.1.2",
              "from": "http://beta-internal:4873/isstream/-/isstream-0.1.2.tgz",
              "resolved": "http://beta-internal:4873/isstream/-/isstream-0.1.2.tgz"
            },
            "har-validator": {
              "version": "1.8.0",
              "from": "http://beta-internal:4873/har-validator/-/har-validator-1.8.0.tgz",
              "resolved": "http://beta-internal:4873/har-validator/-/har-validator-1.8.0.tgz",
              "dependencies": {
                "bluebird": {
                  "version": "2.9.33",
                  "from": "http://beta-internal:4873/bluebird/-/bluebird-2.9.33.tgz",
                  "resolved": "http://beta-internal:4873/bluebird/-/bluebird-2.9.33.tgz"
                },
                "chalk": {
                  "version": "1.1.0",
                  "from": "http://beta-internal:4873/chalk/-/chalk-1.1.0.tgz",
                  "resolved": "http://beta-internal:4873/chalk/-/chalk-1.1.0.tgz",
                  "dependencies": {
                    "ansi-styles": {
                      "version": "2.1.0",
                      "from": "http://beta-internal:4873/ansi-styles/-/ansi-styles-2.1.0.tgz",
                      "resolved": "http://beta-internal:4873/ansi-styles/-/ansi-styles-2.1.0.tgz"
                    },
                    "escape-string-regexp": {
                      "version": "1.0.3",
                      "from": "http://beta-internal:4873/escape-string-regexp/-/escape-string-regexp-1.0.3.tgz",
                      "resolved": "http://beta-internal:4873/escape-string-regexp/-/escape-string-regexp-1.0.3.tgz"
                    },
                    "has-ansi": {
                      "version": "2.0.0",
                      "from": "http://beta-internal:4873/has-ansi/-/has-ansi-2.0.0.tgz",
                      "resolved": "http://beta-internal:4873/has-ansi/-/has-ansi-2.0.0.tgz",
                      "dependencies": {
                        "ansi-regex": {
                          "version": "2.0.0",
                          "from": "http://beta-internal:4873/ansi-regex/-/ansi-regex-2.0.0.tgz",
                          "resolved": "http://beta-internal:4873/ansi-regex/-/ansi-regex-2.0.0.tgz"
                        }
                      }
                    },
                    "strip-ansi": {
                      "version": "3.0.0",
                      "from": "http://beta-internal:4873/strip-ansi/-/strip-ansi-3.0.0.tgz",
                      "resolved": "http://beta-internal:4873/strip-ansi/-/strip-ansi-3.0.0.tgz",
                      "dependencies": {
                        "ansi-regex": {
                          "version": "2.0.0",
                          "from": "http://beta-internal:4873/ansi-regex/-/ansi-regex-2.0.0.tgz",
                          "resolved": "http://beta-internal:4873/ansi-regex/-/ansi-regex-2.0.0.tgz"
                        }
                      }
                    },
                    "supports-color": {
                      "version": "2.0.0",
                      "from": "http://beta-internal:4873/supports-color/-/supports-color-2.0.0.tgz",
                      "resolved": "http://beta-internal:4873/supports-color/-/supports-color-2.0.0.tgz"
                    }
                  }
                },
                "commander": {
                  "version": "2.8.1",
                  "from": "http://beta-internal:4873/commander/-/commander-2.8.1.tgz",
                  "resolved": "http://beta-internal:4873/commander/-/commander-2.8.1.tgz",
                  "dependencies": {
                    "graceful-readlink": {
                      "version": "1.0.1",
                      "from": "http://beta-internal:4873/graceful-readlink/-/graceful-readlink-1.0.1.tgz",
                      "resolved": "http://beta-internal:4873/graceful-readlink/-/graceful-readlink-1.0.1.tgz"
                    }
                  }
                },
                "is-my-json-valid": {
                  "version": "2.12.0",
                  "from": "http://beta-internal:4873/is-my-json-valid/-/is-my-json-valid-2.12.0.tgz",
                  "resolved": "http://beta-internal:4873/is-my-json-valid/-/is-my-json-valid-2.12.0.tgz",
                  "dependencies": {
                    "generate-function": {
                      "version": "2.0.0",
                      "from": "http://beta-internal:4873/generate-function/-/generate-function-2.0.0.tgz",
                      "resolved": "http://beta-internal:4873/generate-function/-/generate-function-2.0.0.tgz"
                    },
                    "generate-object-property": {
                      "version": "1.2.0",
                      "from": "http://beta-internal:4873/generate-object-property/-/generate-object-property-1.2.0.tgz",
                      "resolved": "http://beta-internal:4873/generate-object-property/-/generate-object-property-1.2.0.tgz",
                      "dependencies": {
                        "is-property": {
                          "version": "1.0.2",
                          "from": "http://beta-internal:4873/is-property/-/is-property-1.0.2.tgz",
                          "resolved": "http://beta-internal:4873/is-property/-/is-property-1.0.2.tgz"
                        }
                      }
                    },
                    "jsonpointer": {
                      "version": "1.1.0",
                      "from": "http://beta-internal:4873/jsonpointer/-/jsonpointer-1.1.0.tgz",
                      "resolved": "http://beta-internal:4873/jsonpointer/-/jsonpointer-1.1.0.tgz"
                    },
                    "xtend": {
                      "version": "4.0.0",
                      "from": "http://beta-internal:4873/xtend/-/xtend-4.0.0.tgz",
                      "resolved": "http://beta-internal:4873/xtend/-/xtend-4.0.0.tgz"
                    }
                  }
                }
              }
            }
          }
        }
      }
    },
    "request-http-cache": {
      "version": "0.3.2",
      "from": "http://beta-internal:4873/request-http-cache/-/request-http-cache-0.3.2.tgz",
      "resolved": "http://beta-internal:4873/request-http-cache/-/request-http-cache-0.3.2.tgz",
      "dependencies": {
        "debug": {
          "version": "2.1.2",
          "from": "http://beta-internal:4873/debug/-/debug-2.1.2.tgz",
          "resolved": "http://beta-internal:4873/debug/-/debug-2.1.2.tgz",
          "dependencies": {
            "ms": {
              "version": "0.7.0",
              "from": "http://beta-internal:4873/ms/-/ms-0.7.0.tgz",
              "resolved": "http://beta-internal:4873/ms/-/ms-0.7.0.tgz"
            }
          }
        },
        "lodash": {
          "version": "3.3.1",
          "from": "http://beta-internal:4873/lodash/-/lodash-3.3.1.tgz",
          "resolved": "http://beta-internal:4873/lodash/-/lodash-3.3.1.tgz"
        },
        "lru-cache": {
          "version": "2.5.0",
          "from": "http://beta-internal:4873/lru-cache/-/lru-cache-2.5.0.tgz",
          "resolved": "http://beta-internal:4873/lru-cache/-/lru-cache-2.5.0.tgz"
        },
        "protobuf": {
          "version": "0.11.0",
          "from": "http://beta-internal:4873/protobuf/-/protobuf-0.11.0.tgz",
          "resolved": "http://beta-internal:4873/protobuf/-/protobuf-0.11.0.tgz",
          "dependencies": {
            "nan": {
              "version": "1.0.0",
              "from": "http://beta-internal:4873/nan/-/nan-1.0.0.tgz",
              "resolved": "http://beta-internal:4873/nan/-/nan-1.0.0.tgz"
            }
          }
        },
        "redis": {
          "version": "0.12.1",
          "from": "http://beta-internal:4873/redis/-/redis-0.12.1.tgz",
          "resolved": "http://beta-internal:4873/redis/-/redis-0.12.1.tgz"
        },
        "snappy": {
          "version": "3.0.8",
          "from": "http://beta-internal:4873/snappy/-/snappy-3.0.8.tgz",
          "resolved": "http://beta-internal:4873/snappy/-/snappy-3.0.8.tgz",
          "dependencies": {
            "bindings": {
              "version": "1.1.1",
              "from": "http://beta-internal:4873/bindings/-/bindings-1.1.1.tgz",
              "resolved": "http://beta-internal:4873/bindings/-/bindings-1.1.1.tgz"
            },
            "nan": {
              "version": "1.7.0",
              "from": "http://beta-internal:4873/nan/-/nan-1.7.0.tgz",
              "resolved": "http://beta-internal:4873/nan/-/nan-1.7.0.tgz"
            }
          }
        },
        "wreck": {
          "version": "5.2.0",
          "from": "http://beta-internal:4873/wreck/-/wreck-5.2.0.tgz",
          "resolved": "http://beta-internal:4873/wreck/-/wreck-5.2.0.tgz",
          "dependencies": {
            "hoek": {
              "version": "2.11.1",
              "from": "http://beta-internal:4873/hoek/-/hoek-2.11.1.tgz",
              "resolved": "http://beta-internal:4873/hoek/-/hoek-2.11.1.tgz"
            },
            "boom": {
              "version": "2.6.1",
              "from": "http://beta-internal:4873/boom/-/boom-2.6.1.tgz",
              "resolved": "http://beta-internal:4873/boom/-/boom-2.6.1.tgz"
            }
          }
        }
      }
    },
    "response-time": {
      "version": "2.3.1",
      "from": "http://beta-internal:4873/response-time/-/response-time-2.3.1.tgz",
      "resolved": "http://beta-internal:4873/response-time/-/response-time-2.3.1.tgz",
      "dependencies": {
        "depd": {
          "version": "1.0.1",
          "from": "http://beta-internal:4873/depd/-/depd-1.0.1.tgz",
          "resolved": "http://beta-internal:4873/depd/-/depd-1.0.1.tgz"
        },
        "on-headers": {
          "version": "1.0.0",
          "from": "http://beta-internal:4873/on-headers/-/on-headers-1.0.0.tgz",
          "resolved": "http://beta-internal:4873/on-headers/-/on-headers-1.0.0.tgz"
        }
      }
    },
    "restler-q": {
      "version": "0.0.3",
      "from": "http://beta-internal:4873/restler-q/-/restler-q-0.0.3.tgz",
      "resolved": "http://beta-internal:4873/restler-q/-/restler-q-0.0.3.tgz",
      "dependencies": {
        "q": {
          "version": "0.9.7",
          "from": "http://beta-internal:4873/q/-/q-0.9.7.tgz",
          "resolved": "http://beta-internal:4873/q/-/q-0.9.7.tgz"
        }
      }
    },
    "sanitizer": {
      "version": "0.0.15",
      "from": "http://beta-internal:4873/sanitizer/-/sanitizer-0.0.15.tgz",
      "resolved": "http://beta-internal:4873/sanitizer/-/sanitizer-0.0.15.tgz"
    },
    "scriptjs": {
      "version": "2.5.7",
      "from": "http://beta-internal:4873/scriptjs/-/scriptjs-2.5.7.tgz",
      "resolved": "http://beta-internal:4873/scriptjs/-/scriptjs-2.5.7.tgz"
    },
    "sechash": {
      "version": "0.1.3",
      "from": "http://beta-internal:4873/sechash/-/sechash-0.1.3.tgz",
      "resolved": "http://beta-internal:4873/sechash/-/sechash-0.1.3.tgz"
    },
    "serve-favicon": {
      "version": "2.3.0",
      "from": "http://beta-internal:4873/serve-favicon/-/serve-favicon-2.3.0.tgz",
      "resolved": "http://beta-internal:4873/serve-favicon/-/serve-favicon-2.3.0.tgz",
      "dependencies": {
        "etag": {
          "version": "1.7.0",
          "from": "http://beta-internal:4873/etag/-/etag-1.7.0.tgz",
          "resolved": "http://beta-internal:4873/etag/-/etag-1.7.0.tgz"
        },
        "fresh": {
          "version": "0.3.0",
          "from": "http://beta-internal:4873/fresh/-/fresh-0.3.0.tgz",
          "resolved": "http://beta-internal:4873/fresh/-/fresh-0.3.0.tgz"
        },
        "ms": {
          "version": "0.7.1",
          "from": "http://beta-internal:4873/ms/-/ms-0.7.1.tgz",
          "resolved": "http://beta-internal:4873/ms/-/ms-0.7.1.tgz"
        },
        "parseurl": {
          "version": "1.3.0",
          "from": "http://beta-internal:4873/parseurl/-/parseurl-1.3.0.tgz",
          "resolved": "http://beta-internal:4873/parseurl/-/parseurl-1.3.0.tgz"
        }
      }
    },
    "shutdown": {
      "version": "0.2.4",
      "from": "http://beta-internal:4873/shutdown/-/shutdown-0.2.4.tgz",
      "resolved": "http://beta-internal:4873/shutdown/-/shutdown-0.2.4.tgz",
      "dependencies": {
        "debug": {
          "version": "1.0.4",
          "from": "http://beta-internal:4873/debug/-/debug-1.0.4.tgz",
          "resolved": "http://beta-internal:4873/debug/-/debug-1.0.4.tgz",
          "dependencies": {
            "ms": {
              "version": "0.6.2",
              "from": "http://beta-internal:4873/ms/-/ms-0.6.2.tgz",
              "resolved": "http://beta-internal:4873/ms/-/ms-0.6.2.tgz"
            }
          }
        }
      }
    },
    "sitemap": {
      "version": "0.7.2",
      "from": "http://beta-internal:4873/sitemap/-/sitemap-0.7.2.tgz",
      "resolved": "http://beta-internal:4873/sitemap/-/sitemap-0.7.2.tgz"
    },
    "snappy-cache": {
      "version": "0.2.1",
      "from": "http://beta-internal:4873/snappy-cache/-/snappy-cache-0.2.1.tgz",
      "resolved": "http://beta-internal:4873/snappy-cache/-/snappy-cache-0.2.1.tgz",
      "dependencies": {
        "redis": {
          "version": "0.12.1",
          "from": "http://beta-internal:4873/redis/-/redis-0.12.1.tgz",
          "resolved": "http://beta-internal:4873/redis/-/redis-0.12.1.tgz"
        },
        "snappy": {
          "version": "4.0.3",
          "from": "http://beta-internal:4873/snappy/-/snappy-4.0.3.tgz",
          "resolved": "http://beta-internal:4873/snappy/-/snappy-4.0.3.tgz",
          "dependencies": {
            "bindings": {
              "version": "1.2.1",
              "from": "http://beta-internal:4873/bindings/-/bindings-1.2.1.tgz",
              "resolved": "http://beta-internal:4873/bindings/-/bindings-1.2.1.tgz"
            },
            "nan": {
              "version": "2.0.9",
              "from": "http://beta-internal:4873/nan/-/nan-2.0.9.tgz",
              "resolved": "http://beta-internal:4873/nan/-/nan-2.0.9.tgz"
            },
            "node-gyp": {
              "version": "3.0.3",
              "from": "http://beta-internal:4873/node-gyp/-/node-gyp-3.0.3.tgz",
              "resolved": "http://beta-internal:4873/node-gyp/-/node-gyp-3.0.3.tgz",
              "dependencies": {
                "fstream": {
                  "version": "1.0.8",
                  "from": "http://beta-internal:4873/fstream/-/fstream-1.0.8.tgz",
                  "resolved": "http://beta-internal:4873/fstream/-/fstream-1.0.8.tgz",
                  "dependencies": {
                    "inherits": {
                      "version": "2.0.1",
                      "from": "http://beta-internal:4873/inherits/-/inherits-2.0.1.tgz",
                      "resolved": "http://beta-internal:4873/inherits/-/inherits-2.0.1.tgz"
                    }
                  }
                },
                "glob": {
                  "version": "4.5.3",
                  "from": "http://beta-internal:4873/glob/-/glob-4.5.3.tgz",
                  "resolved": "http://beta-internal:4873/glob/-/glob-4.5.3.tgz",
                  "dependencies": {
                    "inflight": {
                      "version": "1.0.4",
                      "from": "http://beta-internal:4873/inflight/-/inflight-1.0.4.tgz",
                      "resolved": "http://beta-internal:4873/inflight/-/inflight-1.0.4.tgz",
                      "dependencies": {
                        "wrappy": {
                          "version": "1.0.1",
                          "from": "http://beta-internal:4873/wrappy/-/wrappy-1.0.1.tgz",
                          "resolved": "http://beta-internal:4873/wrappy/-/wrappy-1.0.1.tgz"
                        }
                      }
                    },
                    "inherits": {
                      "version": "2.0.1",
                      "from": "http://beta-internal:4873/inherits/-/inherits-2.0.1.tgz",
                      "resolved": "http://beta-internal:4873/inherits/-/inherits-2.0.1.tgz"
                    },
                    "minimatch": {
                      "version": "2.0.10",
                      "from": "http://beta-internal:4873/minimatch/-/minimatch-2.0.10.tgz",
                      "resolved": "http://beta-internal:4873/minimatch/-/minimatch-2.0.10.tgz",
                      "dependencies": {
                        "brace-expansion": {
                          "version": "1.1.1",
                          "from": "http://beta-internal:4873/brace-expansion/-/brace-expansion-1.1.1.tgz",
                          "resolved": "http://beta-internal:4873/brace-expansion/-/brace-expansion-1.1.1.tgz",
                          "dependencies": {
                            "balanced-match": {
                              "version": "0.2.0",
                              "from": "http://beta-internal:4873/balanced-match/-/balanced-match-0.2.0.tgz",
                              "resolved": "http://beta-internal:4873/balanced-match/-/balanced-match-0.2.0.tgz"
                            },
                            "concat-map": {
                              "version": "0.0.1",
                              "from": "http://beta-internal:4873/concat-map/-/concat-map-0.0.1.tgz",
                              "resolved": "http://beta-internal:4873/concat-map/-/concat-map-0.0.1.tgz"
                            }
                          }
                        }
                      }
                    },
                    "once": {
                      "version": "1.3.2",
                      "from": "http://beta-internal:4873/once/-/once-1.3.2.tgz",
                      "resolved": "http://beta-internal:4873/once/-/once-1.3.2.tgz",
                      "dependencies": {
                        "wrappy": {
                          "version": "1.0.1",
                          "from": "http://beta-internal:4873/wrappy/-/wrappy-1.0.1.tgz",
                          "resolved": "http://beta-internal:4873/wrappy/-/wrappy-1.0.1.tgz"
                        }
                      }
                    }
                  }
                },
                "graceful-fs": {
                  "version": "4.1.2",
                  "from": "http://beta-internal:4873/graceful-fs/-/graceful-fs-4.1.2.tgz",
                  "resolved": "http://beta-internal:4873/graceful-fs/-/graceful-fs-4.1.2.tgz"
                },
                "minimatch": {
                  "version": "1.0.0",
                  "from": "http://beta-internal:4873/minimatch/-/minimatch-1.0.0.tgz",
                  "resolved": "http://beta-internal:4873/minimatch/-/minimatch-1.0.0.tgz",
                  "dependencies": {
                    "sigmund": {
                      "version": "1.0.1",
                      "from": "http://beta-internal:4873/sigmund/-/sigmund-1.0.1.tgz",
                      "resolved": "http://beta-internal:4873/sigmund/-/sigmund-1.0.1.tgz"
                    }
                  }
                },
                "nopt": {
                  "version": "3.0.4",
                  "from": "http://beta-internal:4873/nopt/-/nopt-3.0.4.tgz",
                  "resolved": "http://beta-internal:4873/nopt/-/nopt-3.0.4.tgz",
                  "dependencies": {
                    "abbrev": {
                      "version": "1.0.7",
                      "from": "http://beta-internal:4873/abbrev/-/abbrev-1.0.7.tgz",
                      "resolved": "http://beta-internal:4873/abbrev/-/abbrev-1.0.7.tgz"
                    }
                  }
                },
                "npmlog": {
                  "version": "1.2.1",
                  "from": "http://beta-internal:4873/npmlog/-/npmlog-1.2.1.tgz",
                  "resolved": "http://beta-internal:4873/npmlog/-/npmlog-1.2.1.tgz",
                  "dependencies": {
                    "ansi": {
                      "version": "0.3.0",
                      "from": "http://beta-internal:4873/ansi/-/ansi-0.3.0.tgz",
                      "resolved": "http://beta-internal:4873/ansi/-/ansi-0.3.0.tgz"
                    },
                    "are-we-there-yet": {
                      "version": "1.0.4",
                      "from": "http://beta-internal:4873/are-we-there-yet/-/are-we-there-yet-1.0.4.tgz",
                      "resolved": "http://beta-internal:4873/are-we-there-yet/-/are-we-there-yet-1.0.4.tgz",
                      "dependencies": {
                        "delegates": {
                          "version": "0.1.0",
                          "from": "http://beta-internal:4873/delegates/-/delegates-0.1.0.tgz",
                          "resolved": "http://beta-internal:4873/delegates/-/delegates-0.1.0.tgz"
                        },
                        "readable-stream": {
                          "version": "1.1.13",
                          "from": "http://beta-internal:4873/readable-stream/-/readable-stream-1.1.13.tgz",
                          "resolved": "http://beta-internal:4873/readable-stream/-/readable-stream-1.1.13.tgz",
                          "dependencies": {
                            "core-util-is": {
                              "version": "1.0.1",
                              "from": "http://beta-internal:4873/core-util-is/-/core-util-is-1.0.1.tgz",
                              "resolved": "http://beta-internal:4873/core-util-is/-/core-util-is-1.0.1.tgz"
                            },
                            "isarray": {
                              "version": "0.0.1",
                              "from": "http://beta-internal:4873/isarray/-/isarray-0.0.1.tgz",
                              "resolved": "http://beta-internal:4873/isarray/-/isarray-0.0.1.tgz"
                            },
                            "string_decoder": {
                              "version": "0.10.31",
                              "from": "http://beta-internal:4873/string_decoder/-/string_decoder-0.10.31.tgz",
                              "resolved": "http://beta-internal:4873/string_decoder/-/string_decoder-0.10.31.tgz"
                            },
                            "inherits": {
                              "version": "2.0.1",
                              "from": "http://beta-internal:4873/inherits/-/inherits-2.0.1.tgz",
                              "resolved": "http://beta-internal:4873/inherits/-/inherits-2.0.1.tgz"
                            }
                          }
                        }
                      }
                    },
                    "gauge": {
                      "version": "1.2.2",
                      "from": "http://beta-internal:4873/gauge/-/gauge-1.2.2.tgz",
                      "resolved": "http://beta-internal:4873/gauge/-/gauge-1.2.2.tgz",
                      "dependencies": {
                        "has-unicode": {
                          "version": "1.0.1",
                          "from": "http://beta-internal:4873/has-unicode/-/has-unicode-1.0.1.tgz",
                          "resolved": "http://beta-internal:4873/has-unicode/-/has-unicode-1.0.1.tgz"
                        },
                        "lodash.pad": {
                          "version": "3.1.1",
                          "from": "http://beta-internal:4873/lodash.pad/-/lodash.pad-3.1.1.tgz",
                          "resolved": "http://beta-internal:4873/lodash.pad/-/lodash.pad-3.1.1.tgz",
                          "dependencies": {
                            "lodash._basetostring": {
                              "version": "3.0.1",
                              "from": "http://beta-internal:4873/lodash._basetostring/-/lodash._basetostring-3.0.1.tgz",
                              "resolved": "http://beta-internal:4873/lodash._basetostring/-/lodash._basetostring-3.0.1.tgz"
                            },
                            "lodash._createpadding": {
                              "version": "3.6.1",
                              "from": "http://beta-internal:4873/lodash._createpadding/-/lodash._createpadding-3.6.1.tgz",
                              "resolved": "http://beta-internal:4873/lodash._createpadding/-/lodash._createpadding-3.6.1.tgz",
                              "dependencies": {
                                "lodash.repeat": {
                                  "version": "3.0.1",
                                  "from": "http://beta-internal:4873/lodash.repeat/-/lodash.repeat-3.0.1.tgz",
                                  "resolved": "http://beta-internal:4873/lodash.repeat/-/lodash.repeat-3.0.1.tgz"
                                }
                              }
                            }
                          }
                        },
                        "lodash.padleft": {
                          "version": "3.1.1",
                          "from": "http://beta-internal:4873/lodash.padleft/-/lodash.padleft-3.1.1.tgz",
                          "resolved": "http://beta-internal:4873/lodash.padleft/-/lodash.padleft-3.1.1.tgz",
                          "dependencies": {
                            "lodash._basetostring": {
                              "version": "3.0.1",
                              "from": "http://beta-internal:4873/lodash._basetostring/-/lodash._basetostring-3.0.1.tgz",
                              "resolved": "http://beta-internal:4873/lodash._basetostring/-/lodash._basetostring-3.0.1.tgz"
                            },
                            "lodash._createpadding": {
                              "version": "3.6.1",
                              "from": "http://beta-internal:4873/lodash._createpadding/-/lodash._createpadding-3.6.1.tgz",
                              "resolved": "http://beta-internal:4873/lodash._createpadding/-/lodash._createpadding-3.6.1.tgz",
                              "dependencies": {
                                "lodash.repeat": {
                                  "version": "3.0.1",
                                  "from": "http://beta-internal:4873/lodash.repeat/-/lodash.repeat-3.0.1.tgz",
                                  "resolved": "http://beta-internal:4873/lodash.repeat/-/lodash.repeat-3.0.1.tgz"
                                }
                              }
                            }
                          }
                        },
                        "lodash.padright": {
                          "version": "3.1.1",
                          "from": "http://beta-internal:4873/lodash.padright/-/lodash.padright-3.1.1.tgz",
                          "resolved": "http://beta-internal:4873/lodash.padright/-/lodash.padright-3.1.1.tgz",
                          "dependencies": {
                            "lodash._basetostring": {
                              "version": "3.0.1",
                              "from": "http://beta-internal:4873/lodash._basetostring/-/lodash._basetostring-3.0.1.tgz",
                              "resolved": "http://beta-internal:4873/lodash._basetostring/-/lodash._basetostring-3.0.1.tgz"
                            },
                            "lodash._createpadding": {
                              "version": "3.6.1",
                              "from": "http://beta-internal:4873/lodash._createpadding/-/lodash._createpadding-3.6.1.tgz",
                              "resolved": "http://beta-internal:4873/lodash._createpadding/-/lodash._createpadding-3.6.1.tgz",
                              "dependencies": {
                                "lodash.repeat": {
                                  "version": "3.0.1",
                                  "from": "http://beta-internal:4873/lodash.repeat/-/lodash.repeat-3.0.1.tgz",
                                  "resolved": "http://beta-internal:4873/lodash.repeat/-/lodash.repeat-3.0.1.tgz"
                                }
                              }
                            }
                          }
                        }
                      }
                    }
                  }
                },
                "osenv": {
                  "version": "0.1.3",
                  "from": "http://beta-internal:4873/osenv/-/osenv-0.1.3.tgz",
                  "resolved": "http://beta-internal:4873/osenv/-/osenv-0.1.3.tgz",
                  "dependencies": {
                    "os-homedir": {
                      "version": "1.0.1",
                      "from": "http://beta-internal:4873/os-homedir/-/os-homedir-1.0.1.tgz",
                      "resolved": "http://beta-internal:4873/os-homedir/-/os-homedir-1.0.1.tgz"
                    },
                    "os-tmpdir": {
                      "version": "1.0.1",
                      "from": "http://beta-internal:4873/os-tmpdir/-/os-tmpdir-1.0.1.tgz",
                      "resolved": "http://beta-internal:4873/os-tmpdir/-/os-tmpdir-1.0.1.tgz"
                    }
                  }
                },
                "path-array": {
                  "version": "1.0.0",
                  "from": "http://beta-internal:4873/path-array/-/path-array-1.0.0.tgz",
                  "resolved": "http://beta-internal:4873/path-array/-/path-array-1.0.0.tgz",
                  "dependencies": {
                    "array-index": {
                      "version": "0.1.1",
                      "from": "http://beta-internal:4873/array-index/-/array-index-0.1.1.tgz",
                      "resolved": "http://beta-internal:4873/array-index/-/array-index-0.1.1.tgz"
                    }
                  }
                },
                "rimraf": {
                  "version": "2.4.3",
                  "from": "http://beta-internal:4873/rimraf/-/rimraf-2.4.3.tgz",
                  "resolved": "http://beta-internal:4873/rimraf/-/rimraf-2.4.3.tgz",
                  "dependencies": {
                    "glob": {
                      "version": "5.0.15",
                      "from": "http://beta-internal:4873/glob/-/glob-5.0.15.tgz",
                      "resolved": "http://beta-internal:4873/glob/-/glob-5.0.15.tgz",
                      "dependencies": {
                        "inflight": {
                          "version": "1.0.4",
                          "from": "http://beta-internal:4873/inflight/-/inflight-1.0.4.tgz",
                          "resolved": "http://beta-internal:4873/inflight/-/inflight-1.0.4.tgz",
                          "dependencies": {
                            "wrappy": {
                              "version": "1.0.1",
                              "from": "http://beta-internal:4873/wrappy/-/wrappy-1.0.1.tgz",
                              "resolved": "http://beta-internal:4873/wrappy/-/wrappy-1.0.1.tgz"
                            }
                          }
                        },
                        "inherits": {
                          "version": "2.0.1",
                          "from": "http://beta-internal:4873/inherits/-/inherits-2.0.1.tgz",
                          "resolved": "http://beta-internal:4873/inherits/-/inherits-2.0.1.tgz"
                        },
                        "minimatch": {
                          "version": "3.0.0",
                          "from": "http://beta-internal:4873/minimatch/-/minimatch-3.0.0.tgz",
                          "resolved": "http://beta-internal:4873/minimatch/-/minimatch-3.0.0.tgz",
                          "dependencies": {
                            "brace-expansion": {
                              "version": "1.1.1",
                              "from": "http://beta-internal:4873/brace-expansion/-/brace-expansion-1.1.1.tgz",
                              "resolved": "http://beta-internal:4873/brace-expansion/-/brace-expansion-1.1.1.tgz",
                              "dependencies": {
                                "balanced-match": {
                                  "version": "0.2.0",
                                  "from": "http://beta-internal:4873/balanced-match/-/balanced-match-0.2.0.tgz",
                                  "resolved": "http://beta-internal:4873/balanced-match/-/balanced-match-0.2.0.tgz"
                                },
                                "concat-map": {
                                  "version": "0.0.1",
                                  "from": "http://beta-internal:4873/concat-map/-/concat-map-0.0.1.tgz",
                                  "resolved": "http://beta-internal:4873/concat-map/-/concat-map-0.0.1.tgz"
                                }
                              }
                            }
                          }
                        },
                        "once": {
                          "version": "1.3.2",
                          "from": "http://beta-internal:4873/once/-/once-1.3.2.tgz",
                          "resolved": "http://beta-internal:4873/once/-/once-1.3.2.tgz",
                          "dependencies": {
                            "wrappy": {
                              "version": "1.0.1",
                              "from": "http://beta-internal:4873/wrappy/-/wrappy-1.0.1.tgz",
                              "resolved": "http://beta-internal:4873/wrappy/-/wrappy-1.0.1.tgz"
                            }
                          }
                        },
                        "path-is-absolute": {
                          "version": "1.0.0",
                          "from": "http://beta-internal:4873/path-is-absolute/-/path-is-absolute-1.0.0.tgz",
                          "resolved": "http://beta-internal:4873/path-is-absolute/-/path-is-absolute-1.0.0.tgz"
                        }
                      }
                    }
                  }
                },
                "semver": {
                  "version": "5.0.3",
                  "from": "http://beta-internal:4873/semver/-/semver-5.0.3.tgz",
                  "resolved": "http://beta-internal:4873/semver/-/semver-5.0.3.tgz"
                },
                "tar": {
                  "version": "1.0.3",
                  "from": "http://beta-internal:4873/tar/-/tar-1.0.3.tgz",
                  "resolved": "http://beta-internal:4873/tar/-/tar-1.0.3.tgz",
                  "dependencies": {
                    "block-stream": {
                      "version": "0.0.8",
                      "from": "http://beta-internal:4873/block-stream/-/block-stream-0.0.8.tgz",
                      "resolved": "http://beta-internal:4873/block-stream/-/block-stream-0.0.8.tgz"
                    },
                    "inherits": {
                      "version": "2.0.1",
                      "from": "http://beta-internal:4873/inherits/-/inherits-2.0.1.tgz",
                      "resolved": "http://beta-internal:4873/inherits/-/inherits-2.0.1.tgz"
                    }
                  }
                },
                "which": {
                  "version": "1.2.0",
                  "from": "http://beta-internal:4873/which/-/which-1.2.0.tgz",
                  "resolved": "http://beta-internal:4873/which/-/which-1.2.0.tgz",
                  "dependencies": {
                    "is-absolute": {
                      "version": "0.1.7",
                      "from": "http://beta-internal:4873/is-absolute/-/is-absolute-0.1.7.tgz",
                      "resolved": "http://beta-internal:4873/is-absolute/-/is-absolute-0.1.7.tgz",
                      "dependencies": {
                        "is-relative": {
                          "version": "0.1.3",
                          "from": "http://beta-internal:4873/is-relative/-/is-relative-0.1.3.tgz",
                          "resolved": "http://beta-internal:4873/is-relative/-/is-relative-0.1.3.tgz"
                        }
                      }
                    }
                  }
                }
              }
            }
          }
        }
      }
    },
    "statuserror": {
      "version": "0.0.1",
      "from": "http://beta-internal:4873/statuserror/-/statuserror-0.0.1.tgz",
      "resolved": "http://beta-internal:4873/statuserror/-/statuserror-0.0.1.tgz"
    },
    "stringformat": {
      "version": "0.0.5",
      "from": "http://beta-internal:4873/stringformat/-/stringformat-0.0.5.tgz",
      "resolved": "http://beta-internal:4873/stringformat/-/stringformat-0.0.5.tgz"
    },
    "targetenv": {
      "version": "1.0.0",
      "from": "http://beta-internal:4873/targetenv/-/targetenv-1.0.0.tgz",
      "resolved": "http://beta-internal:4873/targetenv/-/targetenv-1.0.0.tgz"
    },
    "temp": {
      "version": "0.4.0",
      "from": "http://beta-internal:4873/temp/-/temp-0.4.0.tgz",
      "resolved": "http://beta-internal:4873/temp/-/temp-0.4.0.tgz"
    },
    "tentacles": {
      "version": "0.2.7",
      "from": "http://beta-internal:4873/tentacles/-/tentacles-0.2.7.tgz",
      "resolved": "http://beta-internal:4873/tentacles/-/tentacles-0.2.7.tgz",
      "dependencies": {
        "create-error": {
          "version": "0.3.1",
          "from": "http://beta-internal:4873/create-error/-/create-error-0.3.1.tgz",
          "resolved": "http://beta-internal:4873/create-error/-/create-error-0.3.1.tgz"
        },
        "lodash": {
          "version": "3.10.0",
          "from": "http://beta-internal:4873/lodash/-/lodash-3.10.0.tgz",
          "resolved": "http://beta-internal:4873/lodash/-/lodash-3.10.0.tgz"
        },
        "q": {
          "version": "1.4.1",
          "from": "http://beta-internal:4873/q/-/q-1.4.1.tgz",
          "resolved": "http://beta-internal:4873/q/-/q-1.4.1.tgz"
        },
        "request": {
          "version": "2.58.0",
          "from": "http://beta-internal:4873/request/-/request-2.58.0.tgz",
          "resolved": "http://beta-internal:4873/request/-/request-2.58.0.tgz",
          "dependencies": {
            "bl": {
              "version": "0.9.4",
              "from": "http://beta-internal:4873/bl/-/bl-0.9.4.tgz",
              "resolved": "http://beta-internal:4873/bl/-/bl-0.9.4.tgz",
              "dependencies": {
                "readable-stream": {
                  "version": "1.0.33",
                  "from": "http://beta-internal:4873/readable-stream/-/readable-stream-1.0.33.tgz",
                  "resolved": "http://beta-internal:4873/readable-stream/-/readable-stream-1.0.33.tgz",
                  "dependencies": {
                    "core-util-is": {
                      "version": "1.0.1",
                      "from": "http://beta-internal:4873/core-util-is/-/core-util-is-1.0.1.tgz",
                      "resolved": "http://beta-internal:4873/core-util-is/-/core-util-is-1.0.1.tgz"
                    },
                    "isarray": {
                      "version": "0.0.1",
                      "from": "http://beta-internal:4873/isarray/-/isarray-0.0.1.tgz",
                      "resolved": "http://beta-internal:4873/isarray/-/isarray-0.0.1.tgz"
                    },
                    "string_decoder": {
                      "version": "0.10.31",
                      "from": "http://beta-internal:4873/string_decoder/-/string_decoder-0.10.31.tgz",
                      "resolved": "http://beta-internal:4873/string_decoder/-/string_decoder-0.10.31.tgz"
                    },
                    "inherits": {
                      "version": "2.0.1",
                      "from": "http://beta-internal:4873/inherits/-/inherits-2.0.1.tgz",
                      "resolved": "http://beta-internal:4873/inherits/-/inherits-2.0.1.tgz"
                    }
                  }
                }
              }
            },
            "caseless": {
              "version": "0.10.0",
              "from": "http://beta-internal:4873/caseless/-/caseless-0.10.0.tgz",
              "resolved": "http://beta-internal:4873/caseless/-/caseless-0.10.0.tgz"
            },
            "extend": {
              "version": "2.0.1",
              "from": "http://beta-internal:4873/extend/-/extend-2.0.1.tgz",
              "resolved": "http://beta-internal:4873/extend/-/extend-2.0.1.tgz"
            },
            "forever-agent": {
              "version": "0.6.1",
              "from": "http://beta-internal:4873/forever-agent/-/forever-agent-0.6.1.tgz",
              "resolved": "http://beta-internal:4873/forever-agent/-/forever-agent-0.6.1.tgz"
            },
            "form-data": {
              "version": "1.0.0-rc1",
              "from": "http://beta-internal:4873/form-data/-/form-data-1.0.0-rc1.tgz",
              "resolved": "http://beta-internal:4873/form-data/-/form-data-1.0.0-rc1.tgz",
              "dependencies": {
                "async": {
                  "version": "1.3.0",
                  "from": "http://beta-internal:4873/async/-/async-1.3.0.tgz",
                  "resolved": "http://beta-internal:4873/async/-/async-1.3.0.tgz"
                },
                "mime-types": {
                  "version": "2.1.2",
                  "from": "http://beta-internal:4873/mime-types/-/mime-types-2.1.2.tgz",
                  "resolved": "http://beta-internal:4873/mime-types/-/mime-types-2.1.2.tgz",
                  "dependencies": {
                    "mime-db": {
                      "version": "1.14.0",
                      "from": "http://beta-internal:4873/mime-db/-/mime-db-1.14.0.tgz",
                      "resolved": "http://beta-internal:4873/mime-db/-/mime-db-1.14.0.tgz"
                    }
                  }
                }
              }
            },
            "json-stringify-safe": {
              "version": "5.0.1",
              "from": "http://beta-internal:4873/json-stringify-safe/-/json-stringify-safe-5.0.1.tgz",
              "resolved": "http://beta-internal:4873/json-stringify-safe/-/json-stringify-safe-5.0.1.tgz"
            },
            "mime-types": {
              "version": "2.0.14",
              "from": "http://beta-internal:4873/mime-types/-/mime-types-2.0.14.tgz",
              "resolved": "http://beta-internal:4873/mime-types/-/mime-types-2.0.14.tgz",
              "dependencies": {
                "mime-db": {
                  "version": "1.12.0",
                  "from": "http://beta-internal:4873/mime-db/-/mime-db-1.12.0.tgz",
                  "resolved": "http://beta-internal:4873/mime-db/-/mime-db-1.12.0.tgz"
                }
              }
            },
            "qs": {
              "version": "3.1.0",
              "from": "http://beta-internal:4873/qs/-/qs-3.1.0.tgz",
              "resolved": "http://beta-internal:4873/qs/-/qs-3.1.0.tgz"
            },
            "tunnel-agent": {
              "version": "0.4.1",
              "from": "http://beta-internal:4873/tunnel-agent/-/tunnel-agent-0.4.1.tgz",
              "resolved": "http://beta-internal:4873/tunnel-agent/-/tunnel-agent-0.4.1.tgz"
            },
            "http-signature": {
              "version": "0.11.0",
              "from": "http://beta-internal:4873/http-signature/-/http-signature-0.11.0.tgz",
              "resolved": "http://beta-internal:4873/http-signature/-/http-signature-0.11.0.tgz",
              "dependencies": {
                "assert-plus": {
                  "version": "0.1.5",
                  "from": "http://beta-internal:4873/assert-plus/-/assert-plus-0.1.5.tgz",
                  "resolved": "http://beta-internal:4873/assert-plus/-/assert-plus-0.1.5.tgz"
                },
                "asn1": {
                  "version": "0.1.11",
                  "from": "http://beta-internal:4873/asn1/-/asn1-0.1.11.tgz",
                  "resolved": "http://beta-internal:4873/asn1/-/asn1-0.1.11.tgz"
                },
                "ctype": {
                  "version": "0.5.3",
                  "from": "http://beta-internal:4873/ctype/-/ctype-0.5.3.tgz",
                  "resolved": "http://beta-internal:4873/ctype/-/ctype-0.5.3.tgz"
                }
              }
            },
            "oauth-sign": {
              "version": "0.8.0",
              "from": "http://beta-internal:4873/oauth-sign/-/oauth-sign-0.8.0.tgz",
              "resolved": "http://beta-internal:4873/oauth-sign/-/oauth-sign-0.8.0.tgz"
            },
            "hawk": {
              "version": "2.3.1",
              "from": "http://beta-internal:4873/hawk/-/hawk-2.3.1.tgz",
              "resolved": "http://beta-internal:4873/hawk/-/hawk-2.3.1.tgz",
              "dependencies": {
                "hoek": {
                  "version": "2.14.0",
                  "from": "http://beta-internal:4873/hoek/-/hoek-2.14.0.tgz",
                  "resolved": "http://beta-internal:4873/hoek/-/hoek-2.14.0.tgz"
                },
                "boom": {
                  "version": "2.8.0",
                  "from": "http://beta-internal:4873/boom/-/boom-2.8.0.tgz",
                  "resolved": "http://beta-internal:4873/boom/-/boom-2.8.0.tgz"
                },
                "cryptiles": {
                  "version": "2.0.4",
                  "from": "http://beta-internal:4873/cryptiles/-/cryptiles-2.0.4.tgz",
                  "resolved": "http://beta-internal:4873/cryptiles/-/cryptiles-2.0.4.tgz"
                },
                "sntp": {
                  "version": "1.0.9",
                  "from": "http://beta-internal:4873/sntp/-/sntp-1.0.9.tgz",
                  "resolved": "http://beta-internal:4873/sntp/-/sntp-1.0.9.tgz"
                }
              }
            },
            "aws-sign2": {
              "version": "0.5.0",
              "from": "http://beta-internal:4873/aws-sign2/-/aws-sign2-0.5.0.tgz",
              "resolved": "http://beta-internal:4873/aws-sign2/-/aws-sign2-0.5.0.tgz"
            },
            "stringstream": {
              "version": "0.0.4",
              "from": "http://beta-internal:4873/stringstream/-/stringstream-0.0.4.tgz",
              "resolved": "http://beta-internal:4873/stringstream/-/stringstream-0.0.4.tgz"
            },
            "combined-stream": {
              "version": "1.0.5",
              "from": "http://beta-internal:4873/combined-stream/-/combined-stream-1.0.5.tgz",
              "resolved": "http://beta-internal:4873/combined-stream/-/combined-stream-1.0.5.tgz",
              "dependencies": {
                "delayed-stream": {
                  "version": "1.0.0",
                  "from": "http://beta-internal:4873/delayed-stream/-/delayed-stream-1.0.0.tgz",
                  "resolved": "http://beta-internal:4873/delayed-stream/-/delayed-stream-1.0.0.tgz"
                }
              }
            },
            "isstream": {
              "version": "0.1.2",
              "from": "http://beta-internal:4873/isstream/-/isstream-0.1.2.tgz",
              "resolved": "http://beta-internal:4873/isstream/-/isstream-0.1.2.tgz"
            },
            "har-validator": {
              "version": "1.8.0",
              "from": "http://beta-internal:4873/har-validator/-/har-validator-1.8.0.tgz",
              "resolved": "http://beta-internal:4873/har-validator/-/har-validator-1.8.0.tgz",
              "dependencies": {
                "bluebird": {
                  "version": "2.9.33",
                  "from": "http://beta-internal:4873/bluebird/-/bluebird-2.9.33.tgz",
                  "resolved": "http://beta-internal:4873/bluebird/-/bluebird-2.9.33.tgz"
                },
                "chalk": {
                  "version": "1.1.0",
                  "from": "http://beta-internal:4873/chalk/-/chalk-1.1.0.tgz",
                  "resolved": "http://beta-internal:4873/chalk/-/chalk-1.1.0.tgz",
                  "dependencies": {
                    "ansi-styles": {
                      "version": "2.1.0",
                      "from": "http://beta-internal:4873/ansi-styles/-/ansi-styles-2.1.0.tgz",
                      "resolved": "http://beta-internal:4873/ansi-styles/-/ansi-styles-2.1.0.tgz"
                    },
                    "escape-string-regexp": {
                      "version": "1.0.3",
                      "from": "http://beta-internal:4873/escape-string-regexp/-/escape-string-regexp-1.0.3.tgz",
                      "resolved": "http://beta-internal:4873/escape-string-regexp/-/escape-string-regexp-1.0.3.tgz"
                    },
                    "has-ansi": {
                      "version": "2.0.0",
                      "from": "http://beta-internal:4873/has-ansi/-/has-ansi-2.0.0.tgz",
                      "resolved": "http://beta-internal:4873/has-ansi/-/has-ansi-2.0.0.tgz",
                      "dependencies": {
                        "ansi-regex": {
                          "version": "2.0.0",
                          "from": "http://beta-internal:4873/ansi-regex/-/ansi-regex-2.0.0.tgz",
                          "resolved": "http://beta-internal:4873/ansi-regex/-/ansi-regex-2.0.0.tgz"
                        }
                      }
                    },
                    "strip-ansi": {
                      "version": "3.0.0",
                      "from": "http://beta-internal:4873/strip-ansi/-/strip-ansi-3.0.0.tgz",
                      "resolved": "http://beta-internal:4873/strip-ansi/-/strip-ansi-3.0.0.tgz",
                      "dependencies": {
                        "ansi-regex": {
                          "version": "2.0.0",
                          "from": "http://beta-internal:4873/ansi-regex/-/ansi-regex-2.0.0.tgz",
                          "resolved": "http://beta-internal:4873/ansi-regex/-/ansi-regex-2.0.0.tgz"
                        }
                      }
                    },
                    "supports-color": {
                      "version": "2.0.0",
                      "from": "http://beta-internal:4873/supports-color/-/supports-color-2.0.0.tgz",
                      "resolved": "http://beta-internal:4873/supports-color/-/supports-color-2.0.0.tgz"
                    }
                  }
                },
                "commander": {
                  "version": "2.8.1",
                  "from": "http://beta-internal:4873/commander/-/commander-2.8.1.tgz",
                  "resolved": "http://beta-internal:4873/commander/-/commander-2.8.1.tgz",
                  "dependencies": {
                    "graceful-readlink": {
                      "version": "1.0.1",
                      "from": "http://beta-internal:4873/graceful-readlink/-/graceful-readlink-1.0.1.tgz",
                      "resolved": "http://beta-internal:4873/graceful-readlink/-/graceful-readlink-1.0.1.tgz"
                    }
                  }
                },
                "is-my-json-valid": {
                  "version": "2.12.0",
                  "from": "http://beta-internal:4873/is-my-json-valid/-/is-my-json-valid-2.12.0.tgz",
                  "resolved": "http://beta-internal:4873/is-my-json-valid/-/is-my-json-valid-2.12.0.tgz",
                  "dependencies": {
                    "generate-function": {
                      "version": "2.0.0",
                      "from": "http://beta-internal:4873/generate-function/-/generate-function-2.0.0.tgz",
                      "resolved": "http://beta-internal:4873/generate-function/-/generate-function-2.0.0.tgz"
                    },
                    "generate-object-property": {
                      "version": "1.2.0",
                      "from": "http://beta-internal:4873/generate-object-property/-/generate-object-property-1.2.0.tgz",
                      "resolved": "http://beta-internal:4873/generate-object-property/-/generate-object-property-1.2.0.tgz",
                      "dependencies": {
                        "is-property": {
                          "version": "1.0.2",
                          "from": "http://beta-internal:4873/is-property/-/is-property-1.0.2.tgz",
                          "resolved": "http://beta-internal:4873/is-property/-/is-property-1.0.2.tgz"
                        }
                      }
                    },
                    "jsonpointer": {
                      "version": "1.1.0",
                      "from": "http://beta-internal:4873/jsonpointer/-/jsonpointer-1.1.0.tgz",
                      "resolved": "http://beta-internal:4873/jsonpointer/-/jsonpointer-1.1.0.tgz"
                    },
                    "xtend": {
                      "version": "4.0.0",
                      "from": "http://beta-internal:4873/xtend/-/xtend-4.0.0.tgz",
                      "resolved": "http://beta-internal:4873/xtend/-/xtend-4.0.0.tgz"
                    }
                  }
                }
              }
            }
          }
        },
        "require-directory": {
          "version": "2.1.1",
          "from": "http://beta-internal:4873/require-directory/-/require-directory-2.1.1.tgz",
          "resolved": "http://beta-internal:4873/require-directory/-/require-directory-2.1.1.tgz"
        }
      }
    },
    "text-filter": {
      "version": "0.1.1",
      "from": "http://beta-internal:4873/text-filter/-/text-filter-0.1.1.tgz",
      "resolved": "http://beta-internal:4873/text-filter/-/text-filter-0.1.1.tgz"
    },
    "throat": {
      "version": "1.0.0",
      "from": "http://beta-internal:4873/throat/-/throat-1.0.0.tgz",
      "resolved": "http://beta-internal:4873/throat/-/throat-1.0.0.tgz",
      "dependencies": {
        "promise": {
          "version": "3.2.0",
          "from": "http://beta-internal:4873/promise/-/promise-3.2.0.tgz",
          "resolved": "http://beta-internal:4873/promise/-/promise-3.2.0.tgz"
        }
      }
    },
    "through2-concurrent": {
      "version": "1.1.0",
      "from": "through2-concurrent@>=1.1.0 <2.0.0",
      "resolved": "http://beta-internal:4873/through2-concurrent/-/through2-concurrent-1.1.0.tgz",
      "dependencies": {
        "through2": {
          "version": "2.0.0",
          "from": "through2@>=2.0.0 <3.0.0",
          "resolved": "http://beta-internal:4873/through2/-/through2-2.0.0.tgz",
          "dependencies": {
            "readable-stream": {
              "version": "2.0.2",
              "from": "readable-stream@>=2.0.0 <2.1.0",
              "resolved": "http://beta-internal:4873/readable-stream/-/readable-stream-2.0.2.tgz",
              "dependencies": {
                "core-util-is": {
                  "version": "1.0.1",
                  "from": "core-util-is@>=1.0.0 <1.1.0",
                  "resolved": "http://beta-internal:4873/core-util-is/-/core-util-is-1.0.1.tgz"
                },
                "inherits": {
                  "version": "2.0.1",
                  "from": "inherits@>=2.0.1 <2.1.0",
                  "resolved": "http://beta-internal:4873/inherits/-/inherits-2.0.1.tgz"
                },
                "isarray": {
                  "version": "0.0.1",
                  "from": "isarray@0.0.1",
                  "resolved": "http://beta-internal:4873/isarray/-/isarray-0.0.1.tgz"
                },
                "process-nextick-args": {
                  "version": "1.0.2",
                  "from": "process-nextick-args@>=1.0.0 <1.1.0",
                  "resolved": "http://beta-internal:4873/process-nextick-args/-/process-nextick-args-1.0.2.tgz"
                },
                "string_decoder": {
                  "version": "0.10.31",
                  "from": "string_decoder@>=0.10.0 <0.11.0",
                  "resolved": "http://beta-internal:4873/string_decoder/-/string_decoder-0.10.31.tgz"
                },
                "util-deprecate": {
                  "version": "1.0.1",
                  "from": "util-deprecate@>=1.0.1 <1.1.0",
                  "resolved": "http://beta-internal:4873/util-deprecate/-/util-deprecate-1.0.1.tgz"
                }
              }
            },
            "xtend": {
              "version": "4.0.0",
              "from": "xtend@>=4.0.0 <4.1.0",
              "resolved": "http://beta-internal:4873/xtend/-/xtend-4.0.0.tgz"
            }
          }
        }
      }
    },
    "tough-cookie": {
      "version": "0.12.1",
      "from": "http://beta-internal:4873/tough-cookie/-/tough-cookie-0.12.1.tgz",
      "resolved": "http://beta-internal:4873/tough-cookie/-/tough-cookie-0.12.1.tgz",
      "dependencies": {
        "punycode": {
          "version": "1.3.2",
          "from": "http://beta-internal:4873/punycode/-/punycode-1.3.2.tgz",
          "resolved": "http://beta-internal:4873/punycode/-/punycode-1.3.2.tgz"
        }
      }
    },
    "transloadit": {
      "version": "1.5.0",
      "from": "http://beta-internal:4873/transloadit/-/transloadit-1.5.0.tgz",
      "resolved": "http://beta-internal:4873/transloadit/-/transloadit-1.5.0.tgz",
      "dependencies": {
        "request": {
          "version": "2.16.6",
          "from": "http://beta-internal:4873/request/-/request-2.16.6.tgz",
          "resolved": "http://beta-internal:4873/request/-/request-2.16.6.tgz",
          "dependencies": {
            "form-data": {
              "version": "0.0.10",
              "from": "http://beta-internal:4873/form-data/-/form-data-0.0.10.tgz",
              "resolved": "http://beta-internal:4873/form-data/-/form-data-0.0.10.tgz",
              "dependencies": {
                "combined-stream": {
                  "version": "0.0.7",
                  "from": "http://beta-internal:4873/combined-stream/-/combined-stream-0.0.7.tgz",
                  "resolved": "http://beta-internal:4873/combined-stream/-/combined-stream-0.0.7.tgz",
                  "dependencies": {
                    "delayed-stream": {
                      "version": "0.0.5",
                      "from": "http://beta-internal:4873/delayed-stream/-/delayed-stream-0.0.5.tgz",
                      "resolved": "http://beta-internal:4873/delayed-stream/-/delayed-stream-0.0.5.tgz"
                    }
                  }
                },
                "async": {
                  "version": "0.2.10",
                  "from": "http://beta-internal:4873/async/-/async-0.2.10.tgz",
                  "resolved": "http://beta-internal:4873/async/-/async-0.2.10.tgz"
                }
              }
            },
            "mime": {
              "version": "1.2.11",
              "from": "http://beta-internal:4873/mime/-/mime-1.2.11.tgz",
              "resolved": "http://beta-internal:4873/mime/-/mime-1.2.11.tgz"
            },
            "hawk": {
              "version": "0.10.2",
              "from": "http://beta-internal:4873/hawk/-/hawk-0.10.2.tgz",
              "resolved": "http://beta-internal:4873/hawk/-/hawk-0.10.2.tgz",
              "dependencies": {
                "hoek": {
                  "version": "0.7.6",
                  "from": "http://beta-internal:4873/hoek/-/hoek-0.7.6.tgz",
                  "resolved": "http://beta-internal:4873/hoek/-/hoek-0.7.6.tgz"
                },
                "boom": {
                  "version": "0.3.8",
                  "from": "http://beta-internal:4873/boom/-/boom-0.3.8.tgz",
                  "resolved": "http://beta-internal:4873/boom/-/boom-0.3.8.tgz"
                },
                "cryptiles": {
                  "version": "0.1.3",
                  "from": "http://beta-internal:4873/cryptiles/-/cryptiles-0.1.3.tgz",
                  "resolved": "http://beta-internal:4873/cryptiles/-/cryptiles-0.1.3.tgz"
                },
                "sntp": {
                  "version": "0.1.4",
                  "from": "http://beta-internal:4873/sntp/-/sntp-0.1.4.tgz",
                  "resolved": "http://beta-internal:4873/sntp/-/sntp-0.1.4.tgz"
                }
              }
            },
            "cookie-jar": {
              "version": "0.2.0",
              "from": "http://beta-internal:4873/cookie-jar/-/cookie-jar-0.2.0.tgz",
              "resolved": "http://beta-internal:4873/cookie-jar/-/cookie-jar-0.2.0.tgz"
            },
            "aws-sign": {
              "version": "0.2.0",
              "from": "http://beta-internal:4873/aws-sign/-/aws-sign-0.2.0.tgz",
              "resolved": "http://beta-internal:4873/aws-sign/-/aws-sign-0.2.0.tgz"
            },
            "oauth-sign": {
              "version": "0.2.0",
              "from": "http://beta-internal:4873/oauth-sign/-/oauth-sign-0.2.0.tgz",
              "resolved": "http://beta-internal:4873/oauth-sign/-/oauth-sign-0.2.0.tgz"
            },
            "forever-agent": {
              "version": "0.2.0",
              "from": "http://beta-internal:4873/forever-agent/-/forever-agent-0.2.0.tgz",
              "resolved": "http://beta-internal:4873/forever-agent/-/forever-agent-0.2.0.tgz"
            },
            "tunnel-agent": {
              "version": "0.2.0",
              "from": "http://beta-internal:4873/tunnel-agent/-/tunnel-agent-0.2.0.tgz",
              "resolved": "http://beta-internal:4873/tunnel-agent/-/tunnel-agent-0.2.0.tgz"
            },
            "json-stringify-safe": {
              "version": "3.0.0",
              "from": "http://beta-internal:4873/json-stringify-safe/-/json-stringify-safe-3.0.0.tgz",
              "resolved": "http://beta-internal:4873/json-stringify-safe/-/json-stringify-safe-3.0.0.tgz"
            },
            "qs": {
              "version": "0.5.6",
              "from": "http://beta-internal:4873/qs/-/qs-0.5.6.tgz",
              "resolved": "http://beta-internal:4873/qs/-/qs-0.5.6.tgz"
            }
          }
        },
        "underscore": {
          "version": "1.2.1",
          "from": "http://beta-internal:4873/underscore/-/underscore-1.2.1.tgz",
          "resolved": "http://beta-internal:4873/underscore/-/underscore-1.2.1.tgz"
        }
      }
    },
    "underscore": {
      "version": "1.6.0",
      "from": "http://beta-internal:4873/underscore/-/underscore-1.6.0.tgz",
      "resolved": "http://beta-internal:4873/underscore/-/underscore-1.6.0.tgz"
    },
    "useragent": {
      "version": "2.0.6",
      "from": "http://beta-internal:4873/useragent/-/useragent-2.0.6.tgz",
      "resolved": "http://beta-internal:4873/useragent/-/useragent-2.0.6.tgz",
      "dependencies": {
        "lru-cache": {
          "version": "2.2.4",
          "from": "http://beta-internal:4873/lru-cache/-/lru-cache-2.2.4.tgz",
          "resolved": "http://beta-internal:4873/lru-cache/-/lru-cache-2.2.4.tgz"
        }
      }
    },
    "winston": {
      "version": "0.7.3",
      "from": "http://beta-internal:4873/winston/-/winston-0.7.3.tgz",
      "resolved": "http://beta-internal:4873/winston/-/winston-0.7.3.tgz",
      "dependencies": {
        "async": {
          "version": "0.2.10",
          "from": "async@>=0.2.4 <0.3.0",
          "resolved": "http://beta-internal:4873/async/-/async-0.2.10.tgz"
        },
        "colors": {
          "version": "0.6.2",
          "from": "http://beta-internal:4873/colors/-/colors-0.6.2.tgz",
          "resolved": "http://beta-internal:4873/colors/-/colors-0.6.2.tgz"
        },
        "cycle": {
          "version": "1.0.3",
          "from": "http://beta-internal:4873/cycle/-/cycle-1.0.3.tgz",
          "resolved": "http://beta-internal:4873/cycle/-/cycle-1.0.3.tgz"
        },
        "eyes": {
          "version": "0.1.8",
          "from": "http://beta-internal:4873/eyes/-/eyes-0.1.8.tgz",
          "resolved": "http://beta-internal:4873/eyes/-/eyes-0.1.8.tgz"
        },
        "pkginfo": {
          "version": "0.3.0",
          "from": "http://beta-internal:4873/pkginfo/-/pkginfo-0.3.0.tgz",
          "resolved": "http://beta-internal:4873/pkginfo/-/pkginfo-0.3.0.tgz"
        },
        "request": {
          "version": "2.16.6",
          "from": "http://beta-internal:4873/request/-/request-2.16.6.tgz",
          "resolved": "http://beta-internal:4873/request/-/request-2.16.6.tgz",
          "dependencies": {
            "form-data": {
              "version": "0.0.10",
              "from": "http://beta-internal:4873/form-data/-/form-data-0.0.10.tgz",
              "resolved": "http://beta-internal:4873/form-data/-/form-data-0.0.10.tgz",
              "dependencies": {
                "combined-stream": {
                  "version": "0.0.7",
                  "from": "http://beta-internal:4873/combined-stream/-/combined-stream-0.0.7.tgz",
                  "resolved": "http://beta-internal:4873/combined-stream/-/combined-stream-0.0.7.tgz",
                  "dependencies": {
                    "delayed-stream": {
                      "version": "0.0.5",
                      "from": "http://beta-internal:4873/delayed-stream/-/delayed-stream-0.0.5.tgz",
                      "resolved": "http://beta-internal:4873/delayed-stream/-/delayed-stream-0.0.5.tgz"
                    }
                  }
                }
              }
            },
            "mime": {
              "version": "1.2.11",
              "from": "http://beta-internal:4873/mime/-/mime-1.2.11.tgz",
              "resolved": "http://beta-internal:4873/mime/-/mime-1.2.11.tgz"
            },
            "hawk": {
              "version": "0.10.2",
              "from": "http://beta-internal:4873/hawk/-/hawk-0.10.2.tgz",
              "resolved": "http://beta-internal:4873/hawk/-/hawk-0.10.2.tgz",
              "dependencies": {
                "hoek": {
                  "version": "0.7.6",
                  "from": "hoek@>=0.7.0 <0.8.0",
                  "resolved": "http://beta-internal:4873/hoek/-/hoek-0.7.6.tgz"
                },
                "boom": {
                  "version": "0.3.8",
                  "from": "boom@>=0.3.0 <0.4.0",
                  "resolved": "http://beta-internal:4873/boom/-/boom-0.3.8.tgz"
                },
                "cryptiles": {
                  "version": "0.1.3",
                  "from": "cryptiles@>=0.1.0 <0.2.0",
                  "resolved": "http://beta-internal:4873/cryptiles/-/cryptiles-0.1.3.tgz"
                },
                "sntp": {
                  "version": "0.1.4",
                  "from": "sntp@>=0.1.0 <0.2.0",
                  "resolved": "http://beta-internal:4873/sntp/-/sntp-0.1.4.tgz"
                }
              }
            },
            "cookie-jar": {
              "version": "0.2.0",
              "from": "http://beta-internal:4873/cookie-jar/-/cookie-jar-0.2.0.tgz",
              "resolved": "http://beta-internal:4873/cookie-jar/-/cookie-jar-0.2.0.tgz"
            },
            "aws-sign": {
              "version": "0.2.0",
              "from": "http://beta-internal:4873/aws-sign/-/aws-sign-0.2.0.tgz",
              "resolved": "http://beta-internal:4873/aws-sign/-/aws-sign-0.2.0.tgz"
            },
            "oauth-sign": {
              "version": "0.2.0",
              "from": "http://beta-internal:4873/oauth-sign/-/oauth-sign-0.2.0.tgz",
              "resolved": "http://beta-internal:4873/oauth-sign/-/oauth-sign-0.2.0.tgz"
            },
            "forever-agent": {
              "version": "0.2.0",
              "from": "http://beta-internal:4873/forever-agent/-/forever-agent-0.2.0.tgz",
              "resolved": "http://beta-internal:4873/forever-agent/-/forever-agent-0.2.0.tgz"
            },
            "tunnel-agent": {
              "version": "0.2.0",
              "from": "http://beta-internal:4873/tunnel-agent/-/tunnel-agent-0.2.0.tgz",
              "resolved": "http://beta-internal:4873/tunnel-agent/-/tunnel-agent-0.2.0.tgz"
            },
            "json-stringify-safe": {
              "version": "3.0.0",
              "from": "http://beta-internal:4873/json-stringify-safe/-/json-stringify-safe-3.0.0.tgz",
              "resolved": "http://beta-internal:4873/json-stringify-safe/-/json-stringify-safe-3.0.0.tgz"
            },
            "qs": {
              "version": "0.5.6",
              "from": "qs@>=0.5.4 <0.6.0",
              "resolved": "http://beta-internal:4873/qs/-/qs-0.5.6.tgz"
            }
          }
        },
        "stack-trace": {
          "version": "0.0.9",
          "from": "http://beta-internal:4873/stack-trace/-/stack-trace-0.0.9.tgz",
          "resolved": "http://beta-internal:4873/stack-trace/-/stack-trace-0.0.9.tgz"
        }
      }
    },
    "winston-logstash-udp": {
      "version": "0.0.4",
      "from": "http://beta-internal:4873/winston-logstash-udp/-/winston-logstash-udp-0.0.4.tgz",
      "resolved": "http://beta-internal:4873/winston-logstash-udp/-/winston-logstash-udp-0.0.4.tgz"
    },
    "wreck": {
      "version": "5.6.1",
      "from": "http://beta-internal:4873/wreck/-/wreck-5.6.1.tgz",
      "resolved": "http://beta-internal:4873/wreck/-/wreck-5.6.1.tgz",
      "dependencies": {
        "hoek": {
          "version": "2.14.0",
          "from": "http://beta-internal:4873/hoek/-/hoek-2.14.0.tgz",
          "resolved": "http://beta-internal:4873/hoek/-/hoek-2.14.0.tgz"
        },
        "boom": {
          "version": "2.8.0",
          "from": "http://beta-internal:4873/boom/-/boom-2.8.0.tgz",
          "resolved": "http://beta-internal:4873/boom/-/boom-2.8.0.tgz"
        }
      }
    },
    "xml2js": {
      "version": "0.2.2",
      "from": "http://beta-internal:4873/xml2js/-/xml2js-0.2.2.tgz",
      "resolved": "http://beta-internal:4873/xml2js/-/xml2js-0.2.2.tgz",
      "dependencies": {
        "sax": {
          "version": "1.1.1",
          "from": "http://beta-internal:4873/sax/-/sax-1.1.1.tgz",
          "resolved": "http://beta-internal:4873/sax/-/sax-1.1.1.tgz"
        }
      }
    },
    "xregexp": {
      "version": "2.0.0",
      "from": "http://beta-internal:4873/xregexp/-/xregexp-2.0.0.tgz",
      "resolved": "http://beta-internal:4873/xregexp/-/xregexp-2.0.0.tgz"
    }
  }
}<|MERGE_RESOLUTION|>--- conflicted
+++ resolved
@@ -36,7 +36,7 @@
       "dependencies": {
         "readable-stream": {
           "version": "1.0.33",
-          "from": "readable-stream@>=1.0.26 <1.1.0",
+          "from": "http://beta-internal:4873/readable-stream/-/readable-stream-1.0.33.tgz",
           "resolved": "http://beta-internal:4873/readable-stream/-/readable-stream-1.0.33.tgz",
           "dependencies": {
             "core-util-is": {
@@ -171,9 +171,9 @@
       "resolved": "http://beta-internal:4873/cld/-/cld-2.4.4.tgz",
       "dependencies": {
         "glob": {
-          "version": "5.0.13",
-          "from": "http://beta-internal:4873/glob/-/glob-5.0.13.tgz",
-          "resolved": "http://beta-internal:4873/glob/-/glob-5.0.13.tgz",
+          "version": "5.0.14",
+          "from": "http://beta-internal:4873/glob/-/glob-5.0.14.tgz",
+          "resolved": "http://beta-internal:4873/glob/-/glob-5.0.14.tgz",
           "dependencies": {
             "inflight": {
               "version": "1.0.4",
@@ -193,9 +193,9 @@
               "resolved": "http://beta-internal:4873/inherits/-/inherits-2.0.1.tgz"
             },
             "minimatch": {
-              "version": "2.0.8",
-              "from": "http://beta-internal:4873/minimatch/-/minimatch-2.0.8.tgz",
-              "resolved": "http://beta-internal:4873/minimatch/-/minimatch-2.0.8.tgz",
+              "version": "2.0.10",
+              "from": "http://beta-internal:4873/minimatch/-/minimatch-2.0.10.tgz",
+              "resolved": "http://beta-internal:4873/minimatch/-/minimatch-2.0.10.tgz",
               "dependencies": {
                 "brace-expansion": {
                   "version": "1.1.0",
@@ -236,76 +236,14 @@
           }
         },
         "nan": {
-          "version": "1.8.4",
-          "from": "http://beta-internal:4873/nan/-/nan-1.8.4.tgz",
-          "resolved": "http://beta-internal:4873/nan/-/nan-1.8.4.tgz"
+          "version": "1.9.0",
+          "from": "http://beta-internal:4873/nan/-/nan-1.9.0.tgz",
+          "resolved": "http://beta-internal:4873/nan/-/nan-1.9.0.tgz"
         },
         "rimraf": {
-          "version": "2.4.1",
-          "from": "http://beta-internal:4873/rimraf/-/rimraf-2.4.1.tgz",
-          "resolved": "http://beta-internal:4873/rimraf/-/rimraf-2.4.1.tgz",
-          "dependencies": {
-            "glob": {
-              "version": "4.5.3",
-              "from": "http://beta-internal:4873/glob/-/glob-4.5.3.tgz",
-              "resolved": "http://beta-internal:4873/glob/-/glob-4.5.3.tgz",
-              "dependencies": {
-                "inflight": {
-                  "version": "1.0.4",
-                  "from": "http://beta-internal:4873/inflight/-/inflight-1.0.4.tgz",
-                  "resolved": "http://beta-internal:4873/inflight/-/inflight-1.0.4.tgz",
-                  "dependencies": {
-                    "wrappy": {
-                      "version": "1.0.1",
-                      "from": "http://beta-internal:4873/wrappy/-/wrappy-1.0.1.tgz",
-                      "resolved": "http://beta-internal:4873/wrappy/-/wrappy-1.0.1.tgz"
-                    }
-                  }
-                },
-                "inherits": {
-                  "version": "2.0.1",
-                  "from": "http://beta-internal:4873/inherits/-/inherits-2.0.1.tgz",
-                  "resolved": "http://beta-internal:4873/inherits/-/inherits-2.0.1.tgz"
-                },
-                "minimatch": {
-                  "version": "2.0.8",
-                  "from": "http://beta-internal:4873/minimatch/-/minimatch-2.0.8.tgz",
-                  "resolved": "http://beta-internal:4873/minimatch/-/minimatch-2.0.8.tgz",
-                  "dependencies": {
-                    "brace-expansion": {
-                      "version": "1.1.0",
-                      "from": "http://beta-internal:4873/brace-expansion/-/brace-expansion-1.1.0.tgz",
-                      "resolved": "http://beta-internal:4873/brace-expansion/-/brace-expansion-1.1.0.tgz",
-                      "dependencies": {
-                        "balanced-match": {
-                          "version": "0.2.0",
-                          "from": "http://beta-internal:4873/balanced-match/-/balanced-match-0.2.0.tgz",
-                          "resolved": "http://beta-internal:4873/balanced-match/-/balanced-match-0.2.0.tgz"
-                        },
-                        "concat-map": {
-                          "version": "0.0.1",
-                          "from": "http://beta-internal:4873/concat-map/-/concat-map-0.0.1.tgz",
-                          "resolved": "http://beta-internal:4873/concat-map/-/concat-map-0.0.1.tgz"
-                        }
-                      }
-                    }
-                  }
-                },
-                "once": {
-                  "version": "1.3.2",
-                  "from": "http://beta-internal:4873/once/-/once-1.3.2.tgz",
-                  "resolved": "http://beta-internal:4873/once/-/once-1.3.2.tgz",
-                  "dependencies": {
-                    "wrappy": {
-                      "version": "1.0.1",
-                      "from": "http://beta-internal:4873/wrappy/-/wrappy-1.0.1.tgz",
-                      "resolved": "http://beta-internal:4873/wrappy/-/wrappy-1.0.1.tgz"
-                    }
-                  }
-                }
-              }
-            }
-          }
+          "version": "2.4.2",
+          "from": "http://beta-internal:4873/rimraf/-/rimraf-2.4.2.tgz",
+          "resolved": "http://beta-internal:4873/rimraf/-/rimraf-2.4.2.tgz"
         }
       }
     },
@@ -622,7 +560,7 @@
       "dependencies": {
         "through": {
           "version": "2.3.8",
-          "from": "through@>=2.3.4 <2.4.0",
+          "from": "http://beta-internal:4873/through/-/through-2.3.8.tgz",
           "resolved": "http://beta-internal:4873/through/-/through-2.3.8.tgz"
         },
         "duplexer": {
@@ -637,7 +575,7 @@
         },
         "map-stream": {
           "version": "0.1.0",
-          "from": "map-stream@>=0.1.0 <0.2.0",
+          "from": "http://beta-internal:4873/map-stream/-/map-stream-0.1.0.tgz",
           "resolved": "http://beta-internal:4873/map-stream/-/map-stream-0.1.0.tgz"
         },
         "pause-stream": {
@@ -1312,9 +1250,9 @@
           "resolved": "http://beta-internal:4873/faye-websocket/-/faye-websocket-0.9.4.tgz",
           "dependencies": {
             "websocket-driver": {
-              "version": "0.6.0",
-              "from": "http://beta-internal:4873/websocket-driver/-/websocket-driver-0.6.0.tgz",
-              "resolved": "http://beta-internal:4873/websocket-driver/-/websocket-driver-0.6.0.tgz",
+              "version": "0.6.2",
+              "from": "http://beta-internal:4873/websocket-driver/-/websocket-driver-0.6.2.tgz",
+              "resolved": "http://beta-internal:4873/websocket-driver/-/websocket-driver-0.6.2.tgz",
               "dependencies": {
                 "websocket-extensions": {
                   "version": "0.1.1",
@@ -1346,60 +1284,61 @@
     },
     "gitter-markdown-processor": {
       "version": "11.0.1",
-      "from": "gitter-markdown-processor@latest",
+      "from": "gitter-markdown-processor@11.0.1",
+      "resolved": "http://beta-internal:4873/gitter-markdown-processor/-/gitter-markdown-processor-11.0.1.tgz",
       "dependencies": {
         "gitter-marked": {
           "version": "0.9.0",
-          "from": "gitter-marked@>=0.9.0 <0.10.0",
+          "from": "http://beta-internal:4873/gitter-marked/-/gitter-marked-0.9.0.tgz",
           "resolved": "http://beta-internal:4873/gitter-marked/-/gitter-marked-0.9.0.tgz"
         },
         "highlight.js": {
           "version": "8.5.0",
-          "from": "highlight.js@>=8.5.0 <8.6.0",
+          "from": "http://beta-internal:4873/highlight.js/-/highlight.js-8.5.0.tgz",
           "resolved": "http://beta-internal:4873/highlight.js/-/highlight.js-8.5.0.tgz"
         },
         "htmlencode": {
           "version": "0.0.4",
-          "from": "htmlencode@0.0.4",
+          "from": "http://beta-internal:4873/htmlencode/-/htmlencode-0.0.4.tgz",
           "resolved": "http://beta-internal:4873/htmlencode/-/htmlencode-0.0.4.tgz"
         },
         "katex": {
           "version": "0.5.1",
-          "from": "katex@>=0.5.1 <0.6.0",
+          "from": "http://beta-internal:4873/katex/-/katex-0.5.1.tgz",
           "resolved": "http://beta-internal:4873/katex/-/katex-0.5.1.tgz",
           "dependencies": {
             "match-at": {
               "version": "0.1.0",
-              "from": "match-at@>=0.1.0 <0.2.0",
+              "from": "http://beta-internal:4873/match-at/-/match-at-0.1.0.tgz",
               "resolved": "http://beta-internal:4873/match-at/-/match-at-0.1.0.tgz"
             }
           }
         },
         "underscore": {
           "version": "1.8.3",
-          "from": "underscore@>=1.7.0 <2.0.0",
+          "from": "http://beta-internal:4873/underscore/-/underscore-1.8.3.tgz",
           "resolved": "http://beta-internal:4873/underscore/-/underscore-1.8.3.tgz"
         },
         "worker-farm": {
           "version": "1.3.1",
-          "from": "worker-farm@>=1.0.1 <2.0.0",
+          "from": "http://beta-internal:4873/worker-farm/-/worker-farm-1.3.1.tgz",
           "resolved": "http://beta-internal:4873/worker-farm/-/worker-farm-1.3.1.tgz",
           "dependencies": {
             "errno": {
               "version": "0.1.4",
-              "from": "errno@>=0.1.1 <0.2.0-0",
+              "from": "http://beta-internal:4873/errno/-/errno-0.1.4.tgz",
               "resolved": "http://beta-internal:4873/errno/-/errno-0.1.4.tgz",
               "dependencies": {
                 "prr": {
                   "version": "0.0.0",
-                  "from": "prr@>=0.0.0 <0.1.0",
+                  "from": "http://beta-internal:4873/prr/-/prr-0.0.0.tgz",
                   "resolved": "http://beta-internal:4873/prr/-/prr-0.0.0.tgz"
                 }
               }
             },
             "xtend": {
               "version": "4.0.0",
-              "from": "xtend@>=4.0.0 <4.1.0-0",
+              "from": "http://beta-internal:4873/xtend/-/xtend-4.0.0.tgz",
               "resolved": "http://beta-internal:4873/xtend/-/xtend-4.0.0.tgz"
             }
           }
@@ -1501,18 +1440,7 @@
         "backbone-url-resolver": {
           "version": "0.1.1",
           "from": "http://beta-internal:4873/backbone-url-resolver/-/backbone-url-resolver-0.1.1.tgz",
-<<<<<<< HEAD
           "resolved": "http://beta-internal:4873/backbone-url-resolver/-/backbone-url-resolver-0.1.1.tgz"
-=======
-          "resolved": "http://beta-internal:4873/backbone-url-resolver/-/backbone-url-resolver-0.1.1.tgz",
-          "dependencies": {
-            "backbone": {
-              "version": "1.2.3",
-              "from": "backbone@>=1.2.2 <2.0.0",
-              "resolved": "http://beta-internal:4873/backbone/-/backbone-1.2.3.tgz"
-            }
-          }
->>>>>>> 9a0ad853
         },
         "underscore": {
           "version": "1.8.3",
@@ -1580,6 +1508,11 @@
       "from": "modules/github",
       "resolved": "file:modules/github"
     },
+    "gitter-web-google": {
+      "version": "1.0.0",
+      "from": "modules/google",
+      "resolved": "file:modules/google"
+    },
     "gitter-web-presence": {
       "version": "1.0.0",
       "from": "modules/presence",
@@ -1605,337 +1538,6 @@
       "from": "modules/suggestions",
       "resolved": "file:modules/suggestions"
     },
-    "gulp-util": {
-      "version": "3.0.6",
-      "from": "gulp-util@>=3.0.1 <4.0.0",
-      "resolved": "http://beta-internal:4873/gulp-util/-/gulp-util-3.0.6.tgz",
-      "dependencies": {
-        "array-differ": {
-          "version": "1.0.0",
-          "from": "array-differ@>=1.0.0 <2.0.0",
-          "resolved": "http://beta-internal:4873/array-differ/-/array-differ-1.0.0.tgz"
-        },
-        "array-uniq": {
-          "version": "1.0.2",
-          "from": "array-uniq@>=1.0.2 <2.0.0",
-          "resolved": "http://beta-internal:4873/array-uniq/-/array-uniq-1.0.2.tgz"
-        },
-        "beeper": {
-          "version": "1.1.0",
-          "from": "beeper@>=1.0.0 <2.0.0",
-          "resolved": "http://beta-internal:4873/beeper/-/beeper-1.1.0.tgz"
-        },
-        "chalk": {
-          "version": "1.1.0",
-          "from": "chalk@>=1.0.0 <2.0.0",
-          "resolved": "http://beta-internal:4873/chalk/-/chalk-1.1.0.tgz",
-          "dependencies": {
-            "ansi-styles": {
-              "version": "2.1.0",
-              "from": "ansi-styles@>=2.1.0 <3.0.0",
-              "resolved": "http://beta-internal:4873/ansi-styles/-/ansi-styles-2.1.0.tgz"
-            },
-            "escape-string-regexp": {
-              "version": "1.0.3",
-              "from": "escape-string-regexp@>=1.0.2 <2.0.0",
-              "resolved": "http://beta-internal:4873/escape-string-regexp/-/escape-string-regexp-1.0.3.tgz"
-            },
-            "has-ansi": {
-              "version": "2.0.0",
-              "from": "has-ansi@>=2.0.0 <3.0.0",
-              "resolved": "http://beta-internal:4873/has-ansi/-/has-ansi-2.0.0.tgz",
-              "dependencies": {
-                "ansi-regex": {
-                  "version": "2.0.0",
-                  "from": "ansi-regex@>=2.0.0 <3.0.0",
-                  "resolved": "http://beta-internal:4873/ansi-regex/-/ansi-regex-2.0.0.tgz"
-                }
-              }
-            },
-            "strip-ansi": {
-              "version": "3.0.0",
-              "from": "strip-ansi@>=3.0.0 <4.0.0",
-              "resolved": "http://beta-internal:4873/strip-ansi/-/strip-ansi-3.0.0.tgz",
-              "dependencies": {
-                "ansi-regex": {
-                  "version": "2.0.0",
-                  "from": "ansi-regex@>=2.0.0 <3.0.0",
-                  "resolved": "http://beta-internal:4873/ansi-regex/-/ansi-regex-2.0.0.tgz"
-                }
-              }
-            },
-            "supports-color": {
-              "version": "2.0.0",
-              "from": "supports-color@>=2.0.0 <3.0.0",
-              "resolved": "http://beta-internal:4873/supports-color/-/supports-color-2.0.0.tgz"
-            }
-          }
-        },
-        "dateformat": {
-          "version": "1.0.11",
-          "from": "dateformat@>=1.0.11 <2.0.0",
-          "resolved": "http://beta-internal:4873/dateformat/-/dateformat-1.0.11.tgz",
-          "dependencies": {
-            "get-stdin": {
-              "version": "4.0.1",
-              "from": "get-stdin@*",
-              "resolved": "http://beta-internal:4873/get-stdin/-/get-stdin-4.0.1.tgz"
-            },
-            "meow": {
-              "version": "3.3.0",
-              "from": "meow@*",
-              "resolved": "http://beta-internal:4873/meow/-/meow-3.3.0.tgz",
-              "dependencies": {
-                "camelcase-keys": {
-                  "version": "1.0.0",
-                  "from": "camelcase-keys@>=1.0.0 <2.0.0",
-                  "resolved": "http://beta-internal:4873/camelcase-keys/-/camelcase-keys-1.0.0.tgz",
-                  "dependencies": {
-                    "camelcase": {
-                      "version": "1.2.1",
-                      "from": "camelcase@>=1.0.1 <2.0.0",
-                      "resolved": "http://beta-internal:4873/camelcase/-/camelcase-1.2.1.tgz"
-                    },
-                    "map-obj": {
-                      "version": "1.0.1",
-                      "from": "map-obj@>=1.0.0 <2.0.0",
-                      "resolved": "http://beta-internal:4873/map-obj/-/map-obj-1.0.1.tgz"
-                    }
-                  }
-                },
-                "indent-string": {
-                  "version": "1.2.2",
-                  "from": "indent-string@>=1.1.0 <2.0.0",
-                  "resolved": "http://beta-internal:4873/indent-string/-/indent-string-1.2.2.tgz",
-                  "dependencies": {
-                    "repeating": {
-                      "version": "1.1.3",
-                      "from": "repeating@>=1.1.0 <2.0.0",
-                      "resolved": "http://beta-internal:4873/repeating/-/repeating-1.1.3.tgz",
-                      "dependencies": {
-                        "is-finite": {
-                          "version": "1.0.1",
-                          "from": "is-finite@>=1.0.0 <2.0.0",
-                          "resolved": "http://beta-internal:4873/is-finite/-/is-finite-1.0.1.tgz",
-                          "dependencies": {
-                            "number-is-nan": {
-                              "version": "1.0.0",
-                              "from": "number-is-nan@>=1.0.0 <2.0.0",
-                              "resolved": "http://beta-internal:4873/number-is-nan/-/number-is-nan-1.0.0.tgz"
-                            }
-                          }
-                        }
-                      }
-                    }
-                  }
-                }
-              }
-            }
-          }
-        },
-        "lodash._reescape": {
-          "version": "3.0.0",
-          "from": "lodash._reescape@>=3.0.0 <4.0.0",
-          "resolved": "http://beta-internal:4873/lodash._reescape/-/lodash._reescape-3.0.0.tgz"
-        },
-        "lodash._reevaluate": {
-          "version": "3.0.0",
-          "from": "lodash._reevaluate@>=3.0.0 <4.0.0",
-          "resolved": "http://beta-internal:4873/lodash._reevaluate/-/lodash._reevaluate-3.0.0.tgz"
-        },
-        "lodash._reinterpolate": {
-          "version": "3.0.0",
-          "from": "lodash._reinterpolate@>=3.0.0 <4.0.0",
-          "resolved": "http://beta-internal:4873/lodash._reinterpolate/-/lodash._reinterpolate-3.0.0.tgz"
-        },
-        "lodash.template": {
-          "version": "3.6.2",
-          "from": "lodash.template@>=3.0.0 <4.0.0",
-          "resolved": "http://beta-internal:4873/lodash.template/-/lodash.template-3.6.2.tgz",
-          "dependencies": {
-            "lodash._basecopy": {
-              "version": "3.0.1",
-              "from": "lodash._basecopy@>=3.0.0 <4.0.0",
-              "resolved": "http://beta-internal:4873/lodash._basecopy/-/lodash._basecopy-3.0.1.tgz"
-            },
-            "lodash._basetostring": {
-              "version": "3.0.1",
-              "from": "lodash._basetostring@>=3.0.0 <4.0.0",
-              "resolved": "http://beta-internal:4873/lodash._basetostring/-/lodash._basetostring-3.0.1.tgz"
-            },
-            "lodash._basevalues": {
-              "version": "3.0.0",
-              "from": "lodash._basevalues@>=3.0.0 <4.0.0",
-              "resolved": "http://beta-internal:4873/lodash._basevalues/-/lodash._basevalues-3.0.0.tgz"
-            },
-            "lodash._isiterateecall": {
-              "version": "3.0.9",
-              "from": "lodash._isiterateecall@>=3.0.0 <4.0.0",
-              "resolved": "http://beta-internal:4873/lodash._isiterateecall/-/lodash._isiterateecall-3.0.9.tgz"
-            },
-            "lodash.escape": {
-              "version": "3.0.0",
-              "from": "lodash.escape@>=3.0.0 <4.0.0",
-              "resolved": "http://beta-internal:4873/lodash.escape/-/lodash.escape-3.0.0.tgz"
-            },
-            "lodash.keys": {
-              "version": "3.1.2",
-              "from": "lodash.keys@>=3.0.0 <4.0.0",
-              "resolved": "http://beta-internal:4873/lodash.keys/-/lodash.keys-3.1.2.tgz",
-              "dependencies": {
-                "lodash._getnative": {
-                  "version": "3.9.1",
-                  "from": "lodash._getnative@>=3.0.0 <4.0.0",
-                  "resolved": "http://beta-internal:4873/lodash._getnative/-/lodash._getnative-3.9.1.tgz"
-                },
-                "lodash.isarguments": {
-                  "version": "3.0.4",
-                  "from": "lodash.isarguments@>=3.0.0 <4.0.0",
-                  "resolved": "http://beta-internal:4873/lodash.isarguments/-/lodash.isarguments-3.0.4.tgz"
-                },
-                "lodash.isarray": {
-                  "version": "3.0.4",
-                  "from": "lodash.isarray@>=3.0.0 <4.0.0",
-                  "resolved": "http://beta-internal:4873/lodash.isarray/-/lodash.isarray-3.0.4.tgz"
-                }
-              }
-            },
-            "lodash.restparam": {
-              "version": "3.6.1",
-              "from": "lodash.restparam@>=3.0.0 <4.0.0",
-              "resolved": "http://beta-internal:4873/lodash.restparam/-/lodash.restparam-3.6.1.tgz"
-            },
-            "lodash.templatesettings": {
-              "version": "3.1.0",
-              "from": "lodash.templatesettings@>=3.0.0 <4.0.0",
-              "resolved": "http://beta-internal:4873/lodash.templatesettings/-/lodash.templatesettings-3.1.0.tgz"
-            }
-          }
-        },
-        "minimist": {
-          "version": "1.1.3",
-          "from": "minimist@>=1.1.0 <2.0.0",
-          "resolved": "http://beta-internal:4873/minimist/-/minimist-1.1.3.tgz"
-        },
-        "multipipe": {
-          "version": "0.1.2",
-          "from": "multipipe@>=0.1.2 <0.2.0",
-          "resolved": "http://beta-internal:4873/multipipe/-/multipipe-0.1.2.tgz",
-          "dependencies": {
-            "duplexer2": {
-              "version": "0.0.2",
-              "from": "duplexer2@>=0.0.2 <0.1.0",
-              "resolved": "http://beta-internal:4873/duplexer2/-/duplexer2-0.0.2.tgz",
-              "dependencies": {
-                "readable-stream": {
-                  "version": "1.1.13",
-                  "from": "readable-stream@>=1.1.9 <1.2.0",
-                  "resolved": "http://beta-internal:4873/readable-stream/-/readable-stream-1.1.13.tgz",
-                  "dependencies": {
-                    "core-util-is": {
-                      "version": "1.0.1",
-                      "from": "core-util-is@>=1.0.0 <1.1.0",
-                      "resolved": "http://beta-internal:4873/core-util-is/-/core-util-is-1.0.1.tgz"
-                    },
-                    "isarray": {
-                      "version": "0.0.1",
-                      "from": "isarray@0.0.1",
-                      "resolved": "http://beta-internal:4873/isarray/-/isarray-0.0.1.tgz"
-                    },
-                    "string_decoder": {
-                      "version": "0.10.31",
-                      "from": "string_decoder@>=0.10.0 <0.11.0",
-                      "resolved": "http://beta-internal:4873/string_decoder/-/string_decoder-0.10.31.tgz"
-                    },
-                    "inherits": {
-                      "version": "2.0.1",
-                      "from": "inherits@>=2.0.1 <2.1.0",
-                      "resolved": "http://beta-internal:4873/inherits/-/inherits-2.0.1.tgz"
-                    }
-                  }
-                }
-              }
-            }
-          }
-        },
-        "object-assign": {
-          "version": "3.0.0",
-          "from": "object-assign@>=3.0.0 <4.0.0",
-          "resolved": "http://beta-internal:4873/object-assign/-/object-assign-3.0.0.tgz"
-        },
-        "replace-ext": {
-          "version": "0.0.1",
-          "from": "replace-ext@0.0.1",
-          "resolved": "http://beta-internal:4873/replace-ext/-/replace-ext-0.0.1.tgz"
-        },
-        "through2": {
-          "version": "2.0.0",
-          "from": "through2@>=2.0.0 <3.0.0",
-          "resolved": "http://beta-internal:4873/through2/-/through2-2.0.0.tgz",
-          "dependencies": {
-            "readable-stream": {
-              "version": "2.0.2",
-              "from": "readable-stream@>=2.0.0 <2.1.0",
-              "resolved": "http://beta-internal:4873/readable-stream/-/readable-stream-2.0.2.tgz",
-              "dependencies": {
-                "core-util-is": {
-                  "version": "1.0.1",
-                  "from": "core-util-is@>=1.0.0 <1.1.0",
-                  "resolved": "http://beta-internal:4873/core-util-is/-/core-util-is-1.0.1.tgz"
-                },
-                "inherits": {
-                  "version": "2.0.1",
-                  "from": "inherits@>=2.0.1 <2.1.0",
-                  "resolved": "http://beta-internal:4873/inherits/-/inherits-2.0.1.tgz"
-                },
-                "isarray": {
-                  "version": "0.0.1",
-                  "from": "isarray@0.0.1",
-                  "resolved": "http://beta-internal:4873/isarray/-/isarray-0.0.1.tgz"
-                },
-                "process-nextick-args": {
-                  "version": "1.0.2",
-                  "from": "process-nextick-args@>=1.0.0 <1.1.0",
-                  "resolved": "http://beta-internal:4873/process-nextick-args/-/process-nextick-args-1.0.2.tgz"
-                },
-                "string_decoder": {
-                  "version": "0.10.31",
-                  "from": "string_decoder@>=0.10.0 <0.11.0",
-                  "resolved": "http://beta-internal:4873/string_decoder/-/string_decoder-0.10.31.tgz"
-                },
-                "util-deprecate": {
-                  "version": "1.0.1",
-                  "from": "util-deprecate@>=1.0.1 <1.1.0",
-                  "resolved": "http://beta-internal:4873/util-deprecate/-/util-deprecate-1.0.1.tgz"
-                }
-              }
-            },
-            "xtend": {
-              "version": "4.0.0",
-              "from": "xtend@>=4.0.0 <4.1.0-0",
-              "resolved": "http://beta-internal:4873/xtend/-/xtend-4.0.0.tgz"
-            }
-          }
-        },
-        "vinyl": {
-          "version": "0.5.1",
-          "from": "vinyl@>=0.5.0 <0.6.0",
-          "resolved": "http://beta-internal:4873/vinyl/-/vinyl-0.5.1.tgz",
-          "dependencies": {
-            "clone": {
-              "version": "1.0.2",
-              "from": "clone@>=1.0.0 <2.0.0",
-              "resolved": "http://beta-internal:4873/clone/-/clone-1.0.2.tgz"
-            },
-            "clone-stats": {
-              "version": "0.0.1",
-              "from": "clone-stats@>=0.0.1 <0.0.2",
-              "resolved": "http://beta-internal:4873/clone-stats/-/clone-stats-0.0.1.tgz"
-            }
-          }
-        }
-      }
-    },
     "handlebars": {
       "version": "3.0.3",
       "from": "http://beta-internal:4873/handlebars/-/handlebars-3.0.3.tgz",
@@ -1943,7 +1545,7 @@
       "dependencies": {
         "optimist": {
           "version": "0.6.1",
-          "from": "optimist@>=0.6.0 <0.7.0",
+          "from": "http://beta-internal:4873/optimist/-/optimist-0.6.1.tgz",
           "resolved": "http://beta-internal:4873/optimist/-/optimist-0.6.1.tgz",
           "dependencies": {
             "wordwrap": {
@@ -1953,7 +1555,7 @@
             },
             "minimist": {
               "version": "0.0.10",
-              "from": "minimist@>=0.0.1 <0.1.0",
+              "from": "http://beta-internal:4873/minimist/-/minimist-0.0.10.tgz",
               "resolved": "http://beta-internal:4873/minimist/-/minimist-0.0.10.tgz"
             }
           }
@@ -2218,7 +1820,7 @@
       "dependencies": {
         "commander": {
           "version": "2.8.1",
-          "from": "commander@>=2.6.0 <3.0.0",
+          "from": "http://beta-internal:4873/commander/-/commander-2.8.1.tgz",
           "resolved": "http://beta-internal:4873/commander/-/commander-2.8.1.tgz",
           "dependencies": {
             "graceful-readlink": {
@@ -2235,7 +1837,7 @@
           "dependencies": {
             "once": {
               "version": "1.3.2",
-              "from": "once@>=1.3.0 <2.0.0",
+              "from": "http://beta-internal:4873/once/-/once-1.3.2.tgz",
               "resolved": "http://beta-internal:4873/once/-/once-1.3.2.tgz",
               "dependencies": {
                 "wrappy": {
@@ -2259,7 +1861,7 @@
               "dependencies": {
                 "inflight": {
                   "version": "1.0.4",
-                  "from": "inflight@>=1.0.4 <2.0.0",
+                  "from": "http://beta-internal:4873/inflight/-/inflight-1.0.4.tgz",
                   "resolved": "http://beta-internal:4873/inflight/-/inflight-1.0.4.tgz",
                   "dependencies": {
                     "wrappy": {
@@ -2275,9 +1877,9 @@
                   "resolved": "http://beta-internal:4873/inherits/-/inherits-2.0.1.tgz"
                 },
                 "minimatch": {
-                  "version": "2.0.8",
-                  "from": "http://beta-internal:4873/minimatch/-/minimatch-2.0.8.tgz",
-                  "resolved": "http://beta-internal:4873/minimatch/-/minimatch-2.0.8.tgz",
+                  "version": "2.0.10",
+                  "from": "http://beta-internal:4873/minimatch/-/minimatch-2.0.10.tgz",
+                  "resolved": "http://beta-internal:4873/minimatch/-/minimatch-2.0.10.tgz",
                   "dependencies": {
                     "brace-expansion": {
                       "version": "1.1.0",
@@ -3174,233 +2776,6 @@
         }
       }
     },
-    "node-libs-browser": {
-      "version": "0.5.2",
-      "from": "http://beta-internal:4873/node-libs-browser/-/node-libs-browser-0.5.2.tgz",
-      "resolved": "http://beta-internal:4873/node-libs-browser/-/node-libs-browser-0.5.2.tgz",
-      "dependencies": {
-        "assert": {
-          "version": "1.3.0",
-          "from": "http://beta-internal:4873/assert/-/assert-1.3.0.tgz",
-          "resolved": "http://beta-internal:4873/assert/-/assert-1.3.0.tgz"
-        },
-        "browserify-zlib": {
-          "version": "0.1.4",
-          "from": "http://beta-internal:4873/browserify-zlib/-/browserify-zlib-0.1.4.tgz",
-          "resolved": "http://beta-internal:4873/browserify-zlib/-/browserify-zlib-0.1.4.tgz",
-          "dependencies": {
-            "pako": {
-              "version": "0.2.7",
-              "from": "http://beta-internal:4873/pako/-/pako-0.2.7.tgz",
-              "resolved": "http://beta-internal:4873/pako/-/pako-0.2.7.tgz"
-            }
-          }
-        },
-        "buffer": {
-          "version": "3.3.1",
-          "from": "http://beta-internal:4873/buffer/-/buffer-3.3.1.tgz",
-          "resolved": "http://beta-internal:4873/buffer/-/buffer-3.3.1.tgz",
-          "dependencies": {
-            "base64-js": {
-              "version": "0.0.8",
-              "from": "http://beta-internal:4873/base64-js/-/base64-js-0.0.8.tgz",
-              "resolved": "http://beta-internal:4873/base64-js/-/base64-js-0.0.8.tgz"
-            },
-            "ieee754": {
-              "version": "1.1.6",
-              "from": "http://beta-internal:4873/ieee754/-/ieee754-1.1.6.tgz",
-              "resolved": "http://beta-internal:4873/ieee754/-/ieee754-1.1.6.tgz"
-            },
-            "is-array": {
-              "version": "1.0.1",
-              "from": "http://beta-internal:4873/is-array/-/is-array-1.0.1.tgz",
-              "resolved": "http://beta-internal:4873/is-array/-/is-array-1.0.1.tgz"
-            }
-          }
-        },
-        "console-browserify": {
-          "version": "1.1.0",
-          "from": "http://beta-internal:4873/console-browserify/-/console-browserify-1.1.0.tgz",
-          "resolved": "http://beta-internal:4873/console-browserify/-/console-browserify-1.1.0.tgz",
-          "dependencies": {
-            "date-now": {
-              "version": "0.1.4",
-              "from": "http://beta-internal:4873/date-now/-/date-now-0.1.4.tgz",
-              "resolved": "http://beta-internal:4873/date-now/-/date-now-0.1.4.tgz"
-            }
-          }
-        },
-        "constants-browserify": {
-          "version": "0.0.1",
-          "from": "http://beta-internal:4873/constants-browserify/-/constants-browserify-0.0.1.tgz",
-          "resolved": "http://beta-internal:4873/constants-browserify/-/constants-browserify-0.0.1.tgz"
-        },
-        "crypto-browserify": {
-          "version": "3.2.8",
-          "from": "http://beta-internal:4873/crypto-browserify/-/crypto-browserify-3.2.8.tgz",
-          "resolved": "http://beta-internal:4873/crypto-browserify/-/crypto-browserify-3.2.8.tgz",
-          "dependencies": {
-            "pbkdf2-compat": {
-              "version": "2.0.1",
-              "from": "http://beta-internal:4873/pbkdf2-compat/-/pbkdf2-compat-2.0.1.tgz",
-              "resolved": "http://beta-internal:4873/pbkdf2-compat/-/pbkdf2-compat-2.0.1.tgz"
-            },
-            "ripemd160": {
-              "version": "0.2.0",
-              "from": "http://beta-internal:4873/ripemd160/-/ripemd160-0.2.0.tgz",
-              "resolved": "http://beta-internal:4873/ripemd160/-/ripemd160-0.2.0.tgz"
-            },
-            "sha.js": {
-              "version": "2.2.6",
-              "from": "http://beta-internal:4873/sha.js/-/sha.js-2.2.6.tgz",
-              "resolved": "http://beta-internal:4873/sha.js/-/sha.js-2.2.6.tgz"
-            }
-          }
-        },
-        "domain-browser": {
-          "version": "1.1.4",
-          "from": "http://beta-internal:4873/domain-browser/-/domain-browser-1.1.4.tgz",
-          "resolved": "http://beta-internal:4873/domain-browser/-/domain-browser-1.1.4.tgz"
-        },
-        "events": {
-          "version": "1.0.2",
-          "from": "http://beta-internal:4873/events/-/events-1.0.2.tgz",
-          "resolved": "http://beta-internal:4873/events/-/events-1.0.2.tgz"
-        },
-        "http-browserify": {
-          "version": "1.7.0",
-          "from": "http://beta-internal:4873/http-browserify/-/http-browserify-1.7.0.tgz",
-          "resolved": "http://beta-internal:4873/http-browserify/-/http-browserify-1.7.0.tgz",
-          "dependencies": {
-            "Base64": {
-              "version": "0.2.1",
-              "from": "http://beta-internal:4873/Base64/-/Base64-0.2.1.tgz",
-              "resolved": "http://beta-internal:4873/Base64/-/Base64-0.2.1.tgz"
-            },
-            "inherits": {
-              "version": "2.0.1",
-              "from": "http://beta-internal:4873/inherits/-/inherits-2.0.1.tgz",
-              "resolved": "http://beta-internal:4873/inherits/-/inherits-2.0.1.tgz"
-            }
-          }
-        },
-        "https-browserify": {
-          "version": "0.0.0",
-          "from": "http://beta-internal:4873/https-browserify/-/https-browserify-0.0.0.tgz",
-          "resolved": "http://beta-internal:4873/https-browserify/-/https-browserify-0.0.0.tgz"
-        },
-        "os-browserify": {
-          "version": "0.1.2",
-          "from": "http://beta-internal:4873/os-browserify/-/os-browserify-0.1.2.tgz",
-          "resolved": "http://beta-internal:4873/os-browserify/-/os-browserify-0.1.2.tgz"
-        },
-        "path-browserify": {
-          "version": "0.0.0",
-          "from": "http://beta-internal:4873/path-browserify/-/path-browserify-0.0.0.tgz",
-          "resolved": "http://beta-internal:4873/path-browserify/-/path-browserify-0.0.0.tgz"
-        },
-        "process": {
-          "version": "0.11.1",
-          "from": "http://beta-internal:4873/process/-/process-0.11.1.tgz",
-          "resolved": "http://beta-internal:4873/process/-/process-0.11.1.tgz"
-        },
-        "punycode": {
-          "version": "1.3.2",
-          "from": "http://beta-internal:4873/punycode/-/punycode-1.3.2.tgz",
-          "resolved": "http://beta-internal:4873/punycode/-/punycode-1.3.2.tgz"
-        },
-        "querystring-es3": {
-          "version": "0.2.1",
-          "from": "http://beta-internal:4873/querystring-es3/-/querystring-es3-0.2.1.tgz",
-          "resolved": "http://beta-internal:4873/querystring-es3/-/querystring-es3-0.2.1.tgz"
-        },
-        "readable-stream": {
-          "version": "1.1.13",
-          "from": "http://beta-internal:4873/readable-stream/-/readable-stream-1.1.13.tgz",
-          "resolved": "http://beta-internal:4873/readable-stream/-/readable-stream-1.1.13.tgz",
-          "dependencies": {
-            "core-util-is": {
-              "version": "1.0.1",
-              "from": "http://beta-internal:4873/core-util-is/-/core-util-is-1.0.1.tgz",
-              "resolved": "http://beta-internal:4873/core-util-is/-/core-util-is-1.0.1.tgz"
-            },
-            "isarray": {
-              "version": "0.0.1",
-              "from": "isarray@0.0.1",
-              "resolved": "http://beta-internal:4873/isarray/-/isarray-0.0.1.tgz"
-            },
-            "inherits": {
-              "version": "2.0.1",
-              "from": "http://beta-internal:4873/inherits/-/inherits-2.0.1.tgz",
-              "resolved": "http://beta-internal:4873/inherits/-/inherits-2.0.1.tgz"
-            }
-          }
-        },
-        "stream-browserify": {
-          "version": "1.0.0",
-          "from": "http://beta-internal:4873/stream-browserify/-/stream-browserify-1.0.0.tgz",
-          "resolved": "http://beta-internal:4873/stream-browserify/-/stream-browserify-1.0.0.tgz",
-          "dependencies": {
-            "inherits": {
-              "version": "2.0.1",
-              "from": "http://beta-internal:4873/inherits/-/inherits-2.0.1.tgz",
-              "resolved": "http://beta-internal:4873/inherits/-/inherits-2.0.1.tgz"
-            }
-          }
-        },
-        "string_decoder": {
-          "version": "0.10.31",
-          "from": "http://beta-internal:4873/string_decoder/-/string_decoder-0.10.31.tgz",
-          "resolved": "http://beta-internal:4873/string_decoder/-/string_decoder-0.10.31.tgz"
-        },
-        "timers-browserify": {
-          "version": "1.4.1",
-          "from": "http://beta-internal:4873/timers-browserify/-/timers-browserify-1.4.1.tgz",
-          "resolved": "http://beta-internal:4873/timers-browserify/-/timers-browserify-1.4.1.tgz"
-        },
-        "tty-browserify": {
-          "version": "0.0.0",
-          "from": "http://beta-internal:4873/tty-browserify/-/tty-browserify-0.0.0.tgz",
-          "resolved": "http://beta-internal:4873/tty-browserify/-/tty-browserify-0.0.0.tgz"
-        },
-        "url": {
-          "version": "0.10.3",
-          "from": "http://beta-internal:4873/url/-/url-0.10.3.tgz",
-          "resolved": "http://beta-internal:4873/url/-/url-0.10.3.tgz",
-          "dependencies": {
-            "querystring": {
-              "version": "0.2.0",
-              "from": "http://beta-internal:4873/querystring/-/querystring-0.2.0.tgz",
-              "resolved": "http://beta-internal:4873/querystring/-/querystring-0.2.0.tgz"
-            }
-          }
-        },
-        "util": {
-          "version": "0.10.3",
-          "from": "http://beta-internal:4873/util/-/util-0.10.3.tgz",
-          "resolved": "http://beta-internal:4873/util/-/util-0.10.3.tgz",
-          "dependencies": {
-            "inherits": {
-              "version": "2.0.1",
-              "from": "http://beta-internal:4873/inherits/-/inherits-2.0.1.tgz",
-              "resolved": "http://beta-internal:4873/inherits/-/inherits-2.0.1.tgz"
-            }
-          }
-        },
-        "vm-browserify": {
-          "version": "0.0.4",
-          "from": "http://beta-internal:4873/vm-browserify/-/vm-browserify-0.0.4.tgz",
-          "resolved": "http://beta-internal:4873/vm-browserify/-/vm-browserify-0.0.4.tgz",
-          "dependencies": {
-            "indexof": {
-              "version": "0.0.1",
-              "from": "http://beta-internal:4873/indexof/-/indexof-0.0.1.tgz",
-              "resolved": "http://beta-internal:4873/indexof/-/indexof-0.0.1.tgz"
-            }
-          }
-        }
-      }
-    },
     "node-mongodb-debug-log": {
       "version": "0.1.2",
       "from": "http://beta-internal:4873/node-mongodb-debug-log/-/node-mongodb-debug-log-0.1.2.tgz",
@@ -3780,7 +3155,7 @@
     },
     "passport-google-oauth2": {
       "version": "0.1.6",
-      "from": "passport-google-oauth2@0.1.6",
+      "from": "passport-google-oauth2@>=0.1.6 <0.2.0",
       "resolved": "http://beta-internal:4873/passport-google-oauth2/-/passport-google-oauth2-0.1.6.tgz",
       "dependencies": {
         "passport-oauth2": {
@@ -3833,12 +3208,12 @@
     },
     "passport-oauth2-client-password": {
       "version": "0.1.2",
-      "from": "http://beta-internal:4873/passport-oauth2-client-password/-/passport-oauth2-client-password-0.1.2.tgz",
+      "from": "passport-oauth2-client-password@0.1.2",
       "resolved": "http://beta-internal:4873/passport-oauth2-client-password/-/passport-oauth2-client-password-0.1.2.tgz",
       "dependencies": {
         "passport-strategy": {
           "version": "1.0.0",
-          "from": "http://beta-internal:4873/passport-strategy/-/passport-strategy-1.0.0.tgz",
+          "from": "passport-strategy@>=1.0.0 <2.0.0",
           "resolved": "http://beta-internal:4873/passport-strategy/-/passport-strategy-1.0.0.tgz"
         }
       }
@@ -3994,53 +3369,63 @@
       "resolved": "http://beta-internal:4873/request-extensible/-/request-extensible-0.1.1.tgz",
       "dependencies": {
         "request": {
-          "version": "2.58.0",
-          "from": "http://beta-internal:4873/request/-/request-2.58.0.tgz",
-          "resolved": "http://beta-internal:4873/request/-/request-2.58.0.tgz",
+          "version": "2.61.0",
+          "from": "http://beta-internal:4873/request/-/request-2.61.0.tgz",
+          "resolved": "http://beta-internal:4873/request/-/request-2.61.0.tgz",
           "dependencies": {
             "bl": {
-              "version": "0.9.4",
-              "from": "http://beta-internal:4873/bl/-/bl-0.9.4.tgz",
-              "resolved": "http://beta-internal:4873/bl/-/bl-0.9.4.tgz",
+              "version": "1.0.0",
+              "from": "http://beta-internal:4873/bl/-/bl-1.0.0.tgz",
+              "resolved": "http://beta-internal:4873/bl/-/bl-1.0.0.tgz",
               "dependencies": {
                 "readable-stream": {
-                  "version": "1.0.33",
-                  "from": "http://beta-internal:4873/readable-stream/-/readable-stream-1.0.33.tgz",
-                  "resolved": "http://beta-internal:4873/readable-stream/-/readable-stream-1.0.33.tgz",
+                  "version": "2.0.2",
+                  "from": "http://beta-internal:4873/readable-stream/-/readable-stream-2.0.2.tgz",
+                  "resolved": "http://beta-internal:4873/readable-stream/-/readable-stream-2.0.2.tgz",
                   "dependencies": {
                     "core-util-is": {
                       "version": "1.0.1",
                       "from": "http://beta-internal:4873/core-util-is/-/core-util-is-1.0.1.tgz",
                       "resolved": "http://beta-internal:4873/core-util-is/-/core-util-is-1.0.1.tgz"
                     },
+                    "inherits": {
+                      "version": "2.0.1",
+                      "from": "http://beta-internal:4873/inherits/-/inherits-2.0.1.tgz",
+                      "resolved": "http://beta-internal:4873/inherits/-/inherits-2.0.1.tgz"
+                    },
                     "isarray": {
                       "version": "0.0.1",
                       "from": "http://beta-internal:4873/isarray/-/isarray-0.0.1.tgz",
                       "resolved": "http://beta-internal:4873/isarray/-/isarray-0.0.1.tgz"
                     },
+                    "process-nextick-args": {
+                      "version": "1.0.2",
+                      "from": "http://beta-internal:4873/process-nextick-args/-/process-nextick-args-1.0.2.tgz",
+                      "resolved": "http://beta-internal:4873/process-nextick-args/-/process-nextick-args-1.0.2.tgz"
+                    },
                     "string_decoder": {
                       "version": "0.10.31",
                       "from": "http://beta-internal:4873/string_decoder/-/string_decoder-0.10.31.tgz",
                       "resolved": "http://beta-internal:4873/string_decoder/-/string_decoder-0.10.31.tgz"
                     },
-                    "inherits": {
-                      "version": "2.0.1",
-                      "from": "http://beta-internal:4873/inherits/-/inherits-2.0.1.tgz",
-                      "resolved": "http://beta-internal:4873/inherits/-/inherits-2.0.1.tgz"
+                    "util-deprecate": {
+                      "version": "1.0.1",
+                      "from": "http://beta-internal:4873/util-deprecate/-/util-deprecate-1.0.1.tgz",
+                      "resolved": "http://beta-internal:4873/util-deprecate/-/util-deprecate-1.0.1.tgz"
                     }
                   }
                 }
               }
             },
             "caseless": {
-              "version": "0.10.0",
-              "from": "http://beta-internal:4873/caseless/-/caseless-0.10.0.tgz",
-              "resolved": "http://beta-internal:4873/caseless/-/caseless-0.10.0.tgz"
+              "version": "0.11.0",
+              "from": "http://beta-internal:4873/caseless/-/caseless-0.11.0.tgz",
+              "resolved": "http://beta-internal:4873/caseless/-/caseless-0.11.0.tgz"
             },
             "extend": {
-              "version": "2.0.1",
-              "from": "http://beta-internal:4873/extend/-/extend-2.0.1.tgz",
-              "resolved": "http://beta-internal:4873/extend/-/extend-2.0.1.tgz"
+              "version": "3.0.0",
+              "from": "http://beta-internal:4873/extend/-/extend-3.0.0.tgz",
+              "resolved": "http://beta-internal:4873/extend/-/extend-3.0.0.tgz"
             },
             "forever-agent": {
               "version": "0.6.1",
@@ -4048,26 +3433,14 @@
               "resolved": "http://beta-internal:4873/forever-agent/-/forever-agent-0.6.1.tgz"
             },
             "form-data": {
-              "version": "1.0.0-rc1",
-              "from": "http://beta-internal:4873/form-data/-/form-data-1.0.0-rc1.tgz",
-              "resolved": "http://beta-internal:4873/form-data/-/form-data-1.0.0-rc1.tgz",
+              "version": "1.0.0-rc3",
+              "from": "http://beta-internal:4873/form-data/-/form-data-1.0.0-rc3.tgz",
+              "resolved": "http://beta-internal:4873/form-data/-/form-data-1.0.0-rc3.tgz",
               "dependencies": {
                 "async": {
-                  "version": "1.3.0",
-                  "from": "http://beta-internal:4873/async/-/async-1.3.0.tgz",
-                  "resolved": "http://beta-internal:4873/async/-/async-1.3.0.tgz"
-                },
-                "mime-types": {
-                  "version": "2.1.2",
-                  "from": "http://beta-internal:4873/mime-types/-/mime-types-2.1.2.tgz",
-                  "resolved": "http://beta-internal:4873/mime-types/-/mime-types-2.1.2.tgz",
-                  "dependencies": {
-                    "mime-db": {
-                      "version": "1.14.0",
-                      "from": "http://beta-internal:4873/mime-db/-/mime-db-1.14.0.tgz",
-                      "resolved": "http://beta-internal:4873/mime-db/-/mime-db-1.14.0.tgz"
-                    }
-                  }
+                  "version": "1.4.2",
+                  "from": "http://beta-internal:4873/async/-/async-1.4.2.tgz",
+                  "resolved": "http://beta-internal:4873/async/-/async-1.4.2.tgz"
                 }
               }
             },
@@ -4077,21 +3450,21 @@
               "resolved": "http://beta-internal:4873/json-stringify-safe/-/json-stringify-safe-5.0.1.tgz"
             },
             "mime-types": {
-              "version": "2.0.14",
-              "from": "http://beta-internal:4873/mime-types/-/mime-types-2.0.14.tgz",
-              "resolved": "http://beta-internal:4873/mime-types/-/mime-types-2.0.14.tgz",
+              "version": "2.1.5",
+              "from": "http://beta-internal:4873/mime-types/-/mime-types-2.1.5.tgz",
+              "resolved": "http://beta-internal:4873/mime-types/-/mime-types-2.1.5.tgz",
               "dependencies": {
                 "mime-db": {
-                  "version": "1.12.0",
-                  "from": "http://beta-internal:4873/mime-db/-/mime-db-1.12.0.tgz",
-                  "resolved": "http://beta-internal:4873/mime-db/-/mime-db-1.12.0.tgz"
+                  "version": "1.17.0",
+                  "from": "http://beta-internal:4873/mime-db/-/mime-db-1.17.0.tgz",
+                  "resolved": "http://beta-internal:4873/mime-db/-/mime-db-1.17.0.tgz"
                 }
               }
             },
             "qs": {
-              "version": "3.1.0",
-              "from": "http://beta-internal:4873/qs/-/qs-3.1.0.tgz",
-              "resolved": "http://beta-internal:4873/qs/-/qs-3.1.0.tgz"
+              "version": "4.0.0",
+              "from": "http://beta-internal:4873/qs/-/qs-4.0.0.tgz",
+              "resolved": "http://beta-internal:4873/qs/-/qs-4.0.0.tgz"
             },
             "tunnel-agent": {
               "version": "0.4.1",
@@ -4126,9 +3499,9 @@
               "resolved": "http://beta-internal:4873/oauth-sign/-/oauth-sign-0.8.0.tgz"
             },
             "hawk": {
-              "version": "2.3.1",
-              "from": "http://beta-internal:4873/hawk/-/hawk-2.3.1.tgz",
-              "resolved": "http://beta-internal:4873/hawk/-/hawk-2.3.1.tgz",
+              "version": "3.1.0",
+              "from": "http://beta-internal:4873/hawk/-/hawk-3.1.0.tgz",
+              "resolved": "http://beta-internal:4873/hawk/-/hawk-3.1.0.tgz",
               "dependencies": {
                 "hoek": {
                   "version": "2.14.0",
@@ -4184,15 +3557,10 @@
               "from": "http://beta-internal:4873/har-validator/-/har-validator-1.8.0.tgz",
               "resolved": "http://beta-internal:4873/har-validator/-/har-validator-1.8.0.tgz",
               "dependencies": {
-                "bluebird": {
-                  "version": "2.9.33",
-                  "from": "http://beta-internal:4873/bluebird/-/bluebird-2.9.33.tgz",
-                  "resolved": "http://beta-internal:4873/bluebird/-/bluebird-2.9.33.tgz"
-                },
                 "chalk": {
-                  "version": "1.1.0",
-                  "from": "http://beta-internal:4873/chalk/-/chalk-1.1.0.tgz",
-                  "resolved": "http://beta-internal:4873/chalk/-/chalk-1.1.0.tgz",
+                  "version": "1.1.1",
+                  "from": "http://beta-internal:4873/chalk/-/chalk-1.1.1.tgz",
+                  "resolved": "http://beta-internal:4873/chalk/-/chalk-1.1.1.tgz",
                   "dependencies": {
                     "ansi-styles": {
                       "version": "2.1.0",
@@ -4248,9 +3616,9 @@
                   }
                 },
                 "is-my-json-valid": {
-                  "version": "2.12.0",
-                  "from": "http://beta-internal:4873/is-my-json-valid/-/is-my-json-valid-2.12.0.tgz",
-                  "resolved": "http://beta-internal:4873/is-my-json-valid/-/is-my-json-valid-2.12.0.tgz",
+                  "version": "2.12.1",
+                  "from": "http://beta-internal:4873/is-my-json-valid/-/is-my-json-valid-2.12.1.tgz",
+                  "resolved": "http://beta-internal:4873/is-my-json-valid/-/is-my-json-valid-2.12.1.tgz",
                   "dependencies": {
                     "generate-function": {
                       "version": "2.0.0",
@@ -4292,27 +3660,10 @@
       "from": "http://beta-internal:4873/request-http-cache/-/request-http-cache-0.3.2.tgz",
       "resolved": "http://beta-internal:4873/request-http-cache/-/request-http-cache-0.3.2.tgz",
       "dependencies": {
-        "debug": {
-          "version": "2.1.2",
-          "from": "http://beta-internal:4873/debug/-/debug-2.1.2.tgz",
-          "resolved": "http://beta-internal:4873/debug/-/debug-2.1.2.tgz",
-          "dependencies": {
-            "ms": {
-              "version": "0.7.0",
-              "from": "http://beta-internal:4873/ms/-/ms-0.7.0.tgz",
-              "resolved": "http://beta-internal:4873/ms/-/ms-0.7.0.tgz"
-            }
-          }
-        },
         "lodash": {
-          "version": "3.3.1",
-          "from": "http://beta-internal:4873/lodash/-/lodash-3.3.1.tgz",
-          "resolved": "http://beta-internal:4873/lodash/-/lodash-3.3.1.tgz"
-        },
-        "lru-cache": {
-          "version": "2.5.0",
-          "from": "http://beta-internal:4873/lru-cache/-/lru-cache-2.5.0.tgz",
-          "resolved": "http://beta-internal:4873/lru-cache/-/lru-cache-2.5.0.tgz"
+          "version": "3.10.1",
+          "from": "http://beta-internal:4873/lodash/-/lodash-3.10.1.tgz",
+          "resolved": "http://beta-internal:4873/lodash/-/lodash-3.10.1.tgz"
         },
         "protobuf": {
           "version": "0.11.0",
@@ -4332,36 +3683,393 @@
           "resolved": "http://beta-internal:4873/redis/-/redis-0.12.1.tgz"
         },
         "snappy": {
-          "version": "3.0.8",
-          "from": "http://beta-internal:4873/snappy/-/snappy-3.0.8.tgz",
-          "resolved": "http://beta-internal:4873/snappy/-/snappy-3.0.8.tgz",
+          "version": "3.2.2",
+          "from": "http://beta-internal:4873/snappy/-/snappy-3.2.2.tgz",
+          "resolved": "http://beta-internal:4873/snappy/-/snappy-3.2.2.tgz",
           "dependencies": {
             "bindings": {
-              "version": "1.1.1",
-              "from": "http://beta-internal:4873/bindings/-/bindings-1.1.1.tgz",
-              "resolved": "http://beta-internal:4873/bindings/-/bindings-1.1.1.tgz"
+              "version": "1.2.1",
+              "from": "http://beta-internal:4873/bindings/-/bindings-1.2.1.tgz",
+              "resolved": "http://beta-internal:4873/bindings/-/bindings-1.2.1.tgz"
             },
             "nan": {
-              "version": "1.7.0",
-              "from": "http://beta-internal:4873/nan/-/nan-1.7.0.tgz",
-              "resolved": "http://beta-internal:4873/nan/-/nan-1.7.0.tgz"
-            }
-          }
-        },
-        "wreck": {
-          "version": "5.2.0",
-          "from": "http://beta-internal:4873/wreck/-/wreck-5.2.0.tgz",
-          "resolved": "http://beta-internal:4873/wreck/-/wreck-5.2.0.tgz",
-          "dependencies": {
-            "hoek": {
-              "version": "2.11.1",
-              "from": "http://beta-internal:4873/hoek/-/hoek-2.11.1.tgz",
-              "resolved": "http://beta-internal:4873/hoek/-/hoek-2.11.1.tgz"
-            },
-            "boom": {
-              "version": "2.6.1",
-              "from": "http://beta-internal:4873/boom/-/boom-2.6.1.tgz",
-              "resolved": "http://beta-internal:4873/boom/-/boom-2.6.1.tgz"
+              "version": "1.9.0",
+              "from": "http://beta-internal:4873/nan/-/nan-1.9.0.tgz",
+              "resolved": "http://beta-internal:4873/nan/-/nan-1.9.0.tgz"
+            },
+            "pangyp": {
+              "version": "2.3.0",
+              "from": "http://beta-internal:4873/pangyp/-/pangyp-2.3.0.tgz",
+              "resolved": "http://beta-internal:4873/pangyp/-/pangyp-2.3.0.tgz",
+              "dependencies": {
+                "fstream": {
+                  "version": "1.0.7",
+                  "from": "http://beta-internal:4873/fstream/-/fstream-1.0.7.tgz",
+                  "resolved": "http://beta-internal:4873/fstream/-/fstream-1.0.7.tgz",
+                  "dependencies": {
+                    "inherits": {
+                      "version": "2.0.1",
+                      "from": "http://beta-internal:4873/inherits/-/inherits-2.0.1.tgz",
+                      "resolved": "http://beta-internal:4873/inherits/-/inherits-2.0.1.tgz"
+                    }
+                  }
+                },
+                "glob": {
+                  "version": "4.3.5",
+                  "from": "http://beta-internal:4873/glob/-/glob-4.3.5.tgz",
+                  "resolved": "http://beta-internal:4873/glob/-/glob-4.3.5.tgz",
+                  "dependencies": {
+                    "inflight": {
+                      "version": "1.0.4",
+                      "from": "http://beta-internal:4873/inflight/-/inflight-1.0.4.tgz",
+                      "resolved": "http://beta-internal:4873/inflight/-/inflight-1.0.4.tgz",
+                      "dependencies": {
+                        "wrappy": {
+                          "version": "1.0.1",
+                          "from": "http://beta-internal:4873/wrappy/-/wrappy-1.0.1.tgz",
+                          "resolved": "http://beta-internal:4873/wrappy/-/wrappy-1.0.1.tgz"
+                        }
+                      }
+                    },
+                    "inherits": {
+                      "version": "2.0.1",
+                      "from": "http://beta-internal:4873/inherits/-/inherits-2.0.1.tgz",
+                      "resolved": "http://beta-internal:4873/inherits/-/inherits-2.0.1.tgz"
+                    },
+                    "once": {
+                      "version": "1.3.2",
+                      "from": "http://beta-internal:4873/once/-/once-1.3.2.tgz",
+                      "resolved": "http://beta-internal:4873/once/-/once-1.3.2.tgz",
+                      "dependencies": {
+                        "wrappy": {
+                          "version": "1.0.1",
+                          "from": "http://beta-internal:4873/wrappy/-/wrappy-1.0.1.tgz",
+                          "resolved": "http://beta-internal:4873/wrappy/-/wrappy-1.0.1.tgz"
+                        }
+                      }
+                    }
+                  }
+                },
+                "graceful-fs": {
+                  "version": "3.0.8",
+                  "from": "http://beta-internal:4873/graceful-fs/-/graceful-fs-3.0.8.tgz",
+                  "resolved": "http://beta-internal:4873/graceful-fs/-/graceful-fs-3.0.8.tgz"
+                },
+                "minimatch": {
+                  "version": "2.0.10",
+                  "from": "http://beta-internal:4873/minimatch/-/minimatch-2.0.10.tgz",
+                  "resolved": "http://beta-internal:4873/minimatch/-/minimatch-2.0.10.tgz",
+                  "dependencies": {
+                    "brace-expansion": {
+                      "version": "1.1.0",
+                      "from": "http://beta-internal:4873/brace-expansion/-/brace-expansion-1.1.0.tgz",
+                      "resolved": "http://beta-internal:4873/brace-expansion/-/brace-expansion-1.1.0.tgz",
+                      "dependencies": {
+                        "balanced-match": {
+                          "version": "0.2.0",
+                          "from": "http://beta-internal:4873/balanced-match/-/balanced-match-0.2.0.tgz",
+                          "resolved": "http://beta-internal:4873/balanced-match/-/balanced-match-0.2.0.tgz"
+                        },
+                        "concat-map": {
+                          "version": "0.0.1",
+                          "from": "http://beta-internal:4873/concat-map/-/concat-map-0.0.1.tgz",
+                          "resolved": "http://beta-internal:4873/concat-map/-/concat-map-0.0.1.tgz"
+                        }
+                      }
+                    }
+                  }
+                },
+                "nopt": {
+                  "version": "3.0.3",
+                  "from": "http://beta-internal:4873/nopt/-/nopt-3.0.3.tgz",
+                  "resolved": "http://beta-internal:4873/nopt/-/nopt-3.0.3.tgz",
+                  "dependencies": {
+                    "abbrev": {
+                      "version": "1.0.7",
+                      "from": "http://beta-internal:4873/abbrev/-/abbrev-1.0.7.tgz",
+                      "resolved": "http://beta-internal:4873/abbrev/-/abbrev-1.0.7.tgz"
+                    }
+                  }
+                },
+                "npmlog": {
+                  "version": "1.0.0",
+                  "from": "http://beta-internal:4873/npmlog/-/npmlog-1.0.0.tgz",
+                  "resolved": "http://beta-internal:4873/npmlog/-/npmlog-1.0.0.tgz",
+                  "dependencies": {
+                    "ansi": {
+                      "version": "0.3.0",
+                      "from": "http://beta-internal:4873/ansi/-/ansi-0.3.0.tgz",
+                      "resolved": "http://beta-internal:4873/ansi/-/ansi-0.3.0.tgz"
+                    },
+                    "are-we-there-yet": {
+                      "version": "1.0.4",
+                      "from": "http://beta-internal:4873/are-we-there-yet/-/are-we-there-yet-1.0.4.tgz",
+                      "resolved": "http://beta-internal:4873/are-we-there-yet/-/are-we-there-yet-1.0.4.tgz",
+                      "dependencies": {
+                        "delegates": {
+                          "version": "0.1.0",
+                          "from": "http://beta-internal:4873/delegates/-/delegates-0.1.0.tgz",
+                          "resolved": "http://beta-internal:4873/delegates/-/delegates-0.1.0.tgz"
+                        },
+                        "readable-stream": {
+                          "version": "1.1.13",
+                          "from": "http://beta-internal:4873/readable-stream/-/readable-stream-1.1.13.tgz",
+                          "resolved": "http://beta-internal:4873/readable-stream/-/readable-stream-1.1.13.tgz",
+                          "dependencies": {
+                            "core-util-is": {
+                              "version": "1.0.1",
+                              "from": "http://beta-internal:4873/core-util-is/-/core-util-is-1.0.1.tgz",
+                              "resolved": "http://beta-internal:4873/core-util-is/-/core-util-is-1.0.1.tgz"
+                            },
+                            "isarray": {
+                              "version": "0.0.1",
+                              "from": "http://beta-internal:4873/isarray/-/isarray-0.0.1.tgz",
+                              "resolved": "http://beta-internal:4873/isarray/-/isarray-0.0.1.tgz"
+                            },
+                            "string_decoder": {
+                              "version": "0.10.31",
+                              "from": "http://beta-internal:4873/string_decoder/-/string_decoder-0.10.31.tgz",
+                              "resolved": "http://beta-internal:4873/string_decoder/-/string_decoder-0.10.31.tgz"
+                            },
+                            "inherits": {
+                              "version": "2.0.1",
+                              "from": "http://beta-internal:4873/inherits/-/inherits-2.0.1.tgz",
+                              "resolved": "http://beta-internal:4873/inherits/-/inherits-2.0.1.tgz"
+                            }
+                          }
+                        }
+                      }
+                    },
+                    "gauge": {
+                      "version": "1.0.2",
+                      "from": "http://beta-internal:4873/gauge/-/gauge-1.0.2.tgz",
+                      "resolved": "http://beta-internal:4873/gauge/-/gauge-1.0.2.tgz",
+                      "dependencies": {
+                        "has-unicode": {
+                          "version": "1.0.0",
+                          "from": "http://beta-internal:4873/has-unicode/-/has-unicode-1.0.0.tgz",
+                          "resolved": "http://beta-internal:4873/has-unicode/-/has-unicode-1.0.0.tgz"
+                        }
+                      }
+                    }
+                  }
+                },
+                "osenv": {
+                  "version": "0.1.3",
+                  "from": "http://beta-internal:4873/osenv/-/osenv-0.1.3.tgz",
+                  "resolved": "http://beta-internal:4873/osenv/-/osenv-0.1.3.tgz",
+                  "dependencies": {
+                    "os-homedir": {
+                      "version": "1.0.1",
+                      "from": "http://beta-internal:4873/os-homedir/-/os-homedir-1.0.1.tgz",
+                      "resolved": "http://beta-internal:4873/os-homedir/-/os-homedir-1.0.1.tgz"
+                    },
+                    "os-tmpdir": {
+                      "version": "1.0.1",
+                      "from": "http://beta-internal:4873/os-tmpdir/-/os-tmpdir-1.0.1.tgz",
+                      "resolved": "http://beta-internal:4873/os-tmpdir/-/os-tmpdir-1.0.1.tgz"
+                    }
+                  }
+                },
+                "request": {
+                  "version": "2.51.0",
+                  "from": "http://beta-internal:4873/request/-/request-2.51.0.tgz",
+                  "resolved": "http://beta-internal:4873/request/-/request-2.51.0.tgz",
+                  "dependencies": {
+                    "bl": {
+                      "version": "0.9.4",
+                      "from": "http://beta-internal:4873/bl/-/bl-0.9.4.tgz",
+                      "resolved": "http://beta-internal:4873/bl/-/bl-0.9.4.tgz",
+                      "dependencies": {
+                        "readable-stream": {
+                          "version": "1.0.33",
+                          "from": "http://beta-internal:4873/readable-stream/-/readable-stream-1.0.33.tgz",
+                          "resolved": "http://beta-internal:4873/readable-stream/-/readable-stream-1.0.33.tgz",
+                          "dependencies": {
+                            "core-util-is": {
+                              "version": "1.0.1",
+                              "from": "http://beta-internal:4873/core-util-is/-/core-util-is-1.0.1.tgz",
+                              "resolved": "http://beta-internal:4873/core-util-is/-/core-util-is-1.0.1.tgz"
+                            },
+                            "isarray": {
+                              "version": "0.0.1",
+                              "from": "http://beta-internal:4873/isarray/-/isarray-0.0.1.tgz",
+                              "resolved": "http://beta-internal:4873/isarray/-/isarray-0.0.1.tgz"
+                            },
+                            "string_decoder": {
+                              "version": "0.10.31",
+                              "from": "http://beta-internal:4873/string_decoder/-/string_decoder-0.10.31.tgz",
+                              "resolved": "http://beta-internal:4873/string_decoder/-/string_decoder-0.10.31.tgz"
+                            },
+                            "inherits": {
+                              "version": "2.0.1",
+                              "from": "http://beta-internal:4873/inherits/-/inherits-2.0.1.tgz",
+                              "resolved": "http://beta-internal:4873/inherits/-/inherits-2.0.1.tgz"
+                            }
+                          }
+                        }
+                      }
+                    },
+                    "caseless": {
+                      "version": "0.8.0",
+                      "from": "http://beta-internal:4873/caseless/-/caseless-0.8.0.tgz",
+                      "resolved": "http://beta-internal:4873/caseless/-/caseless-0.8.0.tgz"
+                    },
+                    "forever-agent": {
+                      "version": "0.5.2",
+                      "from": "http://beta-internal:4873/forever-agent/-/forever-agent-0.5.2.tgz",
+                      "resolved": "http://beta-internal:4873/forever-agent/-/forever-agent-0.5.2.tgz"
+                    },
+                    "form-data": {
+                      "version": "0.2.0",
+                      "from": "http://beta-internal:4873/form-data/-/form-data-0.2.0.tgz",
+                      "resolved": "http://beta-internal:4873/form-data/-/form-data-0.2.0.tgz",
+                      "dependencies": {
+                        "mime-types": {
+                          "version": "2.0.14",
+                          "from": "http://beta-internal:4873/mime-types/-/mime-types-2.0.14.tgz",
+                          "resolved": "http://beta-internal:4873/mime-types/-/mime-types-2.0.14.tgz",
+                          "dependencies": {
+                            "mime-db": {
+                              "version": "1.12.0",
+                              "from": "http://beta-internal:4873/mime-db/-/mime-db-1.12.0.tgz",
+                              "resolved": "http://beta-internal:4873/mime-db/-/mime-db-1.12.0.tgz"
+                            }
+                          }
+                        }
+                      }
+                    },
+                    "json-stringify-safe": {
+                      "version": "5.0.1",
+                      "from": "http://beta-internal:4873/json-stringify-safe/-/json-stringify-safe-5.0.1.tgz",
+                      "resolved": "http://beta-internal:4873/json-stringify-safe/-/json-stringify-safe-5.0.1.tgz"
+                    },
+                    "mime-types": {
+                      "version": "1.0.2",
+                      "from": "http://beta-internal:4873/mime-types/-/mime-types-1.0.2.tgz",
+                      "resolved": "http://beta-internal:4873/mime-types/-/mime-types-1.0.2.tgz"
+                    },
+                    "qs": {
+                      "version": "2.3.3",
+                      "from": "http://beta-internal:4873/qs/-/qs-2.3.3.tgz",
+                      "resolved": "http://beta-internal:4873/qs/-/qs-2.3.3.tgz"
+                    },
+                    "tunnel-agent": {
+                      "version": "0.4.1",
+                      "from": "http://beta-internal:4873/tunnel-agent/-/tunnel-agent-0.4.1.tgz",
+                      "resolved": "http://beta-internal:4873/tunnel-agent/-/tunnel-agent-0.4.1.tgz"
+                    },
+                    "http-signature": {
+                      "version": "0.10.1",
+                      "from": "http://beta-internal:4873/http-signature/-/http-signature-0.10.1.tgz",
+                      "resolved": "http://beta-internal:4873/http-signature/-/http-signature-0.10.1.tgz",
+                      "dependencies": {
+                        "assert-plus": {
+                          "version": "0.1.5",
+                          "from": "http://beta-internal:4873/assert-plus/-/assert-plus-0.1.5.tgz",
+                          "resolved": "http://beta-internal:4873/assert-plus/-/assert-plus-0.1.5.tgz"
+                        },
+                        "asn1": {
+                          "version": "0.1.11",
+                          "from": "http://beta-internal:4873/asn1/-/asn1-0.1.11.tgz",
+                          "resolved": "http://beta-internal:4873/asn1/-/asn1-0.1.11.tgz"
+                        },
+                        "ctype": {
+                          "version": "0.5.3",
+                          "from": "http://beta-internal:4873/ctype/-/ctype-0.5.3.tgz",
+                          "resolved": "http://beta-internal:4873/ctype/-/ctype-0.5.3.tgz"
+                        }
+                      }
+                    },
+                    "oauth-sign": {
+                      "version": "0.5.0",
+                      "from": "http://beta-internal:4873/oauth-sign/-/oauth-sign-0.5.0.tgz",
+                      "resolved": "http://beta-internal:4873/oauth-sign/-/oauth-sign-0.5.0.tgz"
+                    },
+                    "hawk": {
+                      "version": "1.1.1",
+                      "from": "http://beta-internal:4873/hawk/-/hawk-1.1.1.tgz",
+                      "resolved": "http://beta-internal:4873/hawk/-/hawk-1.1.1.tgz",
+                      "dependencies": {
+                        "hoek": {
+                          "version": "0.9.1",
+                          "from": "http://beta-internal:4873/hoek/-/hoek-0.9.1.tgz",
+                          "resolved": "http://beta-internal:4873/hoek/-/hoek-0.9.1.tgz"
+                        },
+                        "boom": {
+                          "version": "0.4.2",
+                          "from": "http://beta-internal:4873/boom/-/boom-0.4.2.tgz",
+                          "resolved": "http://beta-internal:4873/boom/-/boom-0.4.2.tgz"
+                        },
+                        "cryptiles": {
+                          "version": "0.2.2",
+                          "from": "http://beta-internal:4873/cryptiles/-/cryptiles-0.2.2.tgz",
+                          "resolved": "http://beta-internal:4873/cryptiles/-/cryptiles-0.2.2.tgz"
+                        },
+                        "sntp": {
+                          "version": "0.2.4",
+                          "from": "http://beta-internal:4873/sntp/-/sntp-0.2.4.tgz",
+                          "resolved": "http://beta-internal:4873/sntp/-/sntp-0.2.4.tgz"
+                        }
+                      }
+                    },
+                    "aws-sign2": {
+                      "version": "0.5.0",
+                      "from": "http://beta-internal:4873/aws-sign2/-/aws-sign2-0.5.0.tgz",
+                      "resolved": "http://beta-internal:4873/aws-sign2/-/aws-sign2-0.5.0.tgz"
+                    },
+                    "stringstream": {
+                      "version": "0.0.4",
+                      "from": "http://beta-internal:4873/stringstream/-/stringstream-0.0.4.tgz",
+                      "resolved": "http://beta-internal:4873/stringstream/-/stringstream-0.0.4.tgz"
+                    },
+                    "combined-stream": {
+                      "version": "0.0.7",
+                      "from": "http://beta-internal:4873/combined-stream/-/combined-stream-0.0.7.tgz",
+                      "resolved": "http://beta-internal:4873/combined-stream/-/combined-stream-0.0.7.tgz",
+                      "dependencies": {
+                        "delayed-stream": {
+                          "version": "0.0.5",
+                          "from": "http://beta-internal:4873/delayed-stream/-/delayed-stream-0.0.5.tgz",
+                          "resolved": "http://beta-internal:4873/delayed-stream/-/delayed-stream-0.0.5.tgz"
+                        }
+                      }
+                    }
+                  }
+                },
+                "rimraf": {
+                  "version": "2.2.8",
+                  "from": "http://beta-internal:4873/rimraf/-/rimraf-2.2.8.tgz",
+                  "resolved": "http://beta-internal:4873/rimraf/-/rimraf-2.2.8.tgz"
+                },
+                "semver": {
+                  "version": "4.3.6",
+                  "from": "http://beta-internal:4873/semver/-/semver-4.3.6.tgz",
+                  "resolved": "http://beta-internal:4873/semver/-/semver-4.3.6.tgz"
+                },
+                "tar": {
+                  "version": "1.0.3",
+                  "from": "http://beta-internal:4873/tar/-/tar-1.0.3.tgz",
+                  "resolved": "http://beta-internal:4873/tar/-/tar-1.0.3.tgz",
+                  "dependencies": {
+                    "block-stream": {
+                      "version": "0.0.8",
+                      "from": "http://beta-internal:4873/block-stream/-/block-stream-0.0.8.tgz",
+                      "resolved": "http://beta-internal:4873/block-stream/-/block-stream-0.0.8.tgz"
+                    },
+                    "inherits": {
+                      "version": "2.0.1",
+                      "from": "http://beta-internal:4873/inherits/-/inherits-2.0.1.tgz",
+                      "resolved": "http://beta-internal:4873/inherits/-/inherits-2.0.1.tgz"
+                    }
+                  }
+                },
+                "which": {
+                  "version": "1.0.9",
+                  "from": "http://beta-internal:4873/which/-/which-1.0.9.tgz",
+                  "resolved": "http://beta-internal:4873/which/-/which-1.0.9.tgz"
+                }
+              }
             }
           }
         }
@@ -4907,9 +4615,9 @@
           "resolved": "http://beta-internal:4873/create-error/-/create-error-0.3.1.tgz"
         },
         "lodash": {
-          "version": "3.10.0",
-          "from": "http://beta-internal:4873/lodash/-/lodash-3.10.0.tgz",
-          "resolved": "http://beta-internal:4873/lodash/-/lodash-3.10.0.tgz"
+          "version": "3.10.1",
+          "from": "http://beta-internal:4873/lodash/-/lodash-3.10.1.tgz",
+          "resolved": "http://beta-internal:4873/lodash/-/lodash-3.10.1.tgz"
         },
         "q": {
           "version": "1.4.1",
@@ -4917,53 +4625,63 @@
           "resolved": "http://beta-internal:4873/q/-/q-1.4.1.tgz"
         },
         "request": {
-          "version": "2.58.0",
-          "from": "http://beta-internal:4873/request/-/request-2.58.0.tgz",
-          "resolved": "http://beta-internal:4873/request/-/request-2.58.0.tgz",
+          "version": "2.61.0",
+          "from": "http://beta-internal:4873/request/-/request-2.61.0.tgz",
+          "resolved": "http://beta-internal:4873/request/-/request-2.61.0.tgz",
           "dependencies": {
             "bl": {
-              "version": "0.9.4",
-              "from": "http://beta-internal:4873/bl/-/bl-0.9.4.tgz",
-              "resolved": "http://beta-internal:4873/bl/-/bl-0.9.4.tgz",
+              "version": "1.0.0",
+              "from": "http://beta-internal:4873/bl/-/bl-1.0.0.tgz",
+              "resolved": "http://beta-internal:4873/bl/-/bl-1.0.0.tgz",
               "dependencies": {
                 "readable-stream": {
-                  "version": "1.0.33",
-                  "from": "http://beta-internal:4873/readable-stream/-/readable-stream-1.0.33.tgz",
-                  "resolved": "http://beta-internal:4873/readable-stream/-/readable-stream-1.0.33.tgz",
+                  "version": "2.0.2",
+                  "from": "http://beta-internal:4873/readable-stream/-/readable-stream-2.0.2.tgz",
+                  "resolved": "http://beta-internal:4873/readable-stream/-/readable-stream-2.0.2.tgz",
                   "dependencies": {
                     "core-util-is": {
                       "version": "1.0.1",
                       "from": "http://beta-internal:4873/core-util-is/-/core-util-is-1.0.1.tgz",
                       "resolved": "http://beta-internal:4873/core-util-is/-/core-util-is-1.0.1.tgz"
                     },
+                    "inherits": {
+                      "version": "2.0.1",
+                      "from": "http://beta-internal:4873/inherits/-/inherits-2.0.1.tgz",
+                      "resolved": "http://beta-internal:4873/inherits/-/inherits-2.0.1.tgz"
+                    },
                     "isarray": {
                       "version": "0.0.1",
                       "from": "http://beta-internal:4873/isarray/-/isarray-0.0.1.tgz",
                       "resolved": "http://beta-internal:4873/isarray/-/isarray-0.0.1.tgz"
                     },
+                    "process-nextick-args": {
+                      "version": "1.0.2",
+                      "from": "http://beta-internal:4873/process-nextick-args/-/process-nextick-args-1.0.2.tgz",
+                      "resolved": "http://beta-internal:4873/process-nextick-args/-/process-nextick-args-1.0.2.tgz"
+                    },
                     "string_decoder": {
                       "version": "0.10.31",
                       "from": "http://beta-internal:4873/string_decoder/-/string_decoder-0.10.31.tgz",
                       "resolved": "http://beta-internal:4873/string_decoder/-/string_decoder-0.10.31.tgz"
                     },
-                    "inherits": {
-                      "version": "2.0.1",
-                      "from": "http://beta-internal:4873/inherits/-/inherits-2.0.1.tgz",
-                      "resolved": "http://beta-internal:4873/inherits/-/inherits-2.0.1.tgz"
+                    "util-deprecate": {
+                      "version": "1.0.1",
+                      "from": "http://beta-internal:4873/util-deprecate/-/util-deprecate-1.0.1.tgz",
+                      "resolved": "http://beta-internal:4873/util-deprecate/-/util-deprecate-1.0.1.tgz"
                     }
                   }
                 }
               }
             },
             "caseless": {
-              "version": "0.10.0",
-              "from": "http://beta-internal:4873/caseless/-/caseless-0.10.0.tgz",
-              "resolved": "http://beta-internal:4873/caseless/-/caseless-0.10.0.tgz"
+              "version": "0.11.0",
+              "from": "http://beta-internal:4873/caseless/-/caseless-0.11.0.tgz",
+              "resolved": "http://beta-internal:4873/caseless/-/caseless-0.11.0.tgz"
             },
             "extend": {
-              "version": "2.0.1",
-              "from": "http://beta-internal:4873/extend/-/extend-2.0.1.tgz",
-              "resolved": "http://beta-internal:4873/extend/-/extend-2.0.1.tgz"
+              "version": "3.0.0",
+              "from": "http://beta-internal:4873/extend/-/extend-3.0.0.tgz",
+              "resolved": "http://beta-internal:4873/extend/-/extend-3.0.0.tgz"
             },
             "forever-agent": {
               "version": "0.6.1",
@@ -4971,26 +4689,14 @@
               "resolved": "http://beta-internal:4873/forever-agent/-/forever-agent-0.6.1.tgz"
             },
             "form-data": {
-              "version": "1.0.0-rc1",
-              "from": "http://beta-internal:4873/form-data/-/form-data-1.0.0-rc1.tgz",
-              "resolved": "http://beta-internal:4873/form-data/-/form-data-1.0.0-rc1.tgz",
+              "version": "1.0.0-rc3",
+              "from": "http://beta-internal:4873/form-data/-/form-data-1.0.0-rc3.tgz",
+              "resolved": "http://beta-internal:4873/form-data/-/form-data-1.0.0-rc3.tgz",
               "dependencies": {
                 "async": {
-                  "version": "1.3.0",
-                  "from": "http://beta-internal:4873/async/-/async-1.3.0.tgz",
-                  "resolved": "http://beta-internal:4873/async/-/async-1.3.0.tgz"
-                },
-                "mime-types": {
-                  "version": "2.1.2",
-                  "from": "http://beta-internal:4873/mime-types/-/mime-types-2.1.2.tgz",
-                  "resolved": "http://beta-internal:4873/mime-types/-/mime-types-2.1.2.tgz",
-                  "dependencies": {
-                    "mime-db": {
-                      "version": "1.14.0",
-                      "from": "http://beta-internal:4873/mime-db/-/mime-db-1.14.0.tgz",
-                      "resolved": "http://beta-internal:4873/mime-db/-/mime-db-1.14.0.tgz"
-                    }
-                  }
+                  "version": "1.4.2",
+                  "from": "http://beta-internal:4873/async/-/async-1.4.2.tgz",
+                  "resolved": "http://beta-internal:4873/async/-/async-1.4.2.tgz"
                 }
               }
             },
@@ -5000,21 +4706,21 @@
               "resolved": "http://beta-internal:4873/json-stringify-safe/-/json-stringify-safe-5.0.1.tgz"
             },
             "mime-types": {
-              "version": "2.0.14",
-              "from": "http://beta-internal:4873/mime-types/-/mime-types-2.0.14.tgz",
-              "resolved": "http://beta-internal:4873/mime-types/-/mime-types-2.0.14.tgz",
+              "version": "2.1.5",
+              "from": "http://beta-internal:4873/mime-types/-/mime-types-2.1.5.tgz",
+              "resolved": "http://beta-internal:4873/mime-types/-/mime-types-2.1.5.tgz",
               "dependencies": {
                 "mime-db": {
-                  "version": "1.12.0",
-                  "from": "http://beta-internal:4873/mime-db/-/mime-db-1.12.0.tgz",
-                  "resolved": "http://beta-internal:4873/mime-db/-/mime-db-1.12.0.tgz"
+                  "version": "1.17.0",
+                  "from": "http://beta-internal:4873/mime-db/-/mime-db-1.17.0.tgz",
+                  "resolved": "http://beta-internal:4873/mime-db/-/mime-db-1.17.0.tgz"
                 }
               }
             },
             "qs": {
-              "version": "3.1.0",
-              "from": "http://beta-internal:4873/qs/-/qs-3.1.0.tgz",
-              "resolved": "http://beta-internal:4873/qs/-/qs-3.1.0.tgz"
+              "version": "4.0.0",
+              "from": "http://beta-internal:4873/qs/-/qs-4.0.0.tgz",
+              "resolved": "http://beta-internal:4873/qs/-/qs-4.0.0.tgz"
             },
             "tunnel-agent": {
               "version": "0.4.1",
@@ -5049,9 +4755,9 @@
               "resolved": "http://beta-internal:4873/oauth-sign/-/oauth-sign-0.8.0.tgz"
             },
             "hawk": {
-              "version": "2.3.1",
-              "from": "http://beta-internal:4873/hawk/-/hawk-2.3.1.tgz",
-              "resolved": "http://beta-internal:4873/hawk/-/hawk-2.3.1.tgz",
+              "version": "3.1.0",
+              "from": "http://beta-internal:4873/hawk/-/hawk-3.1.0.tgz",
+              "resolved": "http://beta-internal:4873/hawk/-/hawk-3.1.0.tgz",
               "dependencies": {
                 "hoek": {
                   "version": "2.14.0",
@@ -5107,15 +4813,10 @@
               "from": "http://beta-internal:4873/har-validator/-/har-validator-1.8.0.tgz",
               "resolved": "http://beta-internal:4873/har-validator/-/har-validator-1.8.0.tgz",
               "dependencies": {
-                "bluebird": {
-                  "version": "2.9.33",
-                  "from": "http://beta-internal:4873/bluebird/-/bluebird-2.9.33.tgz",
-                  "resolved": "http://beta-internal:4873/bluebird/-/bluebird-2.9.33.tgz"
-                },
                 "chalk": {
-                  "version": "1.1.0",
-                  "from": "http://beta-internal:4873/chalk/-/chalk-1.1.0.tgz",
-                  "resolved": "http://beta-internal:4873/chalk/-/chalk-1.1.0.tgz",
+                  "version": "1.1.1",
+                  "from": "http://beta-internal:4873/chalk/-/chalk-1.1.1.tgz",
+                  "resolved": "http://beta-internal:4873/chalk/-/chalk-1.1.1.tgz",
                   "dependencies": {
                     "ansi-styles": {
                       "version": "2.1.0",
@@ -5171,9 +4872,9 @@
                   }
                 },
                 "is-my-json-valid": {
-                  "version": "2.12.0",
-                  "from": "http://beta-internal:4873/is-my-json-valid/-/is-my-json-valid-2.12.0.tgz",
-                  "resolved": "http://beta-internal:4873/is-my-json-valid/-/is-my-json-valid-2.12.0.tgz",
+                  "version": "2.12.1",
+                  "from": "http://beta-internal:4873/is-my-json-valid/-/is-my-json-valid-2.12.1.tgz",
+                  "resolved": "http://beta-internal:4873/is-my-json-valid/-/is-my-json-valid-2.12.1.tgz",
                   "dependencies": {
                     "generate-function": {
                       "version": "2.0.0",
@@ -5217,7 +4918,7 @@
     },
     "text-filter": {
       "version": "0.1.1",
-      "from": "http://beta-internal:4873/text-filter/-/text-filter-0.1.1.tgz",
+      "from": "text-filter@0.1.1",
       "resolved": "http://beta-internal:4873/text-filter/-/text-filter-0.1.1.tgz"
     },
     "throat": {
@@ -5234,7 +4935,7 @@
     },
     "through2-concurrent": {
       "version": "1.1.0",
-      "from": "through2-concurrent@>=1.1.0 <2.0.0",
+      "from": "through2-concurrent@1.1.0",
       "resolved": "http://beta-internal:4873/through2-concurrent/-/through2-concurrent-1.1.0.tgz",
       "dependencies": {
         "through2": {
@@ -5263,9 +4964,9 @@
                   "resolved": "http://beta-internal:4873/isarray/-/isarray-0.0.1.tgz"
                 },
                 "process-nextick-args": {
-                  "version": "1.0.2",
+                  "version": "1.0.3",
                   "from": "process-nextick-args@>=1.0.0 <1.1.0",
-                  "resolved": "http://beta-internal:4873/process-nextick-args/-/process-nextick-args-1.0.2.tgz"
+                  "resolved": "http://beta-internal:4873/process-nextick-args/-/process-nextick-args-1.0.3.tgz"
                 },
                 "string_decoder": {
                   "version": "0.10.31",
@@ -5273,9 +4974,9 @@
                   "resolved": "http://beta-internal:4873/string_decoder/-/string_decoder-0.10.31.tgz"
                 },
                 "util-deprecate": {
-                  "version": "1.0.1",
+                  "version": "1.0.2",
                   "from": "util-deprecate@>=1.0.1 <1.1.0",
-                  "resolved": "http://beta-internal:4873/util-deprecate/-/util-deprecate-1.0.1.tgz"
+                  "resolved": "http://beta-internal:4873/util-deprecate/-/util-deprecate-1.0.2.tgz"
                 }
               }
             },
@@ -5434,7 +5135,7 @@
       "dependencies": {
         "async": {
           "version": "0.2.10",
-          "from": "async@>=0.2.4 <0.3.0",
+          "from": "http://beta-internal:4873/async/-/async-0.2.10.tgz",
           "resolved": "http://beta-internal:4873/async/-/async-0.2.10.tgz"
         },
         "colors": {
@@ -5493,22 +5194,22 @@
               "dependencies": {
                 "hoek": {
                   "version": "0.7.6",
-                  "from": "hoek@>=0.7.0 <0.8.0",
+                  "from": "http://beta-internal:4873/hoek/-/hoek-0.7.6.tgz",
                   "resolved": "http://beta-internal:4873/hoek/-/hoek-0.7.6.tgz"
                 },
                 "boom": {
                   "version": "0.3.8",
-                  "from": "boom@>=0.3.0 <0.4.0",
+                  "from": "http://beta-internal:4873/boom/-/boom-0.3.8.tgz",
                   "resolved": "http://beta-internal:4873/boom/-/boom-0.3.8.tgz"
                 },
                 "cryptiles": {
                   "version": "0.1.3",
-                  "from": "cryptiles@>=0.1.0 <0.2.0",
+                  "from": "http://beta-internal:4873/cryptiles/-/cryptiles-0.1.3.tgz",
                   "resolved": "http://beta-internal:4873/cryptiles/-/cryptiles-0.1.3.tgz"
                 },
                 "sntp": {
                   "version": "0.1.4",
-                  "from": "sntp@>=0.1.0 <0.2.0",
+                  "from": "http://beta-internal:4873/sntp/-/sntp-0.1.4.tgz",
                   "resolved": "http://beta-internal:4873/sntp/-/sntp-0.1.4.tgz"
                 }
               }
@@ -5545,7 +5246,7 @@
             },
             "qs": {
               "version": "0.5.6",
-              "from": "qs@>=0.5.4 <0.6.0",
+              "from": "http://beta-internal:4873/qs/-/qs-0.5.6.tgz",
               "resolved": "http://beta-internal:4873/qs/-/qs-0.5.6.tgz"
             }
           }
