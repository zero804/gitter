{
  "name": "gitter-webapp",
  "version": "9.9.0",
  "npm-shrinkwrap-version": "5.4.0",
  "node-version": "v0.10.33",
  "dependencies": {
    "apn": {
      "version": "1.4.4",
      "resolved": "http://beta-internal:4873/apn/-/apn-1.4.4.tgz",
      "dependencies": {
        "q": {
          "version": "0.9.7",
          "resolved": "http://beta-internal:4873/q/-/q-0.9.7.tgz"
        }
      }
    },
    "async": {
      "version": "0.9.0",
      "resolved": "http://beta-internal:4873/async/-/async-0.9.0.tgz"
    },
    "batch-stream": {
      "version": "0.1.2",
      "resolved": "http://beta-internal:4873/batch-stream/-/batch-stream-0.1.2.tgz",
      "dependencies": {
        "readable-stream": {
          "version": "1.0.33",
          "resolved": "http://beta-internal:4873/readable-stream/-/readable-stream-1.0.33.tgz",
          "dependencies": {
            "core-util-is": {
              "version": "1.0.1",
              "resolved": "http://beta-internal:4873/core-util-is/-/core-util-is-1.0.1.tgz"
            },
            "inherits": {
              "version": "2.0.1",
              "resolved": "http://beta-internal:4873/inherits/-/inherits-2.0.1.tgz"
            },
            "isarray": {
              "version": "0.0.1",
              "resolved": "http://beta-internal:4873/isarray/-/isarray-0.0.1.tgz"
            },
            "string_decoder": {
              "version": "0.10.31",
              "resolved": "http://beta-internal:4873/string_decoder/-/string_decoder-0.10.31.tgz"
            }
          }
        }
      }
    },
    "cld": {
      "version": "2.3.1",
      "resolved": "http://beta-internal:4873/cld/-/cld-2.3.1.tgz",
      "dependencies": {
        "nan": {
          "version": "1.8.4",
          "resolved": "http://beta-internal:4873/nan/-/nan-1.8.4.tgz"
        },
        "underscore": {
          "version": "1.8.3",
          "resolved": "http://beta-internal:4873/underscore/-/underscore-1.8.3.tgz"
        }
      }
    },
    "connect-redis": {
      "version": "1.4.7",
      "resolved": "http://beta-internal:4873/connect-redis/-/connect-redis-1.4.7.tgz",
      "dependencies": {
        "debug": {
          "version": "2.2.0",
          "resolved": "http://beta-internal:4873/debug/-/debug-2.2.0.tgz",
          "dependencies": {
            "ms": {
              "version": "0.7.1",
              "resolved": "http://beta-internal:4873/ms/-/ms-0.7.1.tgz"
            }
          }
        },
        "redis": {
          "version": "0.10.3",
          "resolved": "http://beta-internal:4873/redis/-/redis-0.10.3.tgz"
        }
      }
    },
    "cors": {
      "version": "2.6.0",
      "resolved": "http://beta-internal:4873/cors/-/cors-2.6.0.tgz",
      "dependencies": {
        "vary": {
          "version": "1.0.0",
          "resolved": "http://beta-internal:4873/vary/-/vary-1.0.0.tgz"
        }
      }
    },
    "csprng": {
      "version": "0.1.1",
      "resolved": "http://beta-internal:4873/csprng/-/csprng-0.1.1.tgz",
      "dependencies": {
        "sequin": {
          "version": "0.1.0",
          "resolved": "http://beta-internal:4873/sequin/-/sequin-0.1.0.tgz"
        }
      }
    },
    "diskspace": {
      "version": "0.1.5",
      "resolved": "http://beta-internal:4873/diskspace/-/diskspace-0.1.5.tgz"
    },
    "dolph": {
      "version": "0.1.0",
      "resolved": "http://beta-internal:4873/dolph/-/dolph-0.1.0.tgz",
      "dependencies": {
        "redis": {
          "version": "0.10.3",
          "resolved": "http://beta-internal:4873/redis/-/redis-0.10.3.tgz"
        }
      }
    },
    "easynexmo": {
      "version": "0.3.3",
      "resolved": "http://beta-internal:4873/easynexmo/-/easynexmo-0.3.3.tgz"
    },
    "elasticsearch": {
      "version": "2.4.3",
      "resolved": "http://beta-internal:4873/elasticsearch/-/elasticsearch-2.4.3.tgz",
      "dependencies": {
        "bluebird": {
          "version": "2.2.2",
          "resolved": "http://beta-internal:4873/bluebird/-/bluebird-2.2.2.tgz"
        },
        "chalk": {
          "version": "0.5.1",
          "resolved": "http://beta-internal:4873/chalk/-/chalk-0.5.1.tgz",
          "dependencies": {
            "ansi-styles": {
              "version": "1.1.0",
              "resolved": "http://beta-internal:4873/ansi-styles/-/ansi-styles-1.1.0.tgz"
            },
            "escape-string-regexp": {
              "version": "1.0.3",
              "resolved": "http://beta-internal:4873/escape-string-regexp/-/escape-string-regexp-1.0.3.tgz"
            },
            "has-ansi": {
              "version": "0.1.0",
              "resolved": "http://beta-internal:4873/has-ansi/-/has-ansi-0.1.0.tgz",
              "dependencies": {
                "ansi-regex": {
                  "version": "0.2.1",
                  "resolved": "http://beta-internal:4873/ansi-regex/-/ansi-regex-0.2.1.tgz"
                }
              }
            },
            "strip-ansi": {
              "version": "0.3.0",
              "resolved": "http://beta-internal:4873/strip-ansi/-/strip-ansi-0.3.0.tgz",
              "dependencies": {
                "ansi-regex": {
                  "version": "0.2.1",
                  "resolved": "http://beta-internal:4873/ansi-regex/-/ansi-regex-0.2.1.tgz"
                }
              }
            },
            "supports-color": {
              "version": "0.2.0",
              "resolved": "http://beta-internal:4873/supports-color/-/supports-color-0.2.0.tgz"
            }
          }
        },
        "forever-agent": {
          "version": "0.5.2",
          "resolved": "http://beta-internal:4873/forever-agent/-/forever-agent-0.5.2.tgz"
        },
        "lodash-node": {
          "version": "2.4.1",
          "resolved": "http://beta-internal:4873/lodash-node/-/lodash-node-2.4.1.tgz"
        }
      }
    },
    "email-validator": {
      "version": "1.0.1",
      "resolved": "http://beta-internal:4873/email-validator/-/email-validator-1.0.1.tgz"
    },
    "ent": {
      "version": "0.1.0",
      "resolved": "http://beta-internal:4873/ent/-/ent-0.1.0.tgz"
    },
    "express": {
<<<<<<< HEAD
      "version": "3.20.3",
      "from": "express@http://beta-internal:4873/express/-/express-3.20.3.tgz",
      "resolved": "http://beta-internal:4873/express/-/express-3.20.3.tgz",
=======
      "version": "3.20.2",
      "from": "express@http://beta-internal:4873/express/-/express-3.20.2.tgz",
      "resolved": "http://beta-internal:4873/express/-/express-3.20.2.tgz",
>>>>>>> e4f0b5aa
      "dependencies": {
        "basic-auth": {
          "version": "1.0.0",
          "from": "basic-auth@http://beta-internal:4873/basic-auth/-/basic-auth-1.0.0.tgz",
          "resolved": "http://beta-internal:4873/basic-auth/-/basic-auth-1.0.0.tgz"
        },
        "commander": {
          "version": "2.6.0",
          "from": "commander@http://beta-internal:4873/commander/-/commander-2.6.0.tgz",
          "resolved": "http://beta-internal:4873/commander/-/commander-2.6.0.tgz"
        },
        "connect": {
<<<<<<< HEAD
          "version": "2.29.2",
          "from": "connect@http://beta-internal:4873/connect/-/connect-2.29.2.tgz",
          "resolved": "http://beta-internal:4873/connect/-/connect-2.29.2.tgz",
=======
          "version": "2.29.1",
          "from": "connect@http://beta-internal:4873/connect/-/connect-2.29.1.tgz",
          "resolved": "http://beta-internal:4873/connect/-/connect-2.29.1.tgz",
>>>>>>> e4f0b5aa
          "dependencies": {
            "basic-auth-connect": {
              "version": "1.0.0",
              "from": "basic-auth-connect@http://beta-internal:4873/basic-auth-connect/-/basic-auth-connect-1.0.0.tgz",
              "resolved": "http://beta-internal:4873/basic-auth-connect/-/basic-auth-connect-1.0.0.tgz"
            },
            "body-parser": {
              "version": "1.12.4",
              "from": "body-parser@http://beta-internal:4873/body-parser/-/body-parser-1.12.4.tgz",
              "resolved": "http://beta-internal:4873/body-parser/-/body-parser-1.12.4.tgz",
              "dependencies": {
                "debug": {
                  "version": "2.2.0",
                  "from": "debug@http://beta-internal:4873/debug/-/debug-2.2.0.tgz",
                  "resolved": "http://beta-internal:4873/debug/-/debug-2.2.0.tgz",
                  "dependencies": {
                    "ms": {
                      "version": "0.7.1",
                      "from": "ms@http://beta-internal:4873/ms/-/ms-0.7.1.tgz",
                      "resolved": "http://beta-internal:4873/ms/-/ms-0.7.1.tgz"
                    }
                  }
                },
                "iconv-lite": {
                  "version": "0.4.8",
                  "from": "iconv-lite@http://beta-internal:4873/iconv-lite/-/iconv-lite-0.4.8.tgz",
                  "resolved": "http://beta-internal:4873/iconv-lite/-/iconv-lite-0.4.8.tgz"
                },
                "on-finished": {
                  "version": "2.2.1",
<<<<<<< HEAD
                  "resolved": "https://registry.npmjs.org/on-finished/-/on-finished-2.2.1.tgz",
=======
                  "from": "on-finished@http://beta-internal:4873/on-finished/-/on-finished-2.2.1.tgz",
                  "resolved": "http://beta-internal:4873/on-finished/-/on-finished-2.2.1.tgz",
>>>>>>> e4f0b5aa
                  "dependencies": {
                    "ee-first": {
                      "version": "1.1.0",
                      "from": "ee-first@http://beta-internal:4873/ee-first/-/ee-first-1.1.0.tgz",
                      "resolved": "http://beta-internal:4873/ee-first/-/ee-first-1.1.0.tgz"
                    }
                  }
                },
                "qs": {
                  "version": "2.4.2",
                  "from": "qs@http://beta-internal:4873/qs/-/qs-2.4.2.tgz",
                  "resolved": "http://beta-internal:4873/qs/-/qs-2.4.2.tgz"
                },
                "raw-body": {
                  "version": "2.0.1",
                  "from": "raw-body@http://beta-internal:4873/raw-body/-/raw-body-2.0.1.tgz",
                  "resolved": "http://beta-internal:4873/raw-body/-/raw-body-2.0.1.tgz",
                  "dependencies": {
                    "bytes": {
                      "version": "2.0.1",
                      "from": "bytes@http://beta-internal:4873/bytes/-/bytes-2.0.1.tgz",
                      "resolved": "http://beta-internal:4873/bytes/-/bytes-2.0.1.tgz"
                    }
                  }
                }
              }
            },
            "bytes": {
              "version": "1.0.0",
              "from": "bytes@http://beta-internal:4873/bytes/-/bytes-1.0.0.tgz",
              "resolved": "http://beta-internal:4873/bytes/-/bytes-1.0.0.tgz"
            },
            "compression": {
              "version": "1.4.4",
              "from": "compression@http://beta-internal:4873/compression/-/compression-1.4.4.tgz",
              "resolved": "http://beta-internal:4873/compression/-/compression-1.4.4.tgz",
              "dependencies": {
                "accepts": {
                  "version": "1.2.7",
<<<<<<< HEAD
                  "resolved": "https://registry.npmjs.org/accepts/-/accepts-1.2.7.tgz",
                  "dependencies": {
                    "mime-types": {
                      "version": "2.0.11",
                      "resolved": "https://registry.npmjs.org/mime-types/-/mime-types-2.0.11.tgz",
                      "dependencies": {
                        "mime-db": {
                          "version": "1.9.1",
                          "resolved": "https://registry.npmjs.org/mime-db/-/mime-db-1.9.1.tgz"
=======
                  "from": "accepts@http://beta-internal:4873/accepts/-/accepts-1.2.7.tgz",
                  "resolved": "http://beta-internal:4873/accepts/-/accepts-1.2.7.tgz",
                  "dependencies": {
                    "mime-types": {
                      "version": "2.0.11",
                      "from": "mime-types@http://beta-internal:4873/mime-types/-/mime-types-2.0.11.tgz",
                      "resolved": "http://beta-internal:4873/mime-types/-/mime-types-2.0.11.tgz",
                      "dependencies": {
                        "mime-db": {
                          "version": "1.9.1",
                          "from": "mime-db@http://beta-internal:4873/mime-db/-/mime-db-1.9.1.tgz",
                          "resolved": "http://beta-internal:4873/mime-db/-/mime-db-1.9.1.tgz"
>>>>>>> e4f0b5aa
                        }
                      }
                    },
                    "negotiator": {
                      "version": "0.5.3",
                      "from": "negotiator@http://beta-internal:4873/negotiator/-/negotiator-0.5.3.tgz",
                      "resolved": "http://beta-internal:4873/negotiator/-/negotiator-0.5.3.tgz"
                    }
                  }
                },
                "compressible": {
                  "version": "2.0.2",
                  "from": "compressible@http://beta-internal:4873/compressible/-/compressible-2.0.2.tgz",
                  "resolved": "http://beta-internal:4873/compressible/-/compressible-2.0.2.tgz",
                  "dependencies": {
                    "mime-db": {
                      "version": "1.9.1",
<<<<<<< HEAD
                      "resolved": "https://registry.npmjs.org/mime-db/-/mime-db-1.9.1.tgz"
=======
                      "from": "mime-db@http://beta-internal:4873/mime-db/-/mime-db-1.9.1.tgz",
                      "resolved": "http://beta-internal:4873/mime-db/-/mime-db-1.9.1.tgz"
                    }
                  }
                },
                "debug": {
                  "version": "2.2.0",
                  "from": "debug@http://beta-internal:4873/debug/-/debug-2.2.0.tgz",
                  "resolved": "http://beta-internal:4873/debug/-/debug-2.2.0.tgz",
                  "dependencies": {
                    "ms": {
                      "version": "0.7.1",
                      "from": "ms@http://beta-internal:4873/ms/-/ms-0.7.1.tgz",
                      "resolved": "http://beta-internal:4873/ms/-/ms-0.7.1.tgz"
>>>>>>> e4f0b5aa
                    }
                  }
                }
              }
            },
            "connect-timeout": {
              "version": "1.6.2",
              "from": "connect-timeout@http://beta-internal:4873/connect-timeout/-/connect-timeout-1.6.2.tgz",
              "resolved": "http://beta-internal:4873/connect-timeout/-/connect-timeout-1.6.2.tgz",
              "dependencies": {
                "debug": {
                  "version": "2.2.0",
                  "from": "debug@http://beta-internal:4873/debug/-/debug-2.2.0.tgz",
                  "resolved": "http://beta-internal:4873/debug/-/debug-2.2.0.tgz"
                },
                "ms": {
                  "version": "0.7.1",
                  "from": "ms@http://beta-internal:4873/ms/-/ms-0.7.1.tgz",
                  "resolved": "http://beta-internal:4873/ms/-/ms-0.7.1.tgz"
                }
              }
            },
            "cookie-parser": {
              "version": "1.3.4",
              "from": "cookie-parser@http://beta-internal:4873/cookie-parser/-/cookie-parser-1.3.4.tgz",
              "resolved": "http://beta-internal:4873/cookie-parser/-/cookie-parser-1.3.4.tgz"
            },
            "csurf": {
              "version": "1.7.0",
              "from": "csurf@http://beta-internal:4873/csurf/-/csurf-1.7.0.tgz",
              "resolved": "http://beta-internal:4873/csurf/-/csurf-1.7.0.tgz",
              "dependencies": {
                "csrf": {
                  "version": "2.0.7",
                  "from": "csrf@http://beta-internal:4873/csrf/-/csrf-2.0.7.tgz",
                  "resolved": "http://beta-internal:4873/csrf/-/csrf-2.0.7.tgz",
                  "dependencies": {
                    "base64-url": {
                      "version": "1.2.1",
                      "from": "base64-url@http://beta-internal:4873/base64-url/-/base64-url-1.2.1.tgz",
                      "resolved": "http://beta-internal:4873/base64-url/-/base64-url-1.2.1.tgz"
                    },
                    "rndm": {
                      "version": "1.1.0",
                      "from": "rndm@http://beta-internal:4873/rndm/-/rndm-1.1.0.tgz",
                      "resolved": "http://beta-internal:4873/rndm/-/rndm-1.1.0.tgz"
                    },
                    "scmp": {
                      "version": "1.0.0",
                      "from": "scmp@http://beta-internal:4873/scmp/-/scmp-1.0.0.tgz",
                      "resolved": "http://beta-internal:4873/scmp/-/scmp-1.0.0.tgz"
                    },
                    "uid-safe": {
                      "version": "1.1.0",
                      "from": "uid-safe@http://beta-internal:4873/uid-safe/-/uid-safe-1.1.0.tgz",
                      "resolved": "http://beta-internal:4873/uid-safe/-/uid-safe-1.1.0.tgz",
                      "dependencies": {
                        "native-or-bluebird": {
                          "version": "1.1.2",
                          "from": "native-or-bluebird@http://beta-internal:4873/native-or-bluebird/-/native-or-bluebird-1.1.2.tgz",
                          "resolved": "http://beta-internal:4873/native-or-bluebird/-/native-or-bluebird-1.1.2.tgz"
                        }
                      }
                    }
                  }
                }
              }
            },
            "errorhandler": {
<<<<<<< HEAD
              "version": "1.3.6",
              "from": "errorhandler@http://beta-internal:4873/errorhandler/-/errorhandler-1.3.6.tgz",
              "resolved": "http://beta-internal:4873/errorhandler/-/errorhandler-1.3.6.tgz",
              "dependencies": {
                "accepts": {
                  "version": "1.2.7",
                  "resolved": "https://registry.npmjs.org/accepts/-/accepts-1.2.7.tgz",
                  "dependencies": {
                    "mime-types": {
                      "version": "2.0.11",
                      "resolved": "https://registry.npmjs.org/mime-types/-/mime-types-2.0.11.tgz",
                      "dependencies": {
                        "mime-db": {
                          "version": "1.9.1",
                          "resolved": "https://registry.npmjs.org/mime-db/-/mime-db-1.9.1.tgz"
=======
              "version": "1.3.5",
              "from": "errorhandler@http://beta-internal:4873/errorhandler/-/errorhandler-1.3.5.tgz",
              "resolved": "http://beta-internal:4873/errorhandler/-/errorhandler-1.3.5.tgz",
              "dependencies": {
                "accepts": {
                  "version": "1.2.7",
                  "from": "accepts@http://beta-internal:4873/accepts/-/accepts-1.2.7.tgz",
                  "resolved": "http://beta-internal:4873/accepts/-/accepts-1.2.7.tgz",
                  "dependencies": {
                    "mime-types": {
                      "version": "2.0.11",
                      "from": "mime-types@http://beta-internal:4873/mime-types/-/mime-types-2.0.11.tgz",
                      "resolved": "http://beta-internal:4873/mime-types/-/mime-types-2.0.11.tgz",
                      "dependencies": {
                        "mime-db": {
                          "version": "1.9.1",
                          "from": "mime-db@http://beta-internal:4873/mime-db/-/mime-db-1.9.1.tgz",
                          "resolved": "http://beta-internal:4873/mime-db/-/mime-db-1.9.1.tgz"
>>>>>>> e4f0b5aa
                        }
                      }
                    },
                    "negotiator": {
                      "version": "0.5.3",
                      "from": "negotiator@http://beta-internal:4873/negotiator/-/negotiator-0.5.3.tgz",
                      "resolved": "http://beta-internal:4873/negotiator/-/negotiator-0.5.3.tgz"
                    }
                  }
                }
              }
            },
            "express-session": {
              "version": "1.10.4",
              "from": "express-session@http://beta-internal:4873/express-session/-/express-session-1.10.4.tgz",
              "resolved": "http://beta-internal:4873/express-session/-/express-session-1.10.4.tgz",
              "dependencies": {
                "crc": {
                  "version": "3.2.1",
                  "from": "crc@http://beta-internal:4873/crc/-/crc-3.2.1.tgz",
                  "resolved": "http://beta-internal:4873/crc/-/crc-3.2.1.tgz"
                },
<<<<<<< HEAD
                "debug": {
                  "version": "2.1.3",
                  "from": "debug@http://beta-internal:4873/debug/-/debug-2.1.3.tgz",
                  "resolved": "http://beta-internal:4873/debug/-/debug-2.1.3.tgz",
                  "dependencies": {
                    "ms": {
                      "version": "0.7.0",
                      "from": "ms@http://beta-internal:4873/ms/-/ms-0.7.0.tgz",
                      "resolved": "http://beta-internal:4873/ms/-/ms-0.7.0.tgz"
                    }
                  }
                },
=======
>>>>>>> e4f0b5aa
                "uid-safe": {
                  "version": "1.1.0",
                  "from": "uid-safe@http://beta-internal:4873/uid-safe/-/uid-safe-1.1.0.tgz",
                  "resolved": "http://beta-internal:4873/uid-safe/-/uid-safe-1.1.0.tgz",
                  "dependencies": {
                    "base64-url": {
                      "version": "1.2.1",
                      "from": "base64-url@http://beta-internal:4873/base64-url/-/base64-url-1.2.1.tgz",
                      "resolved": "http://beta-internal:4873/base64-url/-/base64-url-1.2.1.tgz"
                    },
                    "native-or-bluebird": {
                      "version": "1.1.2",
                      "from": "native-or-bluebird@http://beta-internal:4873/native-or-bluebird/-/native-or-bluebird-1.1.2.tgz",
                      "resolved": "http://beta-internal:4873/native-or-bluebird/-/native-or-bluebird-1.1.2.tgz"
                    }
                  }
                }
              }
            },
            "finalhandler": {
<<<<<<< HEAD
              "version": "0.3.6",
              "from": "finalhandler@http://beta-internal:4873/finalhandler/-/finalhandler-0.3.6.tgz",
              "resolved": "http://beta-internal:4873/finalhandler/-/finalhandler-0.3.6.tgz",
              "dependencies": {
                "on-finished": {
                  "version": "2.2.1",
                  "resolved": "https://registry.npmjs.org/on-finished/-/on-finished-2.2.1.tgz",
=======
              "version": "0.3.4",
              "from": "finalhandler@http://beta-internal:4873/finalhandler/-/finalhandler-0.3.4.tgz",
              "resolved": "http://beta-internal:4873/finalhandler/-/finalhandler-0.3.4.tgz",
              "dependencies": {
                "on-finished": {
                  "version": "2.2.1",
                  "from": "on-finished@http://beta-internal:4873/on-finished/-/on-finished-2.2.1.tgz",
                  "resolved": "http://beta-internal:4873/on-finished/-/on-finished-2.2.1.tgz",
>>>>>>> e4f0b5aa
                  "dependencies": {
                    "ee-first": {
                      "version": "1.1.0",
                      "from": "ee-first@http://beta-internal:4873/ee-first/-/ee-first-1.1.0.tgz",
                      "resolved": "http://beta-internal:4873/ee-first/-/ee-first-1.1.0.tgz"
                    }
                  }
                }
              }
            },
            "http-errors": {
              "version": "1.3.1",
              "from": "http-errors@http://beta-internal:4873/http-errors/-/http-errors-1.3.1.tgz",
              "resolved": "http://beta-internal:4873/http-errors/-/http-errors-1.3.1.tgz",
              "dependencies": {
                "inherits": {
                  "version": "2.0.1",
                  "from": "inherits@http://beta-internal:4873/inherits/-/inherits-2.0.1.tgz",
                  "resolved": "http://beta-internal:4873/inherits/-/inherits-2.0.1.tgz"
                },
                "statuses": {
                  "version": "1.2.1",
                  "from": "statuses@http://beta-internal:4873/statuses/-/statuses-1.2.1.tgz",
                  "resolved": "http://beta-internal:4873/statuses/-/statuses-1.2.1.tgz"
                }
              }
            },
            "method-override": {
              "version": "2.3.3",
              "from": "method-override@http://beta-internal:4873/method-override/-/method-override-2.3.3.tgz",
<<<<<<< HEAD
              "resolved": "http://beta-internal:4873/method-override/-/method-override-2.3.3.tgz"
=======
              "resolved": "http://beta-internal:4873/method-override/-/method-override-2.3.3.tgz",
              "dependencies": {
                "debug": {
                  "version": "2.2.0",
                  "from": "debug@http://beta-internal:4873/debug/-/debug-2.2.0.tgz",
                  "resolved": "http://beta-internal:4873/debug/-/debug-2.2.0.tgz",
                  "dependencies": {
                    "ms": {
                      "version": "0.7.1",
                      "from": "ms@http://beta-internal:4873/ms/-/ms-0.7.1.tgz",
                      "resolved": "http://beta-internal:4873/ms/-/ms-0.7.1.tgz"
                    }
                  }
                }
              }
>>>>>>> e4f0b5aa
            },
            "morgan": {
              "version": "1.5.3",
              "from": "morgan@http://beta-internal:4873/morgan/-/morgan-1.5.3.tgz",
              "resolved": "http://beta-internal:4873/morgan/-/morgan-1.5.3.tgz",
              "dependencies": {
                "basic-auth": {
                  "version": "1.0.1",
                  "from": "basic-auth@http://beta-internal:4873/basic-auth/-/basic-auth-1.0.1.tgz",
                  "resolved": "http://beta-internal:4873/basic-auth/-/basic-auth-1.0.1.tgz"
                },
                "debug": {
                  "version": "2.2.0",
                  "from": "debug@http://beta-internal:4873/debug/-/debug-2.2.0.tgz",
                  "resolved": "http://beta-internal:4873/debug/-/debug-2.2.0.tgz",
                  "dependencies": {
                    "ms": {
                      "version": "0.7.1",
                      "from": "ms@http://beta-internal:4873/ms/-/ms-0.7.1.tgz",
                      "resolved": "http://beta-internal:4873/ms/-/ms-0.7.1.tgz"
                    }
                  }
                },
                "on-finished": {
                  "version": "2.2.1",
<<<<<<< HEAD
                  "resolved": "https://registry.npmjs.org/on-finished/-/on-finished-2.2.1.tgz",
=======
                  "from": "on-finished@http://beta-internal:4873/on-finished/-/on-finished-2.2.1.tgz",
                  "resolved": "http://beta-internal:4873/on-finished/-/on-finished-2.2.1.tgz",
>>>>>>> e4f0b5aa
                  "dependencies": {
                    "ee-first": {
                      "version": "1.1.0",
                      "from": "ee-first@http://beta-internal:4873/ee-first/-/ee-first-1.1.0.tgz",
                      "resolved": "http://beta-internal:4873/ee-first/-/ee-first-1.1.0.tgz"
                    }
                  }
                }
              }
            },
            "multiparty": {
              "version": "3.3.2",
              "from": "multiparty@http://beta-internal:4873/multiparty/-/multiparty-3.3.2.tgz",
              "resolved": "http://beta-internal:4873/multiparty/-/multiparty-3.3.2.tgz",
              "dependencies": {
                "readable-stream": {
                  "version": "1.1.13",
                  "from": "readable-stream@http://beta-internal:4873/readable-stream/-/readable-stream-1.1.13.tgz",
                  "resolved": "http://beta-internal:4873/readable-stream/-/readable-stream-1.1.13.tgz",
                  "dependencies": {
                    "core-util-is": {
                      "version": "1.0.1",
                      "from": "core-util-is@http://beta-internal:4873/core-util-is/-/core-util-is-1.0.1.tgz",
                      "resolved": "http://beta-internal:4873/core-util-is/-/core-util-is-1.0.1.tgz"
                    },
                    "inherits": {
                      "version": "2.0.1",
                      "from": "inherits@http://beta-internal:4873/inherits/-/inherits-2.0.1.tgz",
                      "resolved": "http://beta-internal:4873/inherits/-/inherits-2.0.1.tgz"
                    },
                    "isarray": {
                      "version": "0.0.1",
<<<<<<< HEAD
                      "resolved": "https://registry.npmjs.org/isarray/-/isarray-0.0.1.tgz"
=======
                      "from": "isarray@http://beta-internal:4873/isarray/-/isarray-0.0.1.tgz",
                      "resolved": "http://beta-internal:4873/isarray/-/isarray-0.0.1.tgz"
>>>>>>> e4f0b5aa
                    },
                    "string_decoder": {
                      "version": "0.10.31",
                      "from": "string_decoder@http://beta-internal:4873/string_decoder/-/string_decoder-0.10.31.tgz",
                      "resolved": "http://beta-internal:4873/string_decoder/-/string_decoder-0.10.31.tgz"
                    }
                  }
                },
                "stream-counter": {
                  "version": "0.2.0",
                  "from": "stream-counter@http://beta-internal:4873/stream-counter/-/stream-counter-0.2.0.tgz",
                  "resolved": "http://beta-internal:4873/stream-counter/-/stream-counter-0.2.0.tgz"
                }
              }
            },
            "on-headers": {
              "version": "1.0.0",
              "from": "on-headers@http://beta-internal:4873/on-headers/-/on-headers-1.0.0.tgz",
              "resolved": "http://beta-internal:4873/on-headers/-/on-headers-1.0.0.tgz"
            },
            "pause": {
              "version": "0.0.1",
              "from": "pause@http://beta-internal:4873/pause/-/pause-0.0.1.tgz",
              "resolved": "http://beta-internal:4873/pause/-/pause-0.0.1.tgz"
            },
            "qs": {
<<<<<<< HEAD
              "version": "2.4.2",
              "from": "qs@http://beta-internal:4873/qs/-/qs-2.4.2.tgz",
              "resolved": "http://beta-internal:4873/qs/-/qs-2.4.2.tgz"
            },
            "response-time": {
              "version": "2.3.1",
              "from": "response-time@http://beta-internal:4873/response-time/-/response-time-2.3.1.tgz",
              "resolved": "http://beta-internal:4873/response-time/-/response-time-2.3.1.tgz"
=======
              "version": "2.4.1",
              "from": "qs@http://beta-internal:4873/qs/-/qs-2.4.1.tgz",
              "resolved": "http://beta-internal:4873/qs/-/qs-2.4.1.tgz"
            },
            "response-time": {
              "version": "2.3.0",
              "from": "response-time@http://beta-internal:4873/response-time/-/response-time-2.3.0.tgz",
              "resolved": "http://beta-internal:4873/response-time/-/response-time-2.3.0.tgz"
>>>>>>> e4f0b5aa
            },
            "serve-favicon": {
              "version": "2.2.1",
              "from": "serve-favicon@http://beta-internal:4873/serve-favicon/-/serve-favicon-2.2.1.tgz",
              "resolved": "http://beta-internal:4873/serve-favicon/-/serve-favicon-2.2.1.tgz",
              "dependencies": {
                "etag": {
                  "version": "1.6.0",
                  "from": "etag@http://beta-internal:4873/etag/-/etag-1.6.0.tgz",
                  "resolved": "http://beta-internal:4873/etag/-/etag-1.6.0.tgz",
                  "dependencies": {
                    "crc": {
                      "version": "3.2.1",
                      "from": "crc@http://beta-internal:4873/crc/-/crc-3.2.1.tgz",
                      "resolved": "http://beta-internal:4873/crc/-/crc-3.2.1.tgz"
                    }
                  }
                },
                "ms": {
                  "version": "0.7.1",
                  "from": "ms@http://beta-internal:4873/ms/-/ms-0.7.1.tgz",
                  "resolved": "http://beta-internal:4873/ms/-/ms-0.7.1.tgz"
                }
              }
            },
            "serve-index": {
              "version": "1.6.4",
              "from": "serve-index@http://beta-internal:4873/serve-index/-/serve-index-1.6.4.tgz",
              "resolved": "http://beta-internal:4873/serve-index/-/serve-index-1.6.4.tgz",
              "dependencies": {
                "accepts": {
                  "version": "1.2.7",
<<<<<<< HEAD
                  "resolved": "https://registry.npmjs.org/accepts/-/accepts-1.2.7.tgz",
=======
                  "from": "accepts@http://beta-internal:4873/accepts/-/accepts-1.2.7.tgz",
                  "resolved": "http://beta-internal:4873/accepts/-/accepts-1.2.7.tgz",
>>>>>>> e4f0b5aa
                  "dependencies": {
                    "negotiator": {
                      "version": "0.5.3",
                      "from": "negotiator@http://beta-internal:4873/negotiator/-/negotiator-0.5.3.tgz",
                      "resolved": "http://beta-internal:4873/negotiator/-/negotiator-0.5.3.tgz"
                    }
                  }
                },
                "batch": {
                  "version": "0.5.2",
                  "from": "batch@http://beta-internal:4873/batch/-/batch-0.5.2.tgz",
                  "resolved": "http://beta-internal:4873/batch/-/batch-0.5.2.tgz"
                },
                "debug": {
                  "version": "2.2.0",
                  "from": "debug@http://beta-internal:4873/debug/-/debug-2.2.0.tgz",
                  "resolved": "http://beta-internal:4873/debug/-/debug-2.2.0.tgz",
                  "dependencies": {
                    "ms": {
                      "version": "0.7.1",
                      "from": "ms@http://beta-internal:4873/ms/-/ms-0.7.1.tgz",
                      "resolved": "http://beta-internal:4873/ms/-/ms-0.7.1.tgz"
                    }
                  }
                },
                "mime-types": {
                  "version": "2.0.11",
<<<<<<< HEAD
                  "resolved": "https://registry.npmjs.org/mime-types/-/mime-types-2.0.11.tgz",
                  "dependencies": {
                    "mime-db": {
                      "version": "1.9.1",
                      "resolved": "https://registry.npmjs.org/mime-db/-/mime-db-1.9.1.tgz"
=======
                  "from": "mime-types@http://beta-internal:4873/mime-types/-/mime-types-2.0.11.tgz",
                  "resolved": "http://beta-internal:4873/mime-types/-/mime-types-2.0.11.tgz",
                  "dependencies": {
                    "mime-db": {
                      "version": "1.9.1",
                      "from": "mime-db@http://beta-internal:4873/mime-db/-/mime-db-1.9.1.tgz",
                      "resolved": "http://beta-internal:4873/mime-db/-/mime-db-1.9.1.tgz"
>>>>>>> e4f0b5aa
                    }
                  }
                }
              }
            },
            "serve-static": {
<<<<<<< HEAD
              "version": "1.9.3",
              "from": "serve-static@http://beta-internal:4873/serve-static/-/serve-static-1.9.3.tgz",
              "resolved": "http://beta-internal:4873/serve-static/-/serve-static-1.9.3.tgz"
            },
            "type-is": {
              "version": "1.6.2",
              "resolved": "https://registry.npmjs.org/type-is/-/type-is-1.6.2.tgz",
=======
              "version": "1.9.2",
              "from": "serve-static@http://beta-internal:4873/serve-static/-/serve-static-1.9.2.tgz",
              "resolved": "http://beta-internal:4873/serve-static/-/serve-static-1.9.2.tgz"
            },
            "type-is": {
              "version": "1.6.2",
              "from": "type-is@http://beta-internal:4873/type-is/-/type-is-1.6.2.tgz",
              "resolved": "http://beta-internal:4873/type-is/-/type-is-1.6.2.tgz",
>>>>>>> e4f0b5aa
              "dependencies": {
                "media-typer": {
                  "version": "0.3.0",
                  "from": "media-typer@http://beta-internal:4873/media-typer/-/media-typer-0.3.0.tgz",
                  "resolved": "http://beta-internal:4873/media-typer/-/media-typer-0.3.0.tgz"
                },
                "mime-types": {
                  "version": "2.0.11",
<<<<<<< HEAD
                  "resolved": "https://registry.npmjs.org/mime-types/-/mime-types-2.0.11.tgz",
                  "dependencies": {
                    "mime-db": {
                      "version": "1.9.1",
                      "resolved": "https://registry.npmjs.org/mime-db/-/mime-db-1.9.1.tgz"
=======
                  "from": "mime-types@http://beta-internal:4873/mime-types/-/mime-types-2.0.11.tgz",
                  "resolved": "http://beta-internal:4873/mime-types/-/mime-types-2.0.11.tgz",
                  "dependencies": {
                    "mime-db": {
                      "version": "1.9.1",
                      "from": "mime-db@http://beta-internal:4873/mime-db/-/mime-db-1.9.1.tgz",
                      "resolved": "http://beta-internal:4873/mime-db/-/mime-db-1.9.1.tgz"
>>>>>>> e4f0b5aa
                    }
                  }
                }
              }
            },
            "vhost": {
              "version": "3.0.0",
              "from": "vhost@http://beta-internal:4873/vhost/-/vhost-3.0.0.tgz",
              "resolved": "http://beta-internal:4873/vhost/-/vhost-3.0.0.tgz"
            }
          }
        },
        "content-disposition": {
          "version": "0.5.0",
          "from": "content-disposition@http://beta-internal:4873/content-disposition/-/content-disposition-0.5.0.tgz",
          "resolved": "http://beta-internal:4873/content-disposition/-/content-disposition-0.5.0.tgz"
        },
        "content-type": {
          "version": "1.0.1",
          "from": "content-type@http://beta-internal:4873/content-type/-/content-type-1.0.1.tgz",
          "resolved": "http://beta-internal:4873/content-type/-/content-type-1.0.1.tgz"
        },
        "cookie": {
          "version": "0.1.2",
          "from": "cookie@http://beta-internal:4873/cookie/-/cookie-0.1.2.tgz",
          "resolved": "http://beta-internal:4873/cookie/-/cookie-0.1.2.tgz"
        },
        "cookie-signature": {
          "version": "1.0.6",
          "from": "cookie-signature@http://beta-internal:4873/cookie-signature/-/cookie-signature-1.0.6.tgz",
          "resolved": "http://beta-internal:4873/cookie-signature/-/cookie-signature-1.0.6.tgz"
        },
        "debug": {
<<<<<<< HEAD
          "version": "2.2.0",
          "from": "debug@http://beta-internal:4873/debug/-/debug-2.2.0.tgz",
          "resolved": "http://beta-internal:4873/debug/-/debug-2.2.0.tgz",
          "dependencies": {
            "ms": {
              "version": "0.7.1",
              "from": "ms@http://beta-internal:4873/ms/-/ms-0.7.1.tgz",
              "resolved": "http://beta-internal:4873/ms/-/ms-0.7.1.tgz"
=======
          "version": "2.1.3",
          "from": "debug@http://beta-internal:4873/debug/-/debug-2.1.3.tgz",
          "resolved": "http://beta-internal:4873/debug/-/debug-2.1.3.tgz",
          "dependencies": {
            "ms": {
              "version": "0.7.0",
              "from": "ms@http://beta-internal:4873/ms/-/ms-0.7.0.tgz",
              "resolved": "http://beta-internal:4873/ms/-/ms-0.7.0.tgz"
>>>>>>> e4f0b5aa
            }
          }
        },
        "depd": {
          "version": "1.0.1",
<<<<<<< HEAD
          "resolved": "https://registry.npmjs.org/depd/-/depd-1.0.1.tgz"
=======
          "from": "depd@http://beta-internal:4873/depd/-/depd-1.0.1.tgz",
          "resolved": "http://beta-internal:4873/depd/-/depd-1.0.1.tgz"
>>>>>>> e4f0b5aa
        },
        "escape-html": {
          "version": "1.0.1",
          "from": "escape-html@http://beta-internal:4873/escape-html/-/escape-html-1.0.1.tgz",
          "resolved": "http://beta-internal:4873/escape-html/-/escape-html-1.0.1.tgz"
        },
        "etag": {
          "version": "1.5.1",
          "from": "etag@http://beta-internal:4873/etag/-/etag-1.5.1.tgz",
          "resolved": "http://beta-internal:4873/etag/-/etag-1.5.1.tgz",
          "dependencies": {
            "crc": {
              "version": "3.2.1",
              "from": "crc@http://beta-internal:4873/crc/-/crc-3.2.1.tgz",
              "resolved": "http://beta-internal:4873/crc/-/crc-3.2.1.tgz"
            }
          }
        },
        "fresh": {
          "version": "0.2.4",
          "from": "fresh@http://beta-internal:4873/fresh/-/fresh-0.2.4.tgz",
          "resolved": "http://beta-internal:4873/fresh/-/fresh-0.2.4.tgz"
        },
        "merge-descriptors": {
          "version": "1.0.0",
          "from": "merge-descriptors@http://beta-internal:4873/merge-descriptors/-/merge-descriptors-1.0.0.tgz",
          "resolved": "http://beta-internal:4873/merge-descriptors/-/merge-descriptors-1.0.0.tgz"
        },
        "methods": {
          "version": "1.1.1",
          "from": "methods@http://beta-internal:4873/methods/-/methods-1.1.1.tgz",
          "resolved": "http://beta-internal:4873/methods/-/methods-1.1.1.tgz"
        },
        "mkdirp": {
          "version": "0.5.0",
<<<<<<< HEAD
          "resolved": "https://registry.npmjs.org/mkdirp/-/mkdirp-0.5.0.tgz",
=======
          "from": "mkdirp@http://beta-internal:4873/mkdirp/-/mkdirp-0.5.0.tgz",
          "resolved": "http://beta-internal:4873/mkdirp/-/mkdirp-0.5.0.tgz",
>>>>>>> e4f0b5aa
          "dependencies": {
            "minimist": {
              "version": "0.0.8",
              "from": "minimist@http://beta-internal:4873/minimist/-/minimist-0.0.8.tgz",
              "resolved": "http://beta-internal:4873/minimist/-/minimist-0.0.8.tgz"
            }
          }
        },
        "parseurl": {
          "version": "1.3.0",
          "from": "parseurl@http://beta-internal:4873/parseurl/-/parseurl-1.3.0.tgz",
          "resolved": "http://beta-internal:4873/parseurl/-/parseurl-1.3.0.tgz"
        },
        "proxy-addr": {
          "version": "1.0.8",
<<<<<<< HEAD
          "resolved": "https://registry.npmjs.org/proxy-addr/-/proxy-addr-1.0.8.tgz",
=======
          "from": "proxy-addr@http://beta-internal:4873/proxy-addr/-/proxy-addr-1.0.8.tgz",
          "resolved": "http://beta-internal:4873/proxy-addr/-/proxy-addr-1.0.8.tgz",
>>>>>>> e4f0b5aa
          "dependencies": {
            "forwarded": {
              "version": "0.1.0",
              "from": "forwarded@http://beta-internal:4873/forwarded/-/forwarded-0.1.0.tgz",
              "resolved": "http://beta-internal:4873/forwarded/-/forwarded-0.1.0.tgz"
            },
            "ipaddr.js": {
              "version": "1.0.1",
              "from": "ipaddr.js@http://beta-internal:4873/ipaddr.js/-/ipaddr.js-1.0.1.tgz",
              "resolved": "http://beta-internal:4873/ipaddr.js/-/ipaddr.js-1.0.1.tgz"
            }
          }
        },
        "range-parser": {
          "version": "1.0.2",
          "from": "range-parser@http://beta-internal:4873/range-parser/-/range-parser-1.0.2.tgz",
          "resolved": "http://beta-internal:4873/range-parser/-/range-parser-1.0.2.tgz"
        },
        "send": {
<<<<<<< HEAD
          "version": "0.12.3",
          "from": "send@http://beta-internal:4873/send/-/send-0.12.3.tgz",
          "resolved": "http://beta-internal:4873/send/-/send-0.12.3.tgz",
=======
          "version": "0.12.2",
          "from": "send@http://beta-internal:4873/send/-/send-0.12.2.tgz",
          "resolved": "http://beta-internal:4873/send/-/send-0.12.2.tgz",
>>>>>>> e4f0b5aa
          "dependencies": {
            "destroy": {
              "version": "1.0.3",
              "from": "destroy@http://beta-internal:4873/destroy/-/destroy-1.0.3.tgz",
              "resolved": "http://beta-internal:4873/destroy/-/destroy-1.0.3.tgz"
            },
<<<<<<< HEAD
            "etag": {
              "version": "1.6.0",
              "from": "etag@http://beta-internal:4873/etag/-/etag-1.6.0.tgz",
              "resolved": "http://beta-internal:4873/etag/-/etag-1.6.0.tgz",
              "dependencies": {
                "crc": {
                  "version": "3.2.1",
                  "from": "crc@http://beta-internal:4873/crc/-/crc-3.2.1.tgz",
                  "resolved": "http://beta-internal:4873/crc/-/crc-3.2.1.tgz"
                }
              }
            },
            "mime": {
              "version": "1.3.4",
              "resolved": "https://registry.npmjs.org/mime/-/mime-1.3.4.tgz"
            },
            "ms": {
              "version": "0.7.1",
              "from": "ms@http://beta-internal:4873/ms/-/ms-0.7.1.tgz",
              "resolved": "http://beta-internal:4873/ms/-/ms-0.7.1.tgz"
            },
            "on-finished": {
              "version": "2.2.1",
              "resolved": "https://registry.npmjs.org/on-finished/-/on-finished-2.2.1.tgz",
=======
            "mime": {
              "version": "1.3.4",
              "from": "mime@http://beta-internal:4873/mime/-/mime-1.3.4.tgz",
              "resolved": "http://beta-internal:4873/mime/-/mime-1.3.4.tgz"
            },
            "ms": {
              "version": "0.7.0",
              "from": "ms@http://beta-internal:4873/ms/-/ms-0.7.0.tgz",
              "resolved": "http://beta-internal:4873/ms/-/ms-0.7.0.tgz"
            },
            "on-finished": {
              "version": "2.2.1",
              "from": "on-finished@http://beta-internal:4873/on-finished/-/on-finished-2.2.1.tgz",
              "resolved": "http://beta-internal:4873/on-finished/-/on-finished-2.2.1.tgz",
>>>>>>> e4f0b5aa
              "dependencies": {
                "ee-first": {
                  "version": "1.1.0",
                  "from": "ee-first@http://beta-internal:4873/ee-first/-/ee-first-1.1.0.tgz",
                  "resolved": "http://beta-internal:4873/ee-first/-/ee-first-1.1.0.tgz"
                }
              }
            }
          }
        },
        "utils-merge": {
          "version": "1.0.0",
          "from": "utils-merge@http://beta-internal:4873/utils-merge/-/utils-merge-1.0.0.tgz",
          "resolved": "http://beta-internal:4873/utils-merge/-/utils-merge-1.0.0.tgz"
        },
        "vary": {
          "version": "1.0.0",
          "from": "vary@http://beta-internal:4873/vary/-/vary-1.0.0.tgz",
          "resolved": "http://beta-internal:4873/vary/-/vary-1.0.0.tgz"
        }
      }
    },
    "express-hbs": {
<<<<<<< HEAD
      "version": "0.7.11",
      "from": "express-hbs@http://beta-internal:4873/express-hbs/-/express-hbs-0.7.11.tgz",
      "resolved": "http://beta-internal:4873/express-hbs/-/express-hbs-0.7.11.tgz",
      "dependencies": {
        "js-beautify": {
          "version": "1.4.2",
          "from": "js-beautify@http://beta-internal:4873/js-beautify/-/js-beautify-1.4.2.tgz",
          "resolved": "http://beta-internal:4873/js-beautify/-/js-beautify-1.4.2.tgz",
          "dependencies": {
            "config-chain": {
              "version": "1.1.8",
              "from": "config-chain@http://beta-internal:4873/config-chain/-/config-chain-1.1.8.tgz",
=======
      "version": "0.8.4",
      "resolved": "http://beta-internal:4873/express-hbs/-/express-hbs-0.8.4.tgz",
      "dependencies": {
        "js-beautify": {
          "version": "1.5.4",
          "resolved": "http://beta-internal:4873/js-beautify/-/js-beautify-1.5.4.tgz",
          "dependencies": {
            "config-chain": {
              "version": "1.1.8",
>>>>>>> e4f0b5aa
              "resolved": "http://beta-internal:4873/config-chain/-/config-chain-1.1.8.tgz",
              "dependencies": {
                "ini": {
                  "version": "1.3.3",
<<<<<<< HEAD
                  "from": "ini@http://beta-internal:4873/ini/-/ini-1.3.3.tgz",
                  "resolved": "http://beta-internal:4873/ini/-/ini-1.3.3.tgz"
                },
                "proto-list": {
                  "version": "1.2.3",
                  "from": "proto-list@http://beta-internal:4873/proto-list/-/proto-list-1.2.3.tgz",
                  "resolved": "http://beta-internal:4873/proto-list/-/proto-list-1.2.3.tgz"
                }
              }
            },
            "mkdirp": {
              "version": "0.3.5",
              "from": "mkdirp@http://beta-internal:4873/mkdirp/-/mkdirp-0.3.5.tgz",
              "resolved": "http://beta-internal:4873/mkdirp/-/mkdirp-0.3.5.tgz"
            },
            "nopt": {
              "version": "2.1.2",
              "from": "nopt@http://beta-internal:4873/nopt/-/nopt-2.1.2.tgz",
              "resolved": "http://beta-internal:4873/nopt/-/nopt-2.1.2.tgz",
              "dependencies": {
                "abbrev": {
                  "version": "1.0.5",
                  "from": "abbrev@http://beta-internal:4873/abbrev/-/abbrev-1.0.5.tgz",
                  "resolved": "http://beta-internal:4873/abbrev/-/abbrev-1.0.5.tgz"
=======
                  "resolved": "http://beta-internal:4873/ini/-/ini-1.3.3.tgz"
                },
                "proto-list": {
                  "version": "1.2.4",
                  "resolved": "http://beta-internal:4873/proto-list/-/proto-list-1.2.4.tgz"
                }
              }
            },
            "nopt": {
              "version": "3.0.2",
              "resolved": "http://beta-internal:4873/nopt/-/nopt-3.0.2.tgz",
              "dependencies": {
                "abbrev": {
                  "version": "1.0.6",
                  "resolved": "http://beta-internal:4873/abbrev/-/abbrev-1.0.6.tgz"
>>>>>>> e4f0b5aa
                }
              }
            }
          }
        },
        "readdirp": {
<<<<<<< HEAD
          "version": "0.3.3",
          "from": "readdirp@http://beta-internal:4873/readdirp/-/readdirp-0.3.3.tgz",
          "resolved": "http://beta-internal:4873/readdirp/-/readdirp-0.3.3.tgz",
          "dependencies": {
            "graceful-fs": {
              "version": "2.0.3",
              "from": "graceful-fs@http://beta-internal:4873/graceful-fs/-/graceful-fs-2.0.3.tgz",
=======
          "version": "1.3.0",
          "resolved": "http://beta-internal:4873/readdirp/-/readdirp-1.3.0.tgz",
          "dependencies": {
            "graceful-fs": {
              "version": "2.0.3",
>>>>>>> e4f0b5aa
              "resolved": "http://beta-internal:4873/graceful-fs/-/graceful-fs-2.0.3.tgz"
            },
            "minimatch": {
              "version": "0.2.14",
<<<<<<< HEAD
              "from": "minimatch@http://beta-internal:4873/minimatch/-/minimatch-0.2.14.tgz",
              "resolved": "http://beta-internal:4873/minimatch/-/minimatch-0.2.14.tgz",
              "dependencies": {
                "sigmund": {
                  "version": "1.0.0",
                  "from": "sigmund@http://beta-internal:4873/sigmund/-/sigmund-1.0.0.tgz",
                  "resolved": "http://beta-internal:4873/sigmund/-/sigmund-1.0.0.tgz"
=======
              "resolved": "http://beta-internal:4873/minimatch/-/minimatch-0.2.14.tgz",
              "dependencies": {
                "sigmund": {
                  "version": "1.0.1",
                  "resolved": "http://beta-internal:4873/sigmund/-/sigmund-1.0.1.tgz"
                }
              }
            },
            "readable-stream": {
              "version": "1.0.33",
              "resolved": "http://beta-internal:4873/readable-stream/-/readable-stream-1.0.33.tgz",
              "dependencies": {
                "core-util-is": {
                  "version": "1.0.1",
                  "resolved": "http://beta-internal:4873/core-util-is/-/core-util-is-1.0.1.tgz"
                },
                "inherits": {
                  "version": "2.0.1",
                  "resolved": "http://beta-internal:4873/inherits/-/inherits-2.0.1.tgz"
                },
                "isarray": {
                  "version": "0.0.1",
                  "resolved": "http://beta-internal:4873/isarray/-/isarray-0.0.1.tgz"
                },
                "string_decoder": {
                  "version": "0.10.31",
                  "resolved": "http://beta-internal:4873/string_decoder/-/string_decoder-0.10.31.tgz"
>>>>>>> e4f0b5aa
                }
              }
            }
          }
        }
      }
    },
    "express-resource": {
      "version": "1.0.0",
      "resolved": "http://beta-internal:4873/express-resource/-/express-resource-1.0.0.tgz",
      "dependencies": {
        "debug": {
          "version": "2.2.0",
          "resolved": "http://beta-internal:4873/debug/-/debug-2.2.0.tgz",
          "dependencies": {
            "ms": {
              "version": "0.7.1",
              "resolved": "http://beta-internal:4873/ms/-/ms-0.7.1.tgz"
            }
          }
        },
        "lingo": {
          "version": "0.0.5",
          "resolved": "http://beta-internal:4873/lingo/-/lingo-0.0.5.tgz"
        },
        "methods": {
          "version": "0.0.1",
          "resolved": "http://beta-internal:4873/methods/-/methods-0.0.1.tgz"
        }
      }
    },
    "gitter-env": {
      "version": "0.20.9",
      "resolved": "http://beta-internal:4873/gitter-env/-/gitter-env-0.20.9.tgz",
      "dependencies": {
        "async": {
          "version": "0.8.0",
          "resolved": "http://beta-internal:4873/async/-/async-0.8.0.tgz"
        },
        "blocked": {
          "version": "1.1.0",
          "resolved": "http://beta-internal:4873/blocked/-/blocked-1.1.0.tgz"
        },
        "gitter-private-cube": {
          "version": "0.2.12",
          "resolved": "http://beta-internal:4873/gitter-private-cube/-/gitter-private-cube-0.2.12.tgz",
          "dependencies": {
            "mongodb": {
              "version": "1.3.23",
              "resolved": "http://beta-internal:4873/mongodb/-/mongodb-1.3.23.tgz",
              "dependencies": {
                "bson": {
                  "version": "0.2.5",
                  "resolved": "http://beta-internal:4873/bson/-/bson-0.2.5.tgz"
                },
                "kerberos": {
                  "version": "0.0.3",
                  "resolved": "http://beta-internal:4873/kerberos/-/kerberos-0.0.3.tgz"
                }
              }
            },
            "node-static": {
              "version": "0.6.5",
              "resolved": "http://beta-internal:4873/node-static/-/node-static-0.6.5.tgz",
              "dependencies": {
                "colors": {
                  "version": "1.1.0",
                  "resolved": "http://beta-internal:4873/colors/-/colors-1.1.0.tgz"
                },
                "optimist": {
                  "version": "0.6.1",
                  "resolved": "http://beta-internal:4873/optimist/-/optimist-0.6.1.tgz",
                  "dependencies": {
                    "minimist": {
                      "version": "0.0.10",
                      "resolved": "http://beta-internal:4873/minimist/-/minimist-0.0.10.tgz"
                    },
                    "wordwrap": {
                      "version": "0.0.3",
                      "resolved": "http://beta-internal:4873/wordwrap/-/wordwrap-0.0.3.tgz"
                    }
                  }
                }
              }
            },
            "pegjs": {
              "version": "0.7.0",
              "resolved": "http://beta-internal:4873/pegjs/-/pegjs-0.7.0.tgz"
            },
            "vows": {
              "version": "0.7.0",
              "resolved": "http://beta-internal:4873/vows/-/vows-0.7.0.tgz",
              "dependencies": {
                "diff": {
                  "version": "1.0.8",
                  "resolved": "http://beta-internal:4873/diff/-/diff-1.0.8.tgz"
                },
                "eyes": {
                  "version": "0.1.8",
                  "resolved": "http://beta-internal:4873/eyes/-/eyes-0.1.8.tgz"
                }
              }
            },
            "websocket": {
              "version": "1.0.8",
              "resolved": "http://beta-internal:4873/websocket/-/websocket-1.0.8.tgz"
            },
            "websocket-server": {
              "version": "1.4.4",
              "resolved": "http://beta-internal:4873/websocket-server/-/websocket-server-1.4.4.tgz"
            }
          }
        },
        "gitter-redis-sentinel-client": {
          "version": "0.3.0",
          "resolved": "http://beta-internal:4873/gitter-redis-sentinel-client/-/gitter-redis-sentinel-client-0.3.0.tgz",
          "dependencies": {
            "debug": {
              "version": "0.8.1",
              "resolved": "http://beta-internal:4873/debug/-/debug-0.8.1.tgz"
            }
          }
        },
        "nconf": {
          "version": "0.6.9",
          "resolved": "http://beta-internal:4873/nconf/-/nconf-0.6.9.tgz",
          "dependencies": {
            "async": {
              "version": "0.2.9",
              "resolved": "http://beta-internal:4873/async/-/async-0.2.9.tgz"
            },
            "ini": {
              "version": "1.3.3",
              "resolved": "http://beta-internal:4873/ini/-/ini-1.3.3.tgz"
            },
            "optimist": {
              "version": "0.6.0",
              "resolved": "http://beta-internal:4873/optimist/-/optimist-0.6.0.tgz",
              "dependencies": {
                "minimist": {
                  "version": "0.0.10",
                  "resolved": "http://beta-internal:4873/minimist/-/minimist-0.0.10.tgz"
                },
                "wordwrap": {
                  "version": "0.0.3",
                  "resolved": "http://beta-internal:4873/wordwrap/-/wordwrap-0.0.3.tgz"
                }
              }
            }
          }
        },
        "node-statsd": {
          "version": "0.1.1",
          "resolved": "http://beta-internal:4873/node-statsd/-/node-statsd-0.1.1.tgz"
        },
        "raven": {
          "version": "0.6.3",
          "resolved": "http://beta-internal:4873/raven/-/raven-0.6.3.tgz",
          "dependencies": {
            "cookie": {
              "version": "0.1.0",
              "resolved": "http://beta-internal:4873/cookie/-/cookie-0.1.0.tgz"
            },
            "lsmod": {
              "version": "0.0.3",
              "resolved": "http://beta-internal:4873/lsmod/-/lsmod-0.0.3.tgz"
            },
            "node-uuid": {
              "version": "1.4.3",
              "resolved": "http://beta-internal:4873/node-uuid/-/node-uuid-1.4.3.tgz"
            },
            "stack-trace": {
              "version": "0.0.7",
              "resolved": "http://beta-internal:4873/stack-trace/-/stack-trace-0.0.7.tgz"
            }
          }
        },
        "redis": {
          "version": "0.10.3",
          "resolved": "http://beta-internal:4873/redis/-/redis-0.10.3.tgz"
        },
        "underscore": {
          "version": "1.8.3",
          "resolved": "http://beta-internal:4873/underscore/-/underscore-1.8.3.tgz"
        },
        "universal-analytics": {
          "version": "0.3.6",
          "resolved": "http://beta-internal:4873/universal-analytics/-/universal-analytics-0.3.6.tgz",
          "dependencies": {
            "async": {
              "version": "0.2.10",
              "resolved": "http://beta-internal:4873/async/-/async-0.2.10.tgz"
            }
          }
        }
      }
    },
    "gitter-faye": {
      "version": "1.1.0-h",
      "resolved": "http://beta-internal:4873/gitter-faye/-/gitter-faye-1.1.0-h.tgz",
      "dependencies": {
        "faye-websocket": {
          "version": "0.9.4",
          "resolved": "http://beta-internal:4873/faye-websocket/-/faye-websocket-0.9.4.tgz",
          "dependencies": {
            "websocket-driver": {
              "version": "0.5.4",
              "resolved": "http://beta-internal:4873/websocket-driver/-/websocket-driver-0.5.4.tgz",
              "dependencies": {
                "websocket-extensions": {
                  "version": "0.1.1",
                  "resolved": "http://beta-internal:4873/websocket-extensions/-/websocket-extensions-0.1.1.tgz"
                }
              }
            }
          }
        },
        "tunnel-agent": {
          "version": "0.4.0",
          "resolved": "http://beta-internal:4873/tunnel-agent/-/tunnel-agent-0.4.0.tgz"
        }
      }
    },
    "gitter-faye-redis": {
      "version": "0.4.4",
      "resolved": "http://beta-internal:4873/gitter-faye-redis/-/gitter-faye-redis-0.4.4.tgz",
      "dependencies": {
        "redis": {
          "version": "0.12.1",
          "resolved": "http://beta-internal:4873/redis/-/redis-0.12.1.tgz"
        }
      }
    },
    "gitter-markdown-processor": {
      "version": "8.0.0",
      "resolved": "http://beta-internal:4873/gitter-markdown-processor/-/gitter-markdown-processor-8.0.0.tgz",
      "dependencies": {
        "gitter-marked": {
          "version": "0.9.0",
          "resolved": "http://beta-internal:4873/gitter-marked/-/gitter-marked-0.9.0.tgz"
        },
<<<<<<< HEAD
        "highlight.js": {
          "version": "8.5.0",
          "resolved": "http://beta-internal:4873/highlight.js/-/highlight.js-8.5.0.tgz"
        },
=======
>>>>>>> e4f0b5aa
        "htmlencode": {
          "version": "0.0.4",
          "resolved": "http://beta-internal:4873/htmlencode/-/htmlencode-0.0.4.tgz"
        },
        "katex": {
          "version": "0.3.0",
          "resolved": "http://beta-internal:4873/katex/-/katex-0.3.0.tgz"
        },
        "underscore": {
          "version": "1.8.3",
          "resolved": "http://beta-internal:4873/underscore/-/underscore-1.8.3.tgz"
        },
        "worker-farm": {
          "version": "1.3.0",
          "resolved": "http://beta-internal:4873/worker-farm/-/worker-farm-1.3.0.tgz",
          "dependencies": {
            "errno": {
              "version": "0.1.2",
              "resolved": "http://beta-internal:4873/errno/-/errno-0.1.2.tgz",
              "dependencies": {
                "prr": {
                  "version": "0.0.0",
                  "resolved": "http://beta-internal:4873/prr/-/prr-0.0.0.tgz"
                }
              }
            },
            "xtend": {
              "version": "4.0.0",
              "resolved": "http://beta-internal:4873/xtend/-/xtend-4.0.0.tgz"
            }
          }
        }
      }
    },
    "gitter-passport-github": {
      "version": "0.1.8-f",
      "resolved": "http://beta-internal:4873/gitter-passport-github/-/gitter-passport-github-0.1.8-f.tgz",
      "dependencies": {
        "gitter-passport-oauth": {
          "version": "1.0.0-f",
          "resolved": "http://beta-internal:4873/gitter-passport-oauth/-/gitter-passport-oauth-1.0.0-f.tgz",
          "dependencies": {
            "passport-oauth1": {
              "version": "1.0.1",
              "resolved": "http://beta-internal:4873/passport-oauth1/-/passport-oauth1-1.0.1.tgz",
              "dependencies": {
                "oauth": {
                  "version": "0.9.12",
                  "resolved": "http://beta-internal:4873/oauth/-/oauth-0.9.12.tgz"
                },
                "passport-strategy": {
                  "version": "1.0.0",
                  "resolved": "http://beta-internal:4873/passport-strategy/-/passport-strategy-1.0.0.tgz"
                },
                "utils-merge": {
                  "version": "1.0.0",
                  "resolved": "http://beta-internal:4873/utils-merge/-/utils-merge-1.0.0.tgz"
                }
              }
            }
          }
        },
        "pkginfo": {
          "version": "0.2.3",
          "resolved": "http://beta-internal:4873/pkginfo/-/pkginfo-0.2.3.tgz"
        }
      }
    },
    "gitter-passport-http-bearer": {
      "version": "1.1.0",
      "resolved": "http://beta-internal:4873/gitter-passport-http-bearer/-/gitter-passport-http-bearer-1.1.0.tgz",
      "dependencies": {
        "passport-strategy": {
          "version": "1.0.0",
          "resolved": "http://beta-internal:4873/passport-strategy/-/passport-strategy-1.0.0.tgz"
        }
      }
    },
    "gitter-passport-oauth2": {
      "version": "1.1.2-b",
      "resolved": "http://beta-internal:4873/gitter-passport-oauth2/-/gitter-passport-oauth2-1.1.2-b.tgz",
      "dependencies": {
        "oauth": {
          "version": "0.9.12",
          "resolved": "http://beta-internal:4873/oauth/-/oauth-0.9.12.tgz"
        },
        "passport-strategy": {
          "version": "1.0.0",
          "resolved": "http://beta-internal:4873/passport-strategy/-/passport-strategy-1.0.0.tgz"
        },
        "uid2": {
          "version": "0.0.3",
          "resolved": "http://beta-internal:4873/uid2/-/uid2-0.0.3.tgz"
        }
      }
    },
    "gitter-realtime-client": {
      "version": "0.1.15",
      "resolved": "http://beta-internal:4873/gitter-realtime-client/-/gitter-realtime-client-0.1.15.tgz",
      "dependencies": {
        "backbone-sorted-collection": {
          "version": "0.3.9",
          "from": "backbone-sorted-collection@git://github.com/gitterhq/backbone-sorted-collection.git#79ce5228344e26a64f2d5b648698a9349c9030dd",
          "resolved": "git://github.com/gitterhq/backbone-sorted-collection.git#79ce5228344e26a64f2d5b648698a9349c9030dd",
          "dependencies": {
            "backbone-collection-proxy": {
              "version": "0.2.5",
              "resolved": "http://beta-internal:4873/backbone-collection-proxy/-/backbone-collection-proxy-0.2.5.tgz"
            }
          }
        },
        "moment": {
          "version": "2.10.3",
          "resolved": "http://beta-internal:4873/moment/-/moment-2.10.3.tgz"
        },
        "underscore": {
          "version": "1.8.3",
          "resolved": "http://beta-internal:4873/underscore/-/underscore-1.8.3.tgz"
        }
      }
    },
    "gitter-redis-scripto": {
      "version": "0.2.3",
      "resolved": "http://beta-internal:4873/gitter-redis-scripto/-/gitter-redis-scripto-0.2.3.tgz",
      "dependencies": {
        "debug": {
          "version": "0.7.4",
          "resolved": "http://beta-internal:4873/debug/-/debug-0.7.4.tgz"
        },
        "redis": {
          "version": "0.8.6",
          "resolved": "http://beta-internal:4873/redis/-/redis-0.8.6.tgz"
        }
      }
    },
    "gitter-services": {
      "version": "1.10.1",
      "from": "gitter-services@git+ssh://git@github.com/gitterHQ/services.git#97ed3b85a76c548619dfc7c40ed0b892482fc33b",
      "resolved": "git+ssh://git@github.com/gitterHQ/services.git#97ed3b85a76c548619dfc7c40ed0b892482fc33b",
      "dependencies": {
        "extend": {
          "version": "1.3.0",
          "from": "extend@http://beta-internal:4873/extend/-/extend-1.3.0.tgz",
          "resolved": "http://beta-internal:4873/extend/-/extend-1.3.0.tgz"
        },
        "qs": {
          "version": "1.2.2",
          "from": "qs@http://beta-internal:4873/qs/-/qs-1.2.2.tgz",
          "resolved": "http://beta-internal:4873/qs/-/qs-1.2.2.tgz"
        },
        "require-all": {
          "version": "0.0.8",
          "from": "require-all@http://beta-internal:4873/require-all/-/require-all-0.0.8.tgz",
          "resolved": "http://beta-internal:4873/require-all/-/require-all-0.0.8.tgz"
        }
      }
    },
    "handlebars": {
<<<<<<< HEAD
      "version": "2.0.0",
      "from": "handlebars@http://beta-internal:4873/handlebars/-/handlebars-2.0.0.tgz",
      "resolved": "http://beta-internal:4873/handlebars/-/handlebars-2.0.0.tgz",
      "dependencies": {
        "optimist": {
          "version": "0.3.7",
          "from": "optimist@http://beta-internal:4873/optimist/-/optimist-0.3.7.tgz",
          "resolved": "http://beta-internal:4873/optimist/-/optimist-0.3.7.tgz",
=======
      "version": "3.0.3",
      "resolved": "http://beta-internal:4873/handlebars/-/handlebars-3.0.3.tgz",
      "dependencies": {
        "optimist": {
          "version": "0.6.1",
          "resolved": "http://beta-internal:4873/optimist/-/optimist-0.6.1.tgz",
>>>>>>> e4f0b5aa
          "dependencies": {
            "minimist": {
              "version": "0.0.10",
              "resolved": "http://beta-internal:4873/minimist/-/minimist-0.0.10.tgz"
            },
            "wordwrap": {
              "version": "0.0.3",
<<<<<<< HEAD
              "from": "wordwrap@http://beta-internal:4873/wordwrap/-/wordwrap-0.0.3.tgz",
=======
>>>>>>> e4f0b5aa
              "resolved": "http://beta-internal:4873/wordwrap/-/wordwrap-0.0.3.tgz"
            }
          }
        },
        "source-map": {
          "version": "0.1.43",
          "resolved": "http://beta-internal:4873/source-map/-/source-map-0.1.43.tgz",
          "dependencies": {
            "amdefine": {
              "version": "0.1.0",
              "resolved": "http://beta-internal:4873/amdefine/-/amdefine-0.1.0.tgz"
            }
          }
        },
        "uglify-js": {
          "version": "2.3.6",
<<<<<<< HEAD
          "from": "uglify-js@http://beta-internal:4873/uglify-js/-/uglify-js-2.3.6.tgz",
=======
>>>>>>> e4f0b5aa
          "resolved": "http://beta-internal:4873/uglify-js/-/uglify-js-2.3.6.tgz",
          "dependencies": {
            "async": {
              "version": "0.2.10",
<<<<<<< HEAD
              "from": "async@http://beta-internal:4873/async/-/async-0.2.10.tgz",
              "resolved": "http://beta-internal:4873/async/-/async-0.2.10.tgz"
            },
            "source-map": {
              "version": "0.1.43",
              "from": "source-map@http://beta-internal:4873/source-map/-/source-map-0.1.43.tgz",
              "resolved": "http://beta-internal:4873/source-map/-/source-map-0.1.43.tgz",
              "dependencies": {
                "amdefine": {
                  "version": "0.1.0",
                  "from": "amdefine@http://beta-internal:4873/amdefine/-/amdefine-0.1.0.tgz",
                  "resolved": "http://beta-internal:4873/amdefine/-/amdefine-0.1.0.tgz"
=======
              "resolved": "http://beta-internal:4873/async/-/async-0.2.10.tgz"
            },
            "optimist": {
              "version": "0.3.7",
              "resolved": "http://beta-internal:4873/optimist/-/optimist-0.3.7.tgz",
              "dependencies": {
                "wordwrap": {
                  "version": "0.0.3",
                  "resolved": "http://beta-internal:4873/wordwrap/-/wordwrap-0.0.3.tgz"
>>>>>>> e4f0b5aa
                }
              }
            }
          }
        }
      }
    },
    "heapdump": {
      "version": "0.2.10",
      "resolved": "http://beta-internal:4873/heapdump/-/heapdump-0.2.10.tgz"
    },
    "highlight.js": {
<<<<<<< HEAD
      "version": "8.1.0-gitter",
      "from": "highlight.js@git://github.com/gitterHQ/highlight.js.git#6523cbb6e3f2a9374ea96e82f977ef57ef8cdf59",
      "resolved": "git://github.com/gitterHQ/highlight.js.git#6523cbb6e3f2a9374ea96e82f977ef57ef8cdf59"
=======
      "version": "8.5.0",
      "resolved": "http://beta-internal:4873/highlight.js/-/highlight.js-8.5.0.tgz"
>>>>>>> e4f0b5aa
    },
    "i18n": {
      "version": "0.4.1",
      "resolved": "http://beta-internal:4873/i18n/-/i18n-0.4.1.tgz",
      "dependencies": {
        "debug": {
          "version": "2.2.0",
          "resolved": "http://beta-internal:4873/debug/-/debug-2.2.0.tgz",
          "dependencies": {
            "ms": {
              "version": "0.7.1",
              "resolved": "http://beta-internal:4873/ms/-/ms-0.7.1.tgz"
            }
          }
        },
        "sprintf": {
          "version": "0.1.5",
          "resolved": "http://beta-internal:4873/sprintf/-/sprintf-0.1.5.tgz"
        }
      }
    },
    "i18n-2": {
      "version": "0.4.6",
      "resolved": "http://beta-internal:4873/i18n-2/-/i18n-2-0.4.6.tgz",
      "dependencies": {
        "sprintf": {
          "version": "0.1.5",
          "resolved": "http://beta-internal:4873/sprintf/-/sprintf-0.1.5.tgz"
        }
      }
    },
    "imagemagick": {
      "version": "0.1.2",
      "resolved": "http://beta-internal:4873/imagemagick/-/imagemagick-0.1.2.tgz"
    },
    "intercom.io": {
      "version": "0.0.8",
      "resolved": "http://beta-internal:4873/intercom.io/-/intercom.io-0.0.8.tgz",
      "dependencies": {
        "debug": {
          "version": "0.8.1",
          "resolved": "http://beta-internal:4873/debug/-/debug-0.8.1.tgz"
        },
        "lodash": {
          "version": "2.4.1",
          "resolved": "http://beta-internal:4873/lodash/-/lodash-2.4.1.tgz"
        },
        "qs": {
          "version": "0.6.6",
          "resolved": "http://beta-internal:4873/qs/-/qs-0.6.6.tgz"
        },
        "request": {
          "version": "2.34.0",
          "resolved": "http://beta-internal:4873/request/-/request-2.34.0.tgz",
          "dependencies": {
            "aws-sign2": {
              "version": "0.5.0",
              "resolved": "http://beta-internal:4873/aws-sign2/-/aws-sign2-0.5.0.tgz"
            },
            "forever-agent": {
              "version": "0.5.2",
              "resolved": "http://beta-internal:4873/forever-agent/-/forever-agent-0.5.2.tgz"
            },
            "form-data": {
              "version": "0.1.4",
              "resolved": "http://beta-internal:4873/form-data/-/form-data-0.1.4.tgz",
              "dependencies": {
                "combined-stream": {
                  "version": "0.0.7",
                  "resolved": "http://beta-internal:4873/combined-stream/-/combined-stream-0.0.7.tgz",
                  "dependencies": {
                    "delayed-stream": {
                      "version": "0.0.5",
                      "resolved": "http://beta-internal:4873/delayed-stream/-/delayed-stream-0.0.5.tgz"
                    }
                  }
                }
              }
            },
            "hawk": {
              "version": "1.0.0",
              "resolved": "http://beta-internal:4873/hawk/-/hawk-1.0.0.tgz",
              "dependencies": {
                "boom": {
                  "version": "0.4.2",
                  "resolved": "http://beta-internal:4873/boom/-/boom-0.4.2.tgz"
                },
                "cryptiles": {
                  "version": "0.2.2",
                  "resolved": "http://beta-internal:4873/cryptiles/-/cryptiles-0.2.2.tgz"
                },
                "hoek": {
                  "version": "0.9.1",
                  "resolved": "http://beta-internal:4873/hoek/-/hoek-0.9.1.tgz"
                },
                "sntp": {
                  "version": "0.2.4",
                  "resolved": "http://beta-internal:4873/sntp/-/sntp-0.2.4.tgz"
                }
              }
            },
            "http-signature": {
              "version": "0.10.1",
              "resolved": "http://beta-internal:4873/http-signature/-/http-signature-0.10.1.tgz",
              "dependencies": {
                "asn1": {
                  "version": "0.1.11",
                  "resolved": "http://beta-internal:4873/asn1/-/asn1-0.1.11.tgz"
                },
                "assert-plus": {
                  "version": "0.1.5",
                  "resolved": "http://beta-internal:4873/assert-plus/-/assert-plus-0.1.5.tgz"
                },
                "ctype": {
                  "version": "0.5.3",
                  "resolved": "http://beta-internal:4873/ctype/-/ctype-0.5.3.tgz"
                }
              }
            },
            "json-stringify-safe": {
              "version": "5.0.0",
              "resolved": "http://beta-internal:4873/json-stringify-safe/-/json-stringify-safe-5.0.0.tgz"
            },
            "mime": {
              "version": "1.2.11",
              "resolved": "http://beta-internal:4873/mime/-/mime-1.2.11.tgz"
            },
            "oauth-sign": {
              "version": "0.3.0",
              "resolved": "http://beta-internal:4873/oauth-sign/-/oauth-sign-0.3.0.tgz"
            },
            "tunnel-agent": {
              "version": "0.3.0",
              "resolved": "http://beta-internal:4873/tunnel-agent/-/tunnel-agent-0.3.0.tgz"
            }
          }
        }
      }
    },
    "jwt-simple": {
      "version": "0.1.0",
      "resolved": "http://beta-internal:4873/jwt-simple/-/jwt-simple-0.1.0.tgz"
    },
    "keyword-extractor": {
      "version": "0.0.9",
      "resolved": "http://beta-internal:4873/keyword-extractor/-/keyword-extractor-0.0.9.tgz",
      "dependencies": {
        "underscore": {
          "version": "1.6.0",
          "resolved": "http://beta-internal:4873/underscore/-/underscore-1.6.0.tgz"
        },
        "underscore.string": {
          "version": "2.3.3",
          "resolved": "http://beta-internal:4873/underscore.string/-/underscore.string-2.3.3.tgz"
        }
      }
    },
    "langs": {
      "version": "1.0.1",
      "resolved": "http://beta-internal:4873/langs/-/langs-1.0.1.tgz"
    },
    "languagedetect": {
      "version": "1.1.1",
      "resolved": "http://beta-internal:4873/languagedetect/-/languagedetect-1.1.1.tgz"
    },
    "lazy.js": {
      "version": "0.2.1",
      "resolved": "http://beta-internal:4873/lazy.js/-/lazy.js-0.2.1.tgz"
    },
    "locale": {
      "version": "0.0.17",
      "resolved": "http://beta-internal:4873/locale/-/locale-0.0.17.tgz"
    },
    "lodash": {
      "version": "3.2.0",
      "resolved": "http://beta-internal:4873/lodash/-/lodash-3.2.0.tgz"
    },
    "loglevel": {
      "version": "1.2.0",
      "resolved": "http://beta-internal:4873/loglevel/-/loglevel-1.2.0.tgz"
    },
    "lru-cache": {
<<<<<<< HEAD
      "version": "2.6.3",
      "from": "lru-cache@http://beta-internal:4873/lru-cache/-/lru-cache-2.6.3.tgz",
      "resolved": "http://beta-internal:4873/lru-cache/-/lru-cache-2.6.3.tgz"
=======
      "version": "2.6.2",
      "from": "lru-cache@http://beta-internal:4873/lru-cache/-/lru-cache-2.6.2.tgz",
      "resolved": "http://beta-internal:4873/lru-cache/-/lru-cache-2.6.2.tgz"
>>>>>>> e4f0b5aa
    },
    "mandrill-api": {
      "version": "1.0.45",
      "resolved": "http://beta-internal:4873/mandrill-api/-/mandrill-api-1.0.45.tgz"
    },
    "memwatch": {
      "version": "0.2.2",
      "resolved": "http://beta-internal:4873/memwatch/-/memwatch-0.2.2.tgz"
    },
    "mixpanel": {
      "version": "0.0.20",
      "resolved": "http://beta-internal:4873/mixpanel/-/mixpanel-0.0.20.tgz"
    },
    "moment": {
      "version": "2.6.0",
      "from": "moment@git://github.com/gitterHQ/moment.git#440d7889d9c0c8540cdc7711819f546cc99584a8",
      "resolved": "git://github.com/gitterHQ/moment.git#440d7889d9c0c8540cdc7711819f546cc99584a8"
    },
    "mongodb": {
      "version": "1.4.37",
      "resolved": "http://beta-internal:4873/mongodb/-/mongodb-1.4.37.tgz",
      "dependencies": {
        "bson": {
          "version": "0.2.21",
          "resolved": "http://beta-internal:4873/bson/-/bson-0.2.21.tgz",
          "dependencies": {
            "nan": {
              "version": "1.7.0",
              "resolved": "http://beta-internal:4873/nan/-/nan-1.7.0.tgz"
            }
          }
        },
        "kerberos": {
          "version": "0.0.11",
          "resolved": "http://beta-internal:4873/kerberos/-/kerberos-0.0.11.tgz",
          "dependencies": {
            "nan": {
              "version": "1.8.4",
              "resolved": "http://beta-internal:4873/nan/-/nan-1.8.4.tgz"
            }
          }
        },
        "readable-stream": {
          "version": "1.0.33",
          "resolved": "http://beta-internal:4873/readable-stream/-/readable-stream-1.0.33.tgz",
          "dependencies": {
            "core-util-is": {
              "version": "1.0.1",
              "resolved": "http://beta-internal:4873/core-util-is/-/core-util-is-1.0.1.tgz"
            },
            "inherits": {
              "version": "2.0.1",
              "resolved": "http://beta-internal:4873/inherits/-/inherits-2.0.1.tgz"
            },
            "isarray": {
              "version": "0.0.1",
              "resolved": "http://beta-internal:4873/isarray/-/isarray-0.0.1.tgz"
            },
            "string_decoder": {
              "version": "0.10.31",
              "resolved": "http://beta-internal:4873/string_decoder/-/string_decoder-0.10.31.tgz"
            }
          }
        }
      }
    },
    "mongodb-arbiter-discovery": {
      "version": "0.1.1",
      "resolved": "http://beta-internal:4873/mongodb-arbiter-discovery/-/mongodb-arbiter-discovery-0.1.1.tgz"
    },
    "mongodb-connection-string": {
      "version": "0.1.1",
      "resolved": "http://beta-internal:4873/mongodb-connection-string/-/mongodb-connection-string-0.1.1.tgz"
    },
    "mongodb-datadog-stats": {
      "version": "0.1.2",
      "resolved": "http://beta-internal:4873/mongodb-datadog-stats/-/mongodb-datadog-stats-0.1.2.tgz",
      "dependencies": {
        "mongodb-perf-wrapper": {
          "version": "0.1.3",
          "resolved": "http://beta-internal:4873/mongodb-perf-wrapper/-/mongodb-perf-wrapper-0.1.3.tgz"
        },
        "node-statsd": {
          "version": "0.1.1",
          "resolved": "http://beta-internal:4873/node-statsd/-/node-statsd-0.1.1.tgz"
        }
      }
    },
    "mongoose": {
      "version": "3.8.28",
      "resolved": "http://beta-internal:4873/mongoose/-/mongoose-3.8.28.tgz",
      "dependencies": {
        "hooks": {
          "version": "0.2.1",
          "resolved": "http://beta-internal:4873/hooks/-/hooks-0.2.1.tgz"
        },
        "mongodb": {
          "version": "1.4.32",
          "resolved": "http://beta-internal:4873/mongodb/-/mongodb-1.4.32.tgz",
          "dependencies": {
            "bson": {
              "version": "0.2.21",
              "resolved": "http://beta-internal:4873/bson/-/bson-0.2.21.tgz",
              "dependencies": {
                "nan": {
                  "version": "1.7.0",
                  "resolved": "http://beta-internal:4873/nan/-/nan-1.7.0.tgz"
                }
              }
            },
            "kerberos": {
              "version": "0.0.9",
              "resolved": "http://beta-internal:4873/kerberos/-/kerberos-0.0.9.tgz",
              "dependencies": {
                "nan": {
                  "version": "1.6.2",
                  "resolved": "http://beta-internal:4873/nan/-/nan-1.6.2.tgz"
                }
              }
            },
            "readable-stream": {
              "version": "1.0.33",
              "resolved": "http://beta-internal:4873/readable-stream/-/readable-stream-1.0.33.tgz",
              "dependencies": {
                "core-util-is": {
                  "version": "1.0.1",
                  "resolved": "http://beta-internal:4873/core-util-is/-/core-util-is-1.0.1.tgz"
                },
                "inherits": {
                  "version": "2.0.1",
                  "resolved": "http://beta-internal:4873/inherits/-/inherits-2.0.1.tgz"
                },
                "isarray": {
                  "version": "0.0.1",
                  "resolved": "http://beta-internal:4873/isarray/-/isarray-0.0.1.tgz"
                },
                "string_decoder": {
                  "version": "0.10.31",
                  "resolved": "http://beta-internal:4873/string_decoder/-/string_decoder-0.10.31.tgz"
                }
              }
            }
          }
        },
        "mpath": {
          "version": "0.1.1",
          "resolved": "http://beta-internal:4873/mpath/-/mpath-0.1.1.tgz"
        },
        "mpromise": {
          "version": "0.4.3",
          "resolved": "http://beta-internal:4873/mpromise/-/mpromise-0.4.3.tgz"
        },
        "mquery": {
          "version": "1.4.0",
          "resolved": "http://beta-internal:4873/mquery/-/mquery-1.4.0.tgz",
          "dependencies": {
            "bluebird": {
              "version": "2.3.2",
              "resolved": "http://beta-internal:4873/bluebird/-/bluebird-2.3.2.tgz"
            },
            "debug": {
              "version": "0.7.4",
              "resolved": "http://beta-internal:4873/debug/-/debug-0.7.4.tgz"
            }
          }
        },
        "ms": {
          "version": "0.1.0",
          "resolved": "http://beta-internal:4873/ms/-/ms-0.1.0.tgz"
        },
        "muri": {
          "version": "1.1.0",
          "resolved": "http://beta-internal:4873/muri/-/muri-1.1.0.tgz"
        },
        "regexp-clone": {
          "version": "0.0.1",
          "resolved": "http://beta-internal:4873/regexp-clone/-/regexp-clone-0.0.1.tgz"
        },
        "sliced": {
          "version": "0.0.5",
          "resolved": "http://beta-internal:4873/sliced/-/sliced-0.0.5.tgz"
        }
      }
    },
    "mongoose-number": {
      "version": "0.1.0",
      "from": "mongoose-number@git://github.com/gitterHQ/mongoose-number.git#74e1653b3fd33427cca93fb325d0b289cbce08c4",
      "resolved": "git://github.com/gitterHQ/mongoose-number.git#74e1653b3fd33427cca93fb325d0b289cbce08c4"
    },
    "mongoose-q": {
      "version": "0.0.13",
      "resolved": "http://beta-internal:4873/mongoose-q/-/mongoose-q-0.0.13.tgz"
    },
    "newrelic": {
<<<<<<< HEAD
      "version": "1.19.1",
      "from": "newrelic@http://beta-internal:4873/newrelic/-/newrelic-1.19.1.tgz",
      "resolved": "http://beta-internal:4873/newrelic/-/newrelic-1.19.1.tgz",
=======
      "version": "1.19.0",
      "from": "newrelic@http://beta-internal:4873/newrelic/-/newrelic-1.19.0.tgz",
      "resolved": "http://beta-internal:4873/newrelic/-/newrelic-1.19.0.tgz",
>>>>>>> e4f0b5aa
      "dependencies": {
        "https-proxy-agent": {
          "version": "0.3.5",
          "resolved": "https://registry.npmjs.org/https-proxy-agent/-/https-proxy-agent-0.3.5.tgz",
          "dependencies": {
            "agent-base": {
              "version": "1.0.1",
              "resolved": "https://registry.npmjs.org/agent-base/-/agent-base-1.0.1.tgz"
            },
            "debug": {
              "version": "1.0.4",
              "resolved": "https://registry.npmjs.org/debug/-/debug-1.0.4.tgz",
              "dependencies": {
                "ms": {
                  "version": "0.6.2",
                  "resolved": "https://registry.npmjs.org/ms/-/ms-0.6.2.tgz"
                }
              }
            },
            "extend": {
              "version": "1.2.1",
              "resolved": "https://registry.npmjs.org/extend/-/extend-1.2.1.tgz"
            }
          }
        },
        "json-stringify-safe": {
          "version": "5.0.0",
          "resolved": "https://registry.npmjs.org/json-stringify-safe/-/json-stringify-safe-5.0.0.tgz"
        },
        "readable-stream": {
          "version": "1.1.13",
          "resolved": "https://registry.npmjs.org/readable-stream/-/readable-stream-1.1.13.tgz",
          "dependencies": {
            "core-util-is": {
              "version": "1.0.1",
              "resolved": "https://registry.npmjs.org/core-util-is/-/core-util-is-1.0.1.tgz"
            },
            "inherits": {
              "version": "2.0.1",
              "resolved": "https://registry.npmjs.org/inherits/-/inherits-2.0.1.tgz"
            },
            "isarray": {
              "version": "0.0.1",
              "resolved": "https://registry.npmjs.org/isarray/-/isarray-0.0.1.tgz"
            },
            "string_decoder": {
              "version": "0.10.31",
              "resolved": "https://registry.npmjs.org/string_decoder/-/string_decoder-0.10.31.tgz"
            }
          }
        },
        "semver": {
          "version": "4.3.4",
          "resolved": "https://registry.npmjs.org/semver/-/semver-4.3.4.tgz"
        },
        "yakaa": {
          "version": "1.0.1",
          "resolved": "https://registry.npmjs.org/yakaa/-/yakaa-1.0.1.tgz"
        }
      }
    },
    "node-gcm": {
      "version": "0.9.15",
      "resolved": "http://beta-internal:4873/node-gcm/-/node-gcm-0.9.15.tgz",
      "dependencies": {
        "debug": {
          "version": "0.8.1",
          "resolved": "http://beta-internal:4873/debug/-/debug-0.8.1.tgz"
        }
      }
    },
    "node-libs-browser": {
      "version": "0.5.0",
      "resolved": "http://beta-internal:4873/node-libs-browser/-/node-libs-browser-0.5.0.tgz",
      "dependencies": {
        "assert": {
          "version": "1.3.0",
          "resolved": "http://beta-internal:4873/assert/-/assert-1.3.0.tgz"
        },
        "browserify-zlib": {
          "version": "0.1.4",
          "resolved": "http://beta-internal:4873/browserify-zlib/-/browserify-zlib-0.1.4.tgz",
          "dependencies": {
            "pako": {
              "version": "0.2.6",
              "resolved": "http://beta-internal:4873/pako/-/pako-0.2.6.tgz"
            }
          }
        },
        "buffer": {
          "version": "3.2.2",
          "resolved": "http://beta-internal:4873/buffer/-/buffer-3.2.2.tgz",
          "dependencies": {
            "base64-js": {
              "version": "0.0.8",
              "resolved": "http://beta-internal:4873/base64-js/-/base64-js-0.0.8.tgz"
            },
            "ieee754": {
              "version": "1.1.5",
              "resolved": "http://beta-internal:4873/ieee754/-/ieee754-1.1.5.tgz"
            },
            "is-array": {
              "version": "1.0.1",
              "resolved": "http://beta-internal:4873/is-array/-/is-array-1.0.1.tgz"
            }
          }
        },
        "console-browserify": {
          "version": "1.1.0",
          "resolved": "http://beta-internal:4873/console-browserify/-/console-browserify-1.1.0.tgz",
          "dependencies": {
            "date-now": {
              "version": "0.1.4",
              "resolved": "http://beta-internal:4873/date-now/-/date-now-0.1.4.tgz"
            }
          }
        },
        "constants-browserify": {
          "version": "0.0.1",
          "resolved": "http://beta-internal:4873/constants-browserify/-/constants-browserify-0.0.1.tgz"
        },
        "crypto-browserify": {
          "version": "3.2.8",
          "resolved": "http://beta-internal:4873/crypto-browserify/-/crypto-browserify-3.2.8.tgz",
          "dependencies": {
            "pbkdf2-compat": {
              "version": "2.0.1",
              "resolved": "http://beta-internal:4873/pbkdf2-compat/-/pbkdf2-compat-2.0.1.tgz"
            },
            "ripemd160": {
              "version": "0.2.0",
              "resolved": "http://beta-internal:4873/ripemd160/-/ripemd160-0.2.0.tgz"
            },
            "sha.js": {
              "version": "2.2.6",
              "resolved": "http://beta-internal:4873/sha.js/-/sha.js-2.2.6.tgz"
            }
          }
        },
        "domain-browser": {
          "version": "1.1.4",
          "resolved": "http://beta-internal:4873/domain-browser/-/domain-browser-1.1.4.tgz"
        },
        "events": {
          "version": "1.0.2",
          "resolved": "http://beta-internal:4873/events/-/events-1.0.2.tgz"
        },
        "http-browserify": {
          "version": "1.7.0",
          "resolved": "http://beta-internal:4873/http-browserify/-/http-browserify-1.7.0.tgz",
          "dependencies": {
            "Base64": {
              "version": "0.2.1",
              "resolved": "http://beta-internal:4873/Base64/-/Base64-0.2.1.tgz"
            },
            "inherits": {
              "version": "2.0.1",
              "resolved": "http://beta-internal:4873/inherits/-/inherits-2.0.1.tgz"
            }
          }
        },
        "https-browserify": {
          "version": "0.0.0",
          "resolved": "http://beta-internal:4873/https-browserify/-/https-browserify-0.0.0.tgz"
        },
        "os-browserify": {
          "version": "0.1.2",
          "resolved": "http://beta-internal:4873/os-browserify/-/os-browserify-0.1.2.tgz"
        },
        "path-browserify": {
          "version": "0.0.0",
          "resolved": "http://beta-internal:4873/path-browserify/-/path-browserify-0.0.0.tgz"
        },
        "process": {
          "version": "0.11.0",
          "resolved": "http://beta-internal:4873/process/-/process-0.11.0.tgz"
        },
        "punycode": {
          "version": "1.3.2",
          "resolved": "http://beta-internal:4873/punycode/-/punycode-1.3.2.tgz"
        },
        "querystring-es3": {
          "version": "0.2.1",
          "resolved": "http://beta-internal:4873/querystring-es3/-/querystring-es3-0.2.1.tgz"
        },
        "readable-stream": {
          "version": "1.1.13",
          "resolved": "http://beta-internal:4873/readable-stream/-/readable-stream-1.1.13.tgz",
          "dependencies": {
            "core-util-is": {
              "version": "1.0.1",
              "resolved": "http://beta-internal:4873/core-util-is/-/core-util-is-1.0.1.tgz"
            },
            "inherits": {
              "version": "2.0.1",
              "resolved": "http://beta-internal:4873/inherits/-/inherits-2.0.1.tgz"
            },
            "isarray": {
              "version": "0.0.1",
              "resolved": "http://beta-internal:4873/isarray/-/isarray-0.0.1.tgz"
            }
          }
        },
        "stream-browserify": {
          "version": "1.0.0",
          "resolved": "http://beta-internal:4873/stream-browserify/-/stream-browserify-1.0.0.tgz",
          "dependencies": {
            "inherits": {
              "version": "2.0.1",
              "resolved": "http://beta-internal:4873/inherits/-/inherits-2.0.1.tgz"
            }
          }
        },
        "string_decoder": {
          "version": "0.10.31",
          "resolved": "http://beta-internal:4873/string_decoder/-/string_decoder-0.10.31.tgz"
        },
        "timers-browserify": {
          "version": "1.4.1",
          "resolved": "http://beta-internal:4873/timers-browserify/-/timers-browserify-1.4.1.tgz"
        },
        "tty-browserify": {
          "version": "0.0.0",
          "resolved": "http://beta-internal:4873/tty-browserify/-/tty-browserify-0.0.0.tgz"
        },
        "url": {
          "version": "0.10.3",
          "resolved": "http://beta-internal:4873/url/-/url-0.10.3.tgz",
          "dependencies": {
            "querystring": {
              "version": "0.2.0",
              "resolved": "http://beta-internal:4873/querystring/-/querystring-0.2.0.tgz"
            }
          }
        },
        "util": {
          "version": "0.10.3",
          "resolved": "http://beta-internal:4873/util/-/util-0.10.3.tgz",
          "dependencies": {
            "inherits": {
              "version": "2.0.1",
              "resolved": "http://beta-internal:4873/inherits/-/inherits-2.0.1.tgz"
            }
          }
        },
        "vm-browserify": {
          "version": "0.0.4",
          "resolved": "http://beta-internal:4873/vm-browserify/-/vm-browserify-0.0.4.tgz",
          "dependencies": {
            "indexof": {
              "version": "0.0.1",
              "resolved": "http://beta-internal:4873/indexof/-/indexof-0.0.1.tgz"
            }
          }
        }
      }
    },
    "node-resque": {
      "version": "0.8.7",
      "resolved": "http://beta-internal:4873/node-resque/-/node-resque-0.8.7.tgz",
      "dependencies": {
        "redis": {
          "version": "0.10.3",
          "resolved": "http://beta-internal:4873/redis/-/redis-0.10.3.tgz"
        }
      }
    },
    "node-statsd": {
      "version": "0.0.7",
      "resolved": "http://beta-internal:4873/node-statsd/-/node-statsd-0.0.7.tgz"
    },
    "node-uuid": {
      "version": "1.4.0",
      "resolved": "http://beta-internal:4873/node-uuid/-/node-uuid-1.4.0.tgz"
    },
    "nodemailer": {
      "version": "0.3.14",
      "resolved": "http://beta-internal:4873/nodemailer/-/nodemailer-0.3.14.tgz",
      "dependencies": {
        "mailcomposer": {
          "version": "0.2.12",
          "resolved": "http://beta-internal:4873/mailcomposer/-/mailcomposer-0.2.12.tgz",
          "dependencies": {
            "dkim-signer": {
              "version": "0.1.2",
              "resolved": "http://beta-internal:4873/dkim-signer/-/dkim-signer-0.1.2.tgz",
              "dependencies": {
                "punycode": {
                  "version": "1.2.4",
                  "resolved": "http://beta-internal:4873/punycode/-/punycode-1.2.4.tgz"
                }
              }
            },
            "follow-redirects": {
              "version": "0.0.3",
              "resolved": "http://beta-internal:4873/follow-redirects/-/follow-redirects-0.0.3.tgz"
            },
            "he": {
              "version": "0.3.6",
              "resolved": "http://beta-internal:4873/he/-/he-0.3.6.tgz"
            },
            "mime": {
              "version": "1.2.11",
              "resolved": "http://beta-internal:4873/mime/-/mime-1.2.11.tgz"
            },
            "mimelib": {
              "version": "0.2.19",
              "resolved": "http://beta-internal:4873/mimelib/-/mimelib-0.2.19.tgz",
              "dependencies": {
                "addressparser": {
                  "version": "0.3.2",
                  "resolved": "http://beta-internal:4873/addressparser/-/addressparser-0.3.2.tgz"
                },
                "encoding": {
                  "version": "0.1.11",
                  "resolved": "http://beta-internal:4873/encoding/-/encoding-0.1.11.tgz",
                  "dependencies": {
                    "iconv-lite": {
                      "version": "0.4.8",
                      "resolved": "http://beta-internal:4873/iconv-lite/-/iconv-lite-0.4.8.tgz"
                    }
                  }
                }
              }
            }
          }
        },
        "simplesmtp": {
          "version": "0.3.35",
          "resolved": "http://beta-internal:4873/simplesmtp/-/simplesmtp-0.3.35.tgz",
          "dependencies": {
            "rai": {
              "version": "0.1.12",
              "resolved": "http://beta-internal:4873/rai/-/rai-0.1.12.tgz"
            },
            "xoauth2": {
              "version": "0.1.8",
              "resolved": "http://beta-internal:4873/xoauth2/-/xoauth2-0.1.8.tgz"
            }
          }
        }
      }
    },
    "nomnom": {
      "version": "1.6.2",
      "resolved": "http://beta-internal:4873/nomnom/-/nomnom-1.6.2.tgz",
      "dependencies": {
        "colors": {
          "version": "0.5.1",
          "resolved": "http://beta-internal:4873/colors/-/colors-0.5.1.tgz"
        },
        "underscore": {
          "version": "1.4.4",
          "resolved": "http://beta-internal:4873/underscore/-/underscore-1.4.4.tgz"
        }
      }
    },
    "oauth2orize": {
      "version": "1.0.1",
      "resolved": "http://beta-internal:4873/oauth2orize/-/oauth2orize-1.0.1.tgz",
      "dependencies": {
        "debug": {
          "version": "0.7.4",
          "resolved": "http://beta-internal:4873/debug/-/debug-0.7.4.tgz"
        },
        "uid2": {
          "version": "0.0.3",
          "resolved": "http://beta-internal:4873/uid2/-/uid2-0.0.3.tgz"
        },
        "utils-merge": {
          "version": "1.0.0",
          "resolved": "http://beta-internal:4873/utils-merge/-/utils-merge-1.0.0.tgz"
        }
      }
    },
    "octonode": {
      "version": "0.6.17",
      "resolved": "http://beta-internal:4873/octonode/-/octonode-0.6.17.tgz",
      "dependencies": {
        "deep-extend": {
          "version": "0.4.0",
          "resolved": "http://beta-internal:4873/deep-extend/-/deep-extend-0.4.0.tgz"
        },
        "randomstring": {
          "version": "1.0.5",
          "resolved": "http://beta-internal:4873/randomstring/-/randomstring-1.0.5.tgz"
        },
        "request": {
          "version": "2.51.0",
          "resolved": "http://beta-internal:4873/request/-/request-2.51.0.tgz",
          "dependencies": {
            "aws-sign2": {
              "version": "0.5.0",
              "resolved": "http://beta-internal:4873/aws-sign2/-/aws-sign2-0.5.0.tgz"
            },
            "bl": {
              "version": "0.9.4",
              "resolved": "http://beta-internal:4873/bl/-/bl-0.9.4.tgz",
              "dependencies": {
                "readable-stream": {
                  "version": "1.0.33",
                  "resolved": "http://beta-internal:4873/readable-stream/-/readable-stream-1.0.33.tgz",
                  "dependencies": {
                    "core-util-is": {
                      "version": "1.0.1",
                      "resolved": "http://beta-internal:4873/core-util-is/-/core-util-is-1.0.1.tgz"
                    },
                    "inherits": {
                      "version": "2.0.1",
                      "resolved": "http://beta-internal:4873/inherits/-/inherits-2.0.1.tgz"
                    },
                    "isarray": {
                      "version": "0.0.1",
                      "resolved": "http://beta-internal:4873/isarray/-/isarray-0.0.1.tgz"
                    },
                    "string_decoder": {
                      "version": "0.10.31",
                      "resolved": "http://beta-internal:4873/string_decoder/-/string_decoder-0.10.31.tgz"
                    }
                  }
                }
              }
            },
            "caseless": {
              "version": "0.8.0",
              "resolved": "http://beta-internal:4873/caseless/-/caseless-0.8.0.tgz"
            },
            "combined-stream": {
              "version": "0.0.7",
              "resolved": "http://beta-internal:4873/combined-stream/-/combined-stream-0.0.7.tgz",
              "dependencies": {
                "delayed-stream": {
                  "version": "0.0.5",
                  "resolved": "http://beta-internal:4873/delayed-stream/-/delayed-stream-0.0.5.tgz"
                }
              }
            },
            "forever-agent": {
              "version": "0.5.2",
              "resolved": "http://beta-internal:4873/forever-agent/-/forever-agent-0.5.2.tgz"
            },
            "form-data": {
              "version": "0.2.0",
              "resolved": "http://beta-internal:4873/form-data/-/form-data-0.2.0.tgz",
              "dependencies": {
                "mime-types": {
                  "version": "2.0.11",
                  "resolved": "http://beta-internal:4873/mime-types/-/mime-types-2.0.11.tgz",
                  "dependencies": {
                    "mime-db": {
                      "version": "1.9.1",
                      "resolved": "http://beta-internal:4873/mime-db/-/mime-db-1.9.1.tgz"
                    }
                  }
                }
              }
            },
            "hawk": {
              "version": "1.1.1",
              "resolved": "http://beta-internal:4873/hawk/-/hawk-1.1.1.tgz",
              "dependencies": {
                "boom": {
                  "version": "0.4.2",
                  "resolved": "http://beta-internal:4873/boom/-/boom-0.4.2.tgz"
                },
                "cryptiles": {
                  "version": "0.2.2",
                  "resolved": "http://beta-internal:4873/cryptiles/-/cryptiles-0.2.2.tgz"
                },
                "hoek": {
                  "version": "0.9.1",
                  "resolved": "http://beta-internal:4873/hoek/-/hoek-0.9.1.tgz"
                },
                "sntp": {
                  "version": "0.2.4",
                  "resolved": "http://beta-internal:4873/sntp/-/sntp-0.2.4.tgz"
                }
              }
            },
            "http-signature": {
              "version": "0.10.1",
              "resolved": "http://beta-internal:4873/http-signature/-/http-signature-0.10.1.tgz",
              "dependencies": {
                "asn1": {
                  "version": "0.1.11",
                  "resolved": "http://beta-internal:4873/asn1/-/asn1-0.1.11.tgz"
                },
                "assert-plus": {
                  "version": "0.1.5",
                  "resolved": "http://beta-internal:4873/assert-plus/-/assert-plus-0.1.5.tgz"
                },
                "ctype": {
                  "version": "0.5.3",
                  "resolved": "http://beta-internal:4873/ctype/-/ctype-0.5.3.tgz"
                }
              }
            },
            "json-stringify-safe": {
              "version": "5.0.0",
              "resolved": "http://beta-internal:4873/json-stringify-safe/-/json-stringify-safe-5.0.0.tgz"
            },
            "mime-types": {
              "version": "1.0.2",
              "resolved": "http://beta-internal:4873/mime-types/-/mime-types-1.0.2.tgz"
            },
            "oauth-sign": {
              "version": "0.5.0",
              "resolved": "http://beta-internal:4873/oauth-sign/-/oauth-sign-0.5.0.tgz"
            },
            "qs": {
              "version": "2.3.3",
              "resolved": "http://beta-internal:4873/qs/-/qs-2.3.3.tgz"
            },
            "stringstream": {
              "version": "0.0.4",
              "resolved": "http://beta-internal:4873/stringstream/-/stringstream-0.0.4.tgz"
            },
            "tunnel-agent": {
              "version": "0.4.0",
              "resolved": "http://beta-internal:4873/tunnel-agent/-/tunnel-agent-0.4.0.tgz"
            }
          }
        }
      }
    },
    "parse-links": {
      "version": "0.1.0",
      "resolved": "http://beta-internal:4873/parse-links/-/parse-links-0.1.0.tgz"
    },
    "passport": {
      "version": "0.2.1",
      "resolved": "http://beta-internal:4873/passport/-/passport-0.2.1.tgz",
      "dependencies": {
        "passport-strategy": {
          "version": "1.0.0",
          "resolved": "http://beta-internal:4873/passport-strategy/-/passport-strategy-1.0.0.tgz"
        },
        "pause": {
          "version": "0.0.1",
          "resolved": "http://beta-internal:4873/pause/-/pause-0.0.1.tgz"
        }
      }
    },
    "passport-http": {
      "version": "0.2.2",
      "resolved": "http://beta-internal:4873/passport-http/-/passport-http-0.2.2.tgz",
      "dependencies": {
        "passport": {
          "version": "0.1.18",
          "resolved": "http://beta-internal:4873/passport/-/passport-0.1.18.tgz",
          "dependencies": {
            "pause": {
              "version": "0.0.1",
              "resolved": "http://beta-internal:4873/pause/-/pause-0.0.1.tgz"
            }
          }
        },
        "pkginfo": {
          "version": "0.2.3",
          "resolved": "http://beta-internal:4873/pkginfo/-/pkginfo-0.2.3.tgz"
        }
      }
    },
    "passport-oauth2-client-password": {
      "version": "0.1.2",
      "resolved": "http://beta-internal:4873/passport-oauth2-client-password/-/passport-oauth2-client-password-0.1.2.tgz",
      "dependencies": {
        "passport-strategy": {
          "version": "1.0.0",
          "resolved": "http://beta-internal:4873/passport-strategy/-/passport-strategy-1.0.0.tgz"
        }
      }
    },
    "permessage-deflate": {
      "version": "0.1.3",
      "resolved": "http://beta-internal:4873/permessage-deflate/-/permessage-deflate-0.1.3.tgz"
    },
    "q": {
      "version": "1.0.1",
      "resolved": "http://beta-internal:4873/q/-/q-1.0.1.tgz"
    },
    "qlimit": {
      "version": "0.1.1",
      "resolved": "http://beta-internal:4873/qlimit/-/qlimit-0.1.1.tgz"
    },
    "readme-badger": {
      "version": "0.1.2",
      "resolved": "http://beta-internal:4873/readme-badger/-/readme-badger-0.1.2.tgz"
    },
    "redis-lock": {
      "version": "0.0.8",
      "resolved": "http://beta-internal:4873/redis-lock/-/redis-lock-0.0.8.tgz"
    },
    "request": {
      "version": "2.40.0",
      "resolved": "http://beta-internal:4873/request/-/request-2.40.0.tgz",
      "dependencies": {
        "aws-sign2": {
          "version": "0.5.0",
          "resolved": "http://beta-internal:4873/aws-sign2/-/aws-sign2-0.5.0.tgz"
        },
        "forever-agent": {
          "version": "0.5.2",
          "resolved": "http://beta-internal:4873/forever-agent/-/forever-agent-0.5.2.tgz"
        },
        "form-data": {
          "version": "0.1.4",
          "resolved": "http://beta-internal:4873/form-data/-/form-data-0.1.4.tgz",
          "dependencies": {
            "combined-stream": {
              "version": "0.0.7",
              "resolved": "http://beta-internal:4873/combined-stream/-/combined-stream-0.0.7.tgz",
              "dependencies": {
                "delayed-stream": {
                  "version": "0.0.5",
                  "resolved": "http://beta-internal:4873/delayed-stream/-/delayed-stream-0.0.5.tgz"
                }
              }
            },
            "mime": {
              "version": "1.2.11",
              "resolved": "http://beta-internal:4873/mime/-/mime-1.2.11.tgz"
            }
          }
        },
        "hawk": {
          "version": "1.1.1",
          "resolved": "http://beta-internal:4873/hawk/-/hawk-1.1.1.tgz",
          "dependencies": {
            "boom": {
              "version": "0.4.2",
              "resolved": "http://beta-internal:4873/boom/-/boom-0.4.2.tgz"
            },
            "cryptiles": {
              "version": "0.2.2",
              "resolved": "http://beta-internal:4873/cryptiles/-/cryptiles-0.2.2.tgz"
            },
            "hoek": {
              "version": "0.9.1",
              "resolved": "http://beta-internal:4873/hoek/-/hoek-0.9.1.tgz"
            },
            "sntp": {
              "version": "0.2.4",
              "resolved": "http://beta-internal:4873/sntp/-/sntp-0.2.4.tgz"
            }
          }
        },
        "http-signature": {
          "version": "0.10.1",
          "resolved": "http://beta-internal:4873/http-signature/-/http-signature-0.10.1.tgz",
          "dependencies": {
            "asn1": {
              "version": "0.1.11",
              "resolved": "http://beta-internal:4873/asn1/-/asn1-0.1.11.tgz"
            },
            "assert-plus": {
              "version": "0.1.5",
              "resolved": "http://beta-internal:4873/assert-plus/-/assert-plus-0.1.5.tgz"
            },
            "ctype": {
              "version": "0.5.3",
              "resolved": "http://beta-internal:4873/ctype/-/ctype-0.5.3.tgz"
            }
          }
        },
        "json-stringify-safe": {
          "version": "5.0.0",
          "resolved": "http://beta-internal:4873/json-stringify-safe/-/json-stringify-safe-5.0.0.tgz"
        },
        "mime-types": {
          "version": "1.0.2",
          "resolved": "http://beta-internal:4873/mime-types/-/mime-types-1.0.2.tgz"
        },
        "oauth-sign": {
          "version": "0.3.0",
          "resolved": "http://beta-internal:4873/oauth-sign/-/oauth-sign-0.3.0.tgz"
        },
        "qs": {
          "version": "1.0.2",
          "resolved": "http://beta-internal:4873/qs/-/qs-1.0.2.tgz"
        },
        "stringstream": {
          "version": "0.0.4",
          "resolved": "http://beta-internal:4873/stringstream/-/stringstream-0.0.4.tgz"
        },
        "tunnel-agent": {
          "version": "0.4.0",
          "resolved": "http://beta-internal:4873/tunnel-agent/-/tunnel-agent-0.4.0.tgz"
        }
      }
    },
    "request-extensible": {
      "version": "0.1.1",
      "resolved": "http://beta-internal:4873/request-extensible/-/request-extensible-0.1.1.tgz",
      "dependencies": {
        "request": {
          "version": "2.55.0",
          "resolved": "http://beta-internal:4873/request/-/request-2.55.0.tgz",
          "dependencies": {
            "aws-sign2": {
              "version": "0.5.0",
              "resolved": "http://beta-internal:4873/aws-sign2/-/aws-sign2-0.5.0.tgz"
            },
            "bl": {
              "version": "0.9.4",
              "resolved": "http://beta-internal:4873/bl/-/bl-0.9.4.tgz",
              "dependencies": {
                "readable-stream": {
                  "version": "1.0.33",
                  "resolved": "http://beta-internal:4873/readable-stream/-/readable-stream-1.0.33.tgz",
                  "dependencies": {
                    "core-util-is": {
                      "version": "1.0.1",
                      "resolved": "http://beta-internal:4873/core-util-is/-/core-util-is-1.0.1.tgz"
                    },
                    "inherits": {
                      "version": "2.0.1",
                      "resolved": "http://beta-internal:4873/inherits/-/inherits-2.0.1.tgz"
                    },
                    "isarray": {
                      "version": "0.0.1",
                      "resolved": "http://beta-internal:4873/isarray/-/isarray-0.0.1.tgz"
                    },
                    "string_decoder": {
                      "version": "0.10.31",
                      "resolved": "http://beta-internal:4873/string_decoder/-/string_decoder-0.10.31.tgz"
                    }
                  }
                }
              }
            },
            "caseless": {
              "version": "0.9.0",
              "resolved": "http://beta-internal:4873/caseless/-/caseless-0.9.0.tgz"
            },
            "combined-stream": {
              "version": "0.0.7",
              "resolved": "http://beta-internal:4873/combined-stream/-/combined-stream-0.0.7.tgz",
              "dependencies": {
                "delayed-stream": {
                  "version": "0.0.5",
                  "resolved": "http://beta-internal:4873/delayed-stream/-/delayed-stream-0.0.5.tgz"
                }
              }
            },
            "forever-agent": {
              "version": "0.6.1",
              "resolved": "http://beta-internal:4873/forever-agent/-/forever-agent-0.6.1.tgz"
            },
            "form-data": {
              "version": "0.2.0",
              "resolved": "http://beta-internal:4873/form-data/-/form-data-0.2.0.tgz"
            },
            "har-validator": {
              "version": "1.7.0",
              "resolved": "http://beta-internal:4873/har-validator/-/har-validator-1.7.0.tgz",
              "dependencies": {
                "bluebird": {
                  "version": "2.9.25",
                  "resolved": "http://beta-internal:4873/bluebird/-/bluebird-2.9.25.tgz"
                },
                "chalk": {
                  "version": "1.0.0",
                  "resolved": "http://beta-internal:4873/chalk/-/chalk-1.0.0.tgz",
                  "dependencies": {
                    "ansi-styles": {
                      "version": "2.0.1",
                      "resolved": "http://beta-internal:4873/ansi-styles/-/ansi-styles-2.0.1.tgz"
                    },
                    "escape-string-regexp": {
                      "version": "1.0.3",
                      "resolved": "http://beta-internal:4873/escape-string-regexp/-/escape-string-regexp-1.0.3.tgz"
                    },
                    "has-ansi": {
                      "version": "1.0.3",
                      "resolved": "http://beta-internal:4873/has-ansi/-/has-ansi-1.0.3.tgz",
                      "dependencies": {
                        "ansi-regex": {
                          "version": "1.1.1",
                          "resolved": "http://beta-internal:4873/ansi-regex/-/ansi-regex-1.1.1.tgz"
                        },
                        "get-stdin": {
                          "version": "4.0.1",
                          "resolved": "http://beta-internal:4873/get-stdin/-/get-stdin-4.0.1.tgz"
                        }
                      }
                    },
                    "strip-ansi": {
                      "version": "2.0.1",
                      "resolved": "http://beta-internal:4873/strip-ansi/-/strip-ansi-2.0.1.tgz",
                      "dependencies": {
                        "ansi-regex": {
                          "version": "1.1.1",
                          "resolved": "http://beta-internal:4873/ansi-regex/-/ansi-regex-1.1.1.tgz"
                        }
                      }
                    },
                    "supports-color": {
                      "version": "1.3.1",
                      "resolved": "http://beta-internal:4873/supports-color/-/supports-color-1.3.1.tgz"
                    }
                  }
                },
                "commander": {
                  "version": "2.8.1",
                  "resolved": "http://beta-internal:4873/commander/-/commander-2.8.1.tgz",
                  "dependencies": {
                    "graceful-readlink": {
                      "version": "1.0.1",
                      "resolved": "http://beta-internal:4873/graceful-readlink/-/graceful-readlink-1.0.1.tgz"
                    }
                  }
                },
                "is-my-json-valid": {
                  "version": "2.11.0",
                  "resolved": "http://beta-internal:4873/is-my-json-valid/-/is-my-json-valid-2.11.0.tgz",
                  "dependencies": {
                    "generate-function": {
                      "version": "2.0.0",
                      "resolved": "http://beta-internal:4873/generate-function/-/generate-function-2.0.0.tgz"
                    },
                    "generate-object-property": {
                      "version": "1.1.1",
                      "resolved": "http://beta-internal:4873/generate-object-property/-/generate-object-property-1.1.1.tgz",
                      "dependencies": {
                        "is-property": {
                          "version": "1.0.2",
                          "resolved": "http://beta-internal:4873/is-property/-/is-property-1.0.2.tgz"
                        }
                      }
                    },
                    "jsonpointer": {
                      "version": "1.1.0",
                      "resolved": "http://beta-internal:4873/jsonpointer/-/jsonpointer-1.1.0.tgz"
                    },
                    "xtend": {
                      "version": "4.0.0",
                      "resolved": "http://beta-internal:4873/xtend/-/xtend-4.0.0.tgz"
                    }
                  }
                }
              }
            },
            "hawk": {
              "version": "2.3.1",
              "resolved": "http://beta-internal:4873/hawk/-/hawk-2.3.1.tgz",
              "dependencies": {
                "boom": {
                  "version": "2.7.1",
                  "resolved": "http://beta-internal:4873/boom/-/boom-2.7.1.tgz"
                },
                "cryptiles": {
                  "version": "2.0.4",
                  "resolved": "http://beta-internal:4873/cryptiles/-/cryptiles-2.0.4.tgz"
                },
                "hoek": {
                  "version": "2.13.0",
                  "resolved": "http://beta-internal:4873/hoek/-/hoek-2.13.0.tgz"
                },
                "sntp": {
                  "version": "1.0.9",
                  "resolved": "http://beta-internal:4873/sntp/-/sntp-1.0.9.tgz"
                }
              }
            },
            "http-signature": {
              "version": "0.10.1",
              "resolved": "http://beta-internal:4873/http-signature/-/http-signature-0.10.1.tgz",
              "dependencies": {
                "asn1": {
                  "version": "0.1.11",
                  "resolved": "http://beta-internal:4873/asn1/-/asn1-0.1.11.tgz"
                },
                "assert-plus": {
                  "version": "0.1.5",
                  "resolved": "http://beta-internal:4873/assert-plus/-/assert-plus-0.1.5.tgz"
                },
                "ctype": {
                  "version": "0.5.3",
                  "resolved": "http://beta-internal:4873/ctype/-/ctype-0.5.3.tgz"
                }
              }
            },
            "isstream": {
              "version": "0.1.2",
              "resolved": "http://beta-internal:4873/isstream/-/isstream-0.1.2.tgz"
            },
            "json-stringify-safe": {
              "version": "5.0.0",
              "resolved": "http://beta-internal:4873/json-stringify-safe/-/json-stringify-safe-5.0.0.tgz"
            },
            "mime-types": {
              "version": "2.0.11",
              "resolved": "http://beta-internal:4873/mime-types/-/mime-types-2.0.11.tgz",
              "dependencies": {
                "mime-db": {
                  "version": "1.9.1",
                  "resolved": "http://beta-internal:4873/mime-db/-/mime-db-1.9.1.tgz"
                }
              }
            },
            "oauth-sign": {
              "version": "0.6.0",
              "resolved": "http://beta-internal:4873/oauth-sign/-/oauth-sign-0.6.0.tgz"
            },
            "qs": {
              "version": "2.4.2",
              "resolved": "http://beta-internal:4873/qs/-/qs-2.4.2.tgz"
            },
            "stringstream": {
              "version": "0.0.4",
              "resolved": "http://beta-internal:4873/stringstream/-/stringstream-0.0.4.tgz"
            },
            "tunnel-agent": {
              "version": "0.4.0",
              "resolved": "http://beta-internal:4873/tunnel-agent/-/tunnel-agent-0.4.0.tgz"
            }
          }
        }
      }
    },
    "request-http-cache": {
      "version": "0.3.2",
      "resolved": "http://beta-internal:4873/request-http-cache/-/request-http-cache-0.3.2.tgz",
      "dependencies": {
        "debug": {
          "version": "2.2.0",
          "resolved": "http://beta-internal:4873/debug/-/debug-2.2.0.tgz",
          "dependencies": {
            "ms": {
              "version": "0.7.1",
              "resolved": "http://beta-internal:4873/ms/-/ms-0.7.1.tgz"
            }
          }
        },
        "lodash": {
          "version": "3.8.0",
          "resolved": "http://beta-internal:4873/lodash/-/lodash-3.8.0.tgz"
        },
        "protobuf": {
          "version": "0.11.0",
          "resolved": "http://beta-internal:4873/protobuf/-/protobuf-0.11.0.tgz",
          "dependencies": {
            "nan": {
              "version": "1.0.0",
              "resolved": "http://beta-internal:4873/nan/-/nan-1.0.0.tgz"
            }
          }
        },
        "redis": {
          "version": "0.12.1",
          "resolved": "http://beta-internal:4873/redis/-/redis-0.12.1.tgz"
        },
        "snappy": {
          "version": "3.2.0",
          "resolved": "http://beta-internal:4873/snappy/-/snappy-3.2.0.tgz",
          "dependencies": {
            "bindings": {
              "version": "1.2.1",
              "resolved": "http://beta-internal:4873/bindings/-/bindings-1.2.1.tgz"
            },
            "nan": {
              "version": "1.8.4",
              "resolved": "http://beta-internal:4873/nan/-/nan-1.8.4.tgz"
            },
            "pangyp": {
              "version": "2.2.0",
              "resolved": "http://beta-internal:4873/pangyp/-/pangyp-2.2.0.tgz",
              "dependencies": {
                "fstream": {
                  "version": "1.0.6",
                  "resolved": "http://beta-internal:4873/fstream/-/fstream-1.0.6.tgz",
                  "dependencies": {
                    "inherits": {
                      "version": "2.0.1",
                      "resolved": "http://beta-internal:4873/inherits/-/inherits-2.0.1.tgz"
                    }
                  }
                },
                "glob": {
                  "version": "4.3.5",
                  "resolved": "http://beta-internal:4873/glob/-/glob-4.3.5.tgz",
                  "dependencies": {
                    "inflight": {
                      "version": "1.0.4",
                      "resolved": "http://beta-internal:4873/inflight/-/inflight-1.0.4.tgz",
                      "dependencies": {
                        "wrappy": {
                          "version": "1.0.1",
                          "resolved": "http://beta-internal:4873/wrappy/-/wrappy-1.0.1.tgz"
                        }
                      }
                    },
                    "inherits": {
                      "version": "2.0.1",
                      "resolved": "http://beta-internal:4873/inherits/-/inherits-2.0.1.tgz"
                    },
                    "once": {
                      "version": "1.3.2",
                      "resolved": "http://beta-internal:4873/once/-/once-1.3.2.tgz",
                      "dependencies": {
                        "wrappy": {
                          "version": "1.0.1",
                          "resolved": "http://beta-internal:4873/wrappy/-/wrappy-1.0.1.tgz"
                        }
                      }
                    }
                  }
                },
                "graceful-fs": {
                  "version": "3.0.6",
                  "resolved": "http://beta-internal:4873/graceful-fs/-/graceful-fs-3.0.6.tgz"
                },
                "minimatch": {
                  "version": "2.0.7",
                  "resolved": "http://beta-internal:4873/minimatch/-/minimatch-2.0.7.tgz",
                  "dependencies": {
                    "brace-expansion": {
                      "version": "1.1.0",
                      "resolved": "http://beta-internal:4873/brace-expansion/-/brace-expansion-1.1.0.tgz",
                      "dependencies": {
                        "balanced-match": {
                          "version": "0.2.0",
                          "resolved": "http://beta-internal:4873/balanced-match/-/balanced-match-0.2.0.tgz"
                        },
                        "concat-map": {
                          "version": "0.0.1",
                          "resolved": "http://beta-internal:4873/concat-map/-/concat-map-0.0.1.tgz"
                        }
                      }
                    }
                  }
                },
                "nopt": {
                  "version": "3.0.1",
                  "resolved": "http://beta-internal:4873/nopt/-/nopt-3.0.1.tgz",
                  "dependencies": {
                    "abbrev": {
                      "version": "1.0.5",
                      "resolved": "http://beta-internal:4873/abbrev/-/abbrev-1.0.5.tgz"
                    }
                  }
                },
                "npmlog": {
                  "version": "1.0.0",
                  "resolved": "http://beta-internal:4873/npmlog/-/npmlog-1.0.0.tgz",
                  "dependencies": {
                    "ansi": {
                      "version": "0.3.0",
                      "resolved": "http://beta-internal:4873/ansi/-/ansi-0.3.0.tgz"
                    },
                    "are-we-there-yet": {
                      "version": "1.0.4",
                      "resolved": "http://beta-internal:4873/are-we-there-yet/-/are-we-there-yet-1.0.4.tgz",
                      "dependencies": {
                        "delegates": {
                          "version": "0.1.0",
                          "resolved": "http://beta-internal:4873/delegates/-/delegates-0.1.0.tgz"
                        },
                        "readable-stream": {
                          "version": "1.1.13",
                          "resolved": "http://beta-internal:4873/readable-stream/-/readable-stream-1.1.13.tgz",
                          "dependencies": {
                            "core-util-is": {
                              "version": "1.0.1",
                              "resolved": "http://beta-internal:4873/core-util-is/-/core-util-is-1.0.1.tgz"
                            },
                            "inherits": {
                              "version": "2.0.1",
                              "resolved": "http://beta-internal:4873/inherits/-/inherits-2.0.1.tgz"
                            },
                            "isarray": {
                              "version": "0.0.1",
                              "resolved": "http://beta-internal:4873/isarray/-/isarray-0.0.1.tgz"
                            },
                            "string_decoder": {
                              "version": "0.10.31",
                              "resolved": "http://beta-internal:4873/string_decoder/-/string_decoder-0.10.31.tgz"
                            }
                          }
                        }
                      }
                    },
                    "gauge": {
                      "version": "1.0.2",
                      "resolved": "http://beta-internal:4873/gauge/-/gauge-1.0.2.tgz",
                      "dependencies": {
                        "has-unicode": {
                          "version": "1.0.0",
                          "resolved": "http://beta-internal:4873/has-unicode/-/has-unicode-1.0.0.tgz"
                        }
                      }
                    }
                  }
                },
                "osenv": {
                  "version": "0.1.0",
                  "resolved": "http://beta-internal:4873/osenv/-/osenv-0.1.0.tgz"
                },
                "request": {
                  "version": "2.51.0",
                  "resolved": "http://beta-internal:4873/request/-/request-2.51.0.tgz",
                  "dependencies": {
                    "aws-sign2": {
                      "version": "0.5.0",
                      "resolved": "http://beta-internal:4873/aws-sign2/-/aws-sign2-0.5.0.tgz"
                    },
                    "bl": {
                      "version": "0.9.4",
                      "resolved": "http://beta-internal:4873/bl/-/bl-0.9.4.tgz",
                      "dependencies": {
                        "readable-stream": {
                          "version": "1.0.33",
                          "resolved": "http://beta-internal:4873/readable-stream/-/readable-stream-1.0.33.tgz",
                          "dependencies": {
                            "core-util-is": {
                              "version": "1.0.1",
                              "resolved": "http://beta-internal:4873/core-util-is/-/core-util-is-1.0.1.tgz"
                            },
                            "inherits": {
                              "version": "2.0.1",
                              "resolved": "http://beta-internal:4873/inherits/-/inherits-2.0.1.tgz"
                            },
                            "isarray": {
                              "version": "0.0.1",
                              "resolved": "http://beta-internal:4873/isarray/-/isarray-0.0.1.tgz"
                            },
                            "string_decoder": {
                              "version": "0.10.31",
                              "resolved": "http://beta-internal:4873/string_decoder/-/string_decoder-0.10.31.tgz"
                            }
                          }
                        }
                      }
                    },
                    "caseless": {
                      "version": "0.8.0",
                      "resolved": "http://beta-internal:4873/caseless/-/caseless-0.8.0.tgz"
                    },
                    "combined-stream": {
                      "version": "0.0.7",
                      "resolved": "http://beta-internal:4873/combined-stream/-/combined-stream-0.0.7.tgz",
                      "dependencies": {
                        "delayed-stream": {
                          "version": "0.0.5",
                          "resolved": "http://beta-internal:4873/delayed-stream/-/delayed-stream-0.0.5.tgz"
                        }
                      }
                    },
                    "forever-agent": {
                      "version": "0.5.2",
                      "resolved": "http://beta-internal:4873/forever-agent/-/forever-agent-0.5.2.tgz"
                    },
                    "form-data": {
                      "version": "0.2.0",
                      "resolved": "http://beta-internal:4873/form-data/-/form-data-0.2.0.tgz",
                      "dependencies": {
                        "mime-types": {
                          "version": "2.0.11",
                          "resolved": "http://beta-internal:4873/mime-types/-/mime-types-2.0.11.tgz",
                          "dependencies": {
                            "mime-db": {
                              "version": "1.9.1",
                              "resolved": "http://beta-internal:4873/mime-db/-/mime-db-1.9.1.tgz"
                            }
                          }
                        }
                      }
                    },
                    "hawk": {
                      "version": "1.1.1",
                      "resolved": "http://beta-internal:4873/hawk/-/hawk-1.1.1.tgz",
                      "dependencies": {
                        "boom": {
                          "version": "0.4.2",
                          "resolved": "http://beta-internal:4873/boom/-/boom-0.4.2.tgz"
                        },
                        "cryptiles": {
                          "version": "0.2.2",
                          "resolved": "http://beta-internal:4873/cryptiles/-/cryptiles-0.2.2.tgz"
                        },
                        "hoek": {
                          "version": "0.9.1",
                          "resolved": "http://beta-internal:4873/hoek/-/hoek-0.9.1.tgz"
                        },
                        "sntp": {
                          "version": "0.2.4",
                          "resolved": "http://beta-internal:4873/sntp/-/sntp-0.2.4.tgz"
                        }
                      }
                    },
                    "http-signature": {
                      "version": "0.10.1",
                      "resolved": "http://beta-internal:4873/http-signature/-/http-signature-0.10.1.tgz",
                      "dependencies": {
                        "asn1": {
                          "version": "0.1.11",
                          "resolved": "http://beta-internal:4873/asn1/-/asn1-0.1.11.tgz"
                        },
                        "assert-plus": {
                          "version": "0.1.5",
                          "resolved": "http://beta-internal:4873/assert-plus/-/assert-plus-0.1.5.tgz"
                        },
                        "ctype": {
                          "version": "0.5.3",
                          "resolved": "http://beta-internal:4873/ctype/-/ctype-0.5.3.tgz"
                        }
                      }
                    },
                    "json-stringify-safe": {
                      "version": "5.0.0",
                      "resolved": "http://beta-internal:4873/json-stringify-safe/-/json-stringify-safe-5.0.0.tgz"
                    },
                    "mime-types": {
                      "version": "1.0.2",
                      "resolved": "http://beta-internal:4873/mime-types/-/mime-types-1.0.2.tgz"
                    },
                    "oauth-sign": {
                      "version": "0.5.0",
                      "resolved": "http://beta-internal:4873/oauth-sign/-/oauth-sign-0.5.0.tgz"
                    },
                    "qs": {
                      "version": "2.3.3",
                      "resolved": "http://beta-internal:4873/qs/-/qs-2.3.3.tgz"
                    },
                    "stringstream": {
                      "version": "0.0.4",
                      "resolved": "http://beta-internal:4873/stringstream/-/stringstream-0.0.4.tgz"
                    },
                    "tunnel-agent": {
                      "version": "0.4.0",
                      "resolved": "http://beta-internal:4873/tunnel-agent/-/tunnel-agent-0.4.0.tgz"
                    }
                  }
                },
                "rimraf": {
                  "version": "2.2.8",
                  "resolved": "http://beta-internal:4873/rimraf/-/rimraf-2.2.8.tgz"
                },
                "semver": {
                  "version": "4.2.2",
                  "resolved": "http://beta-internal:4873/semver/-/semver-4.2.2.tgz"
                },
                "tar": {
                  "version": "1.0.3",
                  "resolved": "http://beta-internal:4873/tar/-/tar-1.0.3.tgz",
                  "dependencies": {
                    "block-stream": {
                      "version": "0.0.7",
                      "resolved": "http://beta-internal:4873/block-stream/-/block-stream-0.0.7.tgz"
                    },
                    "inherits": {
                      "version": "2.0.1",
                      "resolved": "http://beta-internal:4873/inherits/-/inherits-2.0.1.tgz"
                    }
                  }
                },
                "which": {
                  "version": "1.0.9",
                  "resolved": "http://beta-internal:4873/which/-/which-1.0.9.tgz"
                }
              }
            }
          }
        }
      }
    },
    "restler-q": {
      "version": "0.0.3",
      "resolved": "http://beta-internal:4873/restler-q/-/restler-q-0.0.3.tgz",
      "dependencies": {
        "q": {
          "version": "0.9.7",
          "resolved": "http://beta-internal:4873/q/-/q-0.9.7.tgz"
        }
      }
    },
    "sanitizer": {
      "version": "0.0.15",
      "resolved": "http://beta-internal:4873/sanitizer/-/sanitizer-0.0.15.tgz"
    },
    "scriptjs": {
      "version": "2.5.7",
      "resolved": "http://beta-internal:4873/scriptjs/-/scriptjs-2.5.7.tgz"
    },
    "sechash": {
      "version": "0.1.3",
      "resolved": "http://beta-internal:4873/sechash/-/sechash-0.1.3.tgz"
    },
    "shutdown": {
      "version": "0.2.4",
      "resolved": "http://beta-internal:4873/shutdown/-/shutdown-0.2.4.tgz",
      "dependencies": {
        "debug": {
          "version": "1.0.4",
          "resolved": "http://beta-internal:4873/debug/-/debug-1.0.4.tgz",
          "dependencies": {
            "ms": {
              "version": "0.6.2",
              "resolved": "http://beta-internal:4873/ms/-/ms-0.6.2.tgz"
            }
          }
        }
      }
    },
    "sitemap": {
      "version": "0.7.2",
      "resolved": "https://registry.npmjs.org/sitemap/-/sitemap-0.7.2.tgz"
    },
    "snappy-cache": {
      "version": "0.1.1",
      "resolved": "http://beta-internal:4873/snappy-cache/-/snappy-cache-0.1.1.tgz",
      "dependencies": {
        "redis": {
          "version": "0.9.2",
          "resolved": "http://beta-internal:4873/redis/-/redis-0.9.2.tgz"
        },
        "snappy": {
          "version": "2.1.3",
          "resolved": "http://beta-internal:4873/snappy/-/snappy-2.1.3.tgz",
          "dependencies": {
            "bindings": {
              "version": "1.1.1",
              "resolved": "http://beta-internal:4873/bindings/-/bindings-1.1.1.tgz"
            },
            "nan": {
              "version": "1.0.0",
              "resolved": "http://beta-internal:4873/nan/-/nan-1.0.0.tgz"
            }
          }
        }
      }
    },
    "statuserror": {
      "version": "0.0.1",
      "resolved": "http://beta-internal:4873/statuserror/-/statuserror-0.0.1.tgz"
    },
    "stringformat": {
      "version": "0.0.5",
      "resolved": "http://beta-internal:4873/stringformat/-/stringformat-0.0.5.tgz"
    },
    "targetenv": {
      "version": "1.0.0",
      "resolved": "http://beta-internal:4873/targetenv/-/targetenv-1.0.0.tgz"
    },
    "temp": {
      "version": "0.4.0",
      "resolved": "http://beta-internal:4873/temp/-/temp-0.4.0.tgz"
    },
    "tentacles": {
      "version": "0.2.5",
      "resolved": "http://beta-internal:4873/tentacles/-/tentacles-0.2.5.tgz",
      "dependencies": {
        "create-error": {
          "version": "0.3.1",
          "resolved": "http://beta-internal:4873/create-error/-/create-error-0.3.1.tgz"
        },
        "lodash": {
          "version": "3.8.0",
          "resolved": "http://beta-internal:4873/lodash/-/lodash-3.8.0.tgz"
        },
        "q": {
          "version": "1.4.0",
          "resolved": "http://beta-internal:4873/q/-/q-1.4.0.tgz"
        },
        "request": {
          "version": "2.55.0",
          "resolved": "http://beta-internal:4873/request/-/request-2.55.0.tgz",
          "dependencies": {
            "aws-sign2": {
              "version": "0.5.0",
              "resolved": "http://beta-internal:4873/aws-sign2/-/aws-sign2-0.5.0.tgz"
            },
            "bl": {
              "version": "0.9.4",
              "resolved": "http://beta-internal:4873/bl/-/bl-0.9.4.tgz",
              "dependencies": {
                "readable-stream": {
                  "version": "1.0.33",
                  "resolved": "http://beta-internal:4873/readable-stream/-/readable-stream-1.0.33.tgz",
                  "dependencies": {
                    "core-util-is": {
                      "version": "1.0.1",
                      "resolved": "http://beta-internal:4873/core-util-is/-/core-util-is-1.0.1.tgz"
                    },
                    "inherits": {
                      "version": "2.0.1",
                      "resolved": "http://beta-internal:4873/inherits/-/inherits-2.0.1.tgz"
                    },
                    "isarray": {
                      "version": "0.0.1",
                      "resolved": "http://beta-internal:4873/isarray/-/isarray-0.0.1.tgz"
                    },
                    "string_decoder": {
                      "version": "0.10.31",
                      "resolved": "http://beta-internal:4873/string_decoder/-/string_decoder-0.10.31.tgz"
                    }
                  }
                }
              }
            },
            "caseless": {
              "version": "0.9.0",
              "resolved": "http://beta-internal:4873/caseless/-/caseless-0.9.0.tgz"
            },
            "combined-stream": {
              "version": "0.0.7",
              "resolved": "http://beta-internal:4873/combined-stream/-/combined-stream-0.0.7.tgz",
              "dependencies": {
                "delayed-stream": {
                  "version": "0.0.5",
                  "resolved": "http://beta-internal:4873/delayed-stream/-/delayed-stream-0.0.5.tgz"
                }
              }
            },
            "forever-agent": {
              "version": "0.6.1",
              "resolved": "http://beta-internal:4873/forever-agent/-/forever-agent-0.6.1.tgz"
            },
            "form-data": {
              "version": "0.2.0",
              "resolved": "http://beta-internal:4873/form-data/-/form-data-0.2.0.tgz"
            },
            "har-validator": {
              "version": "1.7.0",
              "resolved": "http://beta-internal:4873/har-validator/-/har-validator-1.7.0.tgz",
              "dependencies": {
                "bluebird": {
                  "version": "2.9.25",
                  "resolved": "http://beta-internal:4873/bluebird/-/bluebird-2.9.25.tgz"
                },
                "chalk": {
                  "version": "1.0.0",
                  "resolved": "http://beta-internal:4873/chalk/-/chalk-1.0.0.tgz",
                  "dependencies": {
                    "ansi-styles": {
                      "version": "2.0.1",
                      "resolved": "http://beta-internal:4873/ansi-styles/-/ansi-styles-2.0.1.tgz"
                    },
                    "escape-string-regexp": {
                      "version": "1.0.3",
                      "resolved": "http://beta-internal:4873/escape-string-regexp/-/escape-string-regexp-1.0.3.tgz"
                    },
                    "has-ansi": {
                      "version": "1.0.3",
                      "resolved": "http://beta-internal:4873/has-ansi/-/has-ansi-1.0.3.tgz",
                      "dependencies": {
                        "ansi-regex": {
                          "version": "1.1.1",
                          "resolved": "http://beta-internal:4873/ansi-regex/-/ansi-regex-1.1.1.tgz"
                        },
                        "get-stdin": {
                          "version": "4.0.1",
                          "resolved": "http://beta-internal:4873/get-stdin/-/get-stdin-4.0.1.tgz"
                        }
                      }
                    },
                    "strip-ansi": {
                      "version": "2.0.1",
                      "resolved": "http://beta-internal:4873/strip-ansi/-/strip-ansi-2.0.1.tgz",
                      "dependencies": {
                        "ansi-regex": {
                          "version": "1.1.1",
                          "resolved": "http://beta-internal:4873/ansi-regex/-/ansi-regex-1.1.1.tgz"
                        }
                      }
                    },
                    "supports-color": {
                      "version": "1.3.1",
                      "resolved": "http://beta-internal:4873/supports-color/-/supports-color-1.3.1.tgz"
                    }
                  }
                },
                "commander": {
                  "version": "2.8.1",
                  "resolved": "http://beta-internal:4873/commander/-/commander-2.8.1.tgz",
                  "dependencies": {
                    "graceful-readlink": {
                      "version": "1.0.1",
                      "resolved": "http://beta-internal:4873/graceful-readlink/-/graceful-readlink-1.0.1.tgz"
                    }
                  }
                },
                "is-my-json-valid": {
                  "version": "2.11.0",
                  "resolved": "http://beta-internal:4873/is-my-json-valid/-/is-my-json-valid-2.11.0.tgz",
                  "dependencies": {
                    "generate-function": {
                      "version": "2.0.0",
                      "resolved": "http://beta-internal:4873/generate-function/-/generate-function-2.0.0.tgz"
                    },
                    "generate-object-property": {
                      "version": "1.1.1",
                      "resolved": "http://beta-internal:4873/generate-object-property/-/generate-object-property-1.1.1.tgz",
                      "dependencies": {
                        "is-property": {
                          "version": "1.0.2",
                          "resolved": "http://beta-internal:4873/is-property/-/is-property-1.0.2.tgz"
                        }
                      }
                    },
                    "jsonpointer": {
                      "version": "1.1.0",
                      "resolved": "http://beta-internal:4873/jsonpointer/-/jsonpointer-1.1.0.tgz"
                    },
                    "xtend": {
                      "version": "4.0.0",
                      "resolved": "http://beta-internal:4873/xtend/-/xtend-4.0.0.tgz"
                    }
                  }
                }
              }
            },
            "hawk": {
              "version": "2.3.1",
              "resolved": "http://beta-internal:4873/hawk/-/hawk-2.3.1.tgz",
              "dependencies": {
                "boom": {
                  "version": "2.7.1",
                  "resolved": "http://beta-internal:4873/boom/-/boom-2.7.1.tgz"
                },
                "cryptiles": {
                  "version": "2.0.4",
                  "resolved": "http://beta-internal:4873/cryptiles/-/cryptiles-2.0.4.tgz"
                },
                "hoek": {
                  "version": "2.13.0",
                  "resolved": "http://beta-internal:4873/hoek/-/hoek-2.13.0.tgz"
                },
                "sntp": {
                  "version": "1.0.9",
                  "resolved": "http://beta-internal:4873/sntp/-/sntp-1.0.9.tgz"
                }
              }
            },
            "http-signature": {
              "version": "0.10.1",
              "resolved": "http://beta-internal:4873/http-signature/-/http-signature-0.10.1.tgz",
              "dependencies": {
                "asn1": {
                  "version": "0.1.11",
                  "resolved": "http://beta-internal:4873/asn1/-/asn1-0.1.11.tgz"
                },
                "assert-plus": {
                  "version": "0.1.5",
                  "resolved": "http://beta-internal:4873/assert-plus/-/assert-plus-0.1.5.tgz"
                },
                "ctype": {
                  "version": "0.5.3",
                  "resolved": "http://beta-internal:4873/ctype/-/ctype-0.5.3.tgz"
                }
              }
            },
            "isstream": {
              "version": "0.1.2",
              "resolved": "http://beta-internal:4873/isstream/-/isstream-0.1.2.tgz"
            },
            "json-stringify-safe": {
              "version": "5.0.0",
              "resolved": "http://beta-internal:4873/json-stringify-safe/-/json-stringify-safe-5.0.0.tgz"
            },
            "mime-types": {
              "version": "2.0.11",
              "resolved": "http://beta-internal:4873/mime-types/-/mime-types-2.0.11.tgz",
              "dependencies": {
                "mime-db": {
                  "version": "1.9.1",
                  "resolved": "http://beta-internal:4873/mime-db/-/mime-db-1.9.1.tgz"
                }
              }
            },
            "oauth-sign": {
              "version": "0.6.0",
              "resolved": "http://beta-internal:4873/oauth-sign/-/oauth-sign-0.6.0.tgz"
            },
            "qs": {
              "version": "2.4.2",
              "resolved": "http://beta-internal:4873/qs/-/qs-2.4.2.tgz"
            },
            "stringstream": {
              "version": "0.0.4",
              "resolved": "http://beta-internal:4873/stringstream/-/stringstream-0.0.4.tgz"
            },
            "tunnel-agent": {
              "version": "0.4.0",
              "resolved": "http://beta-internal:4873/tunnel-agent/-/tunnel-agent-0.4.0.tgz"
            }
          }
        },
        "require-directory": {
          "version": "2.1.0",
          "resolved": "http://beta-internal:4873/require-directory/-/require-directory-2.1.0.tgz"
        }
      }
    },
    "text-filter": {
      "version": "0.1.0",
      "resolved": "http://beta-internal:4873/text-filter/-/text-filter-0.1.0.tgz"
    },
    "throat": {
      "version": "1.0.0",
      "resolved": "http://beta-internal:4873/throat/-/throat-1.0.0.tgz",
      "dependencies": {
        "promise": {
          "version": "3.2.0",
          "resolved": "http://beta-internal:4873/promise/-/promise-3.2.0.tgz"
        }
      }
    },
    "tough-cookie": {
      "version": "0.12.1",
      "resolved": "http://beta-internal:4873/tough-cookie/-/tough-cookie-0.12.1.tgz",
      "dependencies": {
        "punycode": {
          "version": "1.3.2",
          "resolved": "http://beta-internal:4873/punycode/-/punycode-1.3.2.tgz"
        }
      }
    },
    "underscore": {
      "version": "1.6.0",
<<<<<<< HEAD
      "from": "underscore@http://beta-internal:4873/underscore/-/underscore-1.6.0.tgz",
=======
>>>>>>> e4f0b5aa
      "resolved": "http://beta-internal:4873/underscore/-/underscore-1.6.0.tgz"
    },
    "useragent": {
      "version": "2.0.6",
      "resolved": "http://beta-internal:4873/useragent/-/useragent-2.0.6.tgz",
      "dependencies": {
        "lru-cache": {
          "version": "2.2.4",
          "resolved": "http://beta-internal:4873/lru-cache/-/lru-cache-2.2.4.tgz"
        }
      }
    },
    "winston": {
      "version": "0.7.3",
      "resolved": "http://beta-internal:4873/winston/-/winston-0.7.3.tgz",
      "dependencies": {
        "async": {
          "version": "0.2.10",
          "resolved": "http://beta-internal:4873/async/-/async-0.2.10.tgz"
        },
        "colors": {
          "version": "0.6.2",
          "resolved": "http://beta-internal:4873/colors/-/colors-0.6.2.tgz"
        },
        "cycle": {
          "version": "1.0.3",
          "resolved": "http://beta-internal:4873/cycle/-/cycle-1.0.3.tgz"
        },
        "eyes": {
          "version": "0.1.8",
          "resolved": "http://beta-internal:4873/eyes/-/eyes-0.1.8.tgz"
        },
        "pkginfo": {
          "version": "0.3.0",
          "resolved": "http://beta-internal:4873/pkginfo/-/pkginfo-0.3.0.tgz"
        },
        "request": {
          "version": "2.16.6",
          "resolved": "http://beta-internal:4873/request/-/request-2.16.6.tgz",
          "dependencies": {
            "aws-sign": {
              "version": "0.2.0",
              "resolved": "http://beta-internal:4873/aws-sign/-/aws-sign-0.2.0.tgz"
            },
            "cookie-jar": {
              "version": "0.2.0",
              "resolved": "http://beta-internal:4873/cookie-jar/-/cookie-jar-0.2.0.tgz"
            },
            "forever-agent": {
              "version": "0.2.0",
              "resolved": "http://beta-internal:4873/forever-agent/-/forever-agent-0.2.0.tgz"
            },
            "form-data": {
              "version": "0.0.10",
              "resolved": "http://beta-internal:4873/form-data/-/form-data-0.0.10.tgz",
              "dependencies": {
                "combined-stream": {
                  "version": "0.0.7",
                  "resolved": "http://beta-internal:4873/combined-stream/-/combined-stream-0.0.7.tgz",
                  "dependencies": {
                    "delayed-stream": {
                      "version": "0.0.5",
                      "resolved": "http://beta-internal:4873/delayed-stream/-/delayed-stream-0.0.5.tgz"
                    }
                  }
                }
              }
            },
            "hawk": {
              "version": "0.10.2",
              "resolved": "http://beta-internal:4873/hawk/-/hawk-0.10.2.tgz",
              "dependencies": {
                "boom": {
                  "version": "0.3.8",
                  "resolved": "http://beta-internal:4873/boom/-/boom-0.3.8.tgz"
                },
                "cryptiles": {
                  "version": "0.1.3",
                  "resolved": "http://beta-internal:4873/cryptiles/-/cryptiles-0.1.3.tgz"
                },
                "hoek": {
                  "version": "0.7.6",
                  "resolved": "http://beta-internal:4873/hoek/-/hoek-0.7.6.tgz"
                },
                "sntp": {
                  "version": "0.1.4",
                  "resolved": "http://beta-internal:4873/sntp/-/sntp-0.1.4.tgz"
                }
              }
            },
            "json-stringify-safe": {
              "version": "3.0.0",
              "resolved": "http://beta-internal:4873/json-stringify-safe/-/json-stringify-safe-3.0.0.tgz"
            },
            "mime": {
              "version": "1.2.11",
              "resolved": "http://beta-internal:4873/mime/-/mime-1.2.11.tgz"
            },
            "oauth-sign": {
              "version": "0.2.0",
              "resolved": "http://beta-internal:4873/oauth-sign/-/oauth-sign-0.2.0.tgz"
            },
            "qs": {
              "version": "0.5.6",
              "resolved": "http://beta-internal:4873/qs/-/qs-0.5.6.tgz"
            },
            "tunnel-agent": {
              "version": "0.2.0",
              "resolved": "http://beta-internal:4873/tunnel-agent/-/tunnel-agent-0.2.0.tgz"
            }
          }
        },
        "stack-trace": {
          "version": "0.0.9",
          "resolved": "http://beta-internal:4873/stack-trace/-/stack-trace-0.0.9.tgz"
        }
      }
    },
    "winston-logstash-udp": {
      "version": "0.0.4",
      "resolved": "http://beta-internal:4873/winston-logstash-udp/-/winston-logstash-udp-0.0.4.tgz"
    },
    "wreck": {
      "version": "5.5.1",
      "resolved": "http://beta-internal:4873/wreck/-/wreck-5.5.1.tgz",
      "dependencies": {
        "boom": {
          "version": "2.7.1",
          "resolved": "http://beta-internal:4873/boom/-/boom-2.7.1.tgz"
        },
        "hoek": {
          "version": "2.13.0",
          "resolved": "http://beta-internal:4873/hoek/-/hoek-2.13.0.tgz"
        }
      }
    },
    "xml2js": {
      "version": "0.2.2",
      "resolved": "http://beta-internal:4873/xml2js/-/xml2js-0.2.2.tgz",
      "dependencies": {
        "sax": {
          "version": "1.1.0",
          "resolved": "http://beta-internal:4873/sax/-/sax-1.1.0.tgz"
        }
      }
    },
    "xregexp": {
      "version": "2.0.0",
      "resolved": "http://beta-internal:4873/xregexp/-/xregexp-2.0.0.tgz"
    }
  }
}<|MERGE_RESOLUTION|>--- conflicted
+++ resolved
@@ -183,15 +183,9 @@
       "resolved": "http://beta-internal:4873/ent/-/ent-0.1.0.tgz"
     },
     "express": {
-<<<<<<< HEAD
-      "version": "3.20.3",
-      "from": "express@http://beta-internal:4873/express/-/express-3.20.3.tgz",
-      "resolved": "http://beta-internal:4873/express/-/express-3.20.3.tgz",
-=======
       "version": "3.20.2",
       "from": "express@http://beta-internal:4873/express/-/express-3.20.2.tgz",
       "resolved": "http://beta-internal:4873/express/-/express-3.20.2.tgz",
->>>>>>> e4f0b5aa
       "dependencies": {
         "basic-auth": {
           "version": "1.0.0",
@@ -204,15 +198,9 @@
           "resolved": "http://beta-internal:4873/commander/-/commander-2.6.0.tgz"
         },
         "connect": {
-<<<<<<< HEAD
-          "version": "2.29.2",
-          "from": "connect@http://beta-internal:4873/connect/-/connect-2.29.2.tgz",
-          "resolved": "http://beta-internal:4873/connect/-/connect-2.29.2.tgz",
-=======
           "version": "2.29.1",
           "from": "connect@http://beta-internal:4873/connect/-/connect-2.29.1.tgz",
           "resolved": "http://beta-internal:4873/connect/-/connect-2.29.1.tgz",
->>>>>>> e4f0b5aa
           "dependencies": {
             "basic-auth-connect": {
               "version": "1.0.0",
@@ -243,12 +231,8 @@
                 },
                 "on-finished": {
                   "version": "2.2.1",
-<<<<<<< HEAD
-                  "resolved": "https://registry.npmjs.org/on-finished/-/on-finished-2.2.1.tgz",
-=======
                   "from": "on-finished@http://beta-internal:4873/on-finished/-/on-finished-2.2.1.tgz",
                   "resolved": "http://beta-internal:4873/on-finished/-/on-finished-2.2.1.tgz",
->>>>>>> e4f0b5aa
                   "dependencies": {
                     "ee-first": {
                       "version": "1.1.0",
@@ -288,17 +272,6 @@
               "dependencies": {
                 "accepts": {
                   "version": "1.2.7",
-<<<<<<< HEAD
-                  "resolved": "https://registry.npmjs.org/accepts/-/accepts-1.2.7.tgz",
-                  "dependencies": {
-                    "mime-types": {
-                      "version": "2.0.11",
-                      "resolved": "https://registry.npmjs.org/mime-types/-/mime-types-2.0.11.tgz",
-                      "dependencies": {
-                        "mime-db": {
-                          "version": "1.9.1",
-                          "resolved": "https://registry.npmjs.org/mime-db/-/mime-db-1.9.1.tgz"
-=======
                   "from": "accepts@http://beta-internal:4873/accepts/-/accepts-1.2.7.tgz",
                   "resolved": "http://beta-internal:4873/accepts/-/accepts-1.2.7.tgz",
                   "dependencies": {
@@ -311,7 +284,6 @@
                           "version": "1.9.1",
                           "from": "mime-db@http://beta-internal:4873/mime-db/-/mime-db-1.9.1.tgz",
                           "resolved": "http://beta-internal:4873/mime-db/-/mime-db-1.9.1.tgz"
->>>>>>> e4f0b5aa
                         }
                       }
                     },
@@ -329,9 +301,6 @@
                   "dependencies": {
                     "mime-db": {
                       "version": "1.9.1",
-<<<<<<< HEAD
-                      "resolved": "https://registry.npmjs.org/mime-db/-/mime-db-1.9.1.tgz"
-=======
                       "from": "mime-db@http://beta-internal:4873/mime-db/-/mime-db-1.9.1.tgz",
                       "resolved": "http://beta-internal:4873/mime-db/-/mime-db-1.9.1.tgz"
                     }
@@ -346,7 +315,6 @@
                       "version": "0.7.1",
                       "from": "ms@http://beta-internal:4873/ms/-/ms-0.7.1.tgz",
                       "resolved": "http://beta-internal:4873/ms/-/ms-0.7.1.tgz"
->>>>>>> e4f0b5aa
                     }
                   }
                 }
@@ -416,23 +384,6 @@
               }
             },
             "errorhandler": {
-<<<<<<< HEAD
-              "version": "1.3.6",
-              "from": "errorhandler@http://beta-internal:4873/errorhandler/-/errorhandler-1.3.6.tgz",
-              "resolved": "http://beta-internal:4873/errorhandler/-/errorhandler-1.3.6.tgz",
-              "dependencies": {
-                "accepts": {
-                  "version": "1.2.7",
-                  "resolved": "https://registry.npmjs.org/accepts/-/accepts-1.2.7.tgz",
-                  "dependencies": {
-                    "mime-types": {
-                      "version": "2.0.11",
-                      "resolved": "https://registry.npmjs.org/mime-types/-/mime-types-2.0.11.tgz",
-                      "dependencies": {
-                        "mime-db": {
-                          "version": "1.9.1",
-                          "resolved": "https://registry.npmjs.org/mime-db/-/mime-db-1.9.1.tgz"
-=======
               "version": "1.3.5",
               "from": "errorhandler@http://beta-internal:4873/errorhandler/-/errorhandler-1.3.5.tgz",
               "resolved": "http://beta-internal:4873/errorhandler/-/errorhandler-1.3.5.tgz",
@@ -451,7 +402,6 @@
                           "version": "1.9.1",
                           "from": "mime-db@http://beta-internal:4873/mime-db/-/mime-db-1.9.1.tgz",
                           "resolved": "http://beta-internal:4873/mime-db/-/mime-db-1.9.1.tgz"
->>>>>>> e4f0b5aa
                         }
                       }
                     },
@@ -474,21 +424,6 @@
                   "from": "crc@http://beta-internal:4873/crc/-/crc-3.2.1.tgz",
                   "resolved": "http://beta-internal:4873/crc/-/crc-3.2.1.tgz"
                 },
-<<<<<<< HEAD
-                "debug": {
-                  "version": "2.1.3",
-                  "from": "debug@http://beta-internal:4873/debug/-/debug-2.1.3.tgz",
-                  "resolved": "http://beta-internal:4873/debug/-/debug-2.1.3.tgz",
-                  "dependencies": {
-                    "ms": {
-                      "version": "0.7.0",
-                      "from": "ms@http://beta-internal:4873/ms/-/ms-0.7.0.tgz",
-                      "resolved": "http://beta-internal:4873/ms/-/ms-0.7.0.tgz"
-                    }
-                  }
-                },
-=======
->>>>>>> e4f0b5aa
                 "uid-safe": {
                   "version": "1.1.0",
                   "from": "uid-safe@http://beta-internal:4873/uid-safe/-/uid-safe-1.1.0.tgz",
@@ -509,15 +444,6 @@
               }
             },
             "finalhandler": {
-<<<<<<< HEAD
-              "version": "0.3.6",
-              "from": "finalhandler@http://beta-internal:4873/finalhandler/-/finalhandler-0.3.6.tgz",
-              "resolved": "http://beta-internal:4873/finalhandler/-/finalhandler-0.3.6.tgz",
-              "dependencies": {
-                "on-finished": {
-                  "version": "2.2.1",
-                  "resolved": "https://registry.npmjs.org/on-finished/-/on-finished-2.2.1.tgz",
-=======
               "version": "0.3.4",
               "from": "finalhandler@http://beta-internal:4873/finalhandler/-/finalhandler-0.3.4.tgz",
               "resolved": "http://beta-internal:4873/finalhandler/-/finalhandler-0.3.4.tgz",
@@ -526,7 +452,6 @@
                   "version": "2.2.1",
                   "from": "on-finished@http://beta-internal:4873/on-finished/-/on-finished-2.2.1.tgz",
                   "resolved": "http://beta-internal:4873/on-finished/-/on-finished-2.2.1.tgz",
->>>>>>> e4f0b5aa
                   "dependencies": {
                     "ee-first": {
                       "version": "1.1.0",
@@ -557,9 +482,6 @@
             "method-override": {
               "version": "2.3.3",
               "from": "method-override@http://beta-internal:4873/method-override/-/method-override-2.3.3.tgz",
-<<<<<<< HEAD
-              "resolved": "http://beta-internal:4873/method-override/-/method-override-2.3.3.tgz"
-=======
               "resolved": "http://beta-internal:4873/method-override/-/method-override-2.3.3.tgz",
               "dependencies": {
                 "debug": {
@@ -575,7 +497,6 @@
                   }
                 }
               }
->>>>>>> e4f0b5aa
             },
             "morgan": {
               "version": "1.5.3",
@@ -601,12 +522,8 @@
                 },
                 "on-finished": {
                   "version": "2.2.1",
-<<<<<<< HEAD
-                  "resolved": "https://registry.npmjs.org/on-finished/-/on-finished-2.2.1.tgz",
-=======
                   "from": "on-finished@http://beta-internal:4873/on-finished/-/on-finished-2.2.1.tgz",
                   "resolved": "http://beta-internal:4873/on-finished/-/on-finished-2.2.1.tgz",
->>>>>>> e4f0b5aa
                   "dependencies": {
                     "ee-first": {
                       "version": "1.1.0",
@@ -639,12 +556,8 @@
                     },
                     "isarray": {
                       "version": "0.0.1",
-<<<<<<< HEAD
-                      "resolved": "https://registry.npmjs.org/isarray/-/isarray-0.0.1.tgz"
-=======
                       "from": "isarray@http://beta-internal:4873/isarray/-/isarray-0.0.1.tgz",
                       "resolved": "http://beta-internal:4873/isarray/-/isarray-0.0.1.tgz"
->>>>>>> e4f0b5aa
                     },
                     "string_decoder": {
                       "version": "0.10.31",
@@ -671,16 +584,6 @@
               "resolved": "http://beta-internal:4873/pause/-/pause-0.0.1.tgz"
             },
             "qs": {
-<<<<<<< HEAD
-              "version": "2.4.2",
-              "from": "qs@http://beta-internal:4873/qs/-/qs-2.4.2.tgz",
-              "resolved": "http://beta-internal:4873/qs/-/qs-2.4.2.tgz"
-            },
-            "response-time": {
-              "version": "2.3.1",
-              "from": "response-time@http://beta-internal:4873/response-time/-/response-time-2.3.1.tgz",
-              "resolved": "http://beta-internal:4873/response-time/-/response-time-2.3.1.tgz"
-=======
               "version": "2.4.1",
               "from": "qs@http://beta-internal:4873/qs/-/qs-2.4.1.tgz",
               "resolved": "http://beta-internal:4873/qs/-/qs-2.4.1.tgz"
@@ -689,7 +592,6 @@
               "version": "2.3.0",
               "from": "response-time@http://beta-internal:4873/response-time/-/response-time-2.3.0.tgz",
               "resolved": "http://beta-internal:4873/response-time/-/response-time-2.3.0.tgz"
->>>>>>> e4f0b5aa
             },
             "serve-favicon": {
               "version": "2.2.1",
@@ -722,12 +624,8 @@
               "dependencies": {
                 "accepts": {
                   "version": "1.2.7",
-<<<<<<< HEAD
-                  "resolved": "https://registry.npmjs.org/accepts/-/accepts-1.2.7.tgz",
-=======
                   "from": "accepts@http://beta-internal:4873/accepts/-/accepts-1.2.7.tgz",
                   "resolved": "http://beta-internal:4873/accepts/-/accepts-1.2.7.tgz",
->>>>>>> e4f0b5aa
                   "dependencies": {
                     "negotiator": {
                       "version": "0.5.3",
@@ -755,13 +653,6 @@
                 },
                 "mime-types": {
                   "version": "2.0.11",
-<<<<<<< HEAD
-                  "resolved": "https://registry.npmjs.org/mime-types/-/mime-types-2.0.11.tgz",
-                  "dependencies": {
-                    "mime-db": {
-                      "version": "1.9.1",
-                      "resolved": "https://registry.npmjs.org/mime-db/-/mime-db-1.9.1.tgz"
-=======
                   "from": "mime-types@http://beta-internal:4873/mime-types/-/mime-types-2.0.11.tgz",
                   "resolved": "http://beta-internal:4873/mime-types/-/mime-types-2.0.11.tgz",
                   "dependencies": {
@@ -769,22 +660,12 @@
                       "version": "1.9.1",
                       "from": "mime-db@http://beta-internal:4873/mime-db/-/mime-db-1.9.1.tgz",
                       "resolved": "http://beta-internal:4873/mime-db/-/mime-db-1.9.1.tgz"
->>>>>>> e4f0b5aa
                     }
                   }
                 }
               }
             },
             "serve-static": {
-<<<<<<< HEAD
-              "version": "1.9.3",
-              "from": "serve-static@http://beta-internal:4873/serve-static/-/serve-static-1.9.3.tgz",
-              "resolved": "http://beta-internal:4873/serve-static/-/serve-static-1.9.3.tgz"
-            },
-            "type-is": {
-              "version": "1.6.2",
-              "resolved": "https://registry.npmjs.org/type-is/-/type-is-1.6.2.tgz",
-=======
               "version": "1.9.2",
               "from": "serve-static@http://beta-internal:4873/serve-static/-/serve-static-1.9.2.tgz",
               "resolved": "http://beta-internal:4873/serve-static/-/serve-static-1.9.2.tgz"
@@ -793,7 +674,6 @@
               "version": "1.6.2",
               "from": "type-is@http://beta-internal:4873/type-is/-/type-is-1.6.2.tgz",
               "resolved": "http://beta-internal:4873/type-is/-/type-is-1.6.2.tgz",
->>>>>>> e4f0b5aa
               "dependencies": {
                 "media-typer": {
                   "version": "0.3.0",
@@ -802,13 +682,6 @@
                 },
                 "mime-types": {
                   "version": "2.0.11",
-<<<<<<< HEAD
-                  "resolved": "https://registry.npmjs.org/mime-types/-/mime-types-2.0.11.tgz",
-                  "dependencies": {
-                    "mime-db": {
-                      "version": "1.9.1",
-                      "resolved": "https://registry.npmjs.org/mime-db/-/mime-db-1.9.1.tgz"
-=======
                   "from": "mime-types@http://beta-internal:4873/mime-types/-/mime-types-2.0.11.tgz",
                   "resolved": "http://beta-internal:4873/mime-types/-/mime-types-2.0.11.tgz",
                   "dependencies": {
@@ -816,7 +689,6 @@
                       "version": "1.9.1",
                       "from": "mime-db@http://beta-internal:4873/mime-db/-/mime-db-1.9.1.tgz",
                       "resolved": "http://beta-internal:4873/mime-db/-/mime-db-1.9.1.tgz"
->>>>>>> e4f0b5aa
                     }
                   }
                 }
@@ -850,16 +722,6 @@
           "resolved": "http://beta-internal:4873/cookie-signature/-/cookie-signature-1.0.6.tgz"
         },
         "debug": {
-<<<<<<< HEAD
-          "version": "2.2.0",
-          "from": "debug@http://beta-internal:4873/debug/-/debug-2.2.0.tgz",
-          "resolved": "http://beta-internal:4873/debug/-/debug-2.2.0.tgz",
-          "dependencies": {
-            "ms": {
-              "version": "0.7.1",
-              "from": "ms@http://beta-internal:4873/ms/-/ms-0.7.1.tgz",
-              "resolved": "http://beta-internal:4873/ms/-/ms-0.7.1.tgz"
-=======
           "version": "2.1.3",
           "from": "debug@http://beta-internal:4873/debug/-/debug-2.1.3.tgz",
           "resolved": "http://beta-internal:4873/debug/-/debug-2.1.3.tgz",
@@ -868,18 +730,13 @@
               "version": "0.7.0",
               "from": "ms@http://beta-internal:4873/ms/-/ms-0.7.0.tgz",
               "resolved": "http://beta-internal:4873/ms/-/ms-0.7.0.tgz"
->>>>>>> e4f0b5aa
             }
           }
         },
         "depd": {
           "version": "1.0.1",
-<<<<<<< HEAD
-          "resolved": "https://registry.npmjs.org/depd/-/depd-1.0.1.tgz"
-=======
           "from": "depd@http://beta-internal:4873/depd/-/depd-1.0.1.tgz",
           "resolved": "http://beta-internal:4873/depd/-/depd-1.0.1.tgz"
->>>>>>> e4f0b5aa
         },
         "escape-html": {
           "version": "1.0.1",
@@ -915,12 +772,8 @@
         },
         "mkdirp": {
           "version": "0.5.0",
-<<<<<<< HEAD
-          "resolved": "https://registry.npmjs.org/mkdirp/-/mkdirp-0.5.0.tgz",
-=======
           "from": "mkdirp@http://beta-internal:4873/mkdirp/-/mkdirp-0.5.0.tgz",
           "resolved": "http://beta-internal:4873/mkdirp/-/mkdirp-0.5.0.tgz",
->>>>>>> e4f0b5aa
           "dependencies": {
             "minimist": {
               "version": "0.0.8",
@@ -936,12 +789,8 @@
         },
         "proxy-addr": {
           "version": "1.0.8",
-<<<<<<< HEAD
-          "resolved": "https://registry.npmjs.org/proxy-addr/-/proxy-addr-1.0.8.tgz",
-=======
           "from": "proxy-addr@http://beta-internal:4873/proxy-addr/-/proxy-addr-1.0.8.tgz",
           "resolved": "http://beta-internal:4873/proxy-addr/-/proxy-addr-1.0.8.tgz",
->>>>>>> e4f0b5aa
           "dependencies": {
             "forwarded": {
               "version": "0.1.0",
@@ -961,47 +810,15 @@
           "resolved": "http://beta-internal:4873/range-parser/-/range-parser-1.0.2.tgz"
         },
         "send": {
-<<<<<<< HEAD
-          "version": "0.12.3",
-          "from": "send@http://beta-internal:4873/send/-/send-0.12.3.tgz",
-          "resolved": "http://beta-internal:4873/send/-/send-0.12.3.tgz",
-=======
           "version": "0.12.2",
           "from": "send@http://beta-internal:4873/send/-/send-0.12.2.tgz",
           "resolved": "http://beta-internal:4873/send/-/send-0.12.2.tgz",
->>>>>>> e4f0b5aa
           "dependencies": {
             "destroy": {
               "version": "1.0.3",
               "from": "destroy@http://beta-internal:4873/destroy/-/destroy-1.0.3.tgz",
               "resolved": "http://beta-internal:4873/destroy/-/destroy-1.0.3.tgz"
             },
-<<<<<<< HEAD
-            "etag": {
-              "version": "1.6.0",
-              "from": "etag@http://beta-internal:4873/etag/-/etag-1.6.0.tgz",
-              "resolved": "http://beta-internal:4873/etag/-/etag-1.6.0.tgz",
-              "dependencies": {
-                "crc": {
-                  "version": "3.2.1",
-                  "from": "crc@http://beta-internal:4873/crc/-/crc-3.2.1.tgz",
-                  "resolved": "http://beta-internal:4873/crc/-/crc-3.2.1.tgz"
-                }
-              }
-            },
-            "mime": {
-              "version": "1.3.4",
-              "resolved": "https://registry.npmjs.org/mime/-/mime-1.3.4.tgz"
-            },
-            "ms": {
-              "version": "0.7.1",
-              "from": "ms@http://beta-internal:4873/ms/-/ms-0.7.1.tgz",
-              "resolved": "http://beta-internal:4873/ms/-/ms-0.7.1.tgz"
-            },
-            "on-finished": {
-              "version": "2.2.1",
-              "resolved": "https://registry.npmjs.org/on-finished/-/on-finished-2.2.1.tgz",
-=======
             "mime": {
               "version": "1.3.4",
               "from": "mime@http://beta-internal:4873/mime/-/mime-1.3.4.tgz",
@@ -1016,7 +833,6 @@
               "version": "2.2.1",
               "from": "on-finished@http://beta-internal:4873/on-finished/-/on-finished-2.2.1.tgz",
               "resolved": "http://beta-internal:4873/on-finished/-/on-finished-2.2.1.tgz",
->>>>>>> e4f0b5aa
               "dependencies": {
                 "ee-first": {
                   "version": "1.1.0",
@@ -1040,20 +856,6 @@
       }
     },
     "express-hbs": {
-<<<<<<< HEAD
-      "version": "0.7.11",
-      "from": "express-hbs@http://beta-internal:4873/express-hbs/-/express-hbs-0.7.11.tgz",
-      "resolved": "http://beta-internal:4873/express-hbs/-/express-hbs-0.7.11.tgz",
-      "dependencies": {
-        "js-beautify": {
-          "version": "1.4.2",
-          "from": "js-beautify@http://beta-internal:4873/js-beautify/-/js-beautify-1.4.2.tgz",
-          "resolved": "http://beta-internal:4873/js-beautify/-/js-beautify-1.4.2.tgz",
-          "dependencies": {
-            "config-chain": {
-              "version": "1.1.8",
-              "from": "config-chain@http://beta-internal:4873/config-chain/-/config-chain-1.1.8.tgz",
-=======
       "version": "0.8.4",
       "resolved": "http://beta-internal:4873/express-hbs/-/express-hbs-0.8.4.tgz",
       "dependencies": {
@@ -1063,37 +865,10 @@
           "dependencies": {
             "config-chain": {
               "version": "1.1.8",
->>>>>>> e4f0b5aa
               "resolved": "http://beta-internal:4873/config-chain/-/config-chain-1.1.8.tgz",
               "dependencies": {
                 "ini": {
                   "version": "1.3.3",
-<<<<<<< HEAD
-                  "from": "ini@http://beta-internal:4873/ini/-/ini-1.3.3.tgz",
-                  "resolved": "http://beta-internal:4873/ini/-/ini-1.3.3.tgz"
-                },
-                "proto-list": {
-                  "version": "1.2.3",
-                  "from": "proto-list@http://beta-internal:4873/proto-list/-/proto-list-1.2.3.tgz",
-                  "resolved": "http://beta-internal:4873/proto-list/-/proto-list-1.2.3.tgz"
-                }
-              }
-            },
-            "mkdirp": {
-              "version": "0.3.5",
-              "from": "mkdirp@http://beta-internal:4873/mkdirp/-/mkdirp-0.3.5.tgz",
-              "resolved": "http://beta-internal:4873/mkdirp/-/mkdirp-0.3.5.tgz"
-            },
-            "nopt": {
-              "version": "2.1.2",
-              "from": "nopt@http://beta-internal:4873/nopt/-/nopt-2.1.2.tgz",
-              "resolved": "http://beta-internal:4873/nopt/-/nopt-2.1.2.tgz",
-              "dependencies": {
-                "abbrev": {
-                  "version": "1.0.5",
-                  "from": "abbrev@http://beta-internal:4873/abbrev/-/abbrev-1.0.5.tgz",
-                  "resolved": "http://beta-internal:4873/abbrev/-/abbrev-1.0.5.tgz"
-=======
                   "resolved": "http://beta-internal:4873/ini/-/ini-1.3.3.tgz"
                 },
                 "proto-list": {
@@ -1109,41 +884,21 @@
                 "abbrev": {
                   "version": "1.0.6",
                   "resolved": "http://beta-internal:4873/abbrev/-/abbrev-1.0.6.tgz"
->>>>>>> e4f0b5aa
                 }
               }
             }
           }
         },
         "readdirp": {
-<<<<<<< HEAD
-          "version": "0.3.3",
-          "from": "readdirp@http://beta-internal:4873/readdirp/-/readdirp-0.3.3.tgz",
-          "resolved": "http://beta-internal:4873/readdirp/-/readdirp-0.3.3.tgz",
+          "version": "1.3.0",
+          "resolved": "http://beta-internal:4873/readdirp/-/readdirp-1.3.0.tgz",
           "dependencies": {
             "graceful-fs": {
               "version": "2.0.3",
-              "from": "graceful-fs@http://beta-internal:4873/graceful-fs/-/graceful-fs-2.0.3.tgz",
-=======
-          "version": "1.3.0",
-          "resolved": "http://beta-internal:4873/readdirp/-/readdirp-1.3.0.tgz",
-          "dependencies": {
-            "graceful-fs": {
-              "version": "2.0.3",
->>>>>>> e4f0b5aa
               "resolved": "http://beta-internal:4873/graceful-fs/-/graceful-fs-2.0.3.tgz"
             },
             "minimatch": {
               "version": "0.2.14",
-<<<<<<< HEAD
-              "from": "minimatch@http://beta-internal:4873/minimatch/-/minimatch-0.2.14.tgz",
-              "resolved": "http://beta-internal:4873/minimatch/-/minimatch-0.2.14.tgz",
-              "dependencies": {
-                "sigmund": {
-                  "version": "1.0.0",
-                  "from": "sigmund@http://beta-internal:4873/sigmund/-/sigmund-1.0.0.tgz",
-                  "resolved": "http://beta-internal:4873/sigmund/-/sigmund-1.0.0.tgz"
-=======
               "resolved": "http://beta-internal:4873/minimatch/-/minimatch-0.2.14.tgz",
               "dependencies": {
                 "sigmund": {
@@ -1171,7 +926,6 @@
                 "string_decoder": {
                   "version": "0.10.31",
                   "resolved": "http://beta-internal:4873/string_decoder/-/string_decoder-0.10.31.tgz"
->>>>>>> e4f0b5aa
                 }
               }
             }
@@ -1413,13 +1167,6 @@
           "version": "0.9.0",
           "resolved": "http://beta-internal:4873/gitter-marked/-/gitter-marked-0.9.0.tgz"
         },
-<<<<<<< HEAD
-        "highlight.js": {
-          "version": "8.5.0",
-          "resolved": "http://beta-internal:4873/highlight.js/-/highlight.js-8.5.0.tgz"
-        },
-=======
->>>>>>> e4f0b5aa
         "htmlencode": {
           "version": "0.0.4",
           "resolved": "http://beta-internal:4873/htmlencode/-/htmlencode-0.0.4.tgz"
@@ -1578,23 +1325,12 @@
       }
     },
     "handlebars": {
-<<<<<<< HEAD
-      "version": "2.0.0",
-      "from": "handlebars@http://beta-internal:4873/handlebars/-/handlebars-2.0.0.tgz",
-      "resolved": "http://beta-internal:4873/handlebars/-/handlebars-2.0.0.tgz",
-      "dependencies": {
-        "optimist": {
-          "version": "0.3.7",
-          "from": "optimist@http://beta-internal:4873/optimist/-/optimist-0.3.7.tgz",
-          "resolved": "http://beta-internal:4873/optimist/-/optimist-0.3.7.tgz",
-=======
       "version": "3.0.3",
       "resolved": "http://beta-internal:4873/handlebars/-/handlebars-3.0.3.tgz",
       "dependencies": {
         "optimist": {
           "version": "0.6.1",
           "resolved": "http://beta-internal:4873/optimist/-/optimist-0.6.1.tgz",
->>>>>>> e4f0b5aa
           "dependencies": {
             "minimist": {
               "version": "0.0.10",
@@ -1602,10 +1338,6 @@
             },
             "wordwrap": {
               "version": "0.0.3",
-<<<<<<< HEAD
-              "from": "wordwrap@http://beta-internal:4873/wordwrap/-/wordwrap-0.0.3.tgz",
-=======
->>>>>>> e4f0b5aa
               "resolved": "http://beta-internal:4873/wordwrap/-/wordwrap-0.0.3.tgz"
             }
           }
@@ -1622,28 +1354,10 @@
         },
         "uglify-js": {
           "version": "2.3.6",
-<<<<<<< HEAD
-          "from": "uglify-js@http://beta-internal:4873/uglify-js/-/uglify-js-2.3.6.tgz",
-=======
->>>>>>> e4f0b5aa
           "resolved": "http://beta-internal:4873/uglify-js/-/uglify-js-2.3.6.tgz",
           "dependencies": {
             "async": {
               "version": "0.2.10",
-<<<<<<< HEAD
-              "from": "async@http://beta-internal:4873/async/-/async-0.2.10.tgz",
-              "resolved": "http://beta-internal:4873/async/-/async-0.2.10.tgz"
-            },
-            "source-map": {
-              "version": "0.1.43",
-              "from": "source-map@http://beta-internal:4873/source-map/-/source-map-0.1.43.tgz",
-              "resolved": "http://beta-internal:4873/source-map/-/source-map-0.1.43.tgz",
-              "dependencies": {
-                "amdefine": {
-                  "version": "0.1.0",
-                  "from": "amdefine@http://beta-internal:4873/amdefine/-/amdefine-0.1.0.tgz",
-                  "resolved": "http://beta-internal:4873/amdefine/-/amdefine-0.1.0.tgz"
-=======
               "resolved": "http://beta-internal:4873/async/-/async-0.2.10.tgz"
             },
             "optimist": {
@@ -1653,7 +1367,6 @@
                 "wordwrap": {
                   "version": "0.0.3",
                   "resolved": "http://beta-internal:4873/wordwrap/-/wordwrap-0.0.3.tgz"
->>>>>>> e4f0b5aa
                 }
               }
             }
@@ -1666,14 +1379,8 @@
       "resolved": "http://beta-internal:4873/heapdump/-/heapdump-0.2.10.tgz"
     },
     "highlight.js": {
-<<<<<<< HEAD
-      "version": "8.1.0-gitter",
-      "from": "highlight.js@git://github.com/gitterHQ/highlight.js.git#6523cbb6e3f2a9374ea96e82f977ef57ef8cdf59",
-      "resolved": "git://github.com/gitterHQ/highlight.js.git#6523cbb6e3f2a9374ea96e82f977ef57ef8cdf59"
-=======
       "version": "8.5.0",
       "resolved": "http://beta-internal:4873/highlight.js/-/highlight.js-8.5.0.tgz"
->>>>>>> e4f0b5aa
     },
     "i18n": {
       "version": "0.4.1",
@@ -1856,15 +1563,9 @@
       "resolved": "http://beta-internal:4873/loglevel/-/loglevel-1.2.0.tgz"
     },
     "lru-cache": {
-<<<<<<< HEAD
-      "version": "2.6.3",
-      "from": "lru-cache@http://beta-internal:4873/lru-cache/-/lru-cache-2.6.3.tgz",
-      "resolved": "http://beta-internal:4873/lru-cache/-/lru-cache-2.6.3.tgz"
-=======
       "version": "2.6.2",
       "from": "lru-cache@http://beta-internal:4873/lru-cache/-/lru-cache-2.6.2.tgz",
       "resolved": "http://beta-internal:4873/lru-cache/-/lru-cache-2.6.2.tgz"
->>>>>>> e4f0b5aa
     },
     "mandrill-api": {
       "version": "1.0.45",
@@ -2059,15 +1760,9 @@
       "resolved": "http://beta-internal:4873/mongoose-q/-/mongoose-q-0.0.13.tgz"
     },
     "newrelic": {
-<<<<<<< HEAD
-      "version": "1.19.1",
-      "from": "newrelic@http://beta-internal:4873/newrelic/-/newrelic-1.19.1.tgz",
-      "resolved": "http://beta-internal:4873/newrelic/-/newrelic-1.19.1.tgz",
-=======
       "version": "1.19.0",
       "from": "newrelic@http://beta-internal:4873/newrelic/-/newrelic-1.19.0.tgz",
       "resolved": "http://beta-internal:4873/newrelic/-/newrelic-1.19.0.tgz",
->>>>>>> e4f0b5aa
       "dependencies": {
         "https-proxy-agent": {
           "version": "0.3.5",
@@ -3689,10 +3384,6 @@
     },
     "underscore": {
       "version": "1.6.0",
-<<<<<<< HEAD
-      "from": "underscore@http://beta-internal:4873/underscore/-/underscore-1.6.0.tgz",
-=======
->>>>>>> e4f0b5aa
       "resolved": "http://beta-internal:4873/underscore/-/underscore-1.6.0.tgz"
     },
     "useragent": {
