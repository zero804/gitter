--- conflicted
+++ resolved
@@ -256,9 +256,9 @@
           "resolved": "http://beta-internal:4873/rimraf/-/rimraf-2.5.4.tgz",
           "dependencies": {
             "glob": {
-              "version": "7.0.6",
+              "version": "7.1.0",
               "from": "glob@>=7.0.5 <8.0.0",
-              "resolved": "http://beta-internal:4873/glob/-/glob-7.0.6.tgz",
+              "resolved": "https://registry.npmjs.org/glob/-/glob-7.1.0.tgz",
               "dependencies": {
                 "fs.realpath": {
                   "version": "1.0.0",
@@ -915,13 +915,13 @@
             },
             "mime": {
               "version": "1.3.4",
-              "from": "mime@1.3.4",
+              "from": "mime@>=1.3.4 <1.4.0",
               "resolved": "http://beta-internal:4873/mime/-/mime-1.3.4.tgz"
             },
             "ms": {
               "version": "0.7.1",
               "from": "ms@0.7.1",
-              "resolved": "https://registry.npmjs.org/ms/-/ms-0.7.1.tgz"
+              "resolved": "http://beta-internal:4873/ms/-/ms-0.7.1.tgz"
             },
             "statuses": {
               "version": "1.3.0",
@@ -1486,9 +1486,9 @@
                       "resolved": "http://beta-internal:4873/async/-/async-2.0.1.tgz",
                       "dependencies": {
                         "lodash": {
-                          "version": "4.16.0",
+                          "version": "4.16.1",
                           "from": "lodash@>=4.8.0 <5.0.0",
-                          "resolved": "http://beta-internal:4873/lodash/-/lodash-4.16.0.tgz"
+                          "resolved": "https://registry.npmjs.org/lodash/-/lodash-4.16.1.tgz"
                         }
                       }
                     }
@@ -1782,9 +1782,9 @@
           }
         },
         "lodash": {
-          "version": "4.16.0",
+          "version": "4.16.1",
           "from": "lodash@>=4.6.1 <5.0.0",
-          "resolved": "http://beta-internal:4873/lodash/-/lodash-4.16.0.tgz"
+          "resolved": "https://registry.npmjs.org/lodash/-/lodash-4.16.1.tgz"
         },
         "mandrill-api": {
           "version": "1.0.45",
@@ -2007,7 +2007,7 @@
       "dependencies": {
         "redis": {
           "version": "2.6.2",
-          "from": "redis@latest",
+          "from": "redis@>=2.1.0 <3.0.0",
           "resolved": "http://beta-internal:4873/redis/-/redis-2.6.2.tgz",
           "dependencies": {
             "double-ended-queue": {
@@ -2337,9 +2337,9 @@
       "resolved": "file:modules/fake-data",
       "dependencies": {
         "lodash": {
-          "version": "4.16.0",
+          "version": "4.16.1",
           "from": "lodash@>=4.13.1 <5.0.0",
-          "resolved": "http://beta-internal:4873/lodash/-/lodash-4.16.0.tgz"
+          "resolved": "https://registry.npmjs.org/lodash/-/lodash-4.16.1.tgz"
         }
       }
     },
@@ -2479,9 +2479,9 @@
           "resolved": "http://beta-internal:4873/backbone/-/backbone-1.2.3.tgz"
         },
         "lodash": {
-          "version": "4.16.0",
+          "version": "4.16.1",
           "from": "lodash@>=4.15.0 <5.0.0",
-          "resolved": "http://beta-internal:4873/lodash/-/lodash-4.16.0.tgz"
+          "resolved": "https://registry.npmjs.org/lodash/-/lodash-4.16.1.tgz"
         },
         "sinon": {
           "version": "1.17.6",
@@ -2824,9 +2824,9 @@
                       "resolved": "http://beta-internal:4873/async/-/async-2.0.1.tgz",
                       "dependencies": {
                         "lodash": {
-                          "version": "4.16.0",
+                          "version": "4.16.1",
                           "from": "lodash@>=4.8.0 <5.0.0",
-                          "resolved": "http://beta-internal:4873/lodash/-/lodash-4.16.0.tgz"
+                          "resolved": "https://registry.npmjs.org/lodash/-/lodash-4.16.1.tgz"
                         }
                       }
                     }
@@ -3371,9 +3371,9 @@
           "resolved": "http://beta-internal:4873/rimraf/-/rimraf-2.5.4.tgz",
           "dependencies": {
             "glob": {
-              "version": "7.0.6",
+              "version": "7.1.0",
               "from": "glob@>=7.0.5 <8.0.0",
-              "resolved": "http://beta-internal:4873/glob/-/glob-7.0.6.tgz",
+              "resolved": "https://registry.npmjs.org/glob/-/glob-7.1.0.tgz",
               "dependencies": {
                 "fs.realpath": {
                   "version": "1.0.0",
@@ -3493,7 +3493,7 @@
         },
         "parseurl": {
           "version": "1.3.1",
-          "from": "parseurl@>=1.3.0 <1.4.0",
+          "from": "parseurl@>=1.3.1 <1.4.0",
           "resolved": "http://beta-internal:4873/parseurl/-/parseurl-1.3.1.tgz"
         },
         "vary": {
@@ -3509,9 +3509,9 @@
       "resolved": "http://beta-internal:4873/mixpanel/-/mixpanel-0.0.20.tgz"
     },
     "moment": {
-      "version": "2.15.0",
+      "version": "2.15.1",
       "from": "moment@>=2.10.3 <3.0.0",
-      "resolved": "http://beta-internal:4873/moment/-/moment-2.15.0.tgz"
+      "resolved": "http://beta-internal:4873/moment/-/moment-2.15.1.tgz"
     },
     "mongodb": {
       "version": "2.1.21",
@@ -3526,7 +3526,7 @@
         "mongodb-core": {
           "version": "1.3.21",
           "from": "mongodb-core@1.3.21",
-          "resolved": "https://registry.npmjs.org/mongodb-core/-/mongodb-core-1.3.21.tgz",
+          "resolved": "http://beta-internal:4873/mongodb-core/-/mongodb-core-1.3.21.tgz",
           "dependencies": {
             "bson": {
               "version": "0.4.23",
@@ -3704,12 +3704,12 @@
         "ms": {
           "version": "0.7.1",
           "from": "ms@0.7.1",
-          "resolved": "https://registry.npmjs.org/ms/-/ms-0.7.1.tgz"
+          "resolved": "http://beta-internal:4873/ms/-/ms-0.7.1.tgz"
         },
         "muri": {
           "version": "1.1.0",
           "from": "muri@1.1.0",
-          "resolved": "https://registry.npmjs.org/muri/-/muri-1.1.0.tgz"
+          "resolved": "http://beta-internal:4873/muri/-/muri-1.1.0.tgz"
         },
         "regexp-clone": {
           "version": "0.0.1",
@@ -3719,7 +3719,7 @@
         "sliced": {
           "version": "1.0.1",
           "from": "sliced@1.0.1",
-          "resolved": "https://registry.npmjs.org/sliced/-/sliced-1.0.1.tgz"
+          "resolved": "http://beta-internal:4873/sliced/-/sliced-1.0.1.tgz"
         }
       }
     },
@@ -4270,11 +4270,7 @@
     },
     "react": {
       "version": "15.3.2",
-<<<<<<< HEAD
-      "from": "react@>=15.2.1 <16.0.0",
-=======
       "from": "react@>=15.3.1 <16.0.0",
->>>>>>> f6e432d2
       "resolved": "http://beta-internal:4873/react/-/react-15.3.2.tgz",
       "dependencies": {
         "fbjs": {
@@ -4368,11 +4364,7 @@
     },
     "react-dom": {
       "version": "15.3.2",
-<<<<<<< HEAD
-      "from": "react-dom@>=15.2.1 <16.0.0",
-=======
       "from": "react-dom@>=15.3.1 <16.0.0",
->>>>>>> f6e432d2
       "resolved": "http://beta-internal:4873/react-dom/-/react-dom-15.3.2.tgz"
     },
     "readme-badger": {
@@ -4962,11 +4954,11 @@
         "ms": {
           "version": "0.7.1",
           "from": "ms@0.7.1",
-          "resolved": "https://registry.npmjs.org/ms/-/ms-0.7.1.tgz"
+          "resolved": "http://beta-internal:4873/ms/-/ms-0.7.1.tgz"
         },
         "parseurl": {
           "version": "1.3.1",
-          "from": "parseurl@>=1.3.0 <1.4.0",
+          "from": "parseurl@>=1.3.1 <1.4.0",
           "resolved": "http://beta-internal:4873/parseurl/-/parseurl-1.3.1.tgz"
         }
       }
@@ -5560,9 +5552,9 @@
                   "resolved": "http://beta-internal:4873/rimraf/-/rimraf-2.5.4.tgz",
                   "dependencies": {
                     "glob": {
-                      "version": "7.0.6",
+                      "version": "7.1.0",
                       "from": "glob@>=7.0.5 <8.0.0",
-                      "resolved": "http://beta-internal:4873/glob/-/glob-7.0.6.tgz",
+                      "resolved": "https://registry.npmjs.org/glob/-/glob-7.1.0.tgz",
                       "dependencies": {
                         "fs.realpath": {
                           "version": "1.0.0",
@@ -6091,9 +6083,9 @@
                   "resolved": "http://beta-internal:4873/async/-/async-2.0.1.tgz",
                   "dependencies": {
                     "lodash": {
-                      "version": "4.16.0",
+                      "version": "4.16.1",
                       "from": "lodash@>=4.8.0 <5.0.0",
-                      "resolved": "http://beta-internal:4873/lodash/-/lodash-4.16.0.tgz"
+                      "resolved": "https://registry.npmjs.org/lodash/-/lodash-4.16.1.tgz"
                     }
                   }
                 }
@@ -6724,7 +6716,7 @@
             },
             "strip-ansi": {
               "version": "3.0.1",
-              "from": "strip-ansi@>=3.0.0 <4.0.0",
+              "from": "strip-ansi@>=3.0.1 <4.0.0",
               "resolved": "http://beta-internal:4873/strip-ansi/-/strip-ansi-3.0.1.tgz",
               "dependencies": {
                 "ansi-regex": {
