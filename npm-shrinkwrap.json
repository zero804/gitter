--- conflicted
+++ resolved
@@ -252,126 +252,103 @@
     },
     "cypher-promise": {
       "version": "1.0.1",
-      "from": "cypher-promise@>=1.0.1 <2.0.0",
       "resolved": "http://beta-internal:4873/cypher-promise/-/cypher-promise-1.0.1.tgz",
       "dependencies": {
         "any-promise": {
           "version": "0.1.0",
-          "from": "any-promise@>=0.1.0 <0.2.0",
           "resolved": "http://beta-internal:4873/any-promise/-/any-promise-0.1.0.tgz"
         },
         "node-cypher": {
           "version": "0.1.4",
-          "from": "node-cypher@>=0.1.4 <0.2.0",
           "resolved": "http://beta-internal:4873/node-cypher/-/node-cypher-0.1.4.tgz",
           "dependencies": {
             "request": {
               "version": "2.34.0",
-              "from": "request@>=2.34.0 <2.35.0",
               "resolved": "http://beta-internal:4873/request/-/request-2.34.0.tgz",
               "dependencies": {
-                "qs": {
-                  "version": "0.6.6",
-                  "from": "qs@>=0.6.0 <0.7.0",
-                  "resolved": "http://beta-internal:4873/qs/-/qs-0.6.6.tgz"
-                },
-                "json-stringify-safe": {
-                  "version": "5.0.1",
-                  "from": "json-stringify-safe@>=5.0.0 <5.1.0",
-                  "resolved": "http://beta-internal:4873/json-stringify-safe/-/json-stringify-safe-5.0.1.tgz"
+                "aws-sign2": {
+                  "version": "0.5.0",
+                  "resolved": "http://beta-internal:4873/aws-sign2/-/aws-sign2-0.5.0.tgz"
                 },
                 "forever-agent": {
                   "version": "0.5.2",
-                  "from": "forever-agent@>=0.5.0 <0.6.0",
                   "resolved": "http://beta-internal:4873/forever-agent/-/forever-agent-0.5.2.tgz"
-                },
-                "mime": {
-                  "version": "1.2.11",
-                  "from": "mime@>=1.2.9 <1.3.0",
-                  "resolved": "http://beta-internal:4873/mime/-/mime-1.2.11.tgz"
                 },
                 "form-data": {
                   "version": "0.1.4",
-                  "from": "form-data@>=0.1.0 <0.2.0",
                   "resolved": "http://beta-internal:4873/form-data/-/form-data-0.1.4.tgz",
                   "dependencies": {
                     "combined-stream": {
                       "version": "0.0.7",
-                      "from": "combined-stream@>=0.0.4 <0.1.0",
                       "resolved": "http://beta-internal:4873/combined-stream/-/combined-stream-0.0.7.tgz",
                       "dependencies": {
                         "delayed-stream": {
                           "version": "0.0.5",
-                          "from": "delayed-stream@0.0.5",
                           "resolved": "https://registry.npmjs.org/delayed-stream/-/delayed-stream-0.0.5.tgz"
                         }
                       }
                     }
                   }
                 },
-                "tunnel-agent": {
-                  "version": "0.3.0",
-                  "from": "tunnel-agent@>=0.3.0 <0.4.0",
-                  "resolved": "http://beta-internal:4873/tunnel-agent/-/tunnel-agent-0.3.0.tgz"
-                },
-                "http-signature": {
-                  "version": "0.10.1",
-                  "from": "http-signature@>=0.10.0 <0.11.0",
-                  "resolved": "http://beta-internal:4873/http-signature/-/http-signature-0.10.1.tgz",
-                  "dependencies": {
-                    "assert-plus": {
-                      "version": "0.1.5",
-                      "from": "assert-plus@>=0.1.5 <0.2.0",
-                      "resolved": "http://beta-internal:4873/assert-plus/-/assert-plus-0.1.5.tgz"
-                    },
-                    "asn1": {
-                      "version": "0.1.11",
-                      "from": "asn1@0.1.11",
-                      "resolved": "https://registry.npmjs.org/asn1/-/asn1-0.1.11.tgz"
-                    },
-                    "ctype": {
-                      "version": "0.5.3",
-                      "from": "ctype@0.5.3",
-                      "resolved": "https://registry.npmjs.org/ctype/-/ctype-0.5.3.tgz"
-                    }
-                  }
-                },
-                "oauth-sign": {
-                  "version": "0.3.0",
-                  "from": "oauth-sign@>=0.3.0 <0.4.0",
-                  "resolved": "http://beta-internal:4873/oauth-sign/-/oauth-sign-0.3.0.tgz"
-                },
                 "hawk": {
                   "version": "1.0.0",
-                  "from": "hawk@>=1.0.0 <1.1.0",
                   "resolved": "http://beta-internal:4873/hawk/-/hawk-1.0.0.tgz",
                   "dependencies": {
-                    "hoek": {
-                      "version": "0.9.1",
-                      "from": "hoek@>=0.9.0 <0.10.0",
-                      "resolved": "http://beta-internal:4873/hoek/-/hoek-0.9.1.tgz"
-                    },
                     "boom": {
                       "version": "0.4.2",
-                      "from": "boom@>=0.4.0 <0.5.0",
                       "resolved": "http://beta-internal:4873/boom/-/boom-0.4.2.tgz"
                     },
                     "cryptiles": {
                       "version": "0.2.2",
-                      "from": "cryptiles@>=0.2.0 <0.3.0",
                       "resolved": "http://beta-internal:4873/cryptiles/-/cryptiles-0.2.2.tgz"
+                    },
+                    "hoek": {
+                      "version": "0.9.1",
+                      "resolved": "http://beta-internal:4873/hoek/-/hoek-0.9.1.tgz"
                     },
                     "sntp": {
                       "version": "0.2.4",
-                      "from": "sntp@>=0.2.0 <0.3.0",
                       "resolved": "http://beta-internal:4873/sntp/-/sntp-0.2.4.tgz"
                     }
                   }
                 },
-                "aws-sign2": {
-                  "version": "0.5.0",
-                  "from": "aws-sign2@>=0.5.0 <0.6.0",
-                  "resolved": "http://beta-internal:4873/aws-sign2/-/aws-sign2-0.5.0.tgz"
+                "http-signature": {
+                  "version": "0.10.1",
+                  "resolved": "http://beta-internal:4873/http-signature/-/http-signature-0.10.1.tgz",
+                  "dependencies": {
+                    "asn1": {
+                      "version": "0.1.11",
+                      "resolved": "https://registry.npmjs.org/asn1/-/asn1-0.1.11.tgz"
+                    },
+                    "assert-plus": {
+                      "version": "0.1.5",
+                      "resolved": "http://beta-internal:4873/assert-plus/-/assert-plus-0.1.5.tgz"
+                    },
+                    "ctype": {
+                      "version": "0.5.3",
+                      "resolved": "https://registry.npmjs.org/ctype/-/ctype-0.5.3.tgz"
+                    }
+                  }
+                },
+                "json-stringify-safe": {
+                  "version": "5.0.1",
+                  "resolved": "http://beta-internal:4873/json-stringify-safe/-/json-stringify-safe-5.0.1.tgz"
+                },
+                "mime": {
+                  "version": "1.2.11",
+                  "resolved": "http://beta-internal:4873/mime/-/mime-1.2.11.tgz"
+                },
+                "oauth-sign": {
+                  "version": "0.3.0",
+                  "resolved": "http://beta-internal:4873/oauth-sign/-/oauth-sign-0.3.0.tgz"
+                },
+                "qs": {
+                  "version": "0.6.6",
+                  "resolved": "http://beta-internal:4873/qs/-/qs-0.6.6.tgz"
+                },
+                "tunnel-agent": {
+                  "version": "0.3.0",
+                  "resolved": "http://beta-internal:4873/tunnel-agent/-/tunnel-agent-0.3.0.tgz"
                 }
               }
             }
@@ -379,7 +356,6 @@
         },
         "par": {
           "version": "0.3.0",
-          "from": "par@>=0.3.0 <0.4.0",
           "resolved": "http://beta-internal:4873/par/-/par-0.3.0.tgz"
         }
       }
@@ -1625,7 +1601,6 @@
     },
     "gitter-web-recommendations": {
       "version": "1.0.0",
-      "from": "modules/recommendations",
       "resolved": "file:modules/recommendations"
     },
     "gitter-web-shared": {
@@ -1911,58 +1886,34 @@
     },
     "linklocal": {
       "version": "2.5.2",
-<<<<<<< HEAD
-      "from": "http://beta-internal:4873/linklocal/-/linklocal-2.5.2.tgz",
-=======
       "from": "linklocal@http://beta-internal:4873/linklocal/-/linklocal-2.5.2.tgz",
->>>>>>> 68e87ec7
       "resolved": "http://beta-internal:4873/linklocal/-/linklocal-2.5.2.tgz",
       "dependencies": {
         "commander": {
           "version": "2.8.1",
-<<<<<<< HEAD
-          "from": "http://beta-internal:4873/commander/-/commander-2.8.1.tgz",
-=======
           "from": "commander@http://beta-internal:4873/commander/-/commander-2.8.1.tgz",
->>>>>>> 68e87ec7
           "resolved": "http://beta-internal:4873/commander/-/commander-2.8.1.tgz",
           "dependencies": {
             "graceful-readlink": {
               "version": "1.0.1",
-<<<<<<< HEAD
-              "from": "http://beta-internal:4873/graceful-readlink/-/graceful-readlink-1.0.1.tgz",
-=======
               "from": "graceful-readlink@http://beta-internal:4873/graceful-readlink/-/graceful-readlink-1.0.1.tgz",
->>>>>>> 68e87ec7
               "resolved": "http://beta-internal:4873/graceful-readlink/-/graceful-readlink-1.0.1.tgz"
             }
           }
         },
         "map-limit": {
           "version": "0.0.1",
-<<<<<<< HEAD
-          "from": "http://beta-internal:4873/map-limit/-/map-limit-0.0.1.tgz",
-=======
           "from": "map-limit@http://beta-internal:4873/map-limit/-/map-limit-0.0.1.tgz",
->>>>>>> 68e87ec7
           "resolved": "http://beta-internal:4873/map-limit/-/map-limit-0.0.1.tgz",
           "dependencies": {
             "once": {
               "version": "1.3.2",
-<<<<<<< HEAD
-              "from": "http://beta-internal:4873/once/-/once-1.3.2.tgz",
-=======
               "from": "once@http://beta-internal:4873/once/-/once-1.3.2.tgz",
->>>>>>> 68e87ec7
               "resolved": "http://beta-internal:4873/once/-/once-1.3.2.tgz",
               "dependencies": {
                 "wrappy": {
                   "version": "1.0.1",
-<<<<<<< HEAD
-                  "from": "http://beta-internal:4873/wrappy/-/wrappy-1.0.1.tgz",
-=======
                   "from": "wrappy@http://beta-internal:4873/wrappy/-/wrappy-1.0.1.tgz",
->>>>>>> 68e87ec7
                   "resolved": "http://beta-internal:4873/wrappy/-/wrappy-1.0.1.tgz"
                 }
               }
@@ -1971,85 +1922,49 @@
         },
         "rimraf": {
           "version": "2.3.4",
-<<<<<<< HEAD
-          "from": "http://beta-internal:4873/rimraf/-/rimraf-2.3.4.tgz",
-=======
           "from": "rimraf@http://beta-internal:4873/rimraf/-/rimraf-2.3.4.tgz",
->>>>>>> 68e87ec7
           "resolved": "http://beta-internal:4873/rimraf/-/rimraf-2.3.4.tgz",
           "dependencies": {
             "glob": {
               "version": "4.5.3",
-<<<<<<< HEAD
-              "from": "http://beta-internal:4873/glob/-/glob-4.5.3.tgz",
-=======
               "from": "glob@http://beta-internal:4873/glob/-/glob-4.5.3.tgz",
->>>>>>> 68e87ec7
               "resolved": "http://beta-internal:4873/glob/-/glob-4.5.3.tgz",
               "dependencies": {
                 "inflight": {
                   "version": "1.0.4",
-<<<<<<< HEAD
-                  "from": "http://beta-internal:4873/inflight/-/inflight-1.0.4.tgz",
-=======
                   "from": "inflight@http://beta-internal:4873/inflight/-/inflight-1.0.4.tgz",
->>>>>>> 68e87ec7
                   "resolved": "http://beta-internal:4873/inflight/-/inflight-1.0.4.tgz",
                   "dependencies": {
                     "wrappy": {
                       "version": "1.0.1",
-<<<<<<< HEAD
-                      "from": "http://beta-internal:4873/wrappy/-/wrappy-1.0.1.tgz",
-=======
                       "from": "wrappy@http://beta-internal:4873/wrappy/-/wrappy-1.0.1.tgz",
->>>>>>> 68e87ec7
                       "resolved": "http://beta-internal:4873/wrappy/-/wrappy-1.0.1.tgz"
                     }
                   }
                 },
                 "inherits": {
                   "version": "2.0.1",
-<<<<<<< HEAD
-                  "from": "http://beta-internal:4873/inherits/-/inherits-2.0.1.tgz",
-=======
                   "from": "inherits@http://beta-internal:4873/inherits/-/inherits-2.0.1.tgz",
->>>>>>> 68e87ec7
                   "resolved": "http://beta-internal:4873/inherits/-/inherits-2.0.1.tgz"
                 },
                 "minimatch": {
                   "version": "2.0.8",
-<<<<<<< HEAD
-                  "from": "http://beta-internal:4873/minimatch/-/minimatch-2.0.8.tgz",
-=======
                   "from": "minimatch@http://beta-internal:4873/minimatch/-/minimatch-2.0.8.tgz",
->>>>>>> 68e87ec7
                   "resolved": "http://beta-internal:4873/minimatch/-/minimatch-2.0.8.tgz",
                   "dependencies": {
                     "brace-expansion": {
                       "version": "1.1.0",
-<<<<<<< HEAD
-                      "from": "http://beta-internal:4873/brace-expansion/-/brace-expansion-1.1.0.tgz",
-=======
                       "from": "brace-expansion@http://beta-internal:4873/brace-expansion/-/brace-expansion-1.1.0.tgz",
->>>>>>> 68e87ec7
                       "resolved": "http://beta-internal:4873/brace-expansion/-/brace-expansion-1.1.0.tgz",
                       "dependencies": {
                         "balanced-match": {
                           "version": "0.2.0",
-<<<<<<< HEAD
-                          "from": "http://beta-internal:4873/balanced-match/-/balanced-match-0.2.0.tgz",
-=======
                           "from": "balanced-match@http://beta-internal:4873/balanced-match/-/balanced-match-0.2.0.tgz",
->>>>>>> 68e87ec7
                           "resolved": "http://beta-internal:4873/balanced-match/-/balanced-match-0.2.0.tgz"
                         },
                         "concat-map": {
                           "version": "0.0.1",
-<<<<<<< HEAD
-                          "from": "http://beta-internal:4873/concat-map/-/concat-map-0.0.1.tgz",
-=======
                           "from": "concat-map@http://beta-internal:4873/concat-map/-/concat-map-0.0.1.tgz",
->>>>>>> 68e87ec7
                           "resolved": "http://beta-internal:4873/concat-map/-/concat-map-0.0.1.tgz"
                         }
                       }
@@ -2058,20 +1973,12 @@
                 },
                 "once": {
                   "version": "1.3.2",
-<<<<<<< HEAD
-                  "from": "http://beta-internal:4873/once/-/once-1.3.2.tgz",
-=======
                   "from": "once@http://beta-internal:4873/once/-/once-1.3.2.tgz",
->>>>>>> 68e87ec7
                   "resolved": "http://beta-internal:4873/once/-/once-1.3.2.tgz",
                   "dependencies": {
                     "wrappy": {
                       "version": "1.0.1",
-<<<<<<< HEAD
-                      "from": "http://beta-internal:4873/wrappy/-/wrappy-1.0.1.tgz",
-=======
                       "from": "wrappy@http://beta-internal:4873/wrappy/-/wrappy-1.0.1.tgz",
->>>>>>> 68e87ec7
                       "resolved": "http://beta-internal:4873/wrappy/-/wrappy-1.0.1.tgz"
                     }
                   }
