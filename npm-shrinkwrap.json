{
  "name": "gitter-webapp",
  "version": "13.4.0",
  "dependencies": {
    "@gitterhq/translations": {
      "version": "1.0.0",
      "from": "@gitterhq/translations@>=1.0.0 <2.0.0",
      "resolved": "https://registry.npmjs.org/@gitterhq/translations/-/translations-1.0.0.tgz"
    },
    "apn": {
      "version": "1.7.5",
      "from": "apn@>=1.7.3 <1.8.0",
      "resolved": "http://beta-internal:4873/apn/-/apn-1.7.5.tgz",
      "dependencies": {
        "node-forge": {
          "version": "0.6.38",
          "from": "node-forge@>=0.6.20 <0.7.0",
          "resolved": "http://beta-internal:4873/node-forge/-/node-forge-0.6.38.tgz"
        },
        "q": {
          "version": "1.4.1",
          "from": "q@>=1.1.0 <2.0.0",
          "resolved": "http://beta-internal:4873/q/-/q-1.4.1.tgz"
        }
      }
    },
    "async": {
      "version": "0.9.2",
      "from": "async@>=0.9.0 <0.10.0",
      "resolved": "http://beta-internal:4873/async/-/async-0.9.2.tgz"
    },
    "batch-stream": {
      "version": "0.1.2",
      "from": "batch-stream@>=0.1.0 <0.2.0",
      "resolved": "http://beta-internal:4873/batch-stream/-/batch-stream-0.1.2.tgz",
      "dependencies": {
        "readable-stream": {
          "version": "1.0.33",
          "from": "readable-stream@>=1.0.33-1 <1.1.0-0",
          "resolved": "http://beta-internal:4873/readable-stream/-/readable-stream-1.0.33.tgz",
          "dependencies": {
            "core-util-is": {
              "version": "1.0.2",
              "from": "core-util-is@>=1.0.0 <1.1.0",
              "resolved": "http://beta-internal:4873/core-util-is/-/core-util-is-1.0.2.tgz"
            },
            "isarray": {
              "version": "0.0.1",
              "from": "isarray@0.0.1",
              "resolved": "http://beta-internal:4873/isarray/-/isarray-0.0.1.tgz"
            },
            "string_decoder": {
              "version": "0.10.31",
              "from": "string_decoder@>=0.10.0 <0.11.0",
              "resolved": "http://beta-internal:4873/string_decoder/-/string_decoder-0.10.31.tgz"
            }
          }
        }
      }
    },
    "bluebird": {
<<<<<<< HEAD
      "version": "3.1.5",
      "from": "bluebird@>=3.0.6 <4.0.0",
      "resolved": "http://beta-internal:4873/bluebird/-/bluebird-3.1.5.tgz"
=======
      "version": "3.1.4",
      "from": "bluebird@>=3.1.1 <4.0.0",
      "resolved": "http://beta-internal:4873/bluebird/-/bluebird-3.1.4.tgz"
>>>>>>> 760fcab7
    },
    "body-parser": {
      "version": "1.14.2",
      "from": "body-parser@>=1.13.2 <2.0.0",
      "resolved": "http://beta-internal:4873/body-parser/-/body-parser-1.14.2.tgz",
      "dependencies": {
        "bytes": {
          "version": "2.2.0",
          "from": "bytes@2.2.0",
          "resolved": "http://beta-internal:4873/bytes/-/bytes-2.2.0.tgz"
        },
        "content-type": {
          "version": "1.0.1",
          "from": "content-type@>=1.0.1 <1.1.0",
          "resolved": "http://beta-internal:4873/content-type/-/content-type-1.0.1.tgz"
        },
        "depd": {
          "version": "1.1.0",
          "from": "depd@>=1.1.0 <1.2.0",
          "resolved": "http://beta-internal:4873/depd/-/depd-1.1.0.tgz"
        },
        "http-errors": {
          "version": "1.3.1",
          "from": "http-errors@>=1.3.1 <1.4.0",
          "resolved": "http://beta-internal:4873/http-errors/-/http-errors-1.3.1.tgz",
          "dependencies": {
            "statuses": {
              "version": "1.2.1",
              "from": "statuses@>=1.0.0 <2.0.0",
              "resolved": "http://beta-internal:4873/statuses/-/statuses-1.2.1.tgz"
            }
          }
        },
        "iconv-lite": {
          "version": "0.4.13",
          "from": "iconv-lite@0.4.13",
          "resolved": "http://beta-internal:4873/iconv-lite/-/iconv-lite-0.4.13.tgz"
        },
        "on-finished": {
          "version": "2.3.0",
          "from": "on-finished@>=2.3.0 <2.4.0",
          "resolved": "http://beta-internal:4873/on-finished/-/on-finished-2.3.0.tgz",
          "dependencies": {
            "ee-first": {
              "version": "1.1.1",
              "from": "ee-first@1.1.1",
              "resolved": "http://beta-internal:4873/ee-first/-/ee-first-1.1.1.tgz"
            }
          }
        },
        "qs": {
          "version": "5.2.0",
          "from": "qs@5.2.0",
          "resolved": "http://beta-internal:4873/qs/-/qs-5.2.0.tgz"
        },
        "raw-body": {
          "version": "2.1.5",
          "from": "raw-body@>=2.1.5 <2.2.0",
          "resolved": "http://beta-internal:4873/raw-body/-/raw-body-2.1.5.tgz",
          "dependencies": {
            "unpipe": {
              "version": "1.0.0",
              "from": "unpipe@1.0.0",
              "resolved": "http://beta-internal:4873/unpipe/-/unpipe-1.0.0.tgz"
            }
          }
        },
        "type-is": {
          "version": "1.6.10",
          "from": "type-is@>=1.6.10 <1.7.0",
          "resolved": "http://beta-internal:4873/type-is/-/type-is-1.6.10.tgz",
          "dependencies": {
            "media-typer": {
              "version": "0.3.0",
              "from": "media-typer@0.3.0",
              "resolved": "http://beta-internal:4873/media-typer/-/media-typer-0.3.0.tgz"
            },
            "mime-types": {
              "version": "2.1.9",
              "from": "mime-types@>=2.1.8 <2.2.0",
              "resolved": "http://beta-internal:4873/mime-types/-/mime-types-2.1.9.tgz",
              "dependencies": {
                "mime-db": {
                  "version": "1.21.0",
                  "from": "mime-db@>=1.21.0 <1.22.0",
                  "resolved": "http://beta-internal:4873/mime-db/-/mime-db-1.21.0.tgz"
                }
              }
            }
          }
        }
      }
    },
    "cld": {
      "version": "2.4.5",
      "from": "cld@>=2.4.5 <3.0.0",
      "resolved": "http://beta-internal:4873/cld/-/cld-2.4.5.tgz",
      "dependencies": {
        "glob": {
          "version": "5.0.15",
          "from": "glob@>=5.0.10 <6.0.0",
          "resolved": "http://beta-internal:4873/glob/-/glob-5.0.15.tgz",
          "dependencies": {
            "inflight": {
              "version": "1.0.4",
              "from": "inflight@>=1.0.4 <2.0.0",
              "resolved": "http://beta-internal:4873/inflight/-/inflight-1.0.4.tgz",
              "dependencies": {
                "wrappy": {
                  "version": "1.0.1",
                  "from": "wrappy@>=1.0.0 <2.0.0",
                  "resolved": "http://beta-internal:4873/wrappy/-/wrappy-1.0.1.tgz"
                }
              }
            },
            "minimatch": {
              "version": "3.0.0",
              "from": "minimatch@>=2.0.0 <3.0.0||>=3.0.0 <4.0.0",
              "resolved": "http://beta-internal:4873/minimatch/-/minimatch-3.0.0.tgz",
              "dependencies": {
                "brace-expansion": {
                  "version": "1.1.2",
                  "from": "brace-expansion@>=1.0.0 <2.0.0",
                  "resolved": "http://beta-internal:4873/brace-expansion/-/brace-expansion-1.1.2.tgz",
                  "dependencies": {
                    "balanced-match": {
                      "version": "0.3.0",
                      "from": "balanced-match@>=0.3.0 <0.4.0",
                      "resolved": "http://beta-internal:4873/balanced-match/-/balanced-match-0.3.0.tgz"
                    },
                    "concat-map": {
                      "version": "0.0.1",
                      "from": "concat-map@0.0.1",
                      "resolved": "http://beta-internal:4873/concat-map/-/concat-map-0.0.1.tgz"
                    }
                  }
                }
              }
            },
            "once": {
              "version": "1.3.3",
              "from": "once@>=1.3.0 <2.0.0",
              "resolved": "http://beta-internal:4873/once/-/once-1.3.3.tgz",
              "dependencies": {
                "wrappy": {
                  "version": "1.0.1",
                  "from": "wrappy@>=1.0.0 <2.0.0",
                  "resolved": "http://beta-internal:4873/wrappy/-/wrappy-1.0.1.tgz"
                }
              }
            },
            "path-is-absolute": {
              "version": "1.0.0",
              "from": "path-is-absolute@>=1.0.0 <2.0.0",
              "resolved": "http://beta-internal:4873/path-is-absolute/-/path-is-absolute-1.0.0.tgz"
            }
          }
        },
        "nan": {
          "version": "2.2.0",
          "from": "nan@>=2.0.5 <3.0.0",
          "resolved": "http://beta-internal:4873/nan/-/nan-2.2.0.tgz"
        },
        "rimraf": {
          "version": "2.5.1",
          "from": "rimraf@>=2.4.0 <3.0.0",
          "resolved": "http://beta-internal:4873/rimraf/-/rimraf-2.5.1.tgz",
          "dependencies": {
            "glob": {
              "version": "6.0.4",
              "from": "glob@>=6.0.1 <7.0.0",
              "resolved": "http://beta-internal:4873/glob/-/glob-6.0.4.tgz",
              "dependencies": {
                "inflight": {
                  "version": "1.0.4",
                  "from": "inflight@>=1.0.4 <2.0.0",
                  "resolved": "http://beta-internal:4873/inflight/-/inflight-1.0.4.tgz",
                  "dependencies": {
                    "wrappy": {
                      "version": "1.0.1",
                      "from": "wrappy@>=1.0.0 <2.0.0",
                      "resolved": "http://beta-internal:4873/wrappy/-/wrappy-1.0.1.tgz"
                    }
                  }
                },
                "minimatch": {
                  "version": "3.0.0",
                  "from": "minimatch@>=2.0.0 <3.0.0||>=3.0.0 <4.0.0",
                  "resolved": "http://beta-internal:4873/minimatch/-/minimatch-3.0.0.tgz",
                  "dependencies": {
                    "brace-expansion": {
                      "version": "1.1.2",
                      "from": "brace-expansion@>=1.0.0 <2.0.0",
                      "resolved": "http://beta-internal:4873/brace-expansion/-/brace-expansion-1.1.2.tgz",
                      "dependencies": {
                        "balanced-match": {
                          "version": "0.3.0",
                          "from": "balanced-match@>=0.3.0 <0.4.0",
                          "resolved": "http://beta-internal:4873/balanced-match/-/balanced-match-0.3.0.tgz"
                        },
                        "concat-map": {
                          "version": "0.0.1",
                          "from": "concat-map@0.0.1",
                          "resolved": "http://beta-internal:4873/concat-map/-/concat-map-0.0.1.tgz"
                        }
                      }
                    }
                  }
                },
                "once": {
                  "version": "1.3.3",
                  "from": "once@>=1.3.0 <2.0.0",
                  "resolved": "http://beta-internal:4873/once/-/once-1.3.3.tgz",
                  "dependencies": {
                    "wrappy": {
                      "version": "1.0.1",
                      "from": "wrappy@>=1.0.0 <2.0.0",
                      "resolved": "http://beta-internal:4873/wrappy/-/wrappy-1.0.1.tgz"
                    }
                  }
                },
                "path-is-absolute": {
                  "version": "1.0.0",
                  "from": "path-is-absolute@>=1.0.0 <2.0.0",
                  "resolved": "http://beta-internal:4873/path-is-absolute/-/path-is-absolute-1.0.0.tgz"
                }
              }
            }
          }
        }
      }
    },
    "connect-redis": {
      "version": "2.5.1",
      "from": "connect-redis@>=2.4.0 <3.0.0",
      "resolved": "http://beta-internal:4873/connect-redis/-/connect-redis-2.5.1.tgz",
      "dependencies": {
        "debug": {
          "version": "1.0.4",
          "from": "debug@>=1.0.4 <2.0.0",
          "resolved": "http://beta-internal:4873/debug/-/debug-1.0.4.tgz",
          "dependencies": {
            "ms": {
              "version": "0.6.2",
              "from": "ms@0.6.2",
              "resolved": "http://beta-internal:4873/ms/-/ms-0.6.2.tgz"
            }
          }
        },
        "redis": {
          "version": "0.12.1",
          "from": "redis@>=0.12.1 <0.13.0",
          "resolved": "http://beta-internal:4873/redis/-/redis-0.12.1.tgz"
        }
      }
    },
    "cookie-parser": {
      "version": "1.4.1",
      "from": "cookie-parser@>=1.3.5 <2.0.0",
      "resolved": "http://beta-internal:4873/cookie-parser/-/cookie-parser-1.4.1.tgz",
      "dependencies": {
        "cookie": {
          "version": "0.2.3",
          "from": "cookie@0.2.3",
          "resolved": "http://beta-internal:4873/cookie/-/cookie-0.2.3.tgz"
        },
        "cookie-signature": {
          "version": "1.0.6",
          "from": "cookie-signature@1.0.6",
          "resolved": "http://beta-internal:4873/cookie-signature/-/cookie-signature-1.0.6.tgz"
        }
      }
    },
    "cors": {
      "version": "2.7.1",
      "from": "cors@>=2.4.2 <3.0.0",
      "resolved": "http://beta-internal:4873/cors/-/cors-2.7.1.tgz",
      "dependencies": {
        "vary": {
          "version": "1.1.0",
          "from": "vary@>=1.0.0 <2.0.0",
          "resolved": "http://beta-internal:4873/vary/-/vary-1.1.0.tgz"
        }
      }
    },
    "csprng": {
      "version": "0.1.1",
      "from": "csprng@>=0.1.1 <0.2.0",
      "resolved": "http://beta-internal:4873/csprng/-/csprng-0.1.1.tgz",
      "dependencies": {
        "sequin": {
          "version": "0.1.0",
          "from": "sequin@latest",
          "resolved": "http://beta-internal:4873/sequin/-/sequin-0.1.0.tgz"
        }
      }
    },
    "cypher-promise": {
      "version": "1.0.1",
      "from": "cypher-promise@>=1.0.1 <2.0.0",
      "resolved": "http://beta-internal:4873/cypher-promise/-/cypher-promise-1.0.1.tgz",
      "dependencies": {
        "any-promise": {
          "version": "0.1.0",
          "from": "any-promise@>=0.1.0 <0.2.0",
          "resolved": "http://beta-internal:4873/any-promise/-/any-promise-0.1.0.tgz"
        },
        "node-cypher": {
          "version": "0.1.4",
          "from": "node-cypher@>=0.1.4 <0.2.0",
          "resolved": "http://beta-internal:4873/node-cypher/-/node-cypher-0.1.4.tgz",
          "dependencies": {
            "request": {
              "version": "2.34.0",
              "from": "request@>=2.34.0 <2.35.0",
              "resolved": "http://beta-internal:4873/request/-/request-2.34.0.tgz",
              "dependencies": {
                "qs": {
                  "version": "0.6.6",
                  "from": "qs@>=0.6.0 <0.7.0",
                  "resolved": "http://beta-internal:4873/qs/-/qs-0.6.6.tgz"
                },
                "json-stringify-safe": {
                  "version": "5.0.1",
                  "from": "json-stringify-safe@>=5.0.0 <5.1.0",
                  "resolved": "http://beta-internal:4873/json-stringify-safe/-/json-stringify-safe-5.0.1.tgz"
                },
                "forever-agent": {
                  "version": "0.5.2",
                  "from": "forever-agent@>=0.5.0 <0.6.0",
                  "resolved": "http://beta-internal:4873/forever-agent/-/forever-agent-0.5.2.tgz"
                },
                "mime": {
                  "version": "1.2.11",
                  "from": "mime@>=1.2.9 <1.3.0",
                  "resolved": "http://beta-internal:4873/mime/-/mime-1.2.11.tgz"
                },
                "form-data": {
                  "version": "0.1.4",
                  "from": "form-data@>=0.1.0 <0.2.0",
                  "resolved": "http://beta-internal:4873/form-data/-/form-data-0.1.4.tgz",
                  "dependencies": {
                    "combined-stream": {
                      "version": "0.0.7",
                      "from": "combined-stream@>=0.0.4 <0.1.0",
                      "resolved": "http://beta-internal:4873/combined-stream/-/combined-stream-0.0.7.tgz",
                      "dependencies": {
                        "delayed-stream": {
                          "version": "0.0.5",
                          "from": "delayed-stream@0.0.5",
                          "resolved": "http://beta-internal:4873/delayed-stream/-/delayed-stream-0.0.5.tgz"
                        }
                      }
                    }
                  }
                },
                "tunnel-agent": {
                  "version": "0.3.0",
                  "from": "tunnel-agent@>=0.3.0 <0.4.0",
                  "resolved": "http://beta-internal:4873/tunnel-agent/-/tunnel-agent-0.3.0.tgz"
                },
                "http-signature": {
                  "version": "0.10.1",
                  "from": "http-signature@>=0.10.0 <0.11.0",
                  "resolved": "http://beta-internal:4873/http-signature/-/http-signature-0.10.1.tgz",
                  "dependencies": {
                    "assert-plus": {
                      "version": "0.1.5",
                      "from": "assert-plus@>=0.1.5 <0.2.0",
                      "resolved": "http://beta-internal:4873/assert-plus/-/assert-plus-0.1.5.tgz"
                    },
                    "asn1": {
                      "version": "0.1.11",
                      "from": "asn1@0.1.11",
                      "resolved": "http://beta-internal:4873/asn1/-/asn1-0.1.11.tgz"
                    },
                    "ctype": {
                      "version": "0.5.3",
                      "from": "ctype@0.5.3",
                      "resolved": "http://beta-internal:4873/ctype/-/ctype-0.5.3.tgz"
                    }
                  }
                },
                "oauth-sign": {
                  "version": "0.3.0",
                  "from": "oauth-sign@>=0.3.0 <0.4.0",
                  "resolved": "http://beta-internal:4873/oauth-sign/-/oauth-sign-0.3.0.tgz"
                },
                "hawk": {
                  "version": "1.0.0",
                  "from": "hawk@>=1.0.0 <1.1.0",
                  "resolved": "http://beta-internal:4873/hawk/-/hawk-1.0.0.tgz",
                  "dependencies": {
                    "hoek": {
                      "version": "0.9.1",
                      "from": "hoek@>=0.9.0 <0.10.0",
                      "resolved": "http://beta-internal:4873/hoek/-/hoek-0.9.1.tgz"
                    },
                    "boom": {
                      "version": "0.4.2",
                      "from": "boom@>=0.4.0 <0.5.0",
                      "resolved": "http://beta-internal:4873/boom/-/boom-0.4.2.tgz"
                    },
                    "cryptiles": {
                      "version": "0.2.2",
                      "from": "cryptiles@>=0.2.0 <0.3.0",
                      "resolved": "http://beta-internal:4873/cryptiles/-/cryptiles-0.2.2.tgz"
                    },
                    "sntp": {
                      "version": "0.2.4",
                      "from": "sntp@>=0.2.0 <0.3.0",
                      "resolved": "http://beta-internal:4873/sntp/-/sntp-0.2.4.tgz"
                    }
                  }
                },
                "aws-sign2": {
                  "version": "0.5.0",
                  "from": "aws-sign2@>=0.5.0 <0.6.0",
                  "resolved": "http://beta-internal:4873/aws-sign2/-/aws-sign2-0.5.0.tgz"
                }
              }
            }
          }
        },
        "par": {
          "version": "0.3.0",
          "from": "par@>=0.3.0 <0.4.0",
          "resolved": "http://beta-internal:4873/par/-/par-0.3.0.tgz"
        }
      }
    },
    "debug": {
      "version": "2.2.0",
      "from": "debug@>=2.2.0 <3.0.0",
      "resolved": "http://beta-internal:4873/debug/-/debug-2.2.0.tgz"
    },
    "diskspace": {
      "version": "0.1.5",
      "from": "diskspace@0.1.5",
      "resolved": "http://beta-internal:4873/diskspace/-/diskspace-0.1.5.tgz"
    },
    "dolph": {
      "version": "0.2.0",
      "from": "dolph@>=0.2.0 <0.3.0",
      "resolved": "http://beta-internal:4873/dolph/-/dolph-0.2.0.tgz",
      "dependencies": {
        "redis": {
          "version": "0.10.3",
          "from": "redis@>=0.10.1 <0.11.0",
          "resolved": "http://beta-internal:4873/redis/-/redis-0.10.3.tgz"
        }
      }
    },
    "elasticsearch": {
      "version": "2.4.3",
      "from": "elasticsearch@>=2.4.3 <3.0.0",
      "resolved": "http://beta-internal:4873/elasticsearch/-/elasticsearch-2.4.3.tgz",
      "dependencies": {
        "bluebird": {
          "version": "2.2.2",
          "from": "bluebird@>=2.2.2 <2.3.0",
          "resolved": "http://beta-internal:4873/bluebird/-/bluebird-2.2.2.tgz"
        },
        "chalk": {
          "version": "0.5.1",
          "from": "chalk@>=0.5.1 <0.6.0",
          "resolved": "http://beta-internal:4873/chalk/-/chalk-0.5.1.tgz",
          "dependencies": {
            "ansi-styles": {
              "version": "1.1.0",
              "from": "ansi-styles@>=1.1.0 <2.0.0",
              "resolved": "http://beta-internal:4873/ansi-styles/-/ansi-styles-1.1.0.tgz"
            },
            "escape-string-regexp": {
              "version": "1.0.4",
              "from": "escape-string-regexp@>=1.0.0 <2.0.0",
              "resolved": "http://beta-internal:4873/escape-string-regexp/-/escape-string-regexp-1.0.4.tgz"
            },
            "has-ansi": {
              "version": "0.1.0",
              "from": "has-ansi@>=0.1.0 <0.2.0",
              "resolved": "http://beta-internal:4873/has-ansi/-/has-ansi-0.1.0.tgz",
              "dependencies": {
                "ansi-regex": {
                  "version": "0.2.1",
                  "from": "ansi-regex@>=0.2.1 <0.3.0",
                  "resolved": "http://beta-internal:4873/ansi-regex/-/ansi-regex-0.2.1.tgz"
                }
              }
            },
            "strip-ansi": {
              "version": "0.3.0",
              "from": "strip-ansi@>=0.3.0 <0.4.0",
              "resolved": "http://beta-internal:4873/strip-ansi/-/strip-ansi-0.3.0.tgz",
              "dependencies": {
                "ansi-regex": {
                  "version": "0.2.1",
                  "from": "ansi-regex@>=0.2.1 <0.3.0",
                  "resolved": "http://beta-internal:4873/ansi-regex/-/ansi-regex-0.2.1.tgz"
                }
              }
            },
            "supports-color": {
              "version": "0.2.0",
              "from": "supports-color@>=0.2.0 <0.3.0",
              "resolved": "http://beta-internal:4873/supports-color/-/supports-color-0.2.0.tgz"
            }
          }
        },
        "forever-agent": {
          "version": "0.5.2",
          "from": "forever-agent@>=0.5.2 <0.6.0",
          "resolved": "http://beta-internal:4873/forever-agent/-/forever-agent-0.5.2.tgz"
        },
        "lodash-node": {
          "version": "2.4.1",
          "from": "lodash-node@>=2.4.0 <2.5.0",
          "resolved": "http://beta-internal:4873/lodash-node/-/lodash-node-2.4.1.tgz"
        }
      }
    },
    "email-validator": {
      "version": "1.0.4",
      "from": "email-validator@>=1.0.0 <2.0.0",
      "resolved": "http://beta-internal:4873/email-validator/-/email-validator-1.0.4.tgz"
    },
    "ent": {
      "version": "0.1.0",
      "from": "ent@>=0.1.0 <0.2.0",
      "resolved": "http://beta-internal:4873/ent/-/ent-0.1.0.tgz"
    },
    "event-stream": {
      "version": "3.3.2",
      "from": "event-stream@>=3.3.1 <4.0.0",
      "resolved": "http://beta-internal:4873/event-stream/-/event-stream-3.3.2.tgz",
      "dependencies": {
        "through": {
          "version": "2.3.8",
          "from": "through@>=2.3.1 <2.4.0",
          "resolved": "http://beta-internal:4873/through/-/through-2.3.8.tgz"
        },
        "duplexer": {
          "version": "0.1.1",
          "from": "duplexer@>=0.1.1 <0.2.0",
          "resolved": "http://beta-internal:4873/duplexer/-/duplexer-0.1.1.tgz"
        },
        "from": {
          "version": "0.1.3",
          "from": "from@>=0.0.0 <1.0.0",
          "resolved": "http://beta-internal:4873/from/-/from-0.1.3.tgz"
        },
        "map-stream": {
          "version": "0.1.0",
          "from": "map-stream@>=0.1.0 <0.2.0",
          "resolved": "http://beta-internal:4873/map-stream/-/map-stream-0.1.0.tgz"
        },
        "pause-stream": {
          "version": "0.0.11",
          "from": "pause-stream@0.0.11",
          "resolved": "http://beta-internal:4873/pause-stream/-/pause-stream-0.0.11.tgz"
        },
        "split": {
          "version": "0.3.3",
          "from": "split@>=0.3.0 <0.4.0",
          "resolved": "http://beta-internal:4873/split/-/split-0.3.3.tgz"
        },
        "stream-combiner": {
          "version": "0.0.4",
          "from": "stream-combiner@>=0.0.4 <0.1.0",
          "resolved": "http://beta-internal:4873/stream-combiner/-/stream-combiner-0.0.4.tgz"
        }
      }
    },
    "express": {
      "version": "4.13.4",
      "from": "express@>=4.13.1 <5.0.0",
      "resolved": "http://beta-internal:4873/express/-/express-4.13.4.tgz",
      "dependencies": {
        "accepts": {
          "version": "1.2.13",
          "from": "accepts@>=1.2.12 <1.3.0",
          "resolved": "http://beta-internal:4873/accepts/-/accepts-1.2.13.tgz",
          "dependencies": {
            "mime-types": {
              "version": "2.1.9",
              "from": "mime-types@>=2.1.8 <2.2.0",
              "resolved": "http://beta-internal:4873/mime-types/-/mime-types-2.1.9.tgz",
              "dependencies": {
                "mime-db": {
                  "version": "1.21.0",
                  "from": "mime-db@>=1.21.0 <1.22.0",
                  "resolved": "http://beta-internal:4873/mime-db/-/mime-db-1.21.0.tgz"
                }
              }
            },
            "negotiator": {
              "version": "0.5.3",
              "from": "negotiator@0.5.3",
              "resolved": "http://beta-internal:4873/negotiator/-/negotiator-0.5.3.tgz"
            }
          }
        },
        "array-flatten": {
          "version": "1.1.1",
          "from": "array-flatten@1.1.1",
          "resolved": "http://beta-internal:4873/array-flatten/-/array-flatten-1.1.1.tgz"
        },
        "content-disposition": {
          "version": "0.5.1",
          "from": "content-disposition@0.5.1",
          "resolved": "http://beta-internal:4873/content-disposition/-/content-disposition-0.5.1.tgz"
        },
        "content-type": {
          "version": "1.0.1",
          "from": "content-type@>=1.0.1 <1.1.0",
          "resolved": "http://beta-internal:4873/content-type/-/content-type-1.0.1.tgz"
        },
        "cookie": {
          "version": "0.1.5",
          "from": "cookie@0.1.5",
          "resolved": "http://beta-internal:4873/cookie/-/cookie-0.1.5.tgz"
        },
        "cookie-signature": {
          "version": "1.0.6",
          "from": "cookie-signature@1.0.6",
          "resolved": "http://beta-internal:4873/cookie-signature/-/cookie-signature-1.0.6.tgz"
        },
        "depd": {
          "version": "1.1.0",
          "from": "depd@>=1.1.0 <1.2.0",
          "resolved": "http://beta-internal:4873/depd/-/depd-1.1.0.tgz"
        },
        "escape-html": {
          "version": "1.0.3",
          "from": "escape-html@>=1.0.3 <1.1.0",
          "resolved": "http://beta-internal:4873/escape-html/-/escape-html-1.0.3.tgz"
        },
        "etag": {
          "version": "1.7.0",
          "from": "etag@>=1.7.0 <1.8.0",
          "resolved": "http://beta-internal:4873/etag/-/etag-1.7.0.tgz"
        },
        "finalhandler": {
          "version": "0.4.1",
          "from": "finalhandler@0.4.1",
          "resolved": "http://beta-internal:4873/finalhandler/-/finalhandler-0.4.1.tgz",
          "dependencies": {
            "unpipe": {
              "version": "1.0.0",
              "from": "unpipe@>=1.0.0 <1.1.0",
              "resolved": "http://beta-internal:4873/unpipe/-/unpipe-1.0.0.tgz"
            }
          }
        },
        "fresh": {
          "version": "0.3.0",
          "from": "fresh@0.3.0",
          "resolved": "http://beta-internal:4873/fresh/-/fresh-0.3.0.tgz"
        },
        "merge-descriptors": {
          "version": "1.0.1",
          "from": "merge-descriptors@1.0.1",
          "resolved": "http://beta-internal:4873/merge-descriptors/-/merge-descriptors-1.0.1.tgz"
        },
        "methods": {
          "version": "1.1.2",
          "from": "methods@>=1.1.2 <1.2.0",
          "resolved": "http://beta-internal:4873/methods/-/methods-1.1.2.tgz"
        },
        "on-finished": {
          "version": "2.3.0",
          "from": "on-finished@>=2.3.0 <2.4.0",
          "resolved": "http://beta-internal:4873/on-finished/-/on-finished-2.3.0.tgz",
          "dependencies": {
            "ee-first": {
              "version": "1.1.1",
              "from": "ee-first@1.1.1",
              "resolved": "http://beta-internal:4873/ee-first/-/ee-first-1.1.1.tgz"
            }
          }
        },
        "parseurl": {
          "version": "1.3.1",
          "from": "parseurl@>=1.3.1 <1.4.0",
          "resolved": "http://beta-internal:4873/parseurl/-/parseurl-1.3.1.tgz"
        },
        "path-to-regexp": {
          "version": "0.1.7",
          "from": "path-to-regexp@0.1.7",
          "resolved": "http://beta-internal:4873/path-to-regexp/-/path-to-regexp-0.1.7.tgz"
        },
        "proxy-addr": {
          "version": "1.0.10",
          "from": "proxy-addr@>=1.0.10 <1.1.0",
          "resolved": "http://beta-internal:4873/proxy-addr/-/proxy-addr-1.0.10.tgz",
          "dependencies": {
            "forwarded": {
              "version": "0.1.0",
              "from": "forwarded@>=0.1.0 <0.2.0",
              "resolved": "http://beta-internal:4873/forwarded/-/forwarded-0.1.0.tgz"
            },
            "ipaddr.js": {
              "version": "1.0.5",
              "from": "ipaddr.js@1.0.5",
              "resolved": "http://beta-internal:4873/ipaddr.js/-/ipaddr.js-1.0.5.tgz"
            }
          }
        },
        "qs": {
          "version": "4.0.0",
          "from": "qs@4.0.0",
          "resolved": "http://beta-internal:4873/qs/-/qs-4.0.0.tgz"
        },
        "range-parser": {
          "version": "1.0.3",
          "from": "range-parser@>=1.0.3 <1.1.0",
          "resolved": "http://beta-internal:4873/range-parser/-/range-parser-1.0.3.tgz"
        },
        "send": {
          "version": "0.13.1",
          "from": "send@0.13.1",
          "resolved": "http://beta-internal:4873/send/-/send-0.13.1.tgz",
          "dependencies": {
            "destroy": {
              "version": "1.0.4",
              "from": "destroy@>=1.0.4 <1.1.0",
              "resolved": "http://beta-internal:4873/destroy/-/destroy-1.0.4.tgz"
            },
            "http-errors": {
              "version": "1.3.1",
              "from": "http-errors@>=1.3.1 <1.4.0",
              "resolved": "http://beta-internal:4873/http-errors/-/http-errors-1.3.1.tgz"
            },
            "mime": {
              "version": "1.3.4",
              "from": "mime@1.3.4",
              "resolved": "http://beta-internal:4873/mime/-/mime-1.3.4.tgz"
            },
            "statuses": {
              "version": "1.2.1",
              "from": "statuses@>=1.2.1 <1.3.0",
              "resolved": "http://beta-internal:4873/statuses/-/statuses-1.2.1.tgz"
            }
          }
        },
        "serve-static": {
          "version": "1.10.2",
          "from": "serve-static@>=1.10.2 <1.11.0",
          "resolved": "http://beta-internal:4873/serve-static/-/serve-static-1.10.2.tgz"
        },
        "type-is": {
          "version": "1.6.10",
          "from": "type-is@>=1.6.6 <1.7.0",
          "resolved": "http://beta-internal:4873/type-is/-/type-is-1.6.10.tgz",
          "dependencies": {
            "media-typer": {
              "version": "0.3.0",
              "from": "media-typer@0.3.0",
              "resolved": "http://beta-internal:4873/media-typer/-/media-typer-0.3.0.tgz"
            },
            "mime-types": {
              "version": "2.1.9",
              "from": "mime-types@>=2.1.6 <2.2.0",
              "resolved": "http://beta-internal:4873/mime-types/-/mime-types-2.1.9.tgz",
              "dependencies": {
                "mime-db": {
                  "version": "1.21.0",
                  "from": "mime-db@>=1.21.0 <1.22.0",
                  "resolved": "http://beta-internal:4873/mime-db/-/mime-db-1.21.0.tgz"
                }
              }
            }
          }
        },
        "utils-merge": {
          "version": "1.0.0",
          "from": "utils-merge@1.0.0",
          "resolved": "http://beta-internal:4873/utils-merge/-/utils-merge-1.0.0.tgz"
        },
        "vary": {
          "version": "1.0.1",
          "from": "vary@>=1.0.1 <1.1.0",
          "resolved": "http://beta-internal:4873/vary/-/vary-1.0.1.tgz"
        }
      }
    },
    "express-hbs": {
      "version": "0.8.4",
      "from": "express-hbs@>=0.8.4 <0.9.0",
      "resolved": "http://beta-internal:4873/express-hbs/-/express-hbs-0.8.4.tgz",
      "dependencies": {
        "js-beautify": {
          "version": "1.5.4",
          "from": "js-beautify@1.5.4",
          "resolved": "http://beta-internal:4873/js-beautify/-/js-beautify-1.5.4.tgz",
          "dependencies": {
            "config-chain": {
              "version": "1.1.10",
              "from": "config-chain@>=1.1.5 <1.2.0",
              "resolved": "http://beta-internal:4873/config-chain/-/config-chain-1.1.10.tgz",
              "dependencies": {
                "proto-list": {
                  "version": "1.2.4",
                  "from": "proto-list@>=1.2.1 <1.3.0",
                  "resolved": "http://beta-internal:4873/proto-list/-/proto-list-1.2.4.tgz"
                },
                "ini": {
                  "version": "1.3.4",
                  "from": "ini@>=1.3.4 <2.0.0",
                  "resolved": "http://beta-internal:4873/ini/-/ini-1.3.4.tgz"
                }
              }
            },
            "nopt": {
              "version": "3.0.6",
              "from": "nopt@>=3.0.1 <3.1.0",
              "resolved": "http://beta-internal:4873/nopt/-/nopt-3.0.6.tgz",
              "dependencies": {
                "abbrev": {
                  "version": "1.0.7",
                  "from": "abbrev@>=1.0.0 <2.0.0",
                  "resolved": "http://beta-internal:4873/abbrev/-/abbrev-1.0.7.tgz"
                }
              }
            }
          }
        },
        "readdirp": {
          "version": "1.3.0",
          "from": "readdirp@>=1.3.0 <1.4.0",
          "resolved": "http://beta-internal:4873/readdirp/-/readdirp-1.3.0.tgz",
          "dependencies": {
            "graceful-fs": {
              "version": "2.0.3",
              "from": "graceful-fs@>=2.0.0 <2.1.0",
              "resolved": "http://beta-internal:4873/graceful-fs/-/graceful-fs-2.0.3.tgz"
            },
            "minimatch": {
              "version": "0.2.14",
              "from": "minimatch@>=0.2.12 <0.3.0",
              "resolved": "http://beta-internal:4873/minimatch/-/minimatch-0.2.14.tgz",
              "dependencies": {
                "sigmund": {
                  "version": "1.0.1",
                  "from": "sigmund@>=1.0.0 <1.1.0",
                  "resolved": "http://beta-internal:4873/sigmund/-/sigmund-1.0.1.tgz"
                }
              }
            },
            "readable-stream": {
              "version": "1.0.33",
              "from": "readable-stream@>=1.0.26-2 <1.1.0",
              "resolved": "http://beta-internal:4873/readable-stream/-/readable-stream-1.0.33.tgz",
              "dependencies": {
                "core-util-is": {
                  "version": "1.0.2",
                  "from": "core-util-is@>=1.0.0 <1.1.0",
                  "resolved": "http://beta-internal:4873/core-util-is/-/core-util-is-1.0.2.tgz"
                },
                "isarray": {
                  "version": "0.0.1",
                  "from": "isarray@0.0.1",
                  "resolved": "http://beta-internal:4873/isarray/-/isarray-0.0.1.tgz"
                },
                "string_decoder": {
                  "version": "0.10.31",
                  "from": "string_decoder@>=0.10.0 <0.11.0",
                  "resolved": "http://beta-internal:4873/string_decoder/-/string_decoder-0.10.31.tgz"
                }
              }
            }
          }
        }
      }
    },
    "express-session": {
      "version": "1.13.0",
      "from": "express-session@>=1.11.3 <2.0.0",
      "resolved": "http://beta-internal:4873/express-session/-/express-session-1.13.0.tgz",
      "dependencies": {
        "cookie": {
          "version": "0.2.3",
          "from": "cookie@0.2.3",
          "resolved": "http://beta-internal:4873/cookie/-/cookie-0.2.3.tgz"
        },
        "cookie-signature": {
          "version": "1.0.6",
          "from": "cookie-signature@1.0.6",
          "resolved": "http://beta-internal:4873/cookie-signature/-/cookie-signature-1.0.6.tgz"
        },
        "crc": {
          "version": "3.4.0",
          "from": "crc@3.4.0",
          "resolved": "http://beta-internal:4873/crc/-/crc-3.4.0.tgz"
        },
        "depd": {
          "version": "1.1.0",
          "from": "depd@>=1.1.0 <1.2.0",
          "resolved": "http://beta-internal:4873/depd/-/depd-1.1.0.tgz"
        },
        "on-headers": {
          "version": "1.0.1",
          "from": "on-headers@>=1.0.1 <1.1.0",
          "resolved": "http://beta-internal:4873/on-headers/-/on-headers-1.0.1.tgz"
        },
        "parseurl": {
          "version": "1.3.1",
          "from": "parseurl@>=1.3.0 <1.4.0",
          "resolved": "http://beta-internal:4873/parseurl/-/parseurl-1.3.1.tgz"
        },
        "uid-safe": {
          "version": "2.0.0",
          "from": "uid-safe@>=2.0.0 <2.1.0",
          "resolved": "http://beta-internal:4873/uid-safe/-/uid-safe-2.0.0.tgz",
          "dependencies": {
            "base64-url": {
              "version": "1.2.1",
              "from": "base64-url@1.2.1",
              "resolved": "http://beta-internal:4873/base64-url/-/base64-url-1.2.1.tgz"
            }
          }
        },
        "utils-merge": {
          "version": "1.0.0",
          "from": "utils-merge@1.0.0",
          "resolved": "http://beta-internal:4873/utils-merge/-/utils-merge-1.0.0.tgz"
        }
      }
    },
    "fast-csv": {
      "version": "0.6.0",
      "from": "fast-csv@>=0.6.0 <0.7.0",
      "resolved": "http://beta-internal:4873/fast-csv/-/fast-csv-0.6.0.tgz",
      "dependencies": {
        "is-extended": {
          "version": "0.0.10",
          "from": "is-extended@0.0.10",
          "resolved": "http://beta-internal:4873/is-extended/-/is-extended-0.0.10.tgz"
        },
        "object-extended": {
          "version": "0.0.7",
          "from": "object-extended@0.0.7",
          "resolved": "http://beta-internal:4873/object-extended/-/object-extended-0.0.7.tgz",
          "dependencies": {
            "array-extended": {
              "version": "0.0.11",
              "from": "array-extended@>=0.0.4 <0.1.0",
              "resolved": "http://beta-internal:4873/array-extended/-/array-extended-0.0.11.tgz",
              "dependencies": {
                "arguments-extended": {
                  "version": "0.0.3",
                  "from": "arguments-extended@>=0.0.3 <0.1.0",
                  "resolved": "http://beta-internal:4873/arguments-extended/-/arguments-extended-0.0.3.tgz"
                }
              }
            }
          }
        },
        "extended": {
          "version": "0.0.6",
          "from": "extended@0.0.6",
          "resolved": "http://beta-internal:4873/extended/-/extended-0.0.6.tgz",
          "dependencies": {
            "extender": {
              "version": "0.0.10",
              "from": "extender@>=0.0.5 <0.1.0",
              "resolved": "http://beta-internal:4873/extender/-/extender-0.0.10.tgz",
              "dependencies": {
                "declare.js": {
                  "version": "0.0.8",
                  "from": "declare.js@>=0.0.4 <0.1.0",
                  "resolved": "http://beta-internal:4873/declare.js/-/declare.js-0.0.8.tgz"
                }
              }
            }
          }
        },
        "string-extended": {
          "version": "0.0.8",
          "from": "string-extended@0.0.8",
          "resolved": "http://beta-internal:4873/string-extended/-/string-extended-0.0.8.tgz",
          "dependencies": {
            "date-extended": {
              "version": "0.0.6",
              "from": "date-extended@>=0.0.3 <0.1.0",
              "resolved": "http://beta-internal:4873/date-extended/-/date-extended-0.0.6.tgz"
            },
            "array-extended": {
              "version": "0.0.11",
              "from": "array-extended@>=0.0.5 <0.1.0",
              "resolved": "http://beta-internal:4873/array-extended/-/array-extended-0.0.11.tgz",
              "dependencies": {
                "arguments-extended": {
                  "version": "0.0.3",
                  "from": "arguments-extended@>=0.0.3 <0.1.0",
                  "resolved": "http://beta-internal:4873/arguments-extended/-/arguments-extended-0.0.3.tgz"
                }
              }
            }
          }
        }
      }
    },
    "fflip": {
      "version": "2.1.0",
      "from": "git+https://github.com/suprememoocow/fflip.git#fa77d5d981c2b93279c42305e8fe5632716c06a5",
      "resolved": "git+https://github.com/suprememoocow/fflip.git#fa77d5d981c2b93279c42305e8fe5632716c06a5"
    },
    "gitter-env": {
      "version": "0.20.27",
      "from": "gitter-env@>=0.20.27 <0.21.0",
      "resolved": "http://beta-internal:4873/gitter-env/-/gitter-env-0.20.27.tgz",
      "dependencies": {
        "async": {
          "version": "0.8.0",
          "from": "async@>=0.8.0 <0.9.0",
          "resolved": "http://beta-internal:4873/async/-/async-0.8.0.tgz"
        },
        "blocked": {
          "version": "1.1.0",
          "from": "blocked@>=1.1.0 <2.0.0",
          "resolved": "http://beta-internal:4873/blocked/-/blocked-1.1.0.tgz"
        },
        "gitter-private-cube": {
          "version": "0.2.12",
          "from": "gitter-private-cube@>=0.2.12 <0.3.0",
          "resolved": "http://beta-internal:4873/gitter-private-cube/-/gitter-private-cube-0.2.12.tgz",
          "dependencies": {
            "mongodb": {
              "version": "1.3.23",
              "from": "mongodb@>=1.3.18 <1.4.0",
              "resolved": "http://beta-internal:4873/mongodb/-/mongodb-1.3.23.tgz",
              "dependencies": {
                "bson": {
                  "version": "0.2.5",
                  "from": "bson@0.2.5",
                  "resolved": "http://beta-internal:4873/bson/-/bson-0.2.5.tgz"
                },
                "kerberos": {
                  "version": "0.0.3",
                  "from": "kerberos@0.0.3",
                  "resolved": "http://beta-internal:4873/kerberos/-/kerberos-0.0.3.tgz"
                }
              }
            },
            "node-static": {
              "version": "0.6.5",
              "from": "node-static@0.6.5",
              "resolved": "http://beta-internal:4873/node-static/-/node-static-0.6.5.tgz",
              "dependencies": {
                "optimist": {
                  "version": "0.6.1",
                  "from": "optimist@>=0.3.4",
                  "resolved": "http://beta-internal:4873/optimist/-/optimist-0.6.1.tgz",
                  "dependencies": {
                    "wordwrap": {
                      "version": "0.0.3",
                      "from": "wordwrap@>=0.0.2 <0.1.0",
                      "resolved": "http://beta-internal:4873/wordwrap/-/wordwrap-0.0.3.tgz"
                    },
                    "minimist": {
                      "version": "0.0.10",
                      "from": "minimist@>=0.0.1 <0.1.0",
                      "resolved": "http://beta-internal:4873/minimist/-/minimist-0.0.10.tgz"
                    }
                  }
                },
                "colors": {
                  "version": "1.1.2",
                  "from": "colors@>=0.6.0",
                  "resolved": "http://beta-internal:4873/colors/-/colors-1.1.2.tgz"
                }
              }
            },
            "pegjs": {
              "version": "0.7.0",
              "from": "pegjs@0.7.0",
              "resolved": "http://beta-internal:4873/pegjs/-/pegjs-0.7.0.tgz"
            },
            "vows": {
              "version": "0.7.0",
              "from": "vows@0.7.0",
              "resolved": "http://beta-internal:4873/vows/-/vows-0.7.0.tgz",
              "dependencies": {
                "eyes": {
                  "version": "0.1.8",
                  "from": "eyes@>=0.1.6",
                  "resolved": "http://beta-internal:4873/eyes/-/eyes-0.1.8.tgz"
                },
                "diff": {
                  "version": "1.0.8",
                  "from": "diff@>=1.0.3 <1.1.0",
                  "resolved": "http://beta-internal:4873/diff/-/diff-1.0.8.tgz"
                }
              }
            },
            "websocket": {
              "version": "1.0.8",
              "from": "websocket@1.0.8",
              "resolved": "http://beta-internal:4873/websocket/-/websocket-1.0.8.tgz"
            },
            "websocket-server": {
              "version": "1.4.4",
              "from": "websocket-server@1.4.4",
              "resolved": "http://beta-internal:4873/websocket-server/-/websocket-server-1.4.4.tgz"
            }
          }
        },
        "gitter-redis-sentinel-client": {
          "version": "0.3.0",
          "from": "gitter-redis-sentinel-client@>=0.3.0 <0.4.0",
          "resolved": "http://beta-internal:4873/gitter-redis-sentinel-client/-/gitter-redis-sentinel-client-0.3.0.tgz",
          "dependencies": {
            "debug": {
              "version": "0.8.1",
              "from": "debug@>=0.8.0 <0.9.0",
              "resolved": "http://beta-internal:4873/debug/-/debug-0.8.1.tgz"
            }
          }
        },
        "nconf": {
          "version": "0.6.9",
          "from": "nconf@>=0.6.9 <0.7.0",
          "resolved": "http://beta-internal:4873/nconf/-/nconf-0.6.9.tgz",
          "dependencies": {
            "async": {
              "version": "0.2.9",
              "from": "async@0.2.9",
              "resolved": "http://beta-internal:4873/async/-/async-0.2.9.tgz"
            },
            "ini": {
              "version": "1.3.4",
              "from": "ini@>=1.0.0 <2.0.0",
              "resolved": "http://beta-internal:4873/ini/-/ini-1.3.4.tgz"
            },
            "optimist": {
              "version": "0.6.0",
              "from": "optimist@0.6.0",
              "resolved": "http://beta-internal:4873/optimist/-/optimist-0.6.0.tgz",
              "dependencies": {
                "wordwrap": {
                  "version": "0.0.3",
                  "from": "wordwrap@>=0.0.2 <0.1.0",
                  "resolved": "http://beta-internal:4873/wordwrap/-/wordwrap-0.0.3.tgz"
                },
                "minimist": {
                  "version": "0.0.10",
                  "from": "minimist@>=0.0.1 <0.1.0",
                  "resolved": "http://beta-internal:4873/minimist/-/minimist-0.0.10.tgz"
                }
              }
            }
          }
        },
        "node-statsd": {
          "version": "0.1.1",
          "from": "node-statsd@>=0.1.1 <0.2.0",
          "resolved": "http://beta-internal:4873/node-statsd/-/node-statsd-0.1.1.tgz"
        },
        "raven": {
          "version": "0.8.1",
          "from": "raven@>=0.8.1 <0.9.0",
          "resolved": "http://beta-internal:4873/raven/-/raven-0.8.1.tgz",
          "dependencies": {
            "cookie": {
              "version": "0.1.0",
              "from": "cookie@0.1.0",
              "resolved": "http://beta-internal:4873/cookie/-/cookie-0.1.0.tgz"
            },
            "lsmod": {
              "version": "0.0.3",
              "from": "lsmod@>=0.0.3 <0.1.0",
              "resolved": "http://beta-internal:4873/lsmod/-/lsmod-0.0.3.tgz"
            },
            "node-uuid": {
              "version": "1.4.7",
              "from": "node-uuid@>=1.4.1 <1.5.0",
              "resolved": "http://beta-internal:4873/node-uuid/-/node-uuid-1.4.7.tgz"
            },
            "stack-trace": {
              "version": "0.0.7",
              "from": "stack-trace@0.0.7",
              "resolved": "http://beta-internal:4873/stack-trace/-/stack-trace-0.0.7.tgz"
            }
          }
        },
        "redis": {
          "version": "0.10.3",
          "from": "redis@>=0.10.1 <0.11.0",
          "resolved": "http://beta-internal:4873/redis/-/redis-0.10.3.tgz"
        },
        "universal-analytics": {
          "version": "0.3.10",
          "from": "universal-analytics@>=0.3.4 <0.4.0",
          "resolved": "http://beta-internal:4873/universal-analytics/-/universal-analytics-0.3.10.tgz",
          "dependencies": {
            "async": {
              "version": "0.2.10",
              "from": "async@>=0.2.0 <0.3.0",
              "resolved": "http://beta-internal:4873/async/-/async-0.2.10.tgz"
            }
          }
        }
      }
    },
    "gitter-faye": {
      "version": "1.1.0-h",
      "from": "gitter-faye@>=1.1.0-e <2.0.0",
      "resolved": "http://beta-internal:4873/gitter-faye/-/gitter-faye-1.1.0-h.tgz",
      "dependencies": {
        "faye-websocket": {
          "version": "0.9.4",
          "from": "faye-websocket@>=0.9.4 <0.10.0",
          "resolved": "http://beta-internal:4873/faye-websocket/-/faye-websocket-0.9.4.tgz",
          "dependencies": {
            "websocket-driver": {
              "version": "0.6.4",
              "from": "websocket-driver@>=0.5.1",
              "resolved": "http://beta-internal:4873/websocket-driver/-/websocket-driver-0.6.4.tgz",
              "dependencies": {
                "websocket-extensions": {
                  "version": "0.1.1",
                  "from": "websocket-extensions@>=0.1.1",
                  "resolved": "http://beta-internal:4873/websocket-extensions/-/websocket-extensions-0.1.1.tgz"
                }
              }
            }
          }
        },
        "tunnel-agent": {
          "version": "0.4.2",
          "from": "tunnel-agent@latest",
          "resolved": "http://beta-internal:4873/tunnel-agent/-/tunnel-agent-0.4.2.tgz"
        }
      }
    },
    "gitter-faye-redis": {
      "version": "0.4.4",
      "from": "gitter-faye-redis@>=0.4.4 <0.5.0",
      "resolved": "http://beta-internal:4873/gitter-faye-redis/-/gitter-faye-redis-0.4.4.tgz",
      "dependencies": {
        "redis": {
          "version": "2.4.2",
          "from": "redis@latest",
          "resolved": "http://beta-internal:4873/redis/-/redis-2.4.2.tgz",
          "dependencies": {
            "double-ended-queue": {
              "version": "2.1.0-0",
              "from": "double-ended-queue@>=2.1.0-0 <3.0.0",
              "resolved": "http://beta-internal:4873/double-ended-queue/-/double-ended-queue-2.1.0-0.tgz"
            },
            "redis-commands": {
              "version": "1.0.2",
              "from": "redis-commands@>=1.0.1 <2.0.0",
              "resolved": "http://beta-internal:4873/redis-commands/-/redis-commands-1.0.2.tgz"
            }
          }
        }
      }
    },
    "gitter-markdown-processor": {
      "version": "11.0.1",
      "from": "gitter-markdown-processor@>=11.0.1 <12.0.0",
      "resolved": "http://beta-internal:4873/gitter-markdown-processor/-/gitter-markdown-processor-11.0.1.tgz",
      "dependencies": {
        "gitter-marked": {
          "version": "0.9.0",
          "from": "gitter-marked@>=0.9.0 <0.10.0",
          "resolved": "http://beta-internal:4873/gitter-marked/-/gitter-marked-0.9.0.tgz"
        },
        "highlight.js": {
          "version": "8.5.0",
          "from": "highlight.js@>=8.5.0 <8.6.0",
          "resolved": "http://beta-internal:4873/highlight.js/-/highlight.js-8.5.0.tgz"
        },
        "htmlencode": {
          "version": "0.0.4",
          "from": "htmlencode@0.0.4",
          "resolved": "http://beta-internal:4873/htmlencode/-/htmlencode-0.0.4.tgz"
        },
        "katex": {
          "version": "0.5.1",
          "from": "katex@>=0.5.1 <0.6.0",
          "resolved": "http://beta-internal:4873/katex/-/katex-0.5.1.tgz",
          "dependencies": {
            "match-at": {
              "version": "0.1.0",
              "from": "match-at@>=0.1.0 <0.2.0",
              "resolved": "http://beta-internal:4873/match-at/-/match-at-0.1.0.tgz"
            }
          }
        },
        "underscore": {
          "version": "1.8.3",
          "from": "underscore@>=1.7.0 <2.0.0",
          "resolved": "http://beta-internal:4873/underscore/-/underscore-1.8.3.tgz"
        },
        "worker-farm": {
          "version": "1.3.1",
          "from": "worker-farm@>=1.0.1 <2.0.0",
          "resolved": "http://beta-internal:4873/worker-farm/-/worker-farm-1.3.1.tgz",
          "dependencies": {
            "errno": {
              "version": "0.1.4",
              "from": "errno@>=0.1.1 <0.2.0-0",
              "resolved": "http://beta-internal:4873/errno/-/errno-0.1.4.tgz",
              "dependencies": {
                "prr": {
                  "version": "0.0.0",
                  "from": "prr@>=0.0.0 <0.1.0",
                  "resolved": "http://beta-internal:4873/prr/-/prr-0.0.0.tgz"
                }
              }
            },
            "xtend": {
              "version": "4.0.1",
              "from": "xtend@>=4.0.0 <4.1.0-0",
              "resolved": "http://beta-internal:4873/xtend/-/xtend-4.0.1.tgz"
            }
          }
        }
      }
    },
    "gitter-passport-github": {
      "version": "0.1.8-f",
      "from": "gitter-passport-github@>=0.1.8-f <0.2.0",
      "resolved": "http://beta-internal:4873/gitter-passport-github/-/gitter-passport-github-0.1.8-f.tgz",
      "dependencies": {
        "gitter-passport-oauth": {
          "version": "1.0.0-f",
          "from": "gitter-passport-oauth@>=1.0.0-f <2.0.0",
          "resolved": "http://beta-internal:4873/gitter-passport-oauth/-/gitter-passport-oauth-1.0.0-f.tgz",
          "dependencies": {
            "passport-oauth1": {
              "version": "1.0.1",
              "from": "passport-oauth1@>=1.0.0 <2.0.0",
              "resolved": "http://beta-internal:4873/passport-oauth1/-/passport-oauth1-1.0.1.tgz",
              "dependencies": {
                "passport-strategy": {
                  "version": "1.0.0",
                  "from": "passport-strategy@>=1.0.0 <2.0.0",
                  "resolved": "http://beta-internal:4873/passport-strategy/-/passport-strategy-1.0.0.tgz"
                },
                "oauth": {
                  "version": "0.9.14",
                  "from": "oauth@>=0.9.0 <0.10.0",
                  "resolved": "http://beta-internal:4873/oauth/-/oauth-0.9.14.tgz"
                },
                "utils-merge": {
                  "version": "1.0.0",
                  "from": "utils-merge@>=1.0.0 <2.0.0",
                  "resolved": "http://beta-internal:4873/utils-merge/-/utils-merge-1.0.0.tgz"
                }
              }
            }
          }
        },
        "pkginfo": {
          "version": "0.2.3",
          "from": "pkginfo@>=0.2.0 <0.3.0",
          "resolved": "http://beta-internal:4873/pkginfo/-/pkginfo-0.2.3.tgz"
        }
      }
    },
    "gitter-passport-http-bearer": {
      "version": "1.1.2",
      "from": "gitter-passport-http-bearer@>=1.1.2 <2.0.0",
      "resolved": "http://beta-internal:4873/gitter-passport-http-bearer/-/gitter-passport-http-bearer-1.1.2.tgz",
      "dependencies": {
        "passport-strategy": {
          "version": "1.0.0",
          "from": "passport-strategy@>=1.0.0 <2.0.0",
          "resolved": "http://beta-internal:4873/passport-strategy/-/passport-strategy-1.0.0.tgz"
        }
      }
    },
    "gitter-passport-oauth2": {
      "version": "1.1.2-b",
      "from": "gitter-passport-oauth2@>=1.1.2-b <2.0.0",
      "resolved": "http://beta-internal:4873/gitter-passport-oauth2/-/gitter-passport-oauth2-1.1.2-b.tgz",
      "dependencies": {
        "passport-strategy": {
          "version": "1.0.0",
          "from": "passport-strategy@>=1.0.0 <2.0.0",
          "resolved": "http://beta-internal:4873/passport-strategy/-/passport-strategy-1.0.0.tgz"
        },
        "oauth": {
          "version": "0.9.14",
          "from": "oauth@>=0.9.0 <0.10.0",
          "resolved": "http://beta-internal:4873/oauth/-/oauth-0.9.14.tgz"
        },
        "uid2": {
          "version": "0.0.3",
          "from": "uid2@>=0.0.0 <0.1.0",
          "resolved": "http://beta-internal:4873/uid2/-/uid2-0.0.3.tgz"
        }
      }
    },
    "gitter-realtime-client": {
      "version": "1.0.0",
      "from": "gitter-realtime-client@>=1.0.0 <2.0.0",
      "resolved": "http://beta-internal:4873/gitter-realtime-client/-/gitter-realtime-client-1.0.0.tgz",
      "dependencies": {
        "backbone-sorted-collection": {
          "version": "0.3.9",
          "from": "git://github.com/gitterhq/backbone-sorted-collection.git#79ce522",
          "resolved": "git://github.com/gitterhq/backbone-sorted-collection.git#79ce5228344e26a64f2d5b648698a9349c9030dd",
          "dependencies": {
            "backbone-collection-proxy": {
              "version": "0.2.5",
              "from": "backbone-collection-proxy@>=0.2.0 <0.3.0",
              "resolved": "http://beta-internal:4873/backbone-collection-proxy/-/backbone-collection-proxy-0.2.5.tgz"
            }
          }
        },
        "halley": {
          "version": "0.4.7",
          "from": "halley@>=0.4.6 <0.5.0",
          "resolved": "http://beta-internal:4873/halley/-/halley-0.4.7.tgz",
          "dependencies": {
            "backbone-events-standalone": {
              "version": "0.2.7",
              "from": "git://github.com/suprememoocow/backbone-events-standalone.git#e3cf6aaf0742d655687296753836339dcf0ff483",
              "resolved": "git://github.com/suprememoocow/backbone-events-standalone.git#e3cf6aaf0742d655687296753836339dcf0ff483"
            },
            "faye-websocket": {
              "version": "0.10.0",
              "from": "faye-websocket@>=0.10.0 <0.11.0",
              "resolved": "https://registry.npmjs.org/faye-websocket/-/faye-websocket-0.10.0.tgz",
              "dependencies": {
                "websocket-driver": {
                  "version": "0.6.4",
                  "from": "websocket-driver@>=0.5.1",
                  "resolved": "http://beta-internal:4873/websocket-driver/-/websocket-driver-0.6.4.tgz",
                  "dependencies": {
                    "websocket-extensions": {
                      "version": "0.1.1",
                      "from": "websocket-extensions@>=0.1.1",
                      "resolved": "http://beta-internal:4873/websocket-extensions/-/websocket-extensions-0.1.1.tgz"
                    }
                  }
                }
              }
            }
          }
        },
        "underscore": {
          "version": "1.8.3",
          "from": "underscore@>=1.7.0",
          "resolved": "http://beta-internal:4873/underscore/-/underscore-1.8.3.tgz"
        }
      }
    },
    "gitter-redis-scripto": {
      "version": "0.2.3",
      "from": "gitter-redis-scripto@>=0.2.2 <0.3.0",
      "resolved": "http://beta-internal:4873/gitter-redis-scripto/-/gitter-redis-scripto-0.2.3.tgz",
      "dependencies": {
        "redis": {
          "version": "0.8.6",
          "from": "redis@>=0.8.0 <0.9.0",
          "resolved": "http://beta-internal:4873/redis/-/redis-0.8.6.tgz"
        },
        "debug": {
          "version": "0.7.4",
          "from": "debug@>=0.7.0 <0.8.0",
          "resolved": "http://beta-internal:4873/debug/-/debug-0.7.4.tgz"
        }
      }
    },
    "gitter-services": {
      "version": "1.16.0",
      "from": "git+https://github.com/gitterHQ/services.git#1.16.0",
      "resolved": "git+https://github.com/gitterHQ/services.git#43c5cc05f7102ae2959d64e58b9e3b37f28f661c",
      "dependencies": {
        "require-all": {
          "version": "0.0.8",
          "from": "require-all@0.0.8",
          "resolved": "http://beta-internal:4873/require-all/-/require-all-0.0.8.tgz"
        },
        "qs": {
          "version": "1.2.2",
          "from": "qs@>=1.0.0 <2.0.0",
          "resolved": "http://beta-internal:4873/qs/-/qs-1.2.2.tgz"
        },
        "extend": {
          "version": "1.3.0",
          "from": "extend@>=1.2.1 <2.0.0",
          "resolved": "http://beta-internal:4873/extend/-/extend-1.3.0.tgz"
        }
      }
    },
    "gitter-web-appevents": {
      "version": "1.0.0",
      "from": "modules/appevents",
      "resolved": "file:modules/appevents"
    },
    "gitter-web-cache-wrapper": {
      "version": "1.0.0",
      "from": "modules/cache-wrapper",
      "resolved": "file:modules/cache-wrapper"
    },
    "gitter-web-env": {
      "version": "1.0.0",
      "from": "modules/env",
      "resolved": "file:modules/env"
    },
    "gitter-web-github": {
      "version": "1.0.0",
      "from": "modules/github",
      "resolved": "file:modules/github"
    },
    "gitter-web-github-backend": {
      "version": "1.0.0",
      "from": "modules/github-backend",
      "resolved": "file:modules/github-backend"
    },
    "gitter-web-google-backend": {
      "version": "1.0.0",
      "from": "modules/google-backend",
      "resolved": "file:modules/google-backend"
    },
    "gitter-web-linkedin-backend": {
      "version": "1.0.0",
      "from": "modules/linkedin-backend",
      "resolved": "file:modules/linkedin-backend"
    },
    "gitter-web-presence": {
      "version": "1.0.0",
      "from": "modules/presence",
      "resolved": "file:modules/presence"
    },
    "gitter-web-push-notification-filter": {
      "version": "1.0.0",
      "from": "modules/push-notification-filter",
      "resolved": "file:modules/push-notification-filter"
    },
    "gitter-web-shared": {
      "version": "1.0.0",
      "from": "shared",
      "resolved": "file:shared"
    },
    "gitter-web-split-tests": {
      "version": "1.0.0",
      "from": "modules/split-tests",
      "resolved": "file:modules/split-tests"
    },
    "gitter-web-suggestions": {
      "version": "1.0.0",
      "from": "modules/suggestions",
      "resolved": "file:modules/suggestions"
    },
    "gitter-web-twitter-backend": {
      "version": "1.0.0",
      "from": "modules/twitter-backend",
      "resolved": "file:modules/twitter-backend"
    },
    "handlebars": {
      "version": "3.0.3",
      "from": "handlebars@>=3.0.3 <3.1.0",
      "resolved": "http://beta-internal:4873/handlebars/-/handlebars-3.0.3.tgz",
      "dependencies": {
        "optimist": {
          "version": "0.6.1",
          "from": "optimist@>=0.6.1 <0.7.0",
          "resolved": "http://beta-internal:4873/optimist/-/optimist-0.6.1.tgz",
          "dependencies": {
            "wordwrap": {
              "version": "0.0.3",
              "from": "wordwrap@>=0.0.2 <0.1.0",
              "resolved": "http://beta-internal:4873/wordwrap/-/wordwrap-0.0.3.tgz"
            },
            "minimist": {
              "version": "0.0.10",
              "from": "minimist@>=0.0.1 <0.1.0",
              "resolved": "http://beta-internal:4873/minimist/-/minimist-0.0.10.tgz"
            }
          }
        },
        "source-map": {
          "version": "0.1.43",
          "from": "source-map@>=0.1.40 <0.2.0",
          "resolved": "http://beta-internal:4873/source-map/-/source-map-0.1.43.tgz",
          "dependencies": {
            "amdefine": {
              "version": "1.0.0",
              "from": "amdefine@>=0.0.4",
              "resolved": "http://beta-internal:4873/amdefine/-/amdefine-1.0.0.tgz"
            }
          }
        },
        "uglify-js": {
          "version": "2.3.6",
          "from": "uglify-js@>=2.3.0 <2.4.0",
          "resolved": "http://beta-internal:4873/uglify-js/-/uglify-js-2.3.6.tgz",
          "dependencies": {
            "async": {
              "version": "0.2.10",
              "from": "async@>=0.2.6 <0.3.0",
              "resolved": "http://beta-internal:4873/async/-/async-0.2.10.tgz"
            },
            "optimist": {
              "version": "0.3.7",
              "from": "optimist@>=0.3.5 <0.4.0",
              "resolved": "http://beta-internal:4873/optimist/-/optimist-0.3.7.tgz",
              "dependencies": {
                "wordwrap": {
                  "version": "0.0.3",
                  "from": "wordwrap@>=0.0.2 <0.1.0",
                  "resolved": "http://beta-internal:4873/wordwrap/-/wordwrap-0.0.3.tgz"
                }
              }
            }
          }
        }
      }
    },
    "heapdump": {
      "version": "0.3.7",
      "from": "heapdump@>=0.3.7 <0.4.0",
      "resolved": "http://beta-internal:4873/heapdump/-/heapdump-0.3.7.tgz"
    },
    "highlight.js": {
      "version": "8.9.1",
      "from": "highlight.js@>=8.6.0 <9.0.0",
      "resolved": "http://beta-internal:4873/highlight.js/-/highlight.js-8.9.1.tgz"
    },
    "i18n": {
      "version": "0.4.1",
      "from": "i18n@>=0.4.1 <0.5.0",
      "resolved": "http://beta-internal:4873/i18n/-/i18n-0.4.1.tgz",
      "dependencies": {
        "sprintf": {
          "version": "0.1.5",
          "from": "sprintf@>=0.1.1",
          "resolved": "http://beta-internal:4873/sprintf/-/sprintf-0.1.5.tgz"
        }
      }
    },
    "i18n-2": {
      "version": "0.4.6",
      "from": "i18n-2@>=0.4.6 <0.5.0",
      "resolved": "http://beta-internal:4873/i18n-2/-/i18n-2-0.4.6.tgz",
      "dependencies": {
        "sprintf": {
          "version": "0.1.5",
          "from": "sprintf@>=0.1.1",
          "resolved": "http://beta-internal:4873/sprintf/-/sprintf-0.1.5.tgz"
        }
      }
    },
    "intercom-client": {
      "version": "2.6.0",
      "from": "intercom-client@>=2.6.0 <3.0.0",
      "resolved": "http://beta-internal:4873/intercom-client/-/intercom-client-2.6.0.tgz",
      "dependencies": {
        "babel-eslint": {
          "version": "4.1.6",
          "from": "babel-eslint@>=4.1.3 <5.0.0",
          "resolved": "http://beta-internal:4873/babel-eslint/-/babel-eslint-4.1.6.tgz",
          "dependencies": {
            "babel-core": {
              "version": "5.8.35",
              "from": "babel-core@>=5.8.33 <6.0.0",
              "resolved": "http://beta-internal:4873/babel-core/-/babel-core-5.8.35.tgz",
              "dependencies": {
                "babel-plugin-constant-folding": {
                  "version": "1.0.1",
                  "from": "babel-plugin-constant-folding@>=1.0.1 <2.0.0",
                  "resolved": "http://beta-internal:4873/babel-plugin-constant-folding/-/babel-plugin-constant-folding-1.0.1.tgz"
                },
                "babel-plugin-dead-code-elimination": {
                  "version": "1.0.2",
                  "from": "babel-plugin-dead-code-elimination@>=1.0.2 <2.0.0",
                  "resolved": "http://beta-internal:4873/babel-plugin-dead-code-elimination/-/babel-plugin-dead-code-elimination-1.0.2.tgz"
                },
                "babel-plugin-eval": {
                  "version": "1.0.1",
                  "from": "babel-plugin-eval@>=1.0.1 <2.0.0",
                  "resolved": "http://beta-internal:4873/babel-plugin-eval/-/babel-plugin-eval-1.0.1.tgz"
                },
                "babel-plugin-inline-environment-variables": {
                  "version": "1.0.1",
                  "from": "babel-plugin-inline-environment-variables@>=1.0.1 <2.0.0",
                  "resolved": "http://beta-internal:4873/babel-plugin-inline-environment-variables/-/babel-plugin-inline-environment-variables-1.0.1.tgz"
                },
                "babel-plugin-jscript": {
                  "version": "1.0.4",
                  "from": "babel-plugin-jscript@>=1.0.4 <2.0.0",
                  "resolved": "http://beta-internal:4873/babel-plugin-jscript/-/babel-plugin-jscript-1.0.4.tgz"
                },
                "babel-plugin-member-expression-literals": {
                  "version": "1.0.1",
                  "from": "babel-plugin-member-expression-literals@>=1.0.1 <2.0.0",
                  "resolved": "http://beta-internal:4873/babel-plugin-member-expression-literals/-/babel-plugin-member-expression-literals-1.0.1.tgz"
                },
                "babel-plugin-property-literals": {
                  "version": "1.0.1",
                  "from": "babel-plugin-property-literals@>=1.0.1 <2.0.0",
                  "resolved": "http://beta-internal:4873/babel-plugin-property-literals/-/babel-plugin-property-literals-1.0.1.tgz"
                },
                "babel-plugin-proto-to-assign": {
                  "version": "1.0.4",
                  "from": "babel-plugin-proto-to-assign@>=1.0.3 <2.0.0",
                  "resolved": "http://beta-internal:4873/babel-plugin-proto-to-assign/-/babel-plugin-proto-to-assign-1.0.4.tgz"
                },
                "babel-plugin-react-constant-elements": {
                  "version": "1.0.3",
                  "from": "babel-plugin-react-constant-elements@>=1.0.3 <2.0.0",
                  "resolved": "http://beta-internal:4873/babel-plugin-react-constant-elements/-/babel-plugin-react-constant-elements-1.0.3.tgz"
                },
                "babel-plugin-react-display-name": {
                  "version": "1.0.3",
                  "from": "babel-plugin-react-display-name@>=1.0.3 <2.0.0",
                  "resolved": "http://beta-internal:4873/babel-plugin-react-display-name/-/babel-plugin-react-display-name-1.0.3.tgz"
                },
                "babel-plugin-remove-console": {
                  "version": "1.0.1",
                  "from": "babel-plugin-remove-console@>=1.0.1 <2.0.0",
                  "resolved": "http://beta-internal:4873/babel-plugin-remove-console/-/babel-plugin-remove-console-1.0.1.tgz"
                },
                "babel-plugin-remove-debugger": {
                  "version": "1.0.1",
                  "from": "babel-plugin-remove-debugger@>=1.0.1 <2.0.0",
                  "resolved": "http://beta-internal:4873/babel-plugin-remove-debugger/-/babel-plugin-remove-debugger-1.0.1.tgz"
                },
                "babel-plugin-runtime": {
                  "version": "1.0.7",
                  "from": "babel-plugin-runtime@>=1.0.7 <2.0.0",
                  "resolved": "http://beta-internal:4873/babel-plugin-runtime/-/babel-plugin-runtime-1.0.7.tgz"
                },
                "babel-plugin-undeclared-variables-check": {
                  "version": "1.0.2",
                  "from": "babel-plugin-undeclared-variables-check@>=1.0.2 <2.0.0",
                  "resolved": "http://beta-internal:4873/babel-plugin-undeclared-variables-check/-/babel-plugin-undeclared-variables-check-1.0.2.tgz",
                  "dependencies": {
                    "leven": {
                      "version": "1.0.2",
                      "from": "leven@>=1.0.2 <2.0.0",
                      "resolved": "http://beta-internal:4873/leven/-/leven-1.0.2.tgz"
                    }
                  }
                },
                "babel-plugin-undefined-to-void": {
                  "version": "1.1.6",
                  "from": "babel-plugin-undefined-to-void@>=1.1.6 <2.0.0",
                  "resolved": "http://beta-internal:4873/babel-plugin-undefined-to-void/-/babel-plugin-undefined-to-void-1.1.6.tgz"
                },
                "babylon": {
                  "version": "5.8.35",
                  "from": "babylon@>=5.8.35 <6.0.0",
                  "resolved": "http://beta-internal:4873/babylon/-/babylon-5.8.35.tgz"
                },
                "bluebird": {
                  "version": "2.10.2",
                  "from": "bluebird@>=2.9.33 <3.0.0",
                  "resolved": "http://beta-internal:4873/bluebird/-/bluebird-2.10.2.tgz"
                },
                "chalk": {
                  "version": "1.1.1",
                  "from": "chalk@>=1.0.0 <2.0.0",
                  "resolved": "http://beta-internal:4873/chalk/-/chalk-1.1.1.tgz",
                  "dependencies": {
                    "ansi-styles": {
                      "version": "2.1.0",
                      "from": "ansi-styles@>=2.1.0 <3.0.0",
                      "resolved": "http://beta-internal:4873/ansi-styles/-/ansi-styles-2.1.0.tgz"
                    },
                    "escape-string-regexp": {
                      "version": "1.0.4",
                      "from": "escape-string-regexp@>=1.0.2 <2.0.0",
                      "resolved": "http://beta-internal:4873/escape-string-regexp/-/escape-string-regexp-1.0.4.tgz"
                    },
                    "has-ansi": {
                      "version": "2.0.0",
                      "from": "has-ansi@>=2.0.0 <3.0.0",
                      "resolved": "http://beta-internal:4873/has-ansi/-/has-ansi-2.0.0.tgz",
                      "dependencies": {
                        "ansi-regex": {
                          "version": "2.0.0",
                          "from": "ansi-regex@>=2.0.0 <3.0.0",
                          "resolved": "http://beta-internal:4873/ansi-regex/-/ansi-regex-2.0.0.tgz"
                        }
                      }
                    },
                    "strip-ansi": {
                      "version": "3.0.0",
                      "from": "strip-ansi@>=3.0.0 <4.0.0",
                      "resolved": "http://beta-internal:4873/strip-ansi/-/strip-ansi-3.0.0.tgz",
                      "dependencies": {
                        "ansi-regex": {
                          "version": "2.0.0",
                          "from": "ansi-regex@>=2.0.0 <3.0.0",
                          "resolved": "http://beta-internal:4873/ansi-regex/-/ansi-regex-2.0.0.tgz"
                        }
                      }
                    },
                    "supports-color": {
                      "version": "2.0.0",
                      "from": "supports-color@>=2.0.0 <3.0.0",
                      "resolved": "http://beta-internal:4873/supports-color/-/supports-color-2.0.0.tgz"
                    }
                  }
                },
                "convert-source-map": {
                  "version": "1.1.3",
                  "from": "convert-source-map@>=1.1.0 <2.0.0",
                  "resolved": "http://beta-internal:4873/convert-source-map/-/convert-source-map-1.1.3.tgz"
                },
                "core-js": {
                  "version": "1.2.6",
                  "from": "core-js@>=1.0.0 <2.0.0",
                  "resolved": "http://beta-internal:4873/core-js/-/core-js-1.2.6.tgz"
                },
                "detect-indent": {
                  "version": "3.0.1",
                  "from": "detect-indent@>=3.0.0 <4.0.0",
                  "resolved": "http://beta-internal:4873/detect-indent/-/detect-indent-3.0.1.tgz",
                  "dependencies": {
                    "get-stdin": {
                      "version": "4.0.1",
                      "from": "get-stdin@>=4.0.1 <5.0.0",
                      "resolved": "http://beta-internal:4873/get-stdin/-/get-stdin-4.0.1.tgz"
                    },
                    "minimist": {
                      "version": "1.2.0",
                      "from": "minimist@>=1.1.0 <2.0.0",
                      "resolved": "http://beta-internal:4873/minimist/-/minimist-1.2.0.tgz"
                    }
                  }
                },
                "esutils": {
                  "version": "2.0.2",
                  "from": "esutils@>=2.0.0 <3.0.0",
                  "resolved": "http://beta-internal:4873/esutils/-/esutils-2.0.2.tgz"
                },
                "fs-readdir-recursive": {
                  "version": "0.1.2",
                  "from": "fs-readdir-recursive@>=0.1.0 <0.2.0",
                  "resolved": "http://beta-internal:4873/fs-readdir-recursive/-/fs-readdir-recursive-0.1.2.tgz"
                },
                "globals": {
                  "version": "6.4.1",
                  "from": "globals@>=6.4.0 <7.0.0",
                  "resolved": "http://beta-internal:4873/globals/-/globals-6.4.1.tgz"
                },
                "home-or-tmp": {
                  "version": "1.0.0",
                  "from": "home-or-tmp@>=1.0.0 <2.0.0",
                  "resolved": "http://beta-internal:4873/home-or-tmp/-/home-or-tmp-1.0.0.tgz",
                  "dependencies": {
                    "os-tmpdir": {
                      "version": "1.0.1",
                      "from": "os-tmpdir@>=1.0.1 <2.0.0",
                      "resolved": "http://beta-internal:4873/os-tmpdir/-/os-tmpdir-1.0.1.tgz"
                    },
                    "user-home": {
                      "version": "1.1.1",
                      "from": "user-home@>=1.1.1 <2.0.0",
                      "resolved": "http://beta-internal:4873/user-home/-/user-home-1.1.1.tgz"
                    }
                  }
                },
                "is-integer": {
                  "version": "1.0.6",
                  "from": "is-integer@>=1.0.4 <2.0.0",
                  "resolved": "http://beta-internal:4873/is-integer/-/is-integer-1.0.6.tgz",
                  "dependencies": {
                    "is-finite": {
                      "version": "1.0.1",
                      "from": "is-finite@>=1.0.0 <2.0.0",
                      "resolved": "http://beta-internal:4873/is-finite/-/is-finite-1.0.1.tgz",
                      "dependencies": {
                        "number-is-nan": {
                          "version": "1.0.0",
                          "from": "number-is-nan@>=1.0.0 <2.0.0",
                          "resolved": "http://beta-internal:4873/number-is-nan/-/number-is-nan-1.0.0.tgz"
                        }
                      }
                    }
                  }
                },
                "js-tokens": {
                  "version": "1.0.1",
                  "from": "js-tokens@1.0.1",
                  "resolved": "http://beta-internal:4873/js-tokens/-/js-tokens-1.0.1.tgz"
                },
                "json5": {
                  "version": "0.4.0",
                  "from": "json5@>=0.4.0 <0.5.0",
                  "resolved": "http://beta-internal:4873/json5/-/json5-0.4.0.tgz"
                },
                "line-numbers": {
                  "version": "0.2.0",
                  "from": "line-numbers@0.2.0",
                  "resolved": "http://beta-internal:4873/line-numbers/-/line-numbers-0.2.0.tgz",
                  "dependencies": {
                    "left-pad": {
                      "version": "0.0.3",
                      "from": "left-pad@0.0.3",
                      "resolved": "http://beta-internal:4873/left-pad/-/left-pad-0.0.3.tgz"
                    }
                  }
                },
                "lodash": {
                  "version": "3.10.1",
                  "from": "lodash@>=3.10.0 <4.0.0",
                  "resolved": "http://beta-internal:4873/lodash/-/lodash-3.10.1.tgz"
                },
                "minimatch": {
                  "version": "2.0.10",
                  "from": "minimatch@>=2.0.3 <3.0.0",
                  "resolved": "http://beta-internal:4873/minimatch/-/minimatch-2.0.10.tgz",
                  "dependencies": {
                    "brace-expansion": {
                      "version": "1.1.2",
                      "from": "brace-expansion@>=1.0.0 <2.0.0",
                      "resolved": "http://beta-internal:4873/brace-expansion/-/brace-expansion-1.1.2.tgz",
                      "dependencies": {
                        "balanced-match": {
                          "version": "0.3.0",
                          "from": "balanced-match@>=0.3.0 <0.4.0",
                          "resolved": "http://beta-internal:4873/balanced-match/-/balanced-match-0.3.0.tgz"
                        },
                        "concat-map": {
                          "version": "0.0.1",
                          "from": "concat-map@0.0.1",
                          "resolved": "http://beta-internal:4873/concat-map/-/concat-map-0.0.1.tgz"
                        }
                      }
                    }
                  }
                },
                "output-file-sync": {
                  "version": "1.1.1",
                  "from": "output-file-sync@>=1.1.0 <2.0.0",
                  "resolved": "http://beta-internal:4873/output-file-sync/-/output-file-sync-1.1.1.tgz",
                  "dependencies": {
                    "mkdirp": {
                      "version": "0.5.1",
                      "from": "mkdirp@>=0.5.1 <0.6.0",
                      "resolved": "http://beta-internal:4873/mkdirp/-/mkdirp-0.5.1.tgz",
                      "dependencies": {
                        "minimist": {
                          "version": "0.0.8",
                          "from": "minimist@0.0.8",
                          "resolved": "http://beta-internal:4873/minimist/-/minimist-0.0.8.tgz"
                        }
                      }
                    },
                    "xtend": {
                      "version": "4.0.1",
                      "from": "xtend@>=4.0.0 <5.0.0",
                      "resolved": "http://beta-internal:4873/xtend/-/xtend-4.0.1.tgz"
                    }
                  }
                },
                "path-exists": {
                  "version": "1.0.0",
                  "from": "path-exists@>=1.0.0 <2.0.0",
                  "resolved": "http://beta-internal:4873/path-exists/-/path-exists-1.0.0.tgz"
                },
                "path-is-absolute": {
                  "version": "1.0.0",
                  "from": "path-is-absolute@>=1.0.0 <2.0.0",
                  "resolved": "http://beta-internal:4873/path-is-absolute/-/path-is-absolute-1.0.0.tgz"
                },
                "private": {
                  "version": "0.1.6",
                  "from": "private@>=0.1.6 <0.2.0",
                  "resolved": "http://beta-internal:4873/private/-/private-0.1.6.tgz"
                },
                "regenerator": {
                  "version": "0.8.40",
                  "from": "regenerator@0.8.40",
                  "resolved": "http://beta-internal:4873/regenerator/-/regenerator-0.8.40.tgz",
                  "dependencies": {
                    "commoner": {
                      "version": "0.10.4",
                      "from": "commoner@>=0.10.3 <0.11.0",
                      "resolved": "http://beta-internal:4873/commoner/-/commoner-0.10.4.tgz",
                      "dependencies": {
                        "commander": {
                          "version": "2.9.0",
                          "from": "commander@>=2.5.0 <3.0.0",
                          "resolved": "http://beta-internal:4873/commander/-/commander-2.9.0.tgz",
                          "dependencies": {
                            "graceful-readlink": {
                              "version": "1.0.1",
                              "from": "graceful-readlink@>=1.0.0",
                              "resolved": "http://beta-internal:4873/graceful-readlink/-/graceful-readlink-1.0.1.tgz"
                            }
                          }
                        },
                        "detective": {
                          "version": "4.3.1",
                          "from": "detective@>=4.3.1 <5.0.0",
                          "resolved": "http://beta-internal:4873/detective/-/detective-4.3.1.tgz",
                          "dependencies": {
                            "acorn": {
                              "version": "1.2.2",
                              "from": "acorn@>=1.0.3 <2.0.0",
                              "resolved": "http://beta-internal:4873/acorn/-/acorn-1.2.2.tgz"
                            },
                            "defined": {
                              "version": "1.0.0",
                              "from": "defined@>=1.0.0 <2.0.0",
                              "resolved": "http://beta-internal:4873/defined/-/defined-1.0.0.tgz"
                            }
                          }
                        },
                        "glob": {
                          "version": "5.0.15",
                          "from": "glob@>=5.0.15 <6.0.0",
                          "resolved": "http://beta-internal:4873/glob/-/glob-5.0.15.tgz",
                          "dependencies": {
                            "inflight": {
                              "version": "1.0.4",
                              "from": "inflight@>=1.0.4 <2.0.0",
                              "resolved": "http://beta-internal:4873/inflight/-/inflight-1.0.4.tgz",
                              "dependencies": {
                                "wrappy": {
                                  "version": "1.0.1",
                                  "from": "wrappy@>=1.0.0 <2.0.0",
                                  "resolved": "http://beta-internal:4873/wrappy/-/wrappy-1.0.1.tgz"
                                }
                              }
                            },
                            "inherits": {
                              "version": "2.0.1",
                              "from": "inherits@>=2.0.0 <3.0.0",
                              "resolved": "http://beta-internal:4873/inherits/-/inherits-2.0.1.tgz"
                            },
                            "once": {
                              "version": "1.3.3",
                              "from": "once@>=1.3.0 <2.0.0",
                              "resolved": "http://beta-internal:4873/once/-/once-1.3.3.tgz",
                              "dependencies": {
                                "wrappy": {
                                  "version": "1.0.1",
                                  "from": "wrappy@>=1.0.0 <2.0.0",
                                  "resolved": "http://beta-internal:4873/wrappy/-/wrappy-1.0.1.tgz"
                                }
                              }
                            }
                          }
                        },
                        "graceful-fs": {
                          "version": "4.1.2",
                          "from": "graceful-fs@>=4.1.2 <5.0.0",
                          "resolved": "http://beta-internal:4873/graceful-fs/-/graceful-fs-4.1.2.tgz"
                        },
                        "iconv-lite": {
                          "version": "0.4.13",
                          "from": "iconv-lite@>=0.4.5 <0.5.0",
                          "resolved": "http://beta-internal:4873/iconv-lite/-/iconv-lite-0.4.13.tgz"
                        },
                        "mkdirp": {
                          "version": "0.5.1",
                          "from": "mkdirp@>=0.5.0 <0.6.0",
                          "resolved": "http://beta-internal:4873/mkdirp/-/mkdirp-0.5.1.tgz",
                          "dependencies": {
                            "minimist": {
                              "version": "0.0.8",
                              "from": "minimist@0.0.8",
                              "resolved": "http://beta-internal:4873/minimist/-/minimist-0.0.8.tgz"
                            }
                          }
                        },
                        "q": {
                          "version": "1.4.1",
                          "from": "q@>=1.1.2 <2.0.0",
                          "resolved": "http://beta-internal:4873/q/-/q-1.4.1.tgz"
                        }
                      }
                    },
                    "defs": {
                      "version": "1.1.1",
                      "from": "defs@>=1.1.0 <1.2.0",
                      "resolved": "http://beta-internal:4873/defs/-/defs-1.1.1.tgz",
                      "dependencies": {
                        "alter": {
                          "version": "0.2.0",
                          "from": "alter@>=0.2.0 <0.3.0",
                          "resolved": "http://beta-internal:4873/alter/-/alter-0.2.0.tgz",
                          "dependencies": {
                            "stable": {
                              "version": "0.1.5",
                              "from": "stable@>=0.1.3 <0.2.0",
                              "resolved": "http://beta-internal:4873/stable/-/stable-0.1.5.tgz"
                            }
                          }
                        },
                        "ast-traverse": {
                          "version": "0.1.1",
                          "from": "ast-traverse@>=0.1.1 <0.2.0",
                          "resolved": "http://beta-internal:4873/ast-traverse/-/ast-traverse-0.1.1.tgz"
                        },
                        "breakable": {
                          "version": "1.0.0",
                          "from": "breakable@>=1.0.0 <1.1.0",
                          "resolved": "http://beta-internal:4873/breakable/-/breakable-1.0.0.tgz"
                        },
                        "simple-fmt": {
                          "version": "0.1.0",
                          "from": "simple-fmt@>=0.1.0 <0.2.0",
                          "resolved": "http://beta-internal:4873/simple-fmt/-/simple-fmt-0.1.0.tgz"
                        },
                        "simple-is": {
                          "version": "0.2.0",
                          "from": "simple-is@>=0.2.0 <0.3.0",
                          "resolved": "http://beta-internal:4873/simple-is/-/simple-is-0.2.0.tgz"
                        },
                        "stringmap": {
                          "version": "0.2.2",
                          "from": "stringmap@>=0.2.2 <0.3.0",
                          "resolved": "http://beta-internal:4873/stringmap/-/stringmap-0.2.2.tgz"
                        },
                        "stringset": {
                          "version": "0.2.1",
                          "from": "stringset@>=0.2.1 <0.3.0",
                          "resolved": "http://beta-internal:4873/stringset/-/stringset-0.2.1.tgz"
                        },
                        "tryor": {
                          "version": "0.1.2",
                          "from": "tryor@>=0.1.2 <0.2.0",
                          "resolved": "http://beta-internal:4873/tryor/-/tryor-0.1.2.tgz"
                        },
                        "yargs": {
                          "version": "3.27.0",
                          "from": "yargs@>=3.27.0 <3.28.0",
                          "resolved": "http://beta-internal:4873/yargs/-/yargs-3.27.0.tgz",
                          "dependencies": {
                            "camelcase": {
                              "version": "1.2.1",
                              "from": "camelcase@>=1.2.1 <2.0.0",
                              "resolved": "http://beta-internal:4873/camelcase/-/camelcase-1.2.1.tgz"
                            },
                            "cliui": {
                              "version": "2.1.0",
                              "from": "cliui@>=2.1.0 <3.0.0",
                              "resolved": "http://beta-internal:4873/cliui/-/cliui-2.1.0.tgz",
                              "dependencies": {
                                "center-align": {
                                  "version": "0.1.2",
                                  "from": "center-align@>=0.1.1 <0.2.0",
                                  "resolved": "http://beta-internal:4873/center-align/-/center-align-0.1.2.tgz",
                                  "dependencies": {
                                    "align-text": {
                                      "version": "0.1.3",
                                      "from": "align-text@>=0.1.1 <0.2.0",
                                      "resolved": "http://beta-internal:4873/align-text/-/align-text-0.1.3.tgz",
                                      "dependencies": {
                                        "kind-of": {
                                          "version": "2.0.1",
                                          "from": "kind-of@>=2.0.0 <3.0.0",
                                          "resolved": "http://beta-internal:4873/kind-of/-/kind-of-2.0.1.tgz",
                                          "dependencies": {
                                            "is-buffer": {
                                              "version": "1.1.1",
                                              "from": "is-buffer@>=1.0.2 <2.0.0",
                                              "resolved": "http://beta-internal:4873/is-buffer/-/is-buffer-1.1.1.tgz"
                                            }
                                          }
                                        },
                                        "longest": {
                                          "version": "1.0.1",
                                          "from": "longest@>=1.0.1 <2.0.0",
                                          "resolved": "http://beta-internal:4873/longest/-/longest-1.0.1.tgz"
                                        },
                                        "repeat-string": {
                                          "version": "1.5.2",
                                          "from": "repeat-string@>=1.5.2 <2.0.0",
                                          "resolved": "http://beta-internal:4873/repeat-string/-/repeat-string-1.5.2.tgz"
                                        }
                                      }
                                    },
                                    "lazy-cache": {
                                      "version": "0.2.7",
                                      "from": "lazy-cache@>=0.2.4 <0.3.0",
                                      "resolved": "http://beta-internal:4873/lazy-cache/-/lazy-cache-0.2.7.tgz"
                                    }
                                  }
                                },
                                "right-align": {
                                  "version": "0.1.3",
                                  "from": "right-align@>=0.1.1 <0.2.0",
                                  "resolved": "http://beta-internal:4873/right-align/-/right-align-0.1.3.tgz",
                                  "dependencies": {
                                    "align-text": {
                                      "version": "0.1.3",
                                      "from": "align-text@>=0.1.1 <0.2.0",
                                      "resolved": "http://beta-internal:4873/align-text/-/align-text-0.1.3.tgz",
                                      "dependencies": {
                                        "kind-of": {
                                          "version": "2.0.1",
                                          "from": "kind-of@>=2.0.0 <3.0.0",
                                          "resolved": "http://beta-internal:4873/kind-of/-/kind-of-2.0.1.tgz",
                                          "dependencies": {
                                            "is-buffer": {
                                              "version": "1.1.1",
                                              "from": "is-buffer@>=1.0.2 <2.0.0",
                                              "resolved": "http://beta-internal:4873/is-buffer/-/is-buffer-1.1.1.tgz"
                                            }
                                          }
                                        },
                                        "longest": {
                                          "version": "1.0.1",
                                          "from": "longest@>=1.0.1 <2.0.0",
                                          "resolved": "http://beta-internal:4873/longest/-/longest-1.0.1.tgz"
                                        },
                                        "repeat-string": {
                                          "version": "1.5.2",
                                          "from": "repeat-string@>=1.5.2 <2.0.0",
                                          "resolved": "http://beta-internal:4873/repeat-string/-/repeat-string-1.5.2.tgz"
                                        }
                                      }
                                    }
                                  }
                                },
                                "wordwrap": {
                                  "version": "0.0.2",
                                  "from": "wordwrap@0.0.2",
                                  "resolved": "http://beta-internal:4873/wordwrap/-/wordwrap-0.0.2.tgz"
                                }
                              }
                            },
                            "decamelize": {
                              "version": "1.1.2",
                              "from": "decamelize@>=1.0.0 <2.0.0",
                              "resolved": "http://beta-internal:4873/decamelize/-/decamelize-1.1.2.tgz",
                              "dependencies": {
                                "escape-string-regexp": {
                                  "version": "1.0.4",
                                  "from": "escape-string-regexp@>=1.0.4 <2.0.0",
                                  "resolved": "http://beta-internal:4873/escape-string-regexp/-/escape-string-regexp-1.0.4.tgz"
                                }
                              }
                            },
                            "os-locale": {
                              "version": "1.4.0",
                              "from": "os-locale@>=1.4.0 <2.0.0",
                              "resolved": "http://beta-internal:4873/os-locale/-/os-locale-1.4.0.tgz",
                              "dependencies": {
                                "lcid": {
                                  "version": "1.0.0",
                                  "from": "lcid@>=1.0.0 <2.0.0",
                                  "resolved": "http://beta-internal:4873/lcid/-/lcid-1.0.0.tgz",
                                  "dependencies": {
                                    "invert-kv": {
                                      "version": "1.0.0",
                                      "from": "invert-kv@>=1.0.0 <2.0.0",
                                      "resolved": "http://beta-internal:4873/invert-kv/-/invert-kv-1.0.0.tgz"
                                    }
                                  }
                                }
                              }
                            },
                            "window-size": {
                              "version": "0.1.4",
                              "from": "window-size@>=0.1.2 <0.2.0",
                              "resolved": "http://beta-internal:4873/window-size/-/window-size-0.1.4.tgz"
                            },
                            "y18n": {
                              "version": "3.2.0",
                              "from": "y18n@>=3.2.0 <4.0.0",
                              "resolved": "http://beta-internal:4873/y18n/-/y18n-3.2.0.tgz"
                            }
                          }
                        }
                      }
                    },
                    "esprima-fb": {
                      "version": "15001.1001.0-dev-harmony-fb",
                      "from": "esprima-fb@>=15001.1001.0-dev-harmony-fb <15001.1002.0",
                      "resolved": "http://beta-internal:4873/esprima-fb/-/esprima-fb-15001.1001.0-dev-harmony-fb.tgz"
                    },
                    "recast": {
                      "version": "0.10.33",
                      "from": "recast@0.10.33",
                      "resolved": "http://beta-internal:4873/recast/-/recast-0.10.33.tgz",
                      "dependencies": {
                        "ast-types": {
                          "version": "0.8.12",
                          "from": "ast-types@0.8.12",
                          "resolved": "http://beta-internal:4873/ast-types/-/ast-types-0.8.12.tgz"
                        }
                      }
                    },
                    "through": {
                      "version": "2.3.8",
                      "from": "through@>=2.3.8 <2.4.0",
                      "resolved": "http://beta-internal:4873/through/-/through-2.3.8.tgz"
                    }
                  }
                },
                "regexpu": {
                  "version": "1.3.0",
                  "from": "regexpu@>=1.3.0 <2.0.0",
                  "resolved": "http://beta-internal:4873/regexpu/-/regexpu-1.3.0.tgz",
                  "dependencies": {
                    "esprima": {
                      "version": "2.7.1",
                      "from": "esprima@>=2.6.0 <3.0.0",
                      "resolved": "http://beta-internal:4873/esprima/-/esprima-2.7.1.tgz"
                    },
                    "recast": {
                      "version": "0.10.43",
                      "from": "recast@>=0.10.10 <0.11.0",
                      "resolved": "http://beta-internal:4873/recast/-/recast-0.10.43.tgz",
                      "dependencies": {
                        "esprima-fb": {
                          "version": "15001.1001.0-dev-harmony-fb",
                          "from": "esprima-fb@>=15001.1001.0-dev-harmony-fb <15001.1002.0",
                          "resolved": "http://beta-internal:4873/esprima-fb/-/esprima-fb-15001.1001.0-dev-harmony-fb.tgz"
                        },
                        "ast-types": {
                          "version": "0.8.15",
                          "from": "ast-types@0.8.15",
                          "resolved": "http://beta-internal:4873/ast-types/-/ast-types-0.8.15.tgz"
                        }
                      }
                    },
                    "regenerate": {
                      "version": "1.2.1",
                      "from": "regenerate@>=1.2.1 <2.0.0",
                      "resolved": "http://beta-internal:4873/regenerate/-/regenerate-1.2.1.tgz"
                    },
                    "regjsgen": {
                      "version": "0.2.0",
                      "from": "regjsgen@>=0.2.0 <0.3.0",
                      "resolved": "http://beta-internal:4873/regjsgen/-/regjsgen-0.2.0.tgz"
                    },
                    "regjsparser": {
                      "version": "0.1.5",
                      "from": "regjsparser@>=0.1.4 <0.2.0",
                      "resolved": "http://beta-internal:4873/regjsparser/-/regjsparser-0.1.5.tgz",
                      "dependencies": {
                        "jsesc": {
                          "version": "0.5.0",
                          "from": "jsesc@>=0.5.0 <0.6.0",
                          "resolved": "http://beta-internal:4873/jsesc/-/jsesc-0.5.0.tgz"
                        }
                      }
                    }
                  }
                },
                "repeating": {
                  "version": "1.1.3",
                  "from": "repeating@>=1.1.2 <2.0.0",
                  "resolved": "http://beta-internal:4873/repeating/-/repeating-1.1.3.tgz",
                  "dependencies": {
                    "is-finite": {
                      "version": "1.0.1",
                      "from": "is-finite@>=1.0.0 <2.0.0",
                      "resolved": "http://beta-internal:4873/is-finite/-/is-finite-1.0.1.tgz",
                      "dependencies": {
                        "number-is-nan": {
                          "version": "1.0.0",
                          "from": "number-is-nan@>=1.0.0 <2.0.0",
                          "resolved": "http://beta-internal:4873/number-is-nan/-/number-is-nan-1.0.0.tgz"
                        }
                      }
                    }
                  }
                },
                "resolve": {
                  "version": "1.1.7",
                  "from": "resolve@>=1.1.6 <2.0.0",
                  "resolved": "http://beta-internal:4873/resolve/-/resolve-1.1.7.tgz"
                },
                "shebang-regex": {
                  "version": "1.0.0",
                  "from": "shebang-regex@>=1.0.0 <2.0.0",
                  "resolved": "http://beta-internal:4873/shebang-regex/-/shebang-regex-1.0.0.tgz"
                },
                "slash": {
                  "version": "1.0.0",
                  "from": "slash@>=1.0.0 <2.0.0",
                  "resolved": "http://beta-internal:4873/slash/-/slash-1.0.0.tgz"
                },
                "source-map": {
                  "version": "0.5.3",
                  "from": "source-map@>=0.5.0 <0.6.0",
                  "resolved": "http://beta-internal:4873/source-map/-/source-map-0.5.3.tgz"
                },
                "source-map-support": {
                  "version": "0.2.10",
                  "from": "source-map-support@>=0.2.10 <0.3.0",
                  "resolved": "http://beta-internal:4873/source-map-support/-/source-map-support-0.2.10.tgz",
                  "dependencies": {
                    "source-map": {
                      "version": "0.1.32",
                      "from": "source-map@0.1.32",
                      "resolved": "http://beta-internal:4873/source-map/-/source-map-0.1.32.tgz",
                      "dependencies": {
                        "amdefine": {
                          "version": "1.0.0",
                          "from": "amdefine@>=0.0.4",
                          "resolved": "http://beta-internal:4873/amdefine/-/amdefine-1.0.0.tgz"
                        }
                      }
                    }
                  }
                },
                "to-fast-properties": {
                  "version": "1.0.1",
                  "from": "to-fast-properties@>=1.0.0 <2.0.0",
                  "resolved": "http://beta-internal:4873/to-fast-properties/-/to-fast-properties-1.0.1.tgz"
                },
                "trim-right": {
                  "version": "1.0.1",
                  "from": "trim-right@>=1.0.0 <2.0.0",
                  "resolved": "http://beta-internal:4873/trim-right/-/trim-right-1.0.1.tgz"
                },
                "try-resolve": {
                  "version": "1.0.1",
                  "from": "try-resolve@>=1.0.0 <2.0.0",
                  "resolved": "http://beta-internal:4873/try-resolve/-/try-resolve-1.0.1.tgz"
                }
              }
            },
            "lodash.assign": {
              "version": "3.2.0",
              "from": "lodash.assign@>=3.2.0 <4.0.0",
              "resolved": "http://beta-internal:4873/lodash.assign/-/lodash.assign-3.2.0.tgz",
              "dependencies": {
                "lodash._baseassign": {
                  "version": "3.2.0",
                  "from": "lodash._baseassign@>=3.0.0 <4.0.0",
                  "resolved": "http://beta-internal:4873/lodash._baseassign/-/lodash._baseassign-3.2.0.tgz",
                  "dependencies": {
                    "lodash._basecopy": {
                      "version": "3.0.1",
                      "from": "lodash._basecopy@>=3.0.0 <4.0.0",
                      "resolved": "http://beta-internal:4873/lodash._basecopy/-/lodash._basecopy-3.0.1.tgz"
                    }
                  }
                },
                "lodash._createassigner": {
                  "version": "3.1.1",
                  "from": "lodash._createassigner@>=3.0.0 <4.0.0",
                  "resolved": "http://beta-internal:4873/lodash._createassigner/-/lodash._createassigner-3.1.1.tgz",
                  "dependencies": {
                    "lodash._bindcallback": {
                      "version": "3.0.1",
                      "from": "lodash._bindcallback@>=3.0.0 <4.0.0",
                      "resolved": "http://beta-internal:4873/lodash._bindcallback/-/lodash._bindcallback-3.0.1.tgz"
                    },
                    "lodash._isiterateecall": {
                      "version": "3.0.9",
                      "from": "lodash._isiterateecall@>=3.0.0 <4.0.0",
                      "resolved": "http://beta-internal:4873/lodash._isiterateecall/-/lodash._isiterateecall-3.0.9.tgz"
                    },
                    "lodash.restparam": {
                      "version": "3.6.1",
                      "from": "lodash.restparam@>=3.0.0 <4.0.0",
                      "resolved": "http://beta-internal:4873/lodash.restparam/-/lodash.restparam-3.6.1.tgz"
                    }
                  }
                },
                "lodash.keys": {
                  "version": "3.1.2",
                  "from": "lodash.keys@>=3.0.0 <4.0.0",
                  "resolved": "http://beta-internal:4873/lodash.keys/-/lodash.keys-3.1.2.tgz",
                  "dependencies": {
                    "lodash._getnative": {
                      "version": "3.9.1",
                      "from": "lodash._getnative@>=3.0.0 <4.0.0",
                      "resolved": "http://beta-internal:4873/lodash._getnative/-/lodash._getnative-3.9.1.tgz"
                    },
                    "lodash.isarguments": {
                      "version": "3.0.5",
                      "from": "lodash.isarguments@>=3.0.0 <4.0.0",
                      "resolved": "http://beta-internal:4873/lodash.isarguments/-/lodash.isarguments-3.0.5.tgz"
                    },
                    "lodash.isarray": {
                      "version": "3.0.4",
                      "from": "lodash.isarray@>=3.0.0 <4.0.0",
                      "resolved": "http://beta-internal:4873/lodash.isarray/-/lodash.isarray-3.0.4.tgz"
                    }
                  }
                }
              }
            },
            "lodash.pick": {
              "version": "3.1.0",
              "from": "lodash.pick@>=3.1.0 <4.0.0",
              "resolved": "http://beta-internal:4873/lodash.pick/-/lodash.pick-3.1.0.tgz",
              "dependencies": {
                "lodash._baseflatten": {
                  "version": "3.1.4",
                  "from": "lodash._baseflatten@>=3.0.0 <4.0.0",
                  "resolved": "http://beta-internal:4873/lodash._baseflatten/-/lodash._baseflatten-3.1.4.tgz",
                  "dependencies": {
                    "lodash.isarguments": {
                      "version": "3.0.5",
                      "from": "lodash.isarguments@>=3.0.0 <4.0.0",
                      "resolved": "http://beta-internal:4873/lodash.isarguments/-/lodash.isarguments-3.0.5.tgz"
                    },
                    "lodash.isarray": {
                      "version": "3.0.4",
                      "from": "lodash.isarray@>=3.0.0 <4.0.0",
                      "resolved": "http://beta-internal:4873/lodash.isarray/-/lodash.isarray-3.0.4.tgz"
                    }
                  }
                },
                "lodash._bindcallback": {
                  "version": "3.0.1",
                  "from": "lodash._bindcallback@>=3.0.0 <4.0.0",
                  "resolved": "http://beta-internal:4873/lodash._bindcallback/-/lodash._bindcallback-3.0.1.tgz"
                },
                "lodash._pickbyarray": {
                  "version": "3.0.2",
                  "from": "lodash._pickbyarray@>=3.0.0 <4.0.0",
                  "resolved": "http://beta-internal:4873/lodash._pickbyarray/-/lodash._pickbyarray-3.0.2.tgz"
                },
                "lodash._pickbycallback": {
                  "version": "3.0.0",
                  "from": "lodash._pickbycallback@>=3.0.0 <4.0.0",
                  "resolved": "http://beta-internal:4873/lodash._pickbycallback/-/lodash._pickbycallback-3.0.0.tgz",
                  "dependencies": {
                    "lodash._basefor": {
                      "version": "3.0.3",
                      "from": "lodash._basefor@>=3.0.0 <4.0.0",
                      "resolved": "http://beta-internal:4873/lodash._basefor/-/lodash._basefor-3.0.3.tgz"
                    },
                    "lodash.keysin": {
                      "version": "3.0.8",
                      "from": "lodash.keysin@>=3.0.0 <4.0.0",
                      "resolved": "http://beta-internal:4873/lodash.keysin/-/lodash.keysin-3.0.8.tgz",
                      "dependencies": {
                        "lodash.isarguments": {
                          "version": "3.0.5",
                          "from": "lodash.isarguments@>=3.0.0 <4.0.0",
                          "resolved": "http://beta-internal:4873/lodash.isarguments/-/lodash.isarguments-3.0.5.tgz"
                        },
                        "lodash.isarray": {
                          "version": "3.0.4",
                          "from": "lodash.isarray@>=3.0.0 <4.0.0",
                          "resolved": "http://beta-internal:4873/lodash.isarray/-/lodash.isarray-3.0.4.tgz"
                        }
                      }
                    }
                  }
                },
                "lodash.restparam": {
                  "version": "3.6.1",
                  "from": "lodash.restparam@>=3.0.0 <4.0.0",
                  "resolved": "http://beta-internal:4873/lodash.restparam/-/lodash.restparam-3.6.1.tgz"
                }
              }
            },
            "acorn-to-esprima": {
              "version": "1.0.7",
              "from": "acorn-to-esprima@>=1.0.5 <2.0.0",
              "resolved": "http://beta-internal:4873/acorn-to-esprima/-/acorn-to-esprima-1.0.7.tgz"
            }
          }
        },
        "unirest": {
          "version": "0.4.2",
          "from": "unirest@>=0.4.2 <0.5.0",
          "resolved": "http://beta-internal:4873/unirest/-/unirest-0.4.2.tgz",
          "dependencies": {
            "form-data": {
              "version": "0.2.0",
              "from": "form-data@>=0.2.0 <0.3.0",
              "resolved": "http://beta-internal:4873/form-data/-/form-data-0.2.0.tgz",
              "dependencies": {
                "combined-stream": {
                  "version": "0.0.7",
                  "from": "combined-stream@>=0.0.4 <0.1.0",
                  "resolved": "http://beta-internal:4873/combined-stream/-/combined-stream-0.0.7.tgz",
                  "dependencies": {
                    "delayed-stream": {
                      "version": "0.0.5",
                      "from": "delayed-stream@0.0.5",
                      "resolved": "http://beta-internal:4873/delayed-stream/-/delayed-stream-0.0.5.tgz"
                    }
                  }
                },
                "mime-types": {
                  "version": "2.0.14",
                  "from": "mime-types@>=2.0.3 <2.1.0",
                  "resolved": "http://beta-internal:4873/mime-types/-/mime-types-2.0.14.tgz",
                  "dependencies": {
                    "mime-db": {
                      "version": "1.12.0",
                      "from": "mime-db@>=1.12.0 <1.13.0",
                      "resolved": "http://beta-internal:4873/mime-db/-/mime-db-1.12.0.tgz"
                    }
                  }
                }
              }
            },
            "mime": {
              "version": "1.2.11",
              "from": "mime@>=1.2.11 <1.3.0",
              "resolved": "http://beta-internal:4873/mime/-/mime-1.2.11.tgz"
            },
            "request": {
              "version": "2.51.0",
              "from": "request@>=2.51.0 <2.52.0",
              "resolved": "http://beta-internal:4873/request/-/request-2.51.0.tgz",
              "dependencies": {
                "bl": {
                  "version": "0.9.5",
                  "from": "bl@>=0.9.0 <0.10.0",
                  "resolved": "http://beta-internal:4873/bl/-/bl-0.9.5.tgz",
                  "dependencies": {
                    "readable-stream": {
                      "version": "1.0.33",
                      "from": "readable-stream@>=1.0.26 <1.1.0",
                      "resolved": "http://beta-internal:4873/readable-stream/-/readable-stream-1.0.33.tgz",
                      "dependencies": {
                        "core-util-is": {
                          "version": "1.0.2",
                          "from": "core-util-is@>=1.0.0 <1.1.0",
                          "resolved": "http://beta-internal:4873/core-util-is/-/core-util-is-1.0.2.tgz"
                        },
                        "isarray": {
                          "version": "0.0.1",
                          "from": "isarray@0.0.1",
                          "resolved": "http://beta-internal:4873/isarray/-/isarray-0.0.1.tgz"
                        },
                        "string_decoder": {
                          "version": "0.10.31",
                          "from": "string_decoder@>=0.10.0 <0.11.0",
                          "resolved": "http://beta-internal:4873/string_decoder/-/string_decoder-0.10.31.tgz"
                        },
                        "inherits": {
                          "version": "2.0.1",
                          "from": "inherits@>=2.0.1 <2.1.0",
                          "resolved": "http://beta-internal:4873/inherits/-/inherits-2.0.1.tgz"
                        }
                      }
                    }
                  }
                },
                "caseless": {
                  "version": "0.8.0",
                  "from": "caseless@>=0.8.0 <0.9.0",
                  "resolved": "http://beta-internal:4873/caseless/-/caseless-0.8.0.tgz"
                },
                "forever-agent": {
                  "version": "0.5.2",
                  "from": "forever-agent@>=0.5.0 <0.6.0",
                  "resolved": "http://beta-internal:4873/forever-agent/-/forever-agent-0.5.2.tgz"
                },
                "json-stringify-safe": {
                  "version": "5.0.1",
                  "from": "json-stringify-safe@>=5.0.0 <5.1.0",
                  "resolved": "http://beta-internal:4873/json-stringify-safe/-/json-stringify-safe-5.0.1.tgz"
                },
                "mime-types": {
                  "version": "1.0.2",
                  "from": "mime-types@>=1.0.1 <1.1.0",
                  "resolved": "http://beta-internal:4873/mime-types/-/mime-types-1.0.2.tgz"
                },
                "qs": {
                  "version": "2.3.3",
                  "from": "qs@>=2.3.1 <2.4.0",
                  "resolved": "http://beta-internal:4873/qs/-/qs-2.3.3.tgz"
                },
                "tunnel-agent": {
                  "version": "0.4.2",
                  "from": "tunnel-agent@>=0.4.0 <0.5.0",
                  "resolved": "http://beta-internal:4873/tunnel-agent/-/tunnel-agent-0.4.2.tgz"
                },
                "http-signature": {
                  "version": "0.10.1",
                  "from": "http-signature@>=0.10.0 <0.11.0",
                  "resolved": "http://beta-internal:4873/http-signature/-/http-signature-0.10.1.tgz",
                  "dependencies": {
                    "assert-plus": {
                      "version": "0.1.5",
                      "from": "assert-plus@>=0.1.5 <0.2.0",
                      "resolved": "http://beta-internal:4873/assert-plus/-/assert-plus-0.1.5.tgz"
                    },
                    "asn1": {
                      "version": "0.1.11",
                      "from": "asn1@0.1.11",
                      "resolved": "http://beta-internal:4873/asn1/-/asn1-0.1.11.tgz"
                    },
                    "ctype": {
                      "version": "0.5.3",
                      "from": "ctype@0.5.3",
                      "resolved": "http://beta-internal:4873/ctype/-/ctype-0.5.3.tgz"
                    }
                  }
                },
                "oauth-sign": {
                  "version": "0.5.0",
                  "from": "oauth-sign@>=0.5.0 <0.6.0",
                  "resolved": "http://beta-internal:4873/oauth-sign/-/oauth-sign-0.5.0.tgz"
                },
                "hawk": {
                  "version": "1.1.1",
                  "from": "hawk@1.1.1",
                  "resolved": "http://beta-internal:4873/hawk/-/hawk-1.1.1.tgz",
                  "dependencies": {
                    "hoek": {
                      "version": "0.9.1",
                      "from": "hoek@>=0.9.0 <0.10.0",
                      "resolved": "http://beta-internal:4873/hoek/-/hoek-0.9.1.tgz"
                    },
                    "boom": {
                      "version": "0.4.2",
                      "from": "boom@>=0.4.0 <0.5.0",
                      "resolved": "http://beta-internal:4873/boom/-/boom-0.4.2.tgz"
                    },
                    "cryptiles": {
                      "version": "0.2.2",
                      "from": "cryptiles@>=0.2.0 <0.3.0",
                      "resolved": "http://beta-internal:4873/cryptiles/-/cryptiles-0.2.2.tgz"
                    },
                    "sntp": {
                      "version": "0.2.4",
                      "from": "sntp@>=0.2.0 <0.3.0",
                      "resolved": "http://beta-internal:4873/sntp/-/sntp-0.2.4.tgz"
                    }
                  }
                },
                "aws-sign2": {
                  "version": "0.5.0",
                  "from": "aws-sign2@>=0.5.0 <0.6.0",
                  "resolved": "http://beta-internal:4873/aws-sign2/-/aws-sign2-0.5.0.tgz"
                },
                "stringstream": {
                  "version": "0.0.5",
                  "from": "stringstream@>=0.0.4 <0.1.0",
                  "resolved": "http://beta-internal:4873/stringstream/-/stringstream-0.0.5.tgz"
                },
                "combined-stream": {
                  "version": "0.0.7",
                  "from": "combined-stream@>=0.0.5 <0.1.0",
                  "resolved": "http://beta-internal:4873/combined-stream/-/combined-stream-0.0.7.tgz",
                  "dependencies": {
                    "delayed-stream": {
                      "version": "0.0.5",
                      "from": "delayed-stream@0.0.5",
                      "resolved": "http://beta-internal:4873/delayed-stream/-/delayed-stream-0.0.5.tgz"
                    }
                  }
                }
              }
            }
          }
        }
      }
    },
    "intercom.io": {
      "version": "0.0.8",
      "from": "intercom.io@>=0.0.8 <0.1.0",
      "resolved": "http://beta-internal:4873/intercom.io/-/intercom.io-0.0.8.tgz",
      "dependencies": {
        "request": {
          "version": "2.34.0",
          "from": "request@2.34.0",
          "resolved": "http://beta-internal:4873/request/-/request-2.34.0.tgz",
          "dependencies": {
            "json-stringify-safe": {
              "version": "5.0.1",
              "from": "json-stringify-safe@>=5.0.0 <5.1.0",
              "resolved": "http://beta-internal:4873/json-stringify-safe/-/json-stringify-safe-5.0.1.tgz"
            },
            "forever-agent": {
              "version": "0.5.2",
              "from": "forever-agent@>=0.5.0 <0.6.0",
              "resolved": "http://beta-internal:4873/forever-agent/-/forever-agent-0.5.2.tgz"
            },
            "mime": {
              "version": "1.2.11",
              "from": "mime@>=1.2.9 <1.3.0",
              "resolved": "http://beta-internal:4873/mime/-/mime-1.2.11.tgz"
            },
            "form-data": {
              "version": "0.1.4",
              "from": "form-data@>=0.1.0 <0.2.0",
              "resolved": "http://beta-internal:4873/form-data/-/form-data-0.1.4.tgz",
              "dependencies": {
                "combined-stream": {
                  "version": "0.0.7",
                  "from": "combined-stream@>=0.0.5 <0.1.0",
                  "resolved": "http://beta-internal:4873/combined-stream/-/combined-stream-0.0.7.tgz",
                  "dependencies": {
                    "delayed-stream": {
                      "version": "0.0.5",
                      "from": "delayed-stream@0.0.5",
                      "resolved": "http://beta-internal:4873/delayed-stream/-/delayed-stream-0.0.5.tgz"
                    }
                  }
                }
              }
            },
            "tunnel-agent": {
              "version": "0.3.0",
              "from": "tunnel-agent@>=0.3.0 <0.4.0",
              "resolved": "http://beta-internal:4873/tunnel-agent/-/tunnel-agent-0.3.0.tgz"
            },
            "http-signature": {
              "version": "0.10.1",
              "from": "http-signature@>=0.10.0 <0.11.0",
              "resolved": "http://beta-internal:4873/http-signature/-/http-signature-0.10.1.tgz",
              "dependencies": {
                "assert-plus": {
                  "version": "0.1.5",
                  "from": "assert-plus@>=0.1.5 <0.2.0",
                  "resolved": "http://beta-internal:4873/assert-plus/-/assert-plus-0.1.5.tgz"
                },
                "asn1": {
                  "version": "0.1.11",
                  "from": "asn1@0.1.11",
                  "resolved": "http://beta-internal:4873/asn1/-/asn1-0.1.11.tgz"
                },
                "ctype": {
                  "version": "0.5.3",
                  "from": "ctype@0.5.3",
                  "resolved": "http://beta-internal:4873/ctype/-/ctype-0.5.3.tgz"
                }
              }
            },
            "oauth-sign": {
              "version": "0.3.0",
              "from": "oauth-sign@>=0.3.0 <0.4.0",
              "resolved": "http://beta-internal:4873/oauth-sign/-/oauth-sign-0.3.0.tgz"
            },
            "hawk": {
              "version": "1.0.0",
              "from": "hawk@>=1.0.0 <1.1.0",
              "resolved": "http://beta-internal:4873/hawk/-/hawk-1.0.0.tgz",
              "dependencies": {
                "hoek": {
                  "version": "0.9.1",
                  "from": "hoek@>=0.9.0 <0.10.0",
                  "resolved": "http://beta-internal:4873/hoek/-/hoek-0.9.1.tgz"
                },
                "boom": {
                  "version": "0.4.2",
                  "from": "boom@>=0.4.0 <0.5.0",
                  "resolved": "http://beta-internal:4873/boom/-/boom-0.4.2.tgz"
                },
                "cryptiles": {
                  "version": "0.2.2",
                  "from": "cryptiles@>=0.2.0 <0.3.0",
                  "resolved": "http://beta-internal:4873/cryptiles/-/cryptiles-0.2.2.tgz"
                },
                "sntp": {
                  "version": "0.2.4",
                  "from": "sntp@>=0.2.0 <0.3.0",
                  "resolved": "http://beta-internal:4873/sntp/-/sntp-0.2.4.tgz"
                }
              }
            },
            "aws-sign2": {
              "version": "0.5.0",
              "from": "aws-sign2@>=0.5.0 <0.6.0",
              "resolved": "http://beta-internal:4873/aws-sign2/-/aws-sign2-0.5.0.tgz"
            }
          }
        },
        "qs": {
          "version": "0.6.6",
          "from": "qs@0.6.6",
          "resolved": "http://beta-internal:4873/qs/-/qs-0.6.6.tgz"
        },
        "lodash": {
          "version": "2.4.1",
          "from": "lodash@2.4.1",
          "resolved": "http://beta-internal:4873/lodash/-/lodash-2.4.1.tgz"
        },
        "debug": {
          "version": "0.8.1",
          "from": "debug@0.8.1",
          "resolved": "http://beta-internal:4873/debug/-/debug-0.8.1.tgz"
        }
      }
    },
    "ioredis": {
      "version": "1.14.0",
      "from": "ioredis@>=1.10.0 <2.0.0",
      "resolved": "http://beta-internal:4873/ioredis/-/ioredis-1.14.0.tgz",
      "dependencies": {
        "bluebird": {
          "version": "2.10.2",
          "from": "bluebird@>=2.9.34 <3.0.0",
          "resolved": "http://beta-internal:4873/bluebird/-/bluebird-2.10.2.tgz"
        },
        "double-ended-queue": {
          "version": "2.1.0-0",
          "from": "double-ended-queue@>=2.1.0-0 <3.0.0",
          "resolved": "http://beta-internal:4873/double-ended-queue/-/double-ended-queue-2.1.0-0.tgz"
        },
        "flexbuffer": {
          "version": "0.0.6",
          "from": "flexbuffer@0.0.6",
          "resolved": "http://beta-internal:4873/flexbuffer/-/flexbuffer-0.0.6.tgz"
        },
        "lodash": {
          "version": "3.10.1",
          "from": "lodash@>=3.6.0 <4.0.0",
          "resolved": "http://beta-internal:4873/lodash/-/lodash-3.10.1.tgz"
        }
      }
    },
    "jwt-simple": {
      "version": "0.1.0",
      "from": "jwt-simple@>=0.1.0 <0.2.0",
      "resolved": "http://beta-internal:4873/jwt-simple/-/jwt-simple-0.1.0.tgz"
    },
    "keyword-extractor": {
      "version": "0.0.9",
      "from": "keyword-extractor@0.0.9",
      "resolved": "http://beta-internal:4873/keyword-extractor/-/keyword-extractor-0.0.9.tgz",
      "dependencies": {
        "underscore.string": {
          "version": "2.3.3",
          "from": "underscore.string@2.3.3",
          "resolved": "http://beta-internal:4873/underscore.string/-/underscore.string-2.3.3.tgz"
        }
      }
    },
    "langs": {
      "version": "1.0.1",
      "from": "langs@>=1.0.1 <2.0.0",
      "resolved": "http://beta-internal:4873/langs/-/langs-1.0.1.tgz"
    },
    "languagedetect": {
      "version": "1.1.1",
      "from": "languagedetect@>=1.1.1 <2.0.0",
      "resolved": "http://beta-internal:4873/languagedetect/-/languagedetect-1.1.1.tgz"
    },
    "lazy.js": {
      "version": "0.2.1",
      "from": "lazy.js@>=0.2.1 <0.3.0",
      "resolved": "http://beta-internal:4873/lazy.js/-/lazy.js-0.2.1.tgz"
    },
    "linklocal": {
      "version": "2.5.2",
      "from": "linklocal@>=2.5.2 <3.0.0",
      "resolved": "http://beta-internal:4873/linklocal/-/linklocal-2.5.2.tgz",
      "dependencies": {
        "commander": {
          "version": "2.8.1",
          "from": "commander@>=2.8.1 <2.9.0",
          "resolved": "http://beta-internal:4873/commander/-/commander-2.8.1.tgz",
          "dependencies": {
            "graceful-readlink": {
              "version": "1.0.1",
              "from": "graceful-readlink@>=1.0.0",
              "resolved": "http://beta-internal:4873/graceful-readlink/-/graceful-readlink-1.0.1.tgz"
            }
          }
        },
        "map-limit": {
          "version": "0.0.1",
          "from": "map-limit@0.0.1",
          "resolved": "http://beta-internal:4873/map-limit/-/map-limit-0.0.1.tgz",
          "dependencies": {
            "once": {
              "version": "1.3.3",
              "from": "once@>=1.3.0 <1.4.0",
              "resolved": "http://beta-internal:4873/once/-/once-1.3.3.tgz",
              "dependencies": {
                "wrappy": {
                  "version": "1.0.1",
                  "from": "wrappy@>=1.0.0 <2.0.0",
                  "resolved": "http://beta-internal:4873/wrappy/-/wrappy-1.0.1.tgz"
                }
              }
            }
          }
        },
        "rimraf": {
          "version": "2.3.4",
          "from": "rimraf@>=2.3.3 <2.4.0",
          "resolved": "http://beta-internal:4873/rimraf/-/rimraf-2.3.4.tgz",
          "dependencies": {
            "glob": {
              "version": "4.5.3",
              "from": "glob@>=4.4.2 <5.0.0",
              "resolved": "http://beta-internal:4873/glob/-/glob-4.5.3.tgz",
              "dependencies": {
                "inflight": {
                  "version": "1.0.4",
                  "from": "inflight@>=1.0.4 <2.0.0",
                  "resolved": "http://beta-internal:4873/inflight/-/inflight-1.0.4.tgz",
                  "dependencies": {
                    "wrappy": {
                      "version": "1.0.1",
                      "from": "wrappy@>=1.0.0 <2.0.0",
                      "resolved": "http://beta-internal:4873/wrappy/-/wrappy-1.0.1.tgz"
                    }
                  }
                },
                "minimatch": {
                  "version": "2.0.10",
                  "from": "minimatch@>=2.0.1 <3.0.0",
                  "resolved": "http://beta-internal:4873/minimatch/-/minimatch-2.0.10.tgz",
                  "dependencies": {
                    "brace-expansion": {
                      "version": "1.1.2",
                      "from": "brace-expansion@>=1.0.0 <2.0.0",
                      "resolved": "http://beta-internal:4873/brace-expansion/-/brace-expansion-1.1.2.tgz",
                      "dependencies": {
                        "balanced-match": {
                          "version": "0.3.0",
                          "from": "balanced-match@>=0.3.0 <0.4.0",
                          "resolved": "http://beta-internal:4873/balanced-match/-/balanced-match-0.3.0.tgz"
                        },
                        "concat-map": {
                          "version": "0.0.1",
                          "from": "concat-map@0.0.1",
                          "resolved": "http://beta-internal:4873/concat-map/-/concat-map-0.0.1.tgz"
                        }
                      }
                    }
                  }
                },
                "once": {
                  "version": "1.3.3",
                  "from": "once@>=1.3.0 <2.0.0",
                  "resolved": "http://beta-internal:4873/once/-/once-1.3.3.tgz",
                  "dependencies": {
                    "wrappy": {
                      "version": "1.0.1",
                      "from": "wrappy@>=1.0.0 <2.0.0",
                      "resolved": "http://beta-internal:4873/wrappy/-/wrappy-1.0.1.tgz"
                    }
                  }
                }
              }
            }
          }
        }
      }
    },
    "locale": {
      "version": "0.0.17",
      "from": "locale@0.0.17",
      "resolved": "http://beta-internal:4873/locale/-/locale-0.0.17.tgz"
    },
    "lodash": {
      "version": "3.2.0",
      "from": "lodash@>=3.2.0 <3.3.0",
      "resolved": "http://beta-internal:4873/lodash/-/lodash-3.2.0.tgz"
    },
    "loglevel": {
      "version": "1.4.0",
      "from": "loglevel@>=1.2.0 <2.0.0",
      "resolved": "http://beta-internal:4873/loglevel/-/loglevel-1.4.0.tgz"
    },
    "lru-cache": {
      "version": "2.7.3",
      "from": "lru-cache@>=2.5.0 <3.0.0",
      "resolved": "http://beta-internal:4873/lru-cache/-/lru-cache-2.7.3.tgz"
    },
    "mandrill-api": {
      "version": "1.0.45",
      "from": "mandrill-api@>=1.0.40 <1.1.0",
      "resolved": "http://beta-internal:4873/mandrill-api/-/mandrill-api-1.0.45.tgz"
    },
    "memwatch-next": {
      "version": "0.2.10",
      "from": "memwatch-next@>=0.2.6 <0.3.0",
      "resolved": "http://beta-internal:4873/memwatch-next/-/memwatch-next-0.2.10.tgz",
      "dependencies": {
        "bindings": {
          "version": "1.2.1",
          "from": "bindings@>=1.2.0 <2.0.0",
          "resolved": "http://beta-internal:4873/bindings/-/bindings-1.2.1.tgz"
        },
        "nan": {
          "version": "2.2.0",
          "from": "nan@>=2.0.0 <3.0.0",
          "resolved": "http://beta-internal:4873/nan/-/nan-2.2.0.tgz"
        }
      }
    },
    "method-override": {
      "version": "2.3.5",
      "from": "method-override@>=2.3.4 <3.0.0",
      "resolved": "http://beta-internal:4873/method-override/-/method-override-2.3.5.tgz",
      "dependencies": {
        "methods": {
          "version": "1.1.2",
          "from": "methods@>=1.1.1 <1.2.0",
          "resolved": "http://beta-internal:4873/methods/-/methods-1.1.2.tgz"
        },
        "parseurl": {
          "version": "1.3.1",
          "from": "parseurl@>=1.3.0 <1.4.0",
          "resolved": "http://beta-internal:4873/parseurl/-/parseurl-1.3.1.tgz"
        },
        "vary": {
          "version": "1.0.1",
          "from": "vary@>=1.0.1 <1.1.0",
          "resolved": "http://beta-internal:4873/vary/-/vary-1.0.1.tgz"
        }
      }
    },
    "mixpanel": {
      "version": "0.0.20",
      "from": "mixpanel@>=0.0.19 <0.1.0",
      "resolved": "http://beta-internal:4873/mixpanel/-/mixpanel-0.0.20.tgz"
    },
    "moment": {
      "version": "2.11.1",
      "from": "moment@>=2.10.3 <3.0.0",
      "resolved": "http://beta-internal:4873/moment/-/moment-2.11.1.tgz"
    },
    "mongodb": {
      "version": "2.1.4",
      "from": "mongodb@>=2.0.34 <3.0.0",
      "resolved": "http://beta-internal:4873/mongodb/-/mongodb-2.1.4.tgz",
      "dependencies": {
        "es6-promise": {
          "version": "3.0.2",
          "from": "es6-promise@3.0.2",
          "resolved": "http://beta-internal:4873/es6-promise/-/es6-promise-3.0.2.tgz"
        },
        "mongodb-core": {
          "version": "1.2.32",
          "from": "mongodb-core@1.2.32",
          "resolved": "http://beta-internal:4873/mongodb-core/-/mongodb-core-1.2.32.tgz",
          "dependencies": {
            "bson": {
              "version": "0.4.21",
              "from": "bson@>=0.4.21 <0.5.0",
              "resolved": "http://beta-internal:4873/bson/-/bson-0.4.21.tgz"
            }
          }
        },
        "readable-stream": {
          "version": "1.0.31",
          "from": "readable-stream@1.0.31",
          "resolved": "http://beta-internal:4873/readable-stream/-/readable-stream-1.0.31.tgz",
          "dependencies": {
            "core-util-is": {
              "version": "1.0.2",
              "from": "core-util-is@>=1.0.0 <1.1.0",
              "resolved": "http://beta-internal:4873/core-util-is/-/core-util-is-1.0.2.tgz"
            },
            "isarray": {
              "version": "0.0.1",
              "from": "isarray@0.0.1",
              "resolved": "http://beta-internal:4873/isarray/-/isarray-0.0.1.tgz"
            },
            "string_decoder": {
              "version": "0.10.31",
              "from": "string_decoder@>=0.10.0 <0.11.0",
              "resolved": "http://beta-internal:4873/string_decoder/-/string_decoder-0.10.31.tgz"
            }
          }
        },
        "kerberos": {
          "version": "0.0.18",
          "from": "kerberos@>=0.0.0 <0.1.0",
          "resolved": "http://beta-internal:4873/kerberos/-/kerberos-0.0.18.tgz",
          "dependencies": {
            "nan": {
              "version": "2.0.9",
              "from": "nan@>=2.0.0 <2.1.0",
              "resolved": "http://beta-internal:4873/nan/-/nan-2.0.9.tgz"
            }
          }
        }
      }
    },
    "mongodb-arbiter-discovery": {
      "version": "0.1.2",
      "from": "mongodb-arbiter-discovery@>=0.1.1 <0.2.0",
      "resolved": "http://beta-internal:4873/mongodb-arbiter-discovery/-/mongodb-arbiter-discovery-0.1.2.tgz"
    },
    "mongodb-connection-string": {
      "version": "0.1.1",
      "from": "mongodb-connection-string@>=0.1.1 <0.2.0",
      "resolved": "http://beta-internal:4873/mongodb-connection-string/-/mongodb-connection-string-0.1.1.tgz"
    },
    "mongodb-datadog-stats": {
      "version": "0.1.2",
      "from": "mongodb-datadog-stats@>=0.1.2 <0.2.0",
      "resolved": "http://beta-internal:4873/mongodb-datadog-stats/-/mongodb-datadog-stats-0.1.2.tgz",
      "dependencies": {
        "mongodb-perf-wrapper": {
          "version": "0.1.3",
          "from": "mongodb-perf-wrapper@>=0.1.3 <0.2.0",
          "resolved": "http://beta-internal:4873/mongodb-perf-wrapper/-/mongodb-perf-wrapper-0.1.3.tgz"
        },
        "node-statsd": {
          "version": "0.1.1",
          "from": "node-statsd@>=0.1.1 <0.2.0",
          "resolved": "http://beta-internal:4873/node-statsd/-/node-statsd-0.1.1.tgz"
        }
      }
    },
    "mongodb-unique-ids": {
      "version": "0.1.2",
      "from": "mongodb-unique-ids@>=0.1.2 <0.2.0",
      "resolved": "http://beta-internal:4873/mongodb-unique-ids/-/mongodb-unique-ids-0.1.2.tgz"
    },
    "mongoose": {
      "version": "4.1.2",
      "from": "mongoose@4.1.2",
      "resolved": "http://beta-internal:4873/mongoose/-/mongoose-4.1.2.tgz",
      "dependencies": {
        "async": {
          "version": "0.9.0",
          "from": "async@0.9.0",
          "resolved": "http://beta-internal:4873/async/-/async-0.9.0.tgz"
        },
        "bson": {
          "version": "0.3.2",
          "from": "bson@>=0.3.0 <0.4.0",
          "resolved": "http://beta-internal:4873/bson/-/bson-0.3.2.tgz",
          "dependencies": {
            "bson-ext": {
              "version": "0.1.13",
              "from": "bson-ext@>=0.1.0 <0.2.0",
              "resolved": "http://beta-internal:4873/bson-ext/-/bson-ext-0.1.13.tgz",
              "dependencies": {
                "bindings": {
                  "version": "1.2.1",
                  "from": "bindings@>=1.2.1 <2.0.0",
                  "resolved": "http://beta-internal:4873/bindings/-/bindings-1.2.1.tgz"
                },
                "nan": {
                  "version": "2.0.9",
                  "from": "nan@>=2.0.9 <2.1.0",
                  "resolved": "http://beta-internal:4873/nan/-/nan-2.0.9.tgz"
                }
              }
            }
          }
        },
        "hooks-fixed": {
          "version": "1.1.0",
          "from": "hooks-fixed@1.1.0",
          "resolved": "http://beta-internal:4873/hooks-fixed/-/hooks-fixed-1.1.0.tgz"
        },
        "kareem": {
          "version": "1.0.1",
          "from": "kareem@1.0.1",
          "resolved": "http://beta-internal:4873/kareem/-/kareem-1.0.1.tgz"
        },
        "mongodb": {
          "version": "2.0.40",
          "from": "mongodb@2.0.40",
          "resolved": "http://beta-internal:4873/mongodb/-/mongodb-2.0.40.tgz",
          "dependencies": {
            "mongodb-core": {
              "version": "1.2.9",
              "from": "mongodb-core@1.2.9",
              "resolved": "http://beta-internal:4873/mongodb-core/-/mongodb-core-1.2.9.tgz",
              "dependencies": {
                "bson": {
                  "version": "0.4.21",
                  "from": "bson@>=0.4.0 <0.5.0",
                  "resolved": "http://beta-internal:4873/bson/-/bson-0.4.21.tgz"
                },
                "kerberos": {
                  "version": "0.0.18",
                  "from": "kerberos@>=0.0.0 <0.1.0",
                  "resolved": "http://beta-internal:4873/kerberos/-/kerberos-0.0.18.tgz",
                  "dependencies": {
                    "nan": {
                      "version": "2.0.9",
                      "from": "nan@>=2.0.0 <2.1.0",
                      "resolved": "http://beta-internal:4873/nan/-/nan-2.0.9.tgz"
                    }
                  }
                }
              }
            },
            "readable-stream": {
              "version": "1.0.31",
              "from": "readable-stream@1.0.31",
              "resolved": "http://beta-internal:4873/readable-stream/-/readable-stream-1.0.31.tgz",
              "dependencies": {
                "core-util-is": {
                  "version": "1.0.2",
                  "from": "core-util-is@>=1.0.0 <1.1.0",
                  "resolved": "http://beta-internal:4873/core-util-is/-/core-util-is-1.0.2.tgz"
                },
                "isarray": {
                  "version": "0.0.1",
                  "from": "isarray@0.0.1",
                  "resolved": "http://beta-internal:4873/isarray/-/isarray-0.0.1.tgz"
                },
                "string_decoder": {
                  "version": "0.10.31",
                  "from": "string_decoder@>=0.10.0 <0.11.0",
                  "resolved": "http://beta-internal:4873/string_decoder/-/string_decoder-0.10.31.tgz"
                }
              }
            },
            "es6-promise": {
              "version": "2.1.1",
              "from": "es6-promise@2.1.1",
              "resolved": "http://beta-internal:4873/es6-promise/-/es6-promise-2.1.1.tgz"
            }
          }
        },
        "mpath": {
          "version": "0.1.1",
          "from": "mpath@0.1.1",
          "resolved": "http://beta-internal:4873/mpath/-/mpath-0.1.1.tgz"
        },
        "mpromise": {
          "version": "0.5.4",
          "from": "mpromise@0.5.4",
          "resolved": "http://beta-internal:4873/mpromise/-/mpromise-0.5.4.tgz"
        },
        "mquery": {
          "version": "1.6.1",
          "from": "mquery@1.6.1",
          "resolved": "http://beta-internal:4873/mquery/-/mquery-1.6.1.tgz",
          "dependencies": {
            "bluebird": {
              "version": "2.9.26",
              "from": "bluebird@2.9.26",
              "resolved": "http://beta-internal:4873/bluebird/-/bluebird-2.9.26.tgz"
            }
          }
        },
        "ms": {
          "version": "0.1.0",
          "from": "ms@0.1.0",
          "resolved": "http://beta-internal:4873/ms/-/ms-0.1.0.tgz"
        },
        "muri": {
          "version": "1.0.0",
          "from": "muri@1.0.0",
          "resolved": "http://beta-internal:4873/muri/-/muri-1.0.0.tgz"
        },
        "regexp-clone": {
          "version": "0.0.1",
          "from": "regexp-clone@0.0.1",
          "resolved": "http://beta-internal:4873/regexp-clone/-/regexp-clone-0.0.1.tgz"
        },
        "sliced": {
          "version": "0.0.5",
          "from": "sliced@0.0.5",
          "resolved": "http://beta-internal:4873/sliced/-/sliced-0.0.5.tgz"
        }
      }
    },
    "mongoose-number": {
      "version": "0.1.1",
      "from": "mongoose-number@>=0.1.1 <0.2.0",
      "resolved": "http://beta-internal:4873/mongoose-number/-/mongoose-number-0.1.1.tgz"
    },
    "newrelic": {
      "version": "1.25.1",
      "from": "newrelic@>=1.18.3 <2.0.0",
      "resolved": "http://beta-internal:4873/newrelic/-/newrelic-1.25.1.tgz",
      "dependencies": {
        "concat-stream": {
          "version": "1.5.1",
          "from": "concat-stream@>=1.5.0 <2.0.0",
          "resolved": "https://registry.npmjs.org/concat-stream/-/concat-stream-1.5.1.tgz",
          "dependencies": {
            "inherits": {
              "version": "2.0.1",
              "from": "inherits@>=2.0.1 <2.1.0",
              "resolved": "https://registry.npmjs.org/inherits/-/inherits-2.0.1.tgz"
            },
            "typedarray": {
              "version": "0.0.6",
              "from": "typedarray@>=0.0.5 <0.1.0",
              "resolved": "https://registry.npmjs.org/typedarray/-/typedarray-0.0.6.tgz"
            },
            "readable-stream": {
              "version": "2.0.5",
              "from": "readable-stream@>=2.0.0 <2.1.0",
              "resolved": "https://registry.npmjs.org/readable-stream/-/readable-stream-2.0.5.tgz",
              "dependencies": {
                "core-util-is": {
                  "version": "1.0.2",
                  "from": "core-util-is@>=1.0.0 <1.1.0",
                  "resolved": "https://registry.npmjs.org/core-util-is/-/core-util-is-1.0.2.tgz"
                },
                "isarray": {
                  "version": "0.0.1",
                  "from": "isarray@0.0.1"
                },
                "process-nextick-args": {
                  "version": "1.0.6",
                  "from": "process-nextick-args@>=1.0.6 <1.1.0",
                  "resolved": "https://registry.npmjs.org/process-nextick-args/-/process-nextick-args-1.0.6.tgz"
                },
                "string_decoder": {
                  "version": "0.10.31",
                  "from": "string_decoder@>=0.10.0 <0.11.0",
                  "resolved": "https://registry.npmjs.org/string_decoder/-/string_decoder-0.10.31.tgz"
                },
                "util-deprecate": {
                  "version": "1.0.2",
                  "from": "util-deprecate@>=1.0.1 <1.1.0",
                  "resolved": "https://registry.npmjs.org/util-deprecate/-/util-deprecate-1.0.2.tgz"
                }
              }
            }
          }
        },
        "https-proxy-agent": {
          "version": "0.3.6",
          "from": "https-proxy-agent@>=0.3.5 <0.4.0",
          "resolved": "https://registry.npmjs.org/https-proxy-agent/-/https-proxy-agent-0.3.6.tgz",
          "dependencies": {
            "agent-base": {
              "version": "1.0.2",
              "from": "agent-base@>=1.0.1 <1.1.0",
              "resolved": "https://registry.npmjs.org/agent-base/-/agent-base-1.0.2.tgz"
            },
            "debug": {
              "version": "2.2.0",
              "from": "debug@2.2.0",
              "resolved": "https://registry.npmjs.org/debug/-/debug-2.2.0.tgz",
              "dependencies": {
                "ms": {
                  "version": "0.7.1",
                  "from": "ms@0.7.1"
                }
              }
            },
            "extend": {
              "version": "3.0.0",
              "from": "extend@>=3.0.0 <4.0.0",
              "resolved": "https://registry.npmjs.org/extend/-/extend-3.0.0.tgz"
            }
          }
        },
        "json-stringify-safe": {
          "version": "5.0.1",
          "from": "json-stringify-safe@>=5.0.0 <6.0.0",
          "resolved": "https://registry.npmjs.org/json-stringify-safe/-/json-stringify-safe-5.0.1.tgz"
        },
        "readable-stream": {
          "version": "1.1.13",
          "from": "readable-stream@>=1.1.13 <2.0.0",
          "resolved": "https://registry.npmjs.org/readable-stream/-/readable-stream-1.1.13.tgz",
          "dependencies": {
            "core-util-is": {
              "version": "1.0.2",
              "from": "core-util-is@>=1.0.0 <1.1.0",
              "resolved": "https://registry.npmjs.org/core-util-is/-/core-util-is-1.0.2.tgz"
            },
            "isarray": {
              "version": "0.0.1",
              "from": "isarray@0.0.1"
            },
            "string_decoder": {
              "version": "0.10.31",
              "from": "string_decoder@>=0.10.0 <0.11.0",
              "resolved": "https://registry.npmjs.org/string_decoder/-/string_decoder-0.10.31.tgz"
            },
            "inherits": {
              "version": "2.0.1",
              "from": "inherits@>=2.0.1 <2.1.0",
              "resolved": "https://registry.npmjs.org/inherits/-/inherits-2.0.1.tgz"
            }
          }
        },
        "semver": {
          "version": "4.3.6",
          "from": "semver@>=4.2.0 <5.0.0",
          "resolved": "https://registry.npmjs.org/semver/-/semver-4.3.6.tgz"
        },
        "yakaa": {
          "version": "1.0.1",
          "from": "yakaa@>=1.0.1 <2.0.0",
          "resolved": "https://registry.npmjs.org/yakaa/-/yakaa-1.0.1.tgz"
        }
      }
    },
    "node-gcm": {
      "version": "0.9.15",
      "from": "node-gcm@>=0.9.12 <0.10.0",
      "resolved": "http://beta-internal:4873/node-gcm/-/node-gcm-0.9.15.tgz",
      "dependencies": {
        "debug": {
          "version": "0.8.1",
          "from": "debug@>=0.8.1 <0.9.0",
          "resolved": "http://beta-internal:4873/debug/-/debug-0.8.1.tgz"
        }
      }
    },
    "node-mongodb-debug-log": {
      "version": "0.1.2",
      "from": "node-mongodb-debug-log@>=0.1.2 <0.2.0",
      "resolved": "http://beta-internal:4873/node-mongodb-debug-log/-/node-mongodb-debug-log-0.1.2.tgz",
      "dependencies": {
        "mongodb-perf-wrapper": {
          "version": "0.1.3",
          "from": "mongodb-perf-wrapper@>=0.1.3 <0.2.0",
          "resolved": "http://beta-internal:4873/mongodb-perf-wrapper/-/mongodb-perf-wrapper-0.1.3.tgz"
        }
      }
    },
    "node-resque": {
      "version": "1.3.0",
      "from": "node-resque@>=1.0.1 <2.0.0",
      "resolved": "http://beta-internal:4873/node-resque/-/node-resque-1.3.0.tgz"
    },
    "node-statsd": {
      "version": "0.0.7",
      "from": "node-statsd@0.0.7",
      "resolved": "http://beta-internal:4873/node-statsd/-/node-statsd-0.0.7.tgz"
    },
    "node-uuid": {
      "version": "1.4.0",
      "from": "node-uuid@1.4.0",
      "resolved": "http://beta-internal:4873/node-uuid/-/node-uuid-1.4.0.tgz"
    },
    "nodemailer": {
      "version": "0.3.14",
      "from": "nodemailer@0.3.14",
      "resolved": "http://beta-internal:4873/nodemailer/-/nodemailer-0.3.14.tgz",
      "dependencies": {
        "mailcomposer": {
          "version": "3.3.2",
          "from": "mailcomposer@>=0.1.11",
          "resolved": "http://beta-internal:4873/mailcomposer/-/mailcomposer-3.3.2.tgz",
          "dependencies": {
            "buildmail": {
              "version": "3.3.2",
              "from": "buildmail@3.3.2",
              "resolved": "http://beta-internal:4873/buildmail/-/buildmail-3.3.2.tgz",
              "dependencies": {
                "addressparser": {
                  "version": "1.0.0",
                  "from": "addressparser@1.0.0",
                  "resolved": "http://beta-internal:4873/addressparser/-/addressparser-1.0.0.tgz"
                },
                "libbase64": {
                  "version": "0.1.0",
                  "from": "libbase64@0.1.0",
                  "resolved": "http://beta-internal:4873/libbase64/-/libbase64-0.1.0.tgz"
                },
                "libqp": {
                  "version": "1.1.0",
                  "from": "libqp@1.1.0",
                  "resolved": "http://beta-internal:4873/libqp/-/libqp-1.1.0.tgz"
                },
                "nodemailer-fetch": {
                  "version": "1.2.1",
                  "from": "nodemailer-fetch@1.2.1",
                  "resolved": "http://beta-internal:4873/nodemailer-fetch/-/nodemailer-fetch-1.2.1.tgz"
                },
                "nodemailer-shared": {
                  "version": "1.0.3",
                  "from": "nodemailer-shared@1.0.3",
                  "resolved": "http://beta-internal:4873/nodemailer-shared/-/nodemailer-shared-1.0.3.tgz"
                }
              }
            },
            "libmime": {
              "version": "2.0.0",
              "from": "libmime@2.0.0",
              "resolved": "http://beta-internal:4873/libmime/-/libmime-2.0.0.tgz",
              "dependencies": {
                "iconv-lite": {
                  "version": "0.4.13",
                  "from": "iconv-lite@0.4.13",
                  "resolved": "http://beta-internal:4873/iconv-lite/-/iconv-lite-0.4.13.tgz"
                },
                "libbase64": {
                  "version": "0.1.0",
                  "from": "libbase64@0.1.0",
                  "resolved": "http://beta-internal:4873/libbase64/-/libbase64-0.1.0.tgz"
                },
                "libqp": {
                  "version": "1.1.0",
                  "from": "libqp@1.1.0",
                  "resolved": "http://beta-internal:4873/libqp/-/libqp-1.1.0.tgz"
                }
              }
            }
          }
        },
        "simplesmtp": {
          "version": "0.3.35",
          "from": "simplesmtp@>=0.1.15",
          "resolved": "http://beta-internal:4873/simplesmtp/-/simplesmtp-0.3.35.tgz",
          "dependencies": {
            "rai": {
              "version": "0.1.12",
              "from": "rai@>=0.1.11 <0.2.0",
              "resolved": "http://beta-internal:4873/rai/-/rai-0.1.12.tgz"
            },
            "xoauth2": {
              "version": "0.1.8",
              "from": "xoauth2@>=0.1.8 <0.2.0",
              "resolved": "http://beta-internal:4873/xoauth2/-/xoauth2-0.1.8.tgz"
            }
          }
        }
      }
    },
    "nomnom": {
      "version": "1.6.2",
      "from": "nomnom@>=1.6.2 <1.7.0",
      "resolved": "http://beta-internal:4873/nomnom/-/nomnom-1.6.2.tgz",
      "dependencies": {
        "colors": {
          "version": "0.5.1",
          "from": "colors@>=0.5.0 <0.6.0",
          "resolved": "http://beta-internal:4873/colors/-/colors-0.5.1.tgz"
        },
        "underscore": {
          "version": "1.4.4",
          "from": "underscore@>=1.4.4 <1.5.0",
          "resolved": "http://beta-internal:4873/underscore/-/underscore-1.4.4.tgz"
        }
      }
    },
    "oauth2orize": {
      "version": "1.0.1",
      "from": "oauth2orize@>=1.0.0 <1.1.0",
      "resolved": "http://beta-internal:4873/oauth2orize/-/oauth2orize-1.0.1.tgz",
      "dependencies": {
        "uid2": {
          "version": "0.0.3",
          "from": "uid2@>=0.0.0 <0.1.0",
          "resolved": "http://beta-internal:4873/uid2/-/uid2-0.0.3.tgz"
        },
        "utils-merge": {
          "version": "1.0.0",
          "from": "utils-merge@>=1.0.0 <2.0.0",
          "resolved": "http://beta-internal:4873/utils-merge/-/utils-merge-1.0.0.tgz"
        },
        "debug": {
          "version": "0.7.4",
          "from": "debug@>=0.7.0 <0.8.0",
          "resolved": "http://beta-internal:4873/debug/-/debug-0.7.4.tgz"
        }
      }
    },
    "octonode": {
      "version": "0.6.18",
      "from": "octonode@>=0.6.8 <0.7.0",
      "resolved": "http://beta-internal:4873/octonode/-/octonode-0.6.18.tgz",
      "dependencies": {
        "request": {
          "version": "2.51.0",
          "from": "request@>=2.51.0 <2.52.0",
          "resolved": "http://beta-internal:4873/request/-/request-2.51.0.tgz",
          "dependencies": {
            "bl": {
              "version": "0.9.5",
              "from": "bl@>=0.9.0 <0.10.0",
              "resolved": "http://beta-internal:4873/bl/-/bl-0.9.5.tgz",
              "dependencies": {
                "readable-stream": {
                  "version": "1.0.33",
                  "from": "readable-stream@>=1.0.26 <1.1.0",
                  "resolved": "http://beta-internal:4873/readable-stream/-/readable-stream-1.0.33.tgz",
                  "dependencies": {
                    "core-util-is": {
                      "version": "1.0.2",
                      "from": "core-util-is@>=1.0.0 <1.1.0",
                      "resolved": "http://beta-internal:4873/core-util-is/-/core-util-is-1.0.2.tgz"
                    },
                    "isarray": {
                      "version": "0.0.1",
                      "from": "isarray@0.0.1",
                      "resolved": "http://beta-internal:4873/isarray/-/isarray-0.0.1.tgz"
                    },
                    "string_decoder": {
                      "version": "0.10.31",
                      "from": "string_decoder@>=0.10.0 <0.11.0",
                      "resolved": "http://beta-internal:4873/string_decoder/-/string_decoder-0.10.31.tgz"
                    }
                  }
                }
              }
            },
            "caseless": {
              "version": "0.8.0",
              "from": "caseless@>=0.8.0 <0.9.0",
              "resolved": "http://beta-internal:4873/caseless/-/caseless-0.8.0.tgz"
            },
            "forever-agent": {
              "version": "0.5.2",
              "from": "forever-agent@>=0.5.0 <0.6.0",
              "resolved": "http://beta-internal:4873/forever-agent/-/forever-agent-0.5.2.tgz"
            },
            "form-data": {
              "version": "0.2.0",
              "from": "form-data@>=0.2.0 <0.3.0",
              "resolved": "http://beta-internal:4873/form-data/-/form-data-0.2.0.tgz",
              "dependencies": {
                "mime-types": {
                  "version": "2.0.14",
                  "from": "mime-types@>=2.0.3 <2.1.0",
                  "resolved": "http://beta-internal:4873/mime-types/-/mime-types-2.0.14.tgz",
                  "dependencies": {
                    "mime-db": {
                      "version": "1.12.0",
                      "from": "mime-db@>=1.12.0 <1.13.0",
                      "resolved": "http://beta-internal:4873/mime-db/-/mime-db-1.12.0.tgz"
                    }
                  }
                }
              }
            },
            "json-stringify-safe": {
              "version": "5.0.1",
              "from": "json-stringify-safe@>=5.0.0 <5.1.0",
              "resolved": "http://beta-internal:4873/json-stringify-safe/-/json-stringify-safe-5.0.1.tgz"
            },
            "mime-types": {
              "version": "1.0.2",
              "from": "mime-types@>=1.0.1 <1.1.0",
              "resolved": "http://beta-internal:4873/mime-types/-/mime-types-1.0.2.tgz"
            },
            "qs": {
              "version": "2.3.3",
              "from": "qs@>=2.3.1 <2.4.0",
              "resolved": "http://beta-internal:4873/qs/-/qs-2.3.3.tgz"
            },
            "tunnel-agent": {
              "version": "0.4.2",
              "from": "tunnel-agent@>=0.4.0 <0.5.0",
              "resolved": "http://beta-internal:4873/tunnel-agent/-/tunnel-agent-0.4.2.tgz"
            },
            "http-signature": {
              "version": "0.10.1",
              "from": "http-signature@>=0.10.0 <0.11.0",
              "resolved": "http://beta-internal:4873/http-signature/-/http-signature-0.10.1.tgz",
              "dependencies": {
                "assert-plus": {
                  "version": "0.1.5",
                  "from": "assert-plus@>=0.1.5 <0.2.0",
                  "resolved": "http://beta-internal:4873/assert-plus/-/assert-plus-0.1.5.tgz"
                },
                "asn1": {
                  "version": "0.1.11",
                  "from": "asn1@0.1.11",
                  "resolved": "http://beta-internal:4873/asn1/-/asn1-0.1.11.tgz"
                },
                "ctype": {
                  "version": "0.5.3",
                  "from": "ctype@0.5.3",
                  "resolved": "http://beta-internal:4873/ctype/-/ctype-0.5.3.tgz"
                }
              }
            },
            "oauth-sign": {
              "version": "0.5.0",
              "from": "oauth-sign@>=0.5.0 <0.6.0",
              "resolved": "http://beta-internal:4873/oauth-sign/-/oauth-sign-0.5.0.tgz"
            },
            "hawk": {
              "version": "1.1.1",
              "from": "hawk@1.1.1",
              "resolved": "http://beta-internal:4873/hawk/-/hawk-1.1.1.tgz",
              "dependencies": {
                "hoek": {
                  "version": "0.9.1",
                  "from": "hoek@>=0.9.0 <0.10.0",
                  "resolved": "http://beta-internal:4873/hoek/-/hoek-0.9.1.tgz"
                },
                "boom": {
                  "version": "0.4.2",
                  "from": "boom@>=0.4.0 <0.5.0",
                  "resolved": "http://beta-internal:4873/boom/-/boom-0.4.2.tgz"
                },
                "cryptiles": {
                  "version": "0.2.2",
                  "from": "cryptiles@>=0.2.0 <0.3.0",
                  "resolved": "http://beta-internal:4873/cryptiles/-/cryptiles-0.2.2.tgz"
                },
                "sntp": {
                  "version": "0.2.4",
                  "from": "sntp@>=0.2.0 <0.3.0",
                  "resolved": "http://beta-internal:4873/sntp/-/sntp-0.2.4.tgz"
                }
              }
            },
            "aws-sign2": {
              "version": "0.5.0",
              "from": "aws-sign2@>=0.5.0 <0.6.0",
              "resolved": "http://beta-internal:4873/aws-sign2/-/aws-sign2-0.5.0.tgz"
            },
            "stringstream": {
              "version": "0.0.5",
              "from": "stringstream@>=0.0.4 <0.1.0",
              "resolved": "http://beta-internal:4873/stringstream/-/stringstream-0.0.5.tgz"
            },
            "combined-stream": {
              "version": "0.0.7",
              "from": "combined-stream@>=0.0.5 <0.1.0",
              "resolved": "http://beta-internal:4873/combined-stream/-/combined-stream-0.0.7.tgz",
              "dependencies": {
                "delayed-stream": {
                  "version": "0.0.5",
                  "from": "delayed-stream@0.0.5",
                  "resolved": "http://beta-internal:4873/delayed-stream/-/delayed-stream-0.0.5.tgz"
                }
              }
            }
          }
        },
        "randomstring": {
          "version": "1.1.3",
          "from": "randomstring@>=1.0.0 <2.0.0",
          "resolved": "http://beta-internal:4873/randomstring/-/randomstring-1.1.3.tgz"
        },
        "deep-extend": {
          "version": "0.4.1",
          "from": "deep-extend@>=0.0.0 <1.0.0",
          "resolved": "http://beta-internal:4873/deep-extend/-/deep-extend-0.4.1.tgz"
        }
      }
    },
    "parse-links": {
      "version": "0.1.0",
      "from": "parse-links@>=0.1.0 <0.2.0",
      "resolved": "http://beta-internal:4873/parse-links/-/parse-links-0.1.0.tgz"
    },
    "passport": {
      "version": "0.2.2",
      "from": "passport@>=0.2.2 <0.3.0",
      "resolved": "http://beta-internal:4873/passport/-/passport-0.2.2.tgz",
      "dependencies": {
        "passport-strategy": {
          "version": "1.0.0",
          "from": "passport-strategy@>=1.0.0 <2.0.0",
          "resolved": "http://beta-internal:4873/passport-strategy/-/passport-strategy-1.0.0.tgz"
        },
        "pause": {
          "version": "0.0.1",
          "from": "pause@0.0.1",
          "resolved": "http://beta-internal:4873/pause/-/pause-0.0.1.tgz"
        }
      }
    },
    "passport-google-oauth2": {
      "version": "0.1.6",
      "from": "passport-google-oauth2@>=0.1.6 <0.2.0",
      "resolved": "http://beta-internal:4873/passport-google-oauth2/-/passport-google-oauth2-0.1.6.tgz",
      "dependencies": {
        "passport-oauth2": {
          "version": "1.1.2",
          "from": "passport-oauth2@>=1.1.2 <2.0.0",
          "resolved": "http://beta-internal:4873/passport-oauth2/-/passport-oauth2-1.1.2.tgz",
          "dependencies": {
            "passport-strategy": {
              "version": "1.0.0",
              "from": "passport-strategy@>=1.0.0 <2.0.0",
              "resolved": "http://beta-internal:4873/passport-strategy/-/passport-strategy-1.0.0.tgz"
            },
            "oauth": {
              "version": "0.9.14",
              "from": "oauth@>=0.9.0 <0.10.0",
              "resolved": "http://beta-internal:4873/oauth/-/oauth-0.9.14.tgz"
            },
            "uid2": {
              "version": "0.0.3",
              "from": "uid2@>=0.0.0 <0.1.0",
              "resolved": "http://beta-internal:4873/uid2/-/uid2-0.0.3.tgz"
            }
          }
        }
      }
    },
    "passport-http": {
      "version": "0.2.2",
      "from": "passport-http@>=0.2.2 <0.3.0",
      "resolved": "http://beta-internal:4873/passport-http/-/passport-http-0.2.2.tgz",
      "dependencies": {
        "pkginfo": {
          "version": "0.2.3",
          "from": "pkginfo@>=0.2.0 <0.3.0",
          "resolved": "http://beta-internal:4873/pkginfo/-/pkginfo-0.2.3.tgz"
        },
        "passport": {
          "version": "0.1.18",
          "from": "passport@>=0.1.3 <0.2.0",
          "resolved": "http://beta-internal:4873/passport/-/passport-0.1.18.tgz",
          "dependencies": {
            "pause": {
              "version": "0.0.1",
              "from": "pause@0.0.1",
              "resolved": "http://beta-internal:4873/pause/-/pause-0.0.1.tgz"
            }
          }
        }
      }
    },
    "passport-linkedin-oauth2": {
      "version": "1.4.0",
      "from": "passport-linkedin-oauth2@>=1.4.0 <2.0.0",
      "resolved": "http://beta-internal:4873/passport-linkedin-oauth2/-/passport-linkedin-oauth2-1.4.0.tgz",
      "dependencies": {
        "passport-oauth2": {
          "version": "1.1.2",
          "from": "passport-oauth2@>=1.1.2 <2.0.0",
          "resolved": "http://beta-internal:4873/passport-oauth2/-/passport-oauth2-1.1.2.tgz",
          "dependencies": {
            "passport-strategy": {
              "version": "1.0.0",
              "from": "passport-strategy@>=1.0.0 <2.0.0",
              "resolved": "http://beta-internal:4873/passport-strategy/-/passport-strategy-1.0.0.tgz"
            },
            "oauth": {
              "version": "0.9.14",
              "from": "oauth@>=0.9.0 <0.10.0",
              "resolved": "http://beta-internal:4873/oauth/-/oauth-0.9.14.tgz"
            },
            "uid2": {
              "version": "0.0.3",
              "from": "uid2@>=0.0.0 <0.1.0",
              "resolved": "http://beta-internal:4873/uid2/-/uid2-0.0.3.tgz"
            }
          }
        },
        "underscore": {
          "version": "1.8.3",
          "from": "underscore@>=1.7.0 <2.0.0",
          "resolved": "http://beta-internal:4873/underscore/-/underscore-1.8.3.tgz"
        }
      }
    },
    "passport-oauth2-client-password": {
      "version": "0.1.2",
      "from": "passport-oauth2-client-password@>=0.1.2 <0.2.0",
      "resolved": "http://beta-internal:4873/passport-oauth2-client-password/-/passport-oauth2-client-password-0.1.2.tgz",
      "dependencies": {
        "passport-strategy": {
          "version": "1.0.0",
          "from": "passport-strategy@>=1.0.0 <2.0.0",
          "resolved": "http://beta-internal:4873/passport-strategy/-/passport-strategy-1.0.0.tgz"
        }
      }
    },
    "passport-twitter": {
      "version": "1.0.3",
      "from": "passport-twitter@>=1.0.3 <2.0.0",
      "resolved": "http://beta-internal:4873/passport-twitter/-/passport-twitter-1.0.3.tgz",
      "dependencies": {
        "passport-oauth1": {
          "version": "1.0.1",
          "from": "passport-oauth1@>=1.0.0 <2.0.0",
          "resolved": "http://beta-internal:4873/passport-oauth1/-/passport-oauth1-1.0.1.tgz",
          "dependencies": {
            "passport-strategy": {
              "version": "1.0.0",
              "from": "passport-strategy@>=1.0.0 <2.0.0",
              "resolved": "http://beta-internal:4873/passport-strategy/-/passport-strategy-1.0.0.tgz"
            },
            "oauth": {
              "version": "0.9.14",
              "from": "oauth@>=0.9.0 <0.10.0",
              "resolved": "http://beta-internal:4873/oauth/-/oauth-0.9.14.tgz"
            },
            "utils-merge": {
              "version": "1.0.0",
              "from": "utils-merge@>=1.0.0 <2.0.0",
              "resolved": "http://beta-internal:4873/utils-merge/-/utils-merge-1.0.0.tgz"
            }
          }
        },
        "xtraverse": {
          "version": "0.1.0",
          "from": "xtraverse@>=0.1.0 <0.2.0",
          "resolved": "http://beta-internal:4873/xtraverse/-/xtraverse-0.1.0.tgz",
          "dependencies": {
            "xmldom": {
              "version": "0.1.21",
              "from": "xmldom@>=0.1.0 <0.2.0",
              "resolved": "http://beta-internal:4873/xmldom/-/xmldom-0.1.21.tgz"
            }
          }
        }
      }
    },
    "permessage-deflate": {
      "version": "0.1.4",
      "from": "permessage-deflate@>=0.1.2 <0.2.0",
      "resolved": "http://beta-internal:4873/permessage-deflate/-/permessage-deflate-0.1.4.tgz"
    },
    "q": {
      "version": "1.0.1",
      "from": "q@>=1.0.0 <1.1.0",
      "resolved": "http://beta-internal:4873/q/-/q-1.0.1.tgz"
    },
    "qlimit": {
      "version": "0.1.1",
      "from": "qlimit@>=0.1.1 <0.2.0",
      "resolved": "http://beta-internal:4873/qlimit/-/qlimit-0.1.1.tgz"
    },
    "readme-badger": {
      "version": "0.1.2",
      "from": "readme-badger@>=0.1.2 <0.2.0",
      "resolved": "http://beta-internal:4873/readme-badger/-/readme-badger-0.1.2.tgz"
    },
    "redis-lock": {
      "version": "0.0.8",
      "from": "redis-lock@0.0.8",
      "resolved": "http://beta-internal:4873/redis-lock/-/redis-lock-0.0.8.tgz"
    },
    "request": {
      "version": "2.40.0",
      "from": "request@>=2.40.0 <2.41.0",
      "resolved": "http://beta-internal:4873/request/-/request-2.40.0.tgz",
      "dependencies": {
        "qs": {
          "version": "1.0.2",
          "from": "qs@>=1.0.0 <1.1.0",
          "resolved": "http://beta-internal:4873/qs/-/qs-1.0.2.tgz"
        },
        "json-stringify-safe": {
          "version": "5.0.1",
          "from": "json-stringify-safe@>=5.0.0 <5.1.0",
          "resolved": "http://beta-internal:4873/json-stringify-safe/-/json-stringify-safe-5.0.1.tgz"
        },
        "mime-types": {
          "version": "1.0.2",
          "from": "mime-types@>=1.0.1 <1.1.0",
          "resolved": "http://beta-internal:4873/mime-types/-/mime-types-1.0.2.tgz"
        },
        "forever-agent": {
          "version": "0.5.2",
          "from": "forever-agent@>=0.5.0 <0.6.0",
          "resolved": "http://beta-internal:4873/forever-agent/-/forever-agent-0.5.2.tgz"
        },
        "form-data": {
          "version": "0.1.4",
          "from": "form-data@>=0.1.0 <0.2.0",
          "resolved": "http://beta-internal:4873/form-data/-/form-data-0.1.4.tgz",
          "dependencies": {
            "combined-stream": {
              "version": "0.0.7",
              "from": "combined-stream@>=0.0.4 <0.1.0",
              "resolved": "http://beta-internal:4873/combined-stream/-/combined-stream-0.0.7.tgz",
              "dependencies": {
                "delayed-stream": {
                  "version": "0.0.5",
                  "from": "delayed-stream@0.0.5",
                  "resolved": "http://beta-internal:4873/delayed-stream/-/delayed-stream-0.0.5.tgz"
                }
              }
            },
            "mime": {
              "version": "1.2.11",
              "from": "mime@>=1.2.11 <1.3.0",
              "resolved": "http://beta-internal:4873/mime/-/mime-1.2.11.tgz"
            }
          }
        },
        "tunnel-agent": {
          "version": "0.4.2",
          "from": "tunnel-agent@>=0.4.0 <0.5.0",
          "resolved": "http://beta-internal:4873/tunnel-agent/-/tunnel-agent-0.4.2.tgz"
        },
        "http-signature": {
          "version": "0.10.1",
          "from": "http-signature@>=0.10.0 <0.11.0",
          "resolved": "http://beta-internal:4873/http-signature/-/http-signature-0.10.1.tgz",
          "dependencies": {
            "assert-plus": {
              "version": "0.1.5",
              "from": "assert-plus@>=0.1.5 <0.2.0",
              "resolved": "http://beta-internal:4873/assert-plus/-/assert-plus-0.1.5.tgz"
            },
            "asn1": {
              "version": "0.1.11",
              "from": "asn1@0.1.11",
              "resolved": "http://beta-internal:4873/asn1/-/asn1-0.1.11.tgz"
            },
            "ctype": {
              "version": "0.5.3",
              "from": "ctype@0.5.3",
              "resolved": "http://beta-internal:4873/ctype/-/ctype-0.5.3.tgz"
            }
          }
        },
        "oauth-sign": {
          "version": "0.3.0",
          "from": "oauth-sign@>=0.3.0 <0.4.0",
          "resolved": "http://beta-internal:4873/oauth-sign/-/oauth-sign-0.3.0.tgz"
        },
        "hawk": {
          "version": "1.1.1",
          "from": "hawk@1.1.1",
          "resolved": "http://beta-internal:4873/hawk/-/hawk-1.1.1.tgz",
          "dependencies": {
            "hoek": {
              "version": "0.9.1",
              "from": "hoek@>=0.9.0 <0.10.0",
              "resolved": "http://beta-internal:4873/hoek/-/hoek-0.9.1.tgz"
            },
            "boom": {
              "version": "0.4.2",
              "from": "boom@>=0.4.0 <0.5.0",
              "resolved": "http://beta-internal:4873/boom/-/boom-0.4.2.tgz"
            },
            "cryptiles": {
              "version": "0.2.2",
              "from": "cryptiles@>=0.2.0 <0.3.0",
              "resolved": "http://beta-internal:4873/cryptiles/-/cryptiles-0.2.2.tgz"
            },
            "sntp": {
              "version": "0.2.4",
              "from": "sntp@>=0.2.0 <0.3.0",
              "resolved": "http://beta-internal:4873/sntp/-/sntp-0.2.4.tgz"
            }
          }
        },
        "aws-sign2": {
          "version": "0.5.0",
          "from": "aws-sign2@>=0.5.0 <0.6.0",
          "resolved": "http://beta-internal:4873/aws-sign2/-/aws-sign2-0.5.0.tgz"
        },
        "stringstream": {
          "version": "0.0.5",
          "from": "stringstream@>=0.0.4 <0.1.0",
          "resolved": "http://beta-internal:4873/stringstream/-/stringstream-0.0.5.tgz"
        }
      }
    },
    "request-extensible": {
      "version": "0.1.1",
      "from": "request-extensible@>=0.1.1 <0.2.0",
      "resolved": "http://beta-internal:4873/request-extensible/-/request-extensible-0.1.1.tgz",
      "dependencies": {
        "request": {
          "version": "2.67.0",
          "from": "request@>=2.53.0 <3.0.0",
          "resolved": "http://beta-internal:4873/request/-/request-2.67.0.tgz",
          "dependencies": {
            "bl": {
              "version": "1.0.1",
              "from": "bl@>=1.0.0 <1.1.0",
              "resolved": "http://beta-internal:4873/bl/-/bl-1.0.1.tgz",
              "dependencies": {
                "readable-stream": {
                  "version": "2.0.5",
                  "from": "readable-stream@>=2.0.5 <2.1.0",
                  "resolved": "http://beta-internal:4873/readable-stream/-/readable-stream-2.0.5.tgz",
                  "dependencies": {
                    "core-util-is": {
                      "version": "1.0.2",
                      "from": "core-util-is@>=1.0.0 <1.1.0",
                      "resolved": "http://beta-internal:4873/core-util-is/-/core-util-is-1.0.2.tgz"
                    },
                    "isarray": {
                      "version": "0.0.1",
                      "from": "isarray@0.0.1",
                      "resolved": "http://beta-internal:4873/isarray/-/isarray-0.0.1.tgz"
                    },
                    "process-nextick-args": {
                      "version": "1.0.6",
                      "from": "process-nextick-args@>=1.0.6 <1.1.0",
                      "resolved": "http://beta-internal:4873/process-nextick-args/-/process-nextick-args-1.0.6.tgz"
                    },
                    "string_decoder": {
                      "version": "0.10.31",
                      "from": "string_decoder@>=0.10.0 <0.11.0",
                      "resolved": "http://beta-internal:4873/string_decoder/-/string_decoder-0.10.31.tgz"
                    },
                    "util-deprecate": {
                      "version": "1.0.2",
                      "from": "util-deprecate@>=1.0.1 <1.1.0",
                      "resolved": "http://beta-internal:4873/util-deprecate/-/util-deprecate-1.0.2.tgz"
                    }
                  }
                }
              }
            },
            "caseless": {
              "version": "0.11.0",
              "from": "caseless@>=0.11.0 <0.12.0",
              "resolved": "http://beta-internal:4873/caseless/-/caseless-0.11.0.tgz"
            },
            "extend": {
              "version": "3.0.0",
              "from": "extend@>=3.0.0 <3.1.0",
              "resolved": "http://beta-internal:4873/extend/-/extend-3.0.0.tgz"
            },
            "forever-agent": {
              "version": "0.6.1",
              "from": "forever-agent@>=0.6.1 <0.7.0",
              "resolved": "http://beta-internal:4873/forever-agent/-/forever-agent-0.6.1.tgz"
            },
            "form-data": {
              "version": "1.0.0-rc3",
              "from": "form-data@>=1.0.0-rc3 <1.1.0",
              "resolved": "http://beta-internal:4873/form-data/-/form-data-1.0.0-rc3.tgz",
              "dependencies": {
                "async": {
                  "version": "1.5.2",
                  "from": "async@>=1.4.0 <2.0.0",
                  "resolved": "http://beta-internal:4873/async/-/async-1.5.2.tgz"
                }
              }
            },
            "json-stringify-safe": {
              "version": "5.0.1",
              "from": "json-stringify-safe@>=5.0.1 <5.1.0",
              "resolved": "http://beta-internal:4873/json-stringify-safe/-/json-stringify-safe-5.0.1.tgz"
            },
            "mime-types": {
              "version": "2.1.9",
              "from": "mime-types@>=2.1.7 <2.2.0",
              "resolved": "http://beta-internal:4873/mime-types/-/mime-types-2.1.9.tgz",
              "dependencies": {
                "mime-db": {
                  "version": "1.21.0",
                  "from": "mime-db@>=1.21.0 <1.22.0",
                  "resolved": "http://beta-internal:4873/mime-db/-/mime-db-1.21.0.tgz"
                }
              }
            },
            "node-uuid": {
              "version": "1.4.7",
              "from": "node-uuid@>=1.4.7 <1.5.0",
              "resolved": "http://beta-internal:4873/node-uuid/-/node-uuid-1.4.7.tgz"
            },
            "qs": {
              "version": "5.2.0",
              "from": "qs@>=5.2.0 <5.3.0",
              "resolved": "http://beta-internal:4873/qs/-/qs-5.2.0.tgz"
            },
            "tunnel-agent": {
              "version": "0.4.2",
              "from": "tunnel-agent@>=0.4.1 <0.5.0",
              "resolved": "http://beta-internal:4873/tunnel-agent/-/tunnel-agent-0.4.2.tgz"
            },
            "tough-cookie": {
              "version": "2.2.1",
              "from": "tough-cookie@>=2.2.0 <2.3.0",
              "resolved": "http://beta-internal:4873/tough-cookie/-/tough-cookie-2.2.1.tgz"
            },
            "http-signature": {
              "version": "1.1.1",
              "from": "http-signature@>=1.1.0 <1.2.0",
              "resolved": "http://beta-internal:4873/http-signature/-/http-signature-1.1.1.tgz",
              "dependencies": {
                "assert-plus": {
                  "version": "0.2.0",
                  "from": "assert-plus@>=0.2.0 <0.3.0",
                  "resolved": "http://beta-internal:4873/assert-plus/-/assert-plus-0.2.0.tgz"
                },
                "jsprim": {
                  "version": "1.2.2",
                  "from": "jsprim@>=1.2.2 <2.0.0",
                  "resolved": "http://beta-internal:4873/jsprim/-/jsprim-1.2.2.tgz",
                  "dependencies": {
                    "extsprintf": {
                      "version": "1.0.2",
                      "from": "extsprintf@1.0.2",
                      "resolved": "http://beta-internal:4873/extsprintf/-/extsprintf-1.0.2.tgz"
                    },
                    "json-schema": {
                      "version": "0.2.2",
                      "from": "json-schema@0.2.2",
                      "resolved": "http://beta-internal:4873/json-schema/-/json-schema-0.2.2.tgz"
                    },
                    "verror": {
                      "version": "1.3.6",
                      "from": "verror@1.3.6",
                      "resolved": "http://beta-internal:4873/verror/-/verror-1.3.6.tgz"
                    }
                  }
                },
                "sshpk": {
                  "version": "1.7.3",
                  "from": "sshpk@>=1.7.0 <2.0.0",
                  "resolved": "http://beta-internal:4873/sshpk/-/sshpk-1.7.3.tgz",
                  "dependencies": {
                    "asn1": {
                      "version": "0.2.3",
                      "from": "asn1@>=0.2.3 <0.3.0",
                      "resolved": "http://beta-internal:4873/asn1/-/asn1-0.2.3.tgz"
                    },
                    "dashdash": {
                      "version": "1.12.2",
                      "from": "dashdash@>=1.10.1 <2.0.0",
                      "resolved": "http://beta-internal:4873/dashdash/-/dashdash-1.12.2.tgz"
                    },
                    "jsbn": {
                      "version": "0.1.0",
                      "from": "jsbn@>=0.1.0 <0.2.0",
                      "resolved": "http://beta-internal:4873/jsbn/-/jsbn-0.1.0.tgz"
                    },
                    "tweetnacl": {
                      "version": "0.13.3",
                      "from": "tweetnacl@>=0.13.0 <1.0.0",
                      "resolved": "http://beta-internal:4873/tweetnacl/-/tweetnacl-0.13.3.tgz"
                    },
                    "jodid25519": {
                      "version": "1.0.2",
                      "from": "jodid25519@>=1.0.0 <2.0.0",
                      "resolved": "http://beta-internal:4873/jodid25519/-/jodid25519-1.0.2.tgz"
                    },
                    "ecc-jsbn": {
                      "version": "0.1.1",
                      "from": "ecc-jsbn@>=0.0.1 <1.0.0",
                      "resolved": "http://beta-internal:4873/ecc-jsbn/-/ecc-jsbn-0.1.1.tgz"
                    }
                  }
                }
              }
            },
            "oauth-sign": {
              "version": "0.8.0",
              "from": "oauth-sign@>=0.8.0 <0.9.0",
              "resolved": "http://beta-internal:4873/oauth-sign/-/oauth-sign-0.8.0.tgz"
            },
            "hawk": {
              "version": "3.1.3",
              "from": "hawk@>=3.1.0 <3.2.0",
              "resolved": "http://beta-internal:4873/hawk/-/hawk-3.1.3.tgz",
              "dependencies": {
                "hoek": {
                  "version": "2.16.3",
                  "from": "hoek@>=2.0.0 <3.0.0",
                  "resolved": "http://beta-internal:4873/hoek/-/hoek-2.16.3.tgz"
                },
                "boom": {
                  "version": "2.10.1",
                  "from": "boom@>=2.0.0 <3.0.0",
                  "resolved": "http://beta-internal:4873/boom/-/boom-2.10.1.tgz"
                },
                "cryptiles": {
                  "version": "2.0.5",
                  "from": "cryptiles@>=2.0.0 <3.0.0",
                  "resolved": "http://beta-internal:4873/cryptiles/-/cryptiles-2.0.5.tgz"
                },
                "sntp": {
                  "version": "1.0.9",
                  "from": "sntp@>=1.0.0 <2.0.0",
                  "resolved": "http://beta-internal:4873/sntp/-/sntp-1.0.9.tgz"
                }
              }
            },
            "aws-sign2": {
              "version": "0.6.0",
              "from": "aws-sign2@>=0.6.0 <0.7.0",
              "resolved": "http://beta-internal:4873/aws-sign2/-/aws-sign2-0.6.0.tgz"
            },
            "stringstream": {
              "version": "0.0.5",
              "from": "stringstream@>=0.0.4 <0.1.0",
              "resolved": "http://beta-internal:4873/stringstream/-/stringstream-0.0.5.tgz"
            },
            "combined-stream": {
              "version": "1.0.5",
              "from": "combined-stream@>=1.0.5 <1.1.0",
              "resolved": "http://beta-internal:4873/combined-stream/-/combined-stream-1.0.5.tgz",
              "dependencies": {
                "delayed-stream": {
                  "version": "1.0.0",
                  "from": "delayed-stream@>=1.0.0 <1.1.0",
                  "resolved": "http://beta-internal:4873/delayed-stream/-/delayed-stream-1.0.0.tgz"
                }
              }
            },
            "isstream": {
              "version": "0.1.2",
              "from": "isstream@>=0.1.2 <0.2.0",
              "resolved": "http://beta-internal:4873/isstream/-/isstream-0.1.2.tgz"
            },
            "is-typedarray": {
              "version": "1.0.0",
              "from": "is-typedarray@>=1.0.0 <1.1.0",
              "resolved": "http://beta-internal:4873/is-typedarray/-/is-typedarray-1.0.0.tgz"
            },
            "har-validator": {
              "version": "2.0.6",
              "from": "har-validator@>=2.0.2 <2.1.0",
              "resolved": "http://beta-internal:4873/har-validator/-/har-validator-2.0.6.tgz",
              "dependencies": {
                "chalk": {
                  "version": "1.1.1",
                  "from": "chalk@>=1.1.1 <2.0.0",
                  "resolved": "http://beta-internal:4873/chalk/-/chalk-1.1.1.tgz",
                  "dependencies": {
                    "ansi-styles": {
                      "version": "2.1.0",
                      "from": "ansi-styles@>=2.1.0 <3.0.0",
                      "resolved": "http://beta-internal:4873/ansi-styles/-/ansi-styles-2.1.0.tgz"
                    },
                    "escape-string-regexp": {
                      "version": "1.0.4",
                      "from": "escape-string-regexp@>=1.0.2 <2.0.0",
                      "resolved": "http://beta-internal:4873/escape-string-regexp/-/escape-string-regexp-1.0.4.tgz"
                    },
                    "has-ansi": {
                      "version": "2.0.0",
                      "from": "has-ansi@>=2.0.0 <3.0.0",
                      "resolved": "http://beta-internal:4873/has-ansi/-/has-ansi-2.0.0.tgz",
                      "dependencies": {
                        "ansi-regex": {
                          "version": "2.0.0",
                          "from": "ansi-regex@>=2.0.0 <3.0.0",
                          "resolved": "http://beta-internal:4873/ansi-regex/-/ansi-regex-2.0.0.tgz"
                        }
                      }
                    },
                    "strip-ansi": {
                      "version": "3.0.0",
                      "from": "strip-ansi@>=3.0.0 <4.0.0",
                      "resolved": "http://beta-internal:4873/strip-ansi/-/strip-ansi-3.0.0.tgz",
                      "dependencies": {
                        "ansi-regex": {
                          "version": "2.0.0",
                          "from": "ansi-regex@>=2.0.0 <3.0.0",
                          "resolved": "http://beta-internal:4873/ansi-regex/-/ansi-regex-2.0.0.tgz"
                        }
                      }
                    },
                    "supports-color": {
                      "version": "2.0.0",
                      "from": "supports-color@>=2.0.0 <3.0.0",
                      "resolved": "http://beta-internal:4873/supports-color/-/supports-color-2.0.0.tgz"
                    }
                  }
                },
                "commander": {
                  "version": "2.9.0",
                  "from": "commander@>=2.9.0 <3.0.0",
                  "resolved": "http://beta-internal:4873/commander/-/commander-2.9.0.tgz",
                  "dependencies": {
                    "graceful-readlink": {
                      "version": "1.0.1",
                      "from": "graceful-readlink@>=1.0.0",
                      "resolved": "http://beta-internal:4873/graceful-readlink/-/graceful-readlink-1.0.1.tgz"
                    }
                  }
                },
                "is-my-json-valid": {
                  "version": "2.12.4",
                  "from": "is-my-json-valid@>=2.12.4 <3.0.0",
                  "resolved": "http://beta-internal:4873/is-my-json-valid/-/is-my-json-valid-2.12.4.tgz",
                  "dependencies": {
                    "generate-function": {
                      "version": "2.0.0",
                      "from": "generate-function@>=2.0.0 <3.0.0",
                      "resolved": "http://beta-internal:4873/generate-function/-/generate-function-2.0.0.tgz"
                    },
                    "generate-object-property": {
                      "version": "1.2.0",
                      "from": "generate-object-property@>=1.1.0 <2.0.0",
                      "resolved": "http://beta-internal:4873/generate-object-property/-/generate-object-property-1.2.0.tgz",
                      "dependencies": {
                        "is-property": {
                          "version": "1.0.2",
                          "from": "is-property@>=1.0.0 <2.0.0",
                          "resolved": "http://beta-internal:4873/is-property/-/is-property-1.0.2.tgz"
                        }
                      }
                    },
                    "jsonpointer": {
                      "version": "2.0.0",
                      "from": "jsonpointer@2.0.0",
                      "resolved": "http://beta-internal:4873/jsonpointer/-/jsonpointer-2.0.0.tgz"
                    },
                    "xtend": {
                      "version": "4.0.1",
                      "from": "xtend@>=4.0.0 <5.0.0",
                      "resolved": "http://beta-internal:4873/xtend/-/xtend-4.0.1.tgz"
                    }
                  }
                },
                "pinkie-promise": {
                  "version": "2.0.0",
                  "from": "pinkie-promise@>=2.0.0 <3.0.0",
                  "resolved": "http://beta-internal:4873/pinkie-promise/-/pinkie-promise-2.0.0.tgz",
                  "dependencies": {
                    "pinkie": {
                      "version": "2.0.1",
                      "from": "pinkie@>=2.0.0 <3.0.0",
                      "resolved": "http://beta-internal:4873/pinkie/-/pinkie-2.0.1.tgz"
                    }
                  }
                }
              }
            }
          }
        }
      }
    },
    "request-http-cache": {
      "version": "1.0.1",
      "from": "request-http-cache@>=1.0.1 <2.0.0",
      "resolved": "http://beta-internal:4873/request-http-cache/-/request-http-cache-1.0.1.tgz",
      "dependencies": {
        "json-buffer": {
          "version": "2.0.11",
          "from": "json-buffer@>=2.0.11 <3.0.0",
          "resolved": "http://beta-internal:4873/json-buffer/-/json-buffer-2.0.11.tgz"
        },
        "lodash": {
          "version": "3.10.1",
          "from": "lodash@>=3.3.1 <4.0.0",
          "resolved": "http://beta-internal:4873/lodash/-/lodash-3.10.1.tgz"
        },
        "redis": {
          "version": "0.12.1",
          "from": "redis@>=0.12.1 <0.13.0",
          "resolved": "http://beta-internal:4873/redis/-/redis-0.12.1.tgz"
        }
      }
    },
    "response-time": {
      "version": "2.3.1",
      "from": "response-time@>=2.3.1 <3.0.0",
      "resolved": "http://beta-internal:4873/response-time/-/response-time-2.3.1.tgz",
      "dependencies": {
        "depd": {
          "version": "1.0.1",
          "from": "depd@>=1.0.1 <1.1.0",
          "resolved": "http://beta-internal:4873/depd/-/depd-1.0.1.tgz"
        },
        "on-headers": {
          "version": "1.0.1",
          "from": "on-headers@>=1.0.0 <1.1.0",
          "resolved": "http://beta-internal:4873/on-headers/-/on-headers-1.0.1.tgz"
        }
      }
    },
    "restler-q": {
      "version": "0.0.3",
      "from": "restler-q@0.0.3",
      "resolved": "http://beta-internal:4873/restler-q/-/restler-q-0.0.3.tgz",
      "dependencies": {
        "q": {
          "version": "0.9.7",
          "from": "q@>=0.9.7 <0.10.0",
          "resolved": "http://beta-internal:4873/q/-/q-0.9.7.tgz"
        }
      }
    },
    "sanitizer": {
      "version": "0.0.15",
      "from": "sanitizer@0.0.15",
      "resolved": "http://beta-internal:4873/sanitizer/-/sanitizer-0.0.15.tgz"
    },
    "scriptjs": {
      "version": "2.5.8",
      "from": "scriptjs@>=2.5.7 <3.0.0",
      "resolved": "http://beta-internal:4873/scriptjs/-/scriptjs-2.5.8.tgz"
    },
    "sechash": {
      "version": "0.1.3",
      "from": "sechash@0.1.3",
      "resolved": "http://beta-internal:4873/sechash/-/sechash-0.1.3.tgz"
    },
    "serve-favicon": {
      "version": "2.3.0",
      "from": "serve-favicon@>=2.3.0 <3.0.0",
      "resolved": "http://beta-internal:4873/serve-favicon/-/serve-favicon-2.3.0.tgz",
      "dependencies": {
        "etag": {
          "version": "1.7.0",
          "from": "etag@>=1.7.0 <1.8.0",
          "resolved": "http://beta-internal:4873/etag/-/etag-1.7.0.tgz"
        },
        "fresh": {
          "version": "0.3.0",
          "from": "fresh@0.3.0",
          "resolved": "http://beta-internal:4873/fresh/-/fresh-0.3.0.tgz"
        },
        "parseurl": {
          "version": "1.3.1",
          "from": "parseurl@>=1.3.0 <1.4.0",
          "resolved": "http://beta-internal:4873/parseurl/-/parseurl-1.3.1.tgz"
        }
      }
    },
    "shutdown": {
      "version": "0.2.4",
      "from": "shutdown@>=0.2.3 <0.3.0",
      "resolved": "http://beta-internal:4873/shutdown/-/shutdown-0.2.4.tgz",
      "dependencies": {
        "debug": {
          "version": "1.0.4",
          "from": "debug@>=1.0.2 <2.0.0",
          "resolved": "http://beta-internal:4873/debug/-/debug-1.0.4.tgz",
          "dependencies": {
            "ms": {
              "version": "0.6.2",
              "from": "ms@0.6.2",
              "resolved": "http://beta-internal:4873/ms/-/ms-0.6.2.tgz"
            }
          }
        }
      }
    },
    "snappy-cache": {
      "version": "0.3.0",
      "from": "snappy-cache@>=0.3.0 <0.4.0",
      "resolved": "http://beta-internal:4873/snappy-cache/-/snappy-cache-0.3.0.tgz",
      "dependencies": {
        "redis": {
          "version": "0.12.1",
          "from": "redis@>=0.12.1 <0.13.0",
          "resolved": "http://beta-internal:4873/redis/-/redis-0.12.1.tgz"
        }
      }
    },
    "statuserror": {
      "version": "0.0.1",
      "from": "statuserror@0.0.1",
      "resolved": "http://beta-internal:4873/statuserror/-/statuserror-0.0.1.tgz"
    },
    "stringformat": {
      "version": "0.0.5",
      "from": "stringformat@0.0.5",
      "resolved": "http://beta-internal:4873/stringformat/-/stringformat-0.0.5.tgz"
    },
    "targetenv": {
      "version": "1.0.0",
      "from": "targetenv@>=1.0.0 <2.0.0",
      "resolved": "http://beta-internal:4873/targetenv/-/targetenv-1.0.0.tgz"
    },
    "temp": {
      "version": "0.4.0",
      "from": "temp@0.4.0",
      "resolved": "http://beta-internal:4873/temp/-/temp-0.4.0.tgz"
    },
    "tentacles": {
      "version": "0.2.9",
      "from": "tentacles@>=0.2.7 <0.3.0",
      "resolved": "http://beta-internal:4873/tentacles/-/tentacles-0.2.9.tgz",
      "dependencies": {
        "create-error": {
          "version": "0.3.1",
          "from": "create-error@>=0.3.1 <0.4.0",
          "resolved": "http://beta-internal:4873/create-error/-/create-error-0.3.1.tgz"
        },
        "lodash": {
          "version": "3.10.1",
          "from": "lodash@>=3.3.0 <4.0.0",
          "resolved": "http://beta-internal:4873/lodash/-/lodash-3.10.1.tgz"
        },
        "q": {
          "version": "1.4.1",
          "from": "q@>=1.2.0 <2.0.0",
          "resolved": "http://beta-internal:4873/q/-/q-1.4.1.tgz"
        },
        "request": {
          "version": "2.67.0",
          "from": "request@>=2.53.0 <3.0.0",
          "resolved": "http://beta-internal:4873/request/-/request-2.67.0.tgz",
          "dependencies": {
            "bl": {
              "version": "1.0.1",
              "from": "bl@>=1.0.0 <1.1.0",
              "resolved": "http://beta-internal:4873/bl/-/bl-1.0.1.tgz",
              "dependencies": {
                "readable-stream": {
                  "version": "2.0.5",
                  "from": "readable-stream@>=2.0.5 <2.1.0",
                  "resolved": "http://beta-internal:4873/readable-stream/-/readable-stream-2.0.5.tgz",
                  "dependencies": {
                    "core-util-is": {
                      "version": "1.0.2",
                      "from": "core-util-is@>=1.0.0 <1.1.0",
                      "resolved": "http://beta-internal:4873/core-util-is/-/core-util-is-1.0.2.tgz"
                    },
                    "isarray": {
                      "version": "0.0.1",
                      "from": "isarray@0.0.1",
                      "resolved": "http://beta-internal:4873/isarray/-/isarray-0.0.1.tgz"
                    },
                    "process-nextick-args": {
                      "version": "1.0.6",
                      "from": "process-nextick-args@>=1.0.6 <1.1.0",
                      "resolved": "http://beta-internal:4873/process-nextick-args/-/process-nextick-args-1.0.6.tgz"
                    },
                    "string_decoder": {
                      "version": "0.10.31",
                      "from": "string_decoder@>=0.10.0 <0.11.0",
                      "resolved": "http://beta-internal:4873/string_decoder/-/string_decoder-0.10.31.tgz"
                    },
                    "util-deprecate": {
                      "version": "1.0.2",
                      "from": "util-deprecate@>=1.0.1 <1.1.0",
                      "resolved": "http://beta-internal:4873/util-deprecate/-/util-deprecate-1.0.2.tgz"
                    }
                  }
                }
              }
            },
            "caseless": {
              "version": "0.11.0",
              "from": "caseless@>=0.11.0 <0.12.0",
              "resolved": "http://beta-internal:4873/caseless/-/caseless-0.11.0.tgz"
            },
            "extend": {
              "version": "3.0.0",
              "from": "extend@>=3.0.0 <3.1.0",
              "resolved": "http://beta-internal:4873/extend/-/extend-3.0.0.tgz"
            },
            "forever-agent": {
              "version": "0.6.1",
              "from": "forever-agent@>=0.6.1 <0.7.0",
              "resolved": "http://beta-internal:4873/forever-agent/-/forever-agent-0.6.1.tgz"
            },
            "form-data": {
              "version": "1.0.0-rc3",
              "from": "form-data@>=1.0.0-rc3 <1.1.0",
              "resolved": "http://beta-internal:4873/form-data/-/form-data-1.0.0-rc3.tgz",
              "dependencies": {
                "async": {
                  "version": "1.5.2",
                  "from": "async@>=1.4.0 <2.0.0",
                  "resolved": "http://beta-internal:4873/async/-/async-1.5.2.tgz"
                }
              }
            },
            "json-stringify-safe": {
              "version": "5.0.1",
              "from": "json-stringify-safe@>=5.0.1 <5.1.0",
              "resolved": "http://beta-internal:4873/json-stringify-safe/-/json-stringify-safe-5.0.1.tgz"
            },
            "mime-types": {
              "version": "2.1.9",
              "from": "mime-types@>=2.1.7 <2.2.0",
              "resolved": "http://beta-internal:4873/mime-types/-/mime-types-2.1.9.tgz",
              "dependencies": {
                "mime-db": {
                  "version": "1.21.0",
                  "from": "mime-db@>=1.21.0 <1.22.0",
                  "resolved": "http://beta-internal:4873/mime-db/-/mime-db-1.21.0.tgz"
                }
              }
            },
            "node-uuid": {
              "version": "1.4.7",
              "from": "node-uuid@>=1.4.7 <1.5.0",
              "resolved": "http://beta-internal:4873/node-uuid/-/node-uuid-1.4.7.tgz"
            },
            "qs": {
              "version": "5.2.0",
              "from": "qs@>=5.2.0 <5.3.0",
              "resolved": "http://beta-internal:4873/qs/-/qs-5.2.0.tgz"
            },
            "tunnel-agent": {
              "version": "0.4.2",
              "from": "tunnel-agent@>=0.4.1 <0.5.0",
              "resolved": "http://beta-internal:4873/tunnel-agent/-/tunnel-agent-0.4.2.tgz"
            },
            "tough-cookie": {
              "version": "2.2.1",
              "from": "tough-cookie@>=2.2.0 <2.3.0",
              "resolved": "http://beta-internal:4873/tough-cookie/-/tough-cookie-2.2.1.tgz"
            },
            "http-signature": {
              "version": "1.1.1",
              "from": "http-signature@>=1.1.0 <1.2.0",
              "resolved": "http://beta-internal:4873/http-signature/-/http-signature-1.1.1.tgz",
              "dependencies": {
                "assert-plus": {
                  "version": "0.2.0",
                  "from": "assert-plus@>=0.2.0 <0.3.0",
                  "resolved": "http://beta-internal:4873/assert-plus/-/assert-plus-0.2.0.tgz"
                },
                "jsprim": {
                  "version": "1.2.2",
                  "from": "jsprim@>=1.2.2 <2.0.0",
                  "resolved": "http://beta-internal:4873/jsprim/-/jsprim-1.2.2.tgz",
                  "dependencies": {
                    "extsprintf": {
                      "version": "1.0.2",
                      "from": "extsprintf@1.0.2",
                      "resolved": "http://beta-internal:4873/extsprintf/-/extsprintf-1.0.2.tgz"
                    },
                    "json-schema": {
                      "version": "0.2.2",
                      "from": "json-schema@0.2.2",
                      "resolved": "http://beta-internal:4873/json-schema/-/json-schema-0.2.2.tgz"
                    },
                    "verror": {
                      "version": "1.3.6",
                      "from": "verror@1.3.6",
                      "resolved": "http://beta-internal:4873/verror/-/verror-1.3.6.tgz"
                    }
                  }
                },
                "sshpk": {
                  "version": "1.7.3",
                  "from": "sshpk@>=1.7.0 <2.0.0",
                  "resolved": "http://beta-internal:4873/sshpk/-/sshpk-1.7.3.tgz",
                  "dependencies": {
                    "asn1": {
                      "version": "0.2.3",
                      "from": "asn1@>=0.2.3 <0.3.0",
                      "resolved": "http://beta-internal:4873/asn1/-/asn1-0.2.3.tgz"
                    },
                    "dashdash": {
                      "version": "1.12.2",
                      "from": "dashdash@>=1.10.1 <2.0.0",
                      "resolved": "http://beta-internal:4873/dashdash/-/dashdash-1.12.2.tgz"
                    },
                    "jsbn": {
                      "version": "0.1.0",
                      "from": "jsbn@>=0.1.0 <0.2.0",
                      "resolved": "http://beta-internal:4873/jsbn/-/jsbn-0.1.0.tgz"
                    },
                    "tweetnacl": {
                      "version": "0.13.3",
                      "from": "tweetnacl@>=0.13.0 <1.0.0",
                      "resolved": "http://beta-internal:4873/tweetnacl/-/tweetnacl-0.13.3.tgz"
                    },
                    "jodid25519": {
                      "version": "1.0.2",
                      "from": "jodid25519@>=1.0.0 <2.0.0",
                      "resolved": "http://beta-internal:4873/jodid25519/-/jodid25519-1.0.2.tgz"
                    },
                    "ecc-jsbn": {
                      "version": "0.1.1",
                      "from": "ecc-jsbn@>=0.0.1 <1.0.0",
                      "resolved": "http://beta-internal:4873/ecc-jsbn/-/ecc-jsbn-0.1.1.tgz"
                    }
                  }
                }
              }
            },
            "oauth-sign": {
              "version": "0.8.0",
              "from": "oauth-sign@>=0.8.0 <0.9.0",
              "resolved": "http://beta-internal:4873/oauth-sign/-/oauth-sign-0.8.0.tgz"
            },
            "hawk": {
              "version": "3.1.3",
              "from": "hawk@>=3.1.0 <3.2.0",
              "resolved": "http://beta-internal:4873/hawk/-/hawk-3.1.3.tgz",
              "dependencies": {
                "hoek": {
                  "version": "2.16.3",
                  "from": "hoek@>=2.0.0 <3.0.0",
                  "resolved": "http://beta-internal:4873/hoek/-/hoek-2.16.3.tgz"
                },
                "boom": {
                  "version": "2.10.1",
                  "from": "boom@>=2.0.0 <3.0.0",
                  "resolved": "http://beta-internal:4873/boom/-/boom-2.10.1.tgz"
                },
                "cryptiles": {
                  "version": "2.0.5",
                  "from": "cryptiles@>=2.0.0 <3.0.0",
                  "resolved": "http://beta-internal:4873/cryptiles/-/cryptiles-2.0.5.tgz"
                },
                "sntp": {
                  "version": "1.0.9",
                  "from": "sntp@>=1.0.0 <2.0.0",
                  "resolved": "http://beta-internal:4873/sntp/-/sntp-1.0.9.tgz"
                }
              }
            },
            "aws-sign2": {
              "version": "0.6.0",
              "from": "aws-sign2@>=0.6.0 <0.7.0",
              "resolved": "http://beta-internal:4873/aws-sign2/-/aws-sign2-0.6.0.tgz"
            },
            "stringstream": {
              "version": "0.0.5",
              "from": "stringstream@>=0.0.4 <0.1.0",
              "resolved": "http://beta-internal:4873/stringstream/-/stringstream-0.0.5.tgz"
            },
            "combined-stream": {
              "version": "1.0.5",
              "from": "combined-stream@>=1.0.5 <1.1.0",
              "resolved": "http://beta-internal:4873/combined-stream/-/combined-stream-1.0.5.tgz",
              "dependencies": {
                "delayed-stream": {
                  "version": "1.0.0",
                  "from": "delayed-stream@>=1.0.0 <1.1.0",
                  "resolved": "http://beta-internal:4873/delayed-stream/-/delayed-stream-1.0.0.tgz"
                }
              }
            },
            "isstream": {
              "version": "0.1.2",
              "from": "isstream@>=0.1.2 <0.2.0",
              "resolved": "http://beta-internal:4873/isstream/-/isstream-0.1.2.tgz"
            },
            "is-typedarray": {
              "version": "1.0.0",
              "from": "is-typedarray@>=1.0.0 <1.1.0",
              "resolved": "http://beta-internal:4873/is-typedarray/-/is-typedarray-1.0.0.tgz"
            },
            "har-validator": {
              "version": "2.0.6",
              "from": "har-validator@>=2.0.2 <2.1.0",
              "resolved": "http://beta-internal:4873/har-validator/-/har-validator-2.0.6.tgz",
              "dependencies": {
                "chalk": {
                  "version": "1.1.1",
                  "from": "chalk@>=1.1.1 <2.0.0",
                  "resolved": "http://beta-internal:4873/chalk/-/chalk-1.1.1.tgz",
                  "dependencies": {
                    "ansi-styles": {
                      "version": "2.1.0",
                      "from": "ansi-styles@>=2.1.0 <3.0.0",
                      "resolved": "http://beta-internal:4873/ansi-styles/-/ansi-styles-2.1.0.tgz"
                    },
                    "escape-string-regexp": {
                      "version": "1.0.4",
                      "from": "escape-string-regexp@>=1.0.2 <2.0.0",
                      "resolved": "http://beta-internal:4873/escape-string-regexp/-/escape-string-regexp-1.0.4.tgz"
                    },
                    "has-ansi": {
                      "version": "2.0.0",
                      "from": "has-ansi@>=2.0.0 <3.0.0",
                      "resolved": "http://beta-internal:4873/has-ansi/-/has-ansi-2.0.0.tgz",
                      "dependencies": {
                        "ansi-regex": {
                          "version": "2.0.0",
                          "from": "ansi-regex@>=2.0.0 <3.0.0",
                          "resolved": "http://beta-internal:4873/ansi-regex/-/ansi-regex-2.0.0.tgz"
                        }
                      }
                    },
                    "strip-ansi": {
                      "version": "3.0.0",
                      "from": "strip-ansi@>=3.0.0 <4.0.0",
                      "resolved": "http://beta-internal:4873/strip-ansi/-/strip-ansi-3.0.0.tgz",
                      "dependencies": {
                        "ansi-regex": {
                          "version": "2.0.0",
                          "from": "ansi-regex@>=2.0.0 <3.0.0",
                          "resolved": "http://beta-internal:4873/ansi-regex/-/ansi-regex-2.0.0.tgz"
                        }
                      }
                    },
                    "supports-color": {
                      "version": "2.0.0",
                      "from": "supports-color@>=2.0.0 <3.0.0",
                      "resolved": "http://beta-internal:4873/supports-color/-/supports-color-2.0.0.tgz"
                    }
                  }
                },
                "commander": {
                  "version": "2.9.0",
                  "from": "commander@>=2.9.0 <3.0.0",
                  "resolved": "http://beta-internal:4873/commander/-/commander-2.9.0.tgz",
                  "dependencies": {
                    "graceful-readlink": {
                      "version": "1.0.1",
                      "from": "graceful-readlink@>=1.0.0",
                      "resolved": "http://beta-internal:4873/graceful-readlink/-/graceful-readlink-1.0.1.tgz"
                    }
                  }
                },
                "is-my-json-valid": {
                  "version": "2.12.4",
                  "from": "is-my-json-valid@>=2.12.4 <3.0.0",
                  "resolved": "http://beta-internal:4873/is-my-json-valid/-/is-my-json-valid-2.12.4.tgz",
                  "dependencies": {
                    "generate-function": {
                      "version": "2.0.0",
                      "from": "generate-function@>=2.0.0 <3.0.0",
                      "resolved": "http://beta-internal:4873/generate-function/-/generate-function-2.0.0.tgz"
                    },
                    "generate-object-property": {
                      "version": "1.2.0",
                      "from": "generate-object-property@>=1.1.0 <2.0.0",
                      "resolved": "http://beta-internal:4873/generate-object-property/-/generate-object-property-1.2.0.tgz",
                      "dependencies": {
                        "is-property": {
                          "version": "1.0.2",
                          "from": "is-property@>=1.0.0 <2.0.0",
                          "resolved": "http://beta-internal:4873/is-property/-/is-property-1.0.2.tgz"
                        }
                      }
                    },
                    "jsonpointer": {
                      "version": "2.0.0",
                      "from": "jsonpointer@2.0.0",
                      "resolved": "http://beta-internal:4873/jsonpointer/-/jsonpointer-2.0.0.tgz"
                    },
                    "xtend": {
                      "version": "4.0.1",
                      "from": "xtend@>=4.0.0 <5.0.0",
                      "resolved": "http://beta-internal:4873/xtend/-/xtend-4.0.1.tgz"
                    }
                  }
                },
                "pinkie-promise": {
                  "version": "2.0.0",
                  "from": "pinkie-promise@>=2.0.0 <3.0.0",
                  "resolved": "http://beta-internal:4873/pinkie-promise/-/pinkie-promise-2.0.0.tgz",
                  "dependencies": {
                    "pinkie": {
                      "version": "2.0.1",
                      "from": "pinkie@>=2.0.0 <3.0.0",
                      "resolved": "http://beta-internal:4873/pinkie/-/pinkie-2.0.1.tgz"
                    }
                  }
                }
              }
            }
          }
        },
        "require-directory": {
          "version": "2.1.1",
          "from": "require-directory@>=2.1.0 <3.0.0",
          "resolved": "http://beta-internal:4873/require-directory/-/require-directory-2.1.1.tgz"
        }
      }
    },
    "text-filter": {
      "version": "0.1.1",
      "from": "text-filter@>=0.1.1 <0.2.0",
      "resolved": "http://beta-internal:4873/text-filter/-/text-filter-0.1.1.tgz"
    },
    "throat": {
      "version": "1.0.0",
      "from": "throat@>=1.0.0 <1.1.0",
      "resolved": "http://beta-internal:4873/throat/-/throat-1.0.0.tgz",
      "dependencies": {
        "promise": {
          "version": "3.2.0",
          "from": "promise@>=3.2.0 <3.3.0",
          "resolved": "http://beta-internal:4873/promise/-/promise-3.2.0.tgz"
        }
      }
    },
    "through2-concurrent": {
      "version": "1.1.0",
      "from": "through2-concurrent@>=1.1.0 <2.0.0",
      "resolved": "http://beta-internal:4873/through2-concurrent/-/through2-concurrent-1.1.0.tgz",
      "dependencies": {
        "through2": {
          "version": "2.0.0",
          "from": "through2@>=2.0.0 <3.0.0",
          "resolved": "http://beta-internal:4873/through2/-/through2-2.0.0.tgz",
          "dependencies": {
            "readable-stream": {
              "version": "2.0.5",
              "from": "readable-stream@>=2.0.0 <2.1.0",
              "resolved": "http://beta-internal:4873/readable-stream/-/readable-stream-2.0.5.tgz",
              "dependencies": {
                "core-util-is": {
                  "version": "1.0.2",
                  "from": "core-util-is@>=1.0.0 <1.1.0",
                  "resolved": "http://beta-internal:4873/core-util-is/-/core-util-is-1.0.2.tgz"
                },
                "isarray": {
                  "version": "0.0.1",
                  "from": "isarray@0.0.1",
                  "resolved": "http://beta-internal:4873/isarray/-/isarray-0.0.1.tgz"
                },
                "process-nextick-args": {
                  "version": "1.0.6",
                  "from": "process-nextick-args@>=1.0.6 <1.1.0",
                  "resolved": "http://beta-internal:4873/process-nextick-args/-/process-nextick-args-1.0.6.tgz"
                },
                "string_decoder": {
                  "version": "0.10.31",
                  "from": "string_decoder@>=0.10.0 <0.11.0",
                  "resolved": "http://beta-internal:4873/string_decoder/-/string_decoder-0.10.31.tgz"
                },
                "util-deprecate": {
                  "version": "1.0.2",
                  "from": "util-deprecate@>=1.0.1 <1.1.0",
                  "resolved": "http://beta-internal:4873/util-deprecate/-/util-deprecate-1.0.2.tgz"
                }
              }
            },
            "xtend": {
              "version": "4.0.1",
              "from": "xtend@>=4.0.0 <4.1.0",
              "resolved": "http://beta-internal:4873/xtend/-/xtend-4.0.1.tgz"
            }
          }
        }
      }
    },
    "tough-cookie": {
      "version": "0.12.1",
      "from": "tough-cookie@>=0.12.1 <0.13.0",
      "resolved": "http://beta-internal:4873/tough-cookie/-/tough-cookie-0.12.1.tgz",
      "dependencies": {
        "punycode": {
          "version": "1.4.0",
          "from": "punycode@>=0.2.0",
          "resolved": "http://beta-internal:4873/punycode/-/punycode-1.4.0.tgz"
        }
      }
    },
    "transloadit": {
      "version": "1.5.0",
      "from": "transloadit@>=1.5.0 <2.0.0",
      "resolved": "http://beta-internal:4873/transloadit/-/transloadit-1.5.0.tgz",
      "dependencies": {
        "request": {
          "version": "2.16.6",
          "from": "request@>=2.16.6 <2.17.0",
          "resolved": "http://beta-internal:4873/request/-/request-2.16.6.tgz",
          "dependencies": {
            "form-data": {
              "version": "0.0.10",
              "from": "form-data@>=0.0.3 <0.1.0",
              "resolved": "http://beta-internal:4873/form-data/-/form-data-0.0.10.tgz",
              "dependencies": {
                "combined-stream": {
                  "version": "0.0.7",
                  "from": "combined-stream@>=0.0.4 <0.1.0",
                  "resolved": "http://beta-internal:4873/combined-stream/-/combined-stream-0.0.7.tgz",
                  "dependencies": {
                    "delayed-stream": {
                      "version": "0.0.5",
                      "from": "delayed-stream@0.0.5",
                      "resolved": "http://beta-internal:4873/delayed-stream/-/delayed-stream-0.0.5.tgz"
                    }
                  }
                },
                "async": {
                  "version": "0.2.10",
                  "from": "async@>=0.2.7 <0.3.0",
                  "resolved": "http://beta-internal:4873/async/-/async-0.2.10.tgz"
                }
              }
            },
            "mime": {
              "version": "1.2.11",
              "from": "mime@>=1.2.7 <1.3.0",
              "resolved": "http://beta-internal:4873/mime/-/mime-1.2.11.tgz"
            },
            "hawk": {
              "version": "0.10.2",
              "from": "hawk@>=0.10.2 <0.11.0",
              "resolved": "http://beta-internal:4873/hawk/-/hawk-0.10.2.tgz",
              "dependencies": {
                "hoek": {
                  "version": "0.7.6",
                  "from": "hoek@>=0.7.0 <0.8.0",
                  "resolved": "http://beta-internal:4873/hoek/-/hoek-0.7.6.tgz"
                },
                "boom": {
                  "version": "0.3.8",
                  "from": "boom@>=0.3.0 <0.4.0",
                  "resolved": "http://beta-internal:4873/boom/-/boom-0.3.8.tgz"
                },
                "cryptiles": {
                  "version": "0.1.3",
                  "from": "cryptiles@>=0.1.0 <0.2.0",
                  "resolved": "http://beta-internal:4873/cryptiles/-/cryptiles-0.1.3.tgz"
                },
                "sntp": {
                  "version": "0.1.4",
                  "from": "sntp@>=0.1.0 <0.2.0",
                  "resolved": "http://beta-internal:4873/sntp/-/sntp-0.1.4.tgz"
                }
              }
            },
            "cookie-jar": {
              "version": "0.2.0",
              "from": "cookie-jar@>=0.2.0 <0.3.0",
              "resolved": "http://beta-internal:4873/cookie-jar/-/cookie-jar-0.2.0.tgz"
            },
            "aws-sign": {
              "version": "0.2.0",
              "from": "aws-sign@>=0.2.0 <0.3.0",
              "resolved": "http://beta-internal:4873/aws-sign/-/aws-sign-0.2.0.tgz"
            },
            "oauth-sign": {
              "version": "0.2.0",
              "from": "oauth-sign@>=0.2.0 <0.3.0",
              "resolved": "http://beta-internal:4873/oauth-sign/-/oauth-sign-0.2.0.tgz"
            },
            "forever-agent": {
              "version": "0.2.0",
              "from": "forever-agent@>=0.2.0 <0.3.0",
              "resolved": "http://beta-internal:4873/forever-agent/-/forever-agent-0.2.0.tgz"
            },
            "tunnel-agent": {
              "version": "0.2.0",
              "from": "tunnel-agent@>=0.2.0 <0.3.0",
              "resolved": "http://beta-internal:4873/tunnel-agent/-/tunnel-agent-0.2.0.tgz"
            },
            "json-stringify-safe": {
              "version": "3.0.0",
              "from": "json-stringify-safe@>=3.0.0 <3.1.0",
              "resolved": "http://beta-internal:4873/json-stringify-safe/-/json-stringify-safe-3.0.0.tgz"
            },
            "qs": {
              "version": "0.5.6",
              "from": "qs@>=0.5.4 <0.6.0",
              "resolved": "http://beta-internal:4873/qs/-/qs-0.5.6.tgz"
            }
          }
        },
        "underscore": {
          "version": "1.2.1",
          "from": "underscore@1.2.1",
          "resolved": "http://beta-internal:4873/underscore/-/underscore-1.2.1.tgz"
        }
      }
    },
    "underscore": {
      "version": "1.6.0",
      "from": "underscore@>=1.6.0 <1.7.0",
      "resolved": "http://beta-internal:4873/underscore/-/underscore-1.6.0.tgz"
    },
    "url-parse": {
      "version": "1.0.5",
      "from": "url-parse@>=1.0.5 <2.0.0",
      "resolved": "http://beta-internal:4873/url-parse/-/url-parse-1.0.5.tgz",
      "dependencies": {
        "querystringify": {
          "version": "0.0.3",
          "from": "querystringify@>=0.0.0 <0.1.0",
          "resolved": "http://beta-internal:4873/querystringify/-/querystringify-0.0.3.tgz"
        },
        "requires-port": {
          "version": "1.0.0",
          "from": "requires-port@>=1.0.0 <1.1.0",
          "resolved": "http://beta-internal:4873/requires-port/-/requires-port-1.0.0.tgz"
        }
      }
    },
    "useragent": {
      "version": "2.0.6",
      "from": "useragent@2.0.6",
      "resolved": "http://beta-internal:4873/useragent/-/useragent-2.0.6.tgz",
      "dependencies": {
        "lru-cache": {
          "version": "2.2.4",
          "from": "lru-cache@>=2.2.0 <2.3.0",
          "resolved": "http://beta-internal:4873/lru-cache/-/lru-cache-2.2.4.tgz"
        }
      }
    },
    "winston": {
      "version": "0.7.3",
      "from": "winston@>=0.7.3 <0.8.0",
      "resolved": "http://beta-internal:4873/winston/-/winston-0.7.3.tgz",
      "dependencies": {
        "async": {
          "version": "0.2.10",
          "from": "async@>=0.2.0 <0.3.0",
          "resolved": "http://beta-internal:4873/async/-/async-0.2.10.tgz"
        },
        "colors": {
          "version": "0.6.2",
          "from": "colors@>=0.6.0 <0.7.0",
          "resolved": "http://beta-internal:4873/colors/-/colors-0.6.2.tgz"
        },
        "cycle": {
          "version": "1.0.3",
          "from": "cycle@>=1.0.0 <1.1.0",
          "resolved": "http://beta-internal:4873/cycle/-/cycle-1.0.3.tgz"
        },
        "eyes": {
          "version": "0.1.8",
          "from": "eyes@>=0.1.0 <0.2.0",
          "resolved": "http://beta-internal:4873/eyes/-/eyes-0.1.8.tgz"
        },
        "pkginfo": {
          "version": "0.3.1",
          "from": "pkginfo@>=0.3.0 <0.4.0",
          "resolved": "http://beta-internal:4873/pkginfo/-/pkginfo-0.3.1.tgz"
        },
        "request": {
          "version": "2.16.6",
          "from": "request@>=2.16.0 <2.17.0",
          "resolved": "http://beta-internal:4873/request/-/request-2.16.6.tgz",
          "dependencies": {
            "form-data": {
              "version": "0.0.10",
              "from": "form-data@>=0.0.3 <0.1.0",
              "resolved": "http://beta-internal:4873/form-data/-/form-data-0.0.10.tgz",
              "dependencies": {
                "combined-stream": {
                  "version": "0.0.7",
                  "from": "combined-stream@>=0.0.4 <0.1.0",
                  "resolved": "http://beta-internal:4873/combined-stream/-/combined-stream-0.0.7.tgz",
                  "dependencies": {
                    "delayed-stream": {
                      "version": "0.0.5",
                      "from": "delayed-stream@0.0.5",
                      "resolved": "http://beta-internal:4873/delayed-stream/-/delayed-stream-0.0.5.tgz"
                    }
                  }
                }
              }
            },
            "mime": {
              "version": "1.2.11",
              "from": "mime@>=1.2.7 <1.3.0",
              "resolved": "http://beta-internal:4873/mime/-/mime-1.2.11.tgz"
            },
            "hawk": {
              "version": "0.10.2",
              "from": "hawk@>=0.10.2 <0.11.0",
              "resolved": "http://beta-internal:4873/hawk/-/hawk-0.10.2.tgz",
              "dependencies": {
                "hoek": {
                  "version": "0.7.6",
                  "from": "hoek@>=0.7.0 <0.8.0",
                  "resolved": "http://beta-internal:4873/hoek/-/hoek-0.7.6.tgz"
                },
                "boom": {
                  "version": "0.3.8",
                  "from": "boom@>=0.3.0 <0.4.0",
                  "resolved": "http://beta-internal:4873/boom/-/boom-0.3.8.tgz"
                },
                "cryptiles": {
                  "version": "0.1.3",
                  "from": "cryptiles@>=0.1.0 <0.2.0",
                  "resolved": "http://beta-internal:4873/cryptiles/-/cryptiles-0.1.3.tgz"
                },
                "sntp": {
                  "version": "0.1.4",
                  "from": "sntp@>=0.1.0 <0.2.0",
                  "resolved": "http://beta-internal:4873/sntp/-/sntp-0.1.4.tgz"
                }
              }
            },
            "cookie-jar": {
              "version": "0.2.0",
              "from": "cookie-jar@>=0.2.0 <0.3.0",
              "resolved": "http://beta-internal:4873/cookie-jar/-/cookie-jar-0.2.0.tgz"
            },
            "aws-sign": {
              "version": "0.2.0",
              "from": "aws-sign@>=0.2.0 <0.3.0",
              "resolved": "http://beta-internal:4873/aws-sign/-/aws-sign-0.2.0.tgz"
            },
            "oauth-sign": {
              "version": "0.2.0",
              "from": "oauth-sign@>=0.2.0 <0.3.0",
              "resolved": "http://beta-internal:4873/oauth-sign/-/oauth-sign-0.2.0.tgz"
            },
            "forever-agent": {
              "version": "0.2.0",
              "from": "forever-agent@>=0.2.0 <0.3.0",
              "resolved": "http://beta-internal:4873/forever-agent/-/forever-agent-0.2.0.tgz"
            },
            "tunnel-agent": {
              "version": "0.2.0",
              "from": "tunnel-agent@>=0.2.0 <0.3.0",
              "resolved": "http://beta-internal:4873/tunnel-agent/-/tunnel-agent-0.2.0.tgz"
            },
            "json-stringify-safe": {
              "version": "3.0.0",
              "from": "json-stringify-safe@>=3.0.0 <3.1.0",
              "resolved": "http://beta-internal:4873/json-stringify-safe/-/json-stringify-safe-3.0.0.tgz"
            },
            "qs": {
              "version": "0.5.6",
              "from": "qs@>=0.5.4 <0.6.0",
              "resolved": "http://beta-internal:4873/qs/-/qs-0.5.6.tgz"
            }
          }
        },
        "stack-trace": {
          "version": "0.0.9",
          "from": "stack-trace@>=0.0.0 <0.1.0",
          "resolved": "http://beta-internal:4873/stack-trace/-/stack-trace-0.0.9.tgz"
        }
      }
    },
    "winston-logstash-udp": {
      "version": "0.0.4",
      "from": "winston-logstash-udp@0.0.4",
      "resolved": "http://beta-internal:4873/winston-logstash-udp/-/winston-logstash-udp-0.0.4.tgz"
    },
    "wreck": {
      "version": "5.6.1",
      "from": "wreck@>=5.2.0 <6.0.0",
      "resolved": "http://beta-internal:4873/wreck/-/wreck-5.6.1.tgz",
      "dependencies": {
        "hoek": {
          "version": "2.16.3",
          "from": "hoek@>=2.0.0 <3.0.0",
          "resolved": "http://beta-internal:4873/hoek/-/hoek-2.16.3.tgz"
        },
        "boom": {
          "version": "2.10.1",
          "from": "boom@>=2.0.0 <3.0.0",
          "resolved": "http://beta-internal:4873/boom/-/boom-2.10.1.tgz"
        }
      }
    },
    "xml2js": {
      "version": "0.2.2",
      "from": "xml2js@0.2.2",
      "resolved": "http://beta-internal:4873/xml2js/-/xml2js-0.2.2.tgz",
      "dependencies": {
        "sax": {
          "version": "1.1.4",
          "from": "sax@>=0.4.2",
          "resolved": "http://beta-internal:4873/sax/-/sax-1.1.4.tgz"
        }
      }
    },
    "xregexp": {
      "version": "2.0.0",
      "from": "xregexp@>=2.0.0 <3.0.0",
      "resolved": "http://beta-internal:4873/xregexp/-/xregexp-2.0.0.tgz"
    }
  }
}<|MERGE_RESOLUTION|>--- conflicted
+++ resolved
@@ -36,7 +36,7 @@
       "dependencies": {
         "readable-stream": {
           "version": "1.0.33",
-          "from": "readable-stream@>=1.0.33-1 <1.1.0-0",
+          "from": "readable-stream@>=1.0.2 <1.1.0",
           "resolved": "http://beta-internal:4873/readable-stream/-/readable-stream-1.0.33.tgz",
           "dependencies": {
             "core-util-is": {
@@ -53,21 +53,20 @@
               "version": "0.10.31",
               "from": "string_decoder@>=0.10.0 <0.11.0",
               "resolved": "http://beta-internal:4873/string_decoder/-/string_decoder-0.10.31.tgz"
+            },
+            "inherits": {
+              "version": "2.0.1",
+              "from": "inherits@>=2.0.1 <2.1.0",
+              "resolved": "http://beta-internal:4873/inherits/-/inherits-2.0.1.tgz"
             }
           }
         }
       }
     },
     "bluebird": {
-<<<<<<< HEAD
       "version": "3.1.5",
-      "from": "bluebird@>=3.0.6 <4.0.0",
+      "from": "bluebird@>=3.1.1 <4.0.0",
       "resolved": "http://beta-internal:4873/bluebird/-/bluebird-3.1.5.tgz"
-=======
-      "version": "3.1.4",
-      "from": "bluebird@>=3.1.1 <4.0.0",
-      "resolved": "http://beta-internal:4873/bluebird/-/bluebird-3.1.4.tgz"
->>>>>>> 760fcab7
     },
     "body-parser": {
       "version": "1.14.2",
@@ -94,6 +93,11 @@
           "from": "http-errors@>=1.3.1 <1.4.0",
           "resolved": "http://beta-internal:4873/http-errors/-/http-errors-1.3.1.tgz",
           "dependencies": {
+            "inherits": {
+              "version": "2.0.1",
+              "from": "inherits@>=2.0.1 <2.1.0",
+              "resolved": "http://beta-internal:4873/inherits/-/inherits-2.0.1.tgz"
+            },
             "statuses": {
               "version": "1.2.1",
               "from": "statuses@>=1.0.0 <2.0.0",
@@ -182,6 +186,11 @@
                   "resolved": "http://beta-internal:4873/wrappy/-/wrappy-1.0.1.tgz"
                 }
               }
+            },
+            "inherits": {
+              "version": "2.0.1",
+              "from": "inherits@>=2.0.0 <3.0.0",
+              "resolved": "http://beta-internal:4873/inherits/-/inherits-2.0.1.tgz"
             },
             "minimatch": {
               "version": "3.0.0",
@@ -252,6 +261,11 @@
                       "resolved": "http://beta-internal:4873/wrappy/-/wrappy-1.0.1.tgz"
                     }
                   }
+                },
+                "inherits": {
+                  "version": "2.0.1",
+                  "from": "inherits@>=2.0.0 <3.0.0",
+                  "resolved": "http://beta-internal:4873/inherits/-/inherits-2.0.1.tgz"
                 },
                 "minimatch": {
                   "version": "3.0.0",
@@ -382,7 +396,7 @@
           "dependencies": {
             "request": {
               "version": "2.34.0",
-              "from": "request@>=2.34.0 <2.35.0",
+              "from": "request@2.34.0",
               "resolved": "http://beta-internal:4873/request/-/request-2.34.0.tgz",
               "dependencies": {
                 "qs": {
@@ -502,7 +516,14 @@
     "debug": {
       "version": "2.2.0",
       "from": "debug@>=2.2.0 <3.0.0",
-      "resolved": "http://beta-internal:4873/debug/-/debug-2.2.0.tgz"
+      "resolved": "http://beta-internal:4873/debug/-/debug-2.2.0.tgz",
+      "dependencies": {
+        "ms": {
+          "version": "0.7.1",
+          "from": "ms@0.7.1",
+          "resolved": "http://beta-internal:4873/ms/-/ms-0.7.1.tgz"
+        }
+      }
     },
     "diskspace": {
       "version": "0.1.5",
@@ -653,7 +674,7 @@
           "dependencies": {
             "mime-types": {
               "version": "2.1.9",
-              "from": "mime-types@>=2.1.8 <2.2.0",
+              "from": "mime-types@>=2.1.6 <2.2.0",
               "resolved": "http://beta-internal:4873/mime-types/-/mime-types-2.1.9.tgz",
               "dependencies": {
                 "mime-db": {
@@ -799,13 +820,25 @@
             "http-errors": {
               "version": "1.3.1",
               "from": "http-errors@>=1.3.1 <1.4.0",
-              "resolved": "http://beta-internal:4873/http-errors/-/http-errors-1.3.1.tgz"
+              "resolved": "http://beta-internal:4873/http-errors/-/http-errors-1.3.1.tgz",
+              "dependencies": {
+                "inherits": {
+                  "version": "2.0.1",
+                  "from": "inherits@>=2.0.1 <2.1.0",
+                  "resolved": "http://beta-internal:4873/inherits/-/inherits-2.0.1.tgz"
+                }
+              }
             },
             "mime": {
               "version": "1.3.4",
               "from": "mime@1.3.4",
               "resolved": "http://beta-internal:4873/mime/-/mime-1.3.4.tgz"
             },
+            "ms": {
+              "version": "0.7.1",
+              "from": "ms@0.7.1",
+              "resolved": "http://beta-internal:4873/ms/-/ms-0.7.1.tgz"
+            },
             "statuses": {
               "version": "1.2.1",
               "from": "statuses@>=1.2.1 <1.3.0",
@@ -830,7 +863,7 @@
             },
             "mime-types": {
               "version": "2.1.9",
-              "from": "mime-types@>=2.1.6 <2.2.0",
+              "from": "mime-types@>=2.1.8 <2.2.0",
               "resolved": "http://beta-internal:4873/mime-types/-/mime-types-2.1.9.tgz",
               "dependencies": {
                 "mime-db": {
@@ -881,6 +914,18 @@
                 }
               }
             },
+            "mkdirp": {
+              "version": "0.5.1",
+              "from": "mkdirp@>=0.5.0 <0.6.0",
+              "resolved": "http://beta-internal:4873/mkdirp/-/mkdirp-0.5.1.tgz",
+              "dependencies": {
+                "minimist": {
+                  "version": "0.0.8",
+                  "from": "minimist@0.0.8",
+                  "resolved": "http://beta-internal:4873/minimist/-/minimist-0.0.8.tgz"
+                }
+              }
+            },
             "nopt": {
               "version": "3.0.6",
               "from": "nopt@>=3.0.1 <3.1.0",
@@ -936,6 +981,11 @@
                   "version": "0.10.31",
                   "from": "string_decoder@>=0.10.0 <0.11.0",
                   "resolved": "http://beta-internal:4873/string_decoder/-/string_decoder-0.10.31.tgz"
+                },
+                "inherits": {
+                  "version": "2.0.1",
+                  "from": "inherits@>=2.0.1 <2.1.0",
+                  "resolved": "http://beta-internal:4873/inherits/-/inherits-2.0.1.tgz"
                 }
               }
             }
@@ -1471,6 +1521,11 @@
       "from": "gitter-realtime-client@>=1.0.0 <2.0.0",
       "resolved": "http://beta-internal:4873/gitter-realtime-client/-/gitter-realtime-client-1.0.0.tgz",
       "dependencies": {
+        "backbone": {
+          "version": "1.2.3",
+          "from": "backbone@>=1.1.2 <2.0.0",
+          "resolved": "http://beta-internal:4873/backbone/-/backbone-1.2.3.tgz"
+        },
         "backbone-sorted-collection": {
           "version": "0.3.9",
           "from": "git://github.com/gitterhq/backbone-sorted-collection.git#79ce522",
@@ -1483,6 +1538,16 @@
             }
           }
         },
+        "backbone-url-resolver": {
+          "version": "0.1.1",
+          "from": "backbone-url-resolver@>=0.1.1 <0.2.0",
+          "resolved": "http://beta-internal:4873/backbone-url-resolver/-/backbone-url-resolver-0.1.1.tgz"
+        },
+        "debug-proxy": {
+          "version": "0.2.0",
+          "from": "debug-proxy@>=0.2.0 <0.3.0",
+          "resolved": "http://beta-internal:4873/debug-proxy/-/debug-proxy-0.2.0.tgz"
+        },
         "halley": {
           "version": "0.4.7",
           "from": "halley@>=0.4.6 <0.5.0",
@@ -1496,7 +1561,7 @@
             "faye-websocket": {
               "version": "0.10.0",
               "from": "faye-websocket@>=0.10.0 <0.11.0",
-              "resolved": "https://registry.npmjs.org/faye-websocket/-/faye-websocket-0.10.0.tgz",
+              "resolved": "http://beta-internal:4873/faye-websocket/-/faye-websocket-0.10.0.tgz",
               "dependencies": {
                 "websocket-driver": {
                   "version": "0.6.4",
@@ -1511,12 +1576,17 @@
                   }
                 }
               }
+            },
+            "inherits": {
+              "version": "2.0.1",
+              "from": "inherits@>=2.0.0 <3.0.0",
+              "resolved": "http://beta-internal:4873/inherits/-/inherits-2.0.1.tgz"
             }
           }
         },
         "underscore": {
           "version": "1.8.3",
-          "from": "underscore@>=1.7.0",
+          "from": "underscore@>=1.7.0 <2.0.0",
           "resolved": "http://beta-internal:4873/underscore/-/underscore-1.8.3.tgz"
         }
       }
@@ -2218,7 +2288,7 @@
                                   "dependencies": {
                                     "align-text": {
                                       "version": "0.1.3",
-                                      "from": "align-text@>=0.1.1 <0.2.0",
+                                      "from": "align-text@>=0.1.0 <0.2.0",
                                       "resolved": "http://beta-internal:4873/align-text/-/align-text-0.1.3.tgz",
                                       "dependencies": {
                                         "kind-of": {
@@ -2259,7 +2329,7 @@
                                   "dependencies": {
                                     "align-text": {
                                       "version": "0.1.3",
-                                      "from": "align-text@>=0.1.1 <0.2.0",
+                                      "from": "align-text@>=0.1.0 <0.2.0",
                                       "resolved": "http://beta-internal:4873/align-text/-/align-text-0.1.3.tgz",
                                       "dependencies": {
                                         "kind-of": {
@@ -2852,7 +2922,7 @@
               "dependencies": {
                 "combined-stream": {
                   "version": "0.0.7",
-                  "from": "combined-stream@>=0.0.5 <0.1.0",
+                  "from": "combined-stream@>=0.0.4 <0.1.0",
                   "resolved": "http://beta-internal:4873/combined-stream/-/combined-stream-0.0.7.tgz",
                   "dependencies": {
                     "delayed-stream": {
@@ -3039,6 +3109,18 @@
                   "resolved": "http://beta-internal:4873/wrappy/-/wrappy-1.0.1.tgz"
                 }
               }
+            }
+          }
+        },
+        "mkdirp": {
+          "version": "0.5.1",
+          "from": "mkdirp@>=0.5.1 <0.6.0",
+          "resolved": "http://beta-internal:4873/mkdirp/-/mkdirp-0.5.1.tgz",
+          "dependencies": {
+            "minimist": {
+              "version": "0.0.8",
+              "from": "minimist@0.0.8",
+              "resolved": "http://beta-internal:4873/minimist/-/minimist-0.0.8.tgz"
             }
           }
         },
@@ -3063,6 +3145,11 @@
                       "resolved": "http://beta-internal:4873/wrappy/-/wrappy-1.0.1.tgz"
                     }
                   }
+                },
+                "inherits": {
+                  "version": "2.0.1",
+                  "from": "inherits@>=2.0.0 <3.0.0",
+                  "resolved": "http://beta-internal:4873/inherits/-/inherits-2.0.1.tgz"
                 },
                 "minimatch": {
                   "version": "2.0.10",
@@ -3221,6 +3308,11 @@
               "version": "0.10.31",
               "from": "string_decoder@>=0.10.0 <0.11.0",
               "resolved": "http://beta-internal:4873/string_decoder/-/string_decoder-0.10.31.tgz"
+            },
+            "inherits": {
+              "version": "2.0.1",
+              "from": "inherits@>=2.0.1 <2.1.0",
+              "resolved": "http://beta-internal:4873/inherits/-/inherits-2.0.1.tgz"
             }
           }
         },
@@ -3362,6 +3454,11 @@
                   "version": "0.10.31",
                   "from": "string_decoder@>=0.10.0 <0.11.0",
                   "resolved": "http://beta-internal:4873/string_decoder/-/string_decoder-0.10.31.tgz"
+                },
+                "inherits": {
+                  "version": "2.0.1",
+                  "from": "inherits@>=2.0.1 <2.1.0",
+                  "resolved": "http://beta-internal:4873/inherits/-/inherits-2.0.1.tgz"
                 }
               }
             },
@@ -3725,7 +3822,7 @@
               "dependencies": {
                 "readable-stream": {
                   "version": "1.0.33",
-                  "from": "readable-stream@>=1.0.26 <1.1.0",
+                  "from": "readable-stream@>=1.0.26-2 <1.1.0",
                   "resolved": "http://beta-internal:4873/readable-stream/-/readable-stream-1.0.33.tgz",
                   "dependencies": {
                     "core-util-is": {
@@ -3742,6 +3839,11 @@
                       "version": "0.10.31",
                       "from": "string_decoder@>=0.10.0 <0.11.0",
                       "resolved": "http://beta-internal:4873/string_decoder/-/string_decoder-0.10.31.tgz"
+                    },
+                    "inherits": {
+                      "version": "2.0.1",
+                      "from": "inherits@>=2.0.1 <2.1.0",
+                      "resolved": "http://beta-internal:4873/inherits/-/inherits-2.0.1.tgz"
                     }
                   }
                 }
@@ -4117,7 +4219,7 @@
             },
             "mime": {
               "version": "1.2.11",
-              "from": "mime@>=1.2.11 <1.3.0",
+              "from": "mime@>=1.2.9 <1.3.0",
               "resolved": "http://beta-internal:4873/mime/-/mime-1.2.11.tgz"
             }
           }
@@ -4199,10 +4301,20 @@
       "resolved": "http://beta-internal:4873/request-extensible/-/request-extensible-0.1.1.tgz",
       "dependencies": {
         "request": {
-          "version": "2.67.0",
+          "version": "2.69.0",
           "from": "request@>=2.53.0 <3.0.0",
-          "resolved": "http://beta-internal:4873/request/-/request-2.67.0.tgz",
-          "dependencies": {
+          "resolved": "http://beta-internal:4873/request/-/request-2.69.0.tgz",
+          "dependencies": {
+            "aws-sign2": {
+              "version": "0.6.0",
+              "from": "aws-sign2@>=0.6.0 <0.7.0",
+              "resolved": "http://beta-internal:4873/aws-sign2/-/aws-sign2-0.6.0.tgz"
+            },
+            "aws4": {
+              "version": "1.2.1",
+              "from": "aws4@>=1.2.1 <2.0.0",
+              "resolved": "http://beta-internal:4873/aws4/-/aws4-1.2.1.tgz"
+            },
             "bl": {
               "version": "1.0.1",
               "from": "bl@>=1.0.0 <1.1.0",
@@ -4218,6 +4330,11 @@
                       "from": "core-util-is@>=1.0.0 <1.1.0",
                       "resolved": "http://beta-internal:4873/core-util-is/-/core-util-is-1.0.2.tgz"
                     },
+                    "inherits": {
+                      "version": "2.0.1",
+                      "from": "inherits@>=2.0.1 <2.1.0",
+                      "resolved": "http://beta-internal:4873/inherits/-/inherits-2.0.1.tgz"
+                    },
                     "isarray": {
                       "version": "0.0.1",
                       "from": "isarray@0.0.1",
@@ -4247,6 +4364,18 @@
               "from": "caseless@>=0.11.0 <0.12.0",
               "resolved": "http://beta-internal:4873/caseless/-/caseless-0.11.0.tgz"
             },
+            "combined-stream": {
+              "version": "1.0.5",
+              "from": "combined-stream@>=1.0.5 <1.1.0",
+              "resolved": "http://beta-internal:4873/combined-stream/-/combined-stream-1.0.5.tgz",
+              "dependencies": {
+                "delayed-stream": {
+                  "version": "1.0.0",
+                  "from": "delayed-stream@>=1.0.0 <1.1.0",
+                  "resolved": "http://beta-internal:4873/delayed-stream/-/delayed-stream-1.0.0.tgz"
+                }
+              }
+            },
             "extend": {
               "version": "3.0.0",
               "from": "extend@>=3.0.0 <3.1.0",
@@ -4269,181 +4398,9 @@
                 }
               }
             },
-            "json-stringify-safe": {
-              "version": "5.0.1",
-              "from": "json-stringify-safe@>=5.0.1 <5.1.0",
-              "resolved": "http://beta-internal:4873/json-stringify-safe/-/json-stringify-safe-5.0.1.tgz"
-            },
-            "mime-types": {
-              "version": "2.1.9",
-              "from": "mime-types@>=2.1.7 <2.2.0",
-              "resolved": "http://beta-internal:4873/mime-types/-/mime-types-2.1.9.tgz",
-              "dependencies": {
-                "mime-db": {
-                  "version": "1.21.0",
-                  "from": "mime-db@>=1.21.0 <1.22.0",
-                  "resolved": "http://beta-internal:4873/mime-db/-/mime-db-1.21.0.tgz"
-                }
-              }
-            },
-            "node-uuid": {
-              "version": "1.4.7",
-              "from": "node-uuid@>=1.4.7 <1.5.0",
-              "resolved": "http://beta-internal:4873/node-uuid/-/node-uuid-1.4.7.tgz"
-            },
-            "qs": {
-              "version": "5.2.0",
-              "from": "qs@>=5.2.0 <5.3.0",
-              "resolved": "http://beta-internal:4873/qs/-/qs-5.2.0.tgz"
-            },
-            "tunnel-agent": {
-              "version": "0.4.2",
-              "from": "tunnel-agent@>=0.4.1 <0.5.0",
-              "resolved": "http://beta-internal:4873/tunnel-agent/-/tunnel-agent-0.4.2.tgz"
-            },
-            "tough-cookie": {
-              "version": "2.2.1",
-              "from": "tough-cookie@>=2.2.0 <2.3.0",
-              "resolved": "http://beta-internal:4873/tough-cookie/-/tough-cookie-2.2.1.tgz"
-            },
-            "http-signature": {
-              "version": "1.1.1",
-              "from": "http-signature@>=1.1.0 <1.2.0",
-              "resolved": "http://beta-internal:4873/http-signature/-/http-signature-1.1.1.tgz",
-              "dependencies": {
-                "assert-plus": {
-                  "version": "0.2.0",
-                  "from": "assert-plus@>=0.2.0 <0.3.0",
-                  "resolved": "http://beta-internal:4873/assert-plus/-/assert-plus-0.2.0.tgz"
-                },
-                "jsprim": {
-                  "version": "1.2.2",
-                  "from": "jsprim@>=1.2.2 <2.0.0",
-                  "resolved": "http://beta-internal:4873/jsprim/-/jsprim-1.2.2.tgz",
-                  "dependencies": {
-                    "extsprintf": {
-                      "version": "1.0.2",
-                      "from": "extsprintf@1.0.2",
-                      "resolved": "http://beta-internal:4873/extsprintf/-/extsprintf-1.0.2.tgz"
-                    },
-                    "json-schema": {
-                      "version": "0.2.2",
-                      "from": "json-schema@0.2.2",
-                      "resolved": "http://beta-internal:4873/json-schema/-/json-schema-0.2.2.tgz"
-                    },
-                    "verror": {
-                      "version": "1.3.6",
-                      "from": "verror@1.3.6",
-                      "resolved": "http://beta-internal:4873/verror/-/verror-1.3.6.tgz"
-                    }
-                  }
-                },
-                "sshpk": {
-                  "version": "1.7.3",
-                  "from": "sshpk@>=1.7.0 <2.0.0",
-                  "resolved": "http://beta-internal:4873/sshpk/-/sshpk-1.7.3.tgz",
-                  "dependencies": {
-                    "asn1": {
-                      "version": "0.2.3",
-                      "from": "asn1@>=0.2.3 <0.3.0",
-                      "resolved": "http://beta-internal:4873/asn1/-/asn1-0.2.3.tgz"
-                    },
-                    "dashdash": {
-                      "version": "1.12.2",
-                      "from": "dashdash@>=1.10.1 <2.0.0",
-                      "resolved": "http://beta-internal:4873/dashdash/-/dashdash-1.12.2.tgz"
-                    },
-                    "jsbn": {
-                      "version": "0.1.0",
-                      "from": "jsbn@>=0.1.0 <0.2.0",
-                      "resolved": "http://beta-internal:4873/jsbn/-/jsbn-0.1.0.tgz"
-                    },
-                    "tweetnacl": {
-                      "version": "0.13.3",
-                      "from": "tweetnacl@>=0.13.0 <1.0.0",
-                      "resolved": "http://beta-internal:4873/tweetnacl/-/tweetnacl-0.13.3.tgz"
-                    },
-                    "jodid25519": {
-                      "version": "1.0.2",
-                      "from": "jodid25519@>=1.0.0 <2.0.0",
-                      "resolved": "http://beta-internal:4873/jodid25519/-/jodid25519-1.0.2.tgz"
-                    },
-                    "ecc-jsbn": {
-                      "version": "0.1.1",
-                      "from": "ecc-jsbn@>=0.0.1 <1.0.0",
-                      "resolved": "http://beta-internal:4873/ecc-jsbn/-/ecc-jsbn-0.1.1.tgz"
-                    }
-                  }
-                }
-              }
-            },
-            "oauth-sign": {
-              "version": "0.8.0",
-              "from": "oauth-sign@>=0.8.0 <0.9.0",
-              "resolved": "http://beta-internal:4873/oauth-sign/-/oauth-sign-0.8.0.tgz"
-            },
-            "hawk": {
-              "version": "3.1.3",
-              "from": "hawk@>=3.1.0 <3.2.0",
-              "resolved": "http://beta-internal:4873/hawk/-/hawk-3.1.3.tgz",
-              "dependencies": {
-                "hoek": {
-                  "version": "2.16.3",
-                  "from": "hoek@>=2.0.0 <3.0.0",
-                  "resolved": "http://beta-internal:4873/hoek/-/hoek-2.16.3.tgz"
-                },
-                "boom": {
-                  "version": "2.10.1",
-                  "from": "boom@>=2.0.0 <3.0.0",
-                  "resolved": "http://beta-internal:4873/boom/-/boom-2.10.1.tgz"
-                },
-                "cryptiles": {
-                  "version": "2.0.5",
-                  "from": "cryptiles@>=2.0.0 <3.0.0",
-                  "resolved": "http://beta-internal:4873/cryptiles/-/cryptiles-2.0.5.tgz"
-                },
-                "sntp": {
-                  "version": "1.0.9",
-                  "from": "sntp@>=1.0.0 <2.0.0",
-                  "resolved": "http://beta-internal:4873/sntp/-/sntp-1.0.9.tgz"
-                }
-              }
-            },
-            "aws-sign2": {
-              "version": "0.6.0",
-              "from": "aws-sign2@>=0.6.0 <0.7.0",
-              "resolved": "http://beta-internal:4873/aws-sign2/-/aws-sign2-0.6.0.tgz"
-            },
-            "stringstream": {
-              "version": "0.0.5",
-              "from": "stringstream@>=0.0.4 <0.1.0",
-              "resolved": "http://beta-internal:4873/stringstream/-/stringstream-0.0.5.tgz"
-            },
-            "combined-stream": {
-              "version": "1.0.5",
-              "from": "combined-stream@>=1.0.5 <1.1.0",
-              "resolved": "http://beta-internal:4873/combined-stream/-/combined-stream-1.0.5.tgz",
-              "dependencies": {
-                "delayed-stream": {
-                  "version": "1.0.0",
-                  "from": "delayed-stream@>=1.0.0 <1.1.0",
-                  "resolved": "http://beta-internal:4873/delayed-stream/-/delayed-stream-1.0.0.tgz"
-                }
-              }
-            },
-            "isstream": {
-              "version": "0.1.2",
-              "from": "isstream@>=0.1.2 <0.2.0",
-              "resolved": "http://beta-internal:4873/isstream/-/isstream-0.1.2.tgz"
-            },
-            "is-typedarray": {
-              "version": "1.0.0",
-              "from": "is-typedarray@>=1.0.0 <1.1.0",
-              "resolved": "http://beta-internal:4873/is-typedarray/-/is-typedarray-1.0.0.tgz"
-            },
             "har-validator": {
               "version": "2.0.6",
-              "from": "har-validator@>=2.0.2 <2.1.0",
+              "from": "har-validator@>=2.0.6 <2.1.0",
               "resolved": "http://beta-internal:4873/har-validator/-/har-validator-2.0.6.tgz",
               "dependencies": {
                 "chalk": {
@@ -4551,6 +4508,161 @@
                   }
                 }
               }
+            },
+            "hawk": {
+              "version": "3.1.3",
+              "from": "hawk@>=3.1.0 <3.2.0",
+              "resolved": "http://beta-internal:4873/hawk/-/hawk-3.1.3.tgz",
+              "dependencies": {
+                "hoek": {
+                  "version": "2.16.3",
+                  "from": "hoek@>=2.0.0 <3.0.0",
+                  "resolved": "http://beta-internal:4873/hoek/-/hoek-2.16.3.tgz"
+                },
+                "boom": {
+                  "version": "2.10.1",
+                  "from": "boom@>=2.0.0 <3.0.0",
+                  "resolved": "http://beta-internal:4873/boom/-/boom-2.10.1.tgz"
+                },
+                "cryptiles": {
+                  "version": "2.0.5",
+                  "from": "cryptiles@>=2.0.0 <3.0.0",
+                  "resolved": "http://beta-internal:4873/cryptiles/-/cryptiles-2.0.5.tgz"
+                },
+                "sntp": {
+                  "version": "1.0.9",
+                  "from": "sntp@>=1.0.0 <2.0.0",
+                  "resolved": "http://beta-internal:4873/sntp/-/sntp-1.0.9.tgz"
+                }
+              }
+            },
+            "http-signature": {
+              "version": "1.1.1",
+              "from": "http-signature@>=1.1.0 <1.2.0",
+              "resolved": "http://beta-internal:4873/http-signature/-/http-signature-1.1.1.tgz",
+              "dependencies": {
+                "assert-plus": {
+                  "version": "0.2.0",
+                  "from": "assert-plus@>=0.2.0 <0.3.0",
+                  "resolved": "http://beta-internal:4873/assert-plus/-/assert-plus-0.2.0.tgz"
+                },
+                "jsprim": {
+                  "version": "1.2.2",
+                  "from": "jsprim@>=1.2.2 <2.0.0",
+                  "resolved": "http://beta-internal:4873/jsprim/-/jsprim-1.2.2.tgz",
+                  "dependencies": {
+                    "extsprintf": {
+                      "version": "1.0.2",
+                      "from": "extsprintf@1.0.2",
+                      "resolved": "http://beta-internal:4873/extsprintf/-/extsprintf-1.0.2.tgz"
+                    },
+                    "json-schema": {
+                      "version": "0.2.2",
+                      "from": "json-schema@0.2.2",
+                      "resolved": "http://beta-internal:4873/json-schema/-/json-schema-0.2.2.tgz"
+                    },
+                    "verror": {
+                      "version": "1.3.6",
+                      "from": "verror@1.3.6",
+                      "resolved": "http://beta-internal:4873/verror/-/verror-1.3.6.tgz"
+                    }
+                  }
+                },
+                "sshpk": {
+                  "version": "1.7.3",
+                  "from": "sshpk@>=1.7.0 <2.0.0",
+                  "resolved": "http://beta-internal:4873/sshpk/-/sshpk-1.7.3.tgz",
+                  "dependencies": {
+                    "asn1": {
+                      "version": "0.2.3",
+                      "from": "asn1@>=0.2.3 <0.3.0",
+                      "resolved": "http://beta-internal:4873/asn1/-/asn1-0.2.3.tgz"
+                    },
+                    "dashdash": {
+                      "version": "1.12.2",
+                      "from": "dashdash@>=1.10.1 <2.0.0",
+                      "resolved": "http://beta-internal:4873/dashdash/-/dashdash-1.12.2.tgz"
+                    },
+                    "jsbn": {
+                      "version": "0.1.0",
+                      "from": "jsbn@>=0.1.0 <0.2.0",
+                      "resolved": "http://beta-internal:4873/jsbn/-/jsbn-0.1.0.tgz"
+                    },
+                    "tweetnacl": {
+                      "version": "0.13.3",
+                      "from": "tweetnacl@>=0.13.0 <1.0.0",
+                      "resolved": "http://beta-internal:4873/tweetnacl/-/tweetnacl-0.13.3.tgz"
+                    },
+                    "jodid25519": {
+                      "version": "1.0.2",
+                      "from": "jodid25519@>=1.0.0 <2.0.0",
+                      "resolved": "http://beta-internal:4873/jodid25519/-/jodid25519-1.0.2.tgz"
+                    },
+                    "ecc-jsbn": {
+                      "version": "0.1.1",
+                      "from": "ecc-jsbn@>=0.0.1 <1.0.0",
+                      "resolved": "http://beta-internal:4873/ecc-jsbn/-/ecc-jsbn-0.1.1.tgz"
+                    }
+                  }
+                }
+              }
+            },
+            "is-typedarray": {
+              "version": "1.0.0",
+              "from": "is-typedarray@>=1.0.0 <1.1.0",
+              "resolved": "http://beta-internal:4873/is-typedarray/-/is-typedarray-1.0.0.tgz"
+            },
+            "isstream": {
+              "version": "0.1.2",
+              "from": "isstream@>=0.1.2 <0.2.0",
+              "resolved": "http://beta-internal:4873/isstream/-/isstream-0.1.2.tgz"
+            },
+            "json-stringify-safe": {
+              "version": "5.0.1",
+              "from": "json-stringify-safe@>=5.0.1 <5.1.0",
+              "resolved": "http://beta-internal:4873/json-stringify-safe/-/json-stringify-safe-5.0.1.tgz"
+            },
+            "mime-types": {
+              "version": "2.1.9",
+              "from": "mime-types@>=2.1.7 <2.2.0",
+              "resolved": "http://beta-internal:4873/mime-types/-/mime-types-2.1.9.tgz",
+              "dependencies": {
+                "mime-db": {
+                  "version": "1.21.0",
+                  "from": "mime-db@>=1.21.0 <1.22.0",
+                  "resolved": "http://beta-internal:4873/mime-db/-/mime-db-1.21.0.tgz"
+                }
+              }
+            },
+            "node-uuid": {
+              "version": "1.4.7",
+              "from": "node-uuid@>=1.4.7 <1.5.0",
+              "resolved": "http://beta-internal:4873/node-uuid/-/node-uuid-1.4.7.tgz"
+            },
+            "oauth-sign": {
+              "version": "0.8.0",
+              "from": "oauth-sign@>=0.8.0 <0.9.0",
+              "resolved": "http://beta-internal:4873/oauth-sign/-/oauth-sign-0.8.0.tgz"
+            },
+            "qs": {
+              "version": "6.0.2",
+              "from": "qs@>=6.0.2 <6.1.0",
+              "resolved": "http://beta-internal:4873/qs/-/qs-6.0.2.tgz"
+            },
+            "stringstream": {
+              "version": "0.0.5",
+              "from": "stringstream@>=0.0.4 <0.1.0",
+              "resolved": "http://beta-internal:4873/stringstream/-/stringstream-0.0.5.tgz"
+            },
+            "tough-cookie": {
+              "version": "2.2.1",
+              "from": "tough-cookie@>=2.2.0 <2.3.0",
+              "resolved": "http://beta-internal:4873/tough-cookie/-/tough-cookie-2.2.1.tgz"
+            },
+            "tunnel-agent": {
+              "version": "0.4.2",
+              "from": "tunnel-agent@>=0.4.1 <0.5.0",
+              "resolved": "http://beta-internal:4873/tunnel-agent/-/tunnel-agent-0.4.2.tgz"
             }
           }
         }
@@ -4604,6 +4716,11 @@
           "version": "0.9.7",
           "from": "q@>=0.9.7 <0.10.0",
           "resolved": "http://beta-internal:4873/q/-/q-0.9.7.tgz"
+        },
+        "restler": {
+          "version": "2.0.1",
+          "from": "restler@>=2.0.1 <2.1.0",
+          "resolved": "http://beta-internal:4873/restler/-/restler-2.0.1.tgz"
         }
       }
     },
@@ -4637,6 +4754,11 @@
           "from": "fresh@0.3.0",
           "resolved": "http://beta-internal:4873/fresh/-/fresh-0.3.0.tgz"
         },
+        "ms": {
+          "version": "0.7.1",
+          "from": "ms@0.7.1",
+          "resolved": "http://beta-internal:4873/ms/-/ms-0.7.1.tgz"
+        },
         "parseurl": {
           "version": "1.3.1",
           "from": "parseurl@>=1.3.0 <1.4.0",
@@ -4651,7 +4773,7 @@
       "dependencies": {
         "debug": {
           "version": "1.0.4",
-          "from": "debug@>=1.0.2 <2.0.0",
+          "from": "debug@>=1.0.4 <2.0.0",
           "resolved": "http://beta-internal:4873/debug/-/debug-1.0.4.tgz",
           "dependencies": {
             "ms": {
@@ -4712,14 +4834,24 @@
         },
         "q": {
           "version": "1.4.1",
-          "from": "q@>=1.2.0 <2.0.0",
+          "from": "q@>=1.1.0 <2.0.0",
           "resolved": "http://beta-internal:4873/q/-/q-1.4.1.tgz"
         },
         "request": {
-          "version": "2.67.0",
+          "version": "2.69.0",
           "from": "request@>=2.53.0 <3.0.0",
-          "resolved": "http://beta-internal:4873/request/-/request-2.67.0.tgz",
-          "dependencies": {
+          "resolved": "http://beta-internal:4873/request/-/request-2.69.0.tgz",
+          "dependencies": {
+            "aws-sign2": {
+              "version": "0.6.0",
+              "from": "aws-sign2@>=0.6.0 <0.7.0",
+              "resolved": "http://beta-internal:4873/aws-sign2/-/aws-sign2-0.6.0.tgz"
+            },
+            "aws4": {
+              "version": "1.2.1",
+              "from": "aws4@>=1.2.1 <2.0.0",
+              "resolved": "http://beta-internal:4873/aws4/-/aws4-1.2.1.tgz"
+            },
             "bl": {
               "version": "1.0.1",
               "from": "bl@>=1.0.0 <1.1.0",
@@ -4735,6 +4867,11 @@
                       "from": "core-util-is@>=1.0.0 <1.1.0",
                       "resolved": "http://beta-internal:4873/core-util-is/-/core-util-is-1.0.2.tgz"
                     },
+                    "inherits": {
+                      "version": "2.0.1",
+                      "from": "inherits@>=2.0.1 <2.1.0",
+                      "resolved": "http://beta-internal:4873/inherits/-/inherits-2.0.1.tgz"
+                    },
                     "isarray": {
                       "version": "0.0.1",
                       "from": "isarray@0.0.1",
@@ -4764,6 +4901,18 @@
               "from": "caseless@>=0.11.0 <0.12.0",
               "resolved": "http://beta-internal:4873/caseless/-/caseless-0.11.0.tgz"
             },
+            "combined-stream": {
+              "version": "1.0.5",
+              "from": "combined-stream@>=1.0.5 <1.1.0",
+              "resolved": "http://beta-internal:4873/combined-stream/-/combined-stream-1.0.5.tgz",
+              "dependencies": {
+                "delayed-stream": {
+                  "version": "1.0.0",
+                  "from": "delayed-stream@>=1.0.0 <1.1.0",
+                  "resolved": "http://beta-internal:4873/delayed-stream/-/delayed-stream-1.0.0.tgz"
+                }
+              }
+            },
             "extend": {
               "version": "3.0.0",
               "from": "extend@>=3.0.0 <3.1.0",
@@ -4786,181 +4935,9 @@
                 }
               }
             },
-            "json-stringify-safe": {
-              "version": "5.0.1",
-              "from": "json-stringify-safe@>=5.0.1 <5.1.0",
-              "resolved": "http://beta-internal:4873/json-stringify-safe/-/json-stringify-safe-5.0.1.tgz"
-            },
-            "mime-types": {
-              "version": "2.1.9",
-              "from": "mime-types@>=2.1.7 <2.2.0",
-              "resolved": "http://beta-internal:4873/mime-types/-/mime-types-2.1.9.tgz",
-              "dependencies": {
-                "mime-db": {
-                  "version": "1.21.0",
-                  "from": "mime-db@>=1.21.0 <1.22.0",
-                  "resolved": "http://beta-internal:4873/mime-db/-/mime-db-1.21.0.tgz"
-                }
-              }
-            },
-            "node-uuid": {
-              "version": "1.4.7",
-              "from": "node-uuid@>=1.4.7 <1.5.0",
-              "resolved": "http://beta-internal:4873/node-uuid/-/node-uuid-1.4.7.tgz"
-            },
-            "qs": {
-              "version": "5.2.0",
-              "from": "qs@>=5.2.0 <5.3.0",
-              "resolved": "http://beta-internal:4873/qs/-/qs-5.2.0.tgz"
-            },
-            "tunnel-agent": {
-              "version": "0.4.2",
-              "from": "tunnel-agent@>=0.4.1 <0.5.0",
-              "resolved": "http://beta-internal:4873/tunnel-agent/-/tunnel-agent-0.4.2.tgz"
-            },
-            "tough-cookie": {
-              "version": "2.2.1",
-              "from": "tough-cookie@>=2.2.0 <2.3.0",
-              "resolved": "http://beta-internal:4873/tough-cookie/-/tough-cookie-2.2.1.tgz"
-            },
-            "http-signature": {
-              "version": "1.1.1",
-              "from": "http-signature@>=1.1.0 <1.2.0",
-              "resolved": "http://beta-internal:4873/http-signature/-/http-signature-1.1.1.tgz",
-              "dependencies": {
-                "assert-plus": {
-                  "version": "0.2.0",
-                  "from": "assert-plus@>=0.2.0 <0.3.0",
-                  "resolved": "http://beta-internal:4873/assert-plus/-/assert-plus-0.2.0.tgz"
-                },
-                "jsprim": {
-                  "version": "1.2.2",
-                  "from": "jsprim@>=1.2.2 <2.0.0",
-                  "resolved": "http://beta-internal:4873/jsprim/-/jsprim-1.2.2.tgz",
-                  "dependencies": {
-                    "extsprintf": {
-                      "version": "1.0.2",
-                      "from": "extsprintf@1.0.2",
-                      "resolved": "http://beta-internal:4873/extsprintf/-/extsprintf-1.0.2.tgz"
-                    },
-                    "json-schema": {
-                      "version": "0.2.2",
-                      "from": "json-schema@0.2.2",
-                      "resolved": "http://beta-internal:4873/json-schema/-/json-schema-0.2.2.tgz"
-                    },
-                    "verror": {
-                      "version": "1.3.6",
-                      "from": "verror@1.3.6",
-                      "resolved": "http://beta-internal:4873/verror/-/verror-1.3.6.tgz"
-                    }
-                  }
-                },
-                "sshpk": {
-                  "version": "1.7.3",
-                  "from": "sshpk@>=1.7.0 <2.0.0",
-                  "resolved": "http://beta-internal:4873/sshpk/-/sshpk-1.7.3.tgz",
-                  "dependencies": {
-                    "asn1": {
-                      "version": "0.2.3",
-                      "from": "asn1@>=0.2.3 <0.3.0",
-                      "resolved": "http://beta-internal:4873/asn1/-/asn1-0.2.3.tgz"
-                    },
-                    "dashdash": {
-                      "version": "1.12.2",
-                      "from": "dashdash@>=1.10.1 <2.0.0",
-                      "resolved": "http://beta-internal:4873/dashdash/-/dashdash-1.12.2.tgz"
-                    },
-                    "jsbn": {
-                      "version": "0.1.0",
-                      "from": "jsbn@>=0.1.0 <0.2.0",
-                      "resolved": "http://beta-internal:4873/jsbn/-/jsbn-0.1.0.tgz"
-                    },
-                    "tweetnacl": {
-                      "version": "0.13.3",
-                      "from": "tweetnacl@>=0.13.0 <1.0.0",
-                      "resolved": "http://beta-internal:4873/tweetnacl/-/tweetnacl-0.13.3.tgz"
-                    },
-                    "jodid25519": {
-                      "version": "1.0.2",
-                      "from": "jodid25519@>=1.0.0 <2.0.0",
-                      "resolved": "http://beta-internal:4873/jodid25519/-/jodid25519-1.0.2.tgz"
-                    },
-                    "ecc-jsbn": {
-                      "version": "0.1.1",
-                      "from": "ecc-jsbn@>=0.0.1 <1.0.0",
-                      "resolved": "http://beta-internal:4873/ecc-jsbn/-/ecc-jsbn-0.1.1.tgz"
-                    }
-                  }
-                }
-              }
-            },
-            "oauth-sign": {
-              "version": "0.8.0",
-              "from": "oauth-sign@>=0.8.0 <0.9.0",
-              "resolved": "http://beta-internal:4873/oauth-sign/-/oauth-sign-0.8.0.tgz"
-            },
-            "hawk": {
-              "version": "3.1.3",
-              "from": "hawk@>=3.1.0 <3.2.0",
-              "resolved": "http://beta-internal:4873/hawk/-/hawk-3.1.3.tgz",
-              "dependencies": {
-                "hoek": {
-                  "version": "2.16.3",
-                  "from": "hoek@>=2.0.0 <3.0.0",
-                  "resolved": "http://beta-internal:4873/hoek/-/hoek-2.16.3.tgz"
-                },
-                "boom": {
-                  "version": "2.10.1",
-                  "from": "boom@>=2.0.0 <3.0.0",
-                  "resolved": "http://beta-internal:4873/boom/-/boom-2.10.1.tgz"
-                },
-                "cryptiles": {
-                  "version": "2.0.5",
-                  "from": "cryptiles@>=2.0.0 <3.0.0",
-                  "resolved": "http://beta-internal:4873/cryptiles/-/cryptiles-2.0.5.tgz"
-                },
-                "sntp": {
-                  "version": "1.0.9",
-                  "from": "sntp@>=1.0.0 <2.0.0",
-                  "resolved": "http://beta-internal:4873/sntp/-/sntp-1.0.9.tgz"
-                }
-              }
-            },
-            "aws-sign2": {
-              "version": "0.6.0",
-              "from": "aws-sign2@>=0.6.0 <0.7.0",
-              "resolved": "http://beta-internal:4873/aws-sign2/-/aws-sign2-0.6.0.tgz"
-            },
-            "stringstream": {
-              "version": "0.0.5",
-              "from": "stringstream@>=0.0.4 <0.1.0",
-              "resolved": "http://beta-internal:4873/stringstream/-/stringstream-0.0.5.tgz"
-            },
-            "combined-stream": {
-              "version": "1.0.5",
-              "from": "combined-stream@>=1.0.5 <1.1.0",
-              "resolved": "http://beta-internal:4873/combined-stream/-/combined-stream-1.0.5.tgz",
-              "dependencies": {
-                "delayed-stream": {
-                  "version": "1.0.0",
-                  "from": "delayed-stream@>=1.0.0 <1.1.0",
-                  "resolved": "http://beta-internal:4873/delayed-stream/-/delayed-stream-1.0.0.tgz"
-                }
-              }
-            },
-            "isstream": {
-              "version": "0.1.2",
-              "from": "isstream@>=0.1.2 <0.2.0",
-              "resolved": "http://beta-internal:4873/isstream/-/isstream-0.1.2.tgz"
-            },
-            "is-typedarray": {
-              "version": "1.0.0",
-              "from": "is-typedarray@>=1.0.0 <1.1.0",
-              "resolved": "http://beta-internal:4873/is-typedarray/-/is-typedarray-1.0.0.tgz"
-            },
             "har-validator": {
               "version": "2.0.6",
-              "from": "har-validator@>=2.0.2 <2.1.0",
+              "from": "har-validator@>=2.0.6 <2.1.0",
               "resolved": "http://beta-internal:4873/har-validator/-/har-validator-2.0.6.tgz",
               "dependencies": {
                 "chalk": {
@@ -5068,6 +5045,161 @@
                   }
                 }
               }
+            },
+            "hawk": {
+              "version": "3.1.3",
+              "from": "hawk@>=3.1.0 <3.2.0",
+              "resolved": "http://beta-internal:4873/hawk/-/hawk-3.1.3.tgz",
+              "dependencies": {
+                "hoek": {
+                  "version": "2.16.3",
+                  "from": "hoek@>=2.0.0 <3.0.0",
+                  "resolved": "http://beta-internal:4873/hoek/-/hoek-2.16.3.tgz"
+                },
+                "boom": {
+                  "version": "2.10.1",
+                  "from": "boom@>=2.0.0 <3.0.0",
+                  "resolved": "http://beta-internal:4873/boom/-/boom-2.10.1.tgz"
+                },
+                "cryptiles": {
+                  "version": "2.0.5",
+                  "from": "cryptiles@>=2.0.0 <3.0.0",
+                  "resolved": "http://beta-internal:4873/cryptiles/-/cryptiles-2.0.5.tgz"
+                },
+                "sntp": {
+                  "version": "1.0.9",
+                  "from": "sntp@>=1.0.0 <2.0.0",
+                  "resolved": "http://beta-internal:4873/sntp/-/sntp-1.0.9.tgz"
+                }
+              }
+            },
+            "http-signature": {
+              "version": "1.1.1",
+              "from": "http-signature@>=1.1.0 <1.2.0",
+              "resolved": "http://beta-internal:4873/http-signature/-/http-signature-1.1.1.tgz",
+              "dependencies": {
+                "assert-plus": {
+                  "version": "0.2.0",
+                  "from": "assert-plus@>=0.2.0 <0.3.0",
+                  "resolved": "http://beta-internal:4873/assert-plus/-/assert-plus-0.2.0.tgz"
+                },
+                "jsprim": {
+                  "version": "1.2.2",
+                  "from": "jsprim@>=1.2.2 <2.0.0",
+                  "resolved": "http://beta-internal:4873/jsprim/-/jsprim-1.2.2.tgz",
+                  "dependencies": {
+                    "extsprintf": {
+                      "version": "1.0.2",
+                      "from": "extsprintf@1.0.2",
+                      "resolved": "http://beta-internal:4873/extsprintf/-/extsprintf-1.0.2.tgz"
+                    },
+                    "json-schema": {
+                      "version": "0.2.2",
+                      "from": "json-schema@0.2.2",
+                      "resolved": "http://beta-internal:4873/json-schema/-/json-schema-0.2.2.tgz"
+                    },
+                    "verror": {
+                      "version": "1.3.6",
+                      "from": "verror@1.3.6",
+                      "resolved": "http://beta-internal:4873/verror/-/verror-1.3.6.tgz"
+                    }
+                  }
+                },
+                "sshpk": {
+                  "version": "1.7.3",
+                  "from": "sshpk@>=1.7.0 <2.0.0",
+                  "resolved": "http://beta-internal:4873/sshpk/-/sshpk-1.7.3.tgz",
+                  "dependencies": {
+                    "asn1": {
+                      "version": "0.2.3",
+                      "from": "asn1@>=0.2.3 <0.3.0",
+                      "resolved": "http://beta-internal:4873/asn1/-/asn1-0.2.3.tgz"
+                    },
+                    "dashdash": {
+                      "version": "1.12.2",
+                      "from": "dashdash@>=1.10.1 <2.0.0",
+                      "resolved": "http://beta-internal:4873/dashdash/-/dashdash-1.12.2.tgz"
+                    },
+                    "jsbn": {
+                      "version": "0.1.0",
+                      "from": "jsbn@>=0.1.0 <0.2.0",
+                      "resolved": "http://beta-internal:4873/jsbn/-/jsbn-0.1.0.tgz"
+                    },
+                    "tweetnacl": {
+                      "version": "0.13.3",
+                      "from": "tweetnacl@>=0.13.0 <1.0.0",
+                      "resolved": "http://beta-internal:4873/tweetnacl/-/tweetnacl-0.13.3.tgz"
+                    },
+                    "jodid25519": {
+                      "version": "1.0.2",
+                      "from": "jodid25519@>=1.0.0 <2.0.0",
+                      "resolved": "http://beta-internal:4873/jodid25519/-/jodid25519-1.0.2.tgz"
+                    },
+                    "ecc-jsbn": {
+                      "version": "0.1.1",
+                      "from": "ecc-jsbn@>=0.0.1 <1.0.0",
+                      "resolved": "http://beta-internal:4873/ecc-jsbn/-/ecc-jsbn-0.1.1.tgz"
+                    }
+                  }
+                }
+              }
+            },
+            "is-typedarray": {
+              "version": "1.0.0",
+              "from": "is-typedarray@>=1.0.0 <1.1.0",
+              "resolved": "http://beta-internal:4873/is-typedarray/-/is-typedarray-1.0.0.tgz"
+            },
+            "isstream": {
+              "version": "0.1.2",
+              "from": "isstream@>=0.1.2 <0.2.0",
+              "resolved": "http://beta-internal:4873/isstream/-/isstream-0.1.2.tgz"
+            },
+            "json-stringify-safe": {
+              "version": "5.0.1",
+              "from": "json-stringify-safe@>=5.0.1 <5.1.0",
+              "resolved": "http://beta-internal:4873/json-stringify-safe/-/json-stringify-safe-5.0.1.tgz"
+            },
+            "mime-types": {
+              "version": "2.1.9",
+              "from": "mime-types@>=2.1.7 <2.2.0",
+              "resolved": "http://beta-internal:4873/mime-types/-/mime-types-2.1.9.tgz",
+              "dependencies": {
+                "mime-db": {
+                  "version": "1.21.0",
+                  "from": "mime-db@>=1.21.0 <1.22.0",
+                  "resolved": "http://beta-internal:4873/mime-db/-/mime-db-1.21.0.tgz"
+                }
+              }
+            },
+            "node-uuid": {
+              "version": "1.4.7",
+              "from": "node-uuid@>=1.4.7 <1.5.0",
+              "resolved": "http://beta-internal:4873/node-uuid/-/node-uuid-1.4.7.tgz"
+            },
+            "oauth-sign": {
+              "version": "0.8.0",
+              "from": "oauth-sign@>=0.8.0 <0.9.0",
+              "resolved": "http://beta-internal:4873/oauth-sign/-/oauth-sign-0.8.0.tgz"
+            },
+            "qs": {
+              "version": "6.0.2",
+              "from": "qs@>=6.0.2 <6.1.0",
+              "resolved": "http://beta-internal:4873/qs/-/qs-6.0.2.tgz"
+            },
+            "stringstream": {
+              "version": "0.0.5",
+              "from": "stringstream@>=0.0.4 <0.1.0",
+              "resolved": "http://beta-internal:4873/stringstream/-/stringstream-0.0.5.tgz"
+            },
+            "tough-cookie": {
+              "version": "2.2.1",
+              "from": "tough-cookie@>=2.2.0 <2.3.0",
+              "resolved": "http://beta-internal:4873/tough-cookie/-/tough-cookie-2.2.1.tgz"
+            },
+            "tunnel-agent": {
+              "version": "0.4.2",
+              "from": "tunnel-agent@>=0.4.1 <0.5.0",
+              "resolved": "http://beta-internal:4873/tunnel-agent/-/tunnel-agent-0.4.2.tgz"
             }
           }
         },
@@ -5114,6 +5246,11 @@
                   "version": "1.0.2",
                   "from": "core-util-is@>=1.0.0 <1.1.0",
                   "resolved": "http://beta-internal:4873/core-util-is/-/core-util-is-1.0.2.tgz"
+                },
+                "inherits": {
+                  "version": "2.0.1",
+                  "from": "inherits@>=2.0.1 <2.1.0",
+                  "resolved": "http://beta-internal:4873/inherits/-/inherits-2.0.1.tgz"
                 },
                 "isarray": {
                   "version": "0.0.1",
@@ -5460,9 +5597,9 @@
       "resolved": "http://beta-internal:4873/xml2js/-/xml2js-0.2.2.tgz",
       "dependencies": {
         "sax": {
-          "version": "1.1.4",
+          "version": "1.1.5",
           "from": "sax@>=0.4.2",
-          "resolved": "http://beta-internal:4873/sax/-/sax-1.1.4.tgz"
+          "resolved": "http://beta-internal:4873/sax/-/sax-1.1.5.tgz"
         }
       }
     },
