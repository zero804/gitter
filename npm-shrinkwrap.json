{
  "name": "gitter-webapp",
  "version": "9.9.0",
<<<<<<< HEAD
  "npm-shrinkwrap-version": "5.3.0",
  "node-version": "v0.10.35",
=======
>>>>>>> ef0f0393
  "dependencies": {
    "apn": {
      "version": "1.4.4",
      "from": "apn@>=1.4.4 <1.5.0",
      "resolved": "http://beta-internal:4873/apn/-/apn-1.4.4.tgz",
      "dependencies": {
        "q": {
          "version": "0.9.7",
          "from": "q@>=0.9.0 <0.10.0",
          "resolved": "http://beta-internal:4873/q/-/q-0.9.7.tgz"
        }
      }
    },
    "async": {
      "version": "0.9.0",
      "from": "async@>=0.9.0 <0.10.0",
      "resolved": "http://beta-internal:4873/async/-/async-0.9.0.tgz"
    },
    "batch-stream": {
      "version": "0.1.2",
      "from": "batch-stream@>=0.1.0 <0.2.0",
      "resolved": "http://beta-internal:4873/batch-stream/-/batch-stream-0.1.2.tgz",
      "dependencies": {
        "readable-stream": {
          "version": "1.0.33",
          "from": "readable-stream@>=1.0.33-1 <1.1.0-0",
          "resolved": "http://beta-internal:4873/readable-stream/-/readable-stream-1.0.33.tgz",
          "dependencies": {
            "core-util-is": {
              "version": "1.0.1",
              "from": "core-util-is@>=1.0.0 <1.1.0",
              "resolved": "http://beta-internal:4873/core-util-is/-/core-util-is-1.0.1.tgz"
            },
            "isarray": {
              "version": "0.0.1",
              "from": "isarray@0.0.1",
              "resolved": "http://beta-internal:4873/isarray/-/isarray-0.0.1.tgz"
            },
            "string_decoder": {
              "version": "0.10.31",
              "from": "string_decoder@>=0.10.0 <0.11.0",
              "resolved": "http://beta-internal:4873/string_decoder/-/string_decoder-0.10.31.tgz"
            },
            "inherits": {
              "version": "2.0.1",
              "from": "inherits@>=2.0.1 <2.1.0",
              "resolved": "http://beta-internal:4873/inherits/-/inherits-2.0.1.tgz"
            }
          }
        }
      }
    },
    "cld": {
      "version": "2.2.0",
      "from": "cld@>=2.2.0 <3.0.0",
      "resolved": "http://beta-internal:4873/cld/-/cld-2.2.0.tgz",
      "dependencies": {
        "underscore": {
          "version": "1.8.3",
          "from": "underscore@>=1.6.0 <2.0.0",
          "resolved": "http://beta-internal:4873/underscore/-/underscore-1.8.3.tgz"
        },
        "nan": {
          "version": "1.7.0",
          "from": "nan@>=1.2.0 <2.0.0",
          "resolved": "http://beta-internal:4873/nan/-/nan-1.7.0.tgz"
        }
      }
    },
    "connect-redis": {
      "version": "1.4.7",
      "from": "connect-redis@>=1.4.6 <1.5.0",
      "resolved": "http://beta-internal:4873/connect-redis/-/connect-redis-1.4.7.tgz",
      "dependencies": {
        "redis": {
          "version": "0.10.3",
          "from": "redis@>=0.10.1 <0.11.0",
          "resolved": "http://beta-internal:4873/redis/-/redis-0.10.3.tgz"
        },
        "debug": {
          "version": "2.1.3",
          "from": "debug@*",
          "resolved": "http://beta-internal:4873/debug/-/debug-2.1.3.tgz",
          "dependencies": {
            "ms": {
              "version": "0.7.0",
              "from": "ms@0.7.0",
              "resolved": "http://beta-internal:4873/ms/-/ms-0.7.0.tgz"
            }
          }
        }
      }
    },
    "cors": {
      "version": "2.5.3",
      "from": "cors@>=2.4.2 <3.0.0",
      "resolved": "http://beta-internal:4873/cors/-/cors-2.5.3.tgz",
      "dependencies": {
        "vary": {
          "version": "1.0.0",
          "from": "vary@>=1.0.0 <2.0.0",
          "resolved": "http://beta-internal:4873/vary/-/vary-1.0.0.tgz"
        }
      }
    },
    "csprng": {
      "version": "0.1.1",
      "from": "csprng@>=0.1.1 <0.2.0",
      "resolved": "http://beta-internal:4873/csprng/-/csprng-0.1.1.tgz",
      "dependencies": {
        "sequin": {
          "version": "0.1.0",
          "from": "sequin@*",
          "resolved": "http://beta-internal:4873/sequin/-/sequin-0.1.0.tgz"
        }
      }
    },
    "diskspace": {
      "version": "0.1.5",
      "from": "diskspace@0.1.5",
      "resolved": "http://beta-internal:4873/diskspace/-/diskspace-0.1.5.tgz"
    },
    "dolph": {
      "version": "0.1.0",
      "from": "dolph@>=0.1.0 <0.2.0",
      "resolved": "http://beta-internal:4873/dolph/-/dolph-0.1.0.tgz",
      "dependencies": {
        "redis": {
          "version": "0.10.3",
          "from": "redis@>=0.10.1 <0.11.0",
          "resolved": "http://beta-internal:4873/redis/-/redis-0.10.3.tgz"
        }
      }
    },
    "easynexmo": {
      "version": "0.3.3",
      "from": "easynexmo@>=0.3.1 <0.4.0",
      "resolved": "http://beta-internal:4873/easynexmo/-/easynexmo-0.3.3.tgz"
    },
    "elasticsearch": {
      "version": "2.4.3",
      "from": "elasticsearch@>=2.4.3 <3.0.0",
      "resolved": "http://beta-internal:4873/elasticsearch/-/elasticsearch-2.4.3.tgz",
      "dependencies": {
        "bluebird": {
          "version": "2.2.2",
          "from": "bluebird@>=2.2.2 <2.3.0",
          "resolved": "http://beta-internal:4873/bluebird/-/bluebird-2.2.2.tgz"
        },
        "chalk": {
          "version": "0.5.1",
<<<<<<< HEAD
          "from": "chalk@http://beta-internal:4873/chalk/-/chalk-0.5.1.tgz",
=======
          "from": "chalk@>=0.5.1 <0.6.0",
>>>>>>> ef0f0393
          "resolved": "http://beta-internal:4873/chalk/-/chalk-0.5.1.tgz",
          "dependencies": {
            "ansi-styles": {
              "version": "1.1.0",
<<<<<<< HEAD
              "from": "ansi-styles@http://beta-internal:4873/ansi-styles/-/ansi-styles-1.1.0.tgz",
              "resolved": "http://beta-internal:4873/ansi-styles/-/ansi-styles-1.1.0.tgz"
            },
            "escape-string-regexp": {
              "version": "1.0.2",
              "from": "escape-string-regexp@http://beta-internal:4873/escape-string-regexp/-/escape-string-regexp-1.0.2.tgz",
              "resolved": "http://beta-internal:4873/escape-string-regexp/-/escape-string-regexp-1.0.2.tgz"
            },
            "has-ansi": {
              "version": "0.1.0",
              "from": "has-ansi@http://beta-internal:4873/has-ansi/-/has-ansi-0.1.0.tgz",
=======
              "from": "ansi-styles@>=1.1.0 <2.0.0",
              "resolved": "http://beta-internal:4873/ansi-styles/-/ansi-styles-1.1.0.tgz"
            },
            "escape-string-regexp": {
              "version": "1.0.3",
              "from": "escape-string-regexp@>=1.0.0 <2.0.0",
              "resolved": "http://beta-internal:4873/escape-string-regexp/-/escape-string-regexp-1.0.3.tgz"
            },
            "has-ansi": {
              "version": "0.1.0",
              "from": "has-ansi@>=0.1.0 <0.2.0",
>>>>>>> ef0f0393
              "resolved": "http://beta-internal:4873/has-ansi/-/has-ansi-0.1.0.tgz",
              "dependencies": {
                "ansi-regex": {
                  "version": "0.2.1",
                  "from": "ansi-regex@>=0.2.1 <0.3.0",
                  "resolved": "http://beta-internal:4873/ansi-regex/-/ansi-regex-0.2.1.tgz"
                }
              }
            },
            "strip-ansi": {
              "version": "0.3.0",
<<<<<<< HEAD
              "from": "strip-ansi@http://beta-internal:4873/strip-ansi/-/strip-ansi-0.3.0.tgz",
=======
              "from": "strip-ansi@>=0.3.0 <0.4.0",
>>>>>>> ef0f0393
              "resolved": "http://beta-internal:4873/strip-ansi/-/strip-ansi-0.3.0.tgz",
              "dependencies": {
                "ansi-regex": {
                  "version": "0.2.1",
                  "from": "ansi-regex@>=0.2.1 <0.3.0",
                  "resolved": "http://beta-internal:4873/ansi-regex/-/ansi-regex-0.2.1.tgz"
                }
              }
            },
            "supports-color": {
              "version": "0.2.0",
<<<<<<< HEAD
              "from": "supports-color@http://beta-internal:4873/supports-color/-/supports-color-0.2.0.tgz",
=======
              "from": "supports-color@>=0.2.0 <0.3.0",
>>>>>>> ef0f0393
              "resolved": "http://beta-internal:4873/supports-color/-/supports-color-0.2.0.tgz"
            }
          }
        },
        "forever-agent": {
          "version": "0.5.2",
          "from": "forever-agent@>=0.5.2 <0.6.0",
          "resolved": "http://beta-internal:4873/forever-agent/-/forever-agent-0.5.2.tgz"
        },
        "lodash-node": {
          "version": "2.4.1",
          "from": "lodash-node@>=2.4.0 <2.5.0",
          "resolved": "http://beta-internal:4873/lodash-node/-/lodash-node-2.4.1.tgz"
        }
      }
    },
    "email-validator": {
      "version": "1.0.1",
      "from": "email-validator@>=1.0.0 <2.0.0",
      "resolved": "http://beta-internal:4873/email-validator/-/email-validator-1.0.1.tgz"
    },
    "ent": {
      "version": "0.1.0",
      "from": "ent@>=0.1.0 <0.2.0",
      "resolved": "http://beta-internal:4873/ent/-/ent-0.1.0.tgz"
    },
    "express": {
      "version": "3.20.2",
      "from": "express@>=3.16.7 <4.0.0",
      "resolved": "http://beta-internal:4873/express/-/express-3.20.2.tgz",
      "dependencies": {
        "basic-auth": {
          "version": "1.0.0",
          "from": "basic-auth@1.0.0",
          "resolved": "http://beta-internal:4873/basic-auth/-/basic-auth-1.0.0.tgz"
        },
        "connect": {
          "version": "2.29.1",
          "from": "connect@2.29.1",
          "resolved": "http://beta-internal:4873/connect/-/connect-2.29.1.tgz",
          "dependencies": {
            "basic-auth-connect": {
              "version": "1.0.0",
              "from": "basic-auth-connect@1.0.0",
              "resolved": "http://beta-internal:4873/basic-auth-connect/-/basic-auth-connect-1.0.0.tgz"
            },
            "body-parser": {
              "version": "1.12.2",
              "from": "body-parser@>=1.12.2 <1.13.0",
              "resolved": "http://beta-internal:4873/body-parser/-/body-parser-1.12.2.tgz",
              "dependencies": {
                "iconv-lite": {
                  "version": "0.4.7",
                  "from": "iconv-lite@0.4.7",
                  "resolved": "http://beta-internal:4873/iconv-lite/-/iconv-lite-0.4.7.tgz"
                },
                "on-finished": {
                  "version": "2.2.0",
                  "from": "on-finished@>=2.2.0 <2.3.0",
                  "resolved": "http://beta-internal:4873/on-finished/-/on-finished-2.2.0.tgz",
                  "dependencies": {
                    "ee-first": {
                      "version": "1.1.0",
                      "from": "ee-first@1.1.0",
                      "resolved": "http://beta-internal:4873/ee-first/-/ee-first-1.1.0.tgz"
                    }
                  }
                },
                "raw-body": {
                  "version": "1.3.3",
                  "from": "raw-body@1.3.3",
                  "resolved": "http://beta-internal:4873/raw-body/-/raw-body-1.3.3.tgz"
                }
              }
            },
            "bytes": {
              "version": "1.0.0",
              "from": "bytes@1.0.0",
              "resolved": "http://beta-internal:4873/bytes/-/bytes-1.0.0.tgz"
            },
            "cookie-parser": {
              "version": "1.3.4",
              "from": "cookie-parser@>=1.3.4 <1.4.0",
              "resolved": "http://beta-internal:4873/cookie-parser/-/cookie-parser-1.3.4.tgz"
            },
            "compression": {
              "version": "1.4.3",
              "from": "compression@>=1.4.3 <1.5.0",
              "resolved": "http://beta-internal:4873/compression/-/compression-1.4.3.tgz",
              "dependencies": {
                "accepts": {
                  "version": "1.2.5",
                  "from": "accepts@>=1.2.5 <1.3.0",
                  "resolved": "http://beta-internal:4873/accepts/-/accepts-1.2.5.tgz",
                  "dependencies": {
                    "mime-types": {
                      "version": "2.0.10",
                      "from": "mime-types@>=2.0.10 <2.1.0",
                      "resolved": "http://beta-internal:4873/mime-types/-/mime-types-2.0.10.tgz",
                      "dependencies": {
                        "mime-db": {
                          "version": "1.8.0",
                          "from": "mime-db@>=1.8.0 <1.9.0",
                          "resolved": "http://beta-internal:4873/mime-db/-/mime-db-1.8.0.tgz"
                        }
                      }
                    },
                    "negotiator": {
                      "version": "0.5.1",
                      "from": "negotiator@0.5.1",
                      "resolved": "http://beta-internal:4873/negotiator/-/negotiator-0.5.1.tgz"
                    }
                  }
                },
                "compressible": {
                  "version": "2.0.2",
                  "from": "compressible@>=2.0.2 <2.1.0",
                  "resolved": "http://beta-internal:4873/compressible/-/compressible-2.0.2.tgz",
                  "dependencies": {
                    "mime-db": {
                      "version": "1.8.0",
                      "from": "mime-db@>=1.8.0 <1.9.0",
                      "resolved": "http://beta-internal:4873/mime-db/-/mime-db-1.8.0.tgz"
                    }
                  }
                }
              }
            },
            "connect-timeout": {
              "version": "1.6.1",
              "from": "connect-timeout@>=1.6.1 <1.7.0",
              "resolved": "http://beta-internal:4873/connect-timeout/-/connect-timeout-1.6.1.tgz",
              "dependencies": {
                "ms": {
                  "version": "0.7.0",
                  "from": "ms@0.7.0",
                  "resolved": "http://beta-internal:4873/ms/-/ms-0.7.0.tgz"
                }
              }
            },
            "csurf": {
              "version": "1.7.0",
              "from": "csurf@>=1.7.0 <1.8.0",
              "resolved": "http://beta-internal:4873/csurf/-/csurf-1.7.0.tgz",
              "dependencies": {
                "csrf": {
                  "version": "2.0.6",
                  "from": "csrf@>=2.0.6 <2.1.0",
                  "resolved": "http://beta-internal:4873/csrf/-/csrf-2.0.6.tgz",
                  "dependencies": {
                    "base64-url": {
                      "version": "1.2.1",
                      "from": "base64-url@1.2.1",
                      "resolved": "http://beta-internal:4873/base64-url/-/base64-url-1.2.1.tgz"
                    },
                    "rndm": {
                      "version": "1.1.0",
                      "from": "rndm@>=1.1.0 <1.2.0",
                      "resolved": "http://beta-internal:4873/rndm/-/rndm-1.1.0.tgz"
                    },
                    "scmp": {
                      "version": "1.0.0",
                      "from": "scmp@1.0.0",
                      "resolved": "http://beta-internal:4873/scmp/-/scmp-1.0.0.tgz"
                    },
                    "uid-safe": {
                      "version": "1.1.0",
                      "from": "uid-safe@>=1.1.0 <1.2.0",
                      "resolved": "http://beta-internal:4873/uid-safe/-/uid-safe-1.1.0.tgz",
                      "dependencies": {
                        "native-or-bluebird": {
                          "version": "1.1.2",
                          "from": "native-or-bluebird@>=1.1.2 <1.2.0",
                          "resolved": "http://beta-internal:4873/native-or-bluebird/-/native-or-bluebird-1.1.2.tgz"
                        }
                      }
                    }
                  }
                }
              }
            },
            "errorhandler": {
              "version": "1.3.5",
              "from": "errorhandler@>=1.3.5 <1.4.0",
              "resolved": "http://beta-internal:4873/errorhandler/-/errorhandler-1.3.5.tgz",
              "dependencies": {
                "accepts": {
                  "version": "1.2.5",
                  "from": "accepts@>=1.2.5 <1.3.0",
                  "resolved": "http://beta-internal:4873/accepts/-/accepts-1.2.5.tgz",
                  "dependencies": {
                    "mime-types": {
                      "version": "2.0.10",
                      "from": "mime-types@>=2.0.10 <2.1.0",
                      "resolved": "http://beta-internal:4873/mime-types/-/mime-types-2.0.10.tgz",
                      "dependencies": {
                        "mime-db": {
                          "version": "1.8.0",
                          "from": "mime-db@>=1.8.0 <1.9.0",
                          "resolved": "http://beta-internal:4873/mime-db/-/mime-db-1.8.0.tgz"
                        }
                      }
                    },
                    "negotiator": {
                      "version": "0.5.1",
                      "from": "negotiator@0.5.1",
                      "resolved": "http://beta-internal:4873/negotiator/-/negotiator-0.5.1.tgz"
                    }
                  }
                }
              }
            },
            "express-session": {
              "version": "1.10.4",
              "from": "express-session@>=1.10.4 <1.11.0",
              "resolved": "http://beta-internal:4873/express-session/-/express-session-1.10.4.tgz",
              "dependencies": {
                "crc": {
                  "version": "3.2.1",
                  "from": "crc@3.2.1",
                  "resolved": "http://beta-internal:4873/crc/-/crc-3.2.1.tgz"
                },
                "uid-safe": {
                  "version": "1.1.0",
                  "from": "uid-safe@1.1.0",
                  "resolved": "http://beta-internal:4873/uid-safe/-/uid-safe-1.1.0.tgz",
                  "dependencies": {
                    "base64-url": {
                      "version": "1.2.1",
                      "from": "base64-url@1.2.1",
                      "resolved": "http://beta-internal:4873/base64-url/-/base64-url-1.2.1.tgz"
                    },
                    "native-or-bluebird": {
                      "version": "1.1.2",
                      "from": "native-or-bluebird@>=1.1.2 <1.2.0",
                      "resolved": "http://beta-internal:4873/native-or-bluebird/-/native-or-bluebird-1.1.2.tgz"
                    }
                  }
                }
              }
            },
            "finalhandler": {
              "version": "0.3.4",
              "from": "finalhandler@0.3.4",
              "resolved": "http://beta-internal:4873/finalhandler/-/finalhandler-0.3.4.tgz",
              "dependencies": {
                "on-finished": {
                  "version": "2.2.0",
                  "from": "on-finished@>=2.2.0 <2.3.0",
                  "resolved": "http://beta-internal:4873/on-finished/-/on-finished-2.2.0.tgz",
                  "dependencies": {
                    "ee-first": {
                      "version": "1.1.0",
                      "from": "ee-first@1.1.0",
                      "resolved": "http://beta-internal:4873/ee-first/-/ee-first-1.1.0.tgz"
                    }
                  }
                }
              }
            },
            "http-errors": {
              "version": "1.3.1",
              "from": "http-errors@>=1.3.1 <1.4.0",
              "resolved": "http://beta-internal:4873/http-errors/-/http-errors-1.3.1.tgz",
              "dependencies": {
                "inherits": {
                  "version": "2.0.1",
<<<<<<< HEAD
                  "from": "inherits@http://beta-internal:4873/inherits/-/inherits-2.0.1.tgz",
=======
                  "from": "inherits@>=2.0.0 <3.0.0",
>>>>>>> ef0f0393
                  "resolved": "http://beta-internal:4873/inherits/-/inherits-2.0.1.tgz"
                },
                "statuses": {
                  "version": "1.2.1",
                  "from": "statuses@>=1.0.0 <2.0.0",
                  "resolved": "http://beta-internal:4873/statuses/-/statuses-1.2.1.tgz"
                }
              }
            },
            "method-override": {
              "version": "2.3.2",
              "from": "method-override@>=2.3.2 <2.4.0",
              "resolved": "http://beta-internal:4873/method-override/-/method-override-2.3.2.tgz"
            },
            "morgan": {
              "version": "1.5.2",
              "from": "morgan@>=1.5.2 <1.6.0",
              "resolved": "http://beta-internal:4873/morgan/-/morgan-1.5.2.tgz",
              "dependencies": {
                "on-finished": {
                  "version": "2.2.0",
                  "from": "on-finished@>=2.2.0 <2.3.0",
                  "resolved": "http://beta-internal:4873/on-finished/-/on-finished-2.2.0.tgz",
                  "dependencies": {
                    "ee-first": {
                      "version": "1.1.0",
                      "from": "ee-first@1.1.0",
                      "resolved": "http://beta-internal:4873/ee-first/-/ee-first-1.1.0.tgz"
                    }
                  }
                }
              }
            },
            "multiparty": {
              "version": "3.3.2",
              "from": "multiparty@3.3.2",
              "resolved": "http://beta-internal:4873/multiparty/-/multiparty-3.3.2.tgz",
              "dependencies": {
                "readable-stream": {
                  "version": "1.1.13",
<<<<<<< HEAD
                  "from": "readable-stream@http://beta-internal:4873/readable-stream/-/readable-stream-1.1.13.tgz",
=======
                  "from": "readable-stream@>=1.1.9 <1.2.0",
>>>>>>> ef0f0393
                  "resolved": "http://beta-internal:4873/readable-stream/-/readable-stream-1.1.13.tgz",
                  "dependencies": {
                    "core-util-is": {
                      "version": "1.0.1",
                      "from": "core-util-is@>=1.0.0 <1.1.0",
                      "resolved": "http://beta-internal:4873/core-util-is/-/core-util-is-1.0.1.tgz"
                    },
                    "isarray": {
                      "version": "0.0.1",
<<<<<<< HEAD
                      "from": "isarray@http://beta-internal:4873/isarray/-/isarray-0.0.1.tgz",
=======
                      "from": "isarray@0.0.1",
>>>>>>> ef0f0393
                      "resolved": "http://beta-internal:4873/isarray/-/isarray-0.0.1.tgz"
                    },
                    "string_decoder": {
                      "version": "0.10.31",
                      "from": "string_decoder@>=0.10.0 <0.11.0",
                      "resolved": "http://beta-internal:4873/string_decoder/-/string_decoder-0.10.31.tgz"
                    },
                    "inherits": {
                      "version": "2.0.1",
                      "from": "inherits@>=2.0.1 <2.1.0",
                      "resolved": "http://beta-internal:4873/inherits/-/inherits-2.0.1.tgz"
                    }
                  }
                },
                "stream-counter": {
                  "version": "0.2.0",
                  "from": "stream-counter@>=0.2.0 <0.3.0",
                  "resolved": "http://beta-internal:4873/stream-counter/-/stream-counter-0.2.0.tgz"
                }
              }
            },
            "on-headers": {
              "version": "1.0.0",
              "from": "on-headers@>=1.0.0 <1.1.0",
              "resolved": "http://beta-internal:4873/on-headers/-/on-headers-1.0.0.tgz"
            },
            "qs": {
              "version": "2.4.1",
              "from": "qs@2.4.1",
              "resolved": "http://beta-internal:4873/qs/-/qs-2.4.1.tgz"
            },
            "response-time": {
              "version": "2.3.0",
              "from": "response-time@>=2.3.0 <2.4.0",
              "resolved": "http://beta-internal:4873/response-time/-/response-time-2.3.0.tgz"
            },
            "serve-favicon": {
              "version": "2.2.0",
              "from": "serve-favicon@>=2.2.0 <2.3.0",
              "resolved": "http://beta-internal:4873/serve-favicon/-/serve-favicon-2.2.0.tgz",
              "dependencies": {
                "ms": {
                  "version": "0.7.0",
                  "from": "ms@0.7.0",
                  "resolved": "http://beta-internal:4873/ms/-/ms-0.7.0.tgz"
                }
              }
            },
            "serve-index": {
              "version": "1.6.3",
              "from": "serve-index@>=1.6.3 <1.7.0",
              "resolved": "http://beta-internal:4873/serve-index/-/serve-index-1.6.3.tgz",
              "dependencies": {
                "accepts": {
                  "version": "1.2.5",
                  "from": "accepts@>=1.2.5 <1.3.0",
                  "resolved": "http://beta-internal:4873/accepts/-/accepts-1.2.5.tgz",
                  "dependencies": {
                    "negotiator": {
                      "version": "0.5.1",
                      "from": "negotiator@0.5.1",
                      "resolved": "http://beta-internal:4873/negotiator/-/negotiator-0.5.1.tgz"
                    }
                  }
                },
                "batch": {
                  "version": "0.5.2",
                  "from": "batch@0.5.2",
                  "resolved": "http://beta-internal:4873/batch/-/batch-0.5.2.tgz"
                },
                "mime-types": {
                  "version": "2.0.10",
                  "from": "mime-types@>=2.0.10 <2.1.0",
                  "resolved": "http://beta-internal:4873/mime-types/-/mime-types-2.0.10.tgz",
                  "dependencies": {
                    "mime-db": {
                      "version": "1.8.0",
                      "from": "mime-db@>=1.8.0 <1.9.0",
                      "resolved": "http://beta-internal:4873/mime-db/-/mime-db-1.8.0.tgz"
                    }
                  }
                }
              }
            },
            "serve-static": {
              "version": "1.9.2",
              "from": "serve-static@>=1.9.2 <1.10.0",
              "resolved": "http://beta-internal:4873/serve-static/-/serve-static-1.9.2.tgz"
            },
            "type-is": {
              "version": "1.6.1",
              "from": "type-is@>=1.6.1 <1.7.0",
              "resolved": "http://beta-internal:4873/type-is/-/type-is-1.6.1.tgz",
              "dependencies": {
                "media-typer": {
                  "version": "0.3.0",
                  "from": "media-typer@0.3.0",
                  "resolved": "http://beta-internal:4873/media-typer/-/media-typer-0.3.0.tgz"
                },
                "mime-types": {
                  "version": "2.0.10",
                  "from": "mime-types@>=2.0.10 <2.1.0",
                  "resolved": "http://beta-internal:4873/mime-types/-/mime-types-2.0.10.tgz",
                  "dependencies": {
                    "mime-db": {
                      "version": "1.8.0",
                      "from": "mime-db@>=1.8.0 <1.9.0",
                      "resolved": "http://beta-internal:4873/mime-db/-/mime-db-1.8.0.tgz"
                    }
                  }
                }
              }
            },
            "vhost": {
              "version": "3.0.0",
              "from": "vhost@>=3.0.0 <3.1.0",
              "resolved": "http://beta-internal:4873/vhost/-/vhost-3.0.0.tgz"
            },
            "pause": {
              "version": "0.0.1",
              "from": "pause@0.0.1",
              "resolved": "http://beta-internal:4873/pause/-/pause-0.0.1.tgz"
            }
          }
        },
        "content-disposition": {
          "version": "0.5.0",
          "from": "content-disposition@0.5.0",
          "resolved": "http://beta-internal:4873/content-disposition/-/content-disposition-0.5.0.tgz"
        },
        "content-type": {
          "version": "1.0.1",
          "from": "content-type@>=1.0.1 <1.1.0",
          "resolved": "http://beta-internal:4873/content-type/-/content-type-1.0.1.tgz"
        },
        "commander": {
          "version": "2.6.0",
          "from": "commander@2.6.0",
          "resolved": "http://beta-internal:4873/commander/-/commander-2.6.0.tgz"
        },
        "cookie": {
          "version": "0.1.2",
          "from": "cookie@0.1.2",
          "resolved": "http://beta-internal:4873/cookie/-/cookie-0.1.2.tgz"
        },
        "cookie-signature": {
          "version": "1.0.6",
          "from": "cookie-signature@1.0.6",
          "resolved": "http://beta-internal:4873/cookie-signature/-/cookie-signature-1.0.6.tgz"
        },
        "debug": {
          "version": "2.1.3",
          "from": "debug@>=2.1.3 <2.2.0",
          "resolved": "http://beta-internal:4873/debug/-/debug-2.1.3.tgz",
          "dependencies": {
            "ms": {
              "version": "0.7.0",
              "from": "ms@0.7.0",
              "resolved": "http://beta-internal:4873/ms/-/ms-0.7.0.tgz"
            }
          }
        },
        "depd": {
          "version": "1.0.0",
          "from": "depd@>=1.0.0 <1.1.0",
          "resolved": "http://beta-internal:4873/depd/-/depd-1.0.0.tgz"
        },
        "escape-html": {
          "version": "1.0.1",
          "from": "escape-html@1.0.1",
          "resolved": "http://beta-internal:4873/escape-html/-/escape-html-1.0.1.tgz"
        },
        "etag": {
          "version": "1.5.1",
          "from": "etag@>=1.5.1 <1.6.0",
          "resolved": "http://beta-internal:4873/etag/-/etag-1.5.1.tgz",
          "dependencies": {
            "crc": {
              "version": "3.2.1",
              "from": "crc@3.2.1",
              "resolved": "http://beta-internal:4873/crc/-/crc-3.2.1.tgz"
            }
          }
        },
        "fresh": {
          "version": "0.2.4",
          "from": "fresh@0.2.4",
          "resolved": "http://beta-internal:4873/fresh/-/fresh-0.2.4.tgz"
        },
        "merge-descriptors": {
          "version": "1.0.0",
          "from": "merge-descriptors@1.0.0",
          "resolved": "http://beta-internal:4873/merge-descriptors/-/merge-descriptors-1.0.0.tgz"
        },
        "methods": {
          "version": "1.1.1",
          "from": "methods@>=1.1.1 <1.2.0",
          "resolved": "http://beta-internal:4873/methods/-/methods-1.1.1.tgz"
        },
        "parseurl": {
          "version": "1.3.0",
          "from": "parseurl@>=1.3.0 <1.4.0",
          "resolved": "http://beta-internal:4873/parseurl/-/parseurl-1.3.0.tgz"
        },
        "proxy-addr": {
          "version": "1.0.7",
          "from": "proxy-addr@>=1.0.7 <1.1.0",
          "resolved": "http://beta-internal:4873/proxy-addr/-/proxy-addr-1.0.7.tgz",
          "dependencies": {
            "forwarded": {
              "version": "0.1.0",
              "from": "forwarded@>=0.1.0 <0.2.0",
              "resolved": "http://beta-internal:4873/forwarded/-/forwarded-0.1.0.tgz"
            },
            "ipaddr.js": {
              "version": "0.1.9",
              "from": "ipaddr.js@0.1.9",
              "resolved": "http://beta-internal:4873/ipaddr.js/-/ipaddr.js-0.1.9.tgz"
            }
          }
        },
        "range-parser": {
          "version": "1.0.2",
          "from": "range-parser@>=1.0.2 <1.1.0",
          "resolved": "http://beta-internal:4873/range-parser/-/range-parser-1.0.2.tgz"
        },
        "send": {
          "version": "0.12.2",
          "from": "send@0.12.2",
          "resolved": "http://beta-internal:4873/send/-/send-0.12.2.tgz",
          "dependencies": {
            "destroy": {
              "version": "1.0.3",
              "from": "destroy@1.0.3",
              "resolved": "http://beta-internal:4873/destroy/-/destroy-1.0.3.tgz"
            },
            "mime": {
              "version": "1.3.4",
<<<<<<< HEAD
              "from": "mime@http://beta-internal:4873/mime/-/mime-1.3.4.tgz",
=======
              "from": "mime@1.3.4",
>>>>>>> ef0f0393
              "resolved": "http://beta-internal:4873/mime/-/mime-1.3.4.tgz"
            },
            "ms": {
              "version": "0.7.0",
              "from": "ms@0.7.0",
              "resolved": "http://beta-internal:4873/ms/-/ms-0.7.0.tgz"
            },
            "on-finished": {
              "version": "2.2.0",
              "from": "on-finished@>=2.2.0 <2.3.0",
              "resolved": "http://beta-internal:4873/on-finished/-/on-finished-2.2.0.tgz",
              "dependencies": {
                "ee-first": {
                  "version": "1.1.0",
                  "from": "ee-first@1.1.0",
                  "resolved": "http://beta-internal:4873/ee-first/-/ee-first-1.1.0.tgz"
                }
              }
            }
          }
        },
        "utils-merge": {
          "version": "1.0.0",
          "from": "utils-merge@>=1.0.0 <2.0.0",
          "resolved": "http://beta-internal:4873/utils-merge/-/utils-merge-1.0.0.tgz"
        },
        "vary": {
          "version": "1.0.0",
          "from": "vary@>=1.0.0 <1.1.0",
          "resolved": "http://beta-internal:4873/vary/-/vary-1.0.0.tgz"
        }
      }
    },
    "express-hbs": {
      "version": "0.7.11",
      "from": "express-hbs@>=0.7.9 <0.8.0",
      "resolved": "http://beta-internal:4873/express-hbs/-/express-hbs-0.7.11.tgz",
      "dependencies": {
        "js-beautify": {
          "version": "1.4.2",
          "from": "js-beautify@>=1.4.2 <1.5.0",
          "resolved": "http://beta-internal:4873/js-beautify/-/js-beautify-1.4.2.tgz",
          "dependencies": {
            "config-chain": {
              "version": "1.1.8",
              "from": "config-chain@>=1.1.5 <1.2.0",
              "resolved": "http://beta-internal:4873/config-chain/-/config-chain-1.1.8.tgz",
              "dependencies": {
<<<<<<< HEAD
                "ini": {
                  "version": "1.3.0",
                  "from": "ini@http://beta-internal:4873/ini/-/ini-1.3.0.tgz",
                  "resolved": "http://beta-internal:4873/ini/-/ini-1.3.0.tgz"
                },
=======
>>>>>>> ef0f0393
                "proto-list": {
                  "version": "1.2.3",
                  "from": "proto-list@>=1.2.1 <1.3.0",
                  "resolved": "http://beta-internal:4873/proto-list/-/proto-list-1.2.3.tgz"
                },
                "ini": {
                  "version": "1.3.3",
                  "from": "ini@>=1.0.0 <2.0.0",
                  "resolved": "http://beta-internal:4873/ini/-/ini-1.3.3.tgz"
                }
              }
            },
            "mkdirp": {
              "version": "0.3.5",
<<<<<<< HEAD
              "from": "mkdirp@http://beta-internal:4873/mkdirp/-/mkdirp-0.3.5.tgz",
=======
              "from": "mkdirp@0.3.5",
>>>>>>> ef0f0393
              "resolved": "http://beta-internal:4873/mkdirp/-/mkdirp-0.3.5.tgz"
            },
            "nopt": {
              "version": "2.1.2",
              "from": "nopt@>=2.1.1 <2.2.0",
              "resolved": "http://beta-internal:4873/nopt/-/nopt-2.1.2.tgz",
              "dependencies": {
                "abbrev": {
                  "version": "1.0.5",
<<<<<<< HEAD
                  "from": "abbrev@http://beta-internal:4873/abbrev/-/abbrev-1.0.5.tgz",
=======
                  "from": "abbrev@>=1.0.0 <2.0.0",
>>>>>>> ef0f0393
                  "resolved": "http://beta-internal:4873/abbrev/-/abbrev-1.0.5.tgz"
                }
              }
            }
          }
        },
        "readdirp": {
          "version": "0.3.3",
          "from": "readdirp@>=0.3.1 <0.4.0",
          "resolved": "http://beta-internal:4873/readdirp/-/readdirp-0.3.3.tgz",
          "dependencies": {
            "graceful-fs": {
              "version": "2.0.3",
              "from": "graceful-fs@>=2.0.0 <2.1.0",
              "resolved": "http://beta-internal:4873/graceful-fs/-/graceful-fs-2.0.3.tgz"
            },
            "minimatch": {
              "version": "0.2.14",
<<<<<<< HEAD
              "from": "minimatch@http://beta-internal:4873/minimatch/-/minimatch-0.2.14.tgz",
=======
              "from": "minimatch@>=0.2.12 <0.3.0",
>>>>>>> ef0f0393
              "resolved": "http://beta-internal:4873/minimatch/-/minimatch-0.2.14.tgz",
              "dependencies": {
                "sigmund": {
                  "version": "1.0.0",
<<<<<<< HEAD
                  "from": "sigmund@http://beta-internal:4873/sigmund/-/sigmund-1.0.0.tgz",
=======
                  "from": "sigmund@>=1.0.0 <1.1.0",
>>>>>>> ef0f0393
                  "resolved": "http://beta-internal:4873/sigmund/-/sigmund-1.0.0.tgz"
                }
              }
            }
          }
        }
      }
    },
    "express-resource": {
      "version": "1.0.0",
      "from": "express-resource@1.0.0",
      "resolved": "http://beta-internal:4873/express-resource/-/express-resource-1.0.0.tgz",
      "dependencies": {
        "lingo": {
          "version": "0.0.5",
          "from": "lingo@>=0.0.4",
          "resolved": "http://beta-internal:4873/lingo/-/lingo-0.0.5.tgz"
        },
        "methods": {
          "version": "0.0.1",
          "from": "methods@0.0.1",
          "resolved": "http://beta-internal:4873/methods/-/methods-0.0.1.tgz"
        },
        "debug": {
          "version": "2.1.3",
          "from": "debug@*",
          "resolved": "http://beta-internal:4873/debug/-/debug-2.1.3.tgz",
          "dependencies": {
            "ms": {
              "version": "0.7.0",
              "from": "ms@0.7.0",
              "resolved": "http://beta-internal:4873/ms/-/ms-0.7.0.tgz"
            }
          }
        }
      }
    },
    "gitter-env": {
<<<<<<< HEAD
      "version": "0.20.9",
      "from": "gitter-env@http://beta-internal:4873/gitter-env/-/gitter-env-0.20.9.tgz",
      "resolved": "http://beta-internal:4873/gitter-env/-/gitter-env-0.20.9.tgz",
=======
      "version": "0.20.7",
      "from": "gitter-env@>=0.20.7 <0.21.0",
      "resolved": "http://beta-internal:4873/gitter-env/-/gitter-env-0.20.7.tgz",
>>>>>>> ef0f0393
      "dependencies": {
        "async": {
          "version": "0.8.0",
          "from": "async@>=0.8.0 <0.9.0",
          "resolved": "http://beta-internal:4873/async/-/async-0.8.0.tgz"
        },
        "blocked": {
          "version": "1.1.0",
          "from": "blocked@>=1.1.0 <2.0.0",
          "resolved": "http://beta-internal:4873/blocked/-/blocked-1.1.0.tgz"
        },
        "gitter-private-cube": {
          "version": "0.2.12",
          "from": "gitter-private-cube@>=0.2.12 <0.3.0",
          "resolved": "http://beta-internal:4873/gitter-private-cube/-/gitter-private-cube-0.2.12.tgz",
          "dependencies": {
            "mongodb": {
              "version": "1.3.23",
              "from": "mongodb@>=1.3.18 <1.4.0",
              "resolved": "http://beta-internal:4873/mongodb/-/mongodb-1.3.23.tgz",
              "dependencies": {
                "bson": {
                  "version": "0.2.5",
                  "from": "bson@0.2.5",
                  "resolved": "http://beta-internal:4873/bson/-/bson-0.2.5.tgz"
                },
                "kerberos": {
                  "version": "0.0.3",
                  "from": "kerberos@0.0.3",
                  "resolved": "http://beta-internal:4873/kerberos/-/kerberos-0.0.3.tgz"
                }
              }
            },
            "node-static": {
              "version": "0.6.5",
              "from": "node-static@0.6.5",
              "resolved": "http://beta-internal:4873/node-static/-/node-static-0.6.5.tgz",
              "dependencies": {
                "optimist": {
                  "version": "0.6.1",
                  "from": "optimist@>=0.3.4",
                  "resolved": "http://beta-internal:4873/optimist/-/optimist-0.6.1.tgz",
                  "dependencies": {
                    "wordwrap": {
                      "version": "0.0.2",
                      "from": "wordwrap@>=0.0.2 <0.1.0",
                      "resolved": "http://beta-internal:4873/wordwrap/-/wordwrap-0.0.2.tgz"
                    },
                    "minimist": {
                      "version": "0.0.10",
                      "from": "minimist@>=0.0.1 <0.1.0",
                      "resolved": "http://beta-internal:4873/minimist/-/minimist-0.0.10.tgz"
                    }
                  }
                },
                "colors": {
                  "version": "1.0.3",
                  "from": "colors@>=0.6.0",
                  "resolved": "http://beta-internal:4873/colors/-/colors-1.0.3.tgz"
                }
              }
            },
            "pegjs": {
              "version": "0.7.0",
              "from": "pegjs@0.7.0",
              "resolved": "http://beta-internal:4873/pegjs/-/pegjs-0.7.0.tgz"
            },
            "vows": {
              "version": "0.7.0",
              "from": "vows@0.7.0",
              "resolved": "http://beta-internal:4873/vows/-/vows-0.7.0.tgz",
              "dependencies": {
<<<<<<< HEAD
                "diff": {
                  "version": "1.0.8",
                  "from": "diff@http://beta-internal:4873/diff/-/diff-1.0.8.tgz",
                  "resolved": "http://beta-internal:4873/diff/-/diff-1.0.8.tgz"
                },
=======
>>>>>>> ef0f0393
                "eyes": {
                  "version": "0.1.8",
                  "from": "eyes@>=0.1.6",
                  "resolved": "http://beta-internal:4873/eyes/-/eyes-0.1.8.tgz"
                },
                "diff": {
                  "version": "1.0.8",
                  "from": "diff@>=1.0.3 <1.1.0",
                  "resolved": "http://beta-internal:4873/diff/-/diff-1.0.8.tgz"
                }
              }
            },
            "websocket": {
              "version": "1.0.8",
              "from": "websocket@1.0.8",
              "resolved": "http://beta-internal:4873/websocket/-/websocket-1.0.8.tgz"
            },
            "websocket-server": {
              "version": "1.4.4",
              "from": "websocket-server@1.4.4",
              "resolved": "http://beta-internal:4873/websocket-server/-/websocket-server-1.4.4.tgz"
            }
          }
        },
        "gitter-redis-sentinel-client": {
          "version": "0.3.0",
          "from": "gitter-redis-sentinel-client@>=0.3.0 <0.4.0",
          "resolved": "http://beta-internal:4873/gitter-redis-sentinel-client/-/gitter-redis-sentinel-client-0.3.0.tgz",
          "dependencies": {
            "debug": {
              "version": "0.8.1",
              "from": "debug@>=0.8.0 <0.9.0",
              "resolved": "http://beta-internal:4873/debug/-/debug-0.8.1.tgz"
            }
          }
        },
        "nconf": {
          "version": "0.6.9",
          "from": "nconf@>=0.6.9 <0.7.0",
          "resolved": "http://beta-internal:4873/nconf/-/nconf-0.6.9.tgz",
          "dependencies": {
            "async": {
              "version": "0.2.9",
              "from": "async@0.2.9",
              "resolved": "http://beta-internal:4873/async/-/async-0.2.9.tgz"
            },
            "ini": {
              "version": "1.3.3",
              "from": "ini@>=1.0.0 <2.0.0",
              "resolved": "http://beta-internal:4873/ini/-/ini-1.3.3.tgz"
            },
            "optimist": {
              "version": "0.6.0",
              "from": "optimist@0.6.0",
              "resolved": "http://beta-internal:4873/optimist/-/optimist-0.6.0.tgz",
              "dependencies": {
<<<<<<< HEAD
                "minimist": {
                  "version": "0.0.10",
                  "from": "minimist@http://beta-internal:4873/minimist/-/minimist-0.0.10.tgz",
                  "resolved": "http://beta-internal:4873/minimist/-/minimist-0.0.10.tgz"
                },
                "wordwrap": {
                  "version": "0.0.2",
                  "from": "wordwrap@http://beta-internal:4873/wordwrap/-/wordwrap-0.0.2.tgz",
=======
                "wordwrap": {
                  "version": "0.0.2",
                  "from": "wordwrap@>=0.0.2 <0.1.0",
>>>>>>> ef0f0393
                  "resolved": "http://beta-internal:4873/wordwrap/-/wordwrap-0.0.2.tgz"
                },
                "minimist": {
                  "version": "0.0.10",
                  "from": "minimist@>=0.0.1 <0.1.0",
                  "resolved": "http://beta-internal:4873/minimist/-/minimist-0.0.10.tgz"
                }
              }
            }
          }
        },
        "node-statsd": {
          "version": "0.1.1",
          "from": "node-statsd@>=0.1.1 <0.2.0",
          "resolved": "http://beta-internal:4873/node-statsd/-/node-statsd-0.1.1.tgz"
        },
        "raven": {
          "version": "0.6.3",
          "from": "raven@>=0.6.3 <0.7.0",
          "resolved": "http://beta-internal:4873/raven/-/raven-0.6.3.tgz",
          "dependencies": {
            "node-uuid": {
              "version": "1.4.3",
              "from": "node-uuid@>=1.4.1 <1.5.0",
              "resolved": "http://beta-internal:4873/node-uuid/-/node-uuid-1.4.3.tgz"
            },
            "stack-trace": {
              "version": "0.0.7",
<<<<<<< HEAD
              "from": "stack-trace@http://beta-internal:4873/stack-trace/-/stack-trace-0.0.7.tgz",
=======
              "from": "stack-trace@0.0.7",
>>>>>>> ef0f0393
              "resolved": "http://beta-internal:4873/stack-trace/-/stack-trace-0.0.7.tgz"
            },
            "lsmod": {
              "version": "0.0.3",
              "from": "lsmod@>=0.0.3 <0.1.0",
              "resolved": "http://beta-internal:4873/lsmod/-/lsmod-0.0.3.tgz"
            },
            "cookie": {
              "version": "0.1.0",
              "from": "cookie@0.1.0",
              "resolved": "http://beta-internal:4873/cookie/-/cookie-0.1.0.tgz"
            }
          }
        },
        "redis": {
          "version": "0.10.3",
          "from": "redis@>=0.10.3 <0.11.0",
          "resolved": "http://beta-internal:4873/redis/-/redis-0.10.3.tgz"
        },
        "underscore": {
          "version": "1.8.3",
<<<<<<< HEAD
          "from": "underscore@http://beta-internal:4873/underscore/-/underscore-1.8.3.tgz",
=======
          "from": "underscore@>=1.6.0 <2.0.0",
>>>>>>> ef0f0393
          "resolved": "http://beta-internal:4873/underscore/-/underscore-1.8.3.tgz"
        },
        "universal-analytics": {
          "version": "0.3.6",
          "from": "universal-analytics@>=0.3.4 <0.4.0",
          "resolved": "http://beta-internal:4873/universal-analytics/-/universal-analytics-0.3.6.tgz",
          "dependencies": {
            "async": {
              "version": "0.2.10",
<<<<<<< HEAD
              "from": "async@http://beta-internal:4873/async/-/async-0.2.10.tgz",
=======
              "from": "async@>=0.2.0 <0.3.0",
>>>>>>> ef0f0393
              "resolved": "http://beta-internal:4873/async/-/async-0.2.10.tgz"
            }
          }
        }
      }
    },
    "gitter-faye": {
      "version": "1.1.0-h",
      "from": "gitter-faye@>=1.1.0-e <2.0.0",
      "resolved": "http://beta-internal:4873/gitter-faye/-/gitter-faye-1.1.0-h.tgz",
      "dependencies": {
        "faye-websocket": {
          "version": "0.9.4",
          "from": "faye-websocket@>=0.9.4 <0.10.0",
          "resolved": "http://beta-internal:4873/faye-websocket/-/faye-websocket-0.9.4.tgz",
          "dependencies": {
            "websocket-driver": {
              "version": "0.5.4",
              "from": "websocket-driver@>=0.5.1",
              "resolved": "http://beta-internal:4873/websocket-driver/-/websocket-driver-0.5.4.tgz",
              "dependencies": {
                "websocket-extensions": {
                  "version": "0.1.1",
                  "from": "websocket-extensions@>=0.1.1",
                  "resolved": "http://beta-internal:4873/websocket-extensions/-/websocket-extensions-0.1.1.tgz"
                }
              }
            }
          }
        },
        "tunnel-agent": {
          "version": "0.4.0",
          "from": "tunnel-agent@*",
          "resolved": "http://beta-internal:4873/tunnel-agent/-/tunnel-agent-0.4.0.tgz"
        }
      }
    },
    "gitter-faye-redis": {
      "version": "0.4.4",
      "from": "gitter-faye-redis@>=0.4.4 <0.5.0",
      "resolved": "http://beta-internal:4873/gitter-faye-redis/-/gitter-faye-redis-0.4.4.tgz",
      "dependencies": {
        "redis": {
          "version": "0.12.1",
          "from": "redis@*",
          "resolved": "http://beta-internal:4873/redis/-/redis-0.12.1.tgz"
        }
      }
    },
    "gitter-markdown-processor": {
      "version": "7.1.3",
      "from": "gitter-markdown-processor@>=7.1.3 <8.0.0",
      "resolved": "http://beta-internal:4873/gitter-markdown-processor/-/gitter-markdown-processor-7.1.3.tgz",
      "dependencies": {
        "gitter-marked": {
          "version": "0.9.0",
          "from": "gitter-marked@>=0.9.0 <0.10.0",
          "resolved": "http://beta-internal:4873/gitter-marked/-/gitter-marked-0.9.0.tgz"
        },
        "highlight.js": {
          "version": "8.1.0-gitter",
          "resolved": "git://github.com/gitterHQ/highlight.js#6523cbb6e3f2a9374ea96e82f977ef57ef8cdf59"
        },
        "htmlencode": {
          "version": "0.0.4",
          "from": "htmlencode@0.0.4",
          "resolved": "http://beta-internal:4873/htmlencode/-/htmlencode-0.0.4.tgz"
        },
        "katex": {
          "version": "0.1.0",
          "from": "katex@0.1.0",
          "resolved": "http://beta-internal:4873/katex/-/katex-0.1.0.tgz"
        },
        "underscore": {
          "version": "1.8.3",
          "from": "underscore@>=1.7.0 <2.0.0",
          "resolved": "http://beta-internal:4873/underscore/-/underscore-1.8.3.tgz"
        },
        "worker-farm": {
          "version": "1.2.0",
          "from": "worker-farm@>=1.0.1 <2.0.0",
          "resolved": "http://beta-internal:4873/worker-farm/-/worker-farm-1.2.0.tgz",
          "dependencies": {
            "errno": {
              "version": "0.1.2",
              "from": "errno@>=0.1.1 <0.2.0-0",
              "resolved": "http://beta-internal:4873/errno/-/errno-0.1.2.tgz",
              "dependencies": {
                "prr": {
                  "version": "0.0.0",
                  "from": "prr@>=0.0.0 <0.1.0",
                  "resolved": "http://beta-internal:4873/prr/-/prr-0.0.0.tgz"
                }
              }
            },
            "xtend": {
              "version": "4.0.0",
<<<<<<< HEAD
              "from": "xtend@http://beta-internal:4873/xtend/-/xtend-4.0.0.tgz",
=======
              "from": "xtend@>=4.0.0 <4.1.0-0",
>>>>>>> ef0f0393
              "resolved": "http://beta-internal:4873/xtend/-/xtend-4.0.0.tgz"
            }
          }
        }
      }
    },
    "gitter-passport-github": {
      "version": "0.1.8-f",
      "from": "gitter-passport-github@>=0.1.8-f <0.2.0",
      "resolved": "http://beta-internal:4873/gitter-passport-github/-/gitter-passport-github-0.1.8-f.tgz",
      "dependencies": {
        "gitter-passport-oauth": {
          "version": "1.0.0-f",
          "from": "gitter-passport-oauth@>=1.0.0-f <2.0.0",
          "resolved": "http://beta-internal:4873/gitter-passport-oauth/-/gitter-passport-oauth-1.0.0-f.tgz",
          "dependencies": {
            "passport-oauth1": {
              "version": "1.0.1",
              "from": "passport-oauth1@>=1.0.0 <2.0.0",
              "resolved": "http://beta-internal:4873/passport-oauth1/-/passport-oauth1-1.0.1.tgz",
              "dependencies": {
                "passport-strategy": {
                  "version": "1.0.0",
                  "from": "passport-strategy@>=1.0.0 <2.0.0",
                  "resolved": "http://beta-internal:4873/passport-strategy/-/passport-strategy-1.0.0.tgz"
                },
                "oauth": {
                  "version": "0.9.12",
                  "from": "oauth@>=0.9.0 <0.10.0",
                  "resolved": "http://beta-internal:4873/oauth/-/oauth-0.9.12.tgz"
                },
                "utils-merge": {
                  "version": "1.0.0",
                  "from": "utils-merge@>=1.0.0 <2.0.0",
                  "resolved": "http://beta-internal:4873/utils-merge/-/utils-merge-1.0.0.tgz"
                }
              }
            }
          }
        },
        "pkginfo": {
          "version": "0.2.3",
          "from": "pkginfo@>=0.2.0 <0.3.0",
          "resolved": "http://beta-internal:4873/pkginfo/-/pkginfo-0.2.3.tgz"
        }
      }
    },
    "gitter-passport-http-bearer": {
      "version": "1.1.0",
      "from": "gitter-passport-http-bearer@>=1.1.0 <2.0.0",
      "resolved": "http://beta-internal:4873/gitter-passport-http-bearer/-/gitter-passport-http-bearer-1.1.0.tgz",
      "dependencies": {
        "passport-strategy": {
          "version": "1.0.0",
          "from": "passport-strategy@>=1.0.0 <2.0.0",
          "resolved": "http://beta-internal:4873/passport-strategy/-/passport-strategy-1.0.0.tgz"
        }
      }
    },
    "gitter-passport-oauth2": {
      "version": "1.1.2-b",
      "from": "gitter-passport-oauth2@>=1.1.2-b <2.0.0",
      "resolved": "http://beta-internal:4873/gitter-passport-oauth2/-/gitter-passport-oauth2-1.1.2-b.tgz",
      "dependencies": {
        "passport-strategy": {
          "version": "1.0.0",
          "from": "passport-strategy@>=1.0.0 <2.0.0",
          "resolved": "http://beta-internal:4873/passport-strategy/-/passport-strategy-1.0.0.tgz"
        },
        "oauth": {
          "version": "0.9.12",
          "from": "oauth@>=0.9.0 <0.10.0",
          "resolved": "http://beta-internal:4873/oauth/-/oauth-0.9.12.tgz"
        },
        "uid2": {
          "version": "0.0.3",
          "from": "uid2@>=0.0.0 <0.1.0",
          "resolved": "http://beta-internal:4873/uid2/-/uid2-0.0.3.tgz"
        }
      }
    },
    "gitter-realtime-client": {
<<<<<<< HEAD
      "version": "0.1.14",
      "from": "gitter-realtime-client@http://beta-internal:4873/gitter-realtime-client/-/gitter-realtime-client-0.1.14.tgz",
      "resolved": "http://beta-internal:4873/gitter-realtime-client/-/gitter-realtime-client-0.1.14.tgz",
      "dependencies": {
        "backbone-sorted-collection": {
          "version": "0.3.9",
=======
      "version": "0.1.13",
      "from": "gitter-realtime-client@>=0.1.12 <0.2.0",
      "resolved": "http://beta-internal:4873/gitter-realtime-client/-/gitter-realtime-client-0.1.13.tgz",
      "dependencies": {
        "backbone-sorted-collection": {
          "version": "0.3.9",
          "from": "backbone-sorted-collection@git://github.com/gitterhq/backbone-sorted-collection.git#79ce522",
>>>>>>> ef0f0393
          "resolved": "git://github.com/gitterhq/backbone-sorted-collection.git#79ce5228344e26a64f2d5b648698a9349c9030dd",
          "dependencies": {
            "backbone-collection-proxy": {
              "version": "0.2.5",
<<<<<<< HEAD
              "from": "backbone-collection-proxy@http://beta-internal:4873/backbone-collection-proxy/-/backbone-collection-proxy-0.2.5.tgz",
=======
              "from": "backbone-collection-proxy@>=0.2.0 <0.3.0",
>>>>>>> ef0f0393
              "resolved": "http://beta-internal:4873/backbone-collection-proxy/-/backbone-collection-proxy-0.2.5.tgz"
            }
          }
        },
<<<<<<< HEAD
        "gitter-faye": {
          "version": "1.1.0-h",
          "from": "gitter-faye@http://beta-internal:4873/gitter-faye/-/gitter-faye-1.1.0-h.tgz",
          "resolved": "http://beta-internal:4873/gitter-faye/-/gitter-faye-1.1.0-h.tgz",
          "dependencies": {
            "faye-websocket": {
              "version": "0.9.4",
              "from": "faye-websocket@http://beta-internal:4873/faye-websocket/-/faye-websocket-0.9.4.tgz",
              "resolved": "http://beta-internal:4873/faye-websocket/-/faye-websocket-0.9.4.tgz",
              "dependencies": {
                "websocket-driver": {
                  "version": "0.5.4",
                  "from": "websocket-driver@http://beta-internal:4873/websocket-driver/-/websocket-driver-0.5.4.tgz",
                  "resolved": "http://beta-internal:4873/websocket-driver/-/websocket-driver-0.5.4.tgz",
                  "dependencies": {
                    "websocket-extensions": {
                      "version": "0.1.1",
                      "from": "websocket-extensions@http://beta-internal:4873/websocket-extensions/-/websocket-extensions-0.1.1.tgz",
                      "resolved": "http://beta-internal:4873/websocket-extensions/-/websocket-extensions-0.1.1.tgz"
                    }
                  }
                }
              }
            },
            "tunnel-agent": {
              "version": "0.4.0",
              "from": "tunnel-agent@http://beta-internal:4873/tunnel-agent/-/tunnel-agent-0.4.0.tgz",
              "resolved": "http://beta-internal:4873/tunnel-agent/-/tunnel-agent-0.4.0.tgz"
            }
          }
        },
        "moment": {
          "version": "2.10.2",
          "from": "moment@http://beta-internal:4873/moment/-/moment-2.10.2.tgz",
          "resolved": "http://beta-internal:4873/moment/-/moment-2.10.2.tgz"
        },
        "underscore": {
          "version": "1.8.3",
          "from": "underscore@http://beta-internal:4873/underscore/-/underscore-1.8.3.tgz",
=======
        "moment": {
          "version": "2.10.0",
          "from": "moment@>=2.9.0 <3.0.0",
          "resolved": "http://beta-internal:4873/moment/-/moment-2.10.0.tgz"
        },
        "underscore": {
          "version": "1.8.3",
          "from": "underscore@>=1.7.0 <2.0.0",
>>>>>>> ef0f0393
          "resolved": "http://beta-internal:4873/underscore/-/underscore-1.8.3.tgz"
        }
      }
    },
    "gitter-redis-scripto": {
      "version": "0.2.2",
      "from": "gitter-redis-scripto@>=0.2.2 <0.3.0",
      "resolved": "http://beta-internal:4873/gitter-redis-scripto/-/gitter-redis-scripto-0.2.2.tgz",
      "dependencies": {
        "redis": {
          "version": "0.8.6",
          "from": "redis@>=0.8.0 <0.9.0",
          "resolved": "http://beta-internal:4873/redis/-/redis-0.8.6.tgz"
        },
        "debug": {
          "version": "0.7.4",
          "from": "debug@>=0.7.0 <0.8.0",
          "resolved": "http://beta-internal:4873/debug/-/debug-0.7.4.tgz"
        }
      }
    },
    "gitter-services": {
<<<<<<< HEAD
      "version": "1.9.0",
      "resolved": "git+ssh://git@github.com:gitterHQ/services.git#db894ca96de3618a31f3b1ae589c5f709b0ccb69",
=======
      "version": "1.10.1",
      "from": "gitter-services@git+ssh://git@github.com:gitterHQ/services.git#1.10.1",
      "resolved": "git+ssh://git@github.com:gitterHQ/services.git#97ed3b85a76c548619dfc7c40ed0b892482fc33b",
>>>>>>> ef0f0393
      "dependencies": {
        "require-all": {
          "version": "0.0.8",
          "from": "require-all@0.0.8",
          "resolved": "http://beta-internal:4873/require-all/-/require-all-0.0.8.tgz"
        },
        "qs": {
          "version": "1.2.2",
          "from": "qs@>=1.0.0 <2.0.0",
          "resolved": "http://beta-internal:4873/qs/-/qs-1.2.2.tgz"
        },
        "extend": {
          "version": "1.3.0",
          "from": "extend@>=1.2.1 <2.0.0",
          "resolved": "http://beta-internal:4873/extend/-/extend-1.3.0.tgz"
        }
      }
    },
    "handlebars": {
      "version": "2.0.0",
      "from": "handlebars@>=2.0.0 <3.0.0",
      "resolved": "http://beta-internal:4873/handlebars/-/handlebars-2.0.0.tgz",
      "dependencies": {
        "optimist": {
          "version": "0.3.7",
<<<<<<< HEAD
          "from": "optimist@http://beta-internal:4873/optimist/-/optimist-0.3.7.tgz",
=======
          "from": "optimist@>=0.3.0 <0.4.0",
>>>>>>> ef0f0393
          "resolved": "http://beta-internal:4873/optimist/-/optimist-0.3.7.tgz",
          "dependencies": {
            "wordwrap": {
              "version": "0.0.2",
<<<<<<< HEAD
              "from": "wordwrap@http://beta-internal:4873/wordwrap/-/wordwrap-0.0.2.tgz",
=======
              "from": "wordwrap@>=0.0.2 <0.1.0",
>>>>>>> ef0f0393
              "resolved": "http://beta-internal:4873/wordwrap/-/wordwrap-0.0.2.tgz"
            }
          }
        },
        "uglify-js": {
          "version": "2.3.6",
          "from": "uglify-js@>=2.3.0 <2.4.0",
          "resolved": "http://beta-internal:4873/uglify-js/-/uglify-js-2.3.6.tgz",
          "dependencies": {
            "async": {
              "version": "0.2.10",
              "from": "async@>=0.2.6 <0.3.0",
              "resolved": "http://beta-internal:4873/async/-/async-0.2.10.tgz"
            },
            "source-map": {
              "version": "0.1.43",
              "from": "source-map@>=0.1.7 <0.2.0",
              "resolved": "http://beta-internal:4873/source-map/-/source-map-0.1.43.tgz",
              "dependencies": {
                "amdefine": {
                  "version": "0.1.0",
<<<<<<< HEAD
                  "from": "amdefine@http://beta-internal:4873/amdefine/-/amdefine-0.1.0.tgz",
=======
                  "from": "amdefine@>=0.0.4",
>>>>>>> ef0f0393
                  "resolved": "http://beta-internal:4873/amdefine/-/amdefine-0.1.0.tgz"
                }
              }
            }
          }
        }
      }
    },
    "heapdump": {
      "version": "0.2.10",
      "from": "heapdump@>=0.2.9 <0.3.0",
      "resolved": "http://beta-internal:4873/heapdump/-/heapdump-0.2.10.tgz"
    },
    "highlight.js": {
      "version": "8.1.0-gitter",
      "resolved": "git://github.com/gitterHQ/highlight.js#6523cbb6e3f2a9374ea96e82f977ef57ef8cdf59"
    },
    "i18n": {
      "version": "0.4.1",
      "from": "i18n@>=0.4.1 <0.5.0",
      "resolved": "http://beta-internal:4873/i18n/-/i18n-0.4.1.tgz",
      "dependencies": {
        "sprintf": {
          "version": "0.1.5",
          "from": "sprintf@>=0.1.1",
          "resolved": "http://beta-internal:4873/sprintf/-/sprintf-0.1.5.tgz"
        },
        "debug": {
          "version": "2.1.3",
          "from": "debug@*",
          "resolved": "http://beta-internal:4873/debug/-/debug-2.1.3.tgz",
          "dependencies": {
            "ms": {
              "version": "0.7.0",
              "from": "ms@0.7.0",
              "resolved": "http://beta-internal:4873/ms/-/ms-0.7.0.tgz"
            }
          }
        }
      }
    },
    "i18n-2": {
      "version": "0.4.6",
      "from": "i18n-2@>=0.4.6 <0.5.0",
      "resolved": "http://beta-internal:4873/i18n-2/-/i18n-2-0.4.6.tgz",
      "dependencies": {
        "sprintf": {
          "version": "0.1.5",
          "from": "sprintf@>=0.1.1",
          "resolved": "http://beta-internal:4873/sprintf/-/sprintf-0.1.5.tgz"
        }
      }
    },
    "imagemagick": {
      "version": "0.1.2",
      "from": "imagemagick@0.1.2",
      "resolved": "http://beta-internal:4873/imagemagick/-/imagemagick-0.1.2.tgz"
    },
    "intercom.io": {
      "version": "0.0.8",
      "from": "intercom.io@>=0.0.8 <0.1.0",
      "resolved": "http://beta-internal:4873/intercom.io/-/intercom.io-0.0.8.tgz",
      "dependencies": {
<<<<<<< HEAD
        "debug": {
          "version": "0.8.1",
          "from": "debug@http://beta-internal:4873/debug/-/debug-0.8.1.tgz",
          "resolved": "http://beta-internal:4873/debug/-/debug-0.8.1.tgz"
        },
        "lodash": {
          "version": "2.4.1",
          "from": "lodash@http://beta-internal:4873/lodash/-/lodash-2.4.1.tgz",
          "resolved": "http://beta-internal:4873/lodash/-/lodash-2.4.1.tgz"
        },
        "qs": {
          "version": "0.6.6",
          "from": "qs@http://beta-internal:4873/qs/-/qs-0.6.6.tgz",
          "resolved": "http://beta-internal:4873/qs/-/qs-0.6.6.tgz"
        },
=======
>>>>>>> ef0f0393
        "request": {
          "version": "2.34.0",
          "from": "request@2.34.0",
          "resolved": "http://beta-internal:4873/request/-/request-2.34.0.tgz",
          "dependencies": {
            "json-stringify-safe": {
              "version": "5.0.0",
              "from": "json-stringify-safe@>=5.0.0 <5.1.0",
              "resolved": "http://beta-internal:4873/json-stringify-safe/-/json-stringify-safe-5.0.0.tgz"
            },
            "forever-agent": {
              "version": "0.5.2",
              "from": "forever-agent@>=0.5.0 <0.6.0",
              "resolved": "http://beta-internal:4873/forever-agent/-/forever-agent-0.5.2.tgz"
            },
            "mime": {
              "version": "1.2.11",
              "from": "mime@>=1.2.9 <1.3.0",
              "resolved": "http://beta-internal:4873/mime/-/mime-1.2.11.tgz"
            },
            "form-data": {
              "version": "0.1.4",
              "from": "form-data@>=0.1.0 <0.2.0",
              "resolved": "http://beta-internal:4873/form-data/-/form-data-0.1.4.tgz",
              "dependencies": {
                "combined-stream": {
                  "version": "0.0.7",
                  "from": "combined-stream@>=0.0.4 <0.1.0",
                  "resolved": "http://beta-internal:4873/combined-stream/-/combined-stream-0.0.7.tgz",
                  "dependencies": {
                    "delayed-stream": {
                      "version": "0.0.5",
                      "from": "delayed-stream@0.0.5",
                      "resolved": "http://beta-internal:4873/delayed-stream/-/delayed-stream-0.0.5.tgz"
                    }
                  }
                }
              }
            },
            "tunnel-agent": {
              "version": "0.3.0",
              "from": "tunnel-agent@>=0.3.0 <0.4.0",
              "resolved": "http://beta-internal:4873/tunnel-agent/-/tunnel-agent-0.3.0.tgz"
            },
            "http-signature": {
              "version": "0.10.1",
              "from": "http-signature@>=0.10.0 <0.11.0",
              "resolved": "http://beta-internal:4873/http-signature/-/http-signature-0.10.1.tgz",
              "dependencies": {
                "assert-plus": {
                  "version": "0.1.5",
                  "from": "assert-plus@>=0.1.5 <0.2.0",
                  "resolved": "http://beta-internal:4873/assert-plus/-/assert-plus-0.1.5.tgz"
                },
                "asn1": {
                  "version": "0.1.11",
                  "from": "asn1@0.1.11",
                  "resolved": "http://beta-internal:4873/asn1/-/asn1-0.1.11.tgz"
                },
                "ctype": {
                  "version": "0.5.3",
                  "from": "ctype@0.5.3",
                  "resolved": "http://beta-internal:4873/ctype/-/ctype-0.5.3.tgz"
                }
              }
            },
<<<<<<< HEAD
            "json-stringify-safe": {
              "version": "5.0.0",
              "from": "json-stringify-safe@http://beta-internal:4873/json-stringify-safe/-/json-stringify-safe-5.0.0.tgz",
              "resolved": "http://beta-internal:4873/json-stringify-safe/-/json-stringify-safe-5.0.0.tgz"
            },
            "mime": {
              "version": "1.2.11",
              "from": "mime@http://beta-internal:4873/mime/-/mime-1.2.11.tgz",
              "resolved": "http://beta-internal:4873/mime/-/mime-1.2.11.tgz"
            },
=======
>>>>>>> ef0f0393
            "oauth-sign": {
              "version": "0.3.0",
              "from": "oauth-sign@>=0.3.0 <0.4.0",
              "resolved": "http://beta-internal:4873/oauth-sign/-/oauth-sign-0.3.0.tgz"
            },
            "hawk": {
              "version": "1.0.0",
              "from": "hawk@>=1.0.0 <1.1.0",
              "resolved": "http://beta-internal:4873/hawk/-/hawk-1.0.0.tgz",
              "dependencies": {
                "hoek": {
                  "version": "0.9.1",
                  "from": "hoek@>=0.9.0 <0.10.0",
                  "resolved": "http://beta-internal:4873/hoek/-/hoek-0.9.1.tgz"
                },
                "boom": {
                  "version": "0.4.2",
                  "from": "boom@>=0.4.0 <0.5.0",
                  "resolved": "http://beta-internal:4873/boom/-/boom-0.4.2.tgz"
                },
                "cryptiles": {
                  "version": "0.2.2",
                  "from": "cryptiles@>=0.2.0 <0.3.0",
                  "resolved": "http://beta-internal:4873/cryptiles/-/cryptiles-0.2.2.tgz"
                },
                "sntp": {
                  "version": "0.2.4",
                  "from": "sntp@>=0.2.0 <0.3.0",
                  "resolved": "http://beta-internal:4873/sntp/-/sntp-0.2.4.tgz"
                }
              }
            },
            "aws-sign2": {
              "version": "0.5.0",
              "from": "aws-sign2@>=0.5.0 <0.6.0",
              "resolved": "http://beta-internal:4873/aws-sign2/-/aws-sign2-0.5.0.tgz"
            }
          }
        },
        "qs": {
          "version": "0.6.6",
          "from": "qs@0.6.6",
          "resolved": "http://beta-internal:4873/qs/-/qs-0.6.6.tgz"
        },
        "lodash": {
          "version": "2.4.1",
          "from": "lodash@2.4.1",
          "resolved": "http://beta-internal:4873/lodash/-/lodash-2.4.1.tgz"
        },
        "debug": {
          "version": "0.8.1",
          "from": "debug@0.8.1",
          "resolved": "http://beta-internal:4873/debug/-/debug-0.8.1.tgz"
        }
      }
    },
    "jwt-simple": {
      "version": "0.1.0",
      "from": "jwt-simple@>=0.1.0 <0.2.0",
      "resolved": "http://beta-internal:4873/jwt-simple/-/jwt-simple-0.1.0.tgz"
    },
    "keyword-extractor": {
      "version": "0.0.9",
      "from": "keyword-extractor@0.0.9",
      "resolved": "http://beta-internal:4873/keyword-extractor/-/keyword-extractor-0.0.9.tgz",
      "dependencies": {
        "underscore": {
          "version": "1.6.0",
          "from": "underscore@1.6.0",
          "resolved": "http://beta-internal:4873/underscore/-/underscore-1.6.0.tgz"
        },
        "underscore.string": {
          "version": "2.3.3",
          "from": "underscore.string@2.3.3",
          "resolved": "http://beta-internal:4873/underscore.string/-/underscore.string-2.3.3.tgz"
        }
      }
    },
    "langs": {
      "version": "1.0.1",
      "from": "langs@>=1.0.1 <2.0.0",
      "resolved": "http://beta-internal:4873/langs/-/langs-1.0.1.tgz"
    },
    "languagedetect": {
      "version": "1.1.1",
      "from": "languagedetect@>=1.1.1 <2.0.0",
      "resolved": "http://beta-internal:4873/languagedetect/-/languagedetect-1.1.1.tgz"
    },
    "lazy.js": {
      "version": "0.2.1",
      "from": "lazy.js@>=0.2.1 <0.3.0",
      "resolved": "http://beta-internal:4873/lazy.js/-/lazy.js-0.2.1.tgz"
    },
    "locale": {
      "version": "0.0.17",
      "from": "locale@0.0.17",
      "resolved": "http://beta-internal:4873/locale/-/locale-0.0.17.tgz"
    },
    "lodash": {
      "version": "3.2.0",
      "from": "lodash@>=3.2.0 <3.3.0",
      "resolved": "http://beta-internal:4873/lodash/-/lodash-3.2.0.tgz"
    },
    "loglevel": {
      "version": "1.2.0",
      "from": "loglevel@>=1.2.0 <2.0.0",
      "resolved": "http://beta-internal:4873/loglevel/-/loglevel-1.2.0.tgz"
    },
    "lru-cache": {
      "version": "2.5.0",
      "from": "lru-cache@>=2.5.0 <3.0.0",
      "resolved": "http://beta-internal:4873/lru-cache/-/lru-cache-2.5.0.tgz"
    },
    "mandrill-api": {
      "version": "1.0.41",
      "from": "mandrill-api@>=1.0.40 <1.1.0",
      "resolved": "http://beta-internal:4873/mandrill-api/-/mandrill-api-1.0.41.tgz"
    },
    "memwatch": {
      "version": "0.2.2",
      "from": "memwatch@>=0.2.2 <0.3.0",
      "resolved": "http://beta-internal:4873/memwatch/-/memwatch-0.2.2.tgz"
    },
    "mixpanel": {
      "version": "0.0.20",
      "from": "mixpanel@>=0.0.19 <0.1.0",
      "resolved": "http://beta-internal:4873/mixpanel/-/mixpanel-0.0.20.tgz"
    },
    "moment": {
      "version": "2.6.0",
      "resolved": "git://github.com/gitterHQ/moment#440d7889d9c0c8540cdc7711819f546cc99584a8"
    },
    "mongodb": {
      "version": "1.4.35",
      "from": "mongodb@>=1.4.32 <2.0.0",
      "resolved": "http://beta-internal:4873/mongodb/-/mongodb-1.4.35.tgz",
      "dependencies": {
        "bson": {
          "version": "0.2.21",
          "from": "bson@>=0.2.0 <0.3.0",
          "resolved": "http://beta-internal:4873/bson/-/bson-0.2.21.tgz",
          "dependencies": {
            "nan": {
              "version": "1.7.0",
              "from": "nan@1.7.0",
              "resolved": "http://beta-internal:4873/nan/-/nan-1.7.0.tgz"
            }
          }
        },
        "kerberos": {
          "version": "0.0.9",
          "from": "kerberos@0.0.9",
          "resolved": "http://beta-internal:4873/kerberos/-/kerberos-0.0.9.tgz",
          "dependencies": {
            "nan": {
              "version": "1.6.2",
              "from": "nan@1.6.2",
              "resolved": "http://beta-internal:4873/nan/-/nan-1.6.2.tgz"
            }
          }
        },
        "readable-stream": {
          "version": "1.0.33",
          "from": "readable-stream@latest",
          "resolved": "http://beta-internal:4873/readable-stream/-/readable-stream-1.0.33.tgz",
          "dependencies": {
            "core-util-is": {
              "version": "1.0.1",
              "from": "core-util-is@>=1.0.0 <1.1.0",
              "resolved": "http://beta-internal:4873/core-util-is/-/core-util-is-1.0.1.tgz"
            },
            "isarray": {
              "version": "0.0.1",
<<<<<<< HEAD
              "from": "isarray@http://beta-internal:4873/isarray/-/isarray-0.0.1.tgz",
=======
              "from": "isarray@0.0.1",
>>>>>>> ef0f0393
              "resolved": "http://beta-internal:4873/isarray/-/isarray-0.0.1.tgz"
            },
            "string_decoder": {
              "version": "0.10.31",
              "from": "string_decoder@>=0.10.0 <0.11.0",
              "resolved": "http://beta-internal:4873/string_decoder/-/string_decoder-0.10.31.tgz"
            },
            "inherits": {
              "version": "2.0.1",
              "from": "inherits@>=2.0.1 <2.1.0",
              "resolved": "http://beta-internal:4873/inherits/-/inherits-2.0.1.tgz"
            }
          }
        }
      }
    },
    "mongodb-arbiter-discovery": {
      "version": "0.1.1",
      "from": "mongodb-arbiter-discovery@>=0.1.1 <0.2.0",
      "resolved": "http://beta-internal:4873/mongodb-arbiter-discovery/-/mongodb-arbiter-discovery-0.1.1.tgz"
    },
    "mongodb-connection-string": {
      "version": "0.1.1",
      "from": "mongodb-connection-string@>=0.1.1 <0.2.0",
      "resolved": "http://beta-internal:4873/mongodb-connection-string/-/mongodb-connection-string-0.1.1.tgz"
    },
    "mongodb-datadog-stats": {
      "version": "0.1.2",
      "from": "mongodb-datadog-stats@>=0.1.2 <0.2.0",
      "resolved": "http://beta-internal:4873/mongodb-datadog-stats/-/mongodb-datadog-stats-0.1.2.tgz",
      "dependencies": {
        "mongodb-perf-wrapper": {
          "version": "0.1.3",
          "from": "mongodb-perf-wrapper@>=0.1.3 <0.2.0",
          "resolved": "http://beta-internal:4873/mongodb-perf-wrapper/-/mongodb-perf-wrapper-0.1.3.tgz"
        },
        "node-statsd": {
          "version": "0.1.1",
          "from": "node-statsd@>=0.1.1 <0.2.0",
          "resolved": "http://beta-internal:4873/node-statsd/-/node-statsd-0.1.1.tgz"
        }
      }
    },
    "mongoose": {
      "version": "3.8.26",
      "from": "mongoose@>=3.8.24 <3.9.0",
      "resolved": "http://beta-internal:4873/mongoose/-/mongoose-3.8.26.tgz",
      "dependencies": {
        "mongodb": {
          "version": "1.4.32",
          "from": "mongodb@1.4.32",
          "resolved": "http://beta-internal:4873/mongodb/-/mongodb-1.4.32.tgz",
          "dependencies": {
            "bson": {
              "version": "0.2.21",
              "from": "bson@>=0.2.0 <0.3.0",
              "resolved": "http://beta-internal:4873/bson/-/bson-0.2.21.tgz",
              "dependencies": {
                "nan": {
                  "version": "1.7.0",
                  "from": "nan@1.7.0",
                  "resolved": "http://beta-internal:4873/nan/-/nan-1.7.0.tgz"
                }
              }
            },
            "kerberos": {
              "version": "0.0.9",
              "from": "kerberos@0.0.9",
              "resolved": "http://beta-internal:4873/kerberos/-/kerberos-0.0.9.tgz",
              "dependencies": {
                "nan": {
                  "version": "1.6.2",
                  "from": "nan@1.6.2",
                  "resolved": "http://beta-internal:4873/nan/-/nan-1.6.2.tgz"
                }
              }
            },
            "readable-stream": {
              "version": "1.0.33",
              "from": "readable-stream@latest",
              "resolved": "http://beta-internal:4873/readable-stream/-/readable-stream-1.0.33.tgz",
              "dependencies": {
                "core-util-is": {
                  "version": "1.0.1",
                  "from": "core-util-is@>=1.0.0 <1.1.0",
                  "resolved": "http://beta-internal:4873/core-util-is/-/core-util-is-1.0.1.tgz"
                },
<<<<<<< HEAD
                "inherits": {
                  "version": "2.0.1",
                  "from": "inherits@http://beta-internal:4873/inherits/-/inherits-2.0.1.tgz",
                  "resolved": "http://beta-internal:4873/inherits/-/inherits-2.0.1.tgz"
                },
                "isarray": {
                  "version": "0.0.1",
                  "from": "isarray@http://beta-internal:4873/isarray/-/isarray-0.0.1.tgz",
=======
                "isarray": {
                  "version": "0.0.1",
                  "from": "isarray@0.0.1",
>>>>>>> ef0f0393
                  "resolved": "http://beta-internal:4873/isarray/-/isarray-0.0.1.tgz"
                },
                "string_decoder": {
                  "version": "0.10.31",
                  "from": "string_decoder@>=0.10.0 <0.11.0",
                  "resolved": "http://beta-internal:4873/string_decoder/-/string_decoder-0.10.31.tgz"
                },
                "inherits": {
                  "version": "2.0.1",
                  "from": "inherits@>=2.0.1 <2.1.0",
                  "resolved": "http://beta-internal:4873/inherits/-/inherits-2.0.1.tgz"
                }
              }
            }
          }
        },
        "hooks": {
          "version": "0.2.1",
          "from": "hooks@0.2.1",
          "resolved": "http://beta-internal:4873/hooks/-/hooks-0.2.1.tgz"
        },
        "ms": {
          "version": "0.1.0",
          "from": "ms@0.1.0",
          "resolved": "http://beta-internal:4873/ms/-/ms-0.1.0.tgz"
        },
        "sliced": {
          "version": "0.0.5",
          "from": "sliced@0.0.5",
          "resolved": "http://beta-internal:4873/sliced/-/sliced-0.0.5.tgz"
        },
        "muri": {
          "version": "0.3.1",
          "from": "muri@0.3.1",
          "resolved": "http://beta-internal:4873/muri/-/muri-0.3.1.tgz"
        },
        "mpromise": {
          "version": "0.4.3",
          "from": "mpromise@0.4.3",
          "resolved": "http://beta-internal:4873/mpromise/-/mpromise-0.4.3.tgz"
        },
        "mpath": {
          "version": "0.1.1",
          "from": "mpath@0.1.1",
          "resolved": "http://beta-internal:4873/mpath/-/mpath-0.1.1.tgz"
        },
        "regexp-clone": {
          "version": "0.0.1",
          "from": "regexp-clone@0.0.1",
          "resolved": "http://beta-internal:4873/regexp-clone/-/regexp-clone-0.0.1.tgz"
        },
        "mquery": {
          "version": "1.4.0",
          "from": "mquery@1.4.0",
          "resolved": "http://beta-internal:4873/mquery/-/mquery-1.4.0.tgz",
          "dependencies": {
            "bluebird": {
              "version": "2.3.2",
              "from": "bluebird@2.3.2",
              "resolved": "http://beta-internal:4873/bluebird/-/bluebird-2.3.2.tgz"
            },
            "debug": {
              "version": "0.7.4",
              "from": "debug@0.7.4",
              "resolved": "http://beta-internal:4873/debug/-/debug-0.7.4.tgz"
            }
          }
        }
      }
    },
    "mongoose-number": {
      "version": "0.1.0",
      "resolved": "git://github.com/gitterHQ/mongoose-number#74e1653b3fd33427cca93fb325d0b289cbce08c4"
    },
    "mongoose-q": {
      "version": "0.0.13",
      "from": "mongoose-q@0.0.13",
      "resolved": "http://beta-internal:4873/mongoose-q/-/mongoose-q-0.0.13.tgz"
    },
    "newrelic": {
      "version": "1.18.3",
      "resolved": "http://beta-internal:4873/newrelic/-/newrelic-1.18.3.tgz",
      "dependencies": {
        "https-proxy-agent": {
          "version": "0.3.5",
          "resolved": "https://registry.npmjs.org/https-proxy-agent/-/https-proxy-agent-0.3.5.tgz",
          "dependencies": {
            "agent-base": {
              "version": "1.0.1",
              "resolved": "https://registry.npmjs.org/agent-base/-/agent-base-1.0.1.tgz"
            },
            "debug": {
              "version": "1.0.4",
              "resolved": "https://registry.npmjs.org/debug/-/debug-1.0.4.tgz",
              "dependencies": {
                "ms": {
                  "version": "0.6.2",
                  "resolved": "https://registry.npmjs.org/ms/-/ms-0.6.2.tgz"
                }
              }
            },
            "extend": {
              "version": "1.2.1",
              "resolved": "https://registry.npmjs.org/extend/-/extend-1.2.1.tgz"
            }
          }
        },
        "json-stringify-safe": {
          "version": "5.0.0",
          "resolved": "https://registry.npmjs.org/json-stringify-safe/-/json-stringify-safe-5.0.0.tgz"
        },
        "readable-stream": {
          "version": "1.1.13",
          "resolved": "https://registry.npmjs.org/readable-stream/-/readable-stream-1.1.13.tgz",
          "dependencies": {
            "core-util-is": {
              "version": "1.0.1",
              "resolved": "https://registry.npmjs.org/core-util-is/-/core-util-is-1.0.1.tgz"
            },
            "inherits": {
              "version": "2.0.1",
              "resolved": "https://registry.npmjs.org/inherits/-/inherits-2.0.1.tgz"
            },
            "isarray": {
              "version": "0.0.1",
              "resolved": "https://registry.npmjs.org/isarray/-/isarray-0.0.1.tgz"
            },
            "string_decoder": {
              "version": "0.10.31",
              "resolved": "https://registry.npmjs.org/string_decoder/-/string_decoder-0.10.31.tgz"
            }
          }
        },
        "semver": {
          "version": "4.3.3",
          "resolved": "https://registry.npmjs.org/semver/-/semver-4.3.3.tgz"
        },
        "yakaa": {
          "version": "1.0.1",
          "resolved": "https://registry.npmjs.org/yakaa/-/yakaa-1.0.1.tgz"
        }
      }
    },
    "node-gcm": {
      "version": "0.9.15",
      "from": "node-gcm@>=0.9.12 <0.10.0",
      "resolved": "http://beta-internal:4873/node-gcm/-/node-gcm-0.9.15.tgz",
      "dependencies": {
        "debug": {
          "version": "0.8.1",
          "from": "debug@>=0.8.1 <0.9.0",
          "resolved": "http://beta-internal:4873/debug/-/debug-0.8.1.tgz"
        }
      }
    },
    "node-resque": {
      "version": "0.8.7",
      "from": "node-resque@>=0.8.3 <0.9.0",
      "resolved": "http://beta-internal:4873/node-resque/-/node-resque-0.8.7.tgz",
      "dependencies": {
        "redis": {
          "version": "0.10.3",
          "from": "redis@>=0.10.3 <0.11.0",
          "resolved": "http://beta-internal:4873/redis/-/redis-0.10.3.tgz"
        }
      }
    },
    "node-statsd": {
      "version": "0.0.7",
      "from": "node-statsd@0.0.7",
      "resolved": "http://beta-internal:4873/node-statsd/-/node-statsd-0.0.7.tgz"
    },
    "node-uuid": {
      "version": "1.4.0",
      "from": "node-uuid@1.4.0",
      "resolved": "http://beta-internal:4873/node-uuid/-/node-uuid-1.4.0.tgz"
    },
    "nodemailer": {
      "version": "0.3.14",
      "from": "nodemailer@0.3.14",
      "resolved": "http://beta-internal:4873/nodemailer/-/nodemailer-0.3.14.tgz",
      "dependencies": {
        "mailcomposer": {
          "version": "0.2.12",
          "from": "mailcomposer@>=0.1.11",
          "resolved": "http://beta-internal:4873/mailcomposer/-/mailcomposer-0.2.12.tgz",
          "dependencies": {
            "mimelib": {
              "version": "0.2.19",
              "from": "mimelib@>=0.2.15 <0.3.0",
              "resolved": "http://beta-internal:4873/mimelib/-/mimelib-0.2.19.tgz",
              "dependencies": {
                "encoding": {
                  "version": "0.1.11",
                  "from": "encoding@>=0.1.7 <0.2.0",
                  "resolved": "http://beta-internal:4873/encoding/-/encoding-0.1.11.tgz",
                  "dependencies": {
                    "iconv-lite": {
                      "version": "0.4.7",
                      "from": "iconv-lite@>=0.4.4 <0.5.0",
                      "resolved": "http://beta-internal:4873/iconv-lite/-/iconv-lite-0.4.7.tgz"
                    }
                  }
                },
                "addressparser": {
                  "version": "0.3.2",
                  "from": "addressparser@>=0.3.2 <0.4.0",
                  "resolved": "http://beta-internal:4873/addressparser/-/addressparser-0.3.2.tgz"
                }
              }
            },
            "mime": {
              "version": "1.2.11",
              "from": "mime@>=1.2.11 <1.3.0",
              "resolved": "http://beta-internal:4873/mime/-/mime-1.2.11.tgz"
            },
            "he": {
              "version": "0.3.6",
              "from": "he@>=0.3.6 <0.4.0",
              "resolved": "http://beta-internal:4873/he/-/he-0.3.6.tgz"
            },
<<<<<<< HEAD
            "mime": {
              "version": "1.2.11",
              "from": "mime@http://beta-internal:4873/mime/-/mime-1.2.11.tgz",
              "resolved": "http://beta-internal:4873/mime/-/mime-1.2.11.tgz"
=======
            "follow-redirects": {
              "version": "0.0.3",
              "from": "follow-redirects@0.0.3",
              "resolved": "http://beta-internal:4873/follow-redirects/-/follow-redirects-0.0.3.tgz"
>>>>>>> ef0f0393
            },
            "dkim-signer": {
              "version": "0.1.2",
              "from": "dkim-signer@>=0.1.1 <0.2.0",
              "resolved": "http://beta-internal:4873/dkim-signer/-/dkim-signer-0.1.2.tgz",
              "dependencies": {
                "punycode": {
                  "version": "1.2.4",
                  "from": "punycode@>=1.2.4 <1.3.0",
                  "resolved": "http://beta-internal:4873/punycode/-/punycode-1.2.4.tgz"
                }
              }
            }
          }
        },
        "simplesmtp": {
          "version": "0.3.35",
          "from": "simplesmtp@>=0.1.15",
          "resolved": "http://beta-internal:4873/simplesmtp/-/simplesmtp-0.3.35.tgz",
          "dependencies": {
            "rai": {
              "version": "0.1.12",
              "from": "rai@>=0.1.11 <0.2.0",
              "resolved": "http://beta-internal:4873/rai/-/rai-0.1.12.tgz"
            },
            "xoauth2": {
              "version": "0.1.8",
              "from": "xoauth2@>=0.1.8 <0.2.0",
              "resolved": "http://beta-internal:4873/xoauth2/-/xoauth2-0.1.8.tgz"
            }
          }
        }
      }
    },
    "nomnom": {
      "version": "1.6.2",
      "from": "nomnom@>=1.6.2 <1.7.0",
      "resolved": "http://beta-internal:4873/nomnom/-/nomnom-1.6.2.tgz",
      "dependencies": {
        "colors": {
          "version": "0.5.1",
          "from": "colors@>=0.5.0 <0.6.0",
          "resolved": "http://beta-internal:4873/colors/-/colors-0.5.1.tgz"
        },
        "underscore": {
          "version": "1.4.4",
          "from": "underscore@>=1.4.4 <1.5.0",
          "resolved": "http://beta-internal:4873/underscore/-/underscore-1.4.4.tgz"
        }
      }
    },
    "oauth2orize": {
      "version": "1.0.1",
      "from": "oauth2orize@>=1.0.0 <1.1.0",
      "resolved": "http://beta-internal:4873/oauth2orize/-/oauth2orize-1.0.1.tgz",
      "dependencies": {
        "uid2": {
          "version": "0.0.3",
          "from": "uid2@>=0.0.0 <0.1.0",
          "resolved": "http://beta-internal:4873/uid2/-/uid2-0.0.3.tgz"
        },
        "utils-merge": {
          "version": "1.0.0",
          "from": "utils-merge@>=1.0.0 <2.0.0",
          "resolved": "http://beta-internal:4873/utils-merge/-/utils-merge-1.0.0.tgz"
        },
        "debug": {
          "version": "0.7.4",
          "from": "debug@>=0.7.0 <0.8.0",
          "resolved": "http://beta-internal:4873/debug/-/debug-0.7.4.tgz"
        }
      }
    },
    "octonode": {
      "version": "0.6.16",
      "from": "octonode@>=0.6.8 <0.7.0",
      "resolved": "http://beta-internal:4873/octonode/-/octonode-0.6.16.tgz",
      "dependencies": {
        "request": {
          "version": "2.51.0",
          "from": "request@>=2.51.0 <2.52.0",
          "resolved": "http://beta-internal:4873/request/-/request-2.51.0.tgz",
          "dependencies": {
            "bl": {
              "version": "0.9.4",
              "from": "bl@>=0.9.0 <0.10.0",
              "resolved": "http://beta-internal:4873/bl/-/bl-0.9.4.tgz",
              "dependencies": {
                "readable-stream": {
                  "version": "1.0.33",
                  "from": "readable-stream@>=1.0.26 <1.1.0",
                  "resolved": "http://beta-internal:4873/readable-stream/-/readable-stream-1.0.33.tgz",
                  "dependencies": {
                    "core-util-is": {
                      "version": "1.0.1",
                      "from": "core-util-is@>=1.0.0 <1.1.0",
                      "resolved": "http://beta-internal:4873/core-util-is/-/core-util-is-1.0.1.tgz"
                    },
<<<<<<< HEAD
                    "inherits": {
                      "version": "2.0.1",
                      "from": "inherits@http://beta-internal:4873/inherits/-/inherits-2.0.1.tgz",
                      "resolved": "http://beta-internal:4873/inherits/-/inherits-2.0.1.tgz"
                    },
                    "isarray": {
                      "version": "0.0.1",
                      "from": "isarray@http://beta-internal:4873/isarray/-/isarray-0.0.1.tgz",
=======
                    "isarray": {
                      "version": "0.0.1",
                      "from": "isarray@0.0.1",
>>>>>>> ef0f0393
                      "resolved": "http://beta-internal:4873/isarray/-/isarray-0.0.1.tgz"
                    },
                    "string_decoder": {
                      "version": "0.10.31",
                      "from": "string_decoder@>=0.10.0 <0.11.0",
                      "resolved": "http://beta-internal:4873/string_decoder/-/string_decoder-0.10.31.tgz"
                    },
                    "inherits": {
                      "version": "2.0.1",
                      "from": "inherits@>=2.0.0 <3.0.0",
                      "resolved": "http://beta-internal:4873/inherits/-/inherits-2.0.1.tgz"
                    }
                  }
                }
              }
            },
            "caseless": {
              "version": "0.8.0",
              "from": "caseless@>=0.8.0 <0.9.0",
              "resolved": "http://beta-internal:4873/caseless/-/caseless-0.8.0.tgz"
            },
<<<<<<< HEAD
            "combined-stream": {
              "version": "0.0.7",
              "from": "combined-stream@http://beta-internal:4873/combined-stream/-/combined-stream-0.0.7.tgz",
              "resolved": "http://beta-internal:4873/combined-stream/-/combined-stream-0.0.7.tgz",
              "dependencies": {
                "delayed-stream": {
                  "version": "0.0.5",
                  "from": "delayed-stream@http://beta-internal:4873/delayed-stream/-/delayed-stream-0.0.5.tgz",
                  "resolved": "http://beta-internal:4873/delayed-stream/-/delayed-stream-0.0.5.tgz"
                }
              }
            },
=======
>>>>>>> ef0f0393
            "forever-agent": {
              "version": "0.5.2",
              "from": "forever-agent@>=0.5.0 <0.6.0",
              "resolved": "http://beta-internal:4873/forever-agent/-/forever-agent-0.5.2.tgz"
            },
            "form-data": {
              "version": "0.2.0",
              "from": "form-data@>=0.2.0 <0.3.0",
              "resolved": "http://beta-internal:4873/form-data/-/form-data-0.2.0.tgz",
              "dependencies": {
                "mime-types": {
                  "version": "2.0.10",
                  "from": "mime-types@>=2.0.3 <2.1.0",
                  "resolved": "http://beta-internal:4873/mime-types/-/mime-types-2.0.10.tgz",
                  "dependencies": {
                    "mime-db": {
                      "version": "1.8.0",
                      "from": "mime-db@>=1.8.0 <1.9.0",
                      "resolved": "http://beta-internal:4873/mime-db/-/mime-db-1.8.0.tgz"
                    }
                  }
                }
              }
            },
            "json-stringify-safe": {
              "version": "5.0.0",
              "from": "json-stringify-safe@>=5.0.0 <5.1.0",
              "resolved": "http://beta-internal:4873/json-stringify-safe/-/json-stringify-safe-5.0.0.tgz"
            },
            "mime-types": {
              "version": "1.0.2",
              "from": "mime-types@>=1.0.1 <1.1.0",
              "resolved": "http://beta-internal:4873/mime-types/-/mime-types-1.0.2.tgz"
            },
            "qs": {
              "version": "2.3.3",
              "from": "qs@>=2.3.1 <2.4.0",
              "resolved": "http://beta-internal:4873/qs/-/qs-2.3.3.tgz"
            },
            "tunnel-agent": {
              "version": "0.4.0",
              "from": "tunnel-agent@>=0.4.0 <0.5.0",
              "resolved": "http://beta-internal:4873/tunnel-agent/-/tunnel-agent-0.4.0.tgz"
            },
            "http-signature": {
              "version": "0.10.1",
              "from": "http-signature@>=0.10.0 <0.11.0",
              "resolved": "http://beta-internal:4873/http-signature/-/http-signature-0.10.1.tgz",
              "dependencies": {
                "assert-plus": {
                  "version": "0.1.5",
                  "from": "assert-plus@>=0.1.5 <0.2.0",
                  "resolved": "http://beta-internal:4873/assert-plus/-/assert-plus-0.1.5.tgz"
                },
                "asn1": {
                  "version": "0.1.11",
<<<<<<< HEAD
                  "from": "asn1@http://beta-internal:4873/asn1/-/asn1-0.1.11.tgz",
=======
                  "from": "asn1@0.1.11",
>>>>>>> ef0f0393
                  "resolved": "http://beta-internal:4873/asn1/-/asn1-0.1.11.tgz"
                },
                "ctype": {
                  "version": "0.5.3",
<<<<<<< HEAD
                  "from": "ctype@http://beta-internal:4873/ctype/-/ctype-0.5.3.tgz",
=======
                  "from": "ctype@0.5.3",
>>>>>>> ef0f0393
                  "resolved": "http://beta-internal:4873/ctype/-/ctype-0.5.3.tgz"
                }
              }
            },
            "oauth-sign": {
              "version": "0.5.0",
              "from": "oauth-sign@>=0.5.0 <0.6.0",
              "resolved": "http://beta-internal:4873/oauth-sign/-/oauth-sign-0.5.0.tgz"
            },
            "hawk": {
              "version": "1.1.1",
              "from": "hawk@1.1.1",
              "resolved": "http://beta-internal:4873/hawk/-/hawk-1.1.1.tgz",
              "dependencies": {
                "hoek": {
                  "version": "0.9.1",
                  "from": "hoek@>=0.9.0 <0.10.0",
                  "resolved": "http://beta-internal:4873/hoek/-/hoek-0.9.1.tgz"
                },
                "boom": {
                  "version": "0.4.2",
                  "from": "boom@>=0.4.0 <0.5.0",
                  "resolved": "http://beta-internal:4873/boom/-/boom-0.4.2.tgz"
                },
                "cryptiles": {
                  "version": "0.2.2",
                  "from": "cryptiles@>=0.2.0 <0.3.0",
                  "resolved": "http://beta-internal:4873/cryptiles/-/cryptiles-0.2.2.tgz"
                },
                "sntp": {
                  "version": "0.2.4",
                  "from": "sntp@>=0.2.0 <0.3.0",
                  "resolved": "http://beta-internal:4873/sntp/-/sntp-0.2.4.tgz"
                }
              }
            },
            "aws-sign2": {
              "version": "0.5.0",
              "from": "aws-sign2@>=0.5.0 <0.6.0",
              "resolved": "http://beta-internal:4873/aws-sign2/-/aws-sign2-0.5.0.tgz"
            },
            "stringstream": {
              "version": "0.0.4",
              "from": "stringstream@>=0.0.4 <0.1.0",
              "resolved": "http://beta-internal:4873/stringstream/-/stringstream-0.0.4.tgz"
            },
            "combined-stream": {
              "version": "0.0.7",
              "from": "combined-stream@>=0.0.5 <0.1.0",
              "resolved": "http://beta-internal:4873/combined-stream/-/combined-stream-0.0.7.tgz",
              "dependencies": {
                "delayed-stream": {
                  "version": "0.0.5",
                  "from": "delayed-stream@0.0.5",
                  "resolved": "http://beta-internal:4873/delayed-stream/-/delayed-stream-0.0.5.tgz"
                }
              }
            }
          }
        },
        "randomstring": {
          "version": "1.0.5",
          "from": "randomstring@>=1.0.0 <2.0.0",
          "resolved": "http://beta-internal:4873/randomstring/-/randomstring-1.0.5.tgz"
        },
        "deep-extend": {
          "version": "0.3.3",
          "from": "deep-extend@>=0.0.0 <1.0.0",
          "resolved": "http://beta-internal:4873/deep-extend/-/deep-extend-0.3.3.tgz"
        }
      }
    },
    "parse-links": {
      "version": "0.1.0",
      "from": "parse-links@>=0.1.0 <0.2.0",
      "resolved": "http://beta-internal:4873/parse-links/-/parse-links-0.1.0.tgz"
    },
    "passport": {
      "version": "0.2.1",
      "from": "passport@>=0.2.1 <0.3.0",
      "resolved": "http://beta-internal:4873/passport/-/passport-0.2.1.tgz",
      "dependencies": {
        "passport-strategy": {
          "version": "1.0.0",
          "from": "passport-strategy@>=1.0.0 <2.0.0",
          "resolved": "http://beta-internal:4873/passport-strategy/-/passport-strategy-1.0.0.tgz"
        },
        "pause": {
          "version": "0.0.1",
          "from": "pause@0.0.1",
          "resolved": "http://beta-internal:4873/pause/-/pause-0.0.1.tgz"
        }
      }
    },
    "passport-http": {
      "version": "0.2.2",
      "from": "passport-http@>=0.2.2 <0.3.0",
      "resolved": "http://beta-internal:4873/passport-http/-/passport-http-0.2.2.tgz",
      "dependencies": {
        "pkginfo": {
          "version": "0.2.3",
          "from": "pkginfo@>=0.2.0 <0.3.0",
          "resolved": "http://beta-internal:4873/pkginfo/-/pkginfo-0.2.3.tgz"
        },
        "passport": {
          "version": "0.1.18",
          "from": "passport@>=0.1.3 <0.2.0",
          "resolved": "http://beta-internal:4873/passport/-/passport-0.1.18.tgz",
          "dependencies": {
            "pause": {
              "version": "0.0.1",
              "from": "pause@0.0.1",
              "resolved": "http://beta-internal:4873/pause/-/pause-0.0.1.tgz"
            }
          }
        }
      }
    },
    "passport-oauth2-client-password": {
      "version": "0.1.2",
      "from": "passport-oauth2-client-password@>=0.1.2 <0.2.0",
      "resolved": "http://beta-internal:4873/passport-oauth2-client-password/-/passport-oauth2-client-password-0.1.2.tgz",
      "dependencies": {
        "passport-strategy": {
          "version": "1.0.0",
          "from": "passport-strategy@>=1.0.0 <2.0.0",
          "resolved": "http://beta-internal:4873/passport-strategy/-/passport-strategy-1.0.0.tgz"
        }
      }
    },
    "permessage-deflate": {
      "version": "0.1.2",
      "from": "permessage-deflate@>=0.1.2 <0.2.0",
      "resolved": "http://beta-internal:4873/permessage-deflate/-/permessage-deflate-0.1.2.tgz"
    },
    "q": {
      "version": "1.0.1",
      "from": "q@>=1.0.0 <1.1.0",
      "resolved": "http://beta-internal:4873/q/-/q-1.0.1.tgz"
    },
    "qlimit": {
      "version": "0.1.1",
      "from": "qlimit@>=0.1.1 <0.2.0",
      "resolved": "http://beta-internal:4873/qlimit/-/qlimit-0.1.1.tgz"
    },
    "readme-badger": {
      "version": "0.1.2",
      "from": "readme-badger@>=0.1.2 <0.2.0",
      "resolved": "http://beta-internal:4873/readme-badger/-/readme-badger-0.1.2.tgz"
    },
    "redis-lock": {
      "version": "0.0.8",
      "from": "redis-lock@0.0.8",
      "resolved": "http://beta-internal:4873/redis-lock/-/redis-lock-0.0.8.tgz"
    },
    "request": {
      "version": "2.40.0",
      "from": "request@>=2.40.0 <2.41.0",
      "resolved": "http://beta-internal:4873/request/-/request-2.40.0.tgz",
      "dependencies": {
        "qs": {
          "version": "1.0.2",
          "from": "qs@>=1.0.0 <1.1.0",
          "resolved": "http://beta-internal:4873/qs/-/qs-1.0.2.tgz"
        },
        "json-stringify-safe": {
          "version": "5.0.0",
          "from": "json-stringify-safe@>=5.0.0 <5.1.0",
          "resolved": "http://beta-internal:4873/json-stringify-safe/-/json-stringify-safe-5.0.0.tgz"
        },
        "mime-types": {
          "version": "1.0.2",
          "from": "mime-types@>=1.0.1 <1.1.0",
          "resolved": "http://beta-internal:4873/mime-types/-/mime-types-1.0.2.tgz"
        },
        "forever-agent": {
          "version": "0.5.2",
          "from": "forever-agent@>=0.5.0 <0.6.0",
          "resolved": "http://beta-internal:4873/forever-agent/-/forever-agent-0.5.2.tgz"
        },
        "form-data": {
          "version": "0.1.4",
          "from": "form-data@>=0.1.0 <0.2.0",
          "resolved": "http://beta-internal:4873/form-data/-/form-data-0.1.4.tgz",
          "dependencies": {
            "combined-stream": {
              "version": "0.0.7",
              "from": "combined-stream@>=0.0.4 <0.1.0",
              "resolved": "http://beta-internal:4873/combined-stream/-/combined-stream-0.0.7.tgz",
              "dependencies": {
                "delayed-stream": {
                  "version": "0.0.5",
                  "from": "delayed-stream@0.0.5",
                  "resolved": "http://beta-internal:4873/delayed-stream/-/delayed-stream-0.0.5.tgz"
                }
              }
            },
            "mime": {
              "version": "1.2.11",
<<<<<<< HEAD
              "from": "mime@http://beta-internal:4873/mime/-/mime-1.2.11.tgz",
=======
              "from": "mime@>=1.2.11 <1.3.0",
>>>>>>> ef0f0393
              "resolved": "http://beta-internal:4873/mime/-/mime-1.2.11.tgz"
            }
          }
        },
        "tunnel-agent": {
          "version": "0.4.0",
          "from": "tunnel-agent@>=0.4.0 <0.5.0",
          "resolved": "http://beta-internal:4873/tunnel-agent/-/tunnel-agent-0.4.0.tgz"
        },
        "http-signature": {
          "version": "0.10.1",
          "from": "http-signature@>=0.10.0 <0.11.0",
          "resolved": "http://beta-internal:4873/http-signature/-/http-signature-0.10.1.tgz",
          "dependencies": {
            "assert-plus": {
              "version": "0.1.5",
              "from": "assert-plus@>=0.1.5 <0.2.0",
              "resolved": "http://beta-internal:4873/assert-plus/-/assert-plus-0.1.5.tgz"
            },
            "asn1": {
              "version": "0.1.11",
              "from": "asn1@0.1.11",
              "resolved": "http://beta-internal:4873/asn1/-/asn1-0.1.11.tgz"
            },
            "ctype": {
              "version": "0.5.3",
              "from": "ctype@0.5.3",
              "resolved": "http://beta-internal:4873/ctype/-/ctype-0.5.3.tgz"
            }
          }
        },
        "oauth-sign": {
          "version": "0.3.0",
          "from": "oauth-sign@>=0.3.0 <0.4.0",
          "resolved": "http://beta-internal:4873/oauth-sign/-/oauth-sign-0.3.0.tgz"
        },
        "hawk": {
          "version": "1.1.1",
          "from": "hawk@1.1.1",
          "resolved": "http://beta-internal:4873/hawk/-/hawk-1.1.1.tgz",
          "dependencies": {
            "hoek": {
              "version": "0.9.1",
              "from": "hoek@>=0.9.0 <0.10.0",
              "resolved": "http://beta-internal:4873/hoek/-/hoek-0.9.1.tgz"
            },
            "boom": {
              "version": "0.4.2",
              "from": "boom@>=0.4.0 <0.5.0",
              "resolved": "http://beta-internal:4873/boom/-/boom-0.4.2.tgz"
            },
            "cryptiles": {
              "version": "0.2.2",
              "from": "cryptiles@>=0.2.0 <0.3.0",
              "resolved": "http://beta-internal:4873/cryptiles/-/cryptiles-0.2.2.tgz"
            },
            "sntp": {
              "version": "0.2.4",
              "from": "sntp@>=0.2.0 <0.3.0",
              "resolved": "http://beta-internal:4873/sntp/-/sntp-0.2.4.tgz"
            }
          }
        },
        "aws-sign2": {
          "version": "0.5.0",
          "from": "aws-sign2@>=0.5.0 <0.6.0",
          "resolved": "http://beta-internal:4873/aws-sign2/-/aws-sign2-0.5.0.tgz"
        },
        "stringstream": {
          "version": "0.0.4",
          "from": "stringstream@>=0.0.4 <0.1.0",
          "resolved": "http://beta-internal:4873/stringstream/-/stringstream-0.0.4.tgz"
        }
      }
    },
    "request-extensible": {
      "version": "0.1.1",
      "from": "request-extensible@>=0.1.1 <0.2.0",
      "resolved": "http://beta-internal:4873/request-extensible/-/request-extensible-0.1.1.tgz",
      "dependencies": {
        "request": {
<<<<<<< HEAD
          "version": "2.53.0",
          "from": "request@http://beta-internal:4873/request/-/request-2.53.0.tgz",
          "resolved": "http://beta-internal:4873/request/-/request-2.53.0.tgz",
=======
          "version": "2.55.0",
          "from": "request@>=2.53.0 <3.0.0",
          "resolved": "http://beta-internal:4873/request/-/request-2.55.0.tgz",
>>>>>>> ef0f0393
          "dependencies": {
            "bl": {
              "version": "0.9.4",
              "from": "bl@>=0.9.0 <0.10.0",
              "resolved": "http://beta-internal:4873/bl/-/bl-0.9.4.tgz",
              "dependencies": {
                "readable-stream": {
                  "version": "1.0.33",
                  "from": "readable-stream@>=1.0.26 <1.1.0",
                  "resolved": "http://beta-internal:4873/readable-stream/-/readable-stream-1.0.33.tgz",
                  "dependencies": {
                    "core-util-is": {
                      "version": "1.0.1",
                      "from": "core-util-is@>=1.0.0 <1.1.0",
                      "resolved": "http://beta-internal:4873/core-util-is/-/core-util-is-1.0.1.tgz"
                    },
<<<<<<< HEAD
                    "inherits": {
                      "version": "2.0.1",
                      "from": "inherits@http://beta-internal:4873/inherits/-/inherits-2.0.1.tgz",
                      "resolved": "http://beta-internal:4873/inherits/-/inherits-2.0.1.tgz"
                    },
                    "isarray": {
                      "version": "0.0.1",
                      "from": "isarray@http://beta-internal:4873/isarray/-/isarray-0.0.1.tgz",
=======
                    "isarray": {
                      "version": "0.0.1",
                      "from": "isarray@0.0.1",
>>>>>>> ef0f0393
                      "resolved": "http://beta-internal:4873/isarray/-/isarray-0.0.1.tgz"
                    },
                    "string_decoder": {
                      "version": "0.10.31",
                      "from": "string_decoder@>=0.10.0 <0.11.0",
                      "resolved": "http://beta-internal:4873/string_decoder/-/string_decoder-0.10.31.tgz"
                    },
                    "inherits": {
                      "version": "2.0.1",
                      "from": "inherits@>=2.0.1 <2.1.0",
                      "resolved": "http://beta-internal:4873/inherits/-/inherits-2.0.1.tgz"
                    }
                  }
                }
              }
            },
            "caseless": {
              "version": "0.9.0",
<<<<<<< HEAD
              "from": "caseless@http://beta-internal:4873/caseless/-/caseless-0.9.0.tgz",
              "resolved": "http://beta-internal:4873/caseless/-/caseless-0.9.0.tgz"
            },
            "combined-stream": {
              "version": "0.0.7",
              "from": "combined-stream@http://beta-internal:4873/combined-stream/-/combined-stream-0.0.7.tgz",
              "resolved": "http://beta-internal:4873/combined-stream/-/combined-stream-0.0.7.tgz",
              "dependencies": {
                "delayed-stream": {
                  "version": "0.0.5",
                  "from": "delayed-stream@http://beta-internal:4873/delayed-stream/-/delayed-stream-0.0.5.tgz",
                  "resolved": "http://beta-internal:4873/delayed-stream/-/delayed-stream-0.0.5.tgz"
                }
              }
            },
=======
              "from": "caseless@>=0.9.0 <0.10.0",
              "resolved": "http://beta-internal:4873/caseless/-/caseless-0.9.0.tgz"
            },
>>>>>>> ef0f0393
            "forever-agent": {
              "version": "0.6.0",
              "from": "forever-agent@>=0.6.0 <0.7.0",
              "resolved": "http://beta-internal:4873/forever-agent/-/forever-agent-0.6.0.tgz"
            },
            "form-data": {
              "version": "0.2.0",
              "from": "form-data@>=0.2.0 <0.3.0",
              "resolved": "http://beta-internal:4873/form-data/-/form-data-0.2.0.tgz"
            },
            "json-stringify-safe": {
              "version": "5.0.0",
              "from": "json-stringify-safe@>=5.0.0 <5.1.0",
              "resolved": "http://beta-internal:4873/json-stringify-safe/-/json-stringify-safe-5.0.0.tgz"
            },
            "mime-types": {
              "version": "2.0.10",
              "from": "mime-types@>=2.0.1 <2.1.0",
              "resolved": "http://beta-internal:4873/mime-types/-/mime-types-2.0.10.tgz",
              "dependencies": {
                "mime-db": {
                  "version": "1.8.0",
                  "from": "mime-db@>=1.8.0 <1.9.0",
                  "resolved": "http://beta-internal:4873/mime-db/-/mime-db-1.8.0.tgz"
                }
              }
            },
            "qs": {
              "version": "2.4.1",
              "from": "qs@>=2.4.0 <2.5.0",
              "resolved": "http://beta-internal:4873/qs/-/qs-2.4.1.tgz"
            },
            "tunnel-agent": {
              "version": "0.4.0",
              "from": "tunnel-agent@>=0.4.0 <0.5.0",
              "resolved": "http://beta-internal:4873/tunnel-agent/-/tunnel-agent-0.4.0.tgz"
            },
            "http-signature": {
              "version": "0.10.1",
              "from": "http-signature@>=0.10.0 <0.11.0",
              "resolved": "http://beta-internal:4873/http-signature/-/http-signature-0.10.1.tgz",
              "dependencies": {
                "assert-plus": {
                  "version": "0.1.5",
                  "from": "assert-plus@>=0.1.5 <0.2.0",
                  "resolved": "http://beta-internal:4873/assert-plus/-/assert-plus-0.1.5.tgz"
                },
                "asn1": {
                  "version": "0.1.11",
                  "from": "asn1@0.1.11",
                  "resolved": "http://beta-internal:4873/asn1/-/asn1-0.1.11.tgz"
                },
                "ctype": {
                  "version": "0.5.3",
                  "from": "ctype@0.5.3",
                  "resolved": "http://beta-internal:4873/ctype/-/ctype-0.5.3.tgz"
                }
              }
            },
            "oauth-sign": {
              "version": "0.6.0",
              "from": "oauth-sign@>=0.6.0 <0.7.0",
              "resolved": "http://beta-internal:4873/oauth-sign/-/oauth-sign-0.6.0.tgz"
            },
            "hawk": {
              "version": "2.3.1",
<<<<<<< HEAD
              "from": "hawk@http://beta-internal:4873/hawk/-/hawk-2.3.1.tgz",
=======
              "from": "hawk@>=2.3.0 <2.4.0",
>>>>>>> ef0f0393
              "resolved": "http://beta-internal:4873/hawk/-/hawk-2.3.1.tgz",
              "dependencies": {
                "hoek": {
                  "version": "2.12.0",
                  "from": "hoek@>=2.0.0 <3.0.0",
                  "resolved": "http://beta-internal:4873/hoek/-/hoek-2.12.0.tgz"
                },
                "boom": {
<<<<<<< HEAD
                  "version": "2.6.1",
                  "from": "boom@http://beta-internal:4873/boom/-/boom-2.6.1.tgz",
                  "resolved": "http://beta-internal:4873/boom/-/boom-2.6.1.tgz"
                },
                "cryptiles": {
                  "version": "2.0.4",
                  "from": "cryptiles@http://beta-internal:4873/cryptiles/-/cryptiles-2.0.4.tgz",
=======
                  "version": "2.7.0",
                  "from": "boom@>=2.0.0 <3.0.0",
                  "resolved": "http://beta-internal:4873/boom/-/boom-2.7.0.tgz"
                },
                "cryptiles": {
                  "version": "2.0.4",
                  "from": "cryptiles@>=2.0.0 <3.0.0",
>>>>>>> ef0f0393
                  "resolved": "http://beta-internal:4873/cryptiles/-/cryptiles-2.0.4.tgz"
                },
                "sntp": {
                  "version": "1.0.9",
<<<<<<< HEAD
                  "from": "sntp@http://beta-internal:4873/sntp/-/sntp-1.0.9.tgz",
=======
                  "from": "sntp@>=1.0.0 <2.0.0",
>>>>>>> ef0f0393
                  "resolved": "http://beta-internal:4873/sntp/-/sntp-1.0.9.tgz"
                }
              }
            },
            "aws-sign2": {
              "version": "0.5.0",
              "from": "aws-sign2@>=0.5.0 <0.6.0",
              "resolved": "http://beta-internal:4873/aws-sign2/-/aws-sign2-0.5.0.tgz"
            },
            "stringstream": {
              "version": "0.0.4",
              "from": "stringstream@>=0.0.4 <0.1.0",
              "resolved": "http://beta-internal:4873/stringstream/-/stringstream-0.0.4.tgz"
            },
            "combined-stream": {
              "version": "0.0.7",
              "from": "combined-stream@>=0.0.5 <0.1.0",
              "resolved": "http://beta-internal:4873/combined-stream/-/combined-stream-0.0.7.tgz",
              "dependencies": {
<<<<<<< HEAD
                "asn1": {
                  "version": "0.1.11",
                  "from": "asn1@http://beta-internal:4873/asn1/-/asn1-0.1.11.tgz",
                  "resolved": "http://beta-internal:4873/asn1/-/asn1-0.1.11.tgz"
=======
                "delayed-stream": {
                  "version": "0.0.5",
                  "from": "delayed-stream@0.0.5",
                  "resolved": "http://beta-internal:4873/delayed-stream/-/delayed-stream-0.0.5.tgz"
                }
              }
            },
            "isstream": {
              "version": "0.1.2",
              "from": "isstream@>=0.1.1 <0.2.0",
              "resolved": "http://beta-internal:4873/isstream/-/isstream-0.1.2.tgz"
            },
            "har-validator": {
              "version": "1.6.1",
              "from": "har-validator@>=1.4.0 <2.0.0",
              "resolved": "http://beta-internal:4873/har-validator/-/har-validator-1.6.1.tgz",
              "dependencies": {
                "bluebird": {
                  "version": "2.9.24",
                  "from": "bluebird@>=2.9.21 <3.0.0",
                  "resolved": "http://beta-internal:4873/bluebird/-/bluebird-2.9.24.tgz"
>>>>>>> ef0f0393
                },
                "chalk": {
                  "version": "1.0.0",
                  "from": "chalk@>=1.0.0 <2.0.0",
                  "resolved": "http://beta-internal:4873/chalk/-/chalk-1.0.0.tgz",
                  "dependencies": {
                    "ansi-styles": {
                      "version": "2.0.1",
                      "from": "ansi-styles@>=2.0.1 <3.0.0",
                      "resolved": "http://beta-internal:4873/ansi-styles/-/ansi-styles-2.0.1.tgz"
                    },
                    "escape-string-regexp": {
                      "version": "1.0.3",
                      "from": "escape-string-regexp@>=1.0.2 <2.0.0",
                      "resolved": "http://beta-internal:4873/escape-string-regexp/-/escape-string-regexp-1.0.3.tgz"
                    },
                    "has-ansi": {
                      "version": "1.0.3",
                      "from": "has-ansi@>=1.0.3 <2.0.0",
                      "resolved": "http://beta-internal:4873/has-ansi/-/has-ansi-1.0.3.tgz",
                      "dependencies": {
                        "ansi-regex": {
                          "version": "1.1.1",
                          "from": "ansi-regex@>=1.0.0 <2.0.0",
                          "resolved": "http://beta-internal:4873/ansi-regex/-/ansi-regex-1.1.1.tgz"
                        },
                        "get-stdin": {
                          "version": "4.0.1",
                          "from": "get-stdin@>=4.0.1 <5.0.0",
                          "resolved": "http://beta-internal:4873/get-stdin/-/get-stdin-4.0.1.tgz"
                        }
                      }
                    },
                    "strip-ansi": {
                      "version": "2.0.1",
                      "from": "strip-ansi@>=2.0.1 <3.0.0",
                      "resolved": "http://beta-internal:4873/strip-ansi/-/strip-ansi-2.0.1.tgz",
                      "dependencies": {
                        "ansi-regex": {
                          "version": "1.1.1",
                          "from": "ansi-regex@>=1.0.0 <2.0.0",
                          "resolved": "http://beta-internal:4873/ansi-regex/-/ansi-regex-1.1.1.tgz"
                        }
                      }
                    },
                    "supports-color": {
                      "version": "1.3.1",
                      "from": "supports-color@>=1.3.0 <2.0.0",
                      "resolved": "http://beta-internal:4873/supports-color/-/supports-color-1.3.1.tgz"
                    }
                  }
                },
                "commander": {
                  "version": "2.7.1",
                  "from": "commander@>=2.7.1 <3.0.0",
                  "resolved": "http://beta-internal:4873/commander/-/commander-2.7.1.tgz",
                  "dependencies": {
                    "graceful-readlink": {
                      "version": "1.0.1",
                      "from": "graceful-readlink@>=1.0.0",
                      "resolved": "http://beta-internal:4873/graceful-readlink/-/graceful-readlink-1.0.1.tgz"
                    }
                  }
                },
<<<<<<< HEAD
                "ctype": {
                  "version": "0.5.3",
                  "from": "ctype@http://beta-internal:4873/ctype/-/ctype-0.5.3.tgz",
                  "resolved": "http://beta-internal:4873/ctype/-/ctype-0.5.3.tgz"
                }
              }
            },
            "isstream": {
              "version": "0.1.2",
              "from": "isstream@http://beta-internal:4873/isstream/-/isstream-0.1.2.tgz",
              "resolved": "http://beta-internal:4873/isstream/-/isstream-0.1.2.tgz"
            },
            "json-stringify-safe": {
              "version": "5.0.0",
              "from": "json-stringify-safe@http://beta-internal:4873/json-stringify-safe/-/json-stringify-safe-5.0.0.tgz",
              "resolved": "http://beta-internal:4873/json-stringify-safe/-/json-stringify-safe-5.0.0.tgz"
            },
            "mime-types": {
              "version": "2.0.9",
              "from": "mime-types@http://beta-internal:4873/mime-types/-/mime-types-2.0.9.tgz",
              "resolved": "http://beta-internal:4873/mime-types/-/mime-types-2.0.9.tgz",
              "dependencies": {
                "mime-db": {
                  "version": "1.7.0",
                  "from": "mime-db@http://beta-internal:4873/mime-db/-/mime-db-1.7.0.tgz",
                  "resolved": "http://beta-internal:4873/mime-db/-/mime-db-1.7.0.tgz"
                }
              }
            },
            "oauth-sign": {
              "version": "0.6.0",
              "from": "oauth-sign@http://beta-internal:4873/oauth-sign/-/oauth-sign-0.6.0.tgz",
              "resolved": "http://beta-internal:4873/oauth-sign/-/oauth-sign-0.6.0.tgz"
            },
            "qs": {
              "version": "2.3.3",
              "from": "qs@http://beta-internal:4873/qs/-/qs-2.3.3.tgz",
              "resolved": "http://beta-internal:4873/qs/-/qs-2.3.3.tgz"
            },
            "stringstream": {
              "version": "0.0.4",
              "from": "stringstream@http://beta-internal:4873/stringstream/-/stringstream-0.0.4.tgz",
              "resolved": "http://beta-internal:4873/stringstream/-/stringstream-0.0.4.tgz"
            },
            "tunnel-agent": {
              "version": "0.4.0",
              "from": "tunnel-agent@http://beta-internal:4873/tunnel-agent/-/tunnel-agent-0.4.0.tgz",
              "resolved": "http://beta-internal:4873/tunnel-agent/-/tunnel-agent-0.4.0.tgz"
=======
                "is-my-json-valid": {
                  "version": "2.10.0",
                  "from": "is-my-json-valid@>=2.10.0 <3.0.0",
                  "resolved": "http://beta-internal:4873/is-my-json-valid/-/is-my-json-valid-2.10.0.tgz",
                  "dependencies": {
                    "generate-function": {
                      "version": "2.0.0",
                      "from": "generate-function@>=2.0.0 <3.0.0",
                      "resolved": "http://beta-internal:4873/generate-function/-/generate-function-2.0.0.tgz"
                    },
                    "generate-object-property": {
                      "version": "1.1.1",
                      "from": "generate-object-property@>=1.1.0 <2.0.0",
                      "resolved": "http://beta-internal:4873/generate-object-property/-/generate-object-property-1.1.1.tgz",
                      "dependencies": {
                        "is-property": {
                          "version": "1.0.2",
                          "from": "is-property@>=1.0.0 <2.0.0",
                          "resolved": "http://beta-internal:4873/is-property/-/is-property-1.0.2.tgz"
                        }
                      }
                    },
                    "jsonpointer": {
                      "version": "1.1.0",
                      "from": "jsonpointer@>=1.1.0 <2.0.0",
                      "resolved": "http://beta-internal:4873/jsonpointer/-/jsonpointer-1.1.0.tgz"
                    },
                    "xtend": {
                      "version": "4.0.0",
                      "from": "xtend@>=4.0.0 <5.0.0",
                      "resolved": "http://beta-internal:4873/xtend/-/xtend-4.0.0.tgz"
                    }
                  }
                }
              }
>>>>>>> ef0f0393
            }
          }
        }
      }
    },
    "request-http-cache": {
      "version": "0.3.2",
<<<<<<< HEAD
      "resolved": "https://registry.npmjs.org/request-http-cache/-/request-http-cache-0.3.2.tgz",
=======
      "from": "request-http-cache@>=0.3.2 <0.4.0",
      "resolved": "http://beta-internal:4873/request-http-cache/-/request-http-cache-0.3.2.tgz",
>>>>>>> ef0f0393
      "dependencies": {
        "debug": {
          "version": "2.1.3",
          "from": "debug@>=2.1.3 <2.2.0",
          "resolved": "http://beta-internal:4873/debug/-/debug-2.1.3.tgz",
          "dependencies": {
            "ms": {
              "version": "0.7.0",
              "from": "ms@0.7.0",
              "resolved": "http://beta-internal:4873/ms/-/ms-0.7.0.tgz"
            }
          }
        },
        "lodash": {
          "version": "3.6.0",
          "from": "lodash@>=3.3.0 <4.0.0",
          "resolved": "http://beta-internal:4873/lodash/-/lodash-3.6.0.tgz"
        },
        "protobuf": {
          "version": "0.11.0",
          "from": "protobuf@>=0.11.0 <0.12.0",
          "resolved": "http://beta-internal:4873/protobuf/-/protobuf-0.11.0.tgz",
          "dependencies": {
            "nan": {
              "version": "1.0.0",
              "from": "nan@>=1.0.0 <1.1.0",
              "resolved": "http://beta-internal:4873/nan/-/nan-1.0.0.tgz"
            }
          }
        },
        "redis": {
          "version": "0.12.1",
          "from": "redis@>=0.12.1 <0.13.0",
          "resolved": "http://beta-internal:4873/redis/-/redis-0.12.1.tgz"
        },
        "snappy": {
          "version": "3.0.8",
          "from": "snappy@>=3.0.8 <4.0.0",
          "resolved": "http://beta-internal:4873/snappy/-/snappy-3.0.8.tgz",
          "dependencies": {
            "bindings": {
              "version": "1.1.1",
              "from": "bindings@>=1.1.1 <1.2.0",
              "resolved": "http://beta-internal:4873/bindings/-/bindings-1.1.1.tgz"
            },
            "nan": {
              "version": "1.7.0",
              "from": "nan@1.7.0",
              "resolved": "http://beta-internal:4873/nan/-/nan-1.7.0.tgz"
            }
          }
        }
      }
    },
    "restler-q": {
      "version": "0.0.3",
      "from": "restler-q@0.0.3",
      "resolved": "http://beta-internal:4873/restler-q/-/restler-q-0.0.3.tgz",
      "dependencies": {
        "q": {
          "version": "0.9.7",
          "from": "q@>=0.9.7 <0.10.0",
          "resolved": "http://beta-internal:4873/q/-/q-0.9.7.tgz"
        }
      }
    },
    "sanitizer": {
      "version": "0.0.15",
      "from": "sanitizer@0.0.15",
      "resolved": "http://beta-internal:4873/sanitizer/-/sanitizer-0.0.15.tgz"
    },
    "scriptjs": {
      "version": "2.5.7",
      "from": "scriptjs@>=2.5.7 <3.0.0",
      "resolved": "http://beta-internal:4873/scriptjs/-/scriptjs-2.5.7.tgz"
    },
    "sechash": {
      "version": "0.1.3",
      "from": "sechash@0.1.3",
      "resolved": "http://beta-internal:4873/sechash/-/sechash-0.1.3.tgz"
    },
    "shutdown": {
      "version": "0.2.4",
      "from": "shutdown@>=0.2.3 <0.3.0",
      "resolved": "http://beta-internal:4873/shutdown/-/shutdown-0.2.4.tgz",
      "dependencies": {
        "debug": {
          "version": "1.0.4",
          "from": "debug@>=1.0.2 <2.0.0",
          "resolved": "http://beta-internal:4873/debug/-/debug-1.0.4.tgz",
          "dependencies": {
            "ms": {
              "version": "0.6.2",
              "from": "ms@0.6.2",
              "resolved": "http://beta-internal:4873/ms/-/ms-0.6.2.tgz"
            }
          }
        }
      }
    },
    "sitemap": {
      "version": "0.7.2",
      "from": "https://registry.npmjs.org/sitemap/-/sitemap-0.7.2.tgz",
      "resolved": "https://registry.npmjs.org/sitemap/-/sitemap-0.7.2.tgz"
    },
    "snappy-cache": {
      "version": "0.1.1",
      "from": "snappy-cache@>=0.1.1 <0.2.0",
      "resolved": "http://beta-internal:4873/snappy-cache/-/snappy-cache-0.1.1.tgz",
      "dependencies": {
        "snappy": {
          "version": "2.1.3",
          "from": "snappy@>=2.1.1 <2.2.0",
          "resolved": "http://beta-internal:4873/snappy/-/snappy-2.1.3.tgz",
          "dependencies": {
            "bindings": {
              "version": "1.1.1",
              "from": "bindings@>=1.1.1 <1.2.0",
              "resolved": "http://beta-internal:4873/bindings/-/bindings-1.1.1.tgz"
            },
            "nan": {
              "version": "1.0.0",
              "from": "nan@>=1.0.0 <1.1.0",
              "resolved": "http://beta-internal:4873/nan/-/nan-1.0.0.tgz"
            }
          }
        },
        "redis": {
          "version": "0.9.2",
          "from": "redis@>=0.9.1 <0.10.0",
          "resolved": "http://beta-internal:4873/redis/-/redis-0.9.2.tgz"
        }
      }
    },
    "statuserror": {
      "version": "0.0.1",
      "from": "statuserror@0.0.1",
      "resolved": "http://beta-internal:4873/statuserror/-/statuserror-0.0.1.tgz"
    },
    "stringformat": {
      "version": "0.0.5",
      "from": "stringformat@0.0.5",
      "resolved": "http://beta-internal:4873/stringformat/-/stringformat-0.0.5.tgz"
    },
    "targetenv": {
      "version": "1.0.0",
      "from": "targetenv@>=1.0.0 <2.0.0",
      "resolved": "http://beta-internal:4873/targetenv/-/targetenv-1.0.0.tgz"
    },
    "temp": {
      "version": "0.4.0",
      "from": "temp@0.4.0",
      "resolved": "http://beta-internal:4873/temp/-/temp-0.4.0.tgz"
    },
    "tentacles": {
<<<<<<< HEAD
      "version": "0.2.3",
      "from": "tentacles@http://beta-internal:4873/tentacles/-/tentacles-0.2.3.tgz",
      "resolved": "http://beta-internal:4873/tentacles/-/tentacles-0.2.3.tgz",
=======
      "version": "0.1.8",
      "from": "tentacles@>=0.1.8 <0.2.0",
      "resolved": "http://beta-internal:4873/tentacles/-/tentacles-0.1.8.tgz",
>>>>>>> ef0f0393
      "dependencies": {
        "create-error": {
          "version": "0.3.1",
          "from": "create-error@http://beta-internal:4873/create-error/-/create-error-0.3.1.tgz",
          "resolved": "http://beta-internal:4873/create-error/-/create-error-0.3.1.tgz"
        },
        "lodash": {
<<<<<<< HEAD
          "version": "3.7.0",
          "from": "lodash@http://beta-internal:4873/lodash/-/lodash-3.7.0.tgz",
          "resolved": "http://beta-internal:4873/lodash/-/lodash-3.7.0.tgz"
        },
        "q": {
          "version": "1.2.0",
          "resolved": "https://registry.npmjs.org/q/-/q-1.2.0.tgz"
        },
        "request": {
          "version": "2.55.0",
          "from": "request@http://beta-internal:4873/request/-/request-2.55.0.tgz",
=======
          "version": "3.6.0",
          "from": "lodash@>=3.3.0 <4.0.0",
          "resolved": "http://beta-internal:4873/lodash/-/lodash-3.6.0.tgz"
        },
        "q": {
          "version": "1.2.0",
          "from": "q@>=1.2.0 <2.0.0",
          "resolved": "http://beta-internal:4873/q/-/q-1.2.0.tgz"
        },
        "request": {
          "version": "2.55.0",
          "from": "request@>=2.53.0 <3.0.0",
>>>>>>> ef0f0393
          "resolved": "http://beta-internal:4873/request/-/request-2.55.0.tgz",
          "dependencies": {
            "bl": {
              "version": "0.9.4",
              "from": "bl@>=0.9.0 <0.10.0",
              "resolved": "http://beta-internal:4873/bl/-/bl-0.9.4.tgz",
              "dependencies": {
                "readable-stream": {
                  "version": "1.0.33",
                  "from": "readable-stream@>=1.0.26 <1.1.0",
                  "resolved": "http://beta-internal:4873/readable-stream/-/readable-stream-1.0.33.tgz",
                  "dependencies": {
                    "core-util-is": {
                      "version": "1.0.1",
                      "from": "core-util-is@>=1.0.0 <1.1.0",
                      "resolved": "http://beta-internal:4873/core-util-is/-/core-util-is-1.0.1.tgz"
                    },
<<<<<<< HEAD
                    "inherits": {
                      "version": "2.0.1",
                      "from": "inherits@http://beta-internal:4873/inherits/-/inherits-2.0.1.tgz",
                      "resolved": "http://beta-internal:4873/inherits/-/inherits-2.0.1.tgz"
                    },
                    "isarray": {
                      "version": "0.0.1",
                      "resolved": "https://registry.npmjs.org/isarray/-/isarray-0.0.1.tgz"
=======
                    "isarray": {
                      "version": "0.0.1",
                      "from": "isarray@0.0.1",
                      "resolved": "http://beta-internal:4873/isarray/-/isarray-0.0.1.tgz"
>>>>>>> ef0f0393
                    },
                    "string_decoder": {
                      "version": "0.10.31",
                      "from": "string_decoder@>=0.10.0 <0.11.0",
                      "resolved": "http://beta-internal:4873/string_decoder/-/string_decoder-0.10.31.tgz"
                    },
                    "inherits": {
                      "version": "2.0.1",
                      "from": "inherits@>=2.0.1 <2.1.0",
                      "resolved": "http://beta-internal:4873/inherits/-/inherits-2.0.1.tgz"
                    }
                  }
                }
              }
            },
            "caseless": {
              "version": "0.9.0",
<<<<<<< HEAD
              "resolved": "https://registry.npmjs.org/caseless/-/caseless-0.9.0.tgz"
            },
            "combined-stream": {
              "version": "0.0.7",
              "from": "combined-stream@http://beta-internal:4873/combined-stream/-/combined-stream-0.0.7.tgz",
              "resolved": "http://beta-internal:4873/combined-stream/-/combined-stream-0.0.7.tgz",
              "dependencies": {
                "delayed-stream": {
                  "version": "0.0.5",
                  "from": "delayed-stream@http://beta-internal:4873/delayed-stream/-/delayed-stream-0.0.5.tgz",
                  "resolved": "http://beta-internal:4873/delayed-stream/-/delayed-stream-0.0.5.tgz"
                }
              }
            },
            "forever-agent": {
              "version": "0.6.1",
              "from": "forever-agent@http://beta-internal:4873/forever-agent/-/forever-agent-0.6.1.tgz",
              "resolved": "http://beta-internal:4873/forever-agent/-/forever-agent-0.6.1.tgz"
=======
              "from": "caseless@>=0.9.0 <0.10.0",
              "resolved": "http://beta-internal:4873/caseless/-/caseless-0.9.0.tgz"
            },
            "forever-agent": {
              "version": "0.6.0",
              "from": "forever-agent@>=0.6.0 <0.7.0",
              "resolved": "http://beta-internal:4873/forever-agent/-/forever-agent-0.6.0.tgz"
>>>>>>> ef0f0393
            },
            "form-data": {
              "version": "0.2.0",
              "from": "form-data@>=0.2.0 <0.3.0",
              "resolved": "http://beta-internal:4873/form-data/-/form-data-0.2.0.tgz"
            },
<<<<<<< HEAD
            "har-validator": {
              "version": "1.6.1",
              "from": "har-validator@http://beta-internal:4873/har-validator/-/har-validator-1.6.1.tgz",
              "resolved": "http://beta-internal:4873/har-validator/-/har-validator-1.6.1.tgz",
              "dependencies": {
                "bluebird": {
                  "version": "2.9.24",
                  "from": "bluebird@http://beta-internal:4873/bluebird/-/bluebird-2.9.24.tgz",
                  "resolved": "http://beta-internal:4873/bluebird/-/bluebird-2.9.24.tgz"
                },
                "chalk": {
                  "version": "1.0.0",
                  "from": "chalk@http://beta-internal:4873/chalk/-/chalk-1.0.0.tgz",
                  "resolved": "http://beta-internal:4873/chalk/-/chalk-1.0.0.tgz",
                  "dependencies": {
                    "ansi-styles": {
                      "version": "2.0.1",
                      "from": "ansi-styles@http://beta-internal:4873/ansi-styles/-/ansi-styles-2.0.1.tgz",
                      "resolved": "http://beta-internal:4873/ansi-styles/-/ansi-styles-2.0.1.tgz"
                    },
                    "escape-string-regexp": {
                      "version": "1.0.3",
                      "from": "escape-string-regexp@http://beta-internal:4873/escape-string-regexp/-/escape-string-regexp-1.0.3.tgz",
                      "resolved": "http://beta-internal:4873/escape-string-regexp/-/escape-string-regexp-1.0.3.tgz"
                    },
                    "has-ansi": {
                      "version": "1.0.3",
                      "from": "has-ansi@http://beta-internal:4873/has-ansi/-/has-ansi-1.0.3.tgz",
                      "resolved": "http://beta-internal:4873/has-ansi/-/has-ansi-1.0.3.tgz",
                      "dependencies": {
                        "ansi-regex": {
                          "version": "1.1.1",
                          "from": "ansi-regex@http://beta-internal:4873/ansi-regex/-/ansi-regex-1.1.1.tgz",
                          "resolved": "http://beta-internal:4873/ansi-regex/-/ansi-regex-1.1.1.tgz"
                        },
                        "get-stdin": {
                          "version": "4.0.1",
                          "from": "get-stdin@http://beta-internal:4873/get-stdin/-/get-stdin-4.0.1.tgz",
                          "resolved": "http://beta-internal:4873/get-stdin/-/get-stdin-4.0.1.tgz"
                        }
                      }
                    },
                    "strip-ansi": {
                      "version": "2.0.1",
                      "from": "strip-ansi@http://beta-internal:4873/strip-ansi/-/strip-ansi-2.0.1.tgz",
                      "resolved": "http://beta-internal:4873/strip-ansi/-/strip-ansi-2.0.1.tgz",
                      "dependencies": {
                        "ansi-regex": {
                          "version": "1.1.1",
                          "from": "ansi-regex@http://beta-internal:4873/ansi-regex/-/ansi-regex-1.1.1.tgz",
                          "resolved": "http://beta-internal:4873/ansi-regex/-/ansi-regex-1.1.1.tgz"
                        }
                      }
                    },
                    "supports-color": {
                      "version": "1.3.1",
                      "from": "supports-color@http://beta-internal:4873/supports-color/-/supports-color-1.3.1.tgz",
                      "resolved": "http://beta-internal:4873/supports-color/-/supports-color-1.3.1.tgz"
                    }
                  }
                },
                "commander": {
                  "version": "2.8.0",
                  "from": "commander@http://beta-internal:4873/commander/-/commander-2.8.0.tgz",
                  "resolved": "http://beta-internal:4873/commander/-/commander-2.8.0.tgz",
                  "dependencies": {
                    "graceful-readlink": {
                      "version": "1.0.1",
                      "from": "graceful-readlink@http://beta-internal:4873/graceful-readlink/-/graceful-readlink-1.0.1.tgz",
                      "resolved": "http://beta-internal:4873/graceful-readlink/-/graceful-readlink-1.0.1.tgz"
                    }
                  }
                },
                "is-my-json-valid": {
                  "version": "2.10.1",
                  "from": "is-my-json-valid@http://beta-internal:4873/is-my-json-valid/-/is-my-json-valid-2.10.1.tgz",
                  "resolved": "http://beta-internal:4873/is-my-json-valid/-/is-my-json-valid-2.10.1.tgz",
                  "dependencies": {
                    "generate-function": {
                      "version": "2.0.0",
                      "from": "generate-function@http://beta-internal:4873/generate-function/-/generate-function-2.0.0.tgz",
                      "resolved": "http://beta-internal:4873/generate-function/-/generate-function-2.0.0.tgz"
                    },
                    "generate-object-property": {
                      "version": "1.1.1",
                      "from": "generate-object-property@http://beta-internal:4873/generate-object-property/-/generate-object-property-1.1.1.tgz",
                      "resolved": "http://beta-internal:4873/generate-object-property/-/generate-object-property-1.1.1.tgz",
                      "dependencies": {
                        "is-property": {
                          "version": "1.0.2",
                          "from": "is-property@http://beta-internal:4873/is-property/-/is-property-1.0.2.tgz",
                          "resolved": "http://beta-internal:4873/is-property/-/is-property-1.0.2.tgz"
                        }
                      }
                    },
                    "jsonpointer": {
                      "version": "1.1.0",
                      "from": "jsonpointer@http://beta-internal:4873/jsonpointer/-/jsonpointer-1.1.0.tgz",
                      "resolved": "http://beta-internal:4873/jsonpointer/-/jsonpointer-1.1.0.tgz"
                    },
                    "xtend": {
                      "version": "4.0.0",
                      "from": "xtend@http://beta-internal:4873/xtend/-/xtend-4.0.0.tgz",
                      "resolved": "http://beta-internal:4873/xtend/-/xtend-4.0.0.tgz"
                    }
                  }
                }
              }
            },
            "hawk": {
              "version": "2.3.1",
              "resolved": "https://registry.npmjs.org/hawk/-/hawk-2.3.1.tgz",
              "dependencies": {
                "boom": {
                  "version": "2.7.1",
                  "from": "boom@http://beta-internal:4873/boom/-/boom-2.7.1.tgz",
                  "resolved": "http://beta-internal:4873/boom/-/boom-2.7.1.tgz"
                },
                "cryptiles": {
                  "version": "2.0.4",
                  "resolved": "https://registry.npmjs.org/cryptiles/-/cryptiles-2.0.4.tgz"
                },
                "hoek": {
                  "version": "2.12.0",
                  "from": "hoek@http://beta-internal:4873/hoek/-/hoek-2.12.0.tgz",
                  "resolved": "http://beta-internal:4873/hoek/-/hoek-2.12.0.tgz"
                },
                "sntp": {
                  "version": "1.0.9",
                  "resolved": "https://registry.npmjs.org/sntp/-/sntp-1.0.9.tgz"
=======
            "json-stringify-safe": {
              "version": "5.0.0",
              "from": "json-stringify-safe@>=5.0.0 <5.1.0",
              "resolved": "http://beta-internal:4873/json-stringify-safe/-/json-stringify-safe-5.0.0.tgz"
            },
            "mime-types": {
              "version": "2.0.10",
              "from": "mime-types@>=2.0.1 <2.1.0",
              "resolved": "http://beta-internal:4873/mime-types/-/mime-types-2.0.10.tgz",
              "dependencies": {
                "mime-db": {
                  "version": "1.8.0",
                  "from": "mime-db@>=1.8.0 <1.9.0",
                  "resolved": "http://beta-internal:4873/mime-db/-/mime-db-1.8.0.tgz"
>>>>>>> ef0f0393
                }
              }
            },
            "qs": {
              "version": "2.4.1",
              "from": "qs@>=2.4.0 <2.5.0",
              "resolved": "http://beta-internal:4873/qs/-/qs-2.4.1.tgz"
            },
            "tunnel-agent": {
              "version": "0.4.0",
              "from": "tunnel-agent@>=0.4.0 <0.5.0",
              "resolved": "http://beta-internal:4873/tunnel-agent/-/tunnel-agent-0.4.0.tgz"
            },
            "http-signature": {
              "version": "0.10.1",
              "from": "http-signature@>=0.10.0 <0.11.0",
              "resolved": "http://beta-internal:4873/http-signature/-/http-signature-0.10.1.tgz",
              "dependencies": {
<<<<<<< HEAD
                "asn1": {
                  "version": "0.1.11",
                  "from": "asn1@http://beta-internal:4873/asn1/-/asn1-0.1.11.tgz",
                  "resolved": "http://beta-internal:4873/asn1/-/asn1-0.1.11.tgz"
                },
=======
>>>>>>> ef0f0393
                "assert-plus": {
                  "version": "0.1.5",
                  "from": "assert-plus@>=0.1.5 <0.2.0",
                  "resolved": "http://beta-internal:4873/assert-plus/-/assert-plus-0.1.5.tgz"
                },
                "asn1": {
                  "version": "0.1.11",
                  "from": "asn1@0.1.11",
                  "resolved": "http://beta-internal:4873/asn1/-/asn1-0.1.11.tgz"
                },
                "ctype": {
                  "version": "0.5.3",
<<<<<<< HEAD
                  "from": "ctype@http://beta-internal:4873/ctype/-/ctype-0.5.3.tgz",
=======
                  "from": "ctype@0.5.3",
>>>>>>> ef0f0393
                  "resolved": "http://beta-internal:4873/ctype/-/ctype-0.5.3.tgz"
                }
              }
            },
<<<<<<< HEAD
            "isstream": {
              "version": "0.1.2",
              "from": "isstream@http://beta-internal:4873/isstream/-/isstream-0.1.2.tgz",
              "resolved": "http://beta-internal:4873/isstream/-/isstream-0.1.2.tgz"
            },
            "json-stringify-safe": {
              "version": "5.0.0",
              "from": "json-stringify-safe@http://beta-internal:4873/json-stringify-safe/-/json-stringify-safe-5.0.0.tgz",
              "resolved": "http://beta-internal:4873/json-stringify-safe/-/json-stringify-safe-5.0.0.tgz"
            },
            "mime-types": {
              "version": "2.0.10",
              "from": "mime-types@http://beta-internal:4873/mime-types/-/mime-types-2.0.10.tgz",
              "resolved": "http://beta-internal:4873/mime-types/-/mime-types-2.0.10.tgz",
              "dependencies": {
                "mime-db": {
                  "version": "1.8.0",
                  "from": "mime-db@http://beta-internal:4873/mime-db/-/mime-db-1.8.0.tgz",
                  "resolved": "http://beta-internal:4873/mime-db/-/mime-db-1.8.0.tgz"
                }
              }
            },
            "oauth-sign": {
              "version": "0.6.0",
              "resolved": "https://registry.npmjs.org/oauth-sign/-/oauth-sign-0.6.0.tgz"
            },
            "qs": {
              "version": "2.4.1",
              "from": "qs@http://beta-internal:4873/qs/-/qs-2.4.1.tgz",
              "resolved": "http://beta-internal:4873/qs/-/qs-2.4.1.tgz"
=======
            "oauth-sign": {
              "version": "0.6.0",
              "from": "oauth-sign@>=0.6.0 <0.7.0",
              "resolved": "http://beta-internal:4873/oauth-sign/-/oauth-sign-0.6.0.tgz"
            },
            "hawk": {
              "version": "2.3.1",
              "from": "hawk@>=2.3.0 <2.4.0",
              "resolved": "http://beta-internal:4873/hawk/-/hawk-2.3.1.tgz",
              "dependencies": {
                "hoek": {
                  "version": "2.12.0",
                  "from": "hoek@>=2.0.0 <3.0.0",
                  "resolved": "http://beta-internal:4873/hoek/-/hoek-2.12.0.tgz"
                },
                "boom": {
                  "version": "2.7.0",
                  "from": "boom@>=2.0.0 <3.0.0",
                  "resolved": "http://beta-internal:4873/boom/-/boom-2.7.0.tgz"
                },
                "cryptiles": {
                  "version": "2.0.4",
                  "from": "cryptiles@>=2.0.0 <3.0.0",
                  "resolved": "http://beta-internal:4873/cryptiles/-/cryptiles-2.0.4.tgz"
                },
                "sntp": {
                  "version": "1.0.9",
                  "from": "sntp@>=1.0.0 <2.0.0",
                  "resolved": "http://beta-internal:4873/sntp/-/sntp-1.0.9.tgz"
                }
              }
            },
            "aws-sign2": {
              "version": "0.5.0",
              "from": "aws-sign2@>=0.5.0 <0.6.0",
              "resolved": "http://beta-internal:4873/aws-sign2/-/aws-sign2-0.5.0.tgz"
>>>>>>> ef0f0393
            },
            "stringstream": {
              "version": "0.0.4",
              "from": "stringstream@>=0.0.4 <0.1.0",
              "resolved": "http://beta-internal:4873/stringstream/-/stringstream-0.0.4.tgz"
            },
            "combined-stream": {
              "version": "0.0.7",
              "from": "combined-stream@>=0.0.5 <0.1.0",
              "resolved": "http://beta-internal:4873/combined-stream/-/combined-stream-0.0.7.tgz",
              "dependencies": {
                "delayed-stream": {
                  "version": "0.0.5",
                  "from": "delayed-stream@0.0.5",
                  "resolved": "http://beta-internal:4873/delayed-stream/-/delayed-stream-0.0.5.tgz"
                }
              }
            },
            "isstream": {
              "version": "0.1.2",
              "from": "isstream@>=0.1.1 <0.2.0",
              "resolved": "http://beta-internal:4873/isstream/-/isstream-0.1.2.tgz"
            },
            "har-validator": {
              "version": "1.6.1",
              "from": "har-validator@>=1.4.0 <2.0.0",
              "resolved": "http://beta-internal:4873/har-validator/-/har-validator-1.6.1.tgz",
              "dependencies": {
                "bluebird": {
                  "version": "2.9.24",
                  "from": "bluebird@>=2.9.21 <3.0.0",
                  "resolved": "http://beta-internal:4873/bluebird/-/bluebird-2.9.24.tgz"
                },
                "chalk": {
                  "version": "1.0.0",
                  "from": "chalk@>=1.0.0 <2.0.0",
                  "resolved": "http://beta-internal:4873/chalk/-/chalk-1.0.0.tgz",
                  "dependencies": {
                    "ansi-styles": {
                      "version": "2.0.1",
                      "from": "ansi-styles@>=2.0.1 <3.0.0",
                      "resolved": "http://beta-internal:4873/ansi-styles/-/ansi-styles-2.0.1.tgz"
                    },
                    "escape-string-regexp": {
                      "version": "1.0.3",
                      "from": "escape-string-regexp@>=1.0.2 <2.0.0",
                      "resolved": "http://beta-internal:4873/escape-string-regexp/-/escape-string-regexp-1.0.3.tgz"
                    },
                    "has-ansi": {
                      "version": "1.0.3",
                      "from": "has-ansi@>=1.0.3 <2.0.0",
                      "resolved": "http://beta-internal:4873/has-ansi/-/has-ansi-1.0.3.tgz",
                      "dependencies": {
                        "ansi-regex": {
                          "version": "1.1.1",
                          "from": "ansi-regex@>=1.0.0 <2.0.0",
                          "resolved": "http://beta-internal:4873/ansi-regex/-/ansi-regex-1.1.1.tgz"
                        },
                        "get-stdin": {
                          "version": "4.0.1",
                          "from": "get-stdin@>=4.0.1 <5.0.0",
                          "resolved": "http://beta-internal:4873/get-stdin/-/get-stdin-4.0.1.tgz"
                        }
                      }
                    },
                    "strip-ansi": {
                      "version": "2.0.1",
                      "from": "strip-ansi@>=2.0.1 <3.0.0",
                      "resolved": "http://beta-internal:4873/strip-ansi/-/strip-ansi-2.0.1.tgz",
                      "dependencies": {
                        "ansi-regex": {
                          "version": "1.1.1",
                          "from": "ansi-regex@>=1.0.0 <2.0.0",
                          "resolved": "http://beta-internal:4873/ansi-regex/-/ansi-regex-1.1.1.tgz"
                        }
                      }
                    },
                    "supports-color": {
                      "version": "1.3.1",
                      "from": "supports-color@>=1.3.0 <2.0.0",
                      "resolved": "http://beta-internal:4873/supports-color/-/supports-color-1.3.1.tgz"
                    }
                  }
                },
                "commander": {
                  "version": "2.7.1",
                  "from": "commander@>=2.7.1 <3.0.0",
                  "resolved": "http://beta-internal:4873/commander/-/commander-2.7.1.tgz",
                  "dependencies": {
                    "graceful-readlink": {
                      "version": "1.0.1",
                      "from": "graceful-readlink@>=1.0.0",
                      "resolved": "http://beta-internal:4873/graceful-readlink/-/graceful-readlink-1.0.1.tgz"
                    }
                  }
                },
                "is-my-json-valid": {
                  "version": "2.10.0",
                  "from": "is-my-json-valid@>=2.10.0 <3.0.0",
                  "resolved": "http://beta-internal:4873/is-my-json-valid/-/is-my-json-valid-2.10.0.tgz",
                  "dependencies": {
                    "generate-function": {
                      "version": "2.0.0",
                      "from": "generate-function@>=2.0.0 <3.0.0",
                      "resolved": "http://beta-internal:4873/generate-function/-/generate-function-2.0.0.tgz"
                    },
                    "generate-object-property": {
                      "version": "1.1.1",
                      "from": "generate-object-property@>=1.1.0 <2.0.0",
                      "resolved": "http://beta-internal:4873/generate-object-property/-/generate-object-property-1.1.1.tgz",
                      "dependencies": {
                        "is-property": {
                          "version": "1.0.2",
                          "from": "is-property@>=1.0.0 <2.0.0",
                          "resolved": "http://beta-internal:4873/is-property/-/is-property-1.0.2.tgz"
                        }
                      }
                    },
                    "jsonpointer": {
                      "version": "1.1.0",
                      "from": "jsonpointer@>=1.1.0 <2.0.0",
                      "resolved": "http://beta-internal:4873/jsonpointer/-/jsonpointer-1.1.0.tgz"
                    },
                    "xtend": {
                      "version": "4.0.0",
                      "from": "xtend@>=4.0.0 <5.0.0",
                      "resolved": "http://beta-internal:4873/xtend/-/xtend-4.0.0.tgz"
                    }
                  }
                }
              }
            }
          }
        },
        "require-directory": {
          "version": "2.1.0",
<<<<<<< HEAD
          "resolved": "https://registry.npmjs.org/require-directory/-/require-directory-2.1.0.tgz"
=======
          "from": "require-directory@>=2.1.0 <3.0.0",
          "resolved": "http://beta-internal:4873/require-directory/-/require-directory-2.1.0.tgz"
>>>>>>> ef0f0393
        }
      }
    },
    "text-filter": {
      "version": "0.1.0",
      "from": "text-filter@>=0.1.0 <0.2.0",
      "resolved": "http://beta-internal:4873/text-filter/-/text-filter-0.1.0.tgz"
    },
    "throat": {
      "version": "1.0.0",
      "from": "throat@>=1.0.0 <1.1.0",
      "resolved": "http://beta-internal:4873/throat/-/throat-1.0.0.tgz",
      "dependencies": {
        "promise": {
          "version": "3.2.0",
          "from": "promise@>=3.2.0 <3.3.0",
          "resolved": "http://beta-internal:4873/promise/-/promise-3.2.0.tgz"
        }
      }
    },
    "tough-cookie": {
      "version": "0.12.1",
      "from": "tough-cookie@>=0.12.1 <0.13.0",
      "resolved": "http://beta-internal:4873/tough-cookie/-/tough-cookie-0.12.1.tgz",
      "dependencies": {
        "punycode": {
          "version": "1.3.2",
          "from": "punycode@>=0.2.0",
          "resolved": "http://beta-internal:4873/punycode/-/punycode-1.3.2.tgz"
        }
      }
    },
    "underscore": {
      "version": "1.5.2",
      "from": "underscore@>=1.5.2 <1.6.0",
      "resolved": "http://beta-internal:4873/underscore/-/underscore-1.5.2.tgz"
    },
    "useragent": {
      "version": "2.0.6",
      "from": "useragent@2.0.6",
      "resolved": "http://beta-internal:4873/useragent/-/useragent-2.0.6.tgz",
      "dependencies": {
        "lru-cache": {
          "version": "2.2.4",
          "from": "lru-cache@>=2.2.0 <2.3.0",
          "resolved": "http://beta-internal:4873/lru-cache/-/lru-cache-2.2.4.tgz"
        }
      }
    },
    "winston": {
      "version": "0.7.3",
      "from": "winston@>=0.7.3 <0.8.0",
      "resolved": "http://beta-internal:4873/winston/-/winston-0.7.3.tgz",
      "dependencies": {
        "async": {
          "version": "0.2.10",
<<<<<<< HEAD
          "from": "async@http://beta-internal:4873/async/-/async-0.2.10.tgz",
=======
          "from": "async@>=0.2.0 <0.3.0",
>>>>>>> ef0f0393
          "resolved": "http://beta-internal:4873/async/-/async-0.2.10.tgz"
        },
        "colors": {
          "version": "0.6.2",
          "from": "colors@>=0.6.0 <0.7.0",
          "resolved": "http://beta-internal:4873/colors/-/colors-0.6.2.tgz"
        },
        "cycle": {
          "version": "1.0.3",
          "from": "cycle@>=1.0.0 <1.1.0",
          "resolved": "http://beta-internal:4873/cycle/-/cycle-1.0.3.tgz"
        },
        "eyes": {
          "version": "0.1.8",
          "from": "eyes@>=0.1.0 <0.2.0",
          "resolved": "http://beta-internal:4873/eyes/-/eyes-0.1.8.tgz"
        },
        "pkginfo": {
          "version": "0.3.0",
          "from": "pkginfo@>=0.3.0 <0.4.0",
          "resolved": "http://beta-internal:4873/pkginfo/-/pkginfo-0.3.0.tgz"
        },
        "request": {
          "version": "2.16.6",
          "from": "request@>=2.16.0 <2.17.0",
          "resolved": "http://beta-internal:4873/request/-/request-2.16.6.tgz",
          "dependencies": {
            "form-data": {
              "version": "0.0.10",
              "from": "form-data@>=0.0.3 <0.1.0",
              "resolved": "http://beta-internal:4873/form-data/-/form-data-0.0.10.tgz",
              "dependencies": {
                "combined-stream": {
                  "version": "0.0.7",
                  "from": "combined-stream@>=0.0.4 <0.1.0",
                  "resolved": "http://beta-internal:4873/combined-stream/-/combined-stream-0.0.7.tgz",
                  "dependencies": {
                    "delayed-stream": {
                      "version": "0.0.5",
                      "from": "delayed-stream@0.0.5",
                      "resolved": "http://beta-internal:4873/delayed-stream/-/delayed-stream-0.0.5.tgz"
                    }
                  }
                }
              }
            },
            "mime": {
              "version": "1.2.11",
              "from": "mime@>=1.2.7 <1.3.0",
              "resolved": "http://beta-internal:4873/mime/-/mime-1.2.11.tgz"
            },
            "hawk": {
              "version": "0.10.2",
              "from": "hawk@>=0.10.2 <0.11.0",
              "resolved": "http://beta-internal:4873/hawk/-/hawk-0.10.2.tgz",
              "dependencies": {
                "hoek": {
                  "version": "0.7.6",
                  "from": "hoek@>=0.7.0 <0.8.0",
                  "resolved": "http://beta-internal:4873/hoek/-/hoek-0.7.6.tgz"
                },
                "boom": {
                  "version": "0.3.8",
                  "from": "boom@>=0.3.0 <0.4.0",
                  "resolved": "http://beta-internal:4873/boom/-/boom-0.3.8.tgz"
                },
                "cryptiles": {
                  "version": "0.1.3",
                  "from": "cryptiles@>=0.1.0 <0.2.0",
                  "resolved": "http://beta-internal:4873/cryptiles/-/cryptiles-0.1.3.tgz"
                },
                "sntp": {
                  "version": "0.1.4",
                  "from": "sntp@>=0.1.0 <0.2.0",
                  "resolved": "http://beta-internal:4873/sntp/-/sntp-0.1.4.tgz"
                }
              }
            },
            "cookie-jar": {
              "version": "0.2.0",
              "from": "cookie-jar@>=0.2.0 <0.3.0",
              "resolved": "http://beta-internal:4873/cookie-jar/-/cookie-jar-0.2.0.tgz"
            },
<<<<<<< HEAD
            "mime": {
              "version": "1.2.11",
              "from": "mime@http://beta-internal:4873/mime/-/mime-1.2.11.tgz",
              "resolved": "http://beta-internal:4873/mime/-/mime-1.2.11.tgz"
=======
            "aws-sign": {
              "version": "0.2.0",
              "from": "aws-sign@>=0.2.0 <0.3.0",
              "resolved": "http://beta-internal:4873/aws-sign/-/aws-sign-0.2.0.tgz"
>>>>>>> ef0f0393
            },
            "oauth-sign": {
              "version": "0.2.0",
              "from": "oauth-sign@>=0.2.0 <0.3.0",
              "resolved": "http://beta-internal:4873/oauth-sign/-/oauth-sign-0.2.0.tgz"
            },
            "forever-agent": {
              "version": "0.2.0",
              "from": "forever-agent@>=0.2.0 <0.3.0",
              "resolved": "http://beta-internal:4873/forever-agent/-/forever-agent-0.2.0.tgz"
            },
            "tunnel-agent": {
              "version": "0.2.0",
              "from": "tunnel-agent@>=0.2.0 <0.3.0",
              "resolved": "http://beta-internal:4873/tunnel-agent/-/tunnel-agent-0.2.0.tgz"
            },
            "json-stringify-safe": {
              "version": "3.0.0",
              "from": "json-stringify-safe@>=3.0.0 <3.1.0",
              "resolved": "http://beta-internal:4873/json-stringify-safe/-/json-stringify-safe-3.0.0.tgz"
            },
            "qs": {
              "version": "0.5.6",
              "from": "qs@>=0.5.4 <0.6.0",
              "resolved": "http://beta-internal:4873/qs/-/qs-0.5.6.tgz"
            }
          }
        },
        "stack-trace": {
          "version": "0.0.9",
          "from": "stack-trace@>=0.0.0 <0.1.0",
          "resolved": "http://beta-internal:4873/stack-trace/-/stack-trace-0.0.9.tgz"
        }
      }
    },
    "winston-logstash-udp": {
      "version": "0.0.4",
      "from": "winston-logstash-udp@0.0.4",
      "resolved": "http://beta-internal:4873/winston-logstash-udp/-/winston-logstash-udp-0.0.4.tgz"
    },
    "wreck": {
      "version": "5.4.0",
      "from": "wreck@>=5.2.0 <6.0.0",
      "resolved": "http://beta-internal:4873/wreck/-/wreck-5.4.0.tgz",
      "dependencies": {
<<<<<<< HEAD
        "boom": {
          "version": "2.6.1",
          "from": "boom@http://beta-internal:4873/boom/-/boom-2.6.1.tgz",
          "resolved": "http://beta-internal:4873/boom/-/boom-2.6.1.tgz"
        },
=======
>>>>>>> ef0f0393
        "hoek": {
          "version": "2.12.0",
          "from": "hoek@>=2.0.0 <3.0.0",
          "resolved": "http://beta-internal:4873/hoek/-/hoek-2.12.0.tgz"
        },
        "boom": {
          "version": "2.7.0",
          "from": "boom@>=2.0.0 <3.0.0",
          "resolved": "http://beta-internal:4873/boom/-/boom-2.7.0.tgz"
        }
      }
    },
    "xml2js": {
      "version": "0.2.2",
      "from": "xml2js@0.2.2",
      "resolved": "http://beta-internal:4873/xml2js/-/xml2js-0.2.2.tgz",
      "dependencies": {
        "sax": {
          "version": "0.6.1",
          "from": "sax@>=0.4.2",
          "resolved": "http://beta-internal:4873/sax/-/sax-0.6.1.tgz"
        }
      }
    },
    "xregexp": {
      "version": "2.0.0",
      "from": "xregexp@>=2.0.0 <3.0.0",
      "resolved": "http://beta-internal:4873/xregexp/-/xregexp-2.0.0.tgz"
    }
  }
}<|MERGE_RESOLUTION|>--- conflicted
+++ resolved
@@ -1,58 +1,55 @@
 {
   "name": "gitter-webapp",
   "version": "9.9.0",
-<<<<<<< HEAD
   "npm-shrinkwrap-version": "5.3.0",
-  "node-version": "v0.10.35",
-=======
->>>>>>> ef0f0393
+  "node-version": "v0.10.33",
   "dependencies": {
     "apn": {
       "version": "1.4.4",
-      "from": "apn@>=1.4.4 <1.5.0",
+      "from": "apn@http://beta-internal:4873/apn/-/apn-1.4.4.tgz",
       "resolved": "http://beta-internal:4873/apn/-/apn-1.4.4.tgz",
       "dependencies": {
         "q": {
           "version": "0.9.7",
-          "from": "q@>=0.9.0 <0.10.0",
+          "from": "q@http://beta-internal:4873/q/-/q-0.9.7.tgz",
           "resolved": "http://beta-internal:4873/q/-/q-0.9.7.tgz"
         }
       }
     },
     "async": {
       "version": "0.9.0",
-      "from": "async@>=0.9.0 <0.10.0",
+      "from": "async@http://beta-internal:4873/async/-/async-0.9.0.tgz",
       "resolved": "http://beta-internal:4873/async/-/async-0.9.0.tgz"
     },
     "batch-stream": {
       "version": "0.1.2",
-      "from": "batch-stream@>=0.1.0 <0.2.0",
+      "from": "batch-stream@http://beta-internal:4873/batch-stream/-/batch-stream-0.1.2.tgz",
       "resolved": "http://beta-internal:4873/batch-stream/-/batch-stream-0.1.2.tgz",
       "dependencies": {
         "readable-stream": {
           "version": "1.0.33",
-          "from": "readable-stream@>=1.0.33-1 <1.1.0-0",
+          "from": "readable-stream@http://beta-internal:4873/readable-stream/-/readable-stream-1.0.33.tgz",
           "resolved": "http://beta-internal:4873/readable-stream/-/readable-stream-1.0.33.tgz",
           "dependencies": {
             "core-util-is": {
               "version": "1.0.1",
-              "from": "core-util-is@>=1.0.0 <1.1.0",
+              "from": "core-util-is@http://beta-internal:4873/core-util-is/-/core-util-is-1.0.1.tgz",
               "resolved": "http://beta-internal:4873/core-util-is/-/core-util-is-1.0.1.tgz"
+            },
+            "inherits": {
+              "version": "2.0.1",
+              "from": "inherits@http://beta-internal:4873/inherits/-/inherits-2.0.1.tgz",
+              "resolved": "http://beta-internal:4873/inherits/-/inherits-2.0.1.tgz"
             },
             "isarray": {
               "version": "0.0.1",
-              "from": "isarray@0.0.1",
+              "from": "isarray@http://beta-internal:4873/isarray/-/isarray-0.0.1.tgz",
               "resolved": "http://beta-internal:4873/isarray/-/isarray-0.0.1.tgz"
             },
             "string_decoder": {
               "version": "0.10.31",
-              "from": "string_decoder@>=0.10.0 <0.11.0",
+              "from": "string_decoder@http://beta-internal:4873/string_decoder/-/string_decoder-0.10.31.tgz",
               "resolved": "http://beta-internal:4873/string_decoder/-/string_decoder-0.10.31.tgz"
-            },
-            "inherits": {
-              "version": "2.0.1",
-              "from": "inherits@>=2.0.1 <2.1.0",
-              "resolved": "http://beta-internal:4873/inherits/-/inherits-2.0.1.tgz"
             }
           }
         }
@@ -60,342 +57,315 @@
     },
     "cld": {
       "version": "2.2.0",
-      "from": "cld@>=2.2.0 <3.0.0",
+      "from": "cld@http://beta-internal:4873/cld/-/cld-2.2.0.tgz",
       "resolved": "http://beta-internal:4873/cld/-/cld-2.2.0.tgz",
       "dependencies": {
+        "nan": {
+          "version": "1.4.0",
+          "from": "nan@http://beta-internal:4873/nan/-/nan-1.4.0.tgz",
+          "resolved": "http://beta-internal:4873/nan/-/nan-1.4.0.tgz"
+        },
         "underscore": {
-          "version": "1.8.3",
-          "from": "underscore@>=1.6.0 <2.0.0",
-          "resolved": "http://beta-internal:4873/underscore/-/underscore-1.8.3.tgz"
-        },
-        "nan": {
           "version": "1.7.0",
-          "from": "nan@>=1.2.0 <2.0.0",
-          "resolved": "http://beta-internal:4873/nan/-/nan-1.7.0.tgz"
+          "from": "underscore@http://beta-internal:4873/underscore/-/underscore-1.7.0.tgz",
+          "resolved": "http://beta-internal:4873/underscore/-/underscore-1.7.0.tgz"
         }
       }
     },
     "connect-redis": {
       "version": "1.4.7",
-      "from": "connect-redis@>=1.4.6 <1.5.0",
+      "from": "connect-redis@http://beta-internal:4873/connect-redis/-/connect-redis-1.4.7.tgz",
       "resolved": "http://beta-internal:4873/connect-redis/-/connect-redis-1.4.7.tgz",
       "dependencies": {
+        "debug": {
+          "version": "2.1.0",
+          "from": "debug@http://beta-internal:4873/debug/-/debug-2.1.0.tgz",
+          "resolved": "http://beta-internal:4873/debug/-/debug-2.1.0.tgz",
+          "dependencies": {
+            "ms": {
+              "version": "0.6.2",
+              "from": "ms@http://beta-internal:4873/ms/-/ms-0.6.2.tgz",
+              "resolved": "http://beta-internal:4873/ms/-/ms-0.6.2.tgz"
+            }
+          }
+        },
         "redis": {
           "version": "0.10.3",
-          "from": "redis@>=0.10.1 <0.11.0",
+          "from": "redis@http://beta-internal:4873/redis/-/redis-0.10.3.tgz",
           "resolved": "http://beta-internal:4873/redis/-/redis-0.10.3.tgz"
-        },
-        "debug": {
-          "version": "2.1.3",
-          "from": "debug@*",
-          "resolved": "http://beta-internal:4873/debug/-/debug-2.1.3.tgz",
-          "dependencies": {
-            "ms": {
-              "version": "0.7.0",
-              "from": "ms@0.7.0",
-              "resolved": "http://beta-internal:4873/ms/-/ms-0.7.0.tgz"
-            }
-          }
         }
       }
     },
     "cors": {
       "version": "2.5.3",
-      "from": "cors@>=2.4.2 <3.0.0",
+      "from": "cors@http://beta-internal:4873/cors/-/cors-2.5.3.tgz",
       "resolved": "http://beta-internal:4873/cors/-/cors-2.5.3.tgz",
       "dependencies": {
         "vary": {
           "version": "1.0.0",
-          "from": "vary@>=1.0.0 <2.0.0",
+          "from": "vary@http://beta-internal:4873/vary/-/vary-1.0.0.tgz",
           "resolved": "http://beta-internal:4873/vary/-/vary-1.0.0.tgz"
         }
       }
     },
     "csprng": {
       "version": "0.1.1",
-      "from": "csprng@>=0.1.1 <0.2.0",
+      "from": "csprng@http://beta-internal:4873/csprng/-/csprng-0.1.1.tgz",
       "resolved": "http://beta-internal:4873/csprng/-/csprng-0.1.1.tgz",
       "dependencies": {
         "sequin": {
           "version": "0.1.0",
-          "from": "sequin@*",
+          "from": "sequin@http://beta-internal:4873/sequin/-/sequin-0.1.0.tgz",
           "resolved": "http://beta-internal:4873/sequin/-/sequin-0.1.0.tgz"
         }
       }
     },
     "diskspace": {
       "version": "0.1.5",
-      "from": "diskspace@0.1.5",
+      "from": "diskspace@http://beta-internal:4873/diskspace/-/diskspace-0.1.5.tgz",
       "resolved": "http://beta-internal:4873/diskspace/-/diskspace-0.1.5.tgz"
     },
     "dolph": {
       "version": "0.1.0",
-      "from": "dolph@>=0.1.0 <0.2.0",
+      "from": "dolph@http://beta-internal:4873/dolph/-/dolph-0.1.0.tgz",
       "resolved": "http://beta-internal:4873/dolph/-/dolph-0.1.0.tgz",
       "dependencies": {
         "redis": {
           "version": "0.10.3",
-          "from": "redis@>=0.10.1 <0.11.0",
+          "from": "redis@http://beta-internal:4873/redis/-/redis-0.10.3.tgz",
           "resolved": "http://beta-internal:4873/redis/-/redis-0.10.3.tgz"
         }
       }
     },
     "easynexmo": {
       "version": "0.3.3",
-      "from": "easynexmo@>=0.3.1 <0.4.0",
+      "from": "easynexmo@http://beta-internal:4873/easynexmo/-/easynexmo-0.3.3.tgz",
       "resolved": "http://beta-internal:4873/easynexmo/-/easynexmo-0.3.3.tgz"
     },
     "elasticsearch": {
       "version": "2.4.3",
-      "from": "elasticsearch@>=2.4.3 <3.0.0",
+      "from": "elasticsearch@http://beta-internal:4873/elasticsearch/-/elasticsearch-2.4.3.tgz",
       "resolved": "http://beta-internal:4873/elasticsearch/-/elasticsearch-2.4.3.tgz",
       "dependencies": {
         "bluebird": {
           "version": "2.2.2",
-          "from": "bluebird@>=2.2.2 <2.3.0",
+          "from": "bluebird@http://beta-internal:4873/bluebird/-/bluebird-2.2.2.tgz",
           "resolved": "http://beta-internal:4873/bluebird/-/bluebird-2.2.2.tgz"
         },
         "chalk": {
           "version": "0.5.1",
-<<<<<<< HEAD
-          "from": "chalk@http://beta-internal:4873/chalk/-/chalk-0.5.1.tgz",
-=======
-          "from": "chalk@>=0.5.1 <0.6.0",
->>>>>>> ef0f0393
           "resolved": "http://beta-internal:4873/chalk/-/chalk-0.5.1.tgz",
           "dependencies": {
             "ansi-styles": {
               "version": "1.1.0",
-<<<<<<< HEAD
-              "from": "ansi-styles@http://beta-internal:4873/ansi-styles/-/ansi-styles-1.1.0.tgz",
               "resolved": "http://beta-internal:4873/ansi-styles/-/ansi-styles-1.1.0.tgz"
             },
             "escape-string-regexp": {
               "version": "1.0.2",
-              "from": "escape-string-regexp@http://beta-internal:4873/escape-string-regexp/-/escape-string-regexp-1.0.2.tgz",
               "resolved": "http://beta-internal:4873/escape-string-regexp/-/escape-string-regexp-1.0.2.tgz"
             },
             "has-ansi": {
               "version": "0.1.0",
-              "from": "has-ansi@http://beta-internal:4873/has-ansi/-/has-ansi-0.1.0.tgz",
-=======
-              "from": "ansi-styles@>=1.1.0 <2.0.0",
-              "resolved": "http://beta-internal:4873/ansi-styles/-/ansi-styles-1.1.0.tgz"
-            },
-            "escape-string-regexp": {
-              "version": "1.0.3",
-              "from": "escape-string-regexp@>=1.0.0 <2.0.0",
-              "resolved": "http://beta-internal:4873/escape-string-regexp/-/escape-string-regexp-1.0.3.tgz"
-            },
-            "has-ansi": {
-              "version": "0.1.0",
-              "from": "has-ansi@>=0.1.0 <0.2.0",
->>>>>>> ef0f0393
               "resolved": "http://beta-internal:4873/has-ansi/-/has-ansi-0.1.0.tgz",
               "dependencies": {
                 "ansi-regex": {
                   "version": "0.2.1",
-                  "from": "ansi-regex@>=0.2.1 <0.3.0",
+                  "from": "ansi-regex@http://beta-internal:4873/ansi-regex/-/ansi-regex-0.2.1.tgz",
                   "resolved": "http://beta-internal:4873/ansi-regex/-/ansi-regex-0.2.1.tgz"
                 }
               }
             },
             "strip-ansi": {
               "version": "0.3.0",
-<<<<<<< HEAD
-              "from": "strip-ansi@http://beta-internal:4873/strip-ansi/-/strip-ansi-0.3.0.tgz",
-=======
-              "from": "strip-ansi@>=0.3.0 <0.4.0",
->>>>>>> ef0f0393
               "resolved": "http://beta-internal:4873/strip-ansi/-/strip-ansi-0.3.0.tgz",
               "dependencies": {
                 "ansi-regex": {
                   "version": "0.2.1",
-                  "from": "ansi-regex@>=0.2.1 <0.3.0",
+                  "from": "ansi-regex@http://beta-internal:4873/ansi-regex/-/ansi-regex-0.2.1.tgz",
                   "resolved": "http://beta-internal:4873/ansi-regex/-/ansi-regex-0.2.1.tgz"
                 }
               }
             },
             "supports-color": {
               "version": "0.2.0",
-<<<<<<< HEAD
-              "from": "supports-color@http://beta-internal:4873/supports-color/-/supports-color-0.2.0.tgz",
-=======
-              "from": "supports-color@>=0.2.0 <0.3.0",
->>>>>>> ef0f0393
               "resolved": "http://beta-internal:4873/supports-color/-/supports-color-0.2.0.tgz"
             }
           }
         },
         "forever-agent": {
           "version": "0.5.2",
-          "from": "forever-agent@>=0.5.2 <0.6.0",
+          "from": "forever-agent@http://beta-internal:4873/forever-agent/-/forever-agent-0.5.2.tgz",
           "resolved": "http://beta-internal:4873/forever-agent/-/forever-agent-0.5.2.tgz"
         },
         "lodash-node": {
           "version": "2.4.1",
-          "from": "lodash-node@>=2.4.0 <2.5.0",
+          "from": "lodash-node@http://beta-internal:4873/lodash-node/-/lodash-node-2.4.1.tgz",
           "resolved": "http://beta-internal:4873/lodash-node/-/lodash-node-2.4.1.tgz"
         }
       }
     },
     "email-validator": {
       "version": "1.0.1",
-      "from": "email-validator@>=1.0.0 <2.0.0",
+      "from": "email-validator@http://beta-internal:4873/email-validator/-/email-validator-1.0.1.tgz",
       "resolved": "http://beta-internal:4873/email-validator/-/email-validator-1.0.1.tgz"
     },
     "ent": {
       "version": "0.1.0",
-      "from": "ent@>=0.1.0 <0.2.0",
+      "from": "ent@http://beta-internal:4873/ent/-/ent-0.1.0.tgz",
       "resolved": "http://beta-internal:4873/ent/-/ent-0.1.0.tgz"
     },
     "express": {
-      "version": "3.20.2",
-      "from": "express@>=3.16.7 <4.0.0",
-      "resolved": "http://beta-internal:4873/express/-/express-3.20.2.tgz",
+      "version": "3.20.0",
+      "from": "express@http://beta-internal:4873/express/-/express-3.20.0.tgz",
+      "resolved": "http://beta-internal:4873/express/-/express-3.20.0.tgz",
       "dependencies": {
         "basic-auth": {
           "version": "1.0.0",
-          "from": "basic-auth@1.0.0",
+          "from": "basic-auth@http://beta-internal:4873/basic-auth/-/basic-auth-1.0.0.tgz",
           "resolved": "http://beta-internal:4873/basic-auth/-/basic-auth-1.0.0.tgz"
         },
+        "commander": {
+          "version": "2.6.0",
+          "from": "commander@http://beta-internal:4873/commander/-/commander-2.6.0.tgz",
+          "resolved": "http://beta-internal:4873/commander/-/commander-2.6.0.tgz"
+        },
         "connect": {
-          "version": "2.29.1",
-          "from": "connect@2.29.1",
-          "resolved": "http://beta-internal:4873/connect/-/connect-2.29.1.tgz",
+          "version": "2.29.0",
+          "from": "connect@http://beta-internal:4873/connect/-/connect-2.29.0.tgz",
+          "resolved": "http://beta-internal:4873/connect/-/connect-2.29.0.tgz",
           "dependencies": {
             "basic-auth-connect": {
               "version": "1.0.0",
-              "from": "basic-auth-connect@1.0.0",
+              "from": "basic-auth-connect@http://beta-internal:4873/basic-auth-connect/-/basic-auth-connect-1.0.0.tgz",
               "resolved": "http://beta-internal:4873/basic-auth-connect/-/basic-auth-connect-1.0.0.tgz"
             },
             "body-parser": {
-              "version": "1.12.2",
-              "from": "body-parser@>=1.12.2 <1.13.0",
-              "resolved": "http://beta-internal:4873/body-parser/-/body-parser-1.12.2.tgz",
+              "version": "1.12.0",
+              "from": "body-parser@http://beta-internal:4873/body-parser/-/body-parser-1.12.0.tgz",
+              "resolved": "http://beta-internal:4873/body-parser/-/body-parser-1.12.0.tgz",
               "dependencies": {
                 "iconv-lite": {
                   "version": "0.4.7",
-                  "from": "iconv-lite@0.4.7",
+                  "from": "iconv-lite@http://beta-internal:4873/iconv-lite/-/iconv-lite-0.4.7.tgz",
                   "resolved": "http://beta-internal:4873/iconv-lite/-/iconv-lite-0.4.7.tgz"
                 },
                 "on-finished": {
                   "version": "2.2.0",
-                  "from": "on-finished@>=2.2.0 <2.3.0",
+                  "from": "on-finished@http://beta-internal:4873/on-finished/-/on-finished-2.2.0.tgz",
                   "resolved": "http://beta-internal:4873/on-finished/-/on-finished-2.2.0.tgz",
                   "dependencies": {
                     "ee-first": {
                       "version": "1.1.0",
-                      "from": "ee-first@1.1.0",
+                      "from": "ee-first@http://beta-internal:4873/ee-first/-/ee-first-1.1.0.tgz",
                       "resolved": "http://beta-internal:4873/ee-first/-/ee-first-1.1.0.tgz"
                     }
                   }
                 },
                 "raw-body": {
                   "version": "1.3.3",
-                  "from": "raw-body@1.3.3",
+                  "from": "raw-body@http://beta-internal:4873/raw-body/-/raw-body-1.3.3.tgz",
                   "resolved": "http://beta-internal:4873/raw-body/-/raw-body-1.3.3.tgz"
                 }
               }
             },
             "bytes": {
               "version": "1.0.0",
-              "from": "bytes@1.0.0",
+              "from": "bytes@http://beta-internal:4873/bytes/-/bytes-1.0.0.tgz",
               "resolved": "http://beta-internal:4873/bytes/-/bytes-1.0.0.tgz"
+            },
+            "compression": {
+              "version": "1.4.1",
+              "from": "compression@http://beta-internal:4873/compression/-/compression-1.4.1.tgz",
+              "resolved": "http://beta-internal:4873/compression/-/compression-1.4.1.tgz",
+              "dependencies": {
+                "accepts": {
+                  "version": "1.2.4",
+                  "from": "accepts@http://beta-internal:4873/accepts/-/accepts-1.2.4.tgz",
+                  "resolved": "http://beta-internal:4873/accepts/-/accepts-1.2.4.tgz",
+                  "dependencies": {
+                    "mime-types": {
+                      "version": "2.0.9",
+                      "from": "mime-types@http://beta-internal:4873/mime-types/-/mime-types-2.0.9.tgz",
+                      "resolved": "http://beta-internal:4873/mime-types/-/mime-types-2.0.9.tgz",
+                      "dependencies": {
+                        "mime-db": {
+                          "version": "1.7.0",
+                          "from": "mime-db@http://beta-internal:4873/mime-db/-/mime-db-1.7.0.tgz",
+                          "resolved": "http://beta-internal:4873/mime-db/-/mime-db-1.7.0.tgz"
+                        }
+                      }
+                    },
+                    "negotiator": {
+                      "version": "0.5.1",
+                      "from": "negotiator@http://beta-internal:4873/negotiator/-/negotiator-0.5.1.tgz",
+                      "resolved": "http://beta-internal:4873/negotiator/-/negotiator-0.5.1.tgz"
+                    }
+                  }
+                },
+                "compressible": {
+                  "version": "2.0.2",
+                  "from": "compressible@http://beta-internal:4873/compressible/-/compressible-2.0.2.tgz",
+                  "resolved": "http://beta-internal:4873/compressible/-/compressible-2.0.2.tgz",
+                  "dependencies": {
+                    "mime-db": {
+                      "version": "1.7.0",
+                      "from": "mime-db@http://beta-internal:4873/mime-db/-/mime-db-1.7.0.tgz",
+                      "resolved": "http://beta-internal:4873/mime-db/-/mime-db-1.7.0.tgz"
+                    }
+                  }
+                }
+              }
+            },
+            "connect-timeout": {
+              "version": "1.6.0",
+              "from": "connect-timeout@http://beta-internal:4873/connect-timeout/-/connect-timeout-1.6.0.tgz",
+              "resolved": "http://beta-internal:4873/connect-timeout/-/connect-timeout-1.6.0.tgz",
+              "dependencies": {
+                "ms": {
+                  "version": "0.7.0",
+                  "from": "ms@http://beta-internal:4873/ms/-/ms-0.7.0.tgz",
+                  "resolved": "http://beta-internal:4873/ms/-/ms-0.7.0.tgz"
+                }
+              }
             },
             "cookie-parser": {
               "version": "1.3.4",
-              "from": "cookie-parser@>=1.3.4 <1.4.0",
+              "from": "cookie-parser@http://beta-internal:4873/cookie-parser/-/cookie-parser-1.3.4.tgz",
               "resolved": "http://beta-internal:4873/cookie-parser/-/cookie-parser-1.3.4.tgz"
-            },
-            "compression": {
-              "version": "1.4.3",
-              "from": "compression@>=1.4.3 <1.5.0",
-              "resolved": "http://beta-internal:4873/compression/-/compression-1.4.3.tgz",
-              "dependencies": {
-                "accepts": {
-                  "version": "1.2.5",
-                  "from": "accepts@>=1.2.5 <1.3.0",
-                  "resolved": "http://beta-internal:4873/accepts/-/accepts-1.2.5.tgz",
-                  "dependencies": {
-                    "mime-types": {
-                      "version": "2.0.10",
-                      "from": "mime-types@>=2.0.10 <2.1.0",
-                      "resolved": "http://beta-internal:4873/mime-types/-/mime-types-2.0.10.tgz",
-                      "dependencies": {
-                        "mime-db": {
-                          "version": "1.8.0",
-                          "from": "mime-db@>=1.8.0 <1.9.0",
-                          "resolved": "http://beta-internal:4873/mime-db/-/mime-db-1.8.0.tgz"
-                        }
-                      }
-                    },
-                    "negotiator": {
-                      "version": "0.5.1",
-                      "from": "negotiator@0.5.1",
-                      "resolved": "http://beta-internal:4873/negotiator/-/negotiator-0.5.1.tgz"
-                    }
-                  }
-                },
-                "compressible": {
-                  "version": "2.0.2",
-                  "from": "compressible@>=2.0.2 <2.1.0",
-                  "resolved": "http://beta-internal:4873/compressible/-/compressible-2.0.2.tgz",
-                  "dependencies": {
-                    "mime-db": {
-                      "version": "1.8.0",
-                      "from": "mime-db@>=1.8.0 <1.9.0",
-                      "resolved": "http://beta-internal:4873/mime-db/-/mime-db-1.8.0.tgz"
-                    }
-                  }
-                }
-              }
-            },
-            "connect-timeout": {
-              "version": "1.6.1",
-              "from": "connect-timeout@>=1.6.1 <1.7.0",
-              "resolved": "http://beta-internal:4873/connect-timeout/-/connect-timeout-1.6.1.tgz",
-              "dependencies": {
-                "ms": {
-                  "version": "0.7.0",
-                  "from": "ms@0.7.0",
-                  "resolved": "http://beta-internal:4873/ms/-/ms-0.7.0.tgz"
-                }
-              }
             },
             "csurf": {
               "version": "1.7.0",
-              "from": "csurf@>=1.7.0 <1.8.0",
+              "from": "csurf@http://beta-internal:4873/csurf/-/csurf-1.7.0.tgz",
               "resolved": "http://beta-internal:4873/csurf/-/csurf-1.7.0.tgz",
               "dependencies": {
                 "csrf": {
                   "version": "2.0.6",
-                  "from": "csrf@>=2.0.6 <2.1.0",
+                  "from": "csrf@http://beta-internal:4873/csrf/-/csrf-2.0.6.tgz",
                   "resolved": "http://beta-internal:4873/csrf/-/csrf-2.0.6.tgz",
                   "dependencies": {
                     "base64-url": {
                       "version": "1.2.1",
-                      "from": "base64-url@1.2.1",
+                      "from": "base64-url@http://beta-internal:4873/base64-url/-/base64-url-1.2.1.tgz",
                       "resolved": "http://beta-internal:4873/base64-url/-/base64-url-1.2.1.tgz"
                     },
                     "rndm": {
                       "version": "1.1.0",
-                      "from": "rndm@>=1.1.0 <1.2.0",
+                      "from": "rndm@http://beta-internal:4873/rndm/-/rndm-1.1.0.tgz",
                       "resolved": "http://beta-internal:4873/rndm/-/rndm-1.1.0.tgz"
                     },
                     "scmp": {
                       "version": "1.0.0",
-                      "from": "scmp@1.0.0",
+                      "from": "scmp@http://beta-internal:4873/scmp/-/scmp-1.0.0.tgz",
                       "resolved": "http://beta-internal:4873/scmp/-/scmp-1.0.0.tgz"
                     },
                     "uid-safe": {
                       "version": "1.1.0",
-                      "from": "uid-safe@>=1.1.0 <1.2.0",
+                      "from": "uid-safe@http://beta-internal:4873/uid-safe/-/uid-safe-1.1.0.tgz",
                       "resolved": "http://beta-internal:4873/uid-safe/-/uid-safe-1.1.0.tgz",
                       "dependencies": {
                         "native-or-bluebird": {
                           "version": "1.1.2",
-                          "from": "native-or-bluebird@>=1.1.2 <1.2.0",
+                          "from": "native-or-bluebird@http://beta-internal:4873/native-or-bluebird/-/native-or-bluebird-1.1.2.tgz",
                           "resolved": "http://beta-internal:4873/native-or-bluebird/-/native-or-bluebird-1.1.2.tgz"
                         }
                       }
@@ -405,30 +375,30 @@
               }
             },
             "errorhandler": {
-              "version": "1.3.5",
-              "from": "errorhandler@>=1.3.5 <1.4.0",
-              "resolved": "http://beta-internal:4873/errorhandler/-/errorhandler-1.3.5.tgz",
+              "version": "1.3.4",
+              "from": "errorhandler@http://beta-internal:4873/errorhandler/-/errorhandler-1.3.4.tgz",
+              "resolved": "http://beta-internal:4873/errorhandler/-/errorhandler-1.3.4.tgz",
               "dependencies": {
                 "accepts": {
-                  "version": "1.2.5",
-                  "from": "accepts@>=1.2.5 <1.3.0",
-                  "resolved": "http://beta-internal:4873/accepts/-/accepts-1.2.5.tgz",
+                  "version": "1.2.4",
+                  "from": "accepts@http://beta-internal:4873/accepts/-/accepts-1.2.4.tgz",
+                  "resolved": "http://beta-internal:4873/accepts/-/accepts-1.2.4.tgz",
                   "dependencies": {
                     "mime-types": {
-                      "version": "2.0.10",
-                      "from": "mime-types@>=2.0.10 <2.1.0",
-                      "resolved": "http://beta-internal:4873/mime-types/-/mime-types-2.0.10.tgz",
+                      "version": "2.0.9",
+                      "from": "mime-types@http://beta-internal:4873/mime-types/-/mime-types-2.0.9.tgz",
+                      "resolved": "http://beta-internal:4873/mime-types/-/mime-types-2.0.9.tgz",
                       "dependencies": {
                         "mime-db": {
-                          "version": "1.8.0",
-                          "from": "mime-db@>=1.8.0 <1.9.0",
-                          "resolved": "http://beta-internal:4873/mime-db/-/mime-db-1.8.0.tgz"
+                          "version": "1.7.0",
+                          "from": "mime-db@http://beta-internal:4873/mime-db/-/mime-db-1.7.0.tgz",
+                          "resolved": "http://beta-internal:4873/mime-db/-/mime-db-1.7.0.tgz"
                         }
                       }
                     },
                     "negotiator": {
                       "version": "0.5.1",
-                      "from": "negotiator@0.5.1",
+                      "from": "negotiator@http://beta-internal:4873/negotiator/-/negotiator-0.5.1.tgz",
                       "resolved": "http://beta-internal:4873/negotiator/-/negotiator-0.5.1.tgz"
                     }
                   }
@@ -436,28 +406,28 @@
               }
             },
             "express-session": {
-              "version": "1.10.4",
-              "from": "express-session@>=1.10.4 <1.11.0",
-              "resolved": "http://beta-internal:4873/express-session/-/express-session-1.10.4.tgz",
+              "version": "1.10.3",
+              "from": "express-session@http://beta-internal:4873/express-session/-/express-session-1.10.3.tgz",
+              "resolved": "http://beta-internal:4873/express-session/-/express-session-1.10.3.tgz",
               "dependencies": {
                 "crc": {
                   "version": "3.2.1",
-                  "from": "crc@3.2.1",
+                  "from": "crc@http://beta-internal:4873/crc/-/crc-3.2.1.tgz",
                   "resolved": "http://beta-internal:4873/crc/-/crc-3.2.1.tgz"
                 },
                 "uid-safe": {
                   "version": "1.1.0",
-                  "from": "uid-safe@1.1.0",
+                  "from": "uid-safe@http://beta-internal:4873/uid-safe/-/uid-safe-1.1.0.tgz",
                   "resolved": "http://beta-internal:4873/uid-safe/-/uid-safe-1.1.0.tgz",
                   "dependencies": {
                     "base64-url": {
                       "version": "1.2.1",
-                      "from": "base64-url@1.2.1",
+                      "from": "base64-url@http://beta-internal:4873/base64-url/-/base64-url-1.2.1.tgz",
                       "resolved": "http://beta-internal:4873/base64-url/-/base64-url-1.2.1.tgz"
                     },
                     "native-or-bluebird": {
                       "version": "1.1.2",
-                      "from": "native-or-bluebird@>=1.1.2 <1.2.0",
+                      "from": "native-or-bluebird@http://beta-internal:4873/native-or-bluebird/-/native-or-bluebird-1.1.2.tgz",
                       "resolved": "http://beta-internal:4873/native-or-bluebird/-/native-or-bluebird-1.1.2.tgz"
                     }
                   }
@@ -465,18 +435,18 @@
               }
             },
             "finalhandler": {
-              "version": "0.3.4",
-              "from": "finalhandler@0.3.4",
-              "resolved": "http://beta-internal:4873/finalhandler/-/finalhandler-0.3.4.tgz",
+              "version": "0.3.3",
+              "from": "finalhandler@http://beta-internal:4873/finalhandler/-/finalhandler-0.3.3.tgz",
+              "resolved": "http://beta-internal:4873/finalhandler/-/finalhandler-0.3.3.tgz",
               "dependencies": {
                 "on-finished": {
                   "version": "2.2.0",
-                  "from": "on-finished@>=2.2.0 <2.3.0",
+                  "from": "on-finished@http://beta-internal:4873/on-finished/-/on-finished-2.2.0.tgz",
                   "resolved": "http://beta-internal:4873/on-finished/-/on-finished-2.2.0.tgz",
                   "dependencies": {
                     "ee-first": {
                       "version": "1.1.0",
-                      "from": "ee-first@1.1.0",
+                      "from": "ee-first@http://beta-internal:4873/ee-first/-/ee-first-1.1.0.tgz",
                       "resolved": "http://beta-internal:4873/ee-first/-/ee-first-1.1.0.tgz"
                     }
                   }
@@ -485,43 +455,38 @@
             },
             "http-errors": {
               "version": "1.3.1",
-              "from": "http-errors@>=1.3.1 <1.4.0",
+              "from": "http-errors@http://beta-internal:4873/http-errors/-/http-errors-1.3.1.tgz",
               "resolved": "http://beta-internal:4873/http-errors/-/http-errors-1.3.1.tgz",
               "dependencies": {
                 "inherits": {
                   "version": "2.0.1",
-<<<<<<< HEAD
-                  "from": "inherits@http://beta-internal:4873/inherits/-/inherits-2.0.1.tgz",
-=======
-                  "from": "inherits@>=2.0.0 <3.0.0",
->>>>>>> ef0f0393
                   "resolved": "http://beta-internal:4873/inherits/-/inherits-2.0.1.tgz"
                 },
                 "statuses": {
                   "version": "1.2.1",
-                  "from": "statuses@>=1.0.0 <2.0.0",
+                  "from": "statuses@http://beta-internal:4873/statuses/-/statuses-1.2.1.tgz",
                   "resolved": "http://beta-internal:4873/statuses/-/statuses-1.2.1.tgz"
                 }
               }
             },
             "method-override": {
-              "version": "2.3.2",
-              "from": "method-override@>=2.3.2 <2.4.0",
-              "resolved": "http://beta-internal:4873/method-override/-/method-override-2.3.2.tgz"
+              "version": "2.3.1",
+              "from": "method-override@http://beta-internal:4873/method-override/-/method-override-2.3.1.tgz",
+              "resolved": "http://beta-internal:4873/method-override/-/method-override-2.3.1.tgz"
             },
             "morgan": {
-              "version": "1.5.2",
-              "from": "morgan@>=1.5.2 <1.6.0",
-              "resolved": "http://beta-internal:4873/morgan/-/morgan-1.5.2.tgz",
+              "version": "1.5.1",
+              "from": "morgan@http://beta-internal:4873/morgan/-/morgan-1.5.1.tgz",
+              "resolved": "http://beta-internal:4873/morgan/-/morgan-1.5.1.tgz",
               "dependencies": {
                 "on-finished": {
                   "version": "2.2.0",
-                  "from": "on-finished@>=2.2.0 <2.3.0",
+                  "from": "on-finished@http://beta-internal:4873/on-finished/-/on-finished-2.2.0.tgz",
                   "resolved": "http://beta-internal:4873/on-finished/-/on-finished-2.2.0.tgz",
                   "dependencies": {
                     "ee-first": {
                       "version": "1.1.0",
-                      "from": "ee-first@1.1.0",
+                      "from": "ee-first@http://beta-internal:4873/ee-first/-/ee-first-1.1.0.tgz",
                       "resolved": "http://beta-internal:4873/ee-first/-/ee-first-1.1.0.tgz"
                     }
                   }
@@ -530,597 +495,786 @@
             },
             "multiparty": {
               "version": "3.3.2",
-              "from": "multiparty@3.3.2",
+              "from": "multiparty@http://beta-internal:4873/multiparty/-/multiparty-3.3.2.tgz",
               "resolved": "http://beta-internal:4873/multiparty/-/multiparty-3.3.2.tgz",
               "dependencies": {
                 "readable-stream": {
                   "version": "1.1.13",
-<<<<<<< HEAD
-                  "from": "readable-stream@http://beta-internal:4873/readable-stream/-/readable-stream-1.1.13.tgz",
-=======
-                  "from": "readable-stream@>=1.1.9 <1.2.0",
->>>>>>> ef0f0393
                   "resolved": "http://beta-internal:4873/readable-stream/-/readable-stream-1.1.13.tgz",
                   "dependencies": {
                     "core-util-is": {
                       "version": "1.0.1",
-                      "from": "core-util-is@>=1.0.0 <1.1.0",
+                      "from": "core-util-is@http://beta-internal:4873/core-util-is/-/core-util-is-1.0.1.tgz",
                       "resolved": "http://beta-internal:4873/core-util-is/-/core-util-is-1.0.1.tgz"
+                    },
+                    "inherits": {
+                      "version": "2.0.1",
+                      "from": "inherits@http://beta-internal:4873/inherits/-/inherits-2.0.1.tgz",
+                      "resolved": "http://beta-internal:4873/inherits/-/inherits-2.0.1.tgz"
                     },
                     "isarray": {
                       "version": "0.0.1",
-<<<<<<< HEAD
-                      "from": "isarray@http://beta-internal:4873/isarray/-/isarray-0.0.1.tgz",
-=======
-                      "from": "isarray@0.0.1",
->>>>>>> ef0f0393
-                      "resolved": "http://beta-internal:4873/isarray/-/isarray-0.0.1.tgz"
+                      "resolved": "https://registry.npmjs.org/isarray/-/isarray-0.0.1.tgz"
                     },
                     "string_decoder": {
                       "version": "0.10.31",
-                      "from": "string_decoder@>=0.10.0 <0.11.0",
+                      "from": "string_decoder@http://beta-internal:4873/string_decoder/-/string_decoder-0.10.31.tgz",
                       "resolved": "http://beta-internal:4873/string_decoder/-/string_decoder-0.10.31.tgz"
+                    }
+                  }
+                },
+                "stream-counter": {
+                  "version": "0.2.0",
+                  "from": "stream-counter@http://beta-internal:4873/stream-counter/-/stream-counter-0.2.0.tgz",
+                  "resolved": "http://beta-internal:4873/stream-counter/-/stream-counter-0.2.0.tgz"
+                }
+              }
+            },
+            "on-headers": {
+              "version": "1.0.0",
+              "from": "on-headers@http://beta-internal:4873/on-headers/-/on-headers-1.0.0.tgz",
+              "resolved": "http://beta-internal:4873/on-headers/-/on-headers-1.0.0.tgz"
+            },
+            "pause": {
+              "version": "0.0.1",
+              "from": "pause@http://beta-internal:4873/pause/-/pause-0.0.1.tgz",
+              "resolved": "http://beta-internal:4873/pause/-/pause-0.0.1.tgz"
+            },
+            "qs": {
+              "version": "2.3.3",
+              "from": "qs@http://beta-internal:4873/qs/-/qs-2.3.3.tgz",
+              "resolved": "http://beta-internal:4873/qs/-/qs-2.3.3.tgz"
+            },
+            "response-time": {
+              "version": "2.3.0",
+              "from": "response-time@http://beta-internal:4873/response-time/-/response-time-2.3.0.tgz",
+              "resolved": "http://beta-internal:4873/response-time/-/response-time-2.3.0.tgz"
+            },
+            "serve-favicon": {
+              "version": "2.2.0",
+              "from": "serve-favicon@http://beta-internal:4873/serve-favicon/-/serve-favicon-2.2.0.tgz",
+              "resolved": "http://beta-internal:4873/serve-favicon/-/serve-favicon-2.2.0.tgz",
+              "dependencies": {
+                "ms": {
+                  "version": "0.7.0",
+                  "from": "ms@http://beta-internal:4873/ms/-/ms-0.7.0.tgz",
+                  "resolved": "http://beta-internal:4873/ms/-/ms-0.7.0.tgz"
+                }
+              }
+            },
+            "serve-index": {
+              "version": "1.6.2",
+              "from": "serve-index@http://beta-internal:4873/serve-index/-/serve-index-1.6.2.tgz",
+              "resolved": "http://beta-internal:4873/serve-index/-/serve-index-1.6.2.tgz",
+              "dependencies": {
+                "accepts": {
+                  "version": "1.2.4",
+                  "from": "accepts@http://beta-internal:4873/accepts/-/accepts-1.2.4.tgz",
+                  "resolved": "http://beta-internal:4873/accepts/-/accepts-1.2.4.tgz",
+                  "dependencies": {
+                    "negotiator": {
+                      "version": "0.5.1",
+                      "from": "negotiator@http://beta-internal:4873/negotiator/-/negotiator-0.5.1.tgz",
+                      "resolved": "http://beta-internal:4873/negotiator/-/negotiator-0.5.1.tgz"
+                    }
+                  }
+                },
+                "batch": {
+                  "version": "0.5.2",
+                  "from": "batch@http://beta-internal:4873/batch/-/batch-0.5.2.tgz",
+                  "resolved": "http://beta-internal:4873/batch/-/batch-0.5.2.tgz"
+                },
+                "mime-types": {
+                  "version": "2.0.9",
+                  "from": "mime-types@http://beta-internal:4873/mime-types/-/mime-types-2.0.9.tgz",
+                  "resolved": "http://beta-internal:4873/mime-types/-/mime-types-2.0.9.tgz",
+                  "dependencies": {
+                    "mime-db": {
+                      "version": "1.7.0",
+                      "from": "mime-db@http://beta-internal:4873/mime-db/-/mime-db-1.7.0.tgz",
+                      "resolved": "http://beta-internal:4873/mime-db/-/mime-db-1.7.0.tgz"
+                    }
+                  }
+                }
+              }
+            },
+            "serve-static": {
+              "version": "1.9.1",
+              "from": "serve-static@http://beta-internal:4873/serve-static/-/serve-static-1.9.1.tgz",
+              "resolved": "http://beta-internal:4873/serve-static/-/serve-static-1.9.1.tgz"
+            },
+            "type-is": {
+              "version": "1.6.0",
+              "from": "type-is@http://beta-internal:4873/type-is/-/type-is-1.6.0.tgz",
+              "resolved": "http://beta-internal:4873/type-is/-/type-is-1.6.0.tgz",
+              "dependencies": {
+                "media-typer": {
+                  "version": "0.3.0",
+                  "from": "media-typer@http://beta-internal:4873/media-typer/-/media-typer-0.3.0.tgz",
+                  "resolved": "http://beta-internal:4873/media-typer/-/media-typer-0.3.0.tgz"
+                },
+                "mime-types": {
+                  "version": "2.0.9",
+                  "from": "mime-types@http://beta-internal:4873/mime-types/-/mime-types-2.0.9.tgz",
+                  "resolved": "http://beta-internal:4873/mime-types/-/mime-types-2.0.9.tgz",
+                  "dependencies": {
+                    "mime-db": {
+                      "version": "1.7.0",
+                      "from": "mime-db@http://beta-internal:4873/mime-db/-/mime-db-1.7.0.tgz",
+                      "resolved": "http://beta-internal:4873/mime-db/-/mime-db-1.7.0.tgz"
+                    }
+                  }
+                }
+              }
+            },
+            "vhost": {
+              "version": "3.0.0",
+              "from": "vhost@http://beta-internal:4873/vhost/-/vhost-3.0.0.tgz",
+              "resolved": "http://beta-internal:4873/vhost/-/vhost-3.0.0.tgz"
+            }
+          }
+        },
+        "content-disposition": {
+          "version": "0.5.0",
+          "from": "content-disposition@http://beta-internal:4873/content-disposition/-/content-disposition-0.5.0.tgz",
+          "resolved": "http://beta-internal:4873/content-disposition/-/content-disposition-0.5.0.tgz"
+        },
+        "content-type": {
+          "version": "1.0.1",
+          "from": "content-type@http://beta-internal:4873/content-type/-/content-type-1.0.1.tgz",
+          "resolved": "http://beta-internal:4873/content-type/-/content-type-1.0.1.tgz"
+        },
+        "cookie": {
+          "version": "0.1.2",
+          "from": "cookie@http://beta-internal:4873/cookie/-/cookie-0.1.2.tgz",
+          "resolved": "http://beta-internal:4873/cookie/-/cookie-0.1.2.tgz"
+        },
+        "cookie-signature": {
+          "version": "1.0.6",
+          "from": "cookie-signature@http://beta-internal:4873/cookie-signature/-/cookie-signature-1.0.6.tgz",
+          "resolved": "http://beta-internal:4873/cookie-signature/-/cookie-signature-1.0.6.tgz"
+        },
+        "debug": {
+          "version": "2.1.1",
+          "from": "debug@http://beta-internal:4873/debug/-/debug-2.1.1.tgz",
+          "resolved": "http://beta-internal:4873/debug/-/debug-2.1.1.tgz",
+          "dependencies": {
+            "ms": {
+              "version": "0.6.2",
+              "from": "ms@http://beta-internal:4873/ms/-/ms-0.6.2.tgz",
+              "resolved": "http://beta-internal:4873/ms/-/ms-0.6.2.tgz"
+            }
+          }
+        },
+        "depd": {
+          "version": "1.0.0",
+          "from": "depd@http://beta-internal:4873/depd/-/depd-1.0.0.tgz",
+          "resolved": "http://beta-internal:4873/depd/-/depd-1.0.0.tgz"
+        },
+        "escape-html": {
+          "version": "1.0.1",
+          "from": "escape-html@http://beta-internal:4873/escape-html/-/escape-html-1.0.1.tgz",
+          "resolved": "http://beta-internal:4873/escape-html/-/escape-html-1.0.1.tgz"
+        },
+        "etag": {
+          "version": "1.5.1",
+          "from": "etag@http://beta-internal:4873/etag/-/etag-1.5.1.tgz",
+          "resolved": "http://beta-internal:4873/etag/-/etag-1.5.1.tgz",
+          "dependencies": {
+            "crc": {
+              "version": "3.2.1",
+              "from": "crc@http://beta-internal:4873/crc/-/crc-3.2.1.tgz",
+              "resolved": "http://beta-internal:4873/crc/-/crc-3.2.1.tgz"
+            }
+          }
+        },
+        "fresh": {
+          "version": "0.2.4",
+          "from": "fresh@http://beta-internal:4873/fresh/-/fresh-0.2.4.tgz",
+          "resolved": "http://beta-internal:4873/fresh/-/fresh-0.2.4.tgz"
+        },
+        "merge-descriptors": {
+          "version": "0.0.2",
+          "from": "merge-descriptors@http://beta-internal:4873/merge-descriptors/-/merge-descriptors-0.0.2.tgz",
+          "resolved": "http://beta-internal:4873/merge-descriptors/-/merge-descriptors-0.0.2.tgz"
+        },
+        "methods": {
+          "version": "1.1.1",
+          "from": "methods@http://beta-internal:4873/methods/-/methods-1.1.1.tgz",
+          "resolved": "http://beta-internal:4873/methods/-/methods-1.1.1.tgz"
+        },
+        "parseurl": {
+          "version": "1.3.0",
+          "from": "parseurl@http://beta-internal:4873/parseurl/-/parseurl-1.3.0.tgz",
+          "resolved": "http://beta-internal:4873/parseurl/-/parseurl-1.3.0.tgz"
+        },
+        "proxy-addr": {
+          "version": "1.0.6",
+          "from": "proxy-addr@http://beta-internal:4873/proxy-addr/-/proxy-addr-1.0.6.tgz",
+          "resolved": "http://beta-internal:4873/proxy-addr/-/proxy-addr-1.0.6.tgz",
+          "dependencies": {
+            "forwarded": {
+              "version": "0.1.0",
+              "from": "forwarded@http://beta-internal:4873/forwarded/-/forwarded-0.1.0.tgz",
+              "resolved": "http://beta-internal:4873/forwarded/-/forwarded-0.1.0.tgz"
+            },
+            "ipaddr.js": {
+              "version": "0.1.8",
+              "from": "ipaddr.js@http://beta-internal:4873/ipaddr.js/-/ipaddr.js-0.1.8.tgz",
+              "resolved": "http://beta-internal:4873/ipaddr.js/-/ipaddr.js-0.1.8.tgz"
+            }
+          }
+        },
+        "range-parser": {
+          "version": "1.0.2",
+          "from": "range-parser@http://beta-internal:4873/range-parser/-/range-parser-1.0.2.tgz",
+          "resolved": "http://beta-internal:4873/range-parser/-/range-parser-1.0.2.tgz"
+        },
+        "send": {
+          "version": "0.12.1",
+          "from": "send@http://beta-internal:4873/send/-/send-0.12.1.tgz",
+          "resolved": "http://beta-internal:4873/send/-/send-0.12.1.tgz",
+          "dependencies": {
+            "destroy": {
+              "version": "1.0.3",
+              "from": "destroy@http://beta-internal:4873/destroy/-/destroy-1.0.3.tgz",
+              "resolved": "http://beta-internal:4873/destroy/-/destroy-1.0.3.tgz"
+            },
+            "mime": {
+              "version": "1.3.4",
+              "resolved": "https://registry.npmjs.org/mime/-/mime-1.3.4.tgz"
+            },
+            "ms": {
+              "version": "0.7.0",
+              "from": "ms@http://beta-internal:4873/ms/-/ms-0.7.0.tgz",
+              "resolved": "http://beta-internal:4873/ms/-/ms-0.7.0.tgz"
+            },
+            "on-finished": {
+              "version": "2.2.0",
+              "from": "on-finished@http://beta-internal:4873/on-finished/-/on-finished-2.2.0.tgz",
+              "resolved": "http://beta-internal:4873/on-finished/-/on-finished-2.2.0.tgz",
+              "dependencies": {
+                "ee-first": {
+                  "version": "1.1.0",
+                  "from": "ee-first@http://beta-internal:4873/ee-first/-/ee-first-1.1.0.tgz",
+                  "resolved": "http://beta-internal:4873/ee-first/-/ee-first-1.1.0.tgz"
+                }
+              }
+            }
+          }
+        },
+        "utils-merge": {
+          "version": "1.0.0",
+          "from": "utils-merge@http://beta-internal:4873/utils-merge/-/utils-merge-1.0.0.tgz",
+          "resolved": "http://beta-internal:4873/utils-merge/-/utils-merge-1.0.0.tgz"
+        },
+        "vary": {
+          "version": "1.0.0",
+          "from": "vary@http://beta-internal:4873/vary/-/vary-1.0.0.tgz",
+          "resolved": "http://beta-internal:4873/vary/-/vary-1.0.0.tgz"
+        }
+      }
+    },
+    "express-hbs": {
+      "version": "0.7.11",
+      "from": "express-hbs@http://beta-internal:4873/express-hbs/-/express-hbs-0.7.11.tgz",
+      "resolved": "http://beta-internal:4873/express-hbs/-/express-hbs-0.7.11.tgz",
+      "dependencies": {
+        "js-beautify": {
+          "version": "1.4.2",
+          "from": "js-beautify@http://beta-internal:4873/js-beautify/-/js-beautify-1.4.2.tgz",
+          "resolved": "http://beta-internal:4873/js-beautify/-/js-beautify-1.4.2.tgz",
+          "dependencies": {
+            "config-chain": {
+              "version": "1.1.8",
+              "from": "config-chain@http://beta-internal:4873/config-chain/-/config-chain-1.1.8.tgz",
+              "resolved": "http://beta-internal:4873/config-chain/-/config-chain-1.1.8.tgz",
+              "dependencies": {
+                "ini": {
+                  "version": "1.3.0",
+                  "resolved": "http://beta-internal:4873/ini/-/ini-1.3.0.tgz"
+                },
+                "proto-list": {
+                  "version": "1.2.3",
+                  "from": "proto-list@http://beta-internal:4873/proto-list/-/proto-list-1.2.3.tgz",
+                  "resolved": "http://beta-internal:4873/proto-list/-/proto-list-1.2.3.tgz"
+                }
+              }
+            },
+            "mkdirp": {
+              "version": "0.3.5",
+              "resolved": "http://beta-internal:4873/mkdirp/-/mkdirp-0.3.5.tgz"
+            },
+            "nopt": {
+              "version": "2.1.2",
+              "from": "nopt@http://beta-internal:4873/nopt/-/nopt-2.1.2.tgz",
+              "resolved": "http://beta-internal:4873/nopt/-/nopt-2.1.2.tgz",
+              "dependencies": {
+                "abbrev": {
+                  "version": "1.0.5",
+                  "resolved": "http://beta-internal:4873/abbrev/-/abbrev-1.0.5.tgz"
+                }
+              }
+            }
+          }
+        },
+        "readdirp": {
+          "version": "0.3.3",
+          "from": "readdirp@http://beta-internal:4873/readdirp/-/readdirp-0.3.3.tgz",
+          "resolved": "http://beta-internal:4873/readdirp/-/readdirp-0.3.3.tgz",
+          "dependencies": {
+            "graceful-fs": {
+              "version": "2.0.3",
+              "from": "graceful-fs@http://beta-internal:4873/graceful-fs/-/graceful-fs-2.0.3.tgz",
+              "resolved": "http://beta-internal:4873/graceful-fs/-/graceful-fs-2.0.3.tgz"
+            },
+            "minimatch": {
+              "version": "0.2.14",
+              "resolved": "http://beta-internal:4873/minimatch/-/minimatch-0.2.14.tgz",
+              "dependencies": {
+                "sigmund": {
+                  "version": "1.0.0",
+                  "resolved": "http://beta-internal:4873/sigmund/-/sigmund-1.0.0.tgz"
+                }
+              }
+            }
+          }
+        }
+      }
+    },
+    "express-resource": {
+      "version": "1.0.0",
+      "from": "express-resource@http://beta-internal:4873/express-resource/-/express-resource-1.0.0.tgz",
+      "resolved": "http://beta-internal:4873/express-resource/-/express-resource-1.0.0.tgz",
+      "dependencies": {
+        "debug": {
+          "version": "2.1.0",
+          "from": "debug@http://beta-internal:4873/debug/-/debug-2.1.0.tgz",
+          "resolved": "http://beta-internal:4873/debug/-/debug-2.1.0.tgz",
+          "dependencies": {
+            "ms": {
+              "version": "0.6.2",
+              "from": "ms@http://beta-internal:4873/ms/-/ms-0.6.2.tgz",
+              "resolved": "http://beta-internal:4873/ms/-/ms-0.6.2.tgz"
+            }
+          }
+        },
+        "lingo": {
+          "version": "0.0.5",
+          "from": "lingo@http://beta-internal:4873/lingo/-/lingo-0.0.5.tgz",
+          "resolved": "http://beta-internal:4873/lingo/-/lingo-0.0.5.tgz"
+        },
+        "methods": {
+          "version": "0.0.1",
+          "from": "methods@http://beta-internal:4873/methods/-/methods-0.0.1.tgz",
+          "resolved": "http://beta-internal:4873/methods/-/methods-0.0.1.tgz"
+        }
+      }
+    },
+    "faye-websocket": {
+      "version": "0.7.3",
+      "from": "faye-websocket@http://beta-internal:4873/faye-websocket/-/faye-websocket-0.7.3.tgz",
+      "resolved": "http://beta-internal:4873/faye-websocket/-/faye-websocket-0.7.3.tgz",
+      "dependencies": {
+        "websocket-driver": {
+          "version": "0.5.1",
+          "from": "websocket-driver@http://beta-internal:4873/websocket-driver/-/websocket-driver-0.5.1.tgz",
+          "resolved": "http://beta-internal:4873/websocket-driver/-/websocket-driver-0.5.1.tgz",
+          "dependencies": {
+            "websocket-extensions": {
+              "version": "0.1.0",
+              "from": "websocket-extensions@http://beta-internal:4873/websocket-extensions/-/websocket-extensions-0.1.0.tgz",
+              "resolved": "http://beta-internal:4873/websocket-extensions/-/websocket-extensions-0.1.0.tgz"
+            }
+          }
+        }
+      }
+    },
+    "gitter-env": {
+      "version": "0.20.9",
+      "resolved": "https://registry.npmjs.org/gitter-env/-/gitter-env-0.20.9.tgz",
+      "dependencies": {
+        "async": {
+          "version": "0.8.0",
+          "resolved": "https://registry.npmjs.org/async/-/async-0.8.0.tgz"
+        },
+        "blocked": {
+          "version": "1.1.0",
+          "resolved": "http://beta-internal:8089/nexus/content/groups/npm/blocked/-/blocked-1.1.0.tgz"
+        },
+        "gitter-private-cube": {
+          "version": "0.2.12",
+          "resolved": "https://registry.npmjs.org/gitter-private-cube/-/gitter-private-cube-0.2.12.tgz",
+          "dependencies": {
+            "mongodb": {
+              "version": "1.3.23",
+              "resolved": "http://beta-internal:8089/nexus/content/groups/npm/mongodb/-/mongodb-1.3.23.tgz",
+              "dependencies": {
+                "bson": {
+                  "version": "0.2.5",
+                  "resolved": "http://beta-internal:8089/nexus/content/groups/npm/bson/-/bson-0.2.5.tgz"
+                },
+                "kerberos": {
+                  "version": "0.0.3",
+                  "resolved": "http://beta-internal:8089/nexus/content/groups/npm/kerberos/-/kerberos-0.0.3.tgz"
+                }
+              }
+            },
+            "node-static": {
+              "version": "0.6.5",
+              "resolved": "http://beta-internal:8089/nexus/content/groups/npm/node-static/-/node-static-0.6.5.tgz",
+              "dependencies": {
+                "colors": {
+                  "version": "1.0.3",
+                  "resolved": "http://beta-internal:8089/nexus/content/groups/npm/colors/-/colors-1.0.3.tgz"
+                },
+                "optimist": {
+                  "version": "0.6.1",
+                  "resolved": "http://beta-internal:8089/nexus/content/groups/npm/optimist/-/optimist-0.6.1.tgz",
+                  "dependencies": {
+                    "minimist": {
+                      "version": "0.0.10",
+                      "resolved": "http://beta-internal:8089/nexus/content/groups/npm/minimist/-/minimist-0.0.10.tgz"
+                    },
+                    "wordwrap": {
+                      "version": "0.0.2",
+                      "resolved": "http://beta-internal:8089/nexus/content/groups/npm/wordwrap/-/wordwrap-0.0.2.tgz"
+                    }
+                  }
+                }
+              }
+            },
+            "pegjs": {
+              "version": "0.7.0",
+              "resolved": "http://beta-internal:8089/nexus/content/groups/npm/pegjs/-/pegjs-0.7.0.tgz"
+            },
+            "vows": {
+              "version": "0.7.0",
+              "resolved": "http://beta-internal:8089/nexus/content/groups/npm/vows/-/vows-0.7.0.tgz",
+              "dependencies": {
+                "diff": {
+                  "version": "1.0.8",
+                  "resolved": "http://beta-internal:8089/nexus/content/groups/npm/diff/-/diff-1.0.8.tgz"
+                },
+                "eyes": {
+                  "version": "0.1.8",
+                  "resolved": "http://beta-internal:8089/nexus/content/groups/npm/eyes/-/eyes-0.1.8.tgz"
+                }
+              }
+            },
+            "websocket": {
+              "version": "1.0.8",
+              "resolved": "http://beta-internal:8089/nexus/content/groups/npm/websocket/-/websocket-1.0.8.tgz"
+            },
+            "websocket-server": {
+              "version": "1.4.4",
+              "resolved": "http://beta-internal:8089/nexus/content/groups/npm/websocket-server/-/websocket-server-1.4.4.tgz"
+            }
+          }
+        },
+        "gitter-redis-sentinel-client": {
+          "version": "0.3.0",
+          "resolved": "https://registry.npmjs.org/gitter-redis-sentinel-client/-/gitter-redis-sentinel-client-0.3.0.tgz",
+          "dependencies": {
+            "debug": {
+              "version": "0.8.1",
+              "resolved": "http://beta-internal:8089/nexus/content/groups/npm/debug/-/debug-0.8.1.tgz"
+            }
+          }
+        },
+        "intercom.io": {
+          "version": "0.0.8",
+          "resolved": "https://registry.npmjs.org/intercom.io/-/intercom.io-0.0.8.tgz",
+          "dependencies": {
+            "debug": {
+              "version": "0.8.1",
+              "resolved": "https://registry.npmjs.org/debug/-/debug-0.8.1.tgz"
+            },
+            "lodash": {
+              "version": "2.4.1",
+              "resolved": "https://registry.npmjs.org/lodash/-/lodash-2.4.1.tgz"
+            },
+            "q": {
+              "version": "1.0.1",
+              "resolved": "https://registry.npmjs.org/q/-/q-1.0.1.tgz"
+            },
+            "qs": {
+              "version": "0.6.6",
+              "resolved": "https://registry.npmjs.org/qs/-/qs-0.6.6.tgz"
+            },
+            "request": {
+              "version": "2.34.0",
+              "resolved": "https://registry.npmjs.org/request/-/request-2.34.0.tgz",
+              "dependencies": {
+                "aws-sign2": {
+                  "version": "0.5.0",
+                  "resolved": "https://registry.npmjs.org/aws-sign2/-/aws-sign2-0.5.0.tgz"
+                },
+                "forever-agent": {
+                  "version": "0.5.2",
+                  "resolved": "https://registry.npmjs.org/forever-agent/-/forever-agent-0.5.2.tgz"
+                },
+                "form-data": {
+                  "version": "0.1.4",
+                  "resolved": "https://registry.npmjs.org/form-data/-/form-data-0.1.4.tgz",
+                  "dependencies": {
+                    "async": {
+                      "version": "0.9.0",
+                      "resolved": "https://registry.npmjs.org/async/-/async-0.9.0.tgz"
+                    },
+                    "combined-stream": {
+                      "version": "0.0.5",
+                      "resolved": "https://registry.npmjs.org/combined-stream/-/combined-stream-0.0.5.tgz",
+                      "dependencies": {
+                        "delayed-stream": {
+                          "version": "0.0.5",
+                          "resolved": "https://registry.npmjs.org/delayed-stream/-/delayed-stream-0.0.5.tgz"
+                        }
+                      }
+                    }
+                  }
+                },
+                "hawk": {
+                  "version": "1.0.0",
+                  "resolved": "https://registry.npmjs.org/hawk/-/hawk-1.0.0.tgz",
+                  "dependencies": {
+                    "boom": {
+                      "version": "0.4.2",
+                      "resolved": "https://registry.npmjs.org/boom/-/boom-0.4.2.tgz"
+                    },
+                    "cryptiles": {
+                      "version": "0.2.2",
+                      "resolved": "https://registry.npmjs.org/cryptiles/-/cryptiles-0.2.2.tgz"
+                    },
+                    "hoek": {
+                      "version": "0.9.1",
+                      "resolved": "https://registry.npmjs.org/hoek/-/hoek-0.9.1.tgz"
+                    },
+                    "sntp": {
+                      "version": "0.2.4",
+                      "resolved": "https://registry.npmjs.org/sntp/-/sntp-0.2.4.tgz"
+                    }
+                  }
+                },
+                "http-signature": {
+                  "version": "0.10.0",
+                  "resolved": "https://registry.npmjs.org/http-signature/-/http-signature-0.10.0.tgz",
+                  "dependencies": {
+                    "asn1": {
+                      "version": "0.1.11",
+                      "resolved": "https://registry.npmjs.org/asn1/-/asn1-0.1.11.tgz"
+                    },
+                    "assert-plus": {
+                      "version": "0.1.2",
+                      "resolved": "https://registry.npmjs.org/assert-plus/-/assert-plus-0.1.2.tgz"
+                    },
+                    "ctype": {
+                      "version": "0.5.2",
+                      "resolved": "https://registry.npmjs.org/ctype/-/ctype-0.5.2.tgz"
+                    }
+                  }
+                },
+                "json-stringify-safe": {
+                  "version": "5.0.0",
+                  "resolved": "https://registry.npmjs.org/json-stringify-safe/-/json-stringify-safe-5.0.0.tgz"
+                },
+                "mime": {
+                  "version": "1.2.11",
+                  "resolved": "https://registry.npmjs.org/mime/-/mime-1.2.11.tgz"
+                },
+                "node-uuid": {
+                  "version": "1.4.1",
+                  "resolved": "https://registry.npmjs.org/node-uuid/-/node-uuid-1.4.1.tgz"
+                },
+                "oauth-sign": {
+                  "version": "0.3.0",
+                  "resolved": "https://registry.npmjs.org/oauth-sign/-/oauth-sign-0.3.0.tgz"
+                },
+                "tough-cookie": {
+                  "version": "0.12.1",
+                  "resolved": "https://registry.npmjs.org/tough-cookie/-/tough-cookie-0.12.1.tgz",
+                  "dependencies": {
+                    "punycode": {
+                      "version": "1.3.1",
+                      "resolved": "https://registry.npmjs.org/punycode/-/punycode-1.3.1.tgz"
+                    }
+                  }
+                },
+                "tunnel-agent": {
+                  "version": "0.3.0",
+                  "resolved": "https://registry.npmjs.org/tunnel-agent/-/tunnel-agent-0.3.0.tgz"
+                }
+              }
+            }
+          }
+        },
+        "mandrill-api": {
+          "version": "1.0.41",
+          "resolved": "http://beta-internal:8089/nexus/content/groups/npm/mandrill-api/-/mandrill-api-1.0.41.tgz"
+        },
+        "mixpanel": {
+          "version": "0.0.20",
+          "resolved": "https://registry.npmjs.org/mixpanel/-/mixpanel-0.0.20.tgz"
+        },
+        "mocha": {
+          "version": "1.18.2",
+          "resolved": "https://registry.npmjs.org/mocha/-/mocha-1.18.2.tgz",
+          "dependencies": {
+            "commander": {
+              "version": "2.0.0",
+              "resolved": "https://registry.npmjs.org/commander/-/commander-2.0.0.tgz"
+            },
+            "debug": {
+              "version": "0.8.1",
+              "resolved": "https://registry.npmjs.org/debug/-/debug-0.8.1.tgz"
+            },
+            "diff": {
+              "version": "1.0.7",
+              "resolved": "https://registry.npmjs.org/diff/-/diff-1.0.7.tgz"
+            },
+            "glob": {
+              "version": "3.2.3",
+              "resolved": "https://registry.npmjs.org/glob/-/glob-3.2.3.tgz",
+              "dependencies": {
+                "graceful-fs": {
+                  "version": "2.0.3",
+                  "resolved": "https://registry.npmjs.org/graceful-fs/-/graceful-fs-2.0.3.tgz"
+                },
+                "inherits": {
+                  "version": "2.0.1",
+                  "resolved": "https://registry.npmjs.org/inherits/-/inherits-2.0.1.tgz"
+                },
+                "minimatch": {
+                  "version": "0.2.14",
+                  "resolved": "https://registry.npmjs.org/minimatch/-/minimatch-0.2.14.tgz",
+                  "dependencies": {
+                    "lru-cache": {
+                      "version": "2.5.0",
+                      "resolved": "https://registry.npmjs.org/lru-cache/-/lru-cache-2.5.0.tgz"
+                    },
+                    "sigmund": {
+                      "version": "1.0.0",
+                      "resolved": "https://registry.npmjs.org/sigmund/-/sigmund-1.0.0.tgz"
+                    }
+                  }
+                }
+              }
+            },
+            "growl": {
+              "version": "1.7.0",
+              "resolved": "https://registry.npmjs.org/growl/-/growl-1.7.0.tgz"
+            },
+            "jade": {
+              "version": "0.26.3",
+              "resolved": "https://registry.npmjs.org/jade/-/jade-0.26.3.tgz",
+              "dependencies": {
+                "commander": {
+                  "version": "0.6.1",
+                  "resolved": "https://registry.npmjs.org/commander/-/commander-0.6.1.tgz"
+                },
+                "mkdirp": {
+                  "version": "0.3.0",
+                  "resolved": "https://registry.npmjs.org/mkdirp/-/mkdirp-0.3.0.tgz"
+                }
+              }
+            },
+            "mkdirp": {
+              "version": "0.3.5",
+              "resolved": "https://registry.npmjs.org/mkdirp/-/mkdirp-0.3.5.tgz"
+            }
+          }
+        },
+        "mongodb-arbiter-discovery": {
+          "version": "0.1.1",
+          "resolved": "https://registry.npmjs.org/mongodb-arbiter-discovery/-/mongodb-arbiter-discovery-0.1.1.tgz",
+          "dependencies": {
+            "mongodb": {
+              "version": "1.4.30",
+              "resolved": "https://registry.npmjs.org/mongodb/-/mongodb-1.4.30.tgz",
+              "dependencies": {
+                "bson": {
+                  "version": "0.2.18",
+                  "resolved": "https://registry.npmjs.org/bson/-/bson-0.2.18.tgz",
+                  "dependencies": {
+                    "nan": {
+                      "version": "1.5.1",
+                      "resolved": "http://beta-internal:8089/nexus/content/groups/npm/nan/-/nan-1.5.1.tgz"
+                    }
+                  }
+                },
+                "kerberos": {
+                  "version": "0.0.8",
+                  "resolved": "http://beta-internal:8089/nexus/content/groups/npm/kerberos/-/kerberos-0.0.8.tgz",
+                  "dependencies": {
+                    "nan": {
+                      "version": "1.5.1",
+                      "resolved": "http://beta-internal:8089/nexus/content/groups/npm/nan/-/nan-1.5.1.tgz"
+                    }
+                  }
+                },
+                "readable-stream": {
+                  "version": "1.0.33",
+                  "resolved": "http://beta-internal:8089/nexus/content/groups/npm/readable-stream/-/readable-stream-1.0.33.tgz",
+                  "dependencies": {
+                    "core-util-is": {
+                      "version": "1.0.1",
+                      "resolved": "http://beta-internal:8089/nexus/content/groups/npm/core-util-is/-/core-util-is-1.0.1.tgz"
                     },
                     "inherits": {
                       "version": "2.0.1",
-                      "from": "inherits@>=2.0.1 <2.1.0",
-                      "resolved": "http://beta-internal:4873/inherits/-/inherits-2.0.1.tgz"
-                    }
-                  }
-                },
-                "stream-counter": {
-                  "version": "0.2.0",
-                  "from": "stream-counter@>=0.2.0 <0.3.0",
-                  "resolved": "http://beta-internal:4873/stream-counter/-/stream-counter-0.2.0.tgz"
-                }
-              }
-            },
-            "on-headers": {
-              "version": "1.0.0",
-              "from": "on-headers@>=1.0.0 <1.1.0",
-              "resolved": "http://beta-internal:4873/on-headers/-/on-headers-1.0.0.tgz"
-            },
-            "qs": {
-              "version": "2.4.1",
-              "from": "qs@2.4.1",
-              "resolved": "http://beta-internal:4873/qs/-/qs-2.4.1.tgz"
-            },
-            "response-time": {
-              "version": "2.3.0",
-              "from": "response-time@>=2.3.0 <2.4.0",
-              "resolved": "http://beta-internal:4873/response-time/-/response-time-2.3.0.tgz"
-            },
-            "serve-favicon": {
-              "version": "2.2.0",
-              "from": "serve-favicon@>=2.2.0 <2.3.0",
-              "resolved": "http://beta-internal:4873/serve-favicon/-/serve-favicon-2.2.0.tgz",
-              "dependencies": {
-                "ms": {
-                  "version": "0.7.0",
-                  "from": "ms@0.7.0",
-                  "resolved": "http://beta-internal:4873/ms/-/ms-0.7.0.tgz"
-                }
-              }
-            },
-            "serve-index": {
-              "version": "1.6.3",
-              "from": "serve-index@>=1.6.3 <1.7.0",
-              "resolved": "http://beta-internal:4873/serve-index/-/serve-index-1.6.3.tgz",
-              "dependencies": {
-                "accepts": {
-                  "version": "1.2.5",
-                  "from": "accepts@>=1.2.5 <1.3.0",
-                  "resolved": "http://beta-internal:4873/accepts/-/accepts-1.2.5.tgz",
-                  "dependencies": {
-                    "negotiator": {
-                      "version": "0.5.1",
-                      "from": "negotiator@0.5.1",
-                      "resolved": "http://beta-internal:4873/negotiator/-/negotiator-0.5.1.tgz"
-                    }
-                  }
-                },
-                "batch": {
-                  "version": "0.5.2",
-                  "from": "batch@0.5.2",
-                  "resolved": "http://beta-internal:4873/batch/-/batch-0.5.2.tgz"
-                },
-                "mime-types": {
-                  "version": "2.0.10",
-                  "from": "mime-types@>=2.0.10 <2.1.0",
-                  "resolved": "http://beta-internal:4873/mime-types/-/mime-types-2.0.10.tgz",
-                  "dependencies": {
-                    "mime-db": {
-                      "version": "1.8.0",
-                      "from": "mime-db@>=1.8.0 <1.9.0",
-                      "resolved": "http://beta-internal:4873/mime-db/-/mime-db-1.8.0.tgz"
-                    }
-                  }
-                }
-              }
-            },
-            "serve-static": {
-              "version": "1.9.2",
-              "from": "serve-static@>=1.9.2 <1.10.0",
-              "resolved": "http://beta-internal:4873/serve-static/-/serve-static-1.9.2.tgz"
-            },
-            "type-is": {
-              "version": "1.6.1",
-              "from": "type-is@>=1.6.1 <1.7.0",
-              "resolved": "http://beta-internal:4873/type-is/-/type-is-1.6.1.tgz",
-              "dependencies": {
-                "media-typer": {
-                  "version": "0.3.0",
-                  "from": "media-typer@0.3.0",
-                  "resolved": "http://beta-internal:4873/media-typer/-/media-typer-0.3.0.tgz"
-                },
-                "mime-types": {
-                  "version": "2.0.10",
-                  "from": "mime-types@>=2.0.10 <2.1.0",
-                  "resolved": "http://beta-internal:4873/mime-types/-/mime-types-2.0.10.tgz",
-                  "dependencies": {
-                    "mime-db": {
-                      "version": "1.8.0",
-                      "from": "mime-db@>=1.8.0 <1.9.0",
-                      "resolved": "http://beta-internal:4873/mime-db/-/mime-db-1.8.0.tgz"
-                    }
-                  }
-                }
-              }
-            },
-            "vhost": {
-              "version": "3.0.0",
-              "from": "vhost@>=3.0.0 <3.1.0",
-              "resolved": "http://beta-internal:4873/vhost/-/vhost-3.0.0.tgz"
-            },
-            "pause": {
-              "version": "0.0.1",
-              "from": "pause@0.0.1",
-              "resolved": "http://beta-internal:4873/pause/-/pause-0.0.1.tgz"
-            }
-          }
-        },
-        "content-disposition": {
-          "version": "0.5.0",
-          "from": "content-disposition@0.5.0",
-          "resolved": "http://beta-internal:4873/content-disposition/-/content-disposition-0.5.0.tgz"
-        },
-        "content-type": {
-          "version": "1.0.1",
-          "from": "content-type@>=1.0.1 <1.1.0",
-          "resolved": "http://beta-internal:4873/content-type/-/content-type-1.0.1.tgz"
-        },
-        "commander": {
-          "version": "2.6.0",
-          "from": "commander@2.6.0",
-          "resolved": "http://beta-internal:4873/commander/-/commander-2.6.0.tgz"
-        },
-        "cookie": {
+                      "resolved": "http://beta-internal:8089/nexus/content/groups/npm/inherits/-/inherits-2.0.1.tgz"
+                    },
+                    "isarray": {
+                      "version": "0.0.1",
+                      "resolved": "http://beta-internal:8089/nexus/content/groups/npm/isarray/-/isarray-0.0.1.tgz"
+                    },
+                    "string_decoder": {
+                      "version": "0.10.31",
+                      "resolved": "http://beta-internal:8089/nexus/content/groups/npm/string_decoder/-/string_decoder-0.10.31.tgz"
+                    }
+                  }
+                }
+              }
+            }
+          }
+        },
+        "mongodb-connection-string": {
+          "version": "0.1.1",
+          "resolved": "https://registry.npmjs.org/mongodb-connection-string/-/mongodb-connection-string-0.1.1.tgz"
+        },
+        "mongodb-datadog-stats": {
           "version": "0.1.2",
-          "from": "cookie@0.1.2",
-          "resolved": "http://beta-internal:4873/cookie/-/cookie-0.1.2.tgz"
-        },
-        "cookie-signature": {
-          "version": "1.0.6",
-          "from": "cookie-signature@1.0.6",
-          "resolved": "http://beta-internal:4873/cookie-signature/-/cookie-signature-1.0.6.tgz"
-        },
-        "debug": {
-          "version": "2.1.3",
-          "from": "debug@>=2.1.3 <2.2.0",
-          "resolved": "http://beta-internal:4873/debug/-/debug-2.1.3.tgz",
-          "dependencies": {
-            "ms": {
-              "version": "0.7.0",
-              "from": "ms@0.7.0",
-              "resolved": "http://beta-internal:4873/ms/-/ms-0.7.0.tgz"
-            }
-          }
-        },
-        "depd": {
-          "version": "1.0.0",
-          "from": "depd@>=1.0.0 <1.1.0",
-          "resolved": "http://beta-internal:4873/depd/-/depd-1.0.0.tgz"
-        },
-        "escape-html": {
-          "version": "1.0.1",
-          "from": "escape-html@1.0.1",
-          "resolved": "http://beta-internal:4873/escape-html/-/escape-html-1.0.1.tgz"
-        },
-        "etag": {
-          "version": "1.5.1",
-          "from": "etag@>=1.5.1 <1.6.0",
-          "resolved": "http://beta-internal:4873/etag/-/etag-1.5.1.tgz",
-          "dependencies": {
-            "crc": {
-              "version": "3.2.1",
-              "from": "crc@3.2.1",
-              "resolved": "http://beta-internal:4873/crc/-/crc-3.2.1.tgz"
-            }
-          }
-        },
-        "fresh": {
-          "version": "0.2.4",
-          "from": "fresh@0.2.4",
-          "resolved": "http://beta-internal:4873/fresh/-/fresh-0.2.4.tgz"
-        },
-        "merge-descriptors": {
-          "version": "1.0.0",
-          "from": "merge-descriptors@1.0.0",
-          "resolved": "http://beta-internal:4873/merge-descriptors/-/merge-descriptors-1.0.0.tgz"
-        },
-        "methods": {
-          "version": "1.1.1",
-          "from": "methods@>=1.1.1 <1.2.0",
-          "resolved": "http://beta-internal:4873/methods/-/methods-1.1.1.tgz"
-        },
-        "parseurl": {
-          "version": "1.3.0",
-          "from": "parseurl@>=1.3.0 <1.4.0",
-          "resolved": "http://beta-internal:4873/parseurl/-/parseurl-1.3.0.tgz"
-        },
-        "proxy-addr": {
-          "version": "1.0.7",
-          "from": "proxy-addr@>=1.0.7 <1.1.0",
-          "resolved": "http://beta-internal:4873/proxy-addr/-/proxy-addr-1.0.7.tgz",
-          "dependencies": {
-            "forwarded": {
-              "version": "0.1.0",
-              "from": "forwarded@>=0.1.0 <0.2.0",
-              "resolved": "http://beta-internal:4873/forwarded/-/forwarded-0.1.0.tgz"
-            },
-            "ipaddr.js": {
-              "version": "0.1.9",
-              "from": "ipaddr.js@0.1.9",
-              "resolved": "http://beta-internal:4873/ipaddr.js/-/ipaddr.js-0.1.9.tgz"
-            }
-          }
-        },
-        "range-parser": {
-          "version": "1.0.2",
-          "from": "range-parser@>=1.0.2 <1.1.0",
-          "resolved": "http://beta-internal:4873/range-parser/-/range-parser-1.0.2.tgz"
-        },
-        "send": {
-          "version": "0.12.2",
-          "from": "send@0.12.2",
-          "resolved": "http://beta-internal:4873/send/-/send-0.12.2.tgz",
-          "dependencies": {
-            "destroy": {
-              "version": "1.0.3",
-              "from": "destroy@1.0.3",
-              "resolved": "http://beta-internal:4873/destroy/-/destroy-1.0.3.tgz"
-            },
-            "mime": {
-              "version": "1.3.4",
-<<<<<<< HEAD
-              "from": "mime@http://beta-internal:4873/mime/-/mime-1.3.4.tgz",
-=======
-              "from": "mime@1.3.4",
->>>>>>> ef0f0393
-              "resolved": "http://beta-internal:4873/mime/-/mime-1.3.4.tgz"
-            },
-            "ms": {
-              "version": "0.7.0",
-              "from": "ms@0.7.0",
-              "resolved": "http://beta-internal:4873/ms/-/ms-0.7.0.tgz"
-            },
-            "on-finished": {
-              "version": "2.2.0",
-              "from": "on-finished@>=2.2.0 <2.3.0",
-              "resolved": "http://beta-internal:4873/on-finished/-/on-finished-2.2.0.tgz",
-              "dependencies": {
-                "ee-first": {
-                  "version": "1.1.0",
-                  "from": "ee-first@1.1.0",
-                  "resolved": "http://beta-internal:4873/ee-first/-/ee-first-1.1.0.tgz"
-                }
-              }
-            }
-          }
-        },
-        "utils-merge": {
-          "version": "1.0.0",
-          "from": "utils-merge@>=1.0.0 <2.0.0",
-          "resolved": "http://beta-internal:4873/utils-merge/-/utils-merge-1.0.0.tgz"
-        },
-        "vary": {
-          "version": "1.0.0",
-          "from": "vary@>=1.0.0 <1.1.0",
-          "resolved": "http://beta-internal:4873/vary/-/vary-1.0.0.tgz"
-        }
-      }
-    },
-    "express-hbs": {
-      "version": "0.7.11",
-      "from": "express-hbs@>=0.7.9 <0.8.0",
-      "resolved": "http://beta-internal:4873/express-hbs/-/express-hbs-0.7.11.tgz",
-      "dependencies": {
-        "js-beautify": {
-          "version": "1.4.2",
-          "from": "js-beautify@>=1.4.2 <1.5.0",
-          "resolved": "http://beta-internal:4873/js-beautify/-/js-beautify-1.4.2.tgz",
-          "dependencies": {
-            "config-chain": {
-              "version": "1.1.8",
-              "from": "config-chain@>=1.1.5 <1.2.0",
-              "resolved": "http://beta-internal:4873/config-chain/-/config-chain-1.1.8.tgz",
-              "dependencies": {
-<<<<<<< HEAD
-                "ini": {
-                  "version": "1.3.0",
-                  "from": "ini@http://beta-internal:4873/ini/-/ini-1.3.0.tgz",
-                  "resolved": "http://beta-internal:4873/ini/-/ini-1.3.0.tgz"
-                },
-=======
->>>>>>> ef0f0393
-                "proto-list": {
-                  "version": "1.2.3",
-                  "from": "proto-list@>=1.2.1 <1.3.0",
-                  "resolved": "http://beta-internal:4873/proto-list/-/proto-list-1.2.3.tgz"
-                },
-                "ini": {
-                  "version": "1.3.3",
-                  "from": "ini@>=1.0.0 <2.0.0",
-                  "resolved": "http://beta-internal:4873/ini/-/ini-1.3.3.tgz"
-                }
-              }
-            },
-            "mkdirp": {
-              "version": "0.3.5",
-<<<<<<< HEAD
-              "from": "mkdirp@http://beta-internal:4873/mkdirp/-/mkdirp-0.3.5.tgz",
-=======
-              "from": "mkdirp@0.3.5",
->>>>>>> ef0f0393
-              "resolved": "http://beta-internal:4873/mkdirp/-/mkdirp-0.3.5.tgz"
-            },
-            "nopt": {
-              "version": "2.1.2",
-              "from": "nopt@>=2.1.1 <2.2.0",
-              "resolved": "http://beta-internal:4873/nopt/-/nopt-2.1.2.tgz",
-              "dependencies": {
-                "abbrev": {
-                  "version": "1.0.5",
-<<<<<<< HEAD
-                  "from": "abbrev@http://beta-internal:4873/abbrev/-/abbrev-1.0.5.tgz",
-=======
-                  "from": "abbrev@>=1.0.0 <2.0.0",
->>>>>>> ef0f0393
-                  "resolved": "http://beta-internal:4873/abbrev/-/abbrev-1.0.5.tgz"
-                }
-              }
-            }
-          }
-        },
-        "readdirp": {
-          "version": "0.3.3",
-          "from": "readdirp@>=0.3.1 <0.4.0",
-          "resolved": "http://beta-internal:4873/readdirp/-/readdirp-0.3.3.tgz",
-          "dependencies": {
-            "graceful-fs": {
-              "version": "2.0.3",
-              "from": "graceful-fs@>=2.0.0 <2.1.0",
-              "resolved": "http://beta-internal:4873/graceful-fs/-/graceful-fs-2.0.3.tgz"
-            },
-            "minimatch": {
-              "version": "0.2.14",
-<<<<<<< HEAD
-              "from": "minimatch@http://beta-internal:4873/minimatch/-/minimatch-0.2.14.tgz",
-=======
-              "from": "minimatch@>=0.2.12 <0.3.0",
->>>>>>> ef0f0393
-              "resolved": "http://beta-internal:4873/minimatch/-/minimatch-0.2.14.tgz",
-              "dependencies": {
-                "sigmund": {
-                  "version": "1.0.0",
-<<<<<<< HEAD
-                  "from": "sigmund@http://beta-internal:4873/sigmund/-/sigmund-1.0.0.tgz",
-=======
-                  "from": "sigmund@>=1.0.0 <1.1.0",
->>>>>>> ef0f0393
-                  "resolved": "http://beta-internal:4873/sigmund/-/sigmund-1.0.0.tgz"
-                }
-              }
-            }
-          }
-        }
-      }
-    },
-    "express-resource": {
-      "version": "1.0.0",
-      "from": "express-resource@1.0.0",
-      "resolved": "http://beta-internal:4873/express-resource/-/express-resource-1.0.0.tgz",
-      "dependencies": {
-        "lingo": {
-          "version": "0.0.5",
-          "from": "lingo@>=0.0.4",
-          "resolved": "http://beta-internal:4873/lingo/-/lingo-0.0.5.tgz"
-        },
-        "methods": {
-          "version": "0.0.1",
-          "from": "methods@0.0.1",
-          "resolved": "http://beta-internal:4873/methods/-/methods-0.0.1.tgz"
-        },
-        "debug": {
-          "version": "2.1.3",
-          "from": "debug@*",
-          "resolved": "http://beta-internal:4873/debug/-/debug-2.1.3.tgz",
-          "dependencies": {
-            "ms": {
-              "version": "0.7.0",
-              "from": "ms@0.7.0",
-              "resolved": "http://beta-internal:4873/ms/-/ms-0.7.0.tgz"
-            }
-          }
-        }
-      }
-    },
-    "gitter-env": {
-<<<<<<< HEAD
-      "version": "0.20.9",
-      "from": "gitter-env@http://beta-internal:4873/gitter-env/-/gitter-env-0.20.9.tgz",
-      "resolved": "http://beta-internal:4873/gitter-env/-/gitter-env-0.20.9.tgz",
-=======
-      "version": "0.20.7",
-      "from": "gitter-env@>=0.20.7 <0.21.0",
-      "resolved": "http://beta-internal:4873/gitter-env/-/gitter-env-0.20.7.tgz",
->>>>>>> ef0f0393
-      "dependencies": {
-        "async": {
-          "version": "0.8.0",
-          "from": "async@>=0.8.0 <0.9.0",
-          "resolved": "http://beta-internal:4873/async/-/async-0.8.0.tgz"
-        },
-        "blocked": {
-          "version": "1.1.0",
-          "from": "blocked@>=1.1.0 <2.0.0",
-          "resolved": "http://beta-internal:4873/blocked/-/blocked-1.1.0.tgz"
-        },
-        "gitter-private-cube": {
-          "version": "0.2.12",
-          "from": "gitter-private-cube@>=0.2.12 <0.3.0",
-          "resolved": "http://beta-internal:4873/gitter-private-cube/-/gitter-private-cube-0.2.12.tgz",
-          "dependencies": {
-            "mongodb": {
-              "version": "1.3.23",
-              "from": "mongodb@>=1.3.18 <1.4.0",
-              "resolved": "http://beta-internal:4873/mongodb/-/mongodb-1.3.23.tgz",
-              "dependencies": {
-                "bson": {
-                  "version": "0.2.5",
-                  "from": "bson@0.2.5",
-                  "resolved": "http://beta-internal:4873/bson/-/bson-0.2.5.tgz"
-                },
-                "kerberos": {
-                  "version": "0.0.3",
-                  "from": "kerberos@0.0.3",
-                  "resolved": "http://beta-internal:4873/kerberos/-/kerberos-0.0.3.tgz"
-                }
-              }
-            },
-            "node-static": {
-              "version": "0.6.5",
-              "from": "node-static@0.6.5",
-              "resolved": "http://beta-internal:4873/node-static/-/node-static-0.6.5.tgz",
-              "dependencies": {
-                "optimist": {
-                  "version": "0.6.1",
-                  "from": "optimist@>=0.3.4",
-                  "resolved": "http://beta-internal:4873/optimist/-/optimist-0.6.1.tgz",
-                  "dependencies": {
-                    "wordwrap": {
-                      "version": "0.0.2",
-                      "from": "wordwrap@>=0.0.2 <0.1.0",
-                      "resolved": "http://beta-internal:4873/wordwrap/-/wordwrap-0.0.2.tgz"
-                    },
-                    "minimist": {
-                      "version": "0.0.10",
-                      "from": "minimist@>=0.0.1 <0.1.0",
-                      "resolved": "http://beta-internal:4873/minimist/-/minimist-0.0.10.tgz"
-                    }
-                  }
-                },
-                "colors": {
-                  "version": "1.0.3",
-                  "from": "colors@>=0.6.0",
-                  "resolved": "http://beta-internal:4873/colors/-/colors-1.0.3.tgz"
-                }
-              }
-            },
-            "pegjs": {
-              "version": "0.7.0",
-              "from": "pegjs@0.7.0",
-              "resolved": "http://beta-internal:4873/pegjs/-/pegjs-0.7.0.tgz"
-            },
-            "vows": {
-              "version": "0.7.0",
-              "from": "vows@0.7.0",
-              "resolved": "http://beta-internal:4873/vows/-/vows-0.7.0.tgz",
-              "dependencies": {
-<<<<<<< HEAD
-                "diff": {
-                  "version": "1.0.8",
-                  "from": "diff@http://beta-internal:4873/diff/-/diff-1.0.8.tgz",
-                  "resolved": "http://beta-internal:4873/diff/-/diff-1.0.8.tgz"
-                },
-=======
->>>>>>> ef0f0393
-                "eyes": {
-                  "version": "0.1.8",
-                  "from": "eyes@>=0.1.6",
-                  "resolved": "http://beta-internal:4873/eyes/-/eyes-0.1.8.tgz"
-                },
-                "diff": {
-                  "version": "1.0.8",
-                  "from": "diff@>=1.0.3 <1.1.0",
-                  "resolved": "http://beta-internal:4873/diff/-/diff-1.0.8.tgz"
-                }
-              }
-            },
-            "websocket": {
-              "version": "1.0.8",
-              "from": "websocket@1.0.8",
-              "resolved": "http://beta-internal:4873/websocket/-/websocket-1.0.8.tgz"
-            },
-            "websocket-server": {
-              "version": "1.4.4",
-              "from": "websocket-server@1.4.4",
-              "resolved": "http://beta-internal:4873/websocket-server/-/websocket-server-1.4.4.tgz"
-            }
-          }
-        },
-        "gitter-redis-sentinel-client": {
-          "version": "0.3.0",
-          "from": "gitter-redis-sentinel-client@>=0.3.0 <0.4.0",
-          "resolved": "http://beta-internal:4873/gitter-redis-sentinel-client/-/gitter-redis-sentinel-client-0.3.0.tgz",
-          "dependencies": {
-            "debug": {
-              "version": "0.8.1",
-              "from": "debug@>=0.8.0 <0.9.0",
-              "resolved": "http://beta-internal:4873/debug/-/debug-0.8.1.tgz"
+          "resolved": "http://beta-internal:8089/nexus/content/groups/npm/mongodb-datadog-stats/-/mongodb-datadog-stats-0.1.2.tgz",
+          "dependencies": {
+            "mongodb-perf-wrapper": {
+              "version": "0.1.3",
+              "resolved": "http://beta-internal:8089/nexus/content/groups/npm/mongodb-perf-wrapper/-/mongodb-perf-wrapper-0.1.3.tgz"
             }
           }
         },
         "nconf": {
           "version": "0.6.9",
-          "from": "nconf@>=0.6.9 <0.7.0",
-          "resolved": "http://beta-internal:4873/nconf/-/nconf-0.6.9.tgz",
+          "resolved": "https://registry.npmjs.org/nconf/-/nconf-0.6.9.tgz",
           "dependencies": {
             "async": {
               "version": "0.2.9",
-              "from": "async@0.2.9",
-              "resolved": "http://beta-internal:4873/async/-/async-0.2.9.tgz"
+              "resolved": "https://registry.npmjs.org/async/-/async-0.2.9.tgz"
             },
             "ini": {
-              "version": "1.3.3",
-              "from": "ini@>=1.0.0 <2.0.0",
-              "resolved": "http://beta-internal:4873/ini/-/ini-1.3.3.tgz"
+              "version": "1.2.0",
+              "resolved": "https://registry.npmjs.org/ini/-/ini-1.2.0.tgz"
             },
             "optimist": {
               "version": "0.6.0",
-              "from": "optimist@0.6.0",
-              "resolved": "http://beta-internal:4873/optimist/-/optimist-0.6.0.tgz",
-              "dependencies": {
-<<<<<<< HEAD
+              "resolved": "https://registry.npmjs.org/optimist/-/optimist-0.6.0.tgz",
+              "dependencies": {
                 "minimist": {
                   "version": "0.0.10",
-                  "from": "minimist@http://beta-internal:4873/minimist/-/minimist-0.0.10.tgz",
-                  "resolved": "http://beta-internal:4873/minimist/-/minimist-0.0.10.tgz"
+                  "resolved": "https://registry.npmjs.org/minimist/-/minimist-0.0.10.tgz"
                 },
                 "wordwrap": {
                   "version": "0.0.2",
-                  "from": "wordwrap@http://beta-internal:4873/wordwrap/-/wordwrap-0.0.2.tgz",
-=======
-                "wordwrap": {
-                  "version": "0.0.2",
-                  "from": "wordwrap@>=0.0.2 <0.1.0",
->>>>>>> ef0f0393
-                  "resolved": "http://beta-internal:4873/wordwrap/-/wordwrap-0.0.2.tgz"
-                },
-                "minimist": {
-                  "version": "0.0.10",
-                  "from": "minimist@>=0.0.1 <0.1.0",
-                  "resolved": "http://beta-internal:4873/minimist/-/minimist-0.0.10.tgz"
+                  "resolved": "https://registry.npmjs.org/wordwrap/-/wordwrap-0.0.2.tgz"
                 }
               }
             }
@@ -1128,91 +1282,523 @@
         },
         "node-statsd": {
           "version": "0.1.1",
-          "from": "node-statsd@>=0.1.1 <0.2.0",
-          "resolved": "http://beta-internal:4873/node-statsd/-/node-statsd-0.1.1.tgz"
+          "resolved": "http://beta-internal:8089/nexus/content/groups/npm/node-statsd/-/node-statsd-0.1.1.tgz"
+        },
+        "q": {
+          "version": "1.1.2",
+          "resolved": "https://registry.npmjs.org/q/-/q-1.1.2.tgz"
         },
         "raven": {
           "version": "0.6.3",
-          "from": "raven@>=0.6.3 <0.7.0",
           "resolved": "http://beta-internal:4873/raven/-/raven-0.6.3.tgz",
           "dependencies": {
+            "cookie": {
+              "version": "0.1.0",
+              "resolved": "http://beta-internal:4873/cookie/-/cookie-0.1.0.tgz"
+            },
+            "lsmod": {
+              "version": "0.0.3",
+              "resolved": "http://beta-internal:4873/lsmod/-/lsmod-0.0.3.tgz"
+            },
             "node-uuid": {
               "version": "1.4.3",
-              "from": "node-uuid@>=1.4.1 <1.5.0",
               "resolved": "http://beta-internal:4873/node-uuid/-/node-uuid-1.4.3.tgz"
             },
             "stack-trace": {
               "version": "0.0.7",
-<<<<<<< HEAD
-              "from": "stack-trace@http://beta-internal:4873/stack-trace/-/stack-trace-0.0.7.tgz",
-=======
-              "from": "stack-trace@0.0.7",
->>>>>>> ef0f0393
               "resolved": "http://beta-internal:4873/stack-trace/-/stack-trace-0.0.7.tgz"
-            },
-            "lsmod": {
-              "version": "0.0.3",
-              "from": "lsmod@>=0.0.3 <0.1.0",
-              "resolved": "http://beta-internal:4873/lsmod/-/lsmod-0.0.3.tgz"
-            },
-            "cookie": {
-              "version": "0.1.0",
-              "from": "cookie@0.1.0",
-              "resolved": "http://beta-internal:4873/cookie/-/cookie-0.1.0.tgz"
             }
           }
         },
         "redis": {
-          "version": "0.10.3",
-          "from": "redis@>=0.10.3 <0.11.0",
-          "resolved": "http://beta-internal:4873/redis/-/redis-0.10.3.tgz"
+          "version": "0.10.1",
+          "resolved": "https://registry.npmjs.org/redis/-/redis-0.10.1.tgz"
+        },
+        "retire": {
+          "version": "0.2.1",
+          "resolved": "https://registry.npmjs.org/retire/-/retire-0.2.1.tgz",
+          "dependencies": {
+            "commander": {
+              "version": "2.0.0",
+              "resolved": "https://registry.npmjs.org/commander/-/commander-2.0.0.tgz"
+            },
+            "read-installed": {
+              "version": "0.2.5",
+              "resolved": "https://registry.npmjs.org/read-installed/-/read-installed-0.2.5.tgz",
+              "dependencies": {
+                "graceful-fs": {
+                  "version": "2.0.3",
+                  "resolved": "https://registry.npmjs.org/graceful-fs/-/graceful-fs-2.0.3.tgz"
+                },
+                "read-package-json": {
+                  "version": "1.1.9",
+                  "resolved": "https://registry.npmjs.org/read-package-json/-/read-package-json-1.1.9.tgz",
+                  "dependencies": {
+                    "glob": {
+                      "version": "3.2.11",
+                      "resolved": "https://registry.npmjs.org/glob/-/glob-3.2.11.tgz",
+                      "dependencies": {
+                        "inherits": {
+                          "version": "2.0.1",
+                          "resolved": "https://registry.npmjs.org/inherits/-/inherits-2.0.1.tgz"
+                        },
+                        "minimatch": {
+                          "version": "0.3.0",
+                          "resolved": "https://registry.npmjs.org/minimatch/-/minimatch-0.3.0.tgz",
+                          "dependencies": {
+                            "sigmund": {
+                              "version": "1.0.0",
+                              "resolved": "https://registry.npmjs.org/sigmund/-/sigmund-1.0.0.tgz"
+                            }
+                          }
+                        }
+                      }
+                    },
+                    "lru-cache": {
+                      "version": "2.5.0",
+                      "resolved": "https://registry.npmjs.org/lru-cache/-/lru-cache-2.5.0.tgz"
+                    },
+                    "normalize-package-data": {
+                      "version": "0.2.13",
+                      "resolved": "https://registry.npmjs.org/normalize-package-data/-/normalize-package-data-0.2.13.tgz",
+                      "dependencies": {
+                        "github-url-from-git": {
+                          "version": "1.1.1",
+                          "resolved": "https://registry.npmjs.org/github-url-from-git/-/github-url-from-git-1.1.1.tgz"
+                        },
+                        "github-url-from-username-repo": {
+                          "version": "0.1.0",
+                          "resolved": "https://registry.npmjs.org/github-url-from-username-repo/-/github-url-from-username-repo-0.1.0.tgz"
+                        }
+                      }
+                    }
+                  }
+                },
+                "semver": {
+                  "version": "2.3.0",
+                  "resolved": "https://registry.npmjs.org/semver/-/semver-2.3.0.tgz"
+                },
+                "slide": {
+                  "version": "1.1.5",
+                  "resolved": "https://registry.npmjs.org/slide/-/slide-1.1.5.tgz"
+                }
+              }
+            },
+            "request": {
+              "version": "2.27.0",
+              "resolved": "https://registry.npmjs.org/request/-/request-2.27.0.tgz",
+              "dependencies": {
+                "aws-sign": {
+                  "version": "0.3.0",
+                  "resolved": "https://registry.npmjs.org/aws-sign/-/aws-sign-0.3.0.tgz"
+                },
+                "cookie-jar": {
+                  "version": "0.3.0",
+                  "resolved": "https://registry.npmjs.org/cookie-jar/-/cookie-jar-0.3.0.tgz"
+                },
+                "forever-agent": {
+                  "version": "0.5.2",
+                  "resolved": "https://registry.npmjs.org/forever-agent/-/forever-agent-0.5.2.tgz"
+                },
+                "form-data": {
+                  "version": "0.1.2",
+                  "resolved": "https://registry.npmjs.org/form-data/-/form-data-0.1.2.tgz",
+                  "dependencies": {
+                    "async": {
+                      "version": "0.2.10",
+                      "resolved": "https://registry.npmjs.org/async/-/async-0.2.10.tgz"
+                    },
+                    "combined-stream": {
+                      "version": "0.0.4",
+                      "resolved": "https://registry.npmjs.org/combined-stream/-/combined-stream-0.0.4.tgz",
+                      "dependencies": {
+                        "delayed-stream": {
+                          "version": "0.0.5",
+                          "resolved": "https://registry.npmjs.org/delayed-stream/-/delayed-stream-0.0.5.tgz"
+                        }
+                      }
+                    }
+                  }
+                },
+                "hawk": {
+                  "version": "1.0.0",
+                  "resolved": "https://registry.npmjs.org/hawk/-/hawk-1.0.0.tgz",
+                  "dependencies": {
+                    "boom": {
+                      "version": "0.4.2",
+                      "resolved": "https://registry.npmjs.org/boom/-/boom-0.4.2.tgz"
+                    },
+                    "cryptiles": {
+                      "version": "0.2.2",
+                      "resolved": "https://registry.npmjs.org/cryptiles/-/cryptiles-0.2.2.tgz"
+                    },
+                    "hoek": {
+                      "version": "0.9.1",
+                      "resolved": "https://registry.npmjs.org/hoek/-/hoek-0.9.1.tgz"
+                    },
+                    "sntp": {
+                      "version": "0.2.4",
+                      "resolved": "https://registry.npmjs.org/sntp/-/sntp-0.2.4.tgz"
+                    }
+                  }
+                },
+                "http-signature": {
+                  "version": "0.10.0",
+                  "resolved": "https://registry.npmjs.org/http-signature/-/http-signature-0.10.0.tgz",
+                  "dependencies": {
+                    "asn1": {
+                      "version": "0.1.11",
+                      "resolved": "https://registry.npmjs.org/asn1/-/asn1-0.1.11.tgz"
+                    },
+                    "assert-plus": {
+                      "version": "0.1.2",
+                      "resolved": "https://registry.npmjs.org/assert-plus/-/assert-plus-0.1.2.tgz"
+                    },
+                    "ctype": {
+                      "version": "0.5.2",
+                      "resolved": "https://registry.npmjs.org/ctype/-/ctype-0.5.2.tgz"
+                    }
+                  }
+                },
+                "json-stringify-safe": {
+                  "version": "5.0.0",
+                  "resolved": "https://registry.npmjs.org/json-stringify-safe/-/json-stringify-safe-5.0.0.tgz"
+                },
+                "mime": {
+                  "version": "1.2.11",
+                  "resolved": "https://registry.npmjs.org/mime/-/mime-1.2.11.tgz"
+                },
+                "node-uuid": {
+                  "version": "1.4.1",
+                  "resolved": "https://registry.npmjs.org/node-uuid/-/node-uuid-1.4.1.tgz"
+                },
+                "oauth-sign": {
+                  "version": "0.3.0",
+                  "resolved": "https://registry.npmjs.org/oauth-sign/-/oauth-sign-0.3.0.tgz"
+                },
+                "qs": {
+                  "version": "0.6.6",
+                  "resolved": "https://registry.npmjs.org/qs/-/qs-0.6.6.tgz"
+                },
+                "tunnel-agent": {
+                  "version": "0.3.0",
+                  "resolved": "https://registry.npmjs.org/tunnel-agent/-/tunnel-agent-0.3.0.tgz"
+                }
+              }
+            },
+            "underscore": {
+              "version": "1.4.4",
+              "resolved": "https://registry.npmjs.org/underscore/-/underscore-1.4.4.tgz"
+            },
+            "walkdir": {
+              "version": "0.0.7",
+              "resolved": "https://registry.npmjs.org/walkdir/-/walkdir-0.0.7.tgz"
+            }
+          }
+        },
+        "shutdown": {
+          "version": "0.2.3",
+          "resolved": "https://registry.npmjs.org/shutdown/-/shutdown-0.2.3.tgz",
+          "dependencies": {
+            "async": {
+              "version": "0.9.0",
+              "resolved": "https://registry.npmjs.org/async/-/async-0.9.0.tgz"
+            }
+          }
         },
         "underscore": {
-          "version": "1.8.3",
-<<<<<<< HEAD
-          "from": "underscore@http://beta-internal:4873/underscore/-/underscore-1.8.3.tgz",
-=======
-          "from": "underscore@>=1.6.0 <2.0.0",
->>>>>>> ef0f0393
-          "resolved": "http://beta-internal:4873/underscore/-/underscore-1.8.3.tgz"
+          "version": "1.6.0",
+          "resolved": "https://registry.npmjs.org/underscore/-/underscore-1.6.0.tgz"
         },
         "universal-analytics": {
-          "version": "0.3.6",
-          "from": "universal-analytics@>=0.3.4 <0.4.0",
-          "resolved": "http://beta-internal:4873/universal-analytics/-/universal-analytics-0.3.6.tgz",
+          "version": "0.3.4",
+          "resolved": "https://registry.npmjs.org/universal-analytics/-/universal-analytics-0.3.4.tgz",
           "dependencies": {
             "async": {
               "version": "0.2.10",
-<<<<<<< HEAD
-              "from": "async@http://beta-internal:4873/async/-/async-0.2.10.tgz",
-=======
-              "from": "async@>=0.2.0 <0.3.0",
->>>>>>> ef0f0393
-              "resolved": "http://beta-internal:4873/async/-/async-0.2.10.tgz"
+              "resolved": "https://registry.npmjs.org/async/-/async-0.2.10.tgz"
+            },
+            "node-uuid": {
+              "version": "1.4.1",
+              "resolved": "https://registry.npmjs.org/node-uuid/-/node-uuid-1.4.1.tgz"
+            },
+            "request": {
+              "version": "2.44.0",
+              "resolved": "https://registry.npmjs.org/request/-/request-2.44.0.tgz",
+              "dependencies": {
+                "aws-sign2": {
+                  "version": "0.5.0",
+                  "resolved": "https://registry.npmjs.org/aws-sign2/-/aws-sign2-0.5.0.tgz"
+                },
+                "bl": {
+                  "version": "0.9.3",
+                  "resolved": "https://registry.npmjs.org/bl/-/bl-0.9.3.tgz",
+                  "dependencies": {
+                    "readable-stream": {
+                      "version": "1.0.32",
+                      "resolved": "https://registry.npmjs.org/readable-stream/-/readable-stream-1.0.32.tgz",
+                      "dependencies": {
+                        "core-util-is": {
+                          "version": "1.0.1",
+                          "resolved": "https://registry.npmjs.org/core-util-is/-/core-util-is-1.0.1.tgz"
+                        },
+                        "inherits": {
+                          "version": "2.0.1",
+                          "resolved": "https://registry.npmjs.org/inherits/-/inherits-2.0.1.tgz"
+                        },
+                        "isarray": {
+                          "version": "0.0.1",
+                          "resolved": "https://registry.npmjs.org/isarray/-/isarray-0.0.1.tgz"
+                        },
+                        "string_decoder": {
+                          "version": "0.10.31",
+                          "resolved": "https://registry.npmjs.org/string_decoder/-/string_decoder-0.10.31.tgz"
+                        }
+                      }
+                    }
+                  }
+                },
+                "caseless": {
+                  "version": "0.6.0",
+                  "resolved": "https://registry.npmjs.org/caseless/-/caseless-0.6.0.tgz"
+                },
+                "forever-agent": {
+                  "version": "0.5.2",
+                  "resolved": "https://registry.npmjs.org/forever-agent/-/forever-agent-0.5.2.tgz"
+                },
+                "form-data": {
+                  "version": "0.1.4",
+                  "resolved": "https://registry.npmjs.org/form-data/-/form-data-0.1.4.tgz",
+                  "dependencies": {
+                    "async": {
+                      "version": "0.9.0",
+                      "resolved": "https://registry.npmjs.org/async/-/async-0.9.0.tgz"
+                    },
+                    "combined-stream": {
+                      "version": "0.0.5",
+                      "resolved": "https://registry.npmjs.org/combined-stream/-/combined-stream-0.0.5.tgz",
+                      "dependencies": {
+                        "delayed-stream": {
+                          "version": "0.0.5",
+                          "resolved": "https://registry.npmjs.org/delayed-stream/-/delayed-stream-0.0.5.tgz"
+                        }
+                      }
+                    },
+                    "mime": {
+                      "version": "1.2.11",
+                      "resolved": "https://registry.npmjs.org/mime/-/mime-1.2.11.tgz"
+                    }
+                  }
+                },
+                "hawk": {
+                  "version": "1.1.1",
+                  "resolved": "https://registry.npmjs.org/hawk/-/hawk-1.1.1.tgz",
+                  "dependencies": {
+                    "boom": {
+                      "version": "0.4.2",
+                      "resolved": "https://registry.npmjs.org/boom/-/boom-0.4.2.tgz"
+                    },
+                    "cryptiles": {
+                      "version": "0.2.2",
+                      "resolved": "https://registry.npmjs.org/cryptiles/-/cryptiles-0.2.2.tgz"
+                    },
+                    "hoek": {
+                      "version": "0.9.1",
+                      "resolved": "https://registry.npmjs.org/hoek/-/hoek-0.9.1.tgz"
+                    },
+                    "sntp": {
+                      "version": "0.2.4",
+                      "resolved": "https://registry.npmjs.org/sntp/-/sntp-0.2.4.tgz"
+                    }
+                  }
+                },
+                "http-signature": {
+                  "version": "0.10.0",
+                  "resolved": "https://registry.npmjs.org/http-signature/-/http-signature-0.10.0.tgz",
+                  "dependencies": {
+                    "asn1": {
+                      "version": "0.1.11",
+                      "resolved": "https://registry.npmjs.org/asn1/-/asn1-0.1.11.tgz"
+                    },
+                    "assert-plus": {
+                      "version": "0.1.2",
+                      "resolved": "https://registry.npmjs.org/assert-plus/-/assert-plus-0.1.2.tgz"
+                    },
+                    "ctype": {
+                      "version": "0.5.2",
+                      "resolved": "https://registry.npmjs.org/ctype/-/ctype-0.5.2.tgz"
+                    }
+                  }
+                },
+                "json-stringify-safe": {
+                  "version": "5.0.0",
+                  "resolved": "https://registry.npmjs.org/json-stringify-safe/-/json-stringify-safe-5.0.0.tgz"
+                },
+                "mime-types": {
+                  "version": "1.0.2",
+                  "resolved": "https://registry.npmjs.org/mime-types/-/mime-types-1.0.2.tgz"
+                },
+                "oauth-sign": {
+                  "version": "0.4.0",
+                  "resolved": "https://registry.npmjs.org/oauth-sign/-/oauth-sign-0.4.0.tgz"
+                },
+                "qs": {
+                  "version": "1.2.2",
+                  "resolved": "https://registry.npmjs.org/qs/-/qs-1.2.2.tgz"
+                },
+                "stringstream": {
+                  "version": "0.0.4",
+                  "resolved": "https://registry.npmjs.org/stringstream/-/stringstream-0.0.4.tgz"
+                },
+                "tough-cookie": {
+                  "version": "0.12.1",
+                  "resolved": "https://registry.npmjs.org/tough-cookie/-/tough-cookie-0.12.1.tgz",
+                  "dependencies": {
+                    "punycode": {
+                      "version": "1.3.1",
+                      "resolved": "https://registry.npmjs.org/punycode/-/punycode-1.3.1.tgz"
+                    }
+                  }
+                },
+                "tunnel-agent": {
+                  "version": "0.4.0",
+                  "resolved": "https://registry.npmjs.org/tunnel-agent/-/tunnel-agent-0.4.0.tgz"
+                }
+              }
+            }
+          }
+        },
+        "winston": {
+          "version": "0.7.3",
+          "resolved": "https://registry.npmjs.org/winston/-/winston-0.7.3.tgz",
+          "dependencies": {
+            "async": {
+              "version": "0.2.10",
+              "resolved": "https://registry.npmjs.org/async/-/async-0.2.10.tgz"
+            },
+            "colors": {
+              "version": "0.6.2",
+              "resolved": "https://registry.npmjs.org/colors/-/colors-0.6.2.tgz"
+            },
+            "cycle": {
+              "version": "1.0.3",
+              "resolved": "https://registry.npmjs.org/cycle/-/cycle-1.0.3.tgz"
+            },
+            "eyes": {
+              "version": "0.1.8",
+              "resolved": "https://registry.npmjs.org/eyes/-/eyes-0.1.8.tgz"
+            },
+            "pkginfo": {
+              "version": "0.3.0",
+              "resolved": "https://registry.npmjs.org/pkginfo/-/pkginfo-0.3.0.tgz"
+            },
+            "request": {
+              "version": "2.16.6",
+              "resolved": "https://registry.npmjs.org/request/-/request-2.16.6.tgz",
+              "dependencies": {
+                "aws-sign": {
+                  "version": "0.2.0",
+                  "resolved": "https://registry.npmjs.org/aws-sign/-/aws-sign-0.2.0.tgz"
+                },
+                "cookie-jar": {
+                  "version": "0.2.0",
+                  "resolved": "https://registry.npmjs.org/cookie-jar/-/cookie-jar-0.2.0.tgz"
+                },
+                "forever-agent": {
+                  "version": "0.2.0",
+                  "resolved": "https://registry.npmjs.org/forever-agent/-/forever-agent-0.2.0.tgz"
+                },
+                "form-data": {
+                  "version": "0.0.10",
+                  "resolved": "https://registry.npmjs.org/form-data/-/form-data-0.0.10.tgz",
+                  "dependencies": {
+                    "combined-stream": {
+                      "version": "0.0.4",
+                      "resolved": "https://registry.npmjs.org/combined-stream/-/combined-stream-0.0.4.tgz",
+                      "dependencies": {
+                        "delayed-stream": {
+                          "version": "0.0.5",
+                          "resolved": "https://registry.npmjs.org/delayed-stream/-/delayed-stream-0.0.5.tgz"
+                        }
+                      }
+                    }
+                  }
+                },
+                "hawk": {
+                  "version": "0.10.2",
+                  "resolved": "https://registry.npmjs.org/hawk/-/hawk-0.10.2.tgz",
+                  "dependencies": {
+                    "boom": {
+                      "version": "0.3.8",
+                      "resolved": "https://registry.npmjs.org/boom/-/boom-0.3.8.tgz"
+                    },
+                    "cryptiles": {
+                      "version": "0.1.3",
+                      "resolved": "https://registry.npmjs.org/cryptiles/-/cryptiles-0.1.3.tgz"
+                    },
+                    "hoek": {
+                      "version": "0.7.6",
+                      "resolved": "https://registry.npmjs.org/hoek/-/hoek-0.7.6.tgz"
+                    },
+                    "sntp": {
+                      "version": "0.1.4",
+                      "resolved": "https://registry.npmjs.org/sntp/-/sntp-0.1.4.tgz"
+                    }
+                  }
+                },
+                "json-stringify-safe": {
+                  "version": "3.0.0",
+                  "resolved": "https://registry.npmjs.org/json-stringify-safe/-/json-stringify-safe-3.0.0.tgz"
+                },
+                "mime": {
+                  "version": "1.2.11",
+                  "resolved": "https://registry.npmjs.org/mime/-/mime-1.2.11.tgz"
+                },
+                "node-uuid": {
+                  "version": "1.4.1",
+                  "resolved": "https://registry.npmjs.org/node-uuid/-/node-uuid-1.4.1.tgz"
+                },
+                "oauth-sign": {
+                  "version": "0.2.0",
+                  "resolved": "https://registry.npmjs.org/oauth-sign/-/oauth-sign-0.2.0.tgz"
+                },
+                "qs": {
+                  "version": "0.5.6",
+                  "resolved": "https://registry.npmjs.org/qs/-/qs-0.5.6.tgz"
+                },
+                "tunnel-agent": {
+                  "version": "0.2.0",
+                  "resolved": "https://registry.npmjs.org/tunnel-agent/-/tunnel-agent-0.2.0.tgz"
+                }
+              }
+            },
+            "stack-trace": {
+              "version": "0.0.9",
+              "resolved": "https://registry.npmjs.org/stack-trace/-/stack-trace-0.0.9.tgz"
             }
           }
         }
       }
     },
     "gitter-faye": {
-      "version": "1.1.0-h",
-      "from": "gitter-faye@>=1.1.0-e <2.0.0",
-      "resolved": "http://beta-internal:4873/gitter-faye/-/gitter-faye-1.1.0-h.tgz",
+      "version": "1.1.0-e",
+      "from": "gitter-faye@http://beta-internal:4873/gitter-faye/-/gitter-faye-1.1.0-e.tgz",
+      "resolved": "http://beta-internal:4873/gitter-faye/-/gitter-faye-1.1.0-e.tgz",
       "dependencies": {
         "faye-websocket": {
-          "version": "0.9.4",
-          "from": "faye-websocket@>=0.9.4 <0.10.0",
-          "resolved": "http://beta-internal:4873/faye-websocket/-/faye-websocket-0.9.4.tgz",
+          "version": "0.9.1",
+          "from": "faye-websocket@http://beta-internal:4873/faye-websocket/-/faye-websocket-0.9.1.tgz",
+          "resolved": "http://beta-internal:4873/faye-websocket/-/faye-websocket-0.9.1.tgz",
           "dependencies": {
             "websocket-driver": {
-              "version": "0.5.4",
-              "from": "websocket-driver@>=0.5.1",
-              "resolved": "http://beta-internal:4873/websocket-driver/-/websocket-driver-0.5.4.tgz",
+              "version": "0.5.1",
+              "from": "websocket-driver@http://beta-internal:4873/websocket-driver/-/websocket-driver-0.5.1.tgz",
+              "resolved": "http://beta-internal:4873/websocket-driver/-/websocket-driver-0.5.1.tgz",
               "dependencies": {
                 "websocket-extensions": {
-                  "version": "0.1.1",
-                  "from": "websocket-extensions@>=0.1.1",
-                  "resolved": "http://beta-internal:4873/websocket-extensions/-/websocket-extensions-0.1.1.tgz"
+                  "version": "0.1.0",
+                  "from": "websocket-extensions@http://beta-internal:4873/websocket-extensions/-/websocket-extensions-0.1.0.tgz",
+                  "resolved": "http://beta-internal:4873/websocket-extensions/-/websocket-extensions-0.1.0.tgz"
                 }
               }
             }
@@ -1220,76 +1806,72 @@
         },
         "tunnel-agent": {
           "version": "0.4.0",
-          "from": "tunnel-agent@*",
+          "from": "tunnel-agent@http://beta-internal:4873/tunnel-agent/-/tunnel-agent-0.4.0.tgz",
           "resolved": "http://beta-internal:4873/tunnel-agent/-/tunnel-agent-0.4.0.tgz"
         }
       }
     },
     "gitter-faye-redis": {
       "version": "0.4.4",
-      "from": "gitter-faye-redis@>=0.4.4 <0.5.0",
+      "from": "gitter-faye-redis@http://beta-internal:4873/gitter-faye-redis/-/gitter-faye-redis-0.4.4.tgz",
       "resolved": "http://beta-internal:4873/gitter-faye-redis/-/gitter-faye-redis-0.4.4.tgz",
       "dependencies": {
         "redis": {
           "version": "0.12.1",
-          "from": "redis@*",
+          "from": "redis@http://beta-internal:4873/redis/-/redis-0.12.1.tgz",
           "resolved": "http://beta-internal:4873/redis/-/redis-0.12.1.tgz"
         }
       }
     },
     "gitter-markdown-processor": {
       "version": "7.1.3",
-      "from": "gitter-markdown-processor@>=7.1.3 <8.0.0",
+      "from": "gitter-markdown-processor@http://beta-internal:4873/gitter-markdown-processor/-/gitter-markdown-processor-7.1.3.tgz",
       "resolved": "http://beta-internal:4873/gitter-markdown-processor/-/gitter-markdown-processor-7.1.3.tgz",
       "dependencies": {
         "gitter-marked": {
           "version": "0.9.0",
-          "from": "gitter-marked@>=0.9.0 <0.10.0",
+          "from": "gitter-marked@http://beta-internal:4873/gitter-marked/-/gitter-marked-0.9.0.tgz",
           "resolved": "http://beta-internal:4873/gitter-marked/-/gitter-marked-0.9.0.tgz"
         },
         "highlight.js": {
           "version": "8.1.0-gitter",
+          "from": "highlight.js@git://github.com/gitterHQ/highlight.js#6523cbb6e3f2a9374ea96e82f977ef57ef8cdf59",
           "resolved": "git://github.com/gitterHQ/highlight.js#6523cbb6e3f2a9374ea96e82f977ef57ef8cdf59"
         },
         "htmlencode": {
           "version": "0.0.4",
-          "from": "htmlencode@0.0.4",
+          "from": "htmlencode@http://beta-internal:4873/htmlencode/-/htmlencode-0.0.4.tgz",
           "resolved": "http://beta-internal:4873/htmlencode/-/htmlencode-0.0.4.tgz"
         },
         "katex": {
           "version": "0.1.0",
-          "from": "katex@0.1.0",
+          "from": "katex@http://beta-internal:4873/katex/-/katex-0.1.0.tgz",
           "resolved": "http://beta-internal:4873/katex/-/katex-0.1.0.tgz"
         },
         "underscore": {
-          "version": "1.8.3",
-          "from": "underscore@>=1.7.0 <2.0.0",
-          "resolved": "http://beta-internal:4873/underscore/-/underscore-1.8.3.tgz"
+          "version": "1.7.0",
+          "from": "underscore@http://beta-internal:4873/underscore/-/underscore-1.7.0.tgz",
+          "resolved": "http://beta-internal:4873/underscore/-/underscore-1.7.0.tgz"
         },
         "worker-farm": {
-          "version": "1.2.0",
-          "from": "worker-farm@>=1.0.1 <2.0.0",
-          "resolved": "http://beta-internal:4873/worker-farm/-/worker-farm-1.2.0.tgz",
+          "version": "1.0.1",
+          "from": "worker-farm@http://beta-internal:4873/worker-farm/-/worker-farm-1.0.1.tgz",
+          "resolved": "http://beta-internal:4873/worker-farm/-/worker-farm-1.0.1.tgz",
           "dependencies": {
             "errno": {
-              "version": "0.1.2",
-              "from": "errno@>=0.1.1 <0.2.0-0",
-              "resolved": "http://beta-internal:4873/errno/-/errno-0.1.2.tgz",
+              "version": "0.1.1",
+              "from": "errno@http://beta-internal:4873/errno/-/errno-0.1.1.tgz",
+              "resolved": "http://beta-internal:4873/errno/-/errno-0.1.1.tgz",
               "dependencies": {
                 "prr": {
                   "version": "0.0.0",
-                  "from": "prr@>=0.0.0 <0.1.0",
+                  "from": "prr@http://beta-internal:4873/prr/-/prr-0.0.0.tgz",
                   "resolved": "http://beta-internal:4873/prr/-/prr-0.0.0.tgz"
                 }
               }
             },
             "xtend": {
               "version": "4.0.0",
-<<<<<<< HEAD
-              "from": "xtend@http://beta-internal:4873/xtend/-/xtend-4.0.0.tgz",
-=======
-              "from": "xtend@>=4.0.0 <4.1.0-0",
->>>>>>> ef0f0393
               "resolved": "http://beta-internal:4873/xtend/-/xtend-4.0.0.tgz"
             }
           }
@@ -1298,32 +1880,32 @@
     },
     "gitter-passport-github": {
       "version": "0.1.8-f",
-      "from": "gitter-passport-github@>=0.1.8-f <0.2.0",
+      "from": "gitter-passport-github@http://beta-internal:4873/gitter-passport-github/-/gitter-passport-github-0.1.8-f.tgz",
       "resolved": "http://beta-internal:4873/gitter-passport-github/-/gitter-passport-github-0.1.8-f.tgz",
       "dependencies": {
         "gitter-passport-oauth": {
           "version": "1.0.0-f",
-          "from": "gitter-passport-oauth@>=1.0.0-f <2.0.0",
+          "from": "gitter-passport-oauth@http://beta-internal:4873/gitter-passport-oauth/-/gitter-passport-oauth-1.0.0-f.tgz",
           "resolved": "http://beta-internal:4873/gitter-passport-oauth/-/gitter-passport-oauth-1.0.0-f.tgz",
           "dependencies": {
             "passport-oauth1": {
               "version": "1.0.1",
-              "from": "passport-oauth1@>=1.0.0 <2.0.0",
+              "from": "passport-oauth1@http://beta-internal:4873/passport-oauth1/-/passport-oauth1-1.0.1.tgz",
               "resolved": "http://beta-internal:4873/passport-oauth1/-/passport-oauth1-1.0.1.tgz",
               "dependencies": {
+                "oauth": {
+                  "version": "0.9.12",
+                  "from": "oauth@http://beta-internal:4873/oauth/-/oauth-0.9.12.tgz",
+                  "resolved": "http://beta-internal:4873/oauth/-/oauth-0.9.12.tgz"
+                },
                 "passport-strategy": {
                   "version": "1.0.0",
-                  "from": "passport-strategy@>=1.0.0 <2.0.0",
+                  "from": "passport-strategy@http://beta-internal:4873/passport-strategy/-/passport-strategy-1.0.0.tgz",
                   "resolved": "http://beta-internal:4873/passport-strategy/-/passport-strategy-1.0.0.tgz"
-                },
-                "oauth": {
-                  "version": "0.9.12",
-                  "from": "oauth@>=0.9.0 <0.10.0",
-                  "resolved": "http://beta-internal:4873/oauth/-/oauth-0.9.12.tgz"
                 },
                 "utils-merge": {
                   "version": "1.0.0",
-                  "from": "utils-merge@>=1.0.0 <2.0.0",
+                  "from": "utils-merge@http://beta-internal:4873/utils-merge/-/utils-merge-1.0.0.tgz",
                   "resolved": "http://beta-internal:4873/utils-merge/-/utils-merge-1.0.0.tgz"
                 }
               }
@@ -1332,76 +1914,62 @@
         },
         "pkginfo": {
           "version": "0.2.3",
-          "from": "pkginfo@>=0.2.0 <0.3.0",
+          "from": "pkginfo@http://beta-internal:4873/pkginfo/-/pkginfo-0.2.3.tgz",
           "resolved": "http://beta-internal:4873/pkginfo/-/pkginfo-0.2.3.tgz"
         }
       }
     },
     "gitter-passport-http-bearer": {
       "version": "1.1.0",
-      "from": "gitter-passport-http-bearer@>=1.1.0 <2.0.0",
+      "from": "gitter-passport-http-bearer@http://beta-internal:4873/gitter-passport-http-bearer/-/gitter-passport-http-bearer-1.1.0.tgz",
       "resolved": "http://beta-internal:4873/gitter-passport-http-bearer/-/gitter-passport-http-bearer-1.1.0.tgz",
       "dependencies": {
         "passport-strategy": {
           "version": "1.0.0",
-          "from": "passport-strategy@>=1.0.0 <2.0.0",
+          "from": "passport-strategy@http://beta-internal:4873/passport-strategy/-/passport-strategy-1.0.0.tgz",
           "resolved": "http://beta-internal:4873/passport-strategy/-/passport-strategy-1.0.0.tgz"
         }
       }
     },
     "gitter-passport-oauth2": {
       "version": "1.1.2-b",
-      "from": "gitter-passport-oauth2@>=1.1.2-b <2.0.0",
+      "from": "gitter-passport-oauth2@http://beta-internal:4873/gitter-passport-oauth2/-/gitter-passport-oauth2-1.1.2-b.tgz",
       "resolved": "http://beta-internal:4873/gitter-passport-oauth2/-/gitter-passport-oauth2-1.1.2-b.tgz",
       "dependencies": {
+        "oauth": {
+          "version": "0.9.12",
+          "from": "oauth@http://beta-internal:4873/oauth/-/oauth-0.9.12.tgz",
+          "resolved": "http://beta-internal:4873/oauth/-/oauth-0.9.12.tgz"
+        },
         "passport-strategy": {
           "version": "1.0.0",
-          "from": "passport-strategy@>=1.0.0 <2.0.0",
+          "from": "passport-strategy@http://beta-internal:4873/passport-strategy/-/passport-strategy-1.0.0.tgz",
           "resolved": "http://beta-internal:4873/passport-strategy/-/passport-strategy-1.0.0.tgz"
-        },
-        "oauth": {
-          "version": "0.9.12",
-          "from": "oauth@>=0.9.0 <0.10.0",
-          "resolved": "http://beta-internal:4873/oauth/-/oauth-0.9.12.tgz"
         },
         "uid2": {
           "version": "0.0.3",
-          "from": "uid2@>=0.0.0 <0.1.0",
+          "from": "uid2@http://beta-internal:4873/uid2/-/uid2-0.0.3.tgz",
           "resolved": "http://beta-internal:4873/uid2/-/uid2-0.0.3.tgz"
         }
       }
     },
     "gitter-realtime-client": {
-<<<<<<< HEAD
       "version": "0.1.14",
       "from": "gitter-realtime-client@http://beta-internal:4873/gitter-realtime-client/-/gitter-realtime-client-0.1.14.tgz",
       "resolved": "http://beta-internal:4873/gitter-realtime-client/-/gitter-realtime-client-0.1.14.tgz",
       "dependencies": {
         "backbone-sorted-collection": {
           "version": "0.3.9",
-=======
-      "version": "0.1.13",
-      "from": "gitter-realtime-client@>=0.1.12 <0.2.0",
-      "resolved": "http://beta-internal:4873/gitter-realtime-client/-/gitter-realtime-client-0.1.13.tgz",
-      "dependencies": {
-        "backbone-sorted-collection": {
-          "version": "0.3.9",
-          "from": "backbone-sorted-collection@git://github.com/gitterhq/backbone-sorted-collection.git#79ce522",
->>>>>>> ef0f0393
+          "from": "backbone-sorted-collection@git://github.com/gitterhq/backbone-sorted-collection.git#79ce5228344e26a64f2d5b648698a9349c9030dd",
           "resolved": "git://github.com/gitterhq/backbone-sorted-collection.git#79ce5228344e26a64f2d5b648698a9349c9030dd",
           "dependencies": {
             "backbone-collection-proxy": {
               "version": "0.2.5",
-<<<<<<< HEAD
               "from": "backbone-collection-proxy@http://beta-internal:4873/backbone-collection-proxy/-/backbone-collection-proxy-0.2.5.tgz",
-=======
-              "from": "backbone-collection-proxy@>=0.2.0 <0.3.0",
->>>>>>> ef0f0393
               "resolved": "http://beta-internal:4873/backbone-collection-proxy/-/backbone-collection-proxy-0.2.5.tgz"
             }
           }
         },
-<<<<<<< HEAD
         "gitter-faye": {
           "version": "1.1.0-h",
           "from": "gitter-faye@http://beta-internal:4873/gitter-faye/-/gitter-faye-1.1.0-h.tgz",
@@ -1441,111 +2009,78 @@
         "underscore": {
           "version": "1.8.3",
           "from": "underscore@http://beta-internal:4873/underscore/-/underscore-1.8.3.tgz",
-=======
-        "moment": {
-          "version": "2.10.0",
-          "from": "moment@>=2.9.0 <3.0.0",
-          "resolved": "http://beta-internal:4873/moment/-/moment-2.10.0.tgz"
-        },
-        "underscore": {
-          "version": "1.8.3",
-          "from": "underscore@>=1.7.0 <2.0.0",
->>>>>>> ef0f0393
           "resolved": "http://beta-internal:4873/underscore/-/underscore-1.8.3.tgz"
         }
       }
     },
     "gitter-redis-scripto": {
       "version": "0.2.2",
-      "from": "gitter-redis-scripto@>=0.2.2 <0.3.0",
+      "from": "gitter-redis-scripto@http://beta-internal:4873/gitter-redis-scripto/-/gitter-redis-scripto-0.2.2.tgz",
       "resolved": "http://beta-internal:4873/gitter-redis-scripto/-/gitter-redis-scripto-0.2.2.tgz",
       "dependencies": {
+        "debug": {
+          "version": "0.7.4",
+          "from": "debug@http://beta-internal:4873/debug/-/debug-0.7.4.tgz",
+          "resolved": "http://beta-internal:4873/debug/-/debug-0.7.4.tgz"
+        },
         "redis": {
           "version": "0.8.6",
-          "from": "redis@>=0.8.0 <0.9.0",
+          "from": "redis@http://beta-internal:4873/redis/-/redis-0.8.6.tgz",
           "resolved": "http://beta-internal:4873/redis/-/redis-0.8.6.tgz"
-        },
-        "debug": {
-          "version": "0.7.4",
-          "from": "debug@>=0.7.0 <0.8.0",
-          "resolved": "http://beta-internal:4873/debug/-/debug-0.7.4.tgz"
         }
       }
     },
     "gitter-services": {
-<<<<<<< HEAD
-      "version": "1.9.0",
-      "resolved": "git+ssh://git@github.com:gitterHQ/services.git#db894ca96de3618a31f3b1ae589c5f709b0ccb69",
-=======
       "version": "1.10.1",
-      "from": "gitter-services@git+ssh://git@github.com:gitterHQ/services.git#1.10.1",
+      "from": "gitter-services@git+ssh://git@github.com:gitterHQ/services.git#97ed3b85a76c548619dfc7c40ed0b892482fc33b",
       "resolved": "git+ssh://git@github.com:gitterHQ/services.git#97ed3b85a76c548619dfc7c40ed0b892482fc33b",
->>>>>>> ef0f0393
-      "dependencies": {
+      "dependencies": {
+        "extend": {
+          "version": "1.3.0",
+          "resolved": "http://beta-internal:4873/extend/-/extend-1.3.0.tgz"
+        },
+        "qs": {
+          "version": "1.2.2",
+          "resolved": "http://beta-internal:4873/qs/-/qs-1.2.2.tgz"
+        },
         "require-all": {
           "version": "0.0.8",
-          "from": "require-all@0.0.8",
           "resolved": "http://beta-internal:4873/require-all/-/require-all-0.0.8.tgz"
-        },
-        "qs": {
-          "version": "1.2.2",
-          "from": "qs@>=1.0.0 <2.0.0",
-          "resolved": "http://beta-internal:4873/qs/-/qs-1.2.2.tgz"
-        },
-        "extend": {
-          "version": "1.3.0",
-          "from": "extend@>=1.2.1 <2.0.0",
-          "resolved": "http://beta-internal:4873/extend/-/extend-1.3.0.tgz"
         }
       }
     },
     "handlebars": {
       "version": "2.0.0",
-      "from": "handlebars@>=2.0.0 <3.0.0",
+      "from": "handlebars@http://beta-internal:4873/handlebars/-/handlebars-2.0.0.tgz",
       "resolved": "http://beta-internal:4873/handlebars/-/handlebars-2.0.0.tgz",
       "dependencies": {
         "optimist": {
           "version": "0.3.7",
-<<<<<<< HEAD
-          "from": "optimist@http://beta-internal:4873/optimist/-/optimist-0.3.7.tgz",
-=======
-          "from": "optimist@>=0.3.0 <0.4.0",
->>>>>>> ef0f0393
           "resolved": "http://beta-internal:4873/optimist/-/optimist-0.3.7.tgz",
           "dependencies": {
             "wordwrap": {
               "version": "0.0.2",
-<<<<<<< HEAD
-              "from": "wordwrap@http://beta-internal:4873/wordwrap/-/wordwrap-0.0.2.tgz",
-=======
-              "from": "wordwrap@>=0.0.2 <0.1.0",
->>>>>>> ef0f0393
               "resolved": "http://beta-internal:4873/wordwrap/-/wordwrap-0.0.2.tgz"
             }
           }
         },
         "uglify-js": {
           "version": "2.3.6",
-          "from": "uglify-js@>=2.3.0 <2.4.0",
+          "from": "uglify-js@http://beta-internal:4873/uglify-js/-/uglify-js-2.3.6.tgz",
           "resolved": "http://beta-internal:4873/uglify-js/-/uglify-js-2.3.6.tgz",
           "dependencies": {
             "async": {
               "version": "0.2.10",
-              "from": "async@>=0.2.6 <0.3.0",
+              "from": "async@http://beta-internal:4873/async/-/async-0.2.10.tgz",
               "resolved": "http://beta-internal:4873/async/-/async-0.2.10.tgz"
             },
             "source-map": {
               "version": "0.1.43",
-              "from": "source-map@>=0.1.7 <0.2.0",
+              "from": "source-map@http://beta-internal:4873/source-map/-/source-map-0.1.43.tgz",
               "resolved": "http://beta-internal:4873/source-map/-/source-map-0.1.43.tgz",
               "dependencies": {
                 "amdefine": {
                   "version": "0.1.0",
-<<<<<<< HEAD
-                  "from": "amdefine@http://beta-internal:4873/amdefine/-/amdefine-0.1.0.tgz",
-=======
-                  "from": "amdefine@>=0.0.4",
->>>>>>> ef0f0393
                   "resolved": "http://beta-internal:4873/amdefine/-/amdefine-0.1.0.tgz"
                 }
               }
@@ -1556,60 +2091,60 @@
     },
     "heapdump": {
       "version": "0.2.10",
-      "from": "heapdump@>=0.2.9 <0.3.0",
+      "from": "heapdump@http://beta-internal:4873/heapdump/-/heapdump-0.2.10.tgz",
       "resolved": "http://beta-internal:4873/heapdump/-/heapdump-0.2.10.tgz"
     },
     "highlight.js": {
       "version": "8.1.0-gitter",
+      "from": "highlight.js@git://github.com/gitterHQ/highlight.js#6523cbb6e3f2a9374ea96e82f977ef57ef8cdf59",
       "resolved": "git://github.com/gitterHQ/highlight.js#6523cbb6e3f2a9374ea96e82f977ef57ef8cdf59"
     },
     "i18n": {
       "version": "0.4.1",
-      "from": "i18n@>=0.4.1 <0.5.0",
+      "from": "i18n@http://beta-internal:4873/i18n/-/i18n-0.4.1.tgz",
       "resolved": "http://beta-internal:4873/i18n/-/i18n-0.4.1.tgz",
       "dependencies": {
+        "debug": {
+          "version": "2.1.0",
+          "from": "debug@http://beta-internal:4873/debug/-/debug-2.1.0.tgz",
+          "resolved": "http://beta-internal:4873/debug/-/debug-2.1.0.tgz",
+          "dependencies": {
+            "ms": {
+              "version": "0.6.2",
+              "from": "ms@http://beta-internal:4873/ms/-/ms-0.6.2.tgz",
+              "resolved": "http://beta-internal:4873/ms/-/ms-0.6.2.tgz"
+            }
+          }
+        },
         "sprintf": {
-          "version": "0.1.5",
-          "from": "sprintf@>=0.1.1",
-          "resolved": "http://beta-internal:4873/sprintf/-/sprintf-0.1.5.tgz"
-        },
-        "debug": {
-          "version": "2.1.3",
-          "from": "debug@*",
-          "resolved": "http://beta-internal:4873/debug/-/debug-2.1.3.tgz",
-          "dependencies": {
-            "ms": {
-              "version": "0.7.0",
-              "from": "ms@0.7.0",
-              "resolved": "http://beta-internal:4873/ms/-/ms-0.7.0.tgz"
-            }
-          }
+          "version": "0.1.4",
+          "from": "sprintf@http://beta-internal:4873/sprintf/-/sprintf-0.1.4.tgz",
+          "resolved": "http://beta-internal:4873/sprintf/-/sprintf-0.1.4.tgz"
         }
       }
     },
     "i18n-2": {
       "version": "0.4.6",
-      "from": "i18n-2@>=0.4.6 <0.5.0",
+      "from": "i18n-2@http://beta-internal:4873/i18n-2/-/i18n-2-0.4.6.tgz",
       "resolved": "http://beta-internal:4873/i18n-2/-/i18n-2-0.4.6.tgz",
       "dependencies": {
         "sprintf": {
-          "version": "0.1.5",
-          "from": "sprintf@>=0.1.1",
-          "resolved": "http://beta-internal:4873/sprintf/-/sprintf-0.1.5.tgz"
+          "version": "0.1.4",
+          "from": "sprintf@http://beta-internal:4873/sprintf/-/sprintf-0.1.4.tgz",
+          "resolved": "http://beta-internal:4873/sprintf/-/sprintf-0.1.4.tgz"
         }
       }
     },
     "imagemagick": {
       "version": "0.1.2",
-      "from": "imagemagick@0.1.2",
+      "from": "imagemagick@http://beta-internal:4873/imagemagick/-/imagemagick-0.1.2.tgz",
       "resolved": "http://beta-internal:4873/imagemagick/-/imagemagick-0.1.2.tgz"
     },
     "intercom.io": {
       "version": "0.0.8",
-      "from": "intercom.io@>=0.0.8 <0.1.0",
+      "from": "intercom.io@http://beta-internal:4873/intercom.io/-/intercom.io-0.0.8.tgz",
       "resolved": "http://beta-internal:4873/intercom.io/-/intercom.io-0.0.8.tgz",
       "dependencies": {
-<<<<<<< HEAD
         "debug": {
           "version": "0.8.1",
           "from": "debug@http://beta-internal:4873/debug/-/debug-0.8.1.tgz",
@@ -1617,7 +2152,6 @@
         },
         "lodash": {
           "version": "2.4.1",
-          "from": "lodash@http://beta-internal:4873/lodash/-/lodash-2.4.1.tgz",
           "resolved": "http://beta-internal:4873/lodash/-/lodash-2.4.1.tgz"
         },
         "qs": {
@@ -1625,75 +2159,89 @@
           "from": "qs@http://beta-internal:4873/qs/-/qs-0.6.6.tgz",
           "resolved": "http://beta-internal:4873/qs/-/qs-0.6.6.tgz"
         },
-=======
->>>>>>> ef0f0393
         "request": {
           "version": "2.34.0",
-          "from": "request@2.34.0",
+          "from": "request@http://beta-internal:4873/request/-/request-2.34.0.tgz",
           "resolved": "http://beta-internal:4873/request/-/request-2.34.0.tgz",
           "dependencies": {
-            "json-stringify-safe": {
-              "version": "5.0.0",
-              "from": "json-stringify-safe@>=5.0.0 <5.1.0",
-              "resolved": "http://beta-internal:4873/json-stringify-safe/-/json-stringify-safe-5.0.0.tgz"
+            "aws-sign2": {
+              "version": "0.5.0",
+              "from": "aws-sign2@http://beta-internal:4873/aws-sign2/-/aws-sign2-0.5.0.tgz",
+              "resolved": "http://beta-internal:4873/aws-sign2/-/aws-sign2-0.5.0.tgz"
             },
             "forever-agent": {
               "version": "0.5.2",
-              "from": "forever-agent@>=0.5.0 <0.6.0",
+              "from": "forever-agent@http://beta-internal:4873/forever-agent/-/forever-agent-0.5.2.tgz",
               "resolved": "http://beta-internal:4873/forever-agent/-/forever-agent-0.5.2.tgz"
-            },
-            "mime": {
-              "version": "1.2.11",
-              "from": "mime@>=1.2.9 <1.3.0",
-              "resolved": "http://beta-internal:4873/mime/-/mime-1.2.11.tgz"
             },
             "form-data": {
               "version": "0.1.4",
-              "from": "form-data@>=0.1.0 <0.2.0",
+              "from": "form-data@http://beta-internal:4873/form-data/-/form-data-0.1.4.tgz",
               "resolved": "http://beta-internal:4873/form-data/-/form-data-0.1.4.tgz",
               "dependencies": {
                 "combined-stream": {
                   "version": "0.0.7",
-                  "from": "combined-stream@>=0.0.4 <0.1.0",
+                  "from": "combined-stream@http://beta-internal:4873/combined-stream/-/combined-stream-0.0.7.tgz",
                   "resolved": "http://beta-internal:4873/combined-stream/-/combined-stream-0.0.7.tgz",
                   "dependencies": {
                     "delayed-stream": {
                       "version": "0.0.5",
-                      "from": "delayed-stream@0.0.5",
+                      "from": "delayed-stream@http://beta-internal:4873/delayed-stream/-/delayed-stream-0.0.5.tgz",
                       "resolved": "http://beta-internal:4873/delayed-stream/-/delayed-stream-0.0.5.tgz"
                     }
                   }
                 }
               }
             },
-            "tunnel-agent": {
-              "version": "0.3.0",
-              "from": "tunnel-agent@>=0.3.0 <0.4.0",
-              "resolved": "http://beta-internal:4873/tunnel-agent/-/tunnel-agent-0.3.0.tgz"
+            "hawk": {
+              "version": "1.0.0",
+              "from": "hawk@http://beta-internal:4873/hawk/-/hawk-1.0.0.tgz",
+              "resolved": "http://beta-internal:4873/hawk/-/hawk-1.0.0.tgz",
+              "dependencies": {
+                "boom": {
+                  "version": "0.4.2",
+                  "from": "boom@http://beta-internal:4873/boom/-/boom-0.4.2.tgz",
+                  "resolved": "http://beta-internal:4873/boom/-/boom-0.4.2.tgz"
+                },
+                "cryptiles": {
+                  "version": "0.2.2",
+                  "from": "cryptiles@http://beta-internal:4873/cryptiles/-/cryptiles-0.2.2.tgz",
+                  "resolved": "http://beta-internal:4873/cryptiles/-/cryptiles-0.2.2.tgz"
+                },
+                "hoek": {
+                  "version": "0.9.1",
+                  "from": "hoek@http://beta-internal:4873/hoek/-/hoek-0.9.1.tgz",
+                  "resolved": "http://beta-internal:4873/hoek/-/hoek-0.9.1.tgz"
+                },
+                "sntp": {
+                  "version": "0.2.4",
+                  "from": "sntp@http://beta-internal:4873/sntp/-/sntp-0.2.4.tgz",
+                  "resolved": "http://beta-internal:4873/sntp/-/sntp-0.2.4.tgz"
+                }
+              }
             },
             "http-signature": {
-              "version": "0.10.1",
-              "from": "http-signature@>=0.10.0 <0.11.0",
-              "resolved": "http://beta-internal:4873/http-signature/-/http-signature-0.10.1.tgz",
-              "dependencies": {
-                "assert-plus": {
-                  "version": "0.1.5",
-                  "from": "assert-plus@>=0.1.5 <0.2.0",
-                  "resolved": "http://beta-internal:4873/assert-plus/-/assert-plus-0.1.5.tgz"
-                },
+              "version": "0.10.0",
+              "from": "http-signature@http://beta-internal:4873/http-signature/-/http-signature-0.10.0.tgz",
+              "resolved": "http://beta-internal:4873/http-signature/-/http-signature-0.10.0.tgz",
+              "dependencies": {
                 "asn1": {
                   "version": "0.1.11",
-                  "from": "asn1@0.1.11",
+                  "from": "asn1@http://beta-internal:4873/asn1/-/asn1-0.1.11.tgz",
                   "resolved": "http://beta-internal:4873/asn1/-/asn1-0.1.11.tgz"
                 },
+                "assert-plus": {
+                  "version": "0.1.2",
+                  "from": "assert-plus@http://beta-internal:4873/assert-plus/-/assert-plus-0.1.2.tgz",
+                  "resolved": "http://beta-internal:4873/assert-plus/-/assert-plus-0.1.2.tgz"
+                },
                 "ctype": {
-                  "version": "0.5.3",
-                  "from": "ctype@0.5.3",
-                  "resolved": "http://beta-internal:4873/ctype/-/ctype-0.5.3.tgz"
-                }
-              }
-            },
-<<<<<<< HEAD
+                  "version": "0.5.2",
+                  "from": "ctype@http://beta-internal:4873/ctype/-/ctype-0.5.2.tgz",
+                  "resolved": "http://beta-internal:4873/ctype/-/ctype-0.5.2.tgz"
+                }
+              }
+            },
             "json-stringify-safe": {
               "version": "5.0.0",
               "from": "json-stringify-safe@http://beta-internal:4873/json-stringify-safe/-/json-stringify-safe-5.0.0.tgz",
@@ -1701,200 +2249,151 @@
             },
             "mime": {
               "version": "1.2.11",
-              "from": "mime@http://beta-internal:4873/mime/-/mime-1.2.11.tgz",
               "resolved": "http://beta-internal:4873/mime/-/mime-1.2.11.tgz"
             },
-=======
->>>>>>> ef0f0393
             "oauth-sign": {
               "version": "0.3.0",
-              "from": "oauth-sign@>=0.3.0 <0.4.0",
+              "from": "oauth-sign@http://beta-internal:4873/oauth-sign/-/oauth-sign-0.3.0.tgz",
               "resolved": "http://beta-internal:4873/oauth-sign/-/oauth-sign-0.3.0.tgz"
             },
-            "hawk": {
-              "version": "1.0.0",
-              "from": "hawk@>=1.0.0 <1.1.0",
-              "resolved": "http://beta-internal:4873/hawk/-/hawk-1.0.0.tgz",
-              "dependencies": {
-                "hoek": {
-                  "version": "0.9.1",
-                  "from": "hoek@>=0.9.0 <0.10.0",
-                  "resolved": "http://beta-internal:4873/hoek/-/hoek-0.9.1.tgz"
-                },
-                "boom": {
-                  "version": "0.4.2",
-                  "from": "boom@>=0.4.0 <0.5.0",
-                  "resolved": "http://beta-internal:4873/boom/-/boom-0.4.2.tgz"
-                },
-                "cryptiles": {
-                  "version": "0.2.2",
-                  "from": "cryptiles@>=0.2.0 <0.3.0",
-                  "resolved": "http://beta-internal:4873/cryptiles/-/cryptiles-0.2.2.tgz"
-                },
-                "sntp": {
-                  "version": "0.2.4",
-                  "from": "sntp@>=0.2.0 <0.3.0",
-                  "resolved": "http://beta-internal:4873/sntp/-/sntp-0.2.4.tgz"
-                }
-              }
-            },
-            "aws-sign2": {
-              "version": "0.5.0",
-              "from": "aws-sign2@>=0.5.0 <0.6.0",
-              "resolved": "http://beta-internal:4873/aws-sign2/-/aws-sign2-0.5.0.tgz"
-            }
-          }
-        },
-        "qs": {
-          "version": "0.6.6",
-          "from": "qs@0.6.6",
-          "resolved": "http://beta-internal:4873/qs/-/qs-0.6.6.tgz"
-        },
-        "lodash": {
-          "version": "2.4.1",
-          "from": "lodash@2.4.1",
-          "resolved": "http://beta-internal:4873/lodash/-/lodash-2.4.1.tgz"
-        },
-        "debug": {
-          "version": "0.8.1",
-          "from": "debug@0.8.1",
-          "resolved": "http://beta-internal:4873/debug/-/debug-0.8.1.tgz"
+            "tunnel-agent": {
+              "version": "0.3.0",
+              "from": "tunnel-agent@http://beta-internal:4873/tunnel-agent/-/tunnel-agent-0.3.0.tgz",
+              "resolved": "http://beta-internal:4873/tunnel-agent/-/tunnel-agent-0.3.0.tgz"
+            }
+          }
         }
       }
     },
     "jwt-simple": {
       "version": "0.1.0",
-      "from": "jwt-simple@>=0.1.0 <0.2.0",
+      "from": "jwt-simple@http://beta-internal:4873/jwt-simple/-/jwt-simple-0.1.0.tgz",
       "resolved": "http://beta-internal:4873/jwt-simple/-/jwt-simple-0.1.0.tgz"
     },
     "keyword-extractor": {
       "version": "0.0.9",
-      "from": "keyword-extractor@0.0.9",
+      "from": "keyword-extractor@http://beta-internal:4873/keyword-extractor/-/keyword-extractor-0.0.9.tgz",
       "resolved": "http://beta-internal:4873/keyword-extractor/-/keyword-extractor-0.0.9.tgz",
       "dependencies": {
         "underscore": {
           "version": "1.6.0",
-          "from": "underscore@1.6.0",
+          "from": "underscore@http://beta-internal:4873/underscore/-/underscore-1.6.0.tgz",
           "resolved": "http://beta-internal:4873/underscore/-/underscore-1.6.0.tgz"
         },
         "underscore.string": {
           "version": "2.3.3",
-          "from": "underscore.string@2.3.3",
+          "from": "underscore.string@http://beta-internal:4873/underscore.string/-/underscore.string-2.3.3.tgz",
           "resolved": "http://beta-internal:4873/underscore.string/-/underscore.string-2.3.3.tgz"
         }
       }
     },
     "langs": {
       "version": "1.0.1",
-      "from": "langs@>=1.0.1 <2.0.0",
+      "from": "langs@http://beta-internal:4873/langs/-/langs-1.0.1.tgz",
       "resolved": "http://beta-internal:4873/langs/-/langs-1.0.1.tgz"
     },
     "languagedetect": {
       "version": "1.1.1",
-      "from": "languagedetect@>=1.1.1 <2.0.0",
+      "from": "languagedetect@http://beta-internal:4873/languagedetect/-/languagedetect-1.1.1.tgz",
       "resolved": "http://beta-internal:4873/languagedetect/-/languagedetect-1.1.1.tgz"
     },
     "lazy.js": {
       "version": "0.2.1",
-      "from": "lazy.js@>=0.2.1 <0.3.0",
+      "from": "lazy.js@http://beta-internal:4873/lazy.js/-/lazy.js-0.2.1.tgz",
       "resolved": "http://beta-internal:4873/lazy.js/-/lazy.js-0.2.1.tgz"
     },
     "locale": {
       "version": "0.0.17",
-      "from": "locale@0.0.17",
+      "from": "locale@http://beta-internal:4873/locale/-/locale-0.0.17.tgz",
       "resolved": "http://beta-internal:4873/locale/-/locale-0.0.17.tgz"
     },
     "lodash": {
       "version": "3.2.0",
-      "from": "lodash@>=3.2.0 <3.3.0",
+      "from": "lodash@http://beta-internal:4873/lodash/-/lodash-3.2.0.tgz",
       "resolved": "http://beta-internal:4873/lodash/-/lodash-3.2.0.tgz"
     },
     "loglevel": {
       "version": "1.2.0",
-      "from": "loglevel@>=1.2.0 <2.0.0",
+      "from": "loglevel@http://beta-internal:4873/loglevel/-/loglevel-1.2.0.tgz",
       "resolved": "http://beta-internal:4873/loglevel/-/loglevel-1.2.0.tgz"
     },
     "lru-cache": {
       "version": "2.5.0",
-      "from": "lru-cache@>=2.5.0 <3.0.0",
+      "from": "lru-cache@http://beta-internal:4873/lru-cache/-/lru-cache-2.5.0.tgz",
       "resolved": "http://beta-internal:4873/lru-cache/-/lru-cache-2.5.0.tgz"
     },
     "mandrill-api": {
       "version": "1.0.41",
-      "from": "mandrill-api@>=1.0.40 <1.1.0",
+      "from": "mandrill-api@http://beta-internal:4873/mandrill-api/-/mandrill-api-1.0.41.tgz",
       "resolved": "http://beta-internal:4873/mandrill-api/-/mandrill-api-1.0.41.tgz"
     },
     "memwatch": {
       "version": "0.2.2",
-      "from": "memwatch@>=0.2.2 <0.3.0",
+      "from": "memwatch@http://beta-internal:4873/memwatch/-/memwatch-0.2.2.tgz",
       "resolved": "http://beta-internal:4873/memwatch/-/memwatch-0.2.2.tgz"
     },
     "mixpanel": {
       "version": "0.0.20",
-      "from": "mixpanel@>=0.0.19 <0.1.0",
+      "from": "mixpanel@http://beta-internal:4873/mixpanel/-/mixpanel-0.0.20.tgz",
       "resolved": "http://beta-internal:4873/mixpanel/-/mixpanel-0.0.20.tgz"
     },
     "moment": {
       "version": "2.6.0",
+      "from": "moment@git://github.com/gitterHQ/moment#440d7889d9c0c8540cdc7711819f546cc99584a8",
       "resolved": "git://github.com/gitterHQ/moment#440d7889d9c0c8540cdc7711819f546cc99584a8"
     },
     "mongodb": {
-      "version": "1.4.35",
-      "from": "mongodb@>=1.4.32 <2.0.0",
-      "resolved": "http://beta-internal:4873/mongodb/-/mongodb-1.4.35.tgz",
+      "version": "1.4.32",
+      "from": "mongodb@http://beta-internal:4873/mongodb/-/mongodb-1.4.32.tgz",
+      "resolved": "http://beta-internal:4873/mongodb/-/mongodb-1.4.32.tgz",
       "dependencies": {
         "bson": {
-          "version": "0.2.21",
-          "from": "bson@>=0.2.0 <0.3.0",
-          "resolved": "http://beta-internal:4873/bson/-/bson-0.2.21.tgz",
+          "version": "0.2.19",
+          "from": "bson@http://beta-internal:4873/bson/-/bson-0.2.19.tgz",
+          "resolved": "http://beta-internal:4873/bson/-/bson-0.2.19.tgz",
           "dependencies": {
             "nan": {
-              "version": "1.7.0",
-              "from": "nan@1.7.0",
-              "resolved": "http://beta-internal:4873/nan/-/nan-1.7.0.tgz"
+              "version": "1.6.2",
+              "from": "nan@http://beta-internal:4873/nan/-/nan-1.6.2.tgz",
+              "resolved": "http://beta-internal:4873/nan/-/nan-1.6.2.tgz"
             }
           }
         },
         "kerberos": {
           "version": "0.0.9",
-          "from": "kerberos@0.0.9",
+          "from": "kerberos@http://beta-internal:4873/kerberos/-/kerberos-0.0.9.tgz",
           "resolved": "http://beta-internal:4873/kerberos/-/kerberos-0.0.9.tgz",
           "dependencies": {
             "nan": {
               "version": "1.6.2",
-              "from": "nan@1.6.2",
+              "from": "nan@http://beta-internal:4873/nan/-/nan-1.6.2.tgz",
               "resolved": "http://beta-internal:4873/nan/-/nan-1.6.2.tgz"
             }
           }
         },
         "readable-stream": {
           "version": "1.0.33",
-          "from": "readable-stream@latest",
+          "from": "readable-stream@http://beta-internal:4873/readable-stream/-/readable-stream-1.0.33.tgz",
           "resolved": "http://beta-internal:4873/readable-stream/-/readable-stream-1.0.33.tgz",
           "dependencies": {
             "core-util-is": {
               "version": "1.0.1",
-              "from": "core-util-is@>=1.0.0 <1.1.0",
+              "from": "core-util-is@http://beta-internal:4873/core-util-is/-/core-util-is-1.0.1.tgz",
               "resolved": "http://beta-internal:4873/core-util-is/-/core-util-is-1.0.1.tgz"
+            },
+            "inherits": {
+              "version": "2.0.1",
+              "from": "inherits@http://beta-internal:4873/inherits/-/inherits-2.0.1.tgz",
+              "resolved": "http://beta-internal:4873/inherits/-/inherits-2.0.1.tgz"
             },
             "isarray": {
               "version": "0.0.1",
-<<<<<<< HEAD
-              "from": "isarray@http://beta-internal:4873/isarray/-/isarray-0.0.1.tgz",
-=======
-              "from": "isarray@0.0.1",
->>>>>>> ef0f0393
-              "resolved": "http://beta-internal:4873/isarray/-/isarray-0.0.1.tgz"
+              "resolved": "https://registry.npmjs.org/isarray/-/isarray-0.0.1.tgz"
             },
             "string_decoder": {
               "version": "0.10.31",
-              "from": "string_decoder@>=0.10.0 <0.11.0",
+              "from": "string_decoder@http://beta-internal:4873/string_decoder/-/string_decoder-0.10.31.tgz",
               "resolved": "http://beta-internal:4873/string_decoder/-/string_decoder-0.10.31.tgz"
-            },
-            "inherits": {
-              "version": "2.0.1",
-              "from": "inherits@>=2.0.1 <2.1.0",
-              "resolved": "http://beta-internal:4873/inherits/-/inherits-2.0.1.tgz"
             }
           }
         }
@@ -1902,170 +2401,154 @@
     },
     "mongodb-arbiter-discovery": {
       "version": "0.1.1",
-      "from": "mongodb-arbiter-discovery@>=0.1.1 <0.2.0",
+      "from": "mongodb-arbiter-discovery@http://beta-internal:4873/mongodb-arbiter-discovery/-/mongodb-arbiter-discovery-0.1.1.tgz",
       "resolved": "http://beta-internal:4873/mongodb-arbiter-discovery/-/mongodb-arbiter-discovery-0.1.1.tgz"
     },
     "mongodb-connection-string": {
       "version": "0.1.1",
-      "from": "mongodb-connection-string@>=0.1.1 <0.2.0",
+      "from": "mongodb-connection-string@http://beta-internal:4873/mongodb-connection-string/-/mongodb-connection-string-0.1.1.tgz",
       "resolved": "http://beta-internal:4873/mongodb-connection-string/-/mongodb-connection-string-0.1.1.tgz"
     },
     "mongodb-datadog-stats": {
       "version": "0.1.2",
-      "from": "mongodb-datadog-stats@>=0.1.2 <0.2.0",
+      "from": "mongodb-datadog-stats@http://beta-internal:4873/mongodb-datadog-stats/-/mongodb-datadog-stats-0.1.2.tgz",
       "resolved": "http://beta-internal:4873/mongodb-datadog-stats/-/mongodb-datadog-stats-0.1.2.tgz",
       "dependencies": {
         "mongodb-perf-wrapper": {
           "version": "0.1.3",
-          "from": "mongodb-perf-wrapper@>=0.1.3 <0.2.0",
+          "from": "mongodb-perf-wrapper@http://beta-internal:4873/mongodb-perf-wrapper/-/mongodb-perf-wrapper-0.1.3.tgz",
           "resolved": "http://beta-internal:4873/mongodb-perf-wrapper/-/mongodb-perf-wrapper-0.1.3.tgz"
         },
         "node-statsd": {
           "version": "0.1.1",
-          "from": "node-statsd@>=0.1.1 <0.2.0",
+          "from": "node-statsd@http://beta-internal:4873/node-statsd/-/node-statsd-0.1.1.tgz",
           "resolved": "http://beta-internal:4873/node-statsd/-/node-statsd-0.1.1.tgz"
         }
       }
     },
     "mongoose": {
-      "version": "3.8.26",
-      "from": "mongoose@>=3.8.24 <3.9.0",
-      "resolved": "http://beta-internal:4873/mongoose/-/mongoose-3.8.26.tgz",
-      "dependencies": {
+      "version": "3.8.24",
+      "from": "mongoose@http://beta-internal:4873/mongoose/-/mongoose-3.8.24.tgz",
+      "resolved": "http://beta-internal:4873/mongoose/-/mongoose-3.8.24.tgz",
+      "dependencies": {
+        "hooks": {
+          "version": "0.2.1",
+          "from": "hooks@http://beta-internal:4873/hooks/-/hooks-0.2.1.tgz",
+          "resolved": "http://beta-internal:4873/hooks/-/hooks-0.2.1.tgz"
+        },
         "mongodb": {
-          "version": "1.4.32",
-          "from": "mongodb@1.4.32",
-          "resolved": "http://beta-internal:4873/mongodb/-/mongodb-1.4.32.tgz",
+          "version": "1.4.31",
+          "from": "mongodb@http://beta-internal:4873/mongodb/-/mongodb-1.4.31.tgz",
+          "resolved": "http://beta-internal:4873/mongodb/-/mongodb-1.4.31.tgz",
           "dependencies": {
             "bson": {
-              "version": "0.2.21",
-              "from": "bson@>=0.2.0 <0.3.0",
-              "resolved": "http://beta-internal:4873/bson/-/bson-0.2.21.tgz",
+              "version": "0.2.19",
+              "from": "bson@http://beta-internal:4873/bson/-/bson-0.2.19.tgz",
+              "resolved": "http://beta-internal:4873/bson/-/bson-0.2.19.tgz",
               "dependencies": {
                 "nan": {
-                  "version": "1.7.0",
-                  "from": "nan@1.7.0",
-                  "resolved": "http://beta-internal:4873/nan/-/nan-1.7.0.tgz"
+                  "version": "1.6.2",
+                  "from": "nan@http://beta-internal:4873/nan/-/nan-1.6.2.tgz",
+                  "resolved": "http://beta-internal:4873/nan/-/nan-1.6.2.tgz"
                 }
               }
             },
             "kerberos": {
               "version": "0.0.9",
-              "from": "kerberos@0.0.9",
+              "from": "kerberos@http://beta-internal:4873/kerberos/-/kerberos-0.0.9.tgz",
               "resolved": "http://beta-internal:4873/kerberos/-/kerberos-0.0.9.tgz",
               "dependencies": {
                 "nan": {
                   "version": "1.6.2",
-                  "from": "nan@1.6.2",
+                  "from": "nan@http://beta-internal:4873/nan/-/nan-1.6.2.tgz",
                   "resolved": "http://beta-internal:4873/nan/-/nan-1.6.2.tgz"
                 }
               }
             },
             "readable-stream": {
               "version": "1.0.33",
-              "from": "readable-stream@latest",
+              "from": "readable-stream@http://beta-internal:4873/readable-stream/-/readable-stream-1.0.33.tgz",
               "resolved": "http://beta-internal:4873/readable-stream/-/readable-stream-1.0.33.tgz",
               "dependencies": {
                 "core-util-is": {
                   "version": "1.0.1",
-                  "from": "core-util-is@>=1.0.0 <1.1.0",
+                  "from": "core-util-is@http://beta-internal:4873/core-util-is/-/core-util-is-1.0.1.tgz",
                   "resolved": "http://beta-internal:4873/core-util-is/-/core-util-is-1.0.1.tgz"
                 },
-<<<<<<< HEAD
                 "inherits": {
                   "version": "2.0.1",
-                  "from": "inherits@http://beta-internal:4873/inherits/-/inherits-2.0.1.tgz",
                   "resolved": "http://beta-internal:4873/inherits/-/inherits-2.0.1.tgz"
                 },
                 "isarray": {
                   "version": "0.0.1",
-                  "from": "isarray@http://beta-internal:4873/isarray/-/isarray-0.0.1.tgz",
-=======
-                "isarray": {
-                  "version": "0.0.1",
-                  "from": "isarray@0.0.1",
->>>>>>> ef0f0393
-                  "resolved": "http://beta-internal:4873/isarray/-/isarray-0.0.1.tgz"
+                  "resolved": "https://registry.npmjs.org/isarray/-/isarray-0.0.1.tgz"
                 },
                 "string_decoder": {
                   "version": "0.10.31",
-                  "from": "string_decoder@>=0.10.0 <0.11.0",
+                  "from": "string_decoder@http://beta-internal:4873/string_decoder/-/string_decoder-0.10.31.tgz",
                   "resolved": "http://beta-internal:4873/string_decoder/-/string_decoder-0.10.31.tgz"
-                },
-                "inherits": {
-                  "version": "2.0.1",
-                  "from": "inherits@>=2.0.1 <2.1.0",
-                  "resolved": "http://beta-internal:4873/inherits/-/inherits-2.0.1.tgz"
-                }
-              }
-            }
-          }
-        },
-        "hooks": {
-          "version": "0.2.1",
-          "from": "hooks@0.2.1",
-          "resolved": "http://beta-internal:4873/hooks/-/hooks-0.2.1.tgz"
+                }
+              }
+            }
+          }
+        },
+        "mpath": {
+          "version": "0.1.1",
+          "from": "mpath@http://beta-internal:4873/mpath/-/mpath-0.1.1.tgz",
+          "resolved": "http://beta-internal:4873/mpath/-/mpath-0.1.1.tgz"
+        },
+        "mpromise": {
+          "version": "0.4.3",
+          "from": "mpromise@http://beta-internal:4873/mpromise/-/mpromise-0.4.3.tgz",
+          "resolved": "http://beta-internal:4873/mpromise/-/mpromise-0.4.3.tgz"
+        },
+        "mquery": {
+          "version": "0.8.0",
+          "from": "mquery@http://beta-internal:4873/mquery/-/mquery-0.8.0.tgz",
+          "resolved": "http://beta-internal:4873/mquery/-/mquery-0.8.0.tgz",
+          "dependencies": {
+            "debug": {
+              "version": "0.7.4",
+              "from": "debug@http://beta-internal:4873/debug/-/debug-0.7.4.tgz",
+              "resolved": "http://beta-internal:4873/debug/-/debug-0.7.4.tgz"
+            }
+          }
         },
         "ms": {
           "version": "0.1.0",
-          "from": "ms@0.1.0",
+          "from": "ms@http://beta-internal:4873/ms/-/ms-0.1.0.tgz",
           "resolved": "http://beta-internal:4873/ms/-/ms-0.1.0.tgz"
+        },
+        "muri": {
+          "version": "0.3.1",
+          "from": "muri@http://beta-internal:4873/muri/-/muri-0.3.1.tgz",
+          "resolved": "http://beta-internal:4873/muri/-/muri-0.3.1.tgz"
+        },
+        "regexp-clone": {
+          "version": "0.0.1",
+          "from": "regexp-clone@http://beta-internal:4873/regexp-clone/-/regexp-clone-0.0.1.tgz",
+          "resolved": "http://beta-internal:4873/regexp-clone/-/regexp-clone-0.0.1.tgz"
         },
         "sliced": {
           "version": "0.0.5",
-          "from": "sliced@0.0.5",
+          "from": "sliced@http://beta-internal:4873/sliced/-/sliced-0.0.5.tgz",
           "resolved": "http://beta-internal:4873/sliced/-/sliced-0.0.5.tgz"
-        },
-        "muri": {
-          "version": "0.3.1",
-          "from": "muri@0.3.1",
-          "resolved": "http://beta-internal:4873/muri/-/muri-0.3.1.tgz"
-        },
-        "mpromise": {
-          "version": "0.4.3",
-          "from": "mpromise@0.4.3",
-          "resolved": "http://beta-internal:4873/mpromise/-/mpromise-0.4.3.tgz"
-        },
-        "mpath": {
-          "version": "0.1.1",
-          "from": "mpath@0.1.1",
-          "resolved": "http://beta-internal:4873/mpath/-/mpath-0.1.1.tgz"
-        },
-        "regexp-clone": {
-          "version": "0.0.1",
-          "from": "regexp-clone@0.0.1",
-          "resolved": "http://beta-internal:4873/regexp-clone/-/regexp-clone-0.0.1.tgz"
-        },
-        "mquery": {
-          "version": "1.4.0",
-          "from": "mquery@1.4.0",
-          "resolved": "http://beta-internal:4873/mquery/-/mquery-1.4.0.tgz",
-          "dependencies": {
-            "bluebird": {
-              "version": "2.3.2",
-              "from": "bluebird@2.3.2",
-              "resolved": "http://beta-internal:4873/bluebird/-/bluebird-2.3.2.tgz"
-            },
-            "debug": {
-              "version": "0.7.4",
-              "from": "debug@0.7.4",
-              "resolved": "http://beta-internal:4873/debug/-/debug-0.7.4.tgz"
-            }
-          }
         }
       }
     },
     "mongoose-number": {
       "version": "0.1.0",
+      "from": "mongoose-number@git://github.com/gitterHQ/mongoose-number#74e1653b3fd33427cca93fb325d0b289cbce08c4",
       "resolved": "git://github.com/gitterHQ/mongoose-number#74e1653b3fd33427cca93fb325d0b289cbce08c4"
     },
     "mongoose-q": {
       "version": "0.0.13",
-      "from": "mongoose-q@0.0.13",
+      "from": "mongoose-q@http://beta-internal:4873/mongoose-q/-/mongoose-q-0.0.13.tgz",
       "resolved": "http://beta-internal:4873/mongoose-q/-/mongoose-q-0.0.13.tgz"
     },
     "newrelic": {
       "version": "1.18.3",
+      "from": "newrelic@http://beta-internal:4873/newrelic/-/newrelic-1.18.3.tgz",
       "resolved": "http://beta-internal:4873/newrelic/-/newrelic-1.18.3.tgz",
       "dependencies": {
         "https-proxy-agent": {
@@ -2130,192 +2613,898 @@
     },
     "node-gcm": {
       "version": "0.9.15",
-      "from": "node-gcm@>=0.9.12 <0.10.0",
+      "from": "node-gcm@http://beta-internal:4873/node-gcm/-/node-gcm-0.9.15.tgz",
       "resolved": "http://beta-internal:4873/node-gcm/-/node-gcm-0.9.15.tgz",
       "dependencies": {
         "debug": {
           "version": "0.8.1",
-          "from": "debug@>=0.8.1 <0.9.0",
+          "from": "debug@http://beta-internal:4873/debug/-/debug-0.8.1.tgz",
           "resolved": "http://beta-internal:4873/debug/-/debug-0.8.1.tgz"
         }
       }
     },
     "node-resque": {
       "version": "0.8.7",
-      "from": "node-resque@>=0.8.3 <0.9.0",
+      "from": "node-resque@http://beta-internal:4873/node-resque/-/node-resque-0.8.7.tgz",
       "resolved": "http://beta-internal:4873/node-resque/-/node-resque-0.8.7.tgz",
       "dependencies": {
         "redis": {
           "version": "0.10.3",
-          "from": "redis@>=0.10.3 <0.11.0",
+          "from": "redis@http://beta-internal:4873/redis/-/redis-0.10.3.tgz",
           "resolved": "http://beta-internal:4873/redis/-/redis-0.10.3.tgz"
         }
       }
     },
     "node-statsd": {
       "version": "0.0.7",
-      "from": "node-statsd@0.0.7",
+      "from": "node-statsd@http://beta-internal:4873/node-statsd/-/node-statsd-0.0.7.tgz",
       "resolved": "http://beta-internal:4873/node-statsd/-/node-statsd-0.0.7.tgz"
     },
     "node-uuid": {
       "version": "1.4.0",
-      "from": "node-uuid@1.4.0",
+      "from": "node-uuid@http://beta-internal:4873/node-uuid/-/node-uuid-1.4.0.tgz",
       "resolved": "http://beta-internal:4873/node-uuid/-/node-uuid-1.4.0.tgz"
     },
     "nodemailer": {
       "version": "0.3.14",
-      "from": "nodemailer@0.3.14",
+      "from": "nodemailer@http://beta-internal:4873/nodemailer/-/nodemailer-0.3.14.tgz",
       "resolved": "http://beta-internal:4873/nodemailer/-/nodemailer-0.3.14.tgz",
       "dependencies": {
         "mailcomposer": {
           "version": "0.2.12",
-          "from": "mailcomposer@>=0.1.11",
+          "from": "mailcomposer@http://beta-internal:4873/mailcomposer/-/mailcomposer-0.2.12.tgz",
           "resolved": "http://beta-internal:4873/mailcomposer/-/mailcomposer-0.2.12.tgz",
           "dependencies": {
-            "mimelib": {
-              "version": "0.2.19",
-              "from": "mimelib@>=0.2.15 <0.3.0",
-              "resolved": "http://beta-internal:4873/mimelib/-/mimelib-0.2.19.tgz",
-              "dependencies": {
-                "encoding": {
-                  "version": "0.1.11",
-                  "from": "encoding@>=0.1.7 <0.2.0",
-                  "resolved": "http://beta-internal:4873/encoding/-/encoding-0.1.11.tgz",
-                  "dependencies": {
-                    "iconv-lite": {
-                      "version": "0.4.7",
-                      "from": "iconv-lite@>=0.4.4 <0.5.0",
-                      "resolved": "http://beta-internal:4873/iconv-lite/-/iconv-lite-0.4.7.tgz"
-                    }
-                  }
-                },
-                "addressparser": {
-                  "version": "0.3.2",
-                  "from": "addressparser@>=0.3.2 <0.4.0",
-                  "resolved": "http://beta-internal:4873/addressparser/-/addressparser-0.3.2.tgz"
-                }
-              }
+            "dkim-signer": {
+              "version": "0.1.2",
+              "from": "dkim-signer@http://beta-internal:4873/dkim-signer/-/dkim-signer-0.1.2.tgz",
+              "resolved": "http://beta-internal:4873/dkim-signer/-/dkim-signer-0.1.2.tgz",
+              "dependencies": {
+                "punycode": {
+                  "version": "1.2.4",
+                  "from": "punycode@http://beta-internal:4873/punycode/-/punycode-1.2.4.tgz",
+                  "resolved": "http://beta-internal:4873/punycode/-/punycode-1.2.4.tgz"
+                }
+              }
+            },
+            "follow-redirects": {
+              "version": "0.0.3",
+              "from": "follow-redirects@http://beta-internal:4873/follow-redirects/-/follow-redirects-0.0.3.tgz",
+              "resolved": "http://beta-internal:4873/follow-redirects/-/follow-redirects-0.0.3.tgz"
+            },
+            "he": {
+              "version": "0.3.6",
+              "from": "he@http://beta-internal:4873/he/-/he-0.3.6.tgz",
+              "resolved": "http://beta-internal:4873/he/-/he-0.3.6.tgz"
             },
             "mime": {
               "version": "1.2.11",
-              "from": "mime@>=1.2.11 <1.3.0",
               "resolved": "http://beta-internal:4873/mime/-/mime-1.2.11.tgz"
             },
-            "he": {
-              "version": "0.3.6",
-              "from": "he@>=0.3.6 <0.4.0",
-              "resolved": "http://beta-internal:4873/he/-/he-0.3.6.tgz"
-            },
-<<<<<<< HEAD
+            "mimelib": {
+              "version": "0.2.18",
+              "from": "mimelib@http://beta-internal:4873/mimelib/-/mimelib-0.2.18.tgz",
+              "resolved": "http://beta-internal:4873/mimelib/-/mimelib-0.2.18.tgz",
+              "dependencies": {
+                "addressparser": {
+                  "version": "0.2.1",
+                  "from": "addressparser@http://beta-internal:4873/addressparser/-/addressparser-0.2.1.tgz",
+                  "resolved": "http://beta-internal:4873/addressparser/-/addressparser-0.2.1.tgz"
+                },
+                "encoding": {
+                  "version": "0.1.10",
+                  "from": "encoding@http://beta-internal:4873/encoding/-/encoding-0.1.10.tgz",
+                  "resolved": "http://beta-internal:4873/encoding/-/encoding-0.1.10.tgz",
+                  "dependencies": {
+                    "iconv-lite": {
+                      "version": "0.4.4",
+                      "from": "iconv-lite@http://beta-internal:4873/iconv-lite/-/iconv-lite-0.4.4.tgz",
+                      "resolved": "http://beta-internal:4873/iconv-lite/-/iconv-lite-0.4.4.tgz"
+                    }
+                  }
+                }
+              }
+            }
+          }
+        },
+        "simplesmtp": {
+          "version": "0.3.33",
+          "from": "simplesmtp@http://beta-internal:4873/simplesmtp/-/simplesmtp-0.3.33.tgz",
+          "resolved": "http://beta-internal:4873/simplesmtp/-/simplesmtp-0.3.33.tgz",
+          "dependencies": {
+            "rai": {
+              "version": "0.1.11",
+              "from": "rai@http://beta-internal:4873/rai/-/rai-0.1.11.tgz",
+              "resolved": "http://beta-internal:4873/rai/-/rai-0.1.11.tgz"
+            },
+            "xoauth2": {
+              "version": "0.1.8",
+              "from": "xoauth2@http://beta-internal:4873/xoauth2/-/xoauth2-0.1.8.tgz",
+              "resolved": "http://beta-internal:4873/xoauth2/-/xoauth2-0.1.8.tgz"
+            }
+          }
+        }
+      }
+    },
+    "nomnom": {
+      "version": "1.6.2",
+      "from": "nomnom@http://beta-internal:4873/nomnom/-/nomnom-1.6.2.tgz",
+      "resolved": "http://beta-internal:4873/nomnom/-/nomnom-1.6.2.tgz",
+      "dependencies": {
+        "colors": {
+          "version": "0.5.1",
+          "from": "colors@http://beta-internal:4873/colors/-/colors-0.5.1.tgz",
+          "resolved": "http://beta-internal:4873/colors/-/colors-0.5.1.tgz"
+        },
+        "underscore": {
+          "version": "1.4.4",
+          "from": "underscore@http://beta-internal:4873/underscore/-/underscore-1.4.4.tgz",
+          "resolved": "http://beta-internal:4873/underscore/-/underscore-1.4.4.tgz"
+        }
+      }
+    },
+    "oauth2orize": {
+      "version": "1.0.1",
+      "from": "oauth2orize@http://beta-internal:4873/oauth2orize/-/oauth2orize-1.0.1.tgz",
+      "resolved": "http://beta-internal:4873/oauth2orize/-/oauth2orize-1.0.1.tgz",
+      "dependencies": {
+        "debug": {
+          "version": "0.7.4",
+          "from": "debug@http://beta-internal:4873/debug/-/debug-0.7.4.tgz",
+          "resolved": "http://beta-internal:4873/debug/-/debug-0.7.4.tgz"
+        },
+        "uid2": {
+          "version": "0.0.3",
+          "from": "uid2@http://beta-internal:4873/uid2/-/uid2-0.0.3.tgz",
+          "resolved": "http://beta-internal:4873/uid2/-/uid2-0.0.3.tgz"
+        },
+        "utils-merge": {
+          "version": "1.0.0",
+          "from": "utils-merge@http://beta-internal:4873/utils-merge/-/utils-merge-1.0.0.tgz",
+          "resolved": "http://beta-internal:4873/utils-merge/-/utils-merge-1.0.0.tgz"
+        }
+      }
+    },
+    "octonode": {
+      "version": "0.6.15",
+      "from": "octonode@http://beta-internal:4873/octonode/-/octonode-0.6.15.tgz",
+      "resolved": "http://beta-internal:4873/octonode/-/octonode-0.6.15.tgz",
+      "dependencies": {
+        "deep-extend": {
+          "version": "0.3.2",
+          "from": "deep-extend@http://beta-internal:4873/deep-extend/-/deep-extend-0.3.2.tgz",
+          "resolved": "http://beta-internal:4873/deep-extend/-/deep-extend-0.3.2.tgz"
+        },
+        "randomstring": {
+          "version": "1.0.3",
+          "from": "randomstring@http://beta-internal:4873/randomstring/-/randomstring-1.0.3.tgz",
+          "resolved": "http://beta-internal:4873/randomstring/-/randomstring-1.0.3.tgz"
+        },
+        "request": {
+          "version": "2.51.0",
+          "from": "request@http://beta-internal:4873/request/-/request-2.51.0.tgz",
+          "resolved": "http://beta-internal:4873/request/-/request-2.51.0.tgz",
+          "dependencies": {
+            "aws-sign2": {
+              "version": "0.5.0",
+              "from": "aws-sign2@http://beta-internal:4873/aws-sign2/-/aws-sign2-0.5.0.tgz",
+              "resolved": "http://beta-internal:4873/aws-sign2/-/aws-sign2-0.5.0.tgz"
+            },
+            "bl": {
+              "version": "0.9.4",
+              "from": "bl@http://beta-internal:4873/bl/-/bl-0.9.4.tgz",
+              "resolved": "http://beta-internal:4873/bl/-/bl-0.9.4.tgz",
+              "dependencies": {
+                "readable-stream": {
+                  "version": "1.0.33",
+                  "from": "readable-stream@http://beta-internal:4873/readable-stream/-/readable-stream-1.0.33.tgz",
+                  "resolved": "http://beta-internal:4873/readable-stream/-/readable-stream-1.0.33.tgz",
+                  "dependencies": {
+                    "core-util-is": {
+                      "version": "1.0.1",
+                      "from": "core-util-is@http://beta-internal:4873/core-util-is/-/core-util-is-1.0.1.tgz",
+                      "resolved": "http://beta-internal:4873/core-util-is/-/core-util-is-1.0.1.tgz"
+                    },
+                    "inherits": {
+                      "version": "2.0.1",
+                      "resolved": "http://beta-internal:4873/inherits/-/inherits-2.0.1.tgz"
+                    },
+                    "isarray": {
+                      "version": "0.0.1",
+                      "resolved": "https://registry.npmjs.org/isarray/-/isarray-0.0.1.tgz"
+                    },
+                    "string_decoder": {
+                      "version": "0.10.31",
+                      "from": "string_decoder@http://beta-internal:4873/string_decoder/-/string_decoder-0.10.31.tgz",
+                      "resolved": "http://beta-internal:4873/string_decoder/-/string_decoder-0.10.31.tgz"
+                    }
+                  }
+                }
+              }
+            },
+            "caseless": {
+              "version": "0.8.0",
+              "from": "caseless@http://beta-internal:4873/caseless/-/caseless-0.8.0.tgz",
+              "resolved": "http://beta-internal:4873/caseless/-/caseless-0.8.0.tgz"
+            },
+            "combined-stream": {
+              "version": "0.0.7",
+              "from": "combined-stream@http://beta-internal:4873/combined-stream/-/combined-stream-0.0.7.tgz",
+              "resolved": "http://beta-internal:4873/combined-stream/-/combined-stream-0.0.7.tgz",
+              "dependencies": {
+                "delayed-stream": {
+                  "version": "0.0.5",
+                  "resolved": "https://registry.npmjs.org/delayed-stream/-/delayed-stream-0.0.5.tgz"
+                }
+              }
+            },
+            "forever-agent": {
+              "version": "0.5.2",
+              "from": "forever-agent@http://beta-internal:4873/forever-agent/-/forever-agent-0.5.2.tgz",
+              "resolved": "http://beta-internal:4873/forever-agent/-/forever-agent-0.5.2.tgz"
+            },
+            "form-data": {
+              "version": "0.2.0",
+              "from": "form-data@http://beta-internal:4873/form-data/-/form-data-0.2.0.tgz",
+              "resolved": "http://beta-internal:4873/form-data/-/form-data-0.2.0.tgz",
+              "dependencies": {
+                "mime-types": {
+                  "version": "2.0.9",
+                  "from": "mime-types@http://beta-internal:4873/mime-types/-/mime-types-2.0.9.tgz",
+                  "resolved": "http://beta-internal:4873/mime-types/-/mime-types-2.0.9.tgz",
+                  "dependencies": {
+                    "mime-db": {
+                      "version": "1.7.0",
+                      "from": "mime-db@http://beta-internal:4873/mime-db/-/mime-db-1.7.0.tgz",
+                      "resolved": "http://beta-internal:4873/mime-db/-/mime-db-1.7.0.tgz"
+                    }
+                  }
+                }
+              }
+            },
+            "hawk": {
+              "version": "1.1.1",
+              "from": "hawk@http://beta-internal:4873/hawk/-/hawk-1.1.1.tgz",
+              "resolved": "http://beta-internal:4873/hawk/-/hawk-1.1.1.tgz",
+              "dependencies": {
+                "boom": {
+                  "version": "0.4.2",
+                  "from": "boom@http://beta-internal:4873/boom/-/boom-0.4.2.tgz",
+                  "resolved": "http://beta-internal:4873/boom/-/boom-0.4.2.tgz"
+                },
+                "cryptiles": {
+                  "version": "0.2.2",
+                  "from": "cryptiles@http://beta-internal:4873/cryptiles/-/cryptiles-0.2.2.tgz",
+                  "resolved": "http://beta-internal:4873/cryptiles/-/cryptiles-0.2.2.tgz"
+                },
+                "hoek": {
+                  "version": "0.9.1",
+                  "from": "hoek@http://beta-internal:4873/hoek/-/hoek-0.9.1.tgz",
+                  "resolved": "http://beta-internal:4873/hoek/-/hoek-0.9.1.tgz"
+                },
+                "sntp": {
+                  "version": "0.2.4",
+                  "from": "sntp@http://beta-internal:4873/sntp/-/sntp-0.2.4.tgz",
+                  "resolved": "http://beta-internal:4873/sntp/-/sntp-0.2.4.tgz"
+                }
+              }
+            },
+            "http-signature": {
+              "version": "0.10.1",
+              "from": "http-signature@http://beta-internal:4873/http-signature/-/http-signature-0.10.1.tgz",
+              "resolved": "http://beta-internal:4873/http-signature/-/http-signature-0.10.1.tgz",
+              "dependencies": {
+                "asn1": {
+                  "version": "0.1.11",
+                  "resolved": "https://registry.npmjs.org/asn1/-/asn1-0.1.11.tgz"
+                },
+                "assert-plus": {
+                  "version": "0.1.5",
+                  "from": "assert-plus@http://beta-internal:4873/assert-plus/-/assert-plus-0.1.5.tgz",
+                  "resolved": "http://beta-internal:4873/assert-plus/-/assert-plus-0.1.5.tgz"
+                },
+                "ctype": {
+                  "version": "0.5.3",
+                  "resolved": "https://registry.npmjs.org/ctype/-/ctype-0.5.3.tgz"
+                }
+              }
+            },
+            "json-stringify-safe": {
+              "version": "5.0.0",
+              "from": "json-stringify-safe@http://beta-internal:4873/json-stringify-safe/-/json-stringify-safe-5.0.0.tgz",
+              "resolved": "http://beta-internal:4873/json-stringify-safe/-/json-stringify-safe-5.0.0.tgz"
+            },
+            "mime-types": {
+              "version": "1.0.2",
+              "from": "mime-types@http://beta-internal:4873/mime-types/-/mime-types-1.0.2.tgz",
+              "resolved": "http://beta-internal:4873/mime-types/-/mime-types-1.0.2.tgz"
+            },
+            "oauth-sign": {
+              "version": "0.5.0",
+              "from": "oauth-sign@http://beta-internal:4873/oauth-sign/-/oauth-sign-0.5.0.tgz",
+              "resolved": "http://beta-internal:4873/oauth-sign/-/oauth-sign-0.5.0.tgz"
+            },
+            "qs": {
+              "version": "2.3.3",
+              "from": "qs@http://beta-internal:4873/qs/-/qs-2.3.3.tgz",
+              "resolved": "http://beta-internal:4873/qs/-/qs-2.3.3.tgz"
+            },
+            "stringstream": {
+              "version": "0.0.4",
+              "from": "stringstream@http://beta-internal:4873/stringstream/-/stringstream-0.0.4.tgz",
+              "resolved": "http://beta-internal:4873/stringstream/-/stringstream-0.0.4.tgz"
+            },
+            "tunnel-agent": {
+              "version": "0.4.0",
+              "from": "tunnel-agent@http://beta-internal:4873/tunnel-agent/-/tunnel-agent-0.4.0.tgz",
+              "resolved": "http://beta-internal:4873/tunnel-agent/-/tunnel-agent-0.4.0.tgz"
+            }
+          }
+        }
+      }
+    },
+    "parse-links": {
+      "version": "0.1.0",
+      "from": "parse-links@http://beta-internal:4873/parse-links/-/parse-links-0.1.0.tgz",
+      "resolved": "http://beta-internal:4873/parse-links/-/parse-links-0.1.0.tgz"
+    },
+    "passport": {
+      "version": "0.2.1",
+      "from": "passport@http://beta-internal:4873/passport/-/passport-0.2.1.tgz",
+      "resolved": "http://beta-internal:4873/passport/-/passport-0.2.1.tgz",
+      "dependencies": {
+        "passport-strategy": {
+          "version": "1.0.0",
+          "from": "passport-strategy@http://beta-internal:4873/passport-strategy/-/passport-strategy-1.0.0.tgz",
+          "resolved": "http://beta-internal:4873/passport-strategy/-/passport-strategy-1.0.0.tgz"
+        },
+        "pause": {
+          "version": "0.0.1",
+          "from": "pause@http://beta-internal:4873/pause/-/pause-0.0.1.tgz",
+          "resolved": "http://beta-internal:4873/pause/-/pause-0.0.1.tgz"
+        }
+      }
+    },
+    "passport-http": {
+      "version": "0.2.2",
+      "from": "passport-http@http://beta-internal:4873/passport-http/-/passport-http-0.2.2.tgz",
+      "resolved": "http://beta-internal:4873/passport-http/-/passport-http-0.2.2.tgz",
+      "dependencies": {
+        "passport": {
+          "version": "0.1.18",
+          "from": "passport@http://beta-internal:4873/passport/-/passport-0.1.18.tgz",
+          "resolved": "http://beta-internal:4873/passport/-/passport-0.1.18.tgz",
+          "dependencies": {
+            "pause": {
+              "version": "0.0.1",
+              "from": "pause@http://beta-internal:4873/pause/-/pause-0.0.1.tgz",
+              "resolved": "http://beta-internal:4873/pause/-/pause-0.0.1.tgz"
+            }
+          }
+        },
+        "pkginfo": {
+          "version": "0.2.3",
+          "from": "pkginfo@http://beta-internal:4873/pkginfo/-/pkginfo-0.2.3.tgz",
+          "resolved": "http://beta-internal:4873/pkginfo/-/pkginfo-0.2.3.tgz"
+        }
+      }
+    },
+    "passport-oauth2-client-password": {
+      "version": "0.1.2",
+      "from": "passport-oauth2-client-password@http://beta-internal:4873/passport-oauth2-client-password/-/passport-oauth2-client-password-0.1.2.tgz",
+      "resolved": "http://beta-internal:4873/passport-oauth2-client-password/-/passport-oauth2-client-password-0.1.2.tgz",
+      "dependencies": {
+        "passport-strategy": {
+          "version": "1.0.0",
+          "from": "passport-strategy@http://beta-internal:4873/passport-strategy/-/passport-strategy-1.0.0.tgz",
+          "resolved": "http://beta-internal:4873/passport-strategy/-/passport-strategy-1.0.0.tgz"
+        }
+      }
+    },
+    "permessage-deflate": {
+      "version": "0.1.2",
+      "from": "permessage-deflate@http://beta-internal:4873/permessage-deflate/-/permessage-deflate-0.1.2.tgz",
+      "resolved": "http://beta-internal:4873/permessage-deflate/-/permessage-deflate-0.1.2.tgz"
+    },
+    "q": {
+      "version": "1.0.1",
+      "from": "q@http://beta-internal:4873/q/-/q-1.0.1.tgz",
+      "resolved": "http://beta-internal:4873/q/-/q-1.0.1.tgz"
+    },
+    "qlimit": {
+      "version": "0.1.1",
+      "from": "qlimit@http://beta-internal:4873/qlimit/-/qlimit-0.1.1.tgz",
+      "resolved": "http://beta-internal:4873/qlimit/-/qlimit-0.1.1.tgz"
+    },
+    "readme-badger": {
+      "version": "0.1.2",
+      "from": "readme-badger@http://beta-internal:4873/readme-badger/-/readme-badger-0.1.2.tgz",
+      "resolved": "http://beta-internal:4873/readme-badger/-/readme-badger-0.1.2.tgz"
+    },
+    "redis-lock": {
+      "version": "0.0.8",
+      "from": "redis-lock@http://beta-internal:4873/redis-lock/-/redis-lock-0.0.8.tgz",
+      "resolved": "http://beta-internal:4873/redis-lock/-/redis-lock-0.0.8.tgz"
+    },
+    "request": {
+      "version": "2.40.0",
+      "from": "request@http://beta-internal:4873/request/-/request-2.40.0.tgz",
+      "resolved": "http://beta-internal:4873/request/-/request-2.40.0.tgz",
+      "dependencies": {
+        "aws-sign2": {
+          "version": "0.5.0",
+          "from": "aws-sign2@http://beta-internal:4873/aws-sign2/-/aws-sign2-0.5.0.tgz",
+          "resolved": "http://beta-internal:4873/aws-sign2/-/aws-sign2-0.5.0.tgz"
+        },
+        "forever-agent": {
+          "version": "0.5.2",
+          "from": "forever-agent@http://beta-internal:4873/forever-agent/-/forever-agent-0.5.2.tgz",
+          "resolved": "http://beta-internal:4873/forever-agent/-/forever-agent-0.5.2.tgz"
+        },
+        "form-data": {
+          "version": "0.1.4",
+          "from": "form-data@http://beta-internal:4873/form-data/-/form-data-0.1.4.tgz",
+          "resolved": "http://beta-internal:4873/form-data/-/form-data-0.1.4.tgz",
+          "dependencies": {
+            "combined-stream": {
+              "version": "0.0.7",
+              "from": "combined-stream@http://beta-internal:4873/combined-stream/-/combined-stream-0.0.7.tgz",
+              "resolved": "http://beta-internal:4873/combined-stream/-/combined-stream-0.0.7.tgz",
+              "dependencies": {
+                "delayed-stream": {
+                  "version": "0.0.5",
+                  "from": "delayed-stream@http://beta-internal:4873/delayed-stream/-/delayed-stream-0.0.5.tgz",
+                  "resolved": "http://beta-internal:4873/delayed-stream/-/delayed-stream-0.0.5.tgz"
+                }
+              }
+            },
             "mime": {
               "version": "1.2.11",
-              "from": "mime@http://beta-internal:4873/mime/-/mime-1.2.11.tgz",
               "resolved": "http://beta-internal:4873/mime/-/mime-1.2.11.tgz"
-=======
-            "follow-redirects": {
-              "version": "0.0.3",
-              "from": "follow-redirects@0.0.3",
-              "resolved": "http://beta-internal:4873/follow-redirects/-/follow-redirects-0.0.3.tgz"
->>>>>>> ef0f0393
-            },
-            "dkim-signer": {
+            }
+          }
+        },
+        "hawk": {
+          "version": "1.1.1",
+          "from": "hawk@http://beta-internal:4873/hawk/-/hawk-1.1.1.tgz",
+          "resolved": "http://beta-internal:4873/hawk/-/hawk-1.1.1.tgz",
+          "dependencies": {
+            "boom": {
+              "version": "0.4.2",
+              "from": "boom@http://beta-internal:4873/boom/-/boom-0.4.2.tgz",
+              "resolved": "http://beta-internal:4873/boom/-/boom-0.4.2.tgz"
+            },
+            "cryptiles": {
+              "version": "0.2.2",
+              "from": "cryptiles@http://beta-internal:4873/cryptiles/-/cryptiles-0.2.2.tgz",
+              "resolved": "http://beta-internal:4873/cryptiles/-/cryptiles-0.2.2.tgz"
+            },
+            "hoek": {
+              "version": "0.9.1",
+              "from": "hoek@http://beta-internal:4873/hoek/-/hoek-0.9.1.tgz",
+              "resolved": "http://beta-internal:4873/hoek/-/hoek-0.9.1.tgz"
+            },
+            "sntp": {
+              "version": "0.2.4",
+              "from": "sntp@http://beta-internal:4873/sntp/-/sntp-0.2.4.tgz",
+              "resolved": "http://beta-internal:4873/sntp/-/sntp-0.2.4.tgz"
+            }
+          }
+        },
+        "http-signature": {
+          "version": "0.10.0",
+          "from": "http-signature@http://beta-internal:4873/http-signature/-/http-signature-0.10.0.tgz",
+          "resolved": "http://beta-internal:4873/http-signature/-/http-signature-0.10.0.tgz",
+          "dependencies": {
+            "asn1": {
+              "version": "0.1.11",
+              "from": "asn1@http://beta-internal:4873/asn1/-/asn1-0.1.11.tgz",
+              "resolved": "http://beta-internal:4873/asn1/-/asn1-0.1.11.tgz"
+            },
+            "assert-plus": {
               "version": "0.1.2",
-              "from": "dkim-signer@>=0.1.1 <0.2.0",
-              "resolved": "http://beta-internal:4873/dkim-signer/-/dkim-signer-0.1.2.tgz",
-              "dependencies": {
-                "punycode": {
-                  "version": "1.2.4",
-                  "from": "punycode@>=1.2.4 <1.3.0",
-                  "resolved": "http://beta-internal:4873/punycode/-/punycode-1.2.4.tgz"
-                }
-              }
-            }
-          }
-        },
-        "simplesmtp": {
-          "version": "0.3.35",
-          "from": "simplesmtp@>=0.1.15",
-          "resolved": "http://beta-internal:4873/simplesmtp/-/simplesmtp-0.3.35.tgz",
-          "dependencies": {
-            "rai": {
-              "version": "0.1.12",
-              "from": "rai@>=0.1.11 <0.2.0",
-              "resolved": "http://beta-internal:4873/rai/-/rai-0.1.12.tgz"
-            },
-            "xoauth2": {
-              "version": "0.1.8",
-              "from": "xoauth2@>=0.1.8 <0.2.0",
-              "resolved": "http://beta-internal:4873/xoauth2/-/xoauth2-0.1.8.tgz"
-            }
-          }
-        }
-      }
-    },
-    "nomnom": {
-      "version": "1.6.2",
-      "from": "nomnom@>=1.6.2 <1.7.0",
-      "resolved": "http://beta-internal:4873/nomnom/-/nomnom-1.6.2.tgz",
-      "dependencies": {
-        "colors": {
-          "version": "0.5.1",
-          "from": "colors@>=0.5.0 <0.6.0",
-          "resolved": "http://beta-internal:4873/colors/-/colors-0.5.1.tgz"
-        },
-        "underscore": {
-          "version": "1.4.4",
-          "from": "underscore@>=1.4.4 <1.5.0",
-          "resolved": "http://beta-internal:4873/underscore/-/underscore-1.4.4.tgz"
-        }
-      }
-    },
-    "oauth2orize": {
-      "version": "1.0.1",
-      "from": "oauth2orize@>=1.0.0 <1.1.0",
-      "resolved": "http://beta-internal:4873/oauth2orize/-/oauth2orize-1.0.1.tgz",
-      "dependencies": {
-        "uid2": {
-          "version": "0.0.3",
-          "from": "uid2@>=0.0.0 <0.1.0",
-          "resolved": "http://beta-internal:4873/uid2/-/uid2-0.0.3.tgz"
-        },
-        "utils-merge": {
-          "version": "1.0.0",
-          "from": "utils-merge@>=1.0.0 <2.0.0",
-          "resolved": "http://beta-internal:4873/utils-merge/-/utils-merge-1.0.0.tgz"
-        },
-        "debug": {
-          "version": "0.7.4",
-          "from": "debug@>=0.7.0 <0.8.0",
-          "resolved": "http://beta-internal:4873/debug/-/debug-0.7.4.tgz"
-        }
-      }
-    },
-    "octonode": {
-      "version": "0.6.16",
-      "from": "octonode@>=0.6.8 <0.7.0",
-      "resolved": "http://beta-internal:4873/octonode/-/octonode-0.6.16.tgz",
+              "from": "assert-plus@http://beta-internal:4873/assert-plus/-/assert-plus-0.1.2.tgz",
+              "resolved": "http://beta-internal:4873/assert-plus/-/assert-plus-0.1.2.tgz"
+            },
+            "ctype": {
+              "version": "0.5.2",
+              "from": "ctype@http://beta-internal:4873/ctype/-/ctype-0.5.2.tgz",
+              "resolved": "http://beta-internal:4873/ctype/-/ctype-0.5.2.tgz"
+            }
+          }
+        },
+        "json-stringify-safe": {
+          "version": "5.0.0",
+          "from": "json-stringify-safe@http://beta-internal:4873/json-stringify-safe/-/json-stringify-safe-5.0.0.tgz",
+          "resolved": "http://beta-internal:4873/json-stringify-safe/-/json-stringify-safe-5.0.0.tgz"
+        },
+        "mime-types": {
+          "version": "1.0.2",
+          "from": "mime-types@http://beta-internal:4873/mime-types/-/mime-types-1.0.2.tgz",
+          "resolved": "http://beta-internal:4873/mime-types/-/mime-types-1.0.2.tgz"
+        },
+        "oauth-sign": {
+          "version": "0.3.0",
+          "from": "oauth-sign@http://beta-internal:4873/oauth-sign/-/oauth-sign-0.3.0.tgz",
+          "resolved": "http://beta-internal:4873/oauth-sign/-/oauth-sign-0.3.0.tgz"
+        },
+        "qs": {
+          "version": "1.0.2",
+          "from": "qs@http://beta-internal:4873/qs/-/qs-1.0.2.tgz",
+          "resolved": "http://beta-internal:4873/qs/-/qs-1.0.2.tgz"
+        },
+        "stringstream": {
+          "version": "0.0.4",
+          "from": "stringstream@http://beta-internal:4873/stringstream/-/stringstream-0.0.4.tgz",
+          "resolved": "http://beta-internal:4873/stringstream/-/stringstream-0.0.4.tgz"
+        },
+        "tunnel-agent": {
+          "version": "0.4.0",
+          "from": "tunnel-agent@http://beta-internal:4873/tunnel-agent/-/tunnel-agent-0.4.0.tgz",
+          "resolved": "http://beta-internal:4873/tunnel-agent/-/tunnel-agent-0.4.0.tgz"
+        }
+      }
+    },
+    "request-extensible": {
+      "version": "0.1.1",
+      "from": "request-extensible@http://beta-internal:4873/request-extensible/-/request-extensible-0.1.1.tgz",
+      "resolved": "http://beta-internal:4873/request-extensible/-/request-extensible-0.1.1.tgz",
       "dependencies": {
         "request": {
-          "version": "2.51.0",
-          "from": "request@>=2.51.0 <2.52.0",
-          "resolved": "http://beta-internal:4873/request/-/request-2.51.0.tgz",
-          "dependencies": {
+          "version": "2.53.0",
+          "resolved": "https://registry.npmjs.org/request/-/request-2.53.0.tgz",
+          "dependencies": {
+            "aws-sign2": {
+              "version": "0.5.0",
+              "from": "aws-sign2@http://beta-internal:4873/aws-sign2/-/aws-sign2-0.5.0.tgz",
+              "resolved": "http://beta-internal:4873/aws-sign2/-/aws-sign2-0.5.0.tgz"
+            },
             "bl": {
               "version": "0.9.4",
-              "from": "bl@>=0.9.0 <0.10.0",
+              "from": "bl@http://beta-internal:4873/bl/-/bl-0.9.4.tgz",
               "resolved": "http://beta-internal:4873/bl/-/bl-0.9.4.tgz",
               "dependencies": {
                 "readable-stream": {
                   "version": "1.0.33",
-                  "from": "readable-stream@>=1.0.26 <1.1.0",
+                  "from": "readable-stream@http://beta-internal:4873/readable-stream/-/readable-stream-1.0.33.tgz",
                   "resolved": "http://beta-internal:4873/readable-stream/-/readable-stream-1.0.33.tgz",
                   "dependencies": {
                     "core-util-is": {
                       "version": "1.0.1",
-                      "from": "core-util-is@>=1.0.0 <1.1.0",
+                      "from": "core-util-is@http://beta-internal:4873/core-util-is/-/core-util-is-1.0.1.tgz",
                       "resolved": "http://beta-internal:4873/core-util-is/-/core-util-is-1.0.1.tgz"
                     },
-<<<<<<< HEAD
+                    "inherits": {
+                      "version": "2.0.1",
+                      "resolved": "http://beta-internal:4873/inherits/-/inherits-2.0.1.tgz"
+                    },
+                    "isarray": {
+                      "version": "0.0.1",
+                      "resolved": "https://registry.npmjs.org/isarray/-/isarray-0.0.1.tgz"
+                    },
+                    "string_decoder": {
+                      "version": "0.10.31",
+                      "from": "string_decoder@http://beta-internal:4873/string_decoder/-/string_decoder-0.10.31.tgz",
+                      "resolved": "http://beta-internal:4873/string_decoder/-/string_decoder-0.10.31.tgz"
+                    }
+                  }
+                }
+              }
+            },
+            "caseless": {
+              "version": "0.9.0",
+              "resolved": "https://registry.npmjs.org/caseless/-/caseless-0.9.0.tgz"
+            },
+            "combined-stream": {
+              "version": "0.0.7",
+              "from": "combined-stream@http://beta-internal:4873/combined-stream/-/combined-stream-0.0.7.tgz",
+              "resolved": "http://beta-internal:4873/combined-stream/-/combined-stream-0.0.7.tgz",
+              "dependencies": {
+                "delayed-stream": {
+                  "version": "0.0.5",
+                  "resolved": "https://registry.npmjs.org/delayed-stream/-/delayed-stream-0.0.5.tgz"
+                }
+              }
+            },
+            "forever-agent": {
+              "version": "0.5.2",
+              "from": "forever-agent@http://beta-internal:4873/forever-agent/-/forever-agent-0.5.2.tgz",
+              "resolved": "http://beta-internal:4873/forever-agent/-/forever-agent-0.5.2.tgz"
+            },
+            "form-data": {
+              "version": "0.2.0",
+              "from": "form-data@http://beta-internal:4873/form-data/-/form-data-0.2.0.tgz",
+              "resolved": "http://beta-internal:4873/form-data/-/form-data-0.2.0.tgz"
+            },
+            "hawk": {
+              "version": "2.3.1",
+              "resolved": "https://registry.npmjs.org/hawk/-/hawk-2.3.1.tgz",
+              "dependencies": {
+                "boom": {
+                  "version": "2.6.1",
+                  "resolved": "https://registry.npmjs.org/boom/-/boom-2.6.1.tgz"
+                },
+                "cryptiles": {
+                  "version": "2.0.4",
+                  "resolved": "https://registry.npmjs.org/cryptiles/-/cryptiles-2.0.4.tgz"
+                },
+                "hoek": {
+                  "version": "2.11.1",
+                  "from": "hoek@http://beta-internal:4873/hoek/-/hoek-2.11.1.tgz",
+                  "resolved": "http://beta-internal:4873/hoek/-/hoek-2.11.1.tgz"
+                },
+                "sntp": {
+                  "version": "1.0.9",
+                  "resolved": "https://registry.npmjs.org/sntp/-/sntp-1.0.9.tgz"
+                }
+              }
+            },
+            "http-signature": {
+              "version": "0.10.1",
+              "from": "http-signature@http://beta-internal:4873/http-signature/-/http-signature-0.10.1.tgz",
+              "resolved": "http://beta-internal:4873/http-signature/-/http-signature-0.10.1.tgz",
+              "dependencies": {
+                "asn1": {
+                  "version": "0.1.11",
+                  "resolved": "https://registry.npmjs.org/asn1/-/asn1-0.1.11.tgz"
+                },
+                "assert-plus": {
+                  "version": "0.1.5",
+                  "from": "assert-plus@http://beta-internal:4873/assert-plus/-/assert-plus-0.1.5.tgz",
+                  "resolved": "http://beta-internal:4873/assert-plus/-/assert-plus-0.1.5.tgz"
+                },
+                "ctype": {
+                  "version": "0.5.3",
+                  "resolved": "https://registry.npmjs.org/ctype/-/ctype-0.5.3.tgz"
+                }
+              }
+            },
+            "isstream": {
+              "version": "0.1.2",
+              "from": "isstream@http://beta-internal:4873/isstream/-/isstream-0.1.2.tgz",
+              "resolved": "http://beta-internal:4873/isstream/-/isstream-0.1.2.tgz"
+            },
+            "json-stringify-safe": {
+              "version": "5.0.0",
+              "from": "json-stringify-safe@http://beta-internal:4873/json-stringify-safe/-/json-stringify-safe-5.0.0.tgz",
+              "resolved": "http://beta-internal:4873/json-stringify-safe/-/json-stringify-safe-5.0.0.tgz"
+            },
+            "mime-types": {
+              "version": "2.0.9",
+              "from": "mime-types@http://beta-internal:4873/mime-types/-/mime-types-2.0.9.tgz",
+              "resolved": "http://beta-internal:4873/mime-types/-/mime-types-2.0.9.tgz",
+              "dependencies": {
+                "mime-db": {
+                  "version": "1.7.0",
+                  "from": "mime-db@http://beta-internal:4873/mime-db/-/mime-db-1.7.0.tgz",
+                  "resolved": "http://beta-internal:4873/mime-db/-/mime-db-1.7.0.tgz"
+                }
+              }
+            },
+            "oauth-sign": {
+              "version": "0.6.0",
+              "resolved": "https://registry.npmjs.org/oauth-sign/-/oauth-sign-0.6.0.tgz"
+            },
+            "qs": {
+              "version": "2.3.3",
+              "from": "qs@http://beta-internal:4873/qs/-/qs-2.3.3.tgz",
+              "resolved": "http://beta-internal:4873/qs/-/qs-2.3.3.tgz"
+            },
+            "stringstream": {
+              "version": "0.0.4",
+              "from": "stringstream@http://beta-internal:4873/stringstream/-/stringstream-0.0.4.tgz",
+              "resolved": "http://beta-internal:4873/stringstream/-/stringstream-0.0.4.tgz"
+            },
+            "tunnel-agent": {
+              "version": "0.4.0",
+              "from": "tunnel-agent@http://beta-internal:4873/tunnel-agent/-/tunnel-agent-0.4.0.tgz",
+              "resolved": "http://beta-internal:4873/tunnel-agent/-/tunnel-agent-0.4.0.tgz"
+            }
+          }
+        }
+      }
+    },
+    "request-http-cache": {
+      "version": "0.3.2",
+      "resolved": "https://registry.npmjs.org/request-http-cache/-/request-http-cache-0.3.2.tgz",
+      "dependencies": {
+        "debug": {
+          "version": "2.1.3",
+          "from": "debug@http://beta-internal:4873/debug/-/debug-2.1.3.tgz",
+          "resolved": "http://beta-internal:4873/debug/-/debug-2.1.3.tgz",
+          "dependencies": {
+            "ms": {
+              "version": "0.7.0",
+              "from": "ms@http://beta-internal:4873/ms/-/ms-0.7.0.tgz",
+              "resolved": "http://beta-internal:4873/ms/-/ms-0.7.0.tgz"
+            }
+          }
+        },
+        "lodash": {
+          "version": "3.5.0",
+          "from": "lodash@http://beta-internal:4873/lodash/-/lodash-3.5.0.tgz",
+          "resolved": "http://beta-internal:4873/lodash/-/lodash-3.5.0.tgz"
+        },
+        "protobuf": {
+          "version": "0.11.0",
+          "from": "protobuf@http://beta-internal:4873/protobuf/-/protobuf-0.11.0.tgz",
+          "resolved": "http://beta-internal:4873/protobuf/-/protobuf-0.11.0.tgz",
+          "dependencies": {
+            "nan": {
+              "version": "1.0.0",
+              "from": "nan@http://beta-internal:4873/nan/-/nan-1.0.0.tgz",
+              "resolved": "http://beta-internal:4873/nan/-/nan-1.0.0.tgz"
+            }
+          }
+        },
+        "redis": {
+          "version": "0.12.1",
+          "from": "redis@http://beta-internal:4873/redis/-/redis-0.12.1.tgz",
+          "resolved": "http://beta-internal:4873/redis/-/redis-0.12.1.tgz"
+        },
+        "snappy": {
+          "version": "3.0.8",
+          "from": "snappy@http://beta-internal:4873/snappy/-/snappy-3.0.8.tgz",
+          "resolved": "http://beta-internal:4873/snappy/-/snappy-3.0.8.tgz",
+          "dependencies": {
+            "bindings": {
+              "version": "1.1.1",
+              "from": "bindings@http://beta-internal:4873/bindings/-/bindings-1.1.1.tgz",
+              "resolved": "http://beta-internal:4873/bindings/-/bindings-1.1.1.tgz"
+            },
+            "nan": {
+              "version": "1.7.0",
+              "from": "nan@http://beta-internal:4873/nan/-/nan-1.7.0.tgz",
+              "resolved": "http://beta-internal:4873/nan/-/nan-1.7.0.tgz"
+            }
+          }
+        }
+      }
+    },
+    "restler-q": {
+      "version": "0.0.3",
+      "from": "restler-q@http://beta-internal:4873/restler-q/-/restler-q-0.0.3.tgz",
+      "resolved": "http://beta-internal:4873/restler-q/-/restler-q-0.0.3.tgz",
+      "dependencies": {
+        "q": {
+          "version": "0.9.7",
+          "from": "q@http://beta-internal:4873/q/-/q-0.9.7.tgz",
+          "resolved": "http://beta-internal:4873/q/-/q-0.9.7.tgz"
+        }
+      }
+    },
+    "sanitizer": {
+      "version": "0.0.15",
+      "from": "sanitizer@http://beta-internal:4873/sanitizer/-/sanitizer-0.0.15.tgz",
+      "resolved": "http://beta-internal:4873/sanitizer/-/sanitizer-0.0.15.tgz"
+    },
+    "scriptjs": {
+      "version": "2.5.7",
+      "from": "scriptjs@http://beta-internal:4873/scriptjs/-/scriptjs-2.5.7.tgz",
+      "resolved": "http://beta-internal:4873/scriptjs/-/scriptjs-2.5.7.tgz"
+    },
+    "sechash": {
+      "version": "0.1.3",
+      "from": "sechash@http://beta-internal:4873/sechash/-/sechash-0.1.3.tgz",
+      "resolved": "http://beta-internal:4873/sechash/-/sechash-0.1.3.tgz"
+    },
+    "shutdown": {
+      "version": "0.2.4",
+      "from": "shutdown@http://beta-internal:4873/shutdown/-/shutdown-0.2.4.tgz",
+      "resolved": "http://beta-internal:4873/shutdown/-/shutdown-0.2.4.tgz",
+      "dependencies": {
+        "debug": {
+          "version": "1.0.4",
+          "from": "debug@http://beta-internal:4873/debug/-/debug-1.0.4.tgz",
+          "resolved": "http://beta-internal:4873/debug/-/debug-1.0.4.tgz",
+          "dependencies": {
+            "ms": {
+              "version": "0.6.2",
+              "from": "ms@http://beta-internal:4873/ms/-/ms-0.6.2.tgz",
+              "resolved": "http://beta-internal:4873/ms/-/ms-0.6.2.tgz"
+            }
+          }
+        }
+      }
+    },
+    "sitemap": {
+      "version": "0.7.2",
+      "from": "sitemap@http://beta-internal:4873/sitemap/-/sitemap-0.7.2.tgz",
+      "resolved": "http://beta-internal:4873/sitemap/-/sitemap-0.7.2.tgz"
+    },
+    "snappy-cache": {
+      "version": "0.1.1",
+      "from": "snappy-cache@http://beta-internal:4873/snappy-cache/-/snappy-cache-0.1.1.tgz",
+      "resolved": "http://beta-internal:4873/snappy-cache/-/snappy-cache-0.1.1.tgz",
+      "dependencies": {
+        "redis": {
+          "version": "0.9.2",
+          "from": "redis@http://beta-internal:4873/redis/-/redis-0.9.2.tgz",
+          "resolved": "http://beta-internal:4873/redis/-/redis-0.9.2.tgz"
+        },
+        "snappy": {
+          "version": "2.1.3",
+          "from": "snappy@http://beta-internal:4873/snappy/-/snappy-2.1.3.tgz",
+          "resolved": "http://beta-internal:4873/snappy/-/snappy-2.1.3.tgz",
+          "dependencies": {
+            "bindings": {
+              "version": "1.1.1",
+              "from": "bindings@http://beta-internal:4873/bindings/-/bindings-1.1.1.tgz",
+              "resolved": "http://beta-internal:4873/bindings/-/bindings-1.1.1.tgz"
+            },
+            "nan": {
+              "version": "1.0.0",
+              "from": "nan@http://beta-internal:4873/nan/-/nan-1.0.0.tgz",
+              "resolved": "http://beta-internal:4873/nan/-/nan-1.0.0.tgz"
+            }
+          }
+        }
+      }
+    },
+    "statuserror": {
+      "version": "0.0.1",
+      "from": "statuserror@http://beta-internal:4873/statuserror/-/statuserror-0.0.1.tgz",
+      "resolved": "http://beta-internal:4873/statuserror/-/statuserror-0.0.1.tgz"
+    },
+    "stringformat": {
+      "version": "0.0.5",
+      "from": "stringformat@http://beta-internal:4873/stringformat/-/stringformat-0.0.5.tgz",
+      "resolved": "http://beta-internal:4873/stringformat/-/stringformat-0.0.5.tgz"
+    },
+    "targetenv": {
+      "version": "1.0.0",
+      "from": "targetenv@http://beta-internal:4873/targetenv/-/targetenv-1.0.0.tgz",
+      "resolved": "http://beta-internal:4873/targetenv/-/targetenv-1.0.0.tgz"
+    },
+    "temp": {
+      "version": "0.4.0",
+      "from": "temp@http://beta-internal:4873/temp/-/temp-0.4.0.tgz",
+      "resolved": "http://beta-internal:4873/temp/-/temp-0.4.0.tgz"
+    },
+    "tentacles": {
+      "version": "0.2.3",
+      "from": "tentacles@http://beta-internal:4873/tentacles/-/tentacles-0.2.3.tgz",
+      "resolved": "http://beta-internal:4873/tentacles/-/tentacles-0.2.3.tgz",
+      "dependencies": {
+        "create-error": {
+          "version": "0.3.1",
+          "from": "create-error@http://beta-internal:4873/create-error/-/create-error-0.3.1.tgz",
+          "resolved": "http://beta-internal:4873/create-error/-/create-error-0.3.1.tgz"
+        },
+        "lodash": {
+          "version": "3.7.0",
+          "from": "lodash@http://beta-internal:4873/lodash/-/lodash-3.7.0.tgz",
+          "resolved": "http://beta-internal:4873/lodash/-/lodash-3.7.0.tgz"
+        },
+        "q": {
+          "version": "1.2.0",
+          "resolved": "https://registry.npmjs.org/q/-/q-1.2.0.tgz"
+        },
+        "request": {
+          "version": "2.55.0",
+          "from": "request@http://beta-internal:4873/request/-/request-2.55.0.tgz",
+          "resolved": "http://beta-internal:4873/request/-/request-2.55.0.tgz",
+          "dependencies": {
+            "aws-sign2": {
+              "version": "0.5.0",
+              "from": "aws-sign2@http://beta-internal:4873/aws-sign2/-/aws-sign2-0.5.0.tgz",
+              "resolved": "http://beta-internal:4873/aws-sign2/-/aws-sign2-0.5.0.tgz"
+            },
+            "bl": {
+              "version": "0.9.4",
+              "from": "bl@http://beta-internal:4873/bl/-/bl-0.9.4.tgz",
+              "resolved": "http://beta-internal:4873/bl/-/bl-0.9.4.tgz",
+              "dependencies": {
+                "readable-stream": {
+                  "version": "1.0.33",
+                  "from": "readable-stream@http://beta-internal:4873/readable-stream/-/readable-stream-1.0.33.tgz",
+                  "resolved": "http://beta-internal:4873/readable-stream/-/readable-stream-1.0.33.tgz",
+                  "dependencies": {
+                    "core-util-is": {
+                      "version": "1.0.1",
+                      "from": "core-util-is@http://beta-internal:4873/core-util-is/-/core-util-is-1.0.1.tgz",
+                      "resolved": "http://beta-internal:4873/core-util-is/-/core-util-is-1.0.1.tgz"
+                    },
                     "inherits": {
                       "version": "2.0.1",
                       "from": "inherits@http://beta-internal:4873/inherits/-/inherits-2.0.1.tgz",
@@ -2323,34 +3512,21 @@
                     },
                     "isarray": {
                       "version": "0.0.1",
-                      "from": "isarray@http://beta-internal:4873/isarray/-/isarray-0.0.1.tgz",
-=======
-                    "isarray": {
-                      "version": "0.0.1",
-                      "from": "isarray@0.0.1",
->>>>>>> ef0f0393
-                      "resolved": "http://beta-internal:4873/isarray/-/isarray-0.0.1.tgz"
+                      "resolved": "https://registry.npmjs.org/isarray/-/isarray-0.0.1.tgz"
                     },
                     "string_decoder": {
                       "version": "0.10.31",
-                      "from": "string_decoder@>=0.10.0 <0.11.0",
+                      "from": "string_decoder@http://beta-internal:4873/string_decoder/-/string_decoder-0.10.31.tgz",
                       "resolved": "http://beta-internal:4873/string_decoder/-/string_decoder-0.10.31.tgz"
-                    },
-                    "inherits": {
-                      "version": "2.0.1",
-                      "from": "inherits@>=2.0.0 <3.0.0",
-                      "resolved": "http://beta-internal:4873/inherits/-/inherits-2.0.1.tgz"
                     }
                   }
                 }
               }
             },
             "caseless": {
-              "version": "0.8.0",
-              "from": "caseless@>=0.8.0 <0.9.0",
-              "resolved": "http://beta-internal:4873/caseless/-/caseless-0.8.0.tgz"
-            },
-<<<<<<< HEAD
+              "version": "0.9.0",
+              "resolved": "https://registry.npmjs.org/caseless/-/caseless-0.9.0.tgz"
+            },
             "combined-stream": {
               "version": "0.0.7",
               "from": "combined-stream@http://beta-internal:4873/combined-stream/-/combined-stream-0.0.7.tgz",
@@ -2363,1037 +3539,16 @@
                 }
               }
             },
-=======
->>>>>>> ef0f0393
-            "forever-agent": {
-              "version": "0.5.2",
-              "from": "forever-agent@>=0.5.0 <0.6.0",
-              "resolved": "http://beta-internal:4873/forever-agent/-/forever-agent-0.5.2.tgz"
-            },
-            "form-data": {
-              "version": "0.2.0",
-              "from": "form-data@>=0.2.0 <0.3.0",
-              "resolved": "http://beta-internal:4873/form-data/-/form-data-0.2.0.tgz",
-              "dependencies": {
-                "mime-types": {
-                  "version": "2.0.10",
-                  "from": "mime-types@>=2.0.3 <2.1.0",
-                  "resolved": "http://beta-internal:4873/mime-types/-/mime-types-2.0.10.tgz",
-                  "dependencies": {
-                    "mime-db": {
-                      "version": "1.8.0",
-                      "from": "mime-db@>=1.8.0 <1.9.0",
-                      "resolved": "http://beta-internal:4873/mime-db/-/mime-db-1.8.0.tgz"
-                    }
-                  }
-                }
-              }
-            },
-            "json-stringify-safe": {
-              "version": "5.0.0",
-              "from": "json-stringify-safe@>=5.0.0 <5.1.0",
-              "resolved": "http://beta-internal:4873/json-stringify-safe/-/json-stringify-safe-5.0.0.tgz"
-            },
-            "mime-types": {
-              "version": "1.0.2",
-              "from": "mime-types@>=1.0.1 <1.1.0",
-              "resolved": "http://beta-internal:4873/mime-types/-/mime-types-1.0.2.tgz"
-            },
-            "qs": {
-              "version": "2.3.3",
-              "from": "qs@>=2.3.1 <2.4.0",
-              "resolved": "http://beta-internal:4873/qs/-/qs-2.3.3.tgz"
-            },
-            "tunnel-agent": {
-              "version": "0.4.0",
-              "from": "tunnel-agent@>=0.4.0 <0.5.0",
-              "resolved": "http://beta-internal:4873/tunnel-agent/-/tunnel-agent-0.4.0.tgz"
-            },
-            "http-signature": {
-              "version": "0.10.1",
-              "from": "http-signature@>=0.10.0 <0.11.0",
-              "resolved": "http://beta-internal:4873/http-signature/-/http-signature-0.10.1.tgz",
-              "dependencies": {
-                "assert-plus": {
-                  "version": "0.1.5",
-                  "from": "assert-plus@>=0.1.5 <0.2.0",
-                  "resolved": "http://beta-internal:4873/assert-plus/-/assert-plus-0.1.5.tgz"
-                },
-                "asn1": {
-                  "version": "0.1.11",
-<<<<<<< HEAD
-                  "from": "asn1@http://beta-internal:4873/asn1/-/asn1-0.1.11.tgz",
-=======
-                  "from": "asn1@0.1.11",
->>>>>>> ef0f0393
-                  "resolved": "http://beta-internal:4873/asn1/-/asn1-0.1.11.tgz"
-                },
-                "ctype": {
-                  "version": "0.5.3",
-<<<<<<< HEAD
-                  "from": "ctype@http://beta-internal:4873/ctype/-/ctype-0.5.3.tgz",
-=======
-                  "from": "ctype@0.5.3",
->>>>>>> ef0f0393
-                  "resolved": "http://beta-internal:4873/ctype/-/ctype-0.5.3.tgz"
-                }
-              }
-            },
-            "oauth-sign": {
-              "version": "0.5.0",
-              "from": "oauth-sign@>=0.5.0 <0.6.0",
-              "resolved": "http://beta-internal:4873/oauth-sign/-/oauth-sign-0.5.0.tgz"
-            },
-            "hawk": {
-              "version": "1.1.1",
-              "from": "hawk@1.1.1",
-              "resolved": "http://beta-internal:4873/hawk/-/hawk-1.1.1.tgz",
-              "dependencies": {
-                "hoek": {
-                  "version": "0.9.1",
-                  "from": "hoek@>=0.9.0 <0.10.0",
-                  "resolved": "http://beta-internal:4873/hoek/-/hoek-0.9.1.tgz"
-                },
-                "boom": {
-                  "version": "0.4.2",
-                  "from": "boom@>=0.4.0 <0.5.0",
-                  "resolved": "http://beta-internal:4873/boom/-/boom-0.4.2.tgz"
-                },
-                "cryptiles": {
-                  "version": "0.2.2",
-                  "from": "cryptiles@>=0.2.0 <0.3.0",
-                  "resolved": "http://beta-internal:4873/cryptiles/-/cryptiles-0.2.2.tgz"
-                },
-                "sntp": {
-                  "version": "0.2.4",
-                  "from": "sntp@>=0.2.0 <0.3.0",
-                  "resolved": "http://beta-internal:4873/sntp/-/sntp-0.2.4.tgz"
-                }
-              }
-            },
-            "aws-sign2": {
-              "version": "0.5.0",
-              "from": "aws-sign2@>=0.5.0 <0.6.0",
-              "resolved": "http://beta-internal:4873/aws-sign2/-/aws-sign2-0.5.0.tgz"
-            },
-            "stringstream": {
-              "version": "0.0.4",
-              "from": "stringstream@>=0.0.4 <0.1.0",
-              "resolved": "http://beta-internal:4873/stringstream/-/stringstream-0.0.4.tgz"
-            },
-            "combined-stream": {
-              "version": "0.0.7",
-              "from": "combined-stream@>=0.0.5 <0.1.0",
-              "resolved": "http://beta-internal:4873/combined-stream/-/combined-stream-0.0.7.tgz",
-              "dependencies": {
-                "delayed-stream": {
-                  "version": "0.0.5",
-                  "from": "delayed-stream@0.0.5",
-                  "resolved": "http://beta-internal:4873/delayed-stream/-/delayed-stream-0.0.5.tgz"
-                }
-              }
-            }
-          }
-        },
-        "randomstring": {
-          "version": "1.0.5",
-          "from": "randomstring@>=1.0.0 <2.0.0",
-          "resolved": "http://beta-internal:4873/randomstring/-/randomstring-1.0.5.tgz"
-        },
-        "deep-extend": {
-          "version": "0.3.3",
-          "from": "deep-extend@>=0.0.0 <1.0.0",
-          "resolved": "http://beta-internal:4873/deep-extend/-/deep-extend-0.3.3.tgz"
-        }
-      }
-    },
-    "parse-links": {
-      "version": "0.1.0",
-      "from": "parse-links@>=0.1.0 <0.2.0",
-      "resolved": "http://beta-internal:4873/parse-links/-/parse-links-0.1.0.tgz"
-    },
-    "passport": {
-      "version": "0.2.1",
-      "from": "passport@>=0.2.1 <0.3.0",
-      "resolved": "http://beta-internal:4873/passport/-/passport-0.2.1.tgz",
-      "dependencies": {
-        "passport-strategy": {
-          "version": "1.0.0",
-          "from": "passport-strategy@>=1.0.0 <2.0.0",
-          "resolved": "http://beta-internal:4873/passport-strategy/-/passport-strategy-1.0.0.tgz"
-        },
-        "pause": {
-          "version": "0.0.1",
-          "from": "pause@0.0.1",
-          "resolved": "http://beta-internal:4873/pause/-/pause-0.0.1.tgz"
-        }
-      }
-    },
-    "passport-http": {
-      "version": "0.2.2",
-      "from": "passport-http@>=0.2.2 <0.3.0",
-      "resolved": "http://beta-internal:4873/passport-http/-/passport-http-0.2.2.tgz",
-      "dependencies": {
-        "pkginfo": {
-          "version": "0.2.3",
-          "from": "pkginfo@>=0.2.0 <0.3.0",
-          "resolved": "http://beta-internal:4873/pkginfo/-/pkginfo-0.2.3.tgz"
-        },
-        "passport": {
-          "version": "0.1.18",
-          "from": "passport@>=0.1.3 <0.2.0",
-          "resolved": "http://beta-internal:4873/passport/-/passport-0.1.18.tgz",
-          "dependencies": {
-            "pause": {
-              "version": "0.0.1",
-              "from": "pause@0.0.1",
-              "resolved": "http://beta-internal:4873/pause/-/pause-0.0.1.tgz"
-            }
-          }
-        }
-      }
-    },
-    "passport-oauth2-client-password": {
-      "version": "0.1.2",
-      "from": "passport-oauth2-client-password@>=0.1.2 <0.2.0",
-      "resolved": "http://beta-internal:4873/passport-oauth2-client-password/-/passport-oauth2-client-password-0.1.2.tgz",
-      "dependencies": {
-        "passport-strategy": {
-          "version": "1.0.0",
-          "from": "passport-strategy@>=1.0.0 <2.0.0",
-          "resolved": "http://beta-internal:4873/passport-strategy/-/passport-strategy-1.0.0.tgz"
-        }
-      }
-    },
-    "permessage-deflate": {
-      "version": "0.1.2",
-      "from": "permessage-deflate@>=0.1.2 <0.2.0",
-      "resolved": "http://beta-internal:4873/permessage-deflate/-/permessage-deflate-0.1.2.tgz"
-    },
-    "q": {
-      "version": "1.0.1",
-      "from": "q@>=1.0.0 <1.1.0",
-      "resolved": "http://beta-internal:4873/q/-/q-1.0.1.tgz"
-    },
-    "qlimit": {
-      "version": "0.1.1",
-      "from": "qlimit@>=0.1.1 <0.2.0",
-      "resolved": "http://beta-internal:4873/qlimit/-/qlimit-0.1.1.tgz"
-    },
-    "readme-badger": {
-      "version": "0.1.2",
-      "from": "readme-badger@>=0.1.2 <0.2.0",
-      "resolved": "http://beta-internal:4873/readme-badger/-/readme-badger-0.1.2.tgz"
-    },
-    "redis-lock": {
-      "version": "0.0.8",
-      "from": "redis-lock@0.0.8",
-      "resolved": "http://beta-internal:4873/redis-lock/-/redis-lock-0.0.8.tgz"
-    },
-    "request": {
-      "version": "2.40.0",
-      "from": "request@>=2.40.0 <2.41.0",
-      "resolved": "http://beta-internal:4873/request/-/request-2.40.0.tgz",
-      "dependencies": {
-        "qs": {
-          "version": "1.0.2",
-          "from": "qs@>=1.0.0 <1.1.0",
-          "resolved": "http://beta-internal:4873/qs/-/qs-1.0.2.tgz"
-        },
-        "json-stringify-safe": {
-          "version": "5.0.0",
-          "from": "json-stringify-safe@>=5.0.0 <5.1.0",
-          "resolved": "http://beta-internal:4873/json-stringify-safe/-/json-stringify-safe-5.0.0.tgz"
-        },
-        "mime-types": {
-          "version": "1.0.2",
-          "from": "mime-types@>=1.0.1 <1.1.0",
-          "resolved": "http://beta-internal:4873/mime-types/-/mime-types-1.0.2.tgz"
-        },
-        "forever-agent": {
-          "version": "0.5.2",
-          "from": "forever-agent@>=0.5.0 <0.6.0",
-          "resolved": "http://beta-internal:4873/forever-agent/-/forever-agent-0.5.2.tgz"
-        },
-        "form-data": {
-          "version": "0.1.4",
-          "from": "form-data@>=0.1.0 <0.2.0",
-          "resolved": "http://beta-internal:4873/form-data/-/form-data-0.1.4.tgz",
-          "dependencies": {
-            "combined-stream": {
-              "version": "0.0.7",
-              "from": "combined-stream@>=0.0.4 <0.1.0",
-              "resolved": "http://beta-internal:4873/combined-stream/-/combined-stream-0.0.7.tgz",
-              "dependencies": {
-                "delayed-stream": {
-                  "version": "0.0.5",
-                  "from": "delayed-stream@0.0.5",
-                  "resolved": "http://beta-internal:4873/delayed-stream/-/delayed-stream-0.0.5.tgz"
-                }
-              }
-            },
-            "mime": {
-              "version": "1.2.11",
-<<<<<<< HEAD
-              "from": "mime@http://beta-internal:4873/mime/-/mime-1.2.11.tgz",
-=======
-              "from": "mime@>=1.2.11 <1.3.0",
->>>>>>> ef0f0393
-              "resolved": "http://beta-internal:4873/mime/-/mime-1.2.11.tgz"
-            }
-          }
-        },
-        "tunnel-agent": {
-          "version": "0.4.0",
-          "from": "tunnel-agent@>=0.4.0 <0.5.0",
-          "resolved": "http://beta-internal:4873/tunnel-agent/-/tunnel-agent-0.4.0.tgz"
-        },
-        "http-signature": {
-          "version": "0.10.1",
-          "from": "http-signature@>=0.10.0 <0.11.0",
-          "resolved": "http://beta-internal:4873/http-signature/-/http-signature-0.10.1.tgz",
-          "dependencies": {
-            "assert-plus": {
-              "version": "0.1.5",
-              "from": "assert-plus@>=0.1.5 <0.2.0",
-              "resolved": "http://beta-internal:4873/assert-plus/-/assert-plus-0.1.5.tgz"
-            },
-            "asn1": {
-              "version": "0.1.11",
-              "from": "asn1@0.1.11",
-              "resolved": "http://beta-internal:4873/asn1/-/asn1-0.1.11.tgz"
-            },
-            "ctype": {
-              "version": "0.5.3",
-              "from": "ctype@0.5.3",
-              "resolved": "http://beta-internal:4873/ctype/-/ctype-0.5.3.tgz"
-            }
-          }
-        },
-        "oauth-sign": {
-          "version": "0.3.0",
-          "from": "oauth-sign@>=0.3.0 <0.4.0",
-          "resolved": "http://beta-internal:4873/oauth-sign/-/oauth-sign-0.3.0.tgz"
-        },
-        "hawk": {
-          "version": "1.1.1",
-          "from": "hawk@1.1.1",
-          "resolved": "http://beta-internal:4873/hawk/-/hawk-1.1.1.tgz",
-          "dependencies": {
-            "hoek": {
-              "version": "0.9.1",
-              "from": "hoek@>=0.9.0 <0.10.0",
-              "resolved": "http://beta-internal:4873/hoek/-/hoek-0.9.1.tgz"
-            },
-            "boom": {
-              "version": "0.4.2",
-              "from": "boom@>=0.4.0 <0.5.0",
-              "resolved": "http://beta-internal:4873/boom/-/boom-0.4.2.tgz"
-            },
-            "cryptiles": {
-              "version": "0.2.2",
-              "from": "cryptiles@>=0.2.0 <0.3.0",
-              "resolved": "http://beta-internal:4873/cryptiles/-/cryptiles-0.2.2.tgz"
-            },
-            "sntp": {
-              "version": "0.2.4",
-              "from": "sntp@>=0.2.0 <0.3.0",
-              "resolved": "http://beta-internal:4873/sntp/-/sntp-0.2.4.tgz"
-            }
-          }
-        },
-        "aws-sign2": {
-          "version": "0.5.0",
-          "from": "aws-sign2@>=0.5.0 <0.6.0",
-          "resolved": "http://beta-internal:4873/aws-sign2/-/aws-sign2-0.5.0.tgz"
-        },
-        "stringstream": {
-          "version": "0.0.4",
-          "from": "stringstream@>=0.0.4 <0.1.0",
-          "resolved": "http://beta-internal:4873/stringstream/-/stringstream-0.0.4.tgz"
-        }
-      }
-    },
-    "request-extensible": {
-      "version": "0.1.1",
-      "from": "request-extensible@>=0.1.1 <0.2.0",
-      "resolved": "http://beta-internal:4873/request-extensible/-/request-extensible-0.1.1.tgz",
-      "dependencies": {
-        "request": {
-<<<<<<< HEAD
-          "version": "2.53.0",
-          "from": "request@http://beta-internal:4873/request/-/request-2.53.0.tgz",
-          "resolved": "http://beta-internal:4873/request/-/request-2.53.0.tgz",
-=======
-          "version": "2.55.0",
-          "from": "request@>=2.53.0 <3.0.0",
-          "resolved": "http://beta-internal:4873/request/-/request-2.55.0.tgz",
->>>>>>> ef0f0393
-          "dependencies": {
-            "bl": {
-              "version": "0.9.4",
-              "from": "bl@>=0.9.0 <0.10.0",
-              "resolved": "http://beta-internal:4873/bl/-/bl-0.9.4.tgz",
-              "dependencies": {
-                "readable-stream": {
-                  "version": "1.0.33",
-                  "from": "readable-stream@>=1.0.26 <1.1.0",
-                  "resolved": "http://beta-internal:4873/readable-stream/-/readable-stream-1.0.33.tgz",
-                  "dependencies": {
-                    "core-util-is": {
-                      "version": "1.0.1",
-                      "from": "core-util-is@>=1.0.0 <1.1.0",
-                      "resolved": "http://beta-internal:4873/core-util-is/-/core-util-is-1.0.1.tgz"
-                    },
-<<<<<<< HEAD
-                    "inherits": {
-                      "version": "2.0.1",
-                      "from": "inherits@http://beta-internal:4873/inherits/-/inherits-2.0.1.tgz",
-                      "resolved": "http://beta-internal:4873/inherits/-/inherits-2.0.1.tgz"
-                    },
-                    "isarray": {
-                      "version": "0.0.1",
-                      "from": "isarray@http://beta-internal:4873/isarray/-/isarray-0.0.1.tgz",
-=======
-                    "isarray": {
-                      "version": "0.0.1",
-                      "from": "isarray@0.0.1",
->>>>>>> ef0f0393
-                      "resolved": "http://beta-internal:4873/isarray/-/isarray-0.0.1.tgz"
-                    },
-                    "string_decoder": {
-                      "version": "0.10.31",
-                      "from": "string_decoder@>=0.10.0 <0.11.0",
-                      "resolved": "http://beta-internal:4873/string_decoder/-/string_decoder-0.10.31.tgz"
-                    },
-                    "inherits": {
-                      "version": "2.0.1",
-                      "from": "inherits@>=2.0.1 <2.1.0",
-                      "resolved": "http://beta-internal:4873/inherits/-/inherits-2.0.1.tgz"
-                    }
-                  }
-                }
-              }
-            },
-            "caseless": {
-              "version": "0.9.0",
-<<<<<<< HEAD
-              "from": "caseless@http://beta-internal:4873/caseless/-/caseless-0.9.0.tgz",
-              "resolved": "http://beta-internal:4873/caseless/-/caseless-0.9.0.tgz"
-            },
-            "combined-stream": {
-              "version": "0.0.7",
-              "from": "combined-stream@http://beta-internal:4873/combined-stream/-/combined-stream-0.0.7.tgz",
-              "resolved": "http://beta-internal:4873/combined-stream/-/combined-stream-0.0.7.tgz",
-              "dependencies": {
-                "delayed-stream": {
-                  "version": "0.0.5",
-                  "from": "delayed-stream@http://beta-internal:4873/delayed-stream/-/delayed-stream-0.0.5.tgz",
-                  "resolved": "http://beta-internal:4873/delayed-stream/-/delayed-stream-0.0.5.tgz"
-                }
-              }
-            },
-=======
-              "from": "caseless@>=0.9.0 <0.10.0",
-              "resolved": "http://beta-internal:4873/caseless/-/caseless-0.9.0.tgz"
-            },
->>>>>>> ef0f0393
-            "forever-agent": {
-              "version": "0.6.0",
-              "from": "forever-agent@>=0.6.0 <0.7.0",
-              "resolved": "http://beta-internal:4873/forever-agent/-/forever-agent-0.6.0.tgz"
-            },
-            "form-data": {
-              "version": "0.2.0",
-              "from": "form-data@>=0.2.0 <0.3.0",
-              "resolved": "http://beta-internal:4873/form-data/-/form-data-0.2.0.tgz"
-            },
-            "json-stringify-safe": {
-              "version": "5.0.0",
-              "from": "json-stringify-safe@>=5.0.0 <5.1.0",
-              "resolved": "http://beta-internal:4873/json-stringify-safe/-/json-stringify-safe-5.0.0.tgz"
-            },
-            "mime-types": {
-              "version": "2.0.10",
-              "from": "mime-types@>=2.0.1 <2.1.0",
-              "resolved": "http://beta-internal:4873/mime-types/-/mime-types-2.0.10.tgz",
-              "dependencies": {
-                "mime-db": {
-                  "version": "1.8.0",
-                  "from": "mime-db@>=1.8.0 <1.9.0",
-                  "resolved": "http://beta-internal:4873/mime-db/-/mime-db-1.8.0.tgz"
-                }
-              }
-            },
-            "qs": {
-              "version": "2.4.1",
-              "from": "qs@>=2.4.0 <2.5.0",
-              "resolved": "http://beta-internal:4873/qs/-/qs-2.4.1.tgz"
-            },
-            "tunnel-agent": {
-              "version": "0.4.0",
-              "from": "tunnel-agent@>=0.4.0 <0.5.0",
-              "resolved": "http://beta-internal:4873/tunnel-agent/-/tunnel-agent-0.4.0.tgz"
-            },
-            "http-signature": {
-              "version": "0.10.1",
-              "from": "http-signature@>=0.10.0 <0.11.0",
-              "resolved": "http://beta-internal:4873/http-signature/-/http-signature-0.10.1.tgz",
-              "dependencies": {
-                "assert-plus": {
-                  "version": "0.1.5",
-                  "from": "assert-plus@>=0.1.5 <0.2.0",
-                  "resolved": "http://beta-internal:4873/assert-plus/-/assert-plus-0.1.5.tgz"
-                },
-                "asn1": {
-                  "version": "0.1.11",
-                  "from": "asn1@0.1.11",
-                  "resolved": "http://beta-internal:4873/asn1/-/asn1-0.1.11.tgz"
-                },
-                "ctype": {
-                  "version": "0.5.3",
-                  "from": "ctype@0.5.3",
-                  "resolved": "http://beta-internal:4873/ctype/-/ctype-0.5.3.tgz"
-                }
-              }
-            },
-            "oauth-sign": {
-              "version": "0.6.0",
-              "from": "oauth-sign@>=0.6.0 <0.7.0",
-              "resolved": "http://beta-internal:4873/oauth-sign/-/oauth-sign-0.6.0.tgz"
-            },
-            "hawk": {
-              "version": "2.3.1",
-<<<<<<< HEAD
-              "from": "hawk@http://beta-internal:4873/hawk/-/hawk-2.3.1.tgz",
-=======
-              "from": "hawk@>=2.3.0 <2.4.0",
->>>>>>> ef0f0393
-              "resolved": "http://beta-internal:4873/hawk/-/hawk-2.3.1.tgz",
-              "dependencies": {
-                "hoek": {
-                  "version": "2.12.0",
-                  "from": "hoek@>=2.0.0 <3.0.0",
-                  "resolved": "http://beta-internal:4873/hoek/-/hoek-2.12.0.tgz"
-                },
-                "boom": {
-<<<<<<< HEAD
-                  "version": "2.6.1",
-                  "from": "boom@http://beta-internal:4873/boom/-/boom-2.6.1.tgz",
-                  "resolved": "http://beta-internal:4873/boom/-/boom-2.6.1.tgz"
-                },
-                "cryptiles": {
-                  "version": "2.0.4",
-                  "from": "cryptiles@http://beta-internal:4873/cryptiles/-/cryptiles-2.0.4.tgz",
-=======
-                  "version": "2.7.0",
-                  "from": "boom@>=2.0.0 <3.0.0",
-                  "resolved": "http://beta-internal:4873/boom/-/boom-2.7.0.tgz"
-                },
-                "cryptiles": {
-                  "version": "2.0.4",
-                  "from": "cryptiles@>=2.0.0 <3.0.0",
->>>>>>> ef0f0393
-                  "resolved": "http://beta-internal:4873/cryptiles/-/cryptiles-2.0.4.tgz"
-                },
-                "sntp": {
-                  "version": "1.0.9",
-<<<<<<< HEAD
-                  "from": "sntp@http://beta-internal:4873/sntp/-/sntp-1.0.9.tgz",
-=======
-                  "from": "sntp@>=1.0.0 <2.0.0",
->>>>>>> ef0f0393
-                  "resolved": "http://beta-internal:4873/sntp/-/sntp-1.0.9.tgz"
-                }
-              }
-            },
-            "aws-sign2": {
-              "version": "0.5.0",
-              "from": "aws-sign2@>=0.5.0 <0.6.0",
-              "resolved": "http://beta-internal:4873/aws-sign2/-/aws-sign2-0.5.0.tgz"
-            },
-            "stringstream": {
-              "version": "0.0.4",
-              "from": "stringstream@>=0.0.4 <0.1.0",
-              "resolved": "http://beta-internal:4873/stringstream/-/stringstream-0.0.4.tgz"
-            },
-            "combined-stream": {
-              "version": "0.0.7",
-              "from": "combined-stream@>=0.0.5 <0.1.0",
-              "resolved": "http://beta-internal:4873/combined-stream/-/combined-stream-0.0.7.tgz",
-              "dependencies": {
-<<<<<<< HEAD
-                "asn1": {
-                  "version": "0.1.11",
-                  "from": "asn1@http://beta-internal:4873/asn1/-/asn1-0.1.11.tgz",
-                  "resolved": "http://beta-internal:4873/asn1/-/asn1-0.1.11.tgz"
-=======
-                "delayed-stream": {
-                  "version": "0.0.5",
-                  "from": "delayed-stream@0.0.5",
-                  "resolved": "http://beta-internal:4873/delayed-stream/-/delayed-stream-0.0.5.tgz"
-                }
-              }
-            },
-            "isstream": {
-              "version": "0.1.2",
-              "from": "isstream@>=0.1.1 <0.2.0",
-              "resolved": "http://beta-internal:4873/isstream/-/isstream-0.1.2.tgz"
-            },
-            "har-validator": {
-              "version": "1.6.1",
-              "from": "har-validator@>=1.4.0 <2.0.0",
-              "resolved": "http://beta-internal:4873/har-validator/-/har-validator-1.6.1.tgz",
-              "dependencies": {
-                "bluebird": {
-                  "version": "2.9.24",
-                  "from": "bluebird@>=2.9.21 <3.0.0",
-                  "resolved": "http://beta-internal:4873/bluebird/-/bluebird-2.9.24.tgz"
->>>>>>> ef0f0393
-                },
-                "chalk": {
-                  "version": "1.0.0",
-                  "from": "chalk@>=1.0.0 <2.0.0",
-                  "resolved": "http://beta-internal:4873/chalk/-/chalk-1.0.0.tgz",
-                  "dependencies": {
-                    "ansi-styles": {
-                      "version": "2.0.1",
-                      "from": "ansi-styles@>=2.0.1 <3.0.0",
-                      "resolved": "http://beta-internal:4873/ansi-styles/-/ansi-styles-2.0.1.tgz"
-                    },
-                    "escape-string-regexp": {
-                      "version": "1.0.3",
-                      "from": "escape-string-regexp@>=1.0.2 <2.0.0",
-                      "resolved": "http://beta-internal:4873/escape-string-regexp/-/escape-string-regexp-1.0.3.tgz"
-                    },
-                    "has-ansi": {
-                      "version": "1.0.3",
-                      "from": "has-ansi@>=1.0.3 <2.0.0",
-                      "resolved": "http://beta-internal:4873/has-ansi/-/has-ansi-1.0.3.tgz",
-                      "dependencies": {
-                        "ansi-regex": {
-                          "version": "1.1.1",
-                          "from": "ansi-regex@>=1.0.0 <2.0.0",
-                          "resolved": "http://beta-internal:4873/ansi-regex/-/ansi-regex-1.1.1.tgz"
-                        },
-                        "get-stdin": {
-                          "version": "4.0.1",
-                          "from": "get-stdin@>=4.0.1 <5.0.0",
-                          "resolved": "http://beta-internal:4873/get-stdin/-/get-stdin-4.0.1.tgz"
-                        }
-                      }
-                    },
-                    "strip-ansi": {
-                      "version": "2.0.1",
-                      "from": "strip-ansi@>=2.0.1 <3.0.0",
-                      "resolved": "http://beta-internal:4873/strip-ansi/-/strip-ansi-2.0.1.tgz",
-                      "dependencies": {
-                        "ansi-regex": {
-                          "version": "1.1.1",
-                          "from": "ansi-regex@>=1.0.0 <2.0.0",
-                          "resolved": "http://beta-internal:4873/ansi-regex/-/ansi-regex-1.1.1.tgz"
-                        }
-                      }
-                    },
-                    "supports-color": {
-                      "version": "1.3.1",
-                      "from": "supports-color@>=1.3.0 <2.0.0",
-                      "resolved": "http://beta-internal:4873/supports-color/-/supports-color-1.3.1.tgz"
-                    }
-                  }
-                },
-                "commander": {
-                  "version": "2.7.1",
-                  "from": "commander@>=2.7.1 <3.0.0",
-                  "resolved": "http://beta-internal:4873/commander/-/commander-2.7.1.tgz",
-                  "dependencies": {
-                    "graceful-readlink": {
-                      "version": "1.0.1",
-                      "from": "graceful-readlink@>=1.0.0",
-                      "resolved": "http://beta-internal:4873/graceful-readlink/-/graceful-readlink-1.0.1.tgz"
-                    }
-                  }
-                },
-<<<<<<< HEAD
-                "ctype": {
-                  "version": "0.5.3",
-                  "from": "ctype@http://beta-internal:4873/ctype/-/ctype-0.5.3.tgz",
-                  "resolved": "http://beta-internal:4873/ctype/-/ctype-0.5.3.tgz"
-                }
-              }
-            },
-            "isstream": {
-              "version": "0.1.2",
-              "from": "isstream@http://beta-internal:4873/isstream/-/isstream-0.1.2.tgz",
-              "resolved": "http://beta-internal:4873/isstream/-/isstream-0.1.2.tgz"
-            },
-            "json-stringify-safe": {
-              "version": "5.0.0",
-              "from": "json-stringify-safe@http://beta-internal:4873/json-stringify-safe/-/json-stringify-safe-5.0.0.tgz",
-              "resolved": "http://beta-internal:4873/json-stringify-safe/-/json-stringify-safe-5.0.0.tgz"
-            },
-            "mime-types": {
-              "version": "2.0.9",
-              "from": "mime-types@http://beta-internal:4873/mime-types/-/mime-types-2.0.9.tgz",
-              "resolved": "http://beta-internal:4873/mime-types/-/mime-types-2.0.9.tgz",
-              "dependencies": {
-                "mime-db": {
-                  "version": "1.7.0",
-                  "from": "mime-db@http://beta-internal:4873/mime-db/-/mime-db-1.7.0.tgz",
-                  "resolved": "http://beta-internal:4873/mime-db/-/mime-db-1.7.0.tgz"
-                }
-              }
-            },
-            "oauth-sign": {
-              "version": "0.6.0",
-              "from": "oauth-sign@http://beta-internal:4873/oauth-sign/-/oauth-sign-0.6.0.tgz",
-              "resolved": "http://beta-internal:4873/oauth-sign/-/oauth-sign-0.6.0.tgz"
-            },
-            "qs": {
-              "version": "2.3.3",
-              "from": "qs@http://beta-internal:4873/qs/-/qs-2.3.3.tgz",
-              "resolved": "http://beta-internal:4873/qs/-/qs-2.3.3.tgz"
-            },
-            "stringstream": {
-              "version": "0.0.4",
-              "from": "stringstream@http://beta-internal:4873/stringstream/-/stringstream-0.0.4.tgz",
-              "resolved": "http://beta-internal:4873/stringstream/-/stringstream-0.0.4.tgz"
-            },
-            "tunnel-agent": {
-              "version": "0.4.0",
-              "from": "tunnel-agent@http://beta-internal:4873/tunnel-agent/-/tunnel-agent-0.4.0.tgz",
-              "resolved": "http://beta-internal:4873/tunnel-agent/-/tunnel-agent-0.4.0.tgz"
-=======
-                "is-my-json-valid": {
-                  "version": "2.10.0",
-                  "from": "is-my-json-valid@>=2.10.0 <3.0.0",
-                  "resolved": "http://beta-internal:4873/is-my-json-valid/-/is-my-json-valid-2.10.0.tgz",
-                  "dependencies": {
-                    "generate-function": {
-                      "version": "2.0.0",
-                      "from": "generate-function@>=2.0.0 <3.0.0",
-                      "resolved": "http://beta-internal:4873/generate-function/-/generate-function-2.0.0.tgz"
-                    },
-                    "generate-object-property": {
-                      "version": "1.1.1",
-                      "from": "generate-object-property@>=1.1.0 <2.0.0",
-                      "resolved": "http://beta-internal:4873/generate-object-property/-/generate-object-property-1.1.1.tgz",
-                      "dependencies": {
-                        "is-property": {
-                          "version": "1.0.2",
-                          "from": "is-property@>=1.0.0 <2.0.0",
-                          "resolved": "http://beta-internal:4873/is-property/-/is-property-1.0.2.tgz"
-                        }
-                      }
-                    },
-                    "jsonpointer": {
-                      "version": "1.1.0",
-                      "from": "jsonpointer@>=1.1.0 <2.0.0",
-                      "resolved": "http://beta-internal:4873/jsonpointer/-/jsonpointer-1.1.0.tgz"
-                    },
-                    "xtend": {
-                      "version": "4.0.0",
-                      "from": "xtend@>=4.0.0 <5.0.0",
-                      "resolved": "http://beta-internal:4873/xtend/-/xtend-4.0.0.tgz"
-                    }
-                  }
-                }
-              }
->>>>>>> ef0f0393
-            }
-          }
-        }
-      }
-    },
-    "request-http-cache": {
-      "version": "0.3.2",
-<<<<<<< HEAD
-      "resolved": "https://registry.npmjs.org/request-http-cache/-/request-http-cache-0.3.2.tgz",
-=======
-      "from": "request-http-cache@>=0.3.2 <0.4.0",
-      "resolved": "http://beta-internal:4873/request-http-cache/-/request-http-cache-0.3.2.tgz",
->>>>>>> ef0f0393
-      "dependencies": {
-        "debug": {
-          "version": "2.1.3",
-          "from": "debug@>=2.1.3 <2.2.0",
-          "resolved": "http://beta-internal:4873/debug/-/debug-2.1.3.tgz",
-          "dependencies": {
-            "ms": {
-              "version": "0.7.0",
-              "from": "ms@0.7.0",
-              "resolved": "http://beta-internal:4873/ms/-/ms-0.7.0.tgz"
-            }
-          }
-        },
-        "lodash": {
-          "version": "3.6.0",
-          "from": "lodash@>=3.3.0 <4.0.0",
-          "resolved": "http://beta-internal:4873/lodash/-/lodash-3.6.0.tgz"
-        },
-        "protobuf": {
-          "version": "0.11.0",
-          "from": "protobuf@>=0.11.0 <0.12.0",
-          "resolved": "http://beta-internal:4873/protobuf/-/protobuf-0.11.0.tgz",
-          "dependencies": {
-            "nan": {
-              "version": "1.0.0",
-              "from": "nan@>=1.0.0 <1.1.0",
-              "resolved": "http://beta-internal:4873/nan/-/nan-1.0.0.tgz"
-            }
-          }
-        },
-        "redis": {
-          "version": "0.12.1",
-          "from": "redis@>=0.12.1 <0.13.0",
-          "resolved": "http://beta-internal:4873/redis/-/redis-0.12.1.tgz"
-        },
-        "snappy": {
-          "version": "3.0.8",
-          "from": "snappy@>=3.0.8 <4.0.0",
-          "resolved": "http://beta-internal:4873/snappy/-/snappy-3.0.8.tgz",
-          "dependencies": {
-            "bindings": {
-              "version": "1.1.1",
-              "from": "bindings@>=1.1.1 <1.2.0",
-              "resolved": "http://beta-internal:4873/bindings/-/bindings-1.1.1.tgz"
-            },
-            "nan": {
-              "version": "1.7.0",
-              "from": "nan@1.7.0",
-              "resolved": "http://beta-internal:4873/nan/-/nan-1.7.0.tgz"
-            }
-          }
-        }
-      }
-    },
-    "restler-q": {
-      "version": "0.0.3",
-      "from": "restler-q@0.0.3",
-      "resolved": "http://beta-internal:4873/restler-q/-/restler-q-0.0.3.tgz",
-      "dependencies": {
-        "q": {
-          "version": "0.9.7",
-          "from": "q@>=0.9.7 <0.10.0",
-          "resolved": "http://beta-internal:4873/q/-/q-0.9.7.tgz"
-        }
-      }
-    },
-    "sanitizer": {
-      "version": "0.0.15",
-      "from": "sanitizer@0.0.15",
-      "resolved": "http://beta-internal:4873/sanitizer/-/sanitizer-0.0.15.tgz"
-    },
-    "scriptjs": {
-      "version": "2.5.7",
-      "from": "scriptjs@>=2.5.7 <3.0.0",
-      "resolved": "http://beta-internal:4873/scriptjs/-/scriptjs-2.5.7.tgz"
-    },
-    "sechash": {
-      "version": "0.1.3",
-      "from": "sechash@0.1.3",
-      "resolved": "http://beta-internal:4873/sechash/-/sechash-0.1.3.tgz"
-    },
-    "shutdown": {
-      "version": "0.2.4",
-      "from": "shutdown@>=0.2.3 <0.3.0",
-      "resolved": "http://beta-internal:4873/shutdown/-/shutdown-0.2.4.tgz",
-      "dependencies": {
-        "debug": {
-          "version": "1.0.4",
-          "from": "debug@>=1.0.2 <2.0.0",
-          "resolved": "http://beta-internal:4873/debug/-/debug-1.0.4.tgz",
-          "dependencies": {
-            "ms": {
-              "version": "0.6.2",
-              "from": "ms@0.6.2",
-              "resolved": "http://beta-internal:4873/ms/-/ms-0.6.2.tgz"
-            }
-          }
-        }
-      }
-    },
-    "sitemap": {
-      "version": "0.7.2",
-      "from": "https://registry.npmjs.org/sitemap/-/sitemap-0.7.2.tgz",
-      "resolved": "https://registry.npmjs.org/sitemap/-/sitemap-0.7.2.tgz"
-    },
-    "snappy-cache": {
-      "version": "0.1.1",
-      "from": "snappy-cache@>=0.1.1 <0.2.0",
-      "resolved": "http://beta-internal:4873/snappy-cache/-/snappy-cache-0.1.1.tgz",
-      "dependencies": {
-        "snappy": {
-          "version": "2.1.3",
-          "from": "snappy@>=2.1.1 <2.2.0",
-          "resolved": "http://beta-internal:4873/snappy/-/snappy-2.1.3.tgz",
-          "dependencies": {
-            "bindings": {
-              "version": "1.1.1",
-              "from": "bindings@>=1.1.1 <1.2.0",
-              "resolved": "http://beta-internal:4873/bindings/-/bindings-1.1.1.tgz"
-            },
-            "nan": {
-              "version": "1.0.0",
-              "from": "nan@>=1.0.0 <1.1.0",
-              "resolved": "http://beta-internal:4873/nan/-/nan-1.0.0.tgz"
-            }
-          }
-        },
-        "redis": {
-          "version": "0.9.2",
-          "from": "redis@>=0.9.1 <0.10.0",
-          "resolved": "http://beta-internal:4873/redis/-/redis-0.9.2.tgz"
-        }
-      }
-    },
-    "statuserror": {
-      "version": "0.0.1",
-      "from": "statuserror@0.0.1",
-      "resolved": "http://beta-internal:4873/statuserror/-/statuserror-0.0.1.tgz"
-    },
-    "stringformat": {
-      "version": "0.0.5",
-      "from": "stringformat@0.0.5",
-      "resolved": "http://beta-internal:4873/stringformat/-/stringformat-0.0.5.tgz"
-    },
-    "targetenv": {
-      "version": "1.0.0",
-      "from": "targetenv@>=1.0.0 <2.0.0",
-      "resolved": "http://beta-internal:4873/targetenv/-/targetenv-1.0.0.tgz"
-    },
-    "temp": {
-      "version": "0.4.0",
-      "from": "temp@0.4.0",
-      "resolved": "http://beta-internal:4873/temp/-/temp-0.4.0.tgz"
-    },
-    "tentacles": {
-<<<<<<< HEAD
-      "version": "0.2.3",
-      "from": "tentacles@http://beta-internal:4873/tentacles/-/tentacles-0.2.3.tgz",
-      "resolved": "http://beta-internal:4873/tentacles/-/tentacles-0.2.3.tgz",
-=======
-      "version": "0.1.8",
-      "from": "tentacles@>=0.1.8 <0.2.0",
-      "resolved": "http://beta-internal:4873/tentacles/-/tentacles-0.1.8.tgz",
->>>>>>> ef0f0393
-      "dependencies": {
-        "create-error": {
-          "version": "0.3.1",
-          "from": "create-error@http://beta-internal:4873/create-error/-/create-error-0.3.1.tgz",
-          "resolved": "http://beta-internal:4873/create-error/-/create-error-0.3.1.tgz"
-        },
-        "lodash": {
-<<<<<<< HEAD
-          "version": "3.7.0",
-          "from": "lodash@http://beta-internal:4873/lodash/-/lodash-3.7.0.tgz",
-          "resolved": "http://beta-internal:4873/lodash/-/lodash-3.7.0.tgz"
-        },
-        "q": {
-          "version": "1.2.0",
-          "resolved": "https://registry.npmjs.org/q/-/q-1.2.0.tgz"
-        },
-        "request": {
-          "version": "2.55.0",
-          "from": "request@http://beta-internal:4873/request/-/request-2.55.0.tgz",
-=======
-          "version": "3.6.0",
-          "from": "lodash@>=3.3.0 <4.0.0",
-          "resolved": "http://beta-internal:4873/lodash/-/lodash-3.6.0.tgz"
-        },
-        "q": {
-          "version": "1.2.0",
-          "from": "q@>=1.2.0 <2.0.0",
-          "resolved": "http://beta-internal:4873/q/-/q-1.2.0.tgz"
-        },
-        "request": {
-          "version": "2.55.0",
-          "from": "request@>=2.53.0 <3.0.0",
->>>>>>> ef0f0393
-          "resolved": "http://beta-internal:4873/request/-/request-2.55.0.tgz",
-          "dependencies": {
-            "bl": {
-              "version": "0.9.4",
-              "from": "bl@>=0.9.0 <0.10.0",
-              "resolved": "http://beta-internal:4873/bl/-/bl-0.9.4.tgz",
-              "dependencies": {
-                "readable-stream": {
-                  "version": "1.0.33",
-                  "from": "readable-stream@>=1.0.26 <1.1.0",
-                  "resolved": "http://beta-internal:4873/readable-stream/-/readable-stream-1.0.33.tgz",
-                  "dependencies": {
-                    "core-util-is": {
-                      "version": "1.0.1",
-                      "from": "core-util-is@>=1.0.0 <1.1.0",
-                      "resolved": "http://beta-internal:4873/core-util-is/-/core-util-is-1.0.1.tgz"
-                    },
-<<<<<<< HEAD
-                    "inherits": {
-                      "version": "2.0.1",
-                      "from": "inherits@http://beta-internal:4873/inherits/-/inherits-2.0.1.tgz",
-                      "resolved": "http://beta-internal:4873/inherits/-/inherits-2.0.1.tgz"
-                    },
-                    "isarray": {
-                      "version": "0.0.1",
-                      "resolved": "https://registry.npmjs.org/isarray/-/isarray-0.0.1.tgz"
-=======
-                    "isarray": {
-                      "version": "0.0.1",
-                      "from": "isarray@0.0.1",
-                      "resolved": "http://beta-internal:4873/isarray/-/isarray-0.0.1.tgz"
->>>>>>> ef0f0393
-                    },
-                    "string_decoder": {
-                      "version": "0.10.31",
-                      "from": "string_decoder@>=0.10.0 <0.11.0",
-                      "resolved": "http://beta-internal:4873/string_decoder/-/string_decoder-0.10.31.tgz"
-                    },
-                    "inherits": {
-                      "version": "2.0.1",
-                      "from": "inherits@>=2.0.1 <2.1.0",
-                      "resolved": "http://beta-internal:4873/inherits/-/inherits-2.0.1.tgz"
-                    }
-                  }
-                }
-              }
-            },
-            "caseless": {
-              "version": "0.9.0",
-<<<<<<< HEAD
-              "resolved": "https://registry.npmjs.org/caseless/-/caseless-0.9.0.tgz"
-            },
-            "combined-stream": {
-              "version": "0.0.7",
-              "from": "combined-stream@http://beta-internal:4873/combined-stream/-/combined-stream-0.0.7.tgz",
-              "resolved": "http://beta-internal:4873/combined-stream/-/combined-stream-0.0.7.tgz",
-              "dependencies": {
-                "delayed-stream": {
-                  "version": "0.0.5",
-                  "from": "delayed-stream@http://beta-internal:4873/delayed-stream/-/delayed-stream-0.0.5.tgz",
-                  "resolved": "http://beta-internal:4873/delayed-stream/-/delayed-stream-0.0.5.tgz"
-                }
-              }
-            },
             "forever-agent": {
               "version": "0.6.1",
               "from": "forever-agent@http://beta-internal:4873/forever-agent/-/forever-agent-0.6.1.tgz",
               "resolved": "http://beta-internal:4873/forever-agent/-/forever-agent-0.6.1.tgz"
-=======
-              "from": "caseless@>=0.9.0 <0.10.0",
-              "resolved": "http://beta-internal:4873/caseless/-/caseless-0.9.0.tgz"
-            },
-            "forever-agent": {
-              "version": "0.6.0",
-              "from": "forever-agent@>=0.6.0 <0.7.0",
-              "resolved": "http://beta-internal:4873/forever-agent/-/forever-agent-0.6.0.tgz"
->>>>>>> ef0f0393
             },
             "form-data": {
               "version": "0.2.0",
-              "from": "form-data@>=0.2.0 <0.3.0",
+              "from": "form-data@http://beta-internal:4873/form-data/-/form-data-0.2.0.tgz",
               "resolved": "http://beta-internal:4873/form-data/-/form-data-0.2.0.tgz"
             },
-<<<<<<< HEAD
             "har-validator": {
               "version": "1.6.1",
               "from": "har-validator@http://beta-internal:4873/har-validator/-/har-validator-1.6.1.tgz",
@@ -3524,70 +3679,31 @@
                 "sntp": {
                   "version": "1.0.9",
                   "resolved": "https://registry.npmjs.org/sntp/-/sntp-1.0.9.tgz"
-=======
-            "json-stringify-safe": {
-              "version": "5.0.0",
-              "from": "json-stringify-safe@>=5.0.0 <5.1.0",
-              "resolved": "http://beta-internal:4873/json-stringify-safe/-/json-stringify-safe-5.0.0.tgz"
-            },
-            "mime-types": {
-              "version": "2.0.10",
-              "from": "mime-types@>=2.0.1 <2.1.0",
-              "resolved": "http://beta-internal:4873/mime-types/-/mime-types-2.0.10.tgz",
-              "dependencies": {
-                "mime-db": {
-                  "version": "1.8.0",
-                  "from": "mime-db@>=1.8.0 <1.9.0",
-                  "resolved": "http://beta-internal:4873/mime-db/-/mime-db-1.8.0.tgz"
->>>>>>> ef0f0393
-                }
-              }
-            },
-            "qs": {
-              "version": "2.4.1",
-              "from": "qs@>=2.4.0 <2.5.0",
-              "resolved": "http://beta-internal:4873/qs/-/qs-2.4.1.tgz"
-            },
-            "tunnel-agent": {
-              "version": "0.4.0",
-              "from": "tunnel-agent@>=0.4.0 <0.5.0",
-              "resolved": "http://beta-internal:4873/tunnel-agent/-/tunnel-agent-0.4.0.tgz"
+                }
+              }
             },
             "http-signature": {
               "version": "0.10.1",
-              "from": "http-signature@>=0.10.0 <0.11.0",
+              "from": "http-signature@http://beta-internal:4873/http-signature/-/http-signature-0.10.1.tgz",
               "resolved": "http://beta-internal:4873/http-signature/-/http-signature-0.10.1.tgz",
               "dependencies": {
-<<<<<<< HEAD
                 "asn1": {
                   "version": "0.1.11",
                   "from": "asn1@http://beta-internal:4873/asn1/-/asn1-0.1.11.tgz",
                   "resolved": "http://beta-internal:4873/asn1/-/asn1-0.1.11.tgz"
                 },
-=======
->>>>>>> ef0f0393
                 "assert-plus": {
                   "version": "0.1.5",
-                  "from": "assert-plus@>=0.1.5 <0.2.0",
+                  "from": "assert-plus@http://beta-internal:4873/assert-plus/-/assert-plus-0.1.5.tgz",
                   "resolved": "http://beta-internal:4873/assert-plus/-/assert-plus-0.1.5.tgz"
-                },
-                "asn1": {
-                  "version": "0.1.11",
-                  "from": "asn1@0.1.11",
-                  "resolved": "http://beta-internal:4873/asn1/-/asn1-0.1.11.tgz"
                 },
                 "ctype": {
                   "version": "0.5.3",
-<<<<<<< HEAD
                   "from": "ctype@http://beta-internal:4873/ctype/-/ctype-0.5.3.tgz",
-=======
-                  "from": "ctype@0.5.3",
->>>>>>> ef0f0393
                   "resolved": "http://beta-internal:4873/ctype/-/ctype-0.5.3.tgz"
                 }
               }
             },
-<<<<<<< HEAD
             "isstream": {
               "version": "0.1.2",
               "from": "isstream@http://beta-internal:4873/isstream/-/isstream-0.1.2.tgz",
@@ -3618,421 +3734,235 @@
               "version": "2.4.1",
               "from": "qs@http://beta-internal:4873/qs/-/qs-2.4.1.tgz",
               "resolved": "http://beta-internal:4873/qs/-/qs-2.4.1.tgz"
-=======
-            "oauth-sign": {
-              "version": "0.6.0",
-              "from": "oauth-sign@>=0.6.0 <0.7.0",
-              "resolved": "http://beta-internal:4873/oauth-sign/-/oauth-sign-0.6.0.tgz"
-            },
-            "hawk": {
-              "version": "2.3.1",
-              "from": "hawk@>=2.3.0 <2.4.0",
-              "resolved": "http://beta-internal:4873/hawk/-/hawk-2.3.1.tgz",
-              "dependencies": {
-                "hoek": {
-                  "version": "2.12.0",
-                  "from": "hoek@>=2.0.0 <3.0.0",
-                  "resolved": "http://beta-internal:4873/hoek/-/hoek-2.12.0.tgz"
-                },
-                "boom": {
-                  "version": "2.7.0",
-                  "from": "boom@>=2.0.0 <3.0.0",
-                  "resolved": "http://beta-internal:4873/boom/-/boom-2.7.0.tgz"
-                },
-                "cryptiles": {
-                  "version": "2.0.4",
-                  "from": "cryptiles@>=2.0.0 <3.0.0",
-                  "resolved": "http://beta-internal:4873/cryptiles/-/cryptiles-2.0.4.tgz"
-                },
-                "sntp": {
-                  "version": "1.0.9",
-                  "from": "sntp@>=1.0.0 <2.0.0",
-                  "resolved": "http://beta-internal:4873/sntp/-/sntp-1.0.9.tgz"
-                }
-              }
-            },
-            "aws-sign2": {
-              "version": "0.5.0",
-              "from": "aws-sign2@>=0.5.0 <0.6.0",
-              "resolved": "http://beta-internal:4873/aws-sign2/-/aws-sign2-0.5.0.tgz"
->>>>>>> ef0f0393
             },
             "stringstream": {
               "version": "0.0.4",
-              "from": "stringstream@>=0.0.4 <0.1.0",
+              "from": "stringstream@http://beta-internal:4873/stringstream/-/stringstream-0.0.4.tgz",
               "resolved": "http://beta-internal:4873/stringstream/-/stringstream-0.0.4.tgz"
             },
-            "combined-stream": {
-              "version": "0.0.7",
-              "from": "combined-stream@>=0.0.5 <0.1.0",
-              "resolved": "http://beta-internal:4873/combined-stream/-/combined-stream-0.0.7.tgz",
-              "dependencies": {
-                "delayed-stream": {
-                  "version": "0.0.5",
-                  "from": "delayed-stream@0.0.5",
-                  "resolved": "http://beta-internal:4873/delayed-stream/-/delayed-stream-0.0.5.tgz"
-                }
-              }
-            },
-            "isstream": {
-              "version": "0.1.2",
-              "from": "isstream@>=0.1.1 <0.2.0",
-              "resolved": "http://beta-internal:4873/isstream/-/isstream-0.1.2.tgz"
-            },
-            "har-validator": {
-              "version": "1.6.1",
-              "from": "har-validator@>=1.4.0 <2.0.0",
-              "resolved": "http://beta-internal:4873/har-validator/-/har-validator-1.6.1.tgz",
-              "dependencies": {
-                "bluebird": {
-                  "version": "2.9.24",
-                  "from": "bluebird@>=2.9.21 <3.0.0",
-                  "resolved": "http://beta-internal:4873/bluebird/-/bluebird-2.9.24.tgz"
-                },
-                "chalk": {
-                  "version": "1.0.0",
-                  "from": "chalk@>=1.0.0 <2.0.0",
-                  "resolved": "http://beta-internal:4873/chalk/-/chalk-1.0.0.tgz",
-                  "dependencies": {
-                    "ansi-styles": {
-                      "version": "2.0.1",
-                      "from": "ansi-styles@>=2.0.1 <3.0.0",
-                      "resolved": "http://beta-internal:4873/ansi-styles/-/ansi-styles-2.0.1.tgz"
-                    },
-                    "escape-string-regexp": {
-                      "version": "1.0.3",
-                      "from": "escape-string-regexp@>=1.0.2 <2.0.0",
-                      "resolved": "http://beta-internal:4873/escape-string-regexp/-/escape-string-regexp-1.0.3.tgz"
-                    },
-                    "has-ansi": {
-                      "version": "1.0.3",
-                      "from": "has-ansi@>=1.0.3 <2.0.0",
-                      "resolved": "http://beta-internal:4873/has-ansi/-/has-ansi-1.0.3.tgz",
-                      "dependencies": {
-                        "ansi-regex": {
-                          "version": "1.1.1",
-                          "from": "ansi-regex@>=1.0.0 <2.0.0",
-                          "resolved": "http://beta-internal:4873/ansi-regex/-/ansi-regex-1.1.1.tgz"
-                        },
-                        "get-stdin": {
-                          "version": "4.0.1",
-                          "from": "get-stdin@>=4.0.1 <5.0.0",
-                          "resolved": "http://beta-internal:4873/get-stdin/-/get-stdin-4.0.1.tgz"
-                        }
-                      }
-                    },
-                    "strip-ansi": {
-                      "version": "2.0.1",
-                      "from": "strip-ansi@>=2.0.1 <3.0.0",
-                      "resolved": "http://beta-internal:4873/strip-ansi/-/strip-ansi-2.0.1.tgz",
-                      "dependencies": {
-                        "ansi-regex": {
-                          "version": "1.1.1",
-                          "from": "ansi-regex@>=1.0.0 <2.0.0",
-                          "resolved": "http://beta-internal:4873/ansi-regex/-/ansi-regex-1.1.1.tgz"
-                        }
-                      }
-                    },
-                    "supports-color": {
-                      "version": "1.3.1",
-                      "from": "supports-color@>=1.3.0 <2.0.0",
-                      "resolved": "http://beta-internal:4873/supports-color/-/supports-color-1.3.1.tgz"
-                    }
-                  }
-                },
-                "commander": {
-                  "version": "2.7.1",
-                  "from": "commander@>=2.7.1 <3.0.0",
-                  "resolved": "http://beta-internal:4873/commander/-/commander-2.7.1.tgz",
-                  "dependencies": {
-                    "graceful-readlink": {
-                      "version": "1.0.1",
-                      "from": "graceful-readlink@>=1.0.0",
-                      "resolved": "http://beta-internal:4873/graceful-readlink/-/graceful-readlink-1.0.1.tgz"
-                    }
-                  }
-                },
-                "is-my-json-valid": {
-                  "version": "2.10.0",
-                  "from": "is-my-json-valid@>=2.10.0 <3.0.0",
-                  "resolved": "http://beta-internal:4873/is-my-json-valid/-/is-my-json-valid-2.10.0.tgz",
-                  "dependencies": {
-                    "generate-function": {
-                      "version": "2.0.0",
-                      "from": "generate-function@>=2.0.0 <3.0.0",
-                      "resolved": "http://beta-internal:4873/generate-function/-/generate-function-2.0.0.tgz"
-                    },
-                    "generate-object-property": {
-                      "version": "1.1.1",
-                      "from": "generate-object-property@>=1.1.0 <2.0.0",
-                      "resolved": "http://beta-internal:4873/generate-object-property/-/generate-object-property-1.1.1.tgz",
-                      "dependencies": {
-                        "is-property": {
-                          "version": "1.0.2",
-                          "from": "is-property@>=1.0.0 <2.0.0",
-                          "resolved": "http://beta-internal:4873/is-property/-/is-property-1.0.2.tgz"
-                        }
-                      }
-                    },
-                    "jsonpointer": {
-                      "version": "1.1.0",
-                      "from": "jsonpointer@>=1.1.0 <2.0.0",
-                      "resolved": "http://beta-internal:4873/jsonpointer/-/jsonpointer-1.1.0.tgz"
-                    },
-                    "xtend": {
-                      "version": "4.0.0",
-                      "from": "xtend@>=4.0.0 <5.0.0",
-                      "resolved": "http://beta-internal:4873/xtend/-/xtend-4.0.0.tgz"
-                    }
-                  }
-                }
-              }
+            "tunnel-agent": {
+              "version": "0.4.0",
+              "from": "tunnel-agent@http://beta-internal:4873/tunnel-agent/-/tunnel-agent-0.4.0.tgz",
+              "resolved": "http://beta-internal:4873/tunnel-agent/-/tunnel-agent-0.4.0.tgz"
             }
           }
         },
         "require-directory": {
           "version": "2.1.0",
-<<<<<<< HEAD
           "resolved": "https://registry.npmjs.org/require-directory/-/require-directory-2.1.0.tgz"
-=======
-          "from": "require-directory@>=2.1.0 <3.0.0",
-          "resolved": "http://beta-internal:4873/require-directory/-/require-directory-2.1.0.tgz"
->>>>>>> ef0f0393
         }
       }
     },
     "text-filter": {
       "version": "0.1.0",
-      "from": "text-filter@>=0.1.0 <0.2.0",
+      "from": "text-filter@http://beta-internal:4873/text-filter/-/text-filter-0.1.0.tgz",
       "resolved": "http://beta-internal:4873/text-filter/-/text-filter-0.1.0.tgz"
     },
     "throat": {
       "version": "1.0.0",
-      "from": "throat@>=1.0.0 <1.1.0",
+      "from": "throat@http://beta-internal:4873/throat/-/throat-1.0.0.tgz",
       "resolved": "http://beta-internal:4873/throat/-/throat-1.0.0.tgz",
       "dependencies": {
         "promise": {
           "version": "3.2.0",
-          "from": "promise@>=3.2.0 <3.3.0",
+          "from": "promise@http://beta-internal:4873/promise/-/promise-3.2.0.tgz",
           "resolved": "http://beta-internal:4873/promise/-/promise-3.2.0.tgz"
         }
       }
     },
     "tough-cookie": {
       "version": "0.12.1",
-      "from": "tough-cookie@>=0.12.1 <0.13.0",
+      "from": "tough-cookie@http://beta-internal:4873/tough-cookie/-/tough-cookie-0.12.1.tgz",
       "resolved": "http://beta-internal:4873/tough-cookie/-/tough-cookie-0.12.1.tgz",
       "dependencies": {
         "punycode": {
           "version": "1.3.2",
-          "from": "punycode@>=0.2.0",
+          "from": "punycode@http://beta-internal:4873/punycode/-/punycode-1.3.2.tgz",
           "resolved": "http://beta-internal:4873/punycode/-/punycode-1.3.2.tgz"
         }
       }
     },
     "underscore": {
       "version": "1.5.2",
-      "from": "underscore@>=1.5.2 <1.6.0",
+      "from": "underscore@http://beta-internal:4873/underscore/-/underscore-1.5.2.tgz",
       "resolved": "http://beta-internal:4873/underscore/-/underscore-1.5.2.tgz"
     },
     "useragent": {
       "version": "2.0.6",
-      "from": "useragent@2.0.6",
+      "from": "useragent@http://beta-internal:4873/useragent/-/useragent-2.0.6.tgz",
       "resolved": "http://beta-internal:4873/useragent/-/useragent-2.0.6.tgz",
       "dependencies": {
         "lru-cache": {
           "version": "2.2.4",
-          "from": "lru-cache@>=2.2.0 <2.3.0",
+          "from": "lru-cache@http://beta-internal:4873/lru-cache/-/lru-cache-2.2.4.tgz",
           "resolved": "http://beta-internal:4873/lru-cache/-/lru-cache-2.2.4.tgz"
         }
       }
     },
     "winston": {
       "version": "0.7.3",
-      "from": "winston@>=0.7.3 <0.8.0",
+      "from": "winston@http://beta-internal:4873/winston/-/winston-0.7.3.tgz",
       "resolved": "http://beta-internal:4873/winston/-/winston-0.7.3.tgz",
       "dependencies": {
         "async": {
           "version": "0.2.10",
-<<<<<<< HEAD
-          "from": "async@http://beta-internal:4873/async/-/async-0.2.10.tgz",
-=======
-          "from": "async@>=0.2.0 <0.3.0",
->>>>>>> ef0f0393
           "resolved": "http://beta-internal:4873/async/-/async-0.2.10.tgz"
         },
         "colors": {
           "version": "0.6.2",
-          "from": "colors@>=0.6.0 <0.7.0",
+          "from": "colors@http://beta-internal:4873/colors/-/colors-0.6.2.tgz",
           "resolved": "http://beta-internal:4873/colors/-/colors-0.6.2.tgz"
         },
         "cycle": {
           "version": "1.0.3",
-          "from": "cycle@>=1.0.0 <1.1.0",
+          "from": "cycle@http://beta-internal:4873/cycle/-/cycle-1.0.3.tgz",
           "resolved": "http://beta-internal:4873/cycle/-/cycle-1.0.3.tgz"
         },
         "eyes": {
           "version": "0.1.8",
-          "from": "eyes@>=0.1.0 <0.2.0",
+          "from": "eyes@http://beta-internal:4873/eyes/-/eyes-0.1.8.tgz",
           "resolved": "http://beta-internal:4873/eyes/-/eyes-0.1.8.tgz"
         },
         "pkginfo": {
           "version": "0.3.0",
-          "from": "pkginfo@>=0.3.0 <0.4.0",
+          "from": "pkginfo@http://beta-internal:4873/pkginfo/-/pkginfo-0.3.0.tgz",
           "resolved": "http://beta-internal:4873/pkginfo/-/pkginfo-0.3.0.tgz"
         },
         "request": {
           "version": "2.16.6",
-          "from": "request@>=2.16.0 <2.17.0",
+          "from": "request@http://beta-internal:4873/request/-/request-2.16.6.tgz",
           "resolved": "http://beta-internal:4873/request/-/request-2.16.6.tgz",
           "dependencies": {
+            "aws-sign": {
+              "version": "0.2.0",
+              "from": "aws-sign@http://beta-internal:4873/aws-sign/-/aws-sign-0.2.0.tgz",
+              "resolved": "http://beta-internal:4873/aws-sign/-/aws-sign-0.2.0.tgz"
+            },
+            "cookie-jar": {
+              "version": "0.2.0",
+              "from": "cookie-jar@http://beta-internal:4873/cookie-jar/-/cookie-jar-0.2.0.tgz",
+              "resolved": "http://beta-internal:4873/cookie-jar/-/cookie-jar-0.2.0.tgz"
+            },
+            "forever-agent": {
+              "version": "0.2.0",
+              "from": "forever-agent@http://beta-internal:4873/forever-agent/-/forever-agent-0.2.0.tgz",
+              "resolved": "http://beta-internal:4873/forever-agent/-/forever-agent-0.2.0.tgz"
+            },
             "form-data": {
               "version": "0.0.10",
-              "from": "form-data@>=0.0.3 <0.1.0",
+              "from": "form-data@http://beta-internal:4873/form-data/-/form-data-0.0.10.tgz",
               "resolved": "http://beta-internal:4873/form-data/-/form-data-0.0.10.tgz",
               "dependencies": {
                 "combined-stream": {
                   "version": "0.0.7",
-                  "from": "combined-stream@>=0.0.4 <0.1.0",
+                  "from": "combined-stream@http://beta-internal:4873/combined-stream/-/combined-stream-0.0.7.tgz",
                   "resolved": "http://beta-internal:4873/combined-stream/-/combined-stream-0.0.7.tgz",
                   "dependencies": {
                     "delayed-stream": {
                       "version": "0.0.5",
-                      "from": "delayed-stream@0.0.5",
+                      "from": "delayed-stream@http://beta-internal:4873/delayed-stream/-/delayed-stream-0.0.5.tgz",
                       "resolved": "http://beta-internal:4873/delayed-stream/-/delayed-stream-0.0.5.tgz"
                     }
                   }
                 }
               }
+            },
+            "hawk": {
+              "version": "0.10.2",
+              "from": "hawk@http://beta-internal:4873/hawk/-/hawk-0.10.2.tgz",
+              "resolved": "http://beta-internal:4873/hawk/-/hawk-0.10.2.tgz",
+              "dependencies": {
+                "boom": {
+                  "version": "0.3.8",
+                  "from": "boom@http://beta-internal:4873/boom/-/boom-0.3.8.tgz",
+                  "resolved": "http://beta-internal:4873/boom/-/boom-0.3.8.tgz"
+                },
+                "cryptiles": {
+                  "version": "0.1.3",
+                  "from": "cryptiles@http://beta-internal:4873/cryptiles/-/cryptiles-0.1.3.tgz",
+                  "resolved": "http://beta-internal:4873/cryptiles/-/cryptiles-0.1.3.tgz"
+                },
+                "hoek": {
+                  "version": "0.7.6",
+                  "from": "hoek@http://beta-internal:4873/hoek/-/hoek-0.7.6.tgz",
+                  "resolved": "http://beta-internal:4873/hoek/-/hoek-0.7.6.tgz"
+                },
+                "sntp": {
+                  "version": "0.1.4",
+                  "from": "sntp@http://beta-internal:4873/sntp/-/sntp-0.1.4.tgz",
+                  "resolved": "http://beta-internal:4873/sntp/-/sntp-0.1.4.tgz"
+                }
+              }
+            },
+            "json-stringify-safe": {
+              "version": "3.0.0",
+              "from": "json-stringify-safe@http://beta-internal:4873/json-stringify-safe/-/json-stringify-safe-3.0.0.tgz",
+              "resolved": "http://beta-internal:4873/json-stringify-safe/-/json-stringify-safe-3.0.0.tgz"
             },
             "mime": {
               "version": "1.2.11",
-              "from": "mime@>=1.2.7 <1.3.0",
               "resolved": "http://beta-internal:4873/mime/-/mime-1.2.11.tgz"
-            },
-            "hawk": {
-              "version": "0.10.2",
-              "from": "hawk@>=0.10.2 <0.11.0",
-              "resolved": "http://beta-internal:4873/hawk/-/hawk-0.10.2.tgz",
-              "dependencies": {
-                "hoek": {
-                  "version": "0.7.6",
-                  "from": "hoek@>=0.7.0 <0.8.0",
-                  "resolved": "http://beta-internal:4873/hoek/-/hoek-0.7.6.tgz"
-                },
-                "boom": {
-                  "version": "0.3.8",
-                  "from": "boom@>=0.3.0 <0.4.0",
-                  "resolved": "http://beta-internal:4873/boom/-/boom-0.3.8.tgz"
-                },
-                "cryptiles": {
-                  "version": "0.1.3",
-                  "from": "cryptiles@>=0.1.0 <0.2.0",
-                  "resolved": "http://beta-internal:4873/cryptiles/-/cryptiles-0.1.3.tgz"
-                },
-                "sntp": {
-                  "version": "0.1.4",
-                  "from": "sntp@>=0.1.0 <0.2.0",
-                  "resolved": "http://beta-internal:4873/sntp/-/sntp-0.1.4.tgz"
-                }
-              }
-            },
-            "cookie-jar": {
-              "version": "0.2.0",
-              "from": "cookie-jar@>=0.2.0 <0.3.0",
-              "resolved": "http://beta-internal:4873/cookie-jar/-/cookie-jar-0.2.0.tgz"
-            },
-<<<<<<< HEAD
-            "mime": {
-              "version": "1.2.11",
-              "from": "mime@http://beta-internal:4873/mime/-/mime-1.2.11.tgz",
-              "resolved": "http://beta-internal:4873/mime/-/mime-1.2.11.tgz"
-=======
-            "aws-sign": {
-              "version": "0.2.0",
-              "from": "aws-sign@>=0.2.0 <0.3.0",
-              "resolved": "http://beta-internal:4873/aws-sign/-/aws-sign-0.2.0.tgz"
->>>>>>> ef0f0393
             },
             "oauth-sign": {
               "version": "0.2.0",
-              "from": "oauth-sign@>=0.2.0 <0.3.0",
+              "from": "oauth-sign@http://beta-internal:4873/oauth-sign/-/oauth-sign-0.2.0.tgz",
               "resolved": "http://beta-internal:4873/oauth-sign/-/oauth-sign-0.2.0.tgz"
             },
-            "forever-agent": {
-              "version": "0.2.0",
-              "from": "forever-agent@>=0.2.0 <0.3.0",
-              "resolved": "http://beta-internal:4873/forever-agent/-/forever-agent-0.2.0.tgz"
+            "qs": {
+              "version": "0.5.6",
+              "from": "qs@http://beta-internal:4873/qs/-/qs-0.5.6.tgz",
+              "resolved": "http://beta-internal:4873/qs/-/qs-0.5.6.tgz"
             },
             "tunnel-agent": {
               "version": "0.2.0",
-              "from": "tunnel-agent@>=0.2.0 <0.3.0",
+              "from": "tunnel-agent@http://beta-internal:4873/tunnel-agent/-/tunnel-agent-0.2.0.tgz",
               "resolved": "http://beta-internal:4873/tunnel-agent/-/tunnel-agent-0.2.0.tgz"
-            },
-            "json-stringify-safe": {
-              "version": "3.0.0",
-              "from": "json-stringify-safe@>=3.0.0 <3.1.0",
-              "resolved": "http://beta-internal:4873/json-stringify-safe/-/json-stringify-safe-3.0.0.tgz"
-            },
-            "qs": {
-              "version": "0.5.6",
-              "from": "qs@>=0.5.4 <0.6.0",
-              "resolved": "http://beta-internal:4873/qs/-/qs-0.5.6.tgz"
             }
           }
         },
         "stack-trace": {
           "version": "0.0.9",
-          "from": "stack-trace@>=0.0.0 <0.1.0",
+          "from": "stack-trace@http://beta-internal:4873/stack-trace/-/stack-trace-0.0.9.tgz",
           "resolved": "http://beta-internal:4873/stack-trace/-/stack-trace-0.0.9.tgz"
         }
       }
     },
     "winston-logstash-udp": {
       "version": "0.0.4",
-      "from": "winston-logstash-udp@0.0.4",
+      "from": "winston-logstash-udp@http://beta-internal:4873/winston-logstash-udp/-/winston-logstash-udp-0.0.4.tgz",
       "resolved": "http://beta-internal:4873/winston-logstash-udp/-/winston-logstash-udp-0.0.4.tgz"
     },
     "wreck": {
-      "version": "5.4.0",
-      "from": "wreck@>=5.2.0 <6.0.0",
-      "resolved": "http://beta-internal:4873/wreck/-/wreck-5.4.0.tgz",
-      "dependencies": {
-<<<<<<< HEAD
+      "version": "5.2.0",
+      "from": "wreck@http://beta-internal:4873/wreck/-/wreck-5.2.0.tgz",
+      "resolved": "http://beta-internal:4873/wreck/-/wreck-5.2.0.tgz",
+      "dependencies": {
         "boom": {
           "version": "2.6.1",
-          "from": "boom@http://beta-internal:4873/boom/-/boom-2.6.1.tgz",
-          "resolved": "http://beta-internal:4873/boom/-/boom-2.6.1.tgz"
-        },
-=======
->>>>>>> ef0f0393
+          "resolved": "https://registry.npmjs.org/boom/-/boom-2.6.1.tgz"
+        },
         "hoek": {
-          "version": "2.12.0",
-          "from": "hoek@>=2.0.0 <3.0.0",
-          "resolved": "http://beta-internal:4873/hoek/-/hoek-2.12.0.tgz"
-        },
-        "boom": {
-          "version": "2.7.0",
-          "from": "boom@>=2.0.0 <3.0.0",
-          "resolved": "http://beta-internal:4873/boom/-/boom-2.7.0.tgz"
+          "version": "2.11.1",
+          "from": "hoek@http://beta-internal:4873/hoek/-/hoek-2.11.1.tgz",
+          "resolved": "http://beta-internal:4873/hoek/-/hoek-2.11.1.tgz"
         }
       }
     },
     "xml2js": {
       "version": "0.2.2",
-      "from": "xml2js@0.2.2",
+      "from": "xml2js@http://beta-internal:4873/xml2js/-/xml2js-0.2.2.tgz",
       "resolved": "http://beta-internal:4873/xml2js/-/xml2js-0.2.2.tgz",
       "dependencies": {
         "sax": {
           "version": "0.6.1",
-          "from": "sax@>=0.4.2",
+          "from": "sax@http://beta-internal:4873/sax/-/sax-0.6.1.tgz",
           "resolved": "http://beta-internal:4873/sax/-/sax-0.6.1.tgz"
         }
       }
     },
     "xregexp": {
       "version": "2.0.0",
-      "from": "xregexp@>=2.0.0 <3.0.0",
+      "from": "xregexp@http://beta-internal:4873/xregexp/-/xregexp-2.0.0.tgz",
       "resolved": "http://beta-internal:4873/xregexp/-/xregexp-2.0.0.tgz"
     }
   }
