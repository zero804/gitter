--- conflicted
+++ resolved
@@ -197,66 +197,53 @@
       "from": "eventemitter2@0.4.9"
     },
     "express": {
-<<<<<<< HEAD
       "version": "3.4.8",
       "from": "express@^3.4.8",
+      "resolved": "https://registry.npmjs.org/express/-/express-3.4.8.tgz",
       "dependencies": {
         "connect": {
           "version": "2.12.0",
           "from": "connect@2.12.0",
+          "resolved": "https://registry.npmjs.org/connect/-/connect-2.12.0.tgz",
           "dependencies": {
             "batch": {
               "version": "0.5.0",
-              "from": "batch@0.5.0"
+              "from": "batch@0.5.0",
+              "resolved": "https://registry.npmjs.org/batch/-/batch-0.5.0.tgz"
             },
             "qs": {
               "version": "0.6.6",
-              "from": "qs@0.6.6"
+              "from": "qs@0.6.6",
+              "resolved": "https://registry.npmjs.org/qs/-/qs-0.6.6.tgz"
             },
             "bytes": {
               "version": "0.2.1",
-              "from": "bytes@0.2.1"
-=======
-      "version": "3.0.6",
-      "from": "express@3.0.6",
-      "dependencies": {
-        "connect": {
-          "version": "2.7.2",
-          "from": "connect@2.7.2",
-          "dependencies": {
-            "qs": {
-              "version": "0.5.1",
-              "from": "qs@0.5.1"
-            },
-            "formidable": {
-              "version": "1.0.11",
-              "from": "formidable@1.0.11"
-            },
-            "bytes": {
-              "version": "0.1.0",
-              "from": "bytes@0.1.0"
->>>>>>> 10ccd6c8
+              "from": "bytes@0.2.1",
+              "resolved": "https://registry.npmjs.org/bytes/-/bytes-0.2.1.tgz"
             },
             "pause": {
               "version": "0.0.1",
               "from": "pause@0.0.1"
-<<<<<<< HEAD
             },
             "uid2": {
               "version": "0.0.3",
-              "from": "uid2@0.0.3"
+              "from": "uid2@0.0.3",
+              "resolved": "https://registry.npmjs.org/uid2/-/uid2-0.0.3.tgz"
             },
             "raw-body": {
               "version": "1.1.2",
-              "from": "raw-body@1.1.2"
+              "from": "raw-body@1.1.2",
+              "resolved": "https://registry.npmjs.org/raw-body/-/raw-body-1.1.2.tgz"
             },
             "negotiator": {
               "version": "0.3.0",
-              "from": "negotiator@0.3.0"
+              "from": "negotiator@0.3.0",
+              "resolved": "https://registry.npmjs.org/negotiator/-/negotiator-0.3.0.tgz"
             },
             "multiparty": {
               "version": "2.2.0",
               "from": "multiparty@2.2.0",
+              "resolved": "https://registry.npmjs.org/multiparty/-/multiparty-2.2.0.tgz",
               "dependencies": {
                 "readable-stream": {
                   "version": "1.1.11",
@@ -278,136 +265,194 @@
                 },
                 "stream-counter": {
                   "version": "0.2.0",
-                  "from": "stream-counter@~0.2.0"
-                }
-              }
-=======
->>>>>>> 10ccd6c8
+                  "from": "stream-counter@~0.2.0",
+                  "resolved": "https://registry.npmjs.org/stream-counter/-/stream-counter-0.2.0.tgz"
+                }
+              }
             }
           }
         },
         "commander": {
-<<<<<<< HEAD
           "version": "1.3.2",
           "from": "commander@1.3.2",
+          "resolved": "https://registry.npmjs.org/commander/-/commander-1.3.2.tgz",
           "dependencies": {
             "keypress": {
               "version": "0.1.0",
               "from": "keypress@0.1.x"
             }
           }
-=======
-          "version": "0.6.1",
-          "from": "commander@0.6.1"
->>>>>>> 10ccd6c8
         },
         "range-parser": {
           "version": "0.0.4",
           "from": "range-parser@0.0.4"
         },
         "mkdirp": {
-<<<<<<< HEAD
           "version": "0.3.5",
-          "from": "mkdirp@0.3.5"
+          "from": "mkdirp@~0.3.4"
         },
         "cookie": {
           "version": "0.1.0",
-          "from": "cookie@0.1.0"
+          "from": "cookie@0.1.0",
+          "resolved": "https://registry.npmjs.org/cookie/-/cookie-0.1.0.tgz"
         },
         "buffer-crc32": {
           "version": "0.2.1",
-          "from": "buffer-crc32@0.2.1"
+          "from": "buffer-crc32@0.2.1",
+          "resolved": "https://registry.npmjs.org/buffer-crc32/-/buffer-crc32-0.2.1.tgz"
         },
         "fresh": {
           "version": "0.2.0",
-          "from": "fresh@0.2.0"
+          "from": "fresh@0.2.0",
+          "resolved": "https://registry.npmjs.org/fresh/-/fresh-0.2.0.tgz"
         },
         "methods": {
           "version": "0.1.0",
-          "from": "methods@0.1.0"
+          "from": "methods@0.1.0",
+          "resolved": "https://registry.npmjs.org/methods/-/methods-0.1.0.tgz"
         },
         "send": {
           "version": "0.1.4",
           "from": "send@0.1.4",
+          "resolved": "https://registry.npmjs.org/send/-/send-0.1.4.tgz",
           "dependencies": {
             "mime": {
               "version": "1.2.11",
               "from": "mime@~1.2.9"
-=======
+            }
+          }
+        },
+        "cookie-signature": {
+          "version": "1.0.1",
+          "from": "cookie-signature@1.0.1",
+          "resolved": "https://registry.npmjs.org/cookie-signature/-/cookie-signature-1.0.1.tgz"
+        },
+        "merge-descriptors": {
+          "version": "0.0.1",
+          "from": "merge-descriptors@0.0.1",
+          "resolved": "https://registry.npmjs.org/merge-descriptors/-/merge-descriptors-0.0.1.tgz"
+        }
+      }
+    },
+    "express-form": {
+      "version": "0.8.1",
+      "from": "express-form@0.8.1",
+      "dependencies": {
+        "validator": {
+          "version": "0.4.28",
+          "from": "validator@0.4.x"
+        },
+        "object-additions": {
+          "version": "0.5.1",
+          "from": "object-additions@>= 0.5.0"
+        }
+      }
+    },
+    "express-hbs": {
+      "version": "0.5.2",
+      "from": "express-hbs@~0.5.2",
+      "dependencies": {
+        "readdirp": {
           "version": "0.3.3",
-          "from": "mkdirp@0.3.3"
-        },
-        "cookie": {
+          "from": "readdirp@~0.3.1",
+          "dependencies": {
+            "graceful-fs": {
+              "version": "2.0.2",
+              "from": "graceful-fs@~2.0.0"
+            },
+            "minimatch": {
+              "version": "0.2.14",
+              "from": "minimatch@~0.2.12",
+              "dependencies": {
+                "lru-cache": {
+                  "version": "2.5.0",
+                  "from": "lru-cache@2"
+                },
+                "sigmund": {
+                  "version": "1.0.0",
+                  "from": "sigmund@~1.0.0"
+                }
+              }
+            }
+          }
+        }
+      }
+    },
+    "express-resource": {
+      "version": "1.0.0",
+      "from": "express-resource@1.0.0",
+      "dependencies": {
+        "lingo": {
           "version": "0.0.5",
-          "from": "cookie@0.0.5"
-        },
-        "buffer-crc32": {
-          "version": "0.1.1",
-          "from": "buffer-crc32@0.1.1"
-        },
-        "fresh": {
-          "version": "0.1.0",
-          "from": "fresh@0.1.0"
+          "from": "lingo@>= 0.0.4"
         },
         "methods": {
           "version": "0.0.1",
           "from": "methods@0.0.1"
-        },
-        "send": {
-          "version": "0.1.0",
-          "from": "send@0.1.0",
-          "dependencies": {
-            "mime": {
-              "version": "1.2.6",
-              "from": "mime@1.2.6"
->>>>>>> 10ccd6c8
-            }
-          }
-        },
-        "cookie-signature": {
-<<<<<<< HEAD
-          "version": "1.0.1",
-          "from": "cookie-signature@1.0.1"
-        },
-        "merge-descriptors": {
-          "version": "0.0.1",
-          "from": "merge-descriptors@0.0.1"
-=======
-          "version": "0.0.1",
-          "from": "cookie-signature@0.0.1"
->>>>>>> 10ccd6c8
-        }
-      }
-    },
-    "express-form": {
-      "version": "0.8.1",
-      "from": "express-form@0.8.1",
+        }
+      }
+    },
+    "express-validator": {
+      "version": "1.0.1",
+      "from": "express-validator@~1.0.0",
       "dependencies": {
         "validator": {
-          "version": "0.4.28",
-          "from": "validator@0.4.x"
-        },
-        "object-additions": {
-          "version": "0.5.1",
-          "from": "object-additions@>= 0.5.0"
-        }
-      }
-    },
-    "express-hbs": {
-      "version": "0.5.2",
-      "from": "express-hbs@~0.5.2",
-      "dependencies": {
-        "readdirp": {
-          "version": "0.3.3",
-          "from": "readdirp@~0.3.1",
-          "dependencies": {
-            "graceful-fs": {
-              "version": "2.0.2",
-              "from": "graceful-fs@~2.0.0"
-            },
+          "version": "2.0.0",
+          "from": "validator@2.0.0"
+        }
+      }
+    },
+    "express-winston": {
+      "version": "0.2.5",
+      "from": "express-winston@~0.2.1",
+      "dependencies": {
+        "winston": {
+          "version": "0.6.2",
+          "from": "winston@0.6.x",
+          "dependencies": {
+            "async": {
+              "version": "0.1.22",
+              "from": "async@0.1.x"
+            },
+            "colors": {
+              "version": "0.6.2",
+              "from": "colors@0.x.x"
+            },
+            "cycle": {
+              "version": "1.0.3",
+              "from": "cycle@1.0.x"
+            },
+            "eyes": {
+              "version": "0.1.8",
+              "from": "eyes@0.1.x"
+            },
+            "pkginfo": {
+              "version": "0.2.3",
+              "from": "pkginfo@0.2.x"
+            },
+            "request": {
+              "version": "2.9.203",
+              "from": "request@2.9.x"
+            },
+            "stack-trace": {
+              "version": "0.0.9",
+              "from": "stack-trace@0.0.x"
+            }
+          }
+        }
+      }
+    },
+    "express3-handlebars": {
+      "version": "0.4.1",
+      "from": "express3-handlebars@~0.4.1",
+      "dependencies": {
+        "glob": {
+          "version": "3.2.9",
+          "from": "glob@3.x",
+          "dependencies": {
             "minimatch": {
               "version": "0.2.14",
-              "from": "minimatch@~0.2.12",
+              "from": "minimatch@~0.2.11",
               "dependencies": {
                 "lru-cache": {
                   "version": "2.5.0",
@@ -418,101 +463,6 @@
                   "from": "sigmund@~1.0.0"
                 }
               }
-            }
-          }
-        }
-      }
-    },
-    "express-resource": {
-      "version": "1.0.0",
-      "from": "express-resource@1.0.0",
-      "dependencies": {
-        "lingo": {
-          "version": "0.0.5",
-          "from": "lingo@>= 0.0.4"
-        },
-        "methods": {
-          "version": "0.0.1",
-          "from": "methods@0.0.1"
-        }
-      }
-    },
-    "express-validator": {
-      "version": "1.0.1",
-      "from": "express-validator@~1.0.0",
-      "dependencies": {
-        "validator": {
-          "version": "2.0.0",
-<<<<<<< HEAD
-          "from": "validator@2.0.0",
-          "resolved": "https://registry.npmjs.org/validator/-/validator-2.0.0.tgz"
-=======
-          "from": "validator@2.0.0"
->>>>>>> 10ccd6c8
-        }
-      }
-    },
-    "express-winston": {
-      "version": "0.2.5",
-      "from": "express-winston@~0.2.1",
-      "dependencies": {
-        "winston": {
-          "version": "0.6.2",
-          "from": "winston@0.6.x",
-          "dependencies": {
-            "async": {
-              "version": "0.1.22",
-              "from": "async@0.1.x"
-            },
-            "colors": {
-              "version": "0.6.2",
-              "from": "colors@0.x.x"
-            },
-            "cycle": {
-              "version": "1.0.3",
-              "from": "cycle@1.0.x"
-            },
-            "eyes": {
-              "version": "0.1.8",
-              "from": "eyes@0.1.x"
-            },
-            "pkginfo": {
-              "version": "0.2.3",
-              "from": "pkginfo@0.2.x"
-            },
-            "request": {
-              "version": "2.9.203",
-              "from": "request@2.9.x"
-            },
-            "stack-trace": {
-              "version": "0.0.9",
-              "from": "stack-trace@0.0.x"
-            }
-          }
-        }
-      }
-    },
-    "express3-handlebars": {
-      "version": "0.4.1",
-      "from": "express3-handlebars@~0.4.1",
-      "dependencies": {
-        "glob": {
-          "version": "3.2.9",
-          "from": "glob@3.x",
-          "dependencies": {
-            "minimatch": {
-              "version": "0.2.14",
-              "from": "minimatch@~0.2.11",
-              "dependencies": {
-                "lru-cache": {
-                  "version": "2.5.0",
-                  "from": "lru-cache@2"
-                },
-                "sigmund": {
-                  "version": "1.0.0",
-                  "from": "sigmund@~1.0.0"
-                }
-              }
             },
             "inherits": {
               "version": "2.0.1",
@@ -596,23 +546,6 @@
       "version": "0.2.1",
       "from": "file@0.2.1"
     },
-<<<<<<< HEAD
-=======
-    "fineuploader-express-middleware": {
-      "version": "0.0.2",
-      "from": "fineuploader-express-middleware@0.0.2",
-      "dependencies": {
-        "qs": {
-          "version": "0.5.6",
-          "from": "qs@~0.5.1"
-        }
-      }
-    },
-    "formidable": {
-      "version": "1.0.12",
-      "from": "formidable@1.0.12"
-    },
->>>>>>> 10ccd6c8
     "fullcontact.js": {
       "version": "0.1.1",
       "from": "fullcontact.js@~0.1.1",
@@ -691,8 +624,7 @@
       "dependencies": {
         "handlebars": {
           "version": "1.0.12",
-          "from": "handlebars@1.0.x",
-          "resolved": "https://registry.npmjs.org/handlebars/-/handlebars-1.0.12.tgz",
+          "from": "handlebars@1.0.12",
           "dependencies": {
             "optimist": {
               "version": "0.3.7",
@@ -725,7 +657,6 @@
         "walk": {
           "version": "2.2.1",
           "from": "walk@2.2.1",
-          "resolved": "https://registry.npmjs.org/walk/-/walk-2.2.1.tgz",
           "dependencies": {
             "forEachAsync": {
               "version": "2.2.1",
@@ -782,10 +713,6 @@
     "jade": {
       "version": "0.28.1",
       "from": "jade@0.28.1",
-<<<<<<< HEAD
-      "resolved": "https://registry.npmjs.org/jade/-/jade-0.28.1.tgz",
-=======
->>>>>>> 10ccd6c8
       "dependencies": {
         "commander": {
           "version": "0.6.1",
@@ -824,10 +751,6 @@
         "clean-css": {
           "version": "2.0.8",
           "from": "clean-css@2.0.x",
-<<<<<<< HEAD
-          "resolved": "https://registry.npmjs.org/clean-css/-/clean-css-2.0.8.tgz",
-=======
->>>>>>> 10ccd6c8
           "dependencies": {
             "commander": {
               "version": "2.0.0",
@@ -864,17 +787,7 @@
     "marked": {
       "version": "0.4.0",
       "from": "marked@git://github.com/gitterHQ/marked.git#v0.4.0",
-<<<<<<< HEAD
-      "resolved": "git://github.com/gitterHQ/marked.git#8908cb9b4a66b7b0cd0db3b50c917fca1be6e607",
-      "dependencies": {
-        "xregexp": {
-          "version": "2.0.0",
-          "from": "xregexp@~2.0.0"
-        }
-      }
-=======
       "resolved": "git://github.com/gitterHQ/marked.git#8908cb9b4a66b7b0cd0db3b50c917fca1be6e607"
->>>>>>> 10ccd6c8
     },
     "mime": {
       "version": "1.2.5",
@@ -896,12 +809,7 @@
         },
         "addressparser": {
           "version": "0.2.1",
-<<<<<<< HEAD
-          "from": "addressparser@*",
-          "resolved": "https://registry.npmjs.org/addressparser/-/addressparser-0.2.1.tgz"
-=======
           "from": "addressparser@*"
->>>>>>> 10ccd6c8
         }
       }
     },
@@ -1004,8 +912,6 @@
             "sliced": {
               "version": "0.0.5",
               "from": "sliced@0.0.5"
-<<<<<<< HEAD
-=======
             },
             "muri": {
               "version": "0.3.1",
@@ -1221,7 +1127,6 @@
                   "from": "sntp@0.2.x"
                 }
               }
->>>>>>> 10ccd6c8
             },
             "aws-sign": {
               "version": "0.3.0",
@@ -1267,182 +1172,53 @@
         }
       }
     },
-<<<<<<< HEAD
-    "nconf": {
-      "version": "0.6.4",
-      "from": "nconf@0.6.4",
-      "dependencies": {
-        "async": {
-          "version": "0.1.22",
-          "from": "async@~0.1.22"
-        },
-        "ini": {
-          "version": "1.1.0",
-          "from": "ini@1.x.x"
-        },
-        "optimist": {
-          "version": "0.3.7",
-          "from": "optimist@~0.3",
-          "dependencies": {
-            "wordwrap": {
-              "version": "0.0.2",
-              "from": "wordwrap@~0.0.2"
-            }
-          }
-        },
+    "parse-links": {
+      "version": "0.1.0",
+      "from": "parse-links@~0.1.0"
+    },
+    "passport": {
+      "version": "0.1.15",
+      "from": "passport@0.1.15",
+      "dependencies": {
         "pkginfo": {
           "version": "0.2.3",
           "from": "pkginfo@0.2.x"
         }
       }
     },
-    "node-uuid": {
-      "version": "1.4.0",
-      "from": "node-uuid@1.4.0",
-      "resolved": "https://registry.npmjs.org/node-uuid/-/node-uuid-1.4.0.tgz"
-    },
-    "nodemailer": {
-      "version": "0.3.14",
-      "from": "nodemailer@0.3.14",
-      "resolved": "https://registry.npmjs.org/nodemailer/-/nodemailer-0.3.14.tgz",
-      "dependencies": {
-        "mailcomposer": {
-          "version": "0.2.8",
-          "from": "mailcomposer@>= 0.1.11",
-          "resolved": "https://registry.npmjs.org/mailcomposer/-/mailcomposer-0.2.8.tgz",
-          "dependencies": {
-            "mimelib": {
-              "version": "0.2.14",
-              "from": "mimelib@~0.2.14",
-              "dependencies": {
-                "encoding": {
-                  "version": "0.1.7",
-                  "from": "encoding@~0.1",
-                  "dependencies": {
-                    "iconv-lite": {
-                      "version": "0.2.11",
-                      "from": "iconv-lite@~0.2.11"
-                    }
-                  }
-                },
-                "addressparser": {
-                  "version": "0.2.1",
-                  "from": "addressparser@~0.2.0",
-                  "resolved": "https://registry.npmjs.org/addressparser/-/addressparser-0.2.1.tgz"
-                }
-              }
-            },
-            "mime": {
-              "version": "1.2.9",
-              "from": "mime@1.2.9",
-              "resolved": "https://registry.npmjs.org/mime/-/mime-1.2.9.tgz"
-            },
-            "he": {
-              "version": "0.3.6",
-              "from": "he@~0.3.6"
-            },
-            "punycode": {
-              "version": "1.2.4",
-              "from": "punycode@~1.2.3"
-            },
-            "follow-redirects": {
-              "version": "0.0.3",
-              "from": "follow-redirects@0.0.3",
-              "resolved": "https://registry.npmjs.org/follow-redirects/-/follow-redirects-0.0.3.tgz"
-            },
-            "dkim-signer": {
-              "version": "0.1.0",
-              "from": "dkim-signer@~0.1.0"
-            }
-          }
-        },
-        "simplesmtp": {
-          "version": "0.3.23",
-          "from": "simplesmtp@>= 0.1.15",
-          "resolved": "https://registry.npmjs.org/simplesmtp/-/simplesmtp-0.3.23.tgz",
-          "dependencies": {
-            "rai": {
-              "version": "0.1.9",
-              "from": "rai@~0.1"
-            },
-            "xoauth2": {
-              "version": "0.1.8",
-              "from": "xoauth2@~0.1"
-            }
-          }
-        }
-      }
-    },
-    "nomnom": {
-      "version": "1.6.2",
-      "from": "nomnom@~1.6.2",
-      "dependencies": {
-        "colors": {
-          "version": "0.5.1",
-          "from": "colors@0.5.x"
-        },
-        "underscore": {
-          "version": "1.4.4",
-          "from": "underscore@~1.4.4"
-        }
-      }
-    },
-    "oauth2orize": {
-      "version": "1.0.1",
-      "from": "oauth2orize@~1.0.0",
-      "dependencies": {
-        "uid2": {
-          "version": "0.0.3",
-          "from": "uid2@0.0.x"
-        },
-        "utils-merge": {
-          "version": "1.0.0",
-          "from": "utils-merge@1.x.x"
-        }
-      }
-    },
-    "octonode": {
-      "version": "0.5.0",
-      "from": "octonode@git://github.com/pksunkara/octonode#19ad516f5d7f2cbb49c7aaef218aae325a425f80",
-      "resolved": "git://github.com/pksunkara/octonode#19ad516f5d7f2cbb49c7aaef218aae325a425f80",
-=======
-    "parse-links": {
-      "version": "0.1.0",
-      "from": "parse-links@~0.1.0"
-    },
-    "passport": {
-      "version": "0.1.15",
-      "from": "passport@0.1.15",
+    "passport-google-oauth": {
+      "version": "0.1.5",
+      "from": "passport-google-oauth@~0.1.5",
       "dependencies": {
         "pkginfo": {
           "version": "0.2.3",
           "from": "pkginfo@0.2.x"
-        }
-      }
-    },
-    "passport-google-oauth": {
-      "version": "0.1.5",
-      "from": "passport-google-oauth@~0.1.5",
+        },
+        "passport-oauth": {
+          "version": "0.1.15",
+          "from": "passport-oauth@~0.1.4",
+          "dependencies": {
+            "oauth": {
+              "version": "0.9.11",
+              "from": "oauth@0.9.x"
+            }
+          }
+        }
+      }
+    },
+    "passport-http": {
+      "version": "0.2.2",
+      "from": "passport-http@0.2.2",
       "dependencies": {
         "pkginfo": {
           "version": "0.2.3",
           "from": "pkginfo@0.2.x"
-        },
-        "passport-oauth": {
-          "version": "0.1.15",
-          "from": "passport-oauth@~0.1.4",
-          "dependencies": {
-            "oauth": {
-              "version": "0.9.11",
-              "from": "oauth@0.9.x"
-            }
-          }
-        }
-      }
-    },
-    "passport-http": {
-      "version": "0.2.2",
-      "from": "passport-http@0.2.2",
+        }
+      }
+    },
+    "passport-http-bearer": {
+      "version": "0.2.0",
+      "from": "passport-http-bearer@0.2.0",
       "dependencies": {
         "pkginfo": {
           "version": "0.2.3",
@@ -1450,9 +1226,9 @@
         }
       }
     },
-    "passport-http-bearer": {
-      "version": "0.2.0",
-      "from": "passport-http-bearer@0.2.0",
+    "passport-local": {
+      "version": "0.1.6",
+      "from": "passport-local@0.1.6",
       "dependencies": {
         "pkginfo": {
           "version": "0.2.3",
@@ -1460,9 +1236,9 @@
         }
       }
     },
-    "passport-local": {
-      "version": "0.1.6",
-      "from": "passport-local@0.1.6",
+    "passport-oauth2-client-password": {
+      "version": "0.1.0",
+      "from": "passport-oauth2-client-password@0.1.0",
       "dependencies": {
         "pkginfo": {
           "version": "0.2.3",
@@ -1470,153 +1246,280 @@
         }
       }
     },
-    "passport-oauth2-client-password": {
+    "q": {
+      "version": "1.0.1",
+      "from": "q@~1.0.0"
+    },
+    "redis": {
+      "version": "0.9.2",
+      "from": "redis@~0.9.0"
+    },
+    "redis-lock": {
+      "version": "0.0.8",
+      "from": "redis-lock@0.0.8"
+    },
+    "redis-scripto": {
+      "version": "0.1.2",
+      "from": "redis-scripto@~0.1.2",
+      "dependencies": {
+        "redis": {
+          "version": "0.8.6",
+          "from": "redis@0.8.x"
+        }
+      }
+    },
+    "request": {
+      "version": "2.21.0",
+      "from": "request@~2.21.0",
+      "dependencies": {
+        "qs": {
+          "version": "0.6.6",
+          "from": "qs@~0.6.0"
+        },
+        "json-stringify-safe": {
+          "version": "4.0.0",
+          "from": "json-stringify-safe@~4.0.0"
+        },
+        "forever-agent": {
+          "version": "0.5.2",
+          "from": "forever-agent@~0.5.0"
+        },
+        "tunnel-agent": {
+          "version": "0.3.0",
+          "from": "tunnel-agent@~0.3.0"
+        },
+        "http-signature": {
+          "version": "0.9.11",
+          "from": "http-signature@~0.9.11",
+          "dependencies": {
+            "assert-plus": {
+              "version": "0.1.2",
+              "from": "assert-plus@0.1.2"
+            },
+            "asn1": {
+              "version": "0.1.11",
+              "from": "asn1@0.1.11"
+            },
+            "ctype": {
+              "version": "0.5.2",
+              "from": "ctype@0.5.2"
+            }
+          }
+        },
+        "hawk": {
+          "version": "0.13.1",
+          "from": "hawk@~0.13.0",
+          "dependencies": {
+            "hoek": {
+              "version": "0.8.5",
+              "from": "hoek@0.8.x"
+            },
+            "boom": {
+              "version": "0.4.2",
+              "from": "boom@0.4.x",
+              "dependencies": {
+                "hoek": {
+                  "version": "0.9.1",
+                  "from": "hoek@0.9.x"
+                }
+              }
+            },
+            "cryptiles": {
+              "version": "0.2.2",
+              "from": "cryptiles@0.2.x"
+            },
+            "sntp": {
+              "version": "0.2.4",
+              "from": "sntp@0.2.x",
+              "dependencies": {
+                "hoek": {
+                  "version": "0.9.1",
+                  "from": "hoek@0.9.x"
+                }
+              }
+            }
+          }
+        },
+        "aws-sign": {
+          "version": "0.3.0",
+          "from": "aws-sign@~0.3.0"
+        },
+        "oauth-sign": {
+          "version": "0.3.0",
+          "from": "oauth-sign@~0.3.0"
+        },
+        "cookie-jar": {
+          "version": "0.3.0",
+          "from": "cookie-jar@~0.3.0"
+        },
+        "mime": {
+          "version": "1.2.11",
+          "from": "mime@~1.2.9"
+        },
+        "form-data": {
+          "version": "0.0.8",
+          "from": "form-data@0.0.8",
+          "dependencies": {
+            "combined-stream": {
+              "version": "0.0.4",
+              "from": "combined-stream@~0.0.4",
+              "dependencies": {
+                "delayed-stream": {
+                  "version": "0.0.5",
+                  "from": "delayed-stream@0.0.5"
+                }
+              }
+            }
+          }
+        }
+      }
+    },
+    "restler-q": {
+      "version": "0.0.3",
+      "from": "restler-q@0.0.3",
+      "dependencies": {
+        "q": {
+          "version": "0.9.7",
+          "from": "q@~0.9.7"
+        }
+      }
+    },
+    "sanitizer": {
+      "version": "0.0.15",
+      "from": "sanitizer@0.0.15"
+    },
+    "sechash": {
+      "version": "0.1.3",
+      "from": "sechash@0.1.3"
+    },
+    "snappy-cache": {
+      "version": "0.0.4",
+      "from": "snappy-cache@0.0.4",
+      "dependencies": {
+        "snappy": {
+          "version": "2.1.2",
+          "from": "snappy@~2.1.1",
+          "dependencies": {
+            "bindings": {
+              "version": "1.1.1",
+              "from": "bindings@~1.1.1"
+            },
+            "nan": {
+              "version": "0.6.0",
+              "from": "nan@~0.6.0"
+            }
+          }
+        }
+      }
+    },
+    "temp": {
+      "version": "0.4.0",
+      "from": "temp@0.4.0"
+    },
+    "text-filter": {
       "version": "0.1.0",
-      "from": "passport-oauth2-client-password@0.1.0",
+      "from": "text-filter@~0.1.0"
+    },
+    "troupe-passport-github": {
+      "version": "0.1.8-d",
+      "from": "troupe-passport-github@git://github.com/troupe/passport-github.git#v0.1.8d",
+      "resolved": "git://github.com/troupe/passport-github.git#02a05aa34203a1e0e73c05d7fe46c02dc45aa0d3",
       "dependencies": {
         "pkginfo": {
           "version": "0.2.3",
           "from": "pkginfo@0.2.x"
-        }
-      }
-    },
-    "q": {
-      "version": "1.0.1",
-      "from": "q@~1.0.0"
-    },
-    "redis": {
-      "version": "0.9.2",
-      "from": "redis@~0.9.0"
-    },
-    "redis-lock": {
-      "version": "0.0.8",
-      "from": "redis-lock@0.0.8"
-    },
-    "redis-scripto": {
-      "version": "0.1.2",
-      "from": "redis-scripto@~0.1.2",
->>>>>>> 10ccd6c8
-      "dependencies": {
-        "redis": {
-          "version": "0.8.6",
-          "from": "redis@0.8.x"
-        }
-      }
-    },
-    "request": {
-      "version": "2.21.0",
-      "from": "request@~2.21.0",
-      "dependencies": {
-        "qs": {
-          "version": "0.6.6",
-          "from": "qs@~0.6.0"
-        },
-        "json-stringify-safe": {
-          "version": "4.0.0",
-          "from": "json-stringify-safe@~4.0.0"
-        },
-        "forever-agent": {
-          "version": "0.5.2",
-          "from": "forever-agent@~0.5.0"
-        },
-        "tunnel-agent": {
+        },
+        "passport-oauth": {
+          "version": "1.0.0-d",
+          "from": "passport-oauth@git://github.com/troupe/passport-oauth#v1.0.0d",
+          "resolved": "git://github.com/troupe/passport-oauth#44e2532059278c38c1714974ef58b625a2587be4",
+          "dependencies": {
+            "passport-oauth1": {
+              "version": "1.0.1",
+              "from": "passport-oauth1@1.x.x",
+              "dependencies": {
+                "passport-strategy": {
+                  "version": "1.0.0",
+                  "from": "passport-strategy@1.x.x"
+                },
+                "oauth": {
+                  "version": "0.9.11",
+                  "from": "oauth@0.9.x"
+                },
+                "utils-merge": {
+                  "version": "1.0.0",
+                  "from": "utils-merge@1.x.x"
+                }
+              }
+            },
+            "passport-oauth2": {
+              "version": "1.1.1-d",
+              "from": "passport-oauth2@git://github.com/troupe/passport-oauth2.git#v1.1.1d",
+              "resolved": "git://github.com/troupe/passport-oauth2.git#c464879e7ebd58e29a3f126b06c5bdd82544333a",
+              "dependencies": {
+                "passport-strategy": {
+                  "version": "1.0.0",
+                  "from": "passport-strategy@1.x.x"
+                },
+                "oauth": {
+                  "version": "0.9.11",
+                  "from": "oauth@0.9.x"
+                },
+                "uid2": {
+                  "version": "0.0.3",
+                  "from": "uid2@0.0.x"
+                }
+              }
+            }
+          }
+        }
+      }
+    },
+    "underscore": {
+      "version": "1.5.2",
+      "from": "underscore@~1.5.2"
+    },
+    "useragent": {
+      "version": "2.0.6",
+      "from": "useragent@2.0.6",
+      "dependencies": {
+        "lru-cache": {
+          "version": "2.2.4",
+          "from": "lru-cache@2.2.x"
+        }
+      }
+    },
+    "validator": {
+      "version": "1.2.2",
+      "from": "validator@~1.2.1"
+    },
+    "winston": {
+      "version": "0.7.2",
+      "from": "winston@~0.7.2",
+      "dependencies": {
+        "colors": {
+          "version": "0.6.2",
+          "from": "colors@0.x.x"
+        },
+        "cycle": {
+          "version": "1.0.3",
+          "from": "cycle@1.0.x"
+        },
+        "eyes": {
+          "version": "0.1.8",
+          "from": "eyes@0.1.x"
+        },
+        "pkginfo": {
           "version": "0.3.0",
-          "from": "tunnel-agent@~0.3.0"
-        },
-        "http-signature": {
-          "version": "0.9.11",
-          "from": "http-signature@~0.9.11",
-          "dependencies": {
-            "assert-plus": {
-              "version": "0.1.2",
-              "from": "assert-plus@0.1.2"
-            },
-            "asn1": {
-              "version": "0.1.11",
-              "from": "asn1@0.1.11"
-            },
-            "ctype": {
-              "version": "0.5.2",
-<<<<<<< HEAD
-              "from": "forever-agent@~0.5.0"
-            },
-            "tunnel-agent": {
-              "version": "0.3.0",
-              "from": "tunnel-agent@~0.3.0"
-            },
-            "http-signature": {
-              "version": "0.10.0",
-              "from": "http-signature@~0.10.0",
-              "dependencies": {
-                "assert-plus": {
-                  "version": "0.1.2",
-                  "from": "assert-plus@0.1.2"
-                },
-                "asn1": {
-                  "version": "0.1.11",
-                  "from": "asn1@0.1.11"
-                },
-                "ctype": {
-                  "version": "0.5.2",
-                  "from": "ctype@0.5.2"
-                }
-              }
-=======
-              "from": "ctype@0.5.2"
-            }
-          }
-        },
-        "hawk": {
-          "version": "0.13.1",
-          "from": "hawk@~0.13.0",
-          "dependencies": {
-            "hoek": {
-              "version": "0.8.5",
-              "from": "hoek@0.8.x"
->>>>>>> 10ccd6c8
-            },
-            "boom": {
-              "version": "0.4.2",
-              "from": "boom@0.4.x",
-              "dependencies": {
-                "hoek": {
-                  "version": "0.9.1",
-                  "from": "hoek@0.9.x"
-<<<<<<< HEAD
-                },
-                "boom": {
-                  "version": "0.4.2",
-                  "from": "boom@0.4.x"
-                },
-                "cryptiles": {
-                  "version": "0.2.2",
-                  "from": "cryptiles@0.2.x"
-                },
-                "sntp": {
-                  "version": "0.2.4",
-                  "from": "sntp@0.2.x"
-                }
-              }
-            },
-            "aws-sign": {
-              "version": "0.3.0",
-              "from": "aws-sign@~0.3.0"
-            },
-            "oauth-sign": {
-              "version": "0.3.0",
-              "from": "oauth-sign@~0.3.0"
-            },
-            "cookie-jar": {
-              "version": "0.3.0",
-              "from": "cookie-jar@~0.3.0"
-            },
-            "mime": {
-              "version": "1.2.11",
-              "from": "mime@~1.2.9"
-            },
+          "from": "pkginfo@0.3.x"
+        },
+        "request": {
+          "version": "2.16.6",
+          "from": "request@2.16.x",
+          "dependencies": {
             "form-data": {
-              "version": "0.1.2",
-              "from": "form-data@~0.1.0",
+              "version": "0.0.10",
+              "from": "form-data@~0.0.3",
               "dependencies": {
                 "combined-stream": {
                   "version": "0.0.4",
@@ -1629,390 +1532,6 @@
                   }
                 }
               }
-            }
-          }
-        },
-        "randomstring": {
-          "version": "1.0.3",
-          "from": "randomstring@1.x.x"
-        },
-        "deep-extend": {
-          "version": "0.2.8",
-          "from": "deep-extend@0.x.x"
-        }
-      }
-    },
-    "parse-links": {
-      "version": "0.1.0",
-      "from": "parse-links@~0.1.0"
-    },
-    "passport": {
-      "version": "0.1.15",
-      "from": "passport@0.1.15",
-      "resolved": "https://registry.npmjs.org/passport/-/passport-0.1.15.tgz",
-      "dependencies": {
-        "pkginfo": {
-          "version": "0.2.3",
-          "from": "pkginfo@0.2.x"
-        }
-      }
-    },
-    "passport-google-oauth": {
-      "version": "0.1.5",
-      "from": "passport-google-oauth@~0.1.5",
-      "dependencies": {
-        "pkginfo": {
-          "version": "0.2.3",
-          "from": "pkginfo@0.2.x"
-        },
-        "passport-oauth": {
-          "version": "0.1.15",
-          "from": "passport-oauth@~0.1.4",
-          "dependencies": {
-            "oauth": {
-              "version": "0.9.11",
-              "from": "oauth@0.9.x"
-            }
-          }
-        }
-      }
-    },
-    "passport-http": {
-      "version": "0.2.2",
-      "from": "passport-http@0.2.2",
-      "dependencies": {
-        "pkginfo": {
-          "version": "0.2.3",
-          "from": "pkginfo@0.2.x"
-        }
-      }
-    },
-    "passport-http-bearer": {
-      "version": "0.2.0",
-      "from": "passport-http-bearer@0.2.0",
-      "dependencies": {
-        "pkginfo": {
-          "version": "0.2.3",
-          "from": "pkginfo@0.2.x"
-        }
-      }
-    },
-    "passport-local": {
-      "version": "0.1.6",
-      "from": "passport-local@0.1.6",
-      "dependencies": {
-        "pkginfo": {
-          "version": "0.2.3",
-          "from": "pkginfo@0.2.x"
-        }
-      }
-    },
-    "passport-oauth2-client-password": {
-      "version": "0.1.0",
-      "from": "passport-oauth2-client-password@0.1.0",
-      "dependencies": {
-        "pkginfo": {
-          "version": "0.2.3",
-          "from": "pkginfo@0.2.x"
-        }
-      }
-    },
-    "q": {
-      "version": "1.0.1",
-      "from": "q@~1.0.0"
-    },
-    "redis": {
-      "version": "0.9.2",
-      "from": "redis@~0.9.0"
-    },
-    "redis-lock": {
-      "version": "0.0.8",
-      "from": "redis-lock@0.0.8"
-    },
-    "redis-scripto": {
-      "version": "0.1.2",
-      "from": "redis-scripto@~0.1.2",
-      "dependencies": {
-        "redis": {
-          "version": "0.8.6",
-          "from": "redis@0.8.x"
-        }
-      }
-    },
-    "request": {
-      "version": "2.21.0",
-      "from": "request@~2.21.0",
-      "dependencies": {
-        "qs": {
-          "version": "0.6.6",
-          "from": "qs@~0.6.0"
-        },
-        "json-stringify-safe": {
-          "version": "4.0.0",
-          "from": "json-stringify-safe@~4.0.0"
-        },
-        "forever-agent": {
-          "version": "0.5.2",
-          "from": "forever-agent@~0.5.0"
-        },
-        "tunnel-agent": {
-          "version": "0.3.0",
-          "from": "tunnel-agent@~0.3.0"
-        },
-        "http-signature": {
-          "version": "0.9.11",
-          "from": "http-signature@~0.9.11",
-          "dependencies": {
-            "assert-plus": {
-              "version": "0.1.2",
-              "from": "assert-plus@0.1.2"
-            },
-            "asn1": {
-              "version": "0.1.11",
-              "from": "asn1@0.1.11"
-            },
-            "ctype": {
-              "version": "0.5.2",
-              "from": "ctype@0.5.2"
-            }
-          }
-        },
-        "hawk": {
-          "version": "0.13.1",
-          "from": "hawk@~0.13.0",
-          "dependencies": {
-            "hoek": {
-              "version": "0.8.5",
-              "from": "hoek@0.8.x"
-            },
-            "boom": {
-              "version": "0.4.2",
-              "from": "boom@0.4.x",
-              "dependencies": {
-                "hoek": {
-                  "version": "0.9.1",
-                  "from": "hoek@0.9.x"
-=======
->>>>>>> 10ccd6c8
-                }
-              }
-            },
-            "cryptiles": {
-              "version": "0.2.2",
-              "from": "cryptiles@0.2.x"
-            },
-            "sntp": {
-              "version": "0.2.4",
-              "from": "sntp@0.2.x",
-              "dependencies": {
-                "hoek": {
-                  "version": "0.9.1",
-                  "from": "hoek@0.9.x"
-                }
-              }
-            }
-          }
-        },
-        "aws-sign": {
-          "version": "0.3.0",
-          "from": "aws-sign@~0.3.0"
-        },
-        "oauth-sign": {
-          "version": "0.3.0",
-          "from": "oauth-sign@~0.3.0"
-        },
-        "cookie-jar": {
-          "version": "0.3.0",
-          "from": "cookie-jar@~0.3.0"
-        },
-        "mime": {
-          "version": "1.2.11",
-          "from": "mime@~1.2.9"
-        },
-        "form-data": {
-          "version": "0.0.8",
-          "from": "form-data@0.0.8",
-          "dependencies": {
-            "combined-stream": {
-              "version": "0.0.4",
-              "from": "combined-stream@~0.0.4",
-              "dependencies": {
-                "delayed-stream": {
-                  "version": "0.0.5",
-                  "from": "delayed-stream@0.0.5"
-                }
-              }
-            }
-          }
-        }
-      }
-    },
-    "restler-q": {
-      "version": "0.0.3",
-      "from": "restler-q@0.0.3",
-      "dependencies": {
-        "q": {
-          "version": "0.9.7",
-          "from": "q@~0.9.7"
-        }
-      }
-    },
-    "sanitizer": {
-      "version": "0.0.15",
-      "from": "sanitizer@0.0.15"
-    },
-    "sechash": {
-      "version": "0.1.3",
-      "from": "sechash@0.1.3"
-    },
-    "snappy-cache": {
-      "version": "0.0.4",
-      "from": "snappy-cache@0.0.4",
-      "dependencies": {
-        "snappy": {
-          "version": "2.1.2",
-          "from": "snappy@~2.1.1",
-          "dependencies": {
-            "bindings": {
-              "version": "1.1.1",
-              "from": "bindings@~1.1.1"
-            },
-            "nan": {
-              "version": "0.6.0",
-              "from": "nan@~0.6.0"
-            }
-          }
-        }
-      }
-    },
-    "temp": {
-      "version": "0.4.0",
-      "from": "temp@0.4.0"
-    },
-    "text-filter": {
-      "version": "0.1.0",
-      "from": "text-filter@~0.1.0"
-    },
-    "troupe-passport-github": {
-      "version": "0.1.8-d",
-      "from": "troupe-passport-github@git://github.com/troupe/passport-github.git#v0.1.8d",
-      "resolved": "git://github.com/troupe/passport-github.git#02a05aa34203a1e0e73c05d7fe46c02dc45aa0d3",
-      "dependencies": {
-        "pkginfo": {
-          "version": "0.2.3",
-          "from": "pkginfo@0.2.x"
-        },
-        "passport-oauth": {
-          "version": "1.0.0-d",
-          "from": "passport-oauth@git://github.com/troupe/passport-oauth#v1.0.0d",
-          "resolved": "git://github.com/troupe/passport-oauth#44e2532059278c38c1714974ef58b625a2587be4",
-          "dependencies": {
-            "passport-oauth1": {
-              "version": "1.0.1",
-              "from": "passport-oauth1@1.x.x",
-              "dependencies": {
-                "passport-strategy": {
-                  "version": "1.0.0",
-                  "from": "passport-strategy@1.x.x"
-                },
-                "oauth": {
-                  "version": "0.9.11",
-                  "from": "oauth@0.9.x"
-                },
-                "utils-merge": {
-                  "version": "1.0.0",
-                  "from": "utils-merge@1.x.x"
-                }
-              }
-            },
-            "passport-oauth2": {
-              "version": "1.1.1-d",
-              "from": "passport-oauth2@git://github.com/troupe/passport-oauth2.git#v1.1.1d",
-              "resolved": "git://github.com/troupe/passport-oauth2.git#c464879e7ebd58e29a3f126b06c5bdd82544333a",
-              "dependencies": {
-                "passport-strategy": {
-                  "version": "1.0.0",
-                  "from": "passport-strategy@1.x.x"
-                },
-                "oauth": {
-                  "version": "0.9.11",
-                  "from": "oauth@0.9.x"
-                },
-                "uid2": {
-                  "version": "0.0.3",
-                  "from": "uid2@0.0.x"
-                }
-              }
-            }
-          }
-        }
-      }
-    },
-    "underscore": {
-      "version": "1.5.2",
-      "from": "underscore@~1.5.2"
-    },
-    "useragent": {
-      "version": "2.0.6",
-      "from": "useragent@2.0.6",
-<<<<<<< HEAD
-      "resolved": "https://registry.npmjs.org/useragent/-/useragent-2.0.6.tgz",
-=======
->>>>>>> 10ccd6c8
-      "dependencies": {
-        "lru-cache": {
-          "version": "2.2.4",
-          "from": "lru-cache@2.2.x"
-        }
-      }
-    },
-    "validator": {
-      "version": "1.2.2",
-      "from": "validator@~1.2.1"
-    },
-    "winston": {
-      "version": "0.7.2",
-      "from": "winston@~0.7.2",
-      "dependencies": {
-        "colors": {
-          "version": "0.6.2",
-<<<<<<< HEAD
-          "from": "colors@0.x.x"
-=======
-          "from": "colors@0.6.x"
->>>>>>> 10ccd6c8
-        },
-        "cycle": {
-          "version": "1.0.3",
-          "from": "cycle@1.0.x"
-        },
-        "eyes": {
-          "version": "0.1.8",
-          "from": "eyes@0.1.x"
-        },
-        "pkginfo": {
-          "version": "0.3.0",
-          "from": "pkginfo@0.3.x"
-        },
-        "request": {
-          "version": "2.16.6",
-          "from": "request@2.16.x",
-          "dependencies": {
-            "form-data": {
-              "version": "0.0.10",
-              "from": "form-data@~0.0.3",
-              "dependencies": {
-                "combined-stream": {
-                  "version": "0.0.4",
-                  "from": "combined-stream@~0.0.4",
-                  "dependencies": {
-                    "delayed-stream": {
-                      "version": "0.0.5",
-                      "from": "delayed-stream@0.0.5"
-                    }
-                  }
-                }
-              }
             },
             "mime": {
               "version": "1.2.11",
@@ -2092,11 +1611,7 @@
     },
     "xregexp": {
       "version": "2.0.0",
-<<<<<<< HEAD
-      "from": "xregexp@latest"
-=======
       "from": "xregexp@^2.0.0"
->>>>>>> 10ccd6c8
     }
   }
 }