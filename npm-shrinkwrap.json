{
  "name": "gitter-webapp",
  "version": "13.4.0",
  "dependencies": {
    "@gitterhq/translations": {
      "version": "1.0.0",
      "from": "@gitterhq/translations@>=1.0.0 <2.0.0",
      "resolved": "https://registry.npmjs.org/@gitterhq/translations/-/translations-1.0.0.tgz"
    },
    "apn": {
      "version": "1.7.5",
      "from": "apn@>=1.7.3 <1.8.0",
      "resolved": "http://beta-internal:4873/apn/-/apn-1.7.5.tgz",
      "dependencies": {
        "node-forge": {
          "version": "0.6.39",
          "from": "node-forge@>=0.6.20 <0.7.0",
          "resolved": "http://beta-internal:4873/node-forge/-/node-forge-0.6.39.tgz"
        },
        "q": {
          "version": "1.4.1",
          "from": "q@>=1.1.0 <2.0.0",
          "resolved": "http://beta-internal:4873/q/-/q-1.4.1.tgz"
        }
      }
    },
    "async": {
      "version": "0.9.2",
      "from": "async@>=0.9.0 <0.10.0",
      "resolved": "http://beta-internal:4873/async/-/async-0.9.2.tgz"
    },
    "batch-stream": {
      "version": "0.1.2",
      "from": "batch-stream@>=0.1.0 <0.2.0",
      "resolved": "http://beta-internal:4873/batch-stream/-/batch-stream-0.1.2.tgz",
      "dependencies": {
        "readable-stream": {
          "version": "1.0.33",
          "from": "readable-stream@>=1.0.2 <1.1.0",
          "resolved": "http://beta-internal:4873/readable-stream/-/readable-stream-1.0.33.tgz",
          "dependencies": {
            "core-util-is": {
              "version": "1.0.2",
              "from": "core-util-is@>=1.0.0 <1.1.0",
              "resolved": "http://beta-internal:4873/core-util-is/-/core-util-is-1.0.2.tgz"
            },
            "isarray": {
              "version": "0.0.1",
              "from": "isarray@0.0.1",
              "resolved": "http://beta-internal:4873/isarray/-/isarray-0.0.1.tgz"
            },
            "string_decoder": {
              "version": "0.10.31",
              "from": "string_decoder@>=0.10.0 <0.11.0",
              "resolved": "http://beta-internal:4873/string_decoder/-/string_decoder-0.10.31.tgz"
            },
            "inherits": {
              "version": "2.0.1",
<<<<<<< HEAD
              "from": "inherits@>=2.0.1 <2.1.0",
=======
              "from": "inherits@>=2.0.0 <3.0.0",
>>>>>>> 9efd87a1
              "resolved": "http://beta-internal:4873/inherits/-/inherits-2.0.1.tgz"
            }
          }
        }
      }
    },
    "bluebird": {
      "version": "3.3.4",
      "from": "bluebird@>=3.2.1 <4.0.0",
      "resolved": "http://beta-internal:4873/bluebird/-/bluebird-3.3.4.tgz"
    },
    "body-parser": {
      "version": "1.15.0",
      "from": "body-parser@>=1.13.2 <2.0.0",
      "resolved": "http://beta-internal:4873/body-parser/-/body-parser-1.15.0.tgz",
      "dependencies": {
        "bytes": {
          "version": "2.2.0",
          "from": "bytes@2.2.0",
          "resolved": "http://beta-internal:4873/bytes/-/bytes-2.2.0.tgz"
        },
        "content-type": {
          "version": "1.0.1",
          "from": "content-type@>=1.0.1 <1.1.0",
          "resolved": "http://beta-internal:4873/content-type/-/content-type-1.0.1.tgz"
        },
        "depd": {
          "version": "1.1.0",
          "from": "depd@>=1.1.0 <1.2.0",
          "resolved": "http://beta-internal:4873/depd/-/depd-1.1.0.tgz"
        },
        "http-errors": {
          "version": "1.4.0",
          "from": "http-errors@>=1.4.0 <1.5.0",
          "resolved": "http://beta-internal:4873/http-errors/-/http-errors-1.4.0.tgz",
          "dependencies": {
            "inherits": {
              "version": "2.0.1",
<<<<<<< HEAD
              "from": "inherits@>=2.0.1 <2.1.0",
=======
              "from": "inherits@>=2.0.0 <3.0.0",
>>>>>>> 9efd87a1
              "resolved": "http://beta-internal:4873/inherits/-/inherits-2.0.1.tgz"
            },
            "statuses": {
              "version": "1.2.1",
              "from": "statuses@>=1.2.1 <1.3.0",
              "resolved": "http://beta-internal:4873/statuses/-/statuses-1.2.1.tgz"
            }
          }
        },
        "iconv-lite": {
          "version": "0.4.13",
          "from": "iconv-lite@0.4.13",
          "resolved": "http://beta-internal:4873/iconv-lite/-/iconv-lite-0.4.13.tgz"
        },
        "on-finished": {
          "version": "2.3.0",
          "from": "on-finished@>=2.3.0 <2.4.0",
          "resolved": "http://beta-internal:4873/on-finished/-/on-finished-2.3.0.tgz",
          "dependencies": {
            "ee-first": {
              "version": "1.1.1",
              "from": "ee-first@1.1.1",
              "resolved": "http://beta-internal:4873/ee-first/-/ee-first-1.1.1.tgz"
            }
          }
        },
        "qs": {
          "version": "6.1.0",
          "from": "qs@6.1.0",
          "resolved": "http://beta-internal:4873/qs/-/qs-6.1.0.tgz"
        },
        "raw-body": {
          "version": "2.1.6",
          "from": "raw-body@>=2.1.5 <2.2.0",
          "resolved": "http://beta-internal:4873/raw-body/-/raw-body-2.1.6.tgz",
          "dependencies": {
            "bytes": {
              "version": "2.3.0",
              "from": "bytes@2.3.0",
              "resolved": "http://beta-internal:4873/bytes/-/bytes-2.3.0.tgz"
            },
            "unpipe": {
              "version": "1.0.0",
              "from": "unpipe@>=1.0.0 <1.1.0",
              "resolved": "http://beta-internal:4873/unpipe/-/unpipe-1.0.0.tgz"
            }
          }
        },
        "type-is": {
          "version": "1.6.12",
          "from": "type-is@>=1.6.6 <1.7.0",
          "resolved": "http://beta-internal:4873/type-is/-/type-is-1.6.12.tgz",
          "dependencies": {
            "media-typer": {
              "version": "0.3.0",
              "from": "media-typer@0.3.0",
              "resolved": "http://beta-internal:4873/media-typer/-/media-typer-0.3.0.tgz"
            },
            "mime-types": {
              "version": "2.1.10",
              "from": "mime-types@>=2.1.6 <2.2.0",
              "resolved": "http://beta-internal:4873/mime-types/-/mime-types-2.1.10.tgz",
              "dependencies": {
                "mime-db": {
                  "version": "1.22.0",
                  "from": "mime-db@>=1.22.0 <1.23.0",
                  "resolved": "http://beta-internal:4873/mime-db/-/mime-db-1.22.0.tgz"
                }
              }
            }
          }
        }
      }
    },
    "cld": {
      "version": "2.4.5",
      "from": "cld@>=2.4.5 <3.0.0",
      "resolved": "http://beta-internal:4873/cld/-/cld-2.4.5.tgz",
      "dependencies": {
        "glob": {
          "version": "5.0.15",
          "from": "glob@>=5.0.10 <6.0.0",
          "resolved": "http://beta-internal:4873/glob/-/glob-5.0.15.tgz",
          "dependencies": {
            "inflight": {
              "version": "1.0.4",
              "from": "inflight@>=1.0.4 <2.0.0",
              "resolved": "http://beta-internal:4873/inflight/-/inflight-1.0.4.tgz",
              "dependencies": {
                "wrappy": {
                  "version": "1.0.1",
                  "from": "wrappy@>=1.0.0 <2.0.0",
                  "resolved": "http://beta-internal:4873/wrappy/-/wrappy-1.0.1.tgz"
                }
              }
            },
            "inherits": {
              "version": "2.0.1",
              "from": "inherits@>=2.0.0 <3.0.0",
              "resolved": "http://beta-internal:4873/inherits/-/inherits-2.0.1.tgz"
            },
            "minimatch": {
              "version": "3.0.0",
              "from": "minimatch@>=2.0.0 <3.0.0||>=3.0.0 <4.0.0",
              "resolved": "http://beta-internal:4873/minimatch/-/minimatch-3.0.0.tgz",
              "dependencies": {
                "brace-expansion": {
                  "version": "1.1.3",
                  "from": "brace-expansion@>=1.0.0 <2.0.0",
                  "resolved": "http://beta-internal:4873/brace-expansion/-/brace-expansion-1.1.3.tgz",
                  "dependencies": {
                    "balanced-match": {
                      "version": "0.3.0",
                      "from": "balanced-match@>=0.3.0 <0.4.0",
                      "resolved": "http://beta-internal:4873/balanced-match/-/balanced-match-0.3.0.tgz"
                    },
                    "concat-map": {
                      "version": "0.0.1",
                      "from": "concat-map@0.0.1",
                      "resolved": "http://beta-internal:4873/concat-map/-/concat-map-0.0.1.tgz"
                    }
                  }
                }
              }
            },
            "once": {
              "version": "1.3.3",
              "from": "once@>=1.3.0 <2.0.0",
              "resolved": "http://beta-internal:4873/once/-/once-1.3.3.tgz",
              "dependencies": {
                "wrappy": {
                  "version": "1.0.1",
                  "from": "wrappy@>=1.0.0 <2.0.0",
                  "resolved": "http://beta-internal:4873/wrappy/-/wrappy-1.0.1.tgz"
                }
              }
            },
            "path-is-absolute": {
              "version": "1.0.0",
              "from": "path-is-absolute@>=1.0.0 <2.0.0",
              "resolved": "http://beta-internal:4873/path-is-absolute/-/path-is-absolute-1.0.0.tgz"
            }
          }
        },
        "nan": {
          "version": "2.2.0",
          "from": "nan@>=2.0.5 <3.0.0",
          "resolved": "http://beta-internal:4873/nan/-/nan-2.2.0.tgz"
        },
        "rimraf": {
          "version": "2.5.2",
          "from": "rimraf@>=2.4.0 <3.0.0",
          "resolved": "http://beta-internal:4873/rimraf/-/rimraf-2.5.2.tgz",
          "dependencies": {
            "glob": {
              "version": "7.0.3",
              "from": "glob@>=7.0.0 <8.0.0",
              "resolved": "http://beta-internal:4873/glob/-/glob-7.0.3.tgz",
              "dependencies": {
                "inflight": {
                  "version": "1.0.4",
                  "from": "inflight@>=1.0.4 <2.0.0",
                  "resolved": "http://beta-internal:4873/inflight/-/inflight-1.0.4.tgz",
                  "dependencies": {
                    "wrappy": {
                      "version": "1.0.1",
                      "from": "wrappy@>=1.0.0 <2.0.0",
                      "resolved": "http://beta-internal:4873/wrappy/-/wrappy-1.0.1.tgz"
                    }
                  }
                },
                "inherits": {
                  "version": "2.0.1",
                  "from": "inherits@>=2.0.0 <3.0.0",
                  "resolved": "http://beta-internal:4873/inherits/-/inherits-2.0.1.tgz"
                },
                "minimatch": {
                  "version": "3.0.0",
                  "from": "minimatch@>=2.0.0 <3.0.0||>=3.0.0 <4.0.0",
                  "resolved": "http://beta-internal:4873/minimatch/-/minimatch-3.0.0.tgz",
                  "dependencies": {
                    "brace-expansion": {
                      "version": "1.1.3",
                      "from": "brace-expansion@>=1.0.0 <2.0.0",
                      "resolved": "http://beta-internal:4873/brace-expansion/-/brace-expansion-1.1.3.tgz",
                      "dependencies": {
                        "balanced-match": {
                          "version": "0.3.0",
                          "from": "balanced-match@>=0.3.0 <0.4.0",
                          "resolved": "http://beta-internal:4873/balanced-match/-/balanced-match-0.3.0.tgz"
                        },
                        "concat-map": {
                          "version": "0.0.1",
                          "from": "concat-map@0.0.1",
                          "resolved": "http://beta-internal:4873/concat-map/-/concat-map-0.0.1.tgz"
                        }
                      }
                    }
                  }
                },
                "once": {
                  "version": "1.3.3",
                  "from": "once@>=1.3.0 <2.0.0",
                  "resolved": "http://beta-internal:4873/once/-/once-1.3.3.tgz",
                  "dependencies": {
                    "wrappy": {
                      "version": "1.0.1",
                      "from": "wrappy@>=1.0.0 <2.0.0",
                      "resolved": "http://beta-internal:4873/wrappy/-/wrappy-1.0.1.tgz"
                    }
                  }
                },
                "path-is-absolute": {
                  "version": "1.0.0",
                  "from": "path-is-absolute@>=1.0.0 <2.0.0",
                  "resolved": "http://beta-internal:4873/path-is-absolute/-/path-is-absolute-1.0.0.tgz"
                }
              }
            }
          }
        }
      }
    },
    "connect-redis": {
      "version": "2.5.1",
      "from": "connect-redis@>=2.4.0 <3.0.0",
      "resolved": "http://beta-internal:4873/connect-redis/-/connect-redis-2.5.1.tgz",
      "dependencies": {
        "debug": {
          "version": "1.0.4",
          "from": "debug@>=1.0.4 <2.0.0",
          "resolved": "http://beta-internal:4873/debug/-/debug-1.0.4.tgz",
          "dependencies": {
            "ms": {
              "version": "0.6.2",
              "from": "ms@0.6.2",
              "resolved": "http://beta-internal:4873/ms/-/ms-0.6.2.tgz"
            }
          }
        },
        "redis": {
          "version": "0.12.1",
          "from": "redis@>=0.12.1 <0.13.0",
          "resolved": "http://beta-internal:4873/redis/-/redis-0.12.1.tgz"
        }
      }
    },
    "cookie-parser": {
      "version": "1.4.1",
      "from": "cookie-parser@>=1.3.5 <2.0.0",
      "resolved": "http://beta-internal:4873/cookie-parser/-/cookie-parser-1.4.1.tgz",
      "dependencies": {
        "cookie": {
          "version": "0.2.3",
          "from": "cookie@0.2.3",
          "resolved": "http://beta-internal:4873/cookie/-/cookie-0.2.3.tgz"
        },
        "cookie-signature": {
          "version": "1.0.6",
          "from": "cookie-signature@1.0.6",
          "resolved": "http://beta-internal:4873/cookie-signature/-/cookie-signature-1.0.6.tgz"
        }
      }
    },
    "cors": {
      "version": "2.7.1",
      "from": "cors@>=2.4.2 <3.0.0",
      "resolved": "http://beta-internal:4873/cors/-/cors-2.7.1.tgz",
      "dependencies": {
        "vary": {
          "version": "1.1.0",
          "from": "vary@>=1.0.0 <2.0.0",
          "resolved": "http://beta-internal:4873/vary/-/vary-1.1.0.tgz"
        }
      }
    },
    "csprng": {
      "version": "0.1.1",
      "from": "csprng@>=0.1.1 <0.2.0",
      "resolved": "http://beta-internal:4873/csprng/-/csprng-0.1.1.tgz",
      "dependencies": {
        "sequin": {
          "version": "0.1.0",
          "from": "sequin@latest",
          "resolved": "http://beta-internal:4873/sequin/-/sequin-0.1.0.tgz"
        }
      }
    },
    "cypher-promise": {
      "version": "1.0.1",
      "from": "cypher-promise@>=1.0.1 <2.0.0",
      "resolved": "http://beta-internal:4873/cypher-promise/-/cypher-promise-1.0.1.tgz",
      "dependencies": {
        "any-promise": {
          "version": "0.1.0",
          "from": "any-promise@>=0.1.0 <0.2.0",
          "resolved": "http://beta-internal:4873/any-promise/-/any-promise-0.1.0.tgz"
        },
        "node-cypher": {
          "version": "0.1.4",
          "from": "node-cypher@>=0.1.4 <0.2.0",
          "resolved": "http://beta-internal:4873/node-cypher/-/node-cypher-0.1.4.tgz",
          "dependencies": {
            "request": {
              "version": "2.34.0",
              "from": "request@>=2.34.0 <2.35.0",
              "resolved": "http://beta-internal:4873/request/-/request-2.34.0.tgz",
              "dependencies": {
                "qs": {
                  "version": "0.6.6",
                  "from": "qs@>=0.6.0 <0.7.0",
                  "resolved": "http://beta-internal:4873/qs/-/qs-0.6.6.tgz"
                },
                "json-stringify-safe": {
                  "version": "5.0.1",
                  "from": "json-stringify-safe@>=5.0.0 <5.1.0",
                  "resolved": "http://beta-internal:4873/json-stringify-safe/-/json-stringify-safe-5.0.1.tgz"
                },
                "forever-agent": {
                  "version": "0.5.2",
                  "from": "forever-agent@>=0.5.0 <0.6.0",
                  "resolved": "http://beta-internal:4873/forever-agent/-/forever-agent-0.5.2.tgz"
                },
                "mime": {
                  "version": "1.2.11",
<<<<<<< HEAD
                  "from": "mime@>=1.2.7 <1.3.0",
=======
                  "from": "mime@>=1.2.11 <1.3.0",
>>>>>>> 9efd87a1
                  "resolved": "http://beta-internal:4873/mime/-/mime-1.2.11.tgz"
                },
                "form-data": {
                  "version": "0.1.4",
                  "from": "form-data@>=0.1.0 <0.2.0",
                  "resolved": "http://beta-internal:4873/form-data/-/form-data-0.1.4.tgz",
                  "dependencies": {
                    "combined-stream": {
                      "version": "0.0.7",
                      "from": "combined-stream@>=0.0.4 <0.1.0",
                      "resolved": "http://beta-internal:4873/combined-stream/-/combined-stream-0.0.7.tgz",
                      "dependencies": {
                        "delayed-stream": {
                          "version": "0.0.5",
                          "from": "delayed-stream@0.0.5",
                          "resolved": "http://beta-internal:4873/delayed-stream/-/delayed-stream-0.0.5.tgz"
                        }
                      }
                    }
                  }
                },
                "tunnel-agent": {
                  "version": "0.3.0",
                  "from": "tunnel-agent@>=0.3.0 <0.4.0",
                  "resolved": "http://beta-internal:4873/tunnel-agent/-/tunnel-agent-0.3.0.tgz"
                },
                "http-signature": {
                  "version": "0.10.1",
                  "from": "http-signature@>=0.10.0 <0.11.0",
                  "resolved": "http://beta-internal:4873/http-signature/-/http-signature-0.10.1.tgz",
                  "dependencies": {
                    "assert-plus": {
                      "version": "0.1.5",
                      "from": "assert-plus@>=0.1.5 <0.2.0",
                      "resolved": "http://beta-internal:4873/assert-plus/-/assert-plus-0.1.5.tgz"
                    },
                    "asn1": {
                      "version": "0.1.11",
                      "from": "asn1@0.1.11",
                      "resolved": "http://beta-internal:4873/asn1/-/asn1-0.1.11.tgz"
                    },
                    "ctype": {
                      "version": "0.5.3",
                      "from": "ctype@0.5.3",
                      "resolved": "http://beta-internal:4873/ctype/-/ctype-0.5.3.tgz"
                    }
                  }
                },
                "oauth-sign": {
                  "version": "0.3.0",
                  "from": "oauth-sign@>=0.3.0 <0.4.0",
                  "resolved": "http://beta-internal:4873/oauth-sign/-/oauth-sign-0.3.0.tgz"
                },
                "hawk": {
                  "version": "1.0.0",
                  "from": "hawk@>=1.0.0 <1.1.0",
                  "resolved": "http://beta-internal:4873/hawk/-/hawk-1.0.0.tgz",
                  "dependencies": {
                    "hoek": {
                      "version": "0.9.1",
                      "from": "hoek@>=0.9.0 <0.10.0",
                      "resolved": "http://beta-internal:4873/hoek/-/hoek-0.9.1.tgz"
                    },
                    "boom": {
                      "version": "0.4.2",
                      "from": "boom@>=0.4.0 <0.5.0",
                      "resolved": "http://beta-internal:4873/boom/-/boom-0.4.2.tgz"
                    },
                    "cryptiles": {
                      "version": "0.2.2",
                      "from": "cryptiles@>=0.2.0 <0.3.0",
                      "resolved": "http://beta-internal:4873/cryptiles/-/cryptiles-0.2.2.tgz"
                    },
                    "sntp": {
                      "version": "0.2.4",
                      "from": "sntp@>=0.2.0 <0.3.0",
                      "resolved": "http://beta-internal:4873/sntp/-/sntp-0.2.4.tgz"
                    }
                  }
                },
                "aws-sign2": {
                  "version": "0.5.0",
                  "from": "aws-sign2@>=0.5.0 <0.6.0",
                  "resolved": "http://beta-internal:4873/aws-sign2/-/aws-sign2-0.5.0.tgz"
                }
              }
            },
            "underscore": {
              "version": "1.6.0",
              "from": "underscore@>=1.6.0 <1.7.0",
              "resolved": "http://beta-internal:4873/underscore/-/underscore-1.6.0.tgz"
            }
          }
        },
        "par": {
          "version": "0.3.0",
          "from": "par@>=0.3.0 <0.4.0",
          "resolved": "http://beta-internal:4873/par/-/par-0.3.0.tgz"
        }
      }
    },
    "debug": {
      "version": "2.2.0",
      "from": "debug@>=2.2.0 <3.0.0",
      "resolved": "http://beta-internal:4873/debug/-/debug-2.2.0.tgz",
      "dependencies": {
        "ms": {
          "version": "0.7.1",
          "from": "ms@0.7.1",
          "resolved": "http://beta-internal:4873/ms/-/ms-0.7.1.tgz"
        }
      }
    },
    "diskspace": {
      "version": "0.1.5",
      "from": "diskspace@0.1.5",
      "resolved": "http://beta-internal:4873/diskspace/-/diskspace-0.1.5.tgz"
    },
    "dolph": {
      "version": "0.2.0",
      "from": "dolph@>=0.2.0 <0.3.0",
      "resolved": "http://beta-internal:4873/dolph/-/dolph-0.2.0.tgz",
      "dependencies": {
        "redis": {
          "version": "0.10.3",
          "from": "redis@>=0.10.1 <0.11.0",
          "resolved": "http://beta-internal:4873/redis/-/redis-0.10.3.tgz"
        }
      }
    },
    "elasticsearch": {
      "version": "2.4.3",
      "from": "elasticsearch@>=2.4.3 <3.0.0",
      "resolved": "http://beta-internal:4873/elasticsearch/-/elasticsearch-2.4.3.tgz",
      "dependencies": {
        "bluebird": {
          "version": "2.2.2",
          "from": "bluebird@>=2.2.2 <2.3.0",
          "resolved": "http://beta-internal:4873/bluebird/-/bluebird-2.2.2.tgz"
        },
        "chalk": {
          "version": "0.5.1",
          "from": "chalk@>=0.5.1 <0.6.0",
          "resolved": "http://beta-internal:4873/chalk/-/chalk-0.5.1.tgz",
          "dependencies": {
            "ansi-styles": {
              "version": "1.1.0",
              "from": "ansi-styles@>=1.1.0 <2.0.0",
              "resolved": "http://beta-internal:4873/ansi-styles/-/ansi-styles-1.1.0.tgz"
            },
            "escape-string-regexp": {
              "version": "1.0.5",
              "from": "escape-string-regexp@>=1.0.0 <2.0.0",
              "resolved": "http://beta-internal:4873/escape-string-regexp/-/escape-string-regexp-1.0.5.tgz"
            },
            "has-ansi": {
              "version": "0.1.0",
              "from": "has-ansi@>=0.1.0 <0.2.0",
              "resolved": "http://beta-internal:4873/has-ansi/-/has-ansi-0.1.0.tgz",
              "dependencies": {
                "ansi-regex": {
                  "version": "0.2.1",
                  "from": "ansi-regex@>=0.2.0 <0.3.0",
                  "resolved": "http://beta-internal:4873/ansi-regex/-/ansi-regex-0.2.1.tgz"
                }
              }
            },
            "strip-ansi": {
              "version": "0.3.0",
              "from": "strip-ansi@>=0.3.0 <0.4.0",
              "resolved": "http://beta-internal:4873/strip-ansi/-/strip-ansi-0.3.0.tgz",
              "dependencies": {
                "ansi-regex": {
                  "version": "0.2.1",
                  "from": "ansi-regex@>=0.2.0 <0.3.0",
                  "resolved": "http://beta-internal:4873/ansi-regex/-/ansi-regex-0.2.1.tgz"
                }
              }
            },
            "supports-color": {
              "version": "0.2.0",
              "from": "supports-color@>=0.2.0 <0.3.0",
              "resolved": "http://beta-internal:4873/supports-color/-/supports-color-0.2.0.tgz"
            }
          }
        },
        "forever-agent": {
          "version": "0.5.2",
          "from": "forever-agent@>=0.5.0 <0.6.0",
          "resolved": "http://beta-internal:4873/forever-agent/-/forever-agent-0.5.2.tgz"
        },
        "lodash-node": {
          "version": "2.4.1",
          "from": "lodash-node@>=2.4.0 <2.5.0",
          "resolved": "http://beta-internal:4873/lodash-node/-/lodash-node-2.4.1.tgz"
        }
      }
    },
    "email-validator": {
      "version": "1.0.4",
      "from": "email-validator@>=1.0.0 <2.0.0",
      "resolved": "http://beta-internal:4873/email-validator/-/email-validator-1.0.4.tgz"
    },
    "ent": {
      "version": "0.1.0",
      "from": "ent@>=0.1.0 <0.2.0",
      "resolved": "http://beta-internal:4873/ent/-/ent-0.1.0.tgz"
    },
    "event-stream": {
      "version": "3.3.2",
      "from": "event-stream@>=3.3.1 <4.0.0",
      "resolved": "http://beta-internal:4873/event-stream/-/event-stream-3.3.2.tgz",
      "dependencies": {
        "through": {
          "version": "2.3.8",
          "from": "through@>=2.3.1 <2.4.0",
          "resolved": "http://beta-internal:4873/through/-/through-2.3.8.tgz"
        },
        "duplexer": {
          "version": "0.1.1",
          "from": "duplexer@>=0.1.1 <0.2.0",
          "resolved": "http://beta-internal:4873/duplexer/-/duplexer-0.1.1.tgz"
        },
        "from": {
          "version": "0.1.3",
          "from": "from@>=0.0.0 <1.0.0",
          "resolved": "http://beta-internal:4873/from/-/from-0.1.3.tgz"
        },
        "map-stream": {
          "version": "0.1.0",
          "from": "map-stream@>=0.1.0 <0.2.0",
          "resolved": "http://beta-internal:4873/map-stream/-/map-stream-0.1.0.tgz"
        },
        "pause-stream": {
          "version": "0.0.11",
          "from": "pause-stream@0.0.11",
          "resolved": "http://beta-internal:4873/pause-stream/-/pause-stream-0.0.11.tgz"
        },
        "split": {
          "version": "0.3.3",
          "from": "split@>=0.3.0 <0.4.0",
          "resolved": "http://beta-internal:4873/split/-/split-0.3.3.tgz"
        },
        "stream-combiner": {
          "version": "0.0.4",
          "from": "stream-combiner@>=0.0.4 <0.1.0",
          "resolved": "http://beta-internal:4873/stream-combiner/-/stream-combiner-0.0.4.tgz"
        }
      }
    },
    "express": {
      "version": "4.13.4",
      "from": "express@>=4.13.1 <5.0.0",
      "resolved": "http://beta-internal:4873/express/-/express-4.13.4.tgz",
      "dependencies": {
        "accepts": {
          "version": "1.2.13",
          "from": "accepts@>=1.2.12 <1.3.0",
          "resolved": "http://beta-internal:4873/accepts/-/accepts-1.2.13.tgz",
          "dependencies": {
            "mime-types": {
              "version": "2.1.10",
              "from": "mime-types@>=2.1.10 <2.2.0",
              "resolved": "http://beta-internal:4873/mime-types/-/mime-types-2.1.10.tgz",
              "dependencies": {
                "mime-db": {
                  "version": "1.22.0",
                  "from": "mime-db@>=1.22.0 <1.23.0",
                  "resolved": "http://beta-internal:4873/mime-db/-/mime-db-1.22.0.tgz"
                }
              }
            },
            "negotiator": {
              "version": "0.5.3",
              "from": "negotiator@0.5.3",
              "resolved": "http://beta-internal:4873/negotiator/-/negotiator-0.5.3.tgz"
            }
          }
        },
        "array-flatten": {
          "version": "1.1.1",
          "from": "array-flatten@1.1.1",
          "resolved": "http://beta-internal:4873/array-flatten/-/array-flatten-1.1.1.tgz"
        },
        "content-disposition": {
          "version": "0.5.1",
          "from": "content-disposition@0.5.1",
          "resolved": "http://beta-internal:4873/content-disposition/-/content-disposition-0.5.1.tgz"
        },
        "content-type": {
          "version": "1.0.1",
          "from": "content-type@>=1.0.1 <1.1.0",
          "resolved": "http://beta-internal:4873/content-type/-/content-type-1.0.1.tgz"
        },
        "cookie": {
          "version": "0.1.5",
          "from": "cookie@0.1.5",
          "resolved": "http://beta-internal:4873/cookie/-/cookie-0.1.5.tgz"
        },
        "cookie-signature": {
          "version": "1.0.6",
          "from": "cookie-signature@1.0.6",
          "resolved": "http://beta-internal:4873/cookie-signature/-/cookie-signature-1.0.6.tgz"
        },
        "depd": {
          "version": "1.1.0",
          "from": "depd@>=1.1.0 <1.2.0",
          "resolved": "http://beta-internal:4873/depd/-/depd-1.1.0.tgz"
        },
        "escape-html": {
          "version": "1.0.3",
          "from": "escape-html@>=1.0.3 <1.1.0",
          "resolved": "http://beta-internal:4873/escape-html/-/escape-html-1.0.3.tgz"
        },
        "etag": {
          "version": "1.7.0",
          "from": "etag@>=1.7.0 <1.8.0",
          "resolved": "http://beta-internal:4873/etag/-/etag-1.7.0.tgz"
        },
        "finalhandler": {
          "version": "0.4.1",
          "from": "finalhandler@0.4.1",
          "resolved": "http://beta-internal:4873/finalhandler/-/finalhandler-0.4.1.tgz",
          "dependencies": {
            "unpipe": {
              "version": "1.0.0",
              "from": "unpipe@>=1.0.0 <1.1.0",
              "resolved": "http://beta-internal:4873/unpipe/-/unpipe-1.0.0.tgz"
            }
          }
        },
        "fresh": {
          "version": "0.3.0",
          "from": "fresh@0.3.0",
          "resolved": "http://beta-internal:4873/fresh/-/fresh-0.3.0.tgz"
        },
        "merge-descriptors": {
          "version": "1.0.1",
          "from": "merge-descriptors@1.0.1",
          "resolved": "http://beta-internal:4873/merge-descriptors/-/merge-descriptors-1.0.1.tgz"
        },
        "methods": {
          "version": "1.1.2",
          "from": "methods@>=1.1.2 <1.2.0",
          "resolved": "http://beta-internal:4873/methods/-/methods-1.1.2.tgz"
        },
        "on-finished": {
          "version": "2.3.0",
          "from": "on-finished@>=2.3.0 <2.4.0",
          "resolved": "http://beta-internal:4873/on-finished/-/on-finished-2.3.0.tgz",
          "dependencies": {
            "ee-first": {
              "version": "1.1.1",
              "from": "ee-first@1.1.1",
              "resolved": "http://beta-internal:4873/ee-first/-/ee-first-1.1.1.tgz"
            }
          }
        },
        "parseurl": {
          "version": "1.3.1",
          "from": "parseurl@>=1.3.1 <1.4.0",
          "resolved": "http://beta-internal:4873/parseurl/-/parseurl-1.3.1.tgz"
        },
        "path-to-regexp": {
          "version": "0.1.7",
          "from": "path-to-regexp@0.1.7",
          "resolved": "http://beta-internal:4873/path-to-regexp/-/path-to-regexp-0.1.7.tgz"
        },
        "proxy-addr": {
          "version": "1.0.10",
          "from": "proxy-addr@>=1.0.10 <1.1.0",
          "resolved": "http://beta-internal:4873/proxy-addr/-/proxy-addr-1.0.10.tgz",
          "dependencies": {
            "forwarded": {
              "version": "0.1.0",
              "from": "forwarded@>=0.1.0 <0.2.0",
              "resolved": "http://beta-internal:4873/forwarded/-/forwarded-0.1.0.tgz"
            },
            "ipaddr.js": {
              "version": "1.0.5",
              "from": "ipaddr.js@1.0.5",
              "resolved": "http://beta-internal:4873/ipaddr.js/-/ipaddr.js-1.0.5.tgz"
            }
          }
        },
        "qs": {
          "version": "4.0.0",
          "from": "qs@4.0.0",
          "resolved": "http://beta-internal:4873/qs/-/qs-4.0.0.tgz"
        },
        "range-parser": {
          "version": "1.0.3",
          "from": "range-parser@>=1.0.3 <1.1.0",
          "resolved": "http://beta-internal:4873/range-parser/-/range-parser-1.0.3.tgz"
        },
        "send": {
          "version": "0.13.1",
          "from": "send@0.13.1",
          "resolved": "http://beta-internal:4873/send/-/send-0.13.1.tgz",
          "dependencies": {
            "destroy": {
              "version": "1.0.4",
              "from": "destroy@>=1.0.4 <1.1.0",
              "resolved": "http://beta-internal:4873/destroy/-/destroy-1.0.4.tgz"
            },
            "http-errors": {
              "version": "1.3.1",
              "from": "http-errors@>=1.3.1 <1.4.0",
              "resolved": "http://beta-internal:4873/http-errors/-/http-errors-1.3.1.tgz",
              "dependencies": {
                "inherits": {
                  "version": "2.0.1",
                  "from": "inherits@>=2.0.1 <2.1.0",
                  "resolved": "http://beta-internal:4873/inherits/-/inherits-2.0.1.tgz"
                }
              }
            },
            "mime": {
              "version": "1.3.4",
              "from": "mime@1.3.4",
              "resolved": "http://beta-internal:4873/mime/-/mime-1.3.4.tgz"
            },
            "ms": {
              "version": "0.7.1",
              "from": "ms@0.7.1",
              "resolved": "http://beta-internal:4873/ms/-/ms-0.7.1.tgz"
            },
            "statuses": {
              "version": "1.2.1",
              "from": "statuses@>=1.2.1 <1.3.0",
              "resolved": "http://beta-internal:4873/statuses/-/statuses-1.2.1.tgz"
            }
          }
        },
        "serve-static": {
          "version": "1.10.2",
          "from": "serve-static@>=1.10.2 <1.11.0",
          "resolved": "http://beta-internal:4873/serve-static/-/serve-static-1.10.2.tgz"
        },
        "type-is": {
          "version": "1.6.12",
          "from": "type-is@>=1.6.6 <1.7.0",
          "resolved": "http://beta-internal:4873/type-is/-/type-is-1.6.12.tgz",
          "dependencies": {
            "media-typer": {
              "version": "0.3.0",
              "from": "media-typer@0.3.0",
              "resolved": "http://beta-internal:4873/media-typer/-/media-typer-0.3.0.tgz"
            },
            "mime-types": {
              "version": "2.1.10",
              "from": "mime-types@>=2.1.10 <2.2.0",
              "resolved": "http://beta-internal:4873/mime-types/-/mime-types-2.1.10.tgz",
              "dependencies": {
                "mime-db": {
                  "version": "1.22.0",
                  "from": "mime-db@>=1.22.0 <1.23.0",
                  "resolved": "http://beta-internal:4873/mime-db/-/mime-db-1.22.0.tgz"
                }
              }
            }
          }
        },
        "utils-merge": {
          "version": "1.0.0",
          "from": "utils-merge@>=1.0.0 <2.0.0",
          "resolved": "http://beta-internal:4873/utils-merge/-/utils-merge-1.0.0.tgz"
        },
        "vary": {
          "version": "1.0.1",
          "from": "vary@>=1.0.1 <1.1.0",
          "resolved": "http://beta-internal:4873/vary/-/vary-1.0.1.tgz"
        }
      }
    },
    "express-hbs": {
      "version": "0.8.4",
      "from": "express-hbs@>=0.8.4 <0.9.0",
      "resolved": "http://beta-internal:4873/express-hbs/-/express-hbs-0.8.4.tgz",
      "dependencies": {
        "js-beautify": {
          "version": "1.5.4",
          "from": "js-beautify@1.5.4",
          "resolved": "http://beta-internal:4873/js-beautify/-/js-beautify-1.5.4.tgz",
          "dependencies": {
            "config-chain": {
              "version": "1.1.10",
              "from": "config-chain@>=1.1.5 <1.2.0",
              "resolved": "http://beta-internal:4873/config-chain/-/config-chain-1.1.10.tgz",
              "dependencies": {
                "proto-list": {
                  "version": "1.2.4",
                  "from": "proto-list@>=1.2.1 <1.3.0",
                  "resolved": "http://beta-internal:4873/proto-list/-/proto-list-1.2.4.tgz"
                },
                "ini": {
                  "version": "1.3.4",
                  "from": "ini@>=1.3.4 <2.0.0",
                  "resolved": "http://beta-internal:4873/ini/-/ini-1.3.4.tgz"
                }
              }
            },
            "mkdirp": {
              "version": "0.5.1",
              "from": "mkdirp@>=0.5.0 <0.6.0",
              "resolved": "http://beta-internal:4873/mkdirp/-/mkdirp-0.5.1.tgz",
              "dependencies": {
                "minimist": {
                  "version": "0.0.8",
                  "from": "minimist@0.0.8",
                  "resolved": "http://beta-internal:4873/minimist/-/minimist-0.0.8.tgz"
                }
              }
            },
            "nopt": {
              "version": "3.0.6",
              "from": "nopt@>=3.0.1 <3.1.0",
              "resolved": "http://beta-internal:4873/nopt/-/nopt-3.0.6.tgz",
              "dependencies": {
                "abbrev": {
                  "version": "1.0.7",
                  "from": "abbrev@>=1.0.0 <2.0.0",
                  "resolved": "http://beta-internal:4873/abbrev/-/abbrev-1.0.7.tgz"
                }
              }
            }
          }
        },
        "readdirp": {
          "version": "1.3.0",
          "from": "readdirp@>=1.3.0 <1.4.0",
          "resolved": "http://beta-internal:4873/readdirp/-/readdirp-1.3.0.tgz",
          "dependencies": {
            "graceful-fs": {
              "version": "2.0.3",
              "from": "graceful-fs@>=2.0.0 <2.1.0",
              "resolved": "http://beta-internal:4873/graceful-fs/-/graceful-fs-2.0.3.tgz"
            },
            "minimatch": {
              "version": "0.2.14",
              "from": "minimatch@>=0.2.12 <0.3.0",
              "resolved": "http://beta-internal:4873/minimatch/-/minimatch-0.2.14.tgz",
              "dependencies": {
                "sigmund": {
                  "version": "1.0.1",
                  "from": "sigmund@>=1.0.0 <1.1.0",
                  "resolved": "http://beta-internal:4873/sigmund/-/sigmund-1.0.1.tgz"
                }
              }
            },
            "readable-stream": {
              "version": "1.0.33",
              "from": "readable-stream@>=1.0.26-2 <1.1.0",
              "resolved": "http://beta-internal:4873/readable-stream/-/readable-stream-1.0.33.tgz",
              "dependencies": {
                "core-util-is": {
                  "version": "1.0.2",
                  "from": "core-util-is@>=1.0.0 <1.1.0",
                  "resolved": "http://beta-internal:4873/core-util-is/-/core-util-is-1.0.2.tgz"
                },
                "isarray": {
                  "version": "0.0.1",
                  "from": "isarray@0.0.1",
                  "resolved": "http://beta-internal:4873/isarray/-/isarray-0.0.1.tgz"
                },
                "string_decoder": {
                  "version": "0.10.31",
                  "from": "string_decoder@>=0.10.0 <0.11.0",
                  "resolved": "http://beta-internal:4873/string_decoder/-/string_decoder-0.10.31.tgz"
                },
                "inherits": {
                  "version": "2.0.1",
                  "from": "inherits@>=2.0.1 <2.1.0",
                  "resolved": "http://beta-internal:4873/inherits/-/inherits-2.0.1.tgz"
                }
              }
            }
          }
        }
      }
    },
    "express-session": {
      "version": "1.13.0",
      "from": "express-session@>=1.11.3 <2.0.0",
      "resolved": "http://beta-internal:4873/express-session/-/express-session-1.13.0.tgz",
      "dependencies": {
        "cookie": {
          "version": "0.2.3",
          "from": "cookie@0.2.3",
          "resolved": "http://beta-internal:4873/cookie/-/cookie-0.2.3.tgz"
        },
        "cookie-signature": {
          "version": "1.0.6",
          "from": "cookie-signature@1.0.6",
          "resolved": "http://beta-internal:4873/cookie-signature/-/cookie-signature-1.0.6.tgz"
        },
        "crc": {
          "version": "3.4.0",
          "from": "crc@3.4.0",
          "resolved": "http://beta-internal:4873/crc/-/crc-3.4.0.tgz"
        },
        "depd": {
          "version": "1.1.0",
          "from": "depd@>=1.1.0 <1.2.0",
          "resolved": "http://beta-internal:4873/depd/-/depd-1.1.0.tgz"
        },
        "parseurl": {
          "version": "1.3.1",
          "from": "parseurl@>=1.3.1 <1.4.0",
          "resolved": "http://beta-internal:4873/parseurl/-/parseurl-1.3.1.tgz"
        },
        "uid-safe": {
          "version": "2.0.0",
          "from": "uid-safe@>=2.0.0 <2.1.0",
          "resolved": "http://beta-internal:4873/uid-safe/-/uid-safe-2.0.0.tgz",
          "dependencies": {
            "base64-url": {
              "version": "1.2.1",
              "from": "base64-url@1.2.1",
              "resolved": "http://beta-internal:4873/base64-url/-/base64-url-1.2.1.tgz"
            }
          }
        },
        "utils-merge": {
          "version": "1.0.0",
          "from": "utils-merge@>=1.0.0 <2.0.0",
          "resolved": "http://beta-internal:4873/utils-merge/-/utils-merge-1.0.0.tgz"
        }
      }
    },
    "fast-csv": {
      "version": "0.6.0",
      "from": "fast-csv@>=0.6.0 <0.7.0",
      "resolved": "http://beta-internal:4873/fast-csv/-/fast-csv-0.6.0.tgz",
      "dependencies": {
        "is-extended": {
          "version": "0.0.10",
          "from": "is-extended@0.0.10",
          "resolved": "http://beta-internal:4873/is-extended/-/is-extended-0.0.10.tgz"
        },
        "object-extended": {
          "version": "0.0.7",
          "from": "object-extended@0.0.7",
          "resolved": "http://beta-internal:4873/object-extended/-/object-extended-0.0.7.tgz",
          "dependencies": {
            "array-extended": {
              "version": "0.0.11",
              "from": "array-extended@>=0.0.5 <0.1.0",
              "resolved": "http://beta-internal:4873/array-extended/-/array-extended-0.0.11.tgz",
              "dependencies": {
                "arguments-extended": {
                  "version": "0.0.3",
                  "from": "arguments-extended@>=0.0.3 <0.1.0",
                  "resolved": "http://beta-internal:4873/arguments-extended/-/arguments-extended-0.0.3.tgz"
                }
              }
            }
          }
        },
        "extended": {
          "version": "0.0.6",
          "from": "extended@0.0.6",
          "resolved": "http://beta-internal:4873/extended/-/extended-0.0.6.tgz",
          "dependencies": {
            "extender": {
              "version": "0.0.10",
              "from": "extender@>=0.0.5 <0.1.0",
              "resolved": "http://beta-internal:4873/extender/-/extender-0.0.10.tgz",
              "dependencies": {
                "declare.js": {
                  "version": "0.0.8",
                  "from": "declare.js@>=0.0.4 <0.1.0",
                  "resolved": "http://beta-internal:4873/declare.js/-/declare.js-0.0.8.tgz"
                }
              }
            }
          }
        },
        "string-extended": {
          "version": "0.0.8",
          "from": "string-extended@0.0.8",
          "resolved": "http://beta-internal:4873/string-extended/-/string-extended-0.0.8.tgz",
          "dependencies": {
            "date-extended": {
              "version": "0.0.6",
              "from": "date-extended@>=0.0.3 <0.1.0",
              "resolved": "http://beta-internal:4873/date-extended/-/date-extended-0.0.6.tgz"
            },
            "array-extended": {
              "version": "0.0.11",
              "from": "array-extended@>=0.0.5 <0.1.0",
              "resolved": "http://beta-internal:4873/array-extended/-/array-extended-0.0.11.tgz",
              "dependencies": {
                "arguments-extended": {
                  "version": "0.0.3",
                  "from": "arguments-extended@>=0.0.3 <0.1.0",
                  "resolved": "http://beta-internal:4873/arguments-extended/-/arguments-extended-0.0.3.tgz"
                }
              }
            }
          }
        }
      }
    },
    "fflip": {
      "version": "2.1.0",
      "from": "git+https://github.com/suprememoocow/fflip.git#fa77d5d981c2b93279c42305e8fe5632716c06a5",
      "resolved": "git+https://github.com/suprememoocow/fflip.git#fa77d5d981c2b93279c42305e8fe5632716c06a5"
    },
    "gitter-env": {
      "version": "0.23.1",
      "from": "gitter-env@>=0.23.1 <0.24.0",
      "resolved": "http://beta-internal:4873/gitter-env/-/gitter-env-0.23.1.tgz",
      "dependencies": {
        "async": {
          "version": "0.8.0",
          "from": "async@>=0.8.0 <0.9.0",
          "resolved": "http://beta-internal:4873/async/-/async-0.8.0.tgz"
        },
        "blocked": {
          "version": "1.2.1",
          "from": "blocked@>=1.1.0 <2.0.0",
          "resolved": "http://beta-internal:4873/blocked/-/blocked-1.2.1.tgz"
        },
        "gitter-private-cube": {
          "version": "0.2.12",
          "from": "gitter-private-cube@>=0.2.12 <0.3.0",
          "resolved": "http://beta-internal:4873/gitter-private-cube/-/gitter-private-cube-0.2.12.tgz",
          "dependencies": {
            "mongodb": {
              "version": "1.3.23",
              "from": "mongodb@>=1.3.18 <1.4.0",
              "resolved": "http://beta-internal:4873/mongodb/-/mongodb-1.3.23.tgz",
              "dependencies": {
                "bson": {
                  "version": "0.2.5",
                  "from": "bson@0.2.5",
                  "resolved": "http://beta-internal:4873/bson/-/bson-0.2.5.tgz"
                },
                "kerberos": {
                  "version": "0.0.3",
                  "from": "kerberos@0.0.3",
                  "resolved": "http://beta-internal:4873/kerberos/-/kerberos-0.0.3.tgz"
                }
              }
            },
            "node-static": {
              "version": "0.6.5",
              "from": "node-static@0.6.5",
              "resolved": "http://beta-internal:4873/node-static/-/node-static-0.6.5.tgz",
              "dependencies": {
                "optimist": {
                  "version": "0.6.1",
                  "from": "optimist@>=0.3.4",
                  "resolved": "http://beta-internal:4873/optimist/-/optimist-0.6.1.tgz",
                  "dependencies": {
                    "wordwrap": {
                      "version": "0.0.3",
                      "from": "wordwrap@>=0.0.2 <0.1.0",
                      "resolved": "http://beta-internal:4873/wordwrap/-/wordwrap-0.0.3.tgz"
                    },
                    "minimist": {
                      "version": "0.0.10",
                      "from": "minimist@>=0.0.1 <0.1.0",
                      "resolved": "http://beta-internal:4873/minimist/-/minimist-0.0.10.tgz"
                    }
                  }
                },
                "colors": {
                  "version": "1.1.2",
                  "from": "colors@>=0.6.0",
                  "resolved": "http://beta-internal:4873/colors/-/colors-1.1.2.tgz"
                }
              }
            },
            "pegjs": {
              "version": "0.7.0",
              "from": "pegjs@0.7.0",
              "resolved": "http://beta-internal:4873/pegjs/-/pegjs-0.7.0.tgz"
            },
            "vows": {
              "version": "0.7.0",
              "from": "vows@0.7.0",
              "resolved": "http://beta-internal:4873/vows/-/vows-0.7.0.tgz",
              "dependencies": {
                "eyes": {
                  "version": "0.1.8",
                  "from": "eyes@>=0.1.6",
                  "resolved": "http://beta-internal:4873/eyes/-/eyes-0.1.8.tgz"
                },
                "diff": {
                  "version": "1.0.8",
                  "from": "diff@>=1.0.3 <1.1.0",
                  "resolved": "http://beta-internal:4873/diff/-/diff-1.0.8.tgz"
                }
              }
            },
            "websocket": {
              "version": "1.0.8",
              "from": "websocket@1.0.8",
              "resolved": "http://beta-internal:4873/websocket/-/websocket-1.0.8.tgz"
            },
            "websocket-server": {
              "version": "1.4.4",
              "from": "websocket-server@1.4.4",
              "resolved": "http://beta-internal:4873/websocket-server/-/websocket-server-1.4.4.tgz"
            }
          }
        },
        "gitter-redis-sentinel-client": {
          "version": "0.3.0",
          "from": "gitter-redis-sentinel-client@>=0.3.0 <0.4.0",
          "resolved": "http://beta-internal:4873/gitter-redis-sentinel-client/-/gitter-redis-sentinel-client-0.3.0.tgz",
          "dependencies": {
            "debug": {
              "version": "0.8.1",
              "from": "debug@>=0.8.0 <0.9.0",
              "resolved": "http://beta-internal:4873/debug/-/debug-0.8.1.tgz"
            }
          }
        },
        "lodash": {
          "version": "4.6.1",
          "from": "lodash@>=4.6.1 <5.0.0",
          "resolved": "http://beta-internal:4873/lodash/-/lodash-4.6.1.tgz"
        },
        "nconf": {
          "version": "0.6.9",
          "from": "nconf@>=0.6.9 <0.7.0",
          "resolved": "http://beta-internal:4873/nconf/-/nconf-0.6.9.tgz",
          "dependencies": {
            "async": {
              "version": "0.2.9",
              "from": "async@0.2.9",
              "resolved": "http://beta-internal:4873/async/-/async-0.2.9.tgz"
            },
            "ini": {
              "version": "1.3.4",
              "from": "ini@>=1.0.0 <2.0.0",
              "resolved": "http://beta-internal:4873/ini/-/ini-1.3.4.tgz"
            },
            "optimist": {
              "version": "0.6.0",
              "from": "optimist@0.6.0",
              "resolved": "http://beta-internal:4873/optimist/-/optimist-0.6.0.tgz",
              "dependencies": {
                "wordwrap": {
                  "version": "0.0.3",
                  "from": "wordwrap@>=0.0.2 <0.1.0",
                  "resolved": "http://beta-internal:4873/wordwrap/-/wordwrap-0.0.3.tgz"
                },
                "minimist": {
                  "version": "0.0.10",
                  "from": "minimist@>=0.0.1 <0.1.0",
                  "resolved": "http://beta-internal:4873/minimist/-/minimist-0.0.10.tgz"
                }
              }
            }
          }
        },
        "node-statsd": {
          "version": "0.1.1",
          "from": "node-statsd@>=0.1.1 <0.2.0",
          "resolved": "http://beta-internal:4873/node-statsd/-/node-statsd-0.1.1.tgz"
        },
        "raven": {
          "version": "0.8.1",
          "from": "raven@>=0.8.1 <0.9.0",
          "resolved": "http://beta-internal:4873/raven/-/raven-0.8.1.tgz",
          "dependencies": {
            "cookie": {
              "version": "0.1.0",
              "from": "cookie@0.1.0",
              "resolved": "http://beta-internal:4873/cookie/-/cookie-0.1.0.tgz"
            },
            "lsmod": {
              "version": "0.0.3",
              "from": "lsmod@>=0.0.3 <0.1.0",
              "resolved": "http://beta-internal:4873/lsmod/-/lsmod-0.0.3.tgz"
            },
            "node-uuid": {
              "version": "1.4.7",
              "from": "node-uuid@>=1.4.1 <1.5.0",
              "resolved": "http://beta-internal:4873/node-uuid/-/node-uuid-1.4.7.tgz"
            },
            "stack-trace": {
              "version": "0.0.7",
              "from": "stack-trace@0.0.7",
              "resolved": "http://beta-internal:4873/stack-trace/-/stack-trace-0.0.7.tgz"
            }
          }
        },
        "redis": {
          "version": "0.10.3",
          "from": "redis@>=0.10.1 <0.11.0",
          "resolved": "http://beta-internal:4873/redis/-/redis-0.10.3.tgz"
        },
        "universal-analytics": {
          "version": "0.3.10",
          "from": "universal-analytics@>=0.3.4 <0.4.0",
          "resolved": "http://beta-internal:4873/universal-analytics/-/universal-analytics-0.3.10.tgz",
          "dependencies": {
            "async": {
              "version": "0.2.10",
              "from": "async@>=0.2.0 <0.3.0",
              "resolved": "http://beta-internal:4873/async/-/async-0.2.10.tgz"
            }
          }
        }
      }
    },
    "gitter-faye": {
      "version": "1.1.0-h",
      "from": "gitter-faye@>=1.1.0-e <2.0.0",
      "resolved": "http://beta-internal:4873/gitter-faye/-/gitter-faye-1.1.0-h.tgz",
      "dependencies": {
        "faye-websocket": {
          "version": "0.9.4",
          "from": "faye-websocket@>=0.9.4 <0.10.0",
          "resolved": "http://beta-internal:4873/faye-websocket/-/faye-websocket-0.9.4.tgz",
          "dependencies": {
            "websocket-driver": {
              "version": "0.6.4",
              "from": "websocket-driver@>=0.5.1",
              "resolved": "http://beta-internal:4873/websocket-driver/-/websocket-driver-0.6.4.tgz",
              "dependencies": {
                "websocket-extensions": {
                  "version": "0.1.1",
                  "from": "websocket-extensions@>=0.1.1",
                  "resolved": "http://beta-internal:4873/websocket-extensions/-/websocket-extensions-0.1.1.tgz"
                }
              }
            }
          }
        },
        "tunnel-agent": {
          "version": "0.4.2",
          "from": "tunnel-agent@>=0.4.0 <0.5.0",
          "resolved": "http://beta-internal:4873/tunnel-agent/-/tunnel-agent-0.4.2.tgz"
        }
      }
    },
    "gitter-faye-redis": {
      "version": "0.4.4",
      "from": "gitter-faye-redis@>=0.4.4 <0.5.0",
      "resolved": "http://beta-internal:4873/gitter-faye-redis/-/gitter-faye-redis-0.4.4.tgz",
      "dependencies": {
        "redis": {
          "version": "2.5.0-1",
          "from": "redis@latest",
          "resolved": "http://beta-internal:4873/redis/-/redis-2.5.0-1.tgz",
          "dependencies": {
            "double-ended-queue": {
              "version": "2.1.0-0",
              "from": "double-ended-queue@>=2.1.0-0 <3.0.0",
              "resolved": "http://beta-internal:4873/double-ended-queue/-/double-ended-queue-2.1.0-0.tgz"
            },
            "redis-commands": {
              "version": "1.1.0",
              "from": "redis-commands@>=1.0.1 <2.0.0",
              "resolved": "http://beta-internal:4873/redis-commands/-/redis-commands-1.1.0.tgz"
            },
            "redis-parser": {
              "version": "1.1.0",
              "from": "redis-parser@>=1.1.0 <2.0.0",
              "resolved": "http://beta-internal:4873/redis-parser/-/redis-parser-1.1.0.tgz"
            }
          }
        }
      }
    },
    "gitter-markdown-processor": {
      "version": "11.1.1",
      "from": "gitter-markdown-processor@>=11.1.1 <12.0.0",
      "resolved": "http://beta-internal:4873/gitter-markdown-processor/-/gitter-markdown-processor-11.1.1.tgz",
      "dependencies": {
        "gitter-marked": {
          "version": "0.9.1",
          "from": "gitter-marked@>=0.9.1 <0.10.0",
          "resolved": "http://beta-internal:4873/gitter-marked/-/gitter-marked-0.9.1.tgz"
        },
        "highlight.js": {
          "version": "8.5.0",
          "from": "highlight.js@>=8.5.0 <8.6.0",
          "resolved": "http://beta-internal:4873/highlight.js/-/highlight.js-8.5.0.tgz"
        },
        "htmlencode": {
          "version": "0.0.4",
          "from": "htmlencode@0.0.4",
          "resolved": "http://beta-internal:4873/htmlencode/-/htmlencode-0.0.4.tgz"
        },
        "katex": {
          "version": "0.5.1",
          "from": "katex@>=0.5.1 <0.6.0",
          "resolved": "http://beta-internal:4873/katex/-/katex-0.5.1.tgz",
          "dependencies": {
            "match-at": {
              "version": "0.1.0",
              "from": "match-at@>=0.1.0 <0.2.0",
              "resolved": "http://beta-internal:4873/match-at/-/match-at-0.1.0.tgz"
            }
          }
        },
        "worker-farm": {
          "version": "1.3.1",
          "from": "worker-farm@>=1.0.1 <2.0.0",
          "resolved": "http://beta-internal:4873/worker-farm/-/worker-farm-1.3.1.tgz",
          "dependencies": {
            "errno": {
              "version": "0.1.4",
              "from": "errno@>=0.1.1 <0.2.0-0",
              "resolved": "http://beta-internal:4873/errno/-/errno-0.1.4.tgz",
              "dependencies": {
                "prr": {
                  "version": "0.0.0",
                  "from": "prr@>=0.0.0 <0.1.0",
                  "resolved": "http://beta-internal:4873/prr/-/prr-0.0.0.tgz"
                }
              }
            },
            "xtend": {
              "version": "4.0.1",
              "from": "xtend@>=4.0.0 <4.1.0-0",
              "resolved": "http://beta-internal:4873/xtend/-/xtend-4.0.1.tgz"
            }
          }
        }
      }
    },
    "gitter-passport-github": {
      "version": "0.1.8-f",
      "from": "gitter-passport-github@>=0.1.8-f <0.2.0",
      "resolved": "http://beta-internal:4873/gitter-passport-github/-/gitter-passport-github-0.1.8-f.tgz",
      "dependencies": {
        "gitter-passport-oauth": {
          "version": "1.0.0-f",
          "from": "gitter-passport-oauth@>=1.0.0-f <2.0.0",
          "resolved": "http://beta-internal:4873/gitter-passport-oauth/-/gitter-passport-oauth-1.0.0-f.tgz",
          "dependencies": {
            "passport-oauth1": {
              "version": "1.1.0",
              "from": "passport-oauth1@>=1.0.0 <2.0.0",
              "resolved": "http://beta-internal:4873/passport-oauth1/-/passport-oauth1-1.1.0.tgz",
              "dependencies": {
                "passport-strategy": {
                  "version": "1.0.0",
                  "from": "passport-strategy@>=1.0.0 <2.0.0",
                  "resolved": "http://beta-internal:4873/passport-strategy/-/passport-strategy-1.0.0.tgz"
                },
                "oauth": {
                  "version": "0.9.14",
                  "from": "oauth@>=0.9.0 <0.10.0",
                  "resolved": "http://beta-internal:4873/oauth/-/oauth-0.9.14.tgz"
                },
                "utils-merge": {
                  "version": "1.0.0",
                  "from": "utils-merge@>=1.0.0 <2.0.0",
                  "resolved": "http://beta-internal:4873/utils-merge/-/utils-merge-1.0.0.tgz"
                }
              }
            }
          }
        },
        "pkginfo": {
          "version": "0.2.3",
          "from": "pkginfo@>=0.2.0 <0.3.0",
          "resolved": "http://beta-internal:4873/pkginfo/-/pkginfo-0.2.3.tgz"
        }
      }
    },
    "gitter-passport-http-bearer": {
      "version": "1.1.2",
      "from": "gitter-passport-http-bearer@>=1.1.2 <2.0.0",
      "resolved": "http://beta-internal:4873/gitter-passport-http-bearer/-/gitter-passport-http-bearer-1.1.2.tgz",
      "dependencies": {
        "passport-strategy": {
          "version": "1.0.0",
          "from": "passport-strategy@>=1.0.0 <2.0.0",
          "resolved": "http://beta-internal:4873/passport-strategy/-/passport-strategy-1.0.0.tgz"
        }
      }
    },
    "gitter-passport-oauth2": {
      "version": "1.1.2-b",
      "from": "gitter-passport-oauth2@>=1.1.2-b <2.0.0",
      "resolved": "http://beta-internal:4873/gitter-passport-oauth2/-/gitter-passport-oauth2-1.1.2-b.tgz",
      "dependencies": {
        "passport-strategy": {
          "version": "1.0.0",
          "from": "passport-strategy@>=1.0.0 <2.0.0",
          "resolved": "http://beta-internal:4873/passport-strategy/-/passport-strategy-1.0.0.tgz"
        },
        "oauth": {
          "version": "0.9.14",
          "from": "oauth@>=0.9.0 <0.10.0",
          "resolved": "http://beta-internal:4873/oauth/-/oauth-0.9.14.tgz"
        },
        "uid2": {
          "version": "0.0.3",
          "from": "uid2@>=0.0.0 <0.1.0",
          "resolved": "http://beta-internal:4873/uid2/-/uid2-0.0.3.tgz"
        }
      }
    },
    "gitter-realtime-client": {
      "version": "1.0.2",
      "from": "gitter-realtime-client@>=1.0.2 <2.0.0",
      "resolved": "http://beta-internal:4873/gitter-realtime-client/-/gitter-realtime-client-1.0.2.tgz",
      "dependencies": {
        "backbone": {
          "version": "1.3.1",
          "from": "backbone@>=1.1.2 <2.0.0",
          "resolved": "http://beta-internal:4873/backbone/-/backbone-1.3.1.tgz"
        },
        "backbone-sorted-collection": {
          "version": "0.3.9",
          "from": "git://github.com/gitterhq/backbone-sorted-collection.git#79ce522",
          "resolved": "git://github.com/gitterhq/backbone-sorted-collection.git#79ce5228344e26a64f2d5b648698a9349c9030dd",
          "dependencies": {
            "backbone-collection-proxy": {
              "version": "0.2.5",
              "from": "backbone-collection-proxy@>=0.2.0 <0.3.0",
              "resolved": "http://beta-internal:4873/backbone-collection-proxy/-/backbone-collection-proxy-0.2.5.tgz"
            }
          }
        },
        "backbone-url-resolver": {
          "version": "0.1.1",
          "from": "backbone-url-resolver@>=0.1.1 <0.2.0",
          "resolved": "http://beta-internal:4873/backbone-url-resolver/-/backbone-url-resolver-0.1.1.tgz"
        },
        "debug-proxy": {
          "version": "0.2.0",
          "from": "debug-proxy@>=0.2.0 <0.3.0",
          "resolved": "http://beta-internal:4873/debug-proxy/-/debug-proxy-0.2.0.tgz"
        },
        "halley": {
          "version": "0.4.7",
          "from": "halley@>=0.4.6 <0.5.0",
          "resolved": "http://beta-internal:4873/halley/-/halley-0.4.7.tgz",
          "dependencies": {
            "backbone": {
              "version": "1.2.3",
              "from": "backbone@1.2.3",
              "resolved": "http://beta-internal:4873/backbone/-/backbone-1.2.3.tgz"
            },
            "backbone-events-standalone": {
              "version": "0.2.7",
              "from": "git://github.com/suprememoocow/backbone-events-standalone.git#e3cf6aaf0742d655687296753836339dcf0ff483",
              "resolved": "git://github.com/suprememoocow/backbone-events-standalone.git#e3cf6aaf0742d655687296753836339dcf0ff483"
            },
            "faye-websocket": {
              "version": "0.10.0",
              "from": "faye-websocket@>=0.10.0 <0.11.0",
              "resolved": "http://beta-internal:4873/faye-websocket/-/faye-websocket-0.10.0.tgz",
              "dependencies": {
                "websocket-driver": {
                  "version": "0.6.4",
                  "from": "websocket-driver@>=0.5.1",
                  "resolved": "http://beta-internal:4873/websocket-driver/-/websocket-driver-0.6.4.tgz",
                  "dependencies": {
                    "websocket-extensions": {
                      "version": "0.1.1",
                      "from": "websocket-extensions@>=0.1.1",
                      "resolved": "http://beta-internal:4873/websocket-extensions/-/websocket-extensions-0.1.1.tgz"
                    }
                  }
                }
              }
            },
            "inherits": {
              "version": "2.0.1",
              "from": "inherits@>=2.0.1 <2.1.0",
              "resolved": "http://beta-internal:4873/inherits/-/inherits-2.0.1.tgz"
            }
          }
        }
      }
    },
    "gitter-redis-scripto": {
      "version": "0.2.3",
      "from": "gitter-redis-scripto@>=0.2.2 <0.3.0",
      "resolved": "http://beta-internal:4873/gitter-redis-scripto/-/gitter-redis-scripto-0.2.3.tgz",
      "dependencies": {
        "redis": {
          "version": "0.8.6",
          "from": "redis@>=0.8.0 <0.9.0",
          "resolved": "http://beta-internal:4873/redis/-/redis-0.8.6.tgz"
        },
        "debug": {
          "version": "0.7.4",
          "from": "debug@>=0.7.0 <0.8.0",
          "resolved": "http://beta-internal:4873/debug/-/debug-0.7.4.tgz"
        }
      }
    },
    "gitter-services": {
      "version": "1.16.0",
      "from": "git+https://github.com/gitterHQ/services.git#1.16.0",
      "resolved": "git+https://github.com/gitterHQ/services.git#43c5cc05f7102ae2959d64e58b9e3b37f28f661c",
      "dependencies": {
        "require-all": {
          "version": "0.0.8",
          "from": "require-all@0.0.8",
          "resolved": "http://beta-internal:4873/require-all/-/require-all-0.0.8.tgz"
        },
        "qs": {
          "version": "1.2.2",
          "from": "qs@>=1.0.0 <2.0.0",
          "resolved": "http://beta-internal:4873/qs/-/qs-1.2.2.tgz"
        },
        "extend": {
          "version": "1.3.0",
          "from": "extend@>=1.2.1 <2.0.0",
          "resolved": "http://beta-internal:4873/extend/-/extend-1.3.0.tgz"
        }
      }
    },
    "gitter-web-appevents": {
      "version": "1.0.0",
      "from": "modules/appevents",
      "resolved": "file:modules/appevents"
    },
    "gitter-web-cache-wrapper": {
      "version": "1.0.0",
      "from": "modules/cache-wrapper",
      "resolved": "file:modules/cache-wrapper"
    },
    "gitter-web-env": {
      "version": "1.0.0",
      "from": "modules/env",
      "resolved": "file:modules/env"
    },
    "gitter-web-github": {
      "version": "1.0.0",
      "from": "modules/github",
      "resolved": "file:modules/github"
    },
    "gitter-web-github-backend": {
      "version": "1.0.0",
      "from": "modules/github-backend",
      "resolved": "file:modules/github-backend"
    },
    "gitter-web-google-backend": {
      "version": "1.0.0",
      "from": "modules/google-backend",
      "resolved": "file:modules/google-backend"
    },
    "gitter-web-intercom": {
      "version": "1.0.0",
      "from": "modules/intercom",
      "resolved": "file:modules/intercom"
    },
    "gitter-web-linkedin-backend": {
      "version": "1.0.0",
      "from": "modules/linkedin-backend",
      "resolved": "file:modules/linkedin-backend"
    },
    "gitter-web-presence": {
      "version": "1.0.0",
      "from": "modules/presence",
      "resolved": "file:modules/presence"
    },
    "gitter-web-push-notification-filter": {
      "version": "1.0.0",
      "from": "modules/push-notification-filter",
      "resolved": "file:modules/push-notification-filter"
    },
    "gitter-web-shared": {
      "version": "1.0.0",
      "from": "shared",
      "resolved": "file:shared"
    },
    "gitter-web-split-tests": {
      "version": "1.0.0",
      "from": "modules/split-tests",
      "resolved": "file:modules/split-tests"
    },
    "gitter-web-suggestions": {
      "version": "1.0.0",
      "from": "modules/suggestions",
      "resolved": "file:modules/suggestions"
    },
    "gitter-web-twitter-backend": {
      "version": "1.0.0",
      "from": "modules/twitter-backend",
      "resolved": "file:modules/twitter-backend"
    },
    "handlebars": {
      "version": "3.0.3",
      "from": "handlebars@>=3.0.3 <3.1.0",
      "resolved": "http://beta-internal:4873/handlebars/-/handlebars-3.0.3.tgz",
      "dependencies": {
        "optimist": {
          "version": "0.6.1",
          "from": "optimist@>=0.6.1 <0.7.0",
          "resolved": "http://beta-internal:4873/optimist/-/optimist-0.6.1.tgz",
          "dependencies": {
            "wordwrap": {
              "version": "0.0.3",
              "from": "wordwrap@>=0.0.2 <0.1.0",
              "resolved": "http://beta-internal:4873/wordwrap/-/wordwrap-0.0.3.tgz"
            },
            "minimist": {
              "version": "0.0.10",
              "from": "minimist@>=0.0.1 <0.1.0",
              "resolved": "http://beta-internal:4873/minimist/-/minimist-0.0.10.tgz"
            }
          }
        },
        "source-map": {
          "version": "0.1.43",
          "from": "source-map@>=0.1.40 <0.2.0",
          "resolved": "http://beta-internal:4873/source-map/-/source-map-0.1.43.tgz",
          "dependencies": {
            "amdefine": {
              "version": "1.0.0",
              "from": "amdefine@>=0.0.4",
              "resolved": "http://beta-internal:4873/amdefine/-/amdefine-1.0.0.tgz"
            }
          }
        },
        "uglify-js": {
          "version": "2.3.6",
          "from": "uglify-js@>=2.3.0 <2.4.0",
          "resolved": "http://beta-internal:4873/uglify-js/-/uglify-js-2.3.6.tgz",
          "dependencies": {
            "async": {
              "version": "0.2.10",
              "from": "async@>=0.2.6 <0.3.0",
              "resolved": "http://beta-internal:4873/async/-/async-0.2.10.tgz"
            },
            "optimist": {
              "version": "0.3.7",
              "from": "optimist@>=0.3.5 <0.4.0",
              "resolved": "http://beta-internal:4873/optimist/-/optimist-0.3.7.tgz",
              "dependencies": {
                "wordwrap": {
                  "version": "0.0.3",
                  "from": "wordwrap@>=0.0.2 <0.1.0",
                  "resolved": "http://beta-internal:4873/wordwrap/-/wordwrap-0.0.3.tgz"
                }
              }
            }
          }
        }
      }
    },
    "heapdump": {
      "version": "0.3.7",
      "from": "heapdump@>=0.3.7 <0.4.0",
      "resolved": "http://beta-internal:4873/heapdump/-/heapdump-0.3.7.tgz"
    },
    "highlight.js": {
      "version": "8.9.1",
      "from": "highlight.js@>=8.6.0 <9.0.0",
      "resolved": "http://beta-internal:4873/highlight.js/-/highlight.js-8.9.1.tgz"
    },
    "i18n": {
      "version": "0.4.1",
      "from": "i18n@>=0.4.1 <0.5.0",
      "resolved": "http://beta-internal:4873/i18n/-/i18n-0.4.1.tgz",
      "dependencies": {
        "sprintf": {
          "version": "0.1.5",
          "from": "sprintf@>=0.1.1",
          "resolved": "http://beta-internal:4873/sprintf/-/sprintf-0.1.5.tgz"
        }
      }
    },
    "i18n-2": {
      "version": "0.4.6",
      "from": "i18n-2@>=0.4.6 <0.5.0",
      "resolved": "http://beta-internal:4873/i18n-2/-/i18n-2-0.4.6.tgz",
      "dependencies": {
        "sprintf": {
          "version": "0.1.5",
          "from": "sprintf@>=0.1.1",
          "resolved": "http://beta-internal:4873/sprintf/-/sprintf-0.1.5.tgz"
        }
      }
    },
    "intercom-client": {
      "version": "2.6.0",
      "from": "intercom-client@>=2.6.0 <3.0.0",
      "resolved": "http://beta-internal:4873/intercom-client/-/intercom-client-2.6.0.tgz",
      "dependencies": {
        "babel-eslint": {
          "version": "4.1.8",
          "from": "babel-eslint@>=4.1.3 <5.0.0",
          "resolved": "http://beta-internal:4873/babel-eslint/-/babel-eslint-4.1.8.tgz",
          "dependencies": {
            "babel-core": {
              "version": "5.8.35",
              "from": "babel-core@>=5.8.33 <6.0.0",
              "resolved": "http://beta-internal:4873/babel-core/-/babel-core-5.8.35.tgz",
              "dependencies": {
                "babel-plugin-constant-folding": {
                  "version": "1.0.1",
                  "from": "babel-plugin-constant-folding@>=1.0.1 <2.0.0",
                  "resolved": "http://beta-internal:4873/babel-plugin-constant-folding/-/babel-plugin-constant-folding-1.0.1.tgz"
                },
                "babel-plugin-dead-code-elimination": {
                  "version": "1.0.2",
                  "from": "babel-plugin-dead-code-elimination@>=1.0.2 <2.0.0",
                  "resolved": "http://beta-internal:4873/babel-plugin-dead-code-elimination/-/babel-plugin-dead-code-elimination-1.0.2.tgz"
                },
                "babel-plugin-eval": {
                  "version": "1.0.1",
                  "from": "babel-plugin-eval@>=1.0.1 <2.0.0",
                  "resolved": "http://beta-internal:4873/babel-plugin-eval/-/babel-plugin-eval-1.0.1.tgz"
                },
                "babel-plugin-inline-environment-variables": {
                  "version": "1.0.1",
                  "from": "babel-plugin-inline-environment-variables@>=1.0.1 <2.0.0",
                  "resolved": "http://beta-internal:4873/babel-plugin-inline-environment-variables/-/babel-plugin-inline-environment-variables-1.0.1.tgz"
                },
                "babel-plugin-jscript": {
                  "version": "1.0.4",
                  "from": "babel-plugin-jscript@>=1.0.4 <2.0.0",
                  "resolved": "http://beta-internal:4873/babel-plugin-jscript/-/babel-plugin-jscript-1.0.4.tgz"
                },
                "babel-plugin-member-expression-literals": {
                  "version": "1.0.1",
                  "from": "babel-plugin-member-expression-literals@>=1.0.1 <2.0.0",
                  "resolved": "http://beta-internal:4873/babel-plugin-member-expression-literals/-/babel-plugin-member-expression-literals-1.0.1.tgz"
                },
                "babel-plugin-property-literals": {
                  "version": "1.0.1",
                  "from": "babel-plugin-property-literals@>=1.0.1 <2.0.0",
                  "resolved": "http://beta-internal:4873/babel-plugin-property-literals/-/babel-plugin-property-literals-1.0.1.tgz"
                },
                "babel-plugin-proto-to-assign": {
                  "version": "1.0.4",
                  "from": "babel-plugin-proto-to-assign@>=1.0.3 <2.0.0",
                  "resolved": "http://beta-internal:4873/babel-plugin-proto-to-assign/-/babel-plugin-proto-to-assign-1.0.4.tgz"
                },
                "babel-plugin-react-constant-elements": {
                  "version": "1.0.3",
                  "from": "babel-plugin-react-constant-elements@>=1.0.3 <2.0.0",
                  "resolved": "http://beta-internal:4873/babel-plugin-react-constant-elements/-/babel-plugin-react-constant-elements-1.0.3.tgz"
                },
                "babel-plugin-react-display-name": {
                  "version": "1.0.3",
                  "from": "babel-plugin-react-display-name@>=1.0.3 <2.0.0",
                  "resolved": "http://beta-internal:4873/babel-plugin-react-display-name/-/babel-plugin-react-display-name-1.0.3.tgz"
                },
                "babel-plugin-remove-console": {
                  "version": "1.0.1",
                  "from": "babel-plugin-remove-console@>=1.0.1 <2.0.0",
                  "resolved": "http://beta-internal:4873/babel-plugin-remove-console/-/babel-plugin-remove-console-1.0.1.tgz"
                },
                "babel-plugin-remove-debugger": {
                  "version": "1.0.1",
                  "from": "babel-plugin-remove-debugger@>=1.0.1 <2.0.0",
                  "resolved": "http://beta-internal:4873/babel-plugin-remove-debugger/-/babel-plugin-remove-debugger-1.0.1.tgz"
                },
                "babel-plugin-runtime": {
                  "version": "1.0.7",
                  "from": "babel-plugin-runtime@>=1.0.7 <2.0.0",
                  "resolved": "http://beta-internal:4873/babel-plugin-runtime/-/babel-plugin-runtime-1.0.7.tgz"
                },
                "babel-plugin-undeclared-variables-check": {
                  "version": "1.0.2",
                  "from": "babel-plugin-undeclared-variables-check@>=1.0.2 <2.0.0",
                  "resolved": "http://beta-internal:4873/babel-plugin-undeclared-variables-check/-/babel-plugin-undeclared-variables-check-1.0.2.tgz",
                  "dependencies": {
                    "leven": {
                      "version": "1.0.2",
                      "from": "leven@>=1.0.2 <2.0.0",
                      "resolved": "http://beta-internal:4873/leven/-/leven-1.0.2.tgz"
                    }
                  }
                },
                "babel-plugin-undefined-to-void": {
                  "version": "1.1.6",
                  "from": "babel-plugin-undefined-to-void@>=1.1.6 <2.0.0",
                  "resolved": "http://beta-internal:4873/babel-plugin-undefined-to-void/-/babel-plugin-undefined-to-void-1.1.6.tgz"
                },
                "babylon": {
                  "version": "5.8.35",
                  "from": "babylon@>=5.8.35 <6.0.0",
                  "resolved": "http://beta-internal:4873/babylon/-/babylon-5.8.35.tgz"
                },
                "bluebird": {
                  "version": "2.10.2",
                  "from": "bluebird@>=2.9.33 <3.0.0",
                  "resolved": "http://beta-internal:4873/bluebird/-/bluebird-2.10.2.tgz"
                },
                "chalk": {
                  "version": "1.1.1",
                  "from": "chalk@>=1.0.0 <2.0.0",
                  "resolved": "http://beta-internal:4873/chalk/-/chalk-1.1.1.tgz",
                  "dependencies": {
                    "ansi-styles": {
                      "version": "2.2.0",
                      "from": "ansi-styles@>=2.1.0 <3.0.0",
                      "resolved": "http://beta-internal:4873/ansi-styles/-/ansi-styles-2.2.0.tgz",
                      "dependencies": {
                        "color-convert": {
                          "version": "1.0.0",
                          "from": "color-convert@>=1.0.0 <2.0.0",
                          "resolved": "http://beta-internal:4873/color-convert/-/color-convert-1.0.0.tgz"
                        }
                      }
                    },
                    "escape-string-regexp": {
                      "version": "1.0.5",
                      "from": "escape-string-regexp@>=1.0.2 <2.0.0",
                      "resolved": "http://beta-internal:4873/escape-string-regexp/-/escape-string-regexp-1.0.5.tgz"
                    },
                    "has-ansi": {
                      "version": "2.0.0",
                      "from": "has-ansi@>=2.0.0 <3.0.0",
                      "resolved": "http://beta-internal:4873/has-ansi/-/has-ansi-2.0.0.tgz",
                      "dependencies": {
                        "ansi-regex": {
                          "version": "2.0.0",
                          "from": "ansi-regex@>=2.0.0 <3.0.0",
                          "resolved": "http://beta-internal:4873/ansi-regex/-/ansi-regex-2.0.0.tgz"
                        }
                      }
                    },
                    "strip-ansi": {
                      "version": "3.0.1",
                      "from": "strip-ansi@>=3.0.0 <4.0.0",
                      "resolved": "http://beta-internal:4873/strip-ansi/-/strip-ansi-3.0.1.tgz",
                      "dependencies": {
                        "ansi-regex": {
                          "version": "2.0.0",
                          "from": "ansi-regex@>=2.0.0 <3.0.0",
                          "resolved": "http://beta-internal:4873/ansi-regex/-/ansi-regex-2.0.0.tgz"
                        }
                      }
                    },
                    "supports-color": {
                      "version": "2.0.0",
                      "from": "supports-color@>=2.0.0 <3.0.0",
                      "resolved": "http://beta-internal:4873/supports-color/-/supports-color-2.0.0.tgz"
                    }
                  }
                },
                "convert-source-map": {
                  "version": "1.2.0",
                  "from": "convert-source-map@>=1.1.0 <2.0.0",
                  "resolved": "http://beta-internal:4873/convert-source-map/-/convert-source-map-1.2.0.tgz"
                },
                "core-js": {
                  "version": "1.2.6",
                  "from": "core-js@>=1.0.0 <2.0.0",
                  "resolved": "http://beta-internal:4873/core-js/-/core-js-1.2.6.tgz"
                },
                "detect-indent": {
                  "version": "3.0.1",
                  "from": "detect-indent@>=3.0.0 <4.0.0",
                  "resolved": "http://beta-internal:4873/detect-indent/-/detect-indent-3.0.1.tgz",
                  "dependencies": {
                    "get-stdin": {
                      "version": "4.0.1",
                      "from": "get-stdin@>=4.0.1 <5.0.0",
                      "resolved": "http://beta-internal:4873/get-stdin/-/get-stdin-4.0.1.tgz"
                    },
                    "minimist": {
                      "version": "1.2.0",
                      "from": "minimist@>=1.1.0 <2.0.0",
                      "resolved": "http://beta-internal:4873/minimist/-/minimist-1.2.0.tgz"
                    }
                  }
                },
                "esutils": {
                  "version": "2.0.2",
                  "from": "esutils@>=2.0.0 <3.0.0",
                  "resolved": "http://beta-internal:4873/esutils/-/esutils-2.0.2.tgz"
                },
                "fs-readdir-recursive": {
                  "version": "0.1.2",
                  "from": "fs-readdir-recursive@>=0.1.0 <0.2.0",
                  "resolved": "http://beta-internal:4873/fs-readdir-recursive/-/fs-readdir-recursive-0.1.2.tgz"
                },
                "globals": {
                  "version": "6.4.1",
                  "from": "globals@>=6.4.0 <7.0.0",
                  "resolved": "http://beta-internal:4873/globals/-/globals-6.4.1.tgz"
                },
                "home-or-tmp": {
                  "version": "1.0.0",
                  "from": "home-or-tmp@>=1.0.0 <2.0.0",
                  "resolved": "http://beta-internal:4873/home-or-tmp/-/home-or-tmp-1.0.0.tgz",
                  "dependencies": {
                    "os-tmpdir": {
                      "version": "1.0.1",
                      "from": "os-tmpdir@>=1.0.1 <2.0.0",
                      "resolved": "http://beta-internal:4873/os-tmpdir/-/os-tmpdir-1.0.1.tgz"
                    },
                    "user-home": {
                      "version": "1.1.1",
                      "from": "user-home@>=1.1.1 <2.0.0",
                      "resolved": "http://beta-internal:4873/user-home/-/user-home-1.1.1.tgz"
                    }
                  }
                },
                "is-integer": {
                  "version": "1.0.6",
                  "from": "is-integer@>=1.0.4 <2.0.0",
                  "resolved": "http://beta-internal:4873/is-integer/-/is-integer-1.0.6.tgz",
                  "dependencies": {
                    "is-finite": {
                      "version": "1.0.1",
                      "from": "is-finite@>=1.0.0 <2.0.0",
                      "resolved": "http://beta-internal:4873/is-finite/-/is-finite-1.0.1.tgz",
                      "dependencies": {
                        "number-is-nan": {
                          "version": "1.0.0",
                          "from": "number-is-nan@>=1.0.0 <2.0.0",
                          "resolved": "http://beta-internal:4873/number-is-nan/-/number-is-nan-1.0.0.tgz"
                        }
                      }
                    }
                  }
                },
                "js-tokens": {
                  "version": "1.0.1",
                  "from": "js-tokens@1.0.1",
                  "resolved": "http://beta-internal:4873/js-tokens/-/js-tokens-1.0.1.tgz"
                },
                "json5": {
                  "version": "0.4.0",
                  "from": "json5@>=0.4.0 <0.5.0",
                  "resolved": "http://beta-internal:4873/json5/-/json5-0.4.0.tgz"
                },
                "line-numbers": {
                  "version": "0.2.0",
                  "from": "line-numbers@0.2.0",
                  "resolved": "http://beta-internal:4873/line-numbers/-/line-numbers-0.2.0.tgz",
                  "dependencies": {
                    "left-pad": {
                      "version": "0.0.3",
                      "from": "left-pad@0.0.3",
                      "resolved": "http://beta-internal:4873/left-pad/-/left-pad-0.0.3.tgz"
                    }
                  }
                },
                "lodash": {
                  "version": "3.10.1",
                  "from": "lodash@>=3.10.0 <4.0.0",
                  "resolved": "http://beta-internal:4873/lodash/-/lodash-3.10.1.tgz"
                },
                "minimatch": {
                  "version": "2.0.10",
                  "from": "minimatch@>=2.0.3 <3.0.0",
                  "resolved": "http://beta-internal:4873/minimatch/-/minimatch-2.0.10.tgz",
                  "dependencies": {
                    "brace-expansion": {
                      "version": "1.1.3",
                      "from": "brace-expansion@>=1.0.0 <2.0.0",
                      "resolved": "http://beta-internal:4873/brace-expansion/-/brace-expansion-1.1.3.tgz",
                      "dependencies": {
                        "balanced-match": {
                          "version": "0.3.0",
                          "from": "balanced-match@>=0.3.0 <0.4.0",
                          "resolved": "http://beta-internal:4873/balanced-match/-/balanced-match-0.3.0.tgz"
                        },
                        "concat-map": {
                          "version": "0.0.1",
                          "from": "concat-map@0.0.1",
                          "resolved": "http://beta-internal:4873/concat-map/-/concat-map-0.0.1.tgz"
                        }
                      }
                    }
                  }
                },
                "output-file-sync": {
                  "version": "1.1.1",
                  "from": "output-file-sync@>=1.1.0 <2.0.0",
                  "resolved": "http://beta-internal:4873/output-file-sync/-/output-file-sync-1.1.1.tgz",
                  "dependencies": {
                    "mkdirp": {
                      "version": "0.5.1",
                      "from": "mkdirp@>=0.5.1 <0.6.0",
                      "resolved": "http://beta-internal:4873/mkdirp/-/mkdirp-0.5.1.tgz",
                      "dependencies": {
                        "minimist": {
                          "version": "0.0.8",
                          "from": "minimist@0.0.8",
                          "resolved": "http://beta-internal:4873/minimist/-/minimist-0.0.8.tgz"
                        }
                      }
                    },
                    "xtend": {
                      "version": "4.0.1",
                      "from": "xtend@>=4.0.0 <5.0.0",
                      "resolved": "http://beta-internal:4873/xtend/-/xtend-4.0.1.tgz"
                    }
                  }
                },
                "path-exists": {
                  "version": "1.0.0",
                  "from": "path-exists@>=1.0.0 <2.0.0",
                  "resolved": "http://beta-internal:4873/path-exists/-/path-exists-1.0.0.tgz"
                },
                "path-is-absolute": {
                  "version": "1.0.0",
                  "from": "path-is-absolute@>=1.0.0 <2.0.0",
                  "resolved": "http://beta-internal:4873/path-is-absolute/-/path-is-absolute-1.0.0.tgz"
                },
                "private": {
                  "version": "0.1.6",
                  "from": "private@>=0.1.6 <0.2.0",
                  "resolved": "http://beta-internal:4873/private/-/private-0.1.6.tgz"
                },
                "regenerator": {
                  "version": "0.8.40",
                  "from": "regenerator@0.8.40",
                  "resolved": "http://beta-internal:4873/regenerator/-/regenerator-0.8.40.tgz",
                  "dependencies": {
                    "commoner": {
                      "version": "0.10.4",
                      "from": "commoner@>=0.10.3 <0.11.0",
                      "resolved": "http://beta-internal:4873/commoner/-/commoner-0.10.4.tgz",
                      "dependencies": {
                        "commander": {
                          "version": "2.9.0",
                          "from": "commander@>=2.5.0 <3.0.0",
                          "resolved": "http://beta-internal:4873/commander/-/commander-2.9.0.tgz",
                          "dependencies": {
                            "graceful-readlink": {
                              "version": "1.0.1",
                              "from": "graceful-readlink@>=1.0.0",
                              "resolved": "http://beta-internal:4873/graceful-readlink/-/graceful-readlink-1.0.1.tgz"
                            }
                          }
                        },
                        "detective": {
                          "version": "4.3.1",
                          "from": "detective@>=4.3.1 <5.0.0",
                          "resolved": "http://beta-internal:4873/detective/-/detective-4.3.1.tgz",
                          "dependencies": {
                            "acorn": {
                              "version": "1.2.2",
                              "from": "acorn@>=1.0.3 <2.0.0",
                              "resolved": "http://beta-internal:4873/acorn/-/acorn-1.2.2.tgz"
                            },
                            "defined": {
                              "version": "1.0.0",
                              "from": "defined@>=1.0.0 <2.0.0",
                              "resolved": "http://beta-internal:4873/defined/-/defined-1.0.0.tgz"
                            }
                          }
                        },
                        "glob": {
                          "version": "5.0.15",
                          "from": "glob@>=5.0.15 <6.0.0",
                          "resolved": "http://beta-internal:4873/glob/-/glob-5.0.15.tgz",
                          "dependencies": {
                            "inflight": {
                              "version": "1.0.4",
                              "from": "inflight@>=1.0.4 <2.0.0",
                              "resolved": "http://beta-internal:4873/inflight/-/inflight-1.0.4.tgz",
                              "dependencies": {
                                "wrappy": {
                                  "version": "1.0.1",
                                  "from": "wrappy@>=1.0.0 <2.0.0",
                                  "resolved": "http://beta-internal:4873/wrappy/-/wrappy-1.0.1.tgz"
                                }
                              }
                            },
                            "inherits": {
                              "version": "2.0.1",
                              "from": "inherits@>=2.0.0 <3.0.0",
                              "resolved": "http://beta-internal:4873/inherits/-/inherits-2.0.1.tgz"
                            },
                            "once": {
                              "version": "1.3.3",
                              "from": "once@>=1.3.0 <2.0.0",
                              "resolved": "http://beta-internal:4873/once/-/once-1.3.3.tgz",
                              "dependencies": {
                                "wrappy": {
                                  "version": "1.0.1",
                                  "from": "wrappy@>=1.0.0 <2.0.0",
                                  "resolved": "http://beta-internal:4873/wrappy/-/wrappy-1.0.1.tgz"
                                }
                              }
                            }
                          }
                        },
                        "graceful-fs": {
                          "version": "4.1.3",
                          "from": "graceful-fs@>=4.1.2 <5.0.0",
                          "resolved": "http://beta-internal:4873/graceful-fs/-/graceful-fs-4.1.3.tgz"
                        },
                        "iconv-lite": {
                          "version": "0.4.13",
                          "from": "iconv-lite@>=0.4.5 <0.5.0",
                          "resolved": "http://beta-internal:4873/iconv-lite/-/iconv-lite-0.4.13.tgz"
                        },
                        "mkdirp": {
                          "version": "0.5.1",
                          "from": "mkdirp@>=0.5.0 <0.6.0",
                          "resolved": "http://beta-internal:4873/mkdirp/-/mkdirp-0.5.1.tgz",
                          "dependencies": {
                            "minimist": {
                              "version": "0.0.8",
                              "from": "minimist@0.0.8",
                              "resolved": "http://beta-internal:4873/minimist/-/minimist-0.0.8.tgz"
                            }
                          }
                        },
                        "q": {
                          "version": "1.4.1",
                          "from": "q@>=1.1.2 <2.0.0",
                          "resolved": "http://beta-internal:4873/q/-/q-1.4.1.tgz"
                        }
                      }
                    },
                    "defs": {
                      "version": "1.1.1",
                      "from": "defs@>=1.1.0 <1.2.0",
                      "resolved": "http://beta-internal:4873/defs/-/defs-1.1.1.tgz",
                      "dependencies": {
                        "alter": {
                          "version": "0.2.0",
                          "from": "alter@>=0.2.0 <0.3.0",
                          "resolved": "http://beta-internal:4873/alter/-/alter-0.2.0.tgz",
                          "dependencies": {
                            "stable": {
                              "version": "0.1.5",
                              "from": "stable@>=0.1.3 <0.2.0",
                              "resolved": "http://beta-internal:4873/stable/-/stable-0.1.5.tgz"
                            }
                          }
                        },
                        "ast-traverse": {
                          "version": "0.1.1",
                          "from": "ast-traverse@>=0.1.1 <0.2.0",
                          "resolved": "http://beta-internal:4873/ast-traverse/-/ast-traverse-0.1.1.tgz"
                        },
                        "breakable": {
                          "version": "1.0.0",
                          "from": "breakable@>=1.0.0 <1.1.0",
                          "resolved": "http://beta-internal:4873/breakable/-/breakable-1.0.0.tgz"
                        },
                        "simple-fmt": {
                          "version": "0.1.0",
                          "from": "simple-fmt@>=0.1.0 <0.2.0",
                          "resolved": "http://beta-internal:4873/simple-fmt/-/simple-fmt-0.1.0.tgz"
                        },
                        "simple-is": {
                          "version": "0.2.0",
                          "from": "simple-is@>=0.2.0 <0.3.0",
                          "resolved": "http://beta-internal:4873/simple-is/-/simple-is-0.2.0.tgz"
                        },
                        "stringmap": {
                          "version": "0.2.2",
                          "from": "stringmap@>=0.2.2 <0.3.0",
                          "resolved": "http://beta-internal:4873/stringmap/-/stringmap-0.2.2.tgz"
                        },
                        "stringset": {
                          "version": "0.2.1",
                          "from": "stringset@>=0.2.1 <0.3.0",
                          "resolved": "http://beta-internal:4873/stringset/-/stringset-0.2.1.tgz"
                        },
                        "tryor": {
                          "version": "0.1.2",
                          "from": "tryor@>=0.1.2 <0.2.0",
                          "resolved": "http://beta-internal:4873/tryor/-/tryor-0.1.2.tgz"
                        },
                        "yargs": {
                          "version": "3.27.0",
                          "from": "yargs@>=3.27.0 <3.28.0",
                          "resolved": "http://beta-internal:4873/yargs/-/yargs-3.27.0.tgz",
                          "dependencies": {
                            "camelcase": {
                              "version": "1.2.1",
                              "from": "camelcase@>=1.2.1 <2.0.0",
                              "resolved": "http://beta-internal:4873/camelcase/-/camelcase-1.2.1.tgz"
                            },
                            "cliui": {
                              "version": "2.1.0",
                              "from": "cliui@>=2.1.0 <3.0.0",
                              "resolved": "http://beta-internal:4873/cliui/-/cliui-2.1.0.tgz",
                              "dependencies": {
                                "center-align": {
                                  "version": "0.1.3",
                                  "from": "center-align@>=0.1.1 <0.2.0",
                                  "resolved": "http://beta-internal:4873/center-align/-/center-align-0.1.3.tgz",
                                  "dependencies": {
                                    "align-text": {
                                      "version": "0.1.4",
                                      "from": "align-text@>=0.1.3 <0.2.0",
                                      "resolved": "http://beta-internal:4873/align-text/-/align-text-0.1.4.tgz",
                                      "dependencies": {
                                        "kind-of": {
                                          "version": "3.0.2",
                                          "from": "kind-of@>=3.0.2 <4.0.0",
                                          "resolved": "http://beta-internal:4873/kind-of/-/kind-of-3.0.2.tgz",
                                          "dependencies": {
                                            "is-buffer": {
                                              "version": "1.1.3",
                                              "from": "is-buffer@>=1.0.2 <2.0.0",
                                              "resolved": "http://beta-internal:4873/is-buffer/-/is-buffer-1.1.3.tgz"
                                            }
                                          }
                                        },
                                        "longest": {
                                          "version": "1.0.1",
                                          "from": "longest@>=1.0.1 <2.0.0",
                                          "resolved": "http://beta-internal:4873/longest/-/longest-1.0.1.tgz"
                                        },
                                        "repeat-string": {
                                          "version": "1.5.4",
                                          "from": "repeat-string@>=1.5.2 <2.0.0",
                                          "resolved": "http://beta-internal:4873/repeat-string/-/repeat-string-1.5.4.tgz"
                                        }
                                      }
                                    },
                                    "lazy-cache": {
                                      "version": "1.0.3",
                                      "from": "lazy-cache@>=1.0.3 <2.0.0",
                                      "resolved": "http://beta-internal:4873/lazy-cache/-/lazy-cache-1.0.3.tgz"
                                    }
                                  }
                                },
                                "right-align": {
                                  "version": "0.1.3",
                                  "from": "right-align@>=0.1.1 <0.2.0",
                                  "resolved": "http://beta-internal:4873/right-align/-/right-align-0.1.3.tgz",
                                  "dependencies": {
                                    "align-text": {
                                      "version": "0.1.4",
                                      "from": "align-text@>=0.1.3 <0.2.0",
                                      "resolved": "http://beta-internal:4873/align-text/-/align-text-0.1.4.tgz",
                                      "dependencies": {
                                        "kind-of": {
                                          "version": "3.0.2",
                                          "from": "kind-of@>=3.0.2 <4.0.0",
                                          "resolved": "http://beta-internal:4873/kind-of/-/kind-of-3.0.2.tgz",
                                          "dependencies": {
                                            "is-buffer": {
                                              "version": "1.1.3",
                                              "from": "is-buffer@>=1.0.2 <2.0.0",
                                              "resolved": "http://beta-internal:4873/is-buffer/-/is-buffer-1.1.3.tgz"
                                            }
                                          }
                                        },
                                        "longest": {
                                          "version": "1.0.1",
                                          "from": "longest@>=1.0.1 <2.0.0",
                                          "resolved": "http://beta-internal:4873/longest/-/longest-1.0.1.tgz"
                                        },
                                        "repeat-string": {
                                          "version": "1.5.4",
                                          "from": "repeat-string@>=1.5.2 <2.0.0",
                                          "resolved": "http://beta-internal:4873/repeat-string/-/repeat-string-1.5.4.tgz"
                                        }
                                      }
                                    }
                                  }
                                },
                                "wordwrap": {
                                  "version": "0.0.2",
                                  "from": "wordwrap@0.0.2",
                                  "resolved": "http://beta-internal:4873/wordwrap/-/wordwrap-0.0.2.tgz"
                                }
                              }
                            },
                            "decamelize": {
                              "version": "1.2.0",
                              "from": "decamelize@>=1.0.0 <2.0.0",
                              "resolved": "http://beta-internal:4873/decamelize/-/decamelize-1.2.0.tgz"
                            },
                            "os-locale": {
                              "version": "1.4.0",
                              "from": "os-locale@>=1.4.0 <2.0.0",
                              "resolved": "http://beta-internal:4873/os-locale/-/os-locale-1.4.0.tgz",
                              "dependencies": {
                                "lcid": {
                                  "version": "1.0.0",
                                  "from": "lcid@>=1.0.0 <2.0.0",
                                  "resolved": "http://beta-internal:4873/lcid/-/lcid-1.0.0.tgz",
                                  "dependencies": {
                                    "invert-kv": {
                                      "version": "1.0.0",
                                      "from": "invert-kv@>=1.0.0 <2.0.0",
                                      "resolved": "http://beta-internal:4873/invert-kv/-/invert-kv-1.0.0.tgz"
                                    }
                                  }
                                }
                              }
                            },
                            "window-size": {
                              "version": "0.1.4",
                              "from": "window-size@>=0.1.2 <0.2.0",
                              "resolved": "http://beta-internal:4873/window-size/-/window-size-0.1.4.tgz"
                            },
                            "y18n": {
                              "version": "3.2.0",
                              "from": "y18n@>=3.2.0 <4.0.0",
                              "resolved": "http://beta-internal:4873/y18n/-/y18n-3.2.0.tgz"
                            }
                          }
                        }
                      }
                    },
                    "esprima-fb": {
                      "version": "15001.1001.0-dev-harmony-fb",
                      "from": "esprima-fb@>=15001.1001.0-dev-harmony-fb <15001.1002.0",
                      "resolved": "http://beta-internal:4873/esprima-fb/-/esprima-fb-15001.1001.0-dev-harmony-fb.tgz"
                    },
                    "recast": {
                      "version": "0.10.33",
                      "from": "recast@0.10.33",
                      "resolved": "http://beta-internal:4873/recast/-/recast-0.10.33.tgz",
                      "dependencies": {
                        "ast-types": {
                          "version": "0.8.12",
                          "from": "ast-types@0.8.12",
                          "resolved": "http://beta-internal:4873/ast-types/-/ast-types-0.8.12.tgz"
                        }
                      }
                    },
                    "through": {
                      "version": "2.3.8",
                      "from": "through@>=2.3.8 <2.4.0",
                      "resolved": "http://beta-internal:4873/through/-/through-2.3.8.tgz"
                    }
                  }
                },
                "regexpu": {
                  "version": "1.3.0",
                  "from": "regexpu@>=1.3.0 <2.0.0",
                  "resolved": "http://beta-internal:4873/regexpu/-/regexpu-1.3.0.tgz",
                  "dependencies": {
                    "esprima": {
                      "version": "2.7.2",
                      "from": "esprima@>=2.6.0 <3.0.0",
                      "resolved": "http://beta-internal:4873/esprima/-/esprima-2.7.2.tgz"
                    },
                    "recast": {
                      "version": "0.10.43",
                      "from": "recast@>=0.10.10 <0.11.0",
                      "resolved": "http://beta-internal:4873/recast/-/recast-0.10.43.tgz",
                      "dependencies": {
                        "esprima-fb": {
                          "version": "15001.1001.0-dev-harmony-fb",
                          "from": "esprima-fb@>=15001.1001.0-dev-harmony-fb <15001.1002.0",
                          "resolved": "http://beta-internal:4873/esprima-fb/-/esprima-fb-15001.1001.0-dev-harmony-fb.tgz"
                        },
                        "ast-types": {
                          "version": "0.8.15",
                          "from": "ast-types@0.8.15",
                          "resolved": "http://beta-internal:4873/ast-types/-/ast-types-0.8.15.tgz"
                        }
                      }
                    },
                    "regenerate": {
                      "version": "1.2.1",
                      "from": "regenerate@>=1.2.1 <2.0.0",
                      "resolved": "http://beta-internal:4873/regenerate/-/regenerate-1.2.1.tgz"
                    },
                    "regjsgen": {
                      "version": "0.2.0",
                      "from": "regjsgen@>=0.2.0 <0.3.0",
                      "resolved": "http://beta-internal:4873/regjsgen/-/regjsgen-0.2.0.tgz"
                    },
                    "regjsparser": {
                      "version": "0.1.5",
                      "from": "regjsparser@>=0.1.4 <0.2.0",
                      "resolved": "http://beta-internal:4873/regjsparser/-/regjsparser-0.1.5.tgz",
                      "dependencies": {
                        "jsesc": {
                          "version": "0.5.0",
                          "from": "jsesc@>=0.5.0 <0.6.0",
                          "resolved": "http://beta-internal:4873/jsesc/-/jsesc-0.5.0.tgz"
                        }
                      }
                    }
                  }
                },
                "repeating": {
                  "version": "1.1.3",
                  "from": "repeating@>=1.1.2 <2.0.0",
                  "resolved": "http://beta-internal:4873/repeating/-/repeating-1.1.3.tgz",
                  "dependencies": {
                    "is-finite": {
                      "version": "1.0.1",
                      "from": "is-finite@>=1.0.0 <2.0.0",
                      "resolved": "http://beta-internal:4873/is-finite/-/is-finite-1.0.1.tgz",
                      "dependencies": {
                        "number-is-nan": {
                          "version": "1.0.0",
                          "from": "number-is-nan@>=1.0.0 <2.0.0",
                          "resolved": "http://beta-internal:4873/number-is-nan/-/number-is-nan-1.0.0.tgz"
                        }
                      }
                    }
                  }
                },
                "resolve": {
                  "version": "1.1.7",
                  "from": "resolve@>=1.1.6 <2.0.0",
                  "resolved": "http://beta-internal:4873/resolve/-/resolve-1.1.7.tgz"
                },
                "shebang-regex": {
                  "version": "1.0.0",
                  "from": "shebang-regex@>=1.0.0 <2.0.0",
                  "resolved": "http://beta-internal:4873/shebang-regex/-/shebang-regex-1.0.0.tgz"
                },
                "slash": {
                  "version": "1.0.0",
                  "from": "slash@>=1.0.0 <2.0.0",
                  "resolved": "http://beta-internal:4873/slash/-/slash-1.0.0.tgz"
                },
                "source-map": {
                  "version": "0.5.3",
                  "from": "source-map@>=0.5.0 <0.6.0",
                  "resolved": "http://beta-internal:4873/source-map/-/source-map-0.5.3.tgz"
                },
                "source-map-support": {
                  "version": "0.2.10",
                  "from": "source-map-support@>=0.2.10 <0.3.0",
                  "resolved": "http://beta-internal:4873/source-map-support/-/source-map-support-0.2.10.tgz",
                  "dependencies": {
                    "source-map": {
                      "version": "0.1.32",
                      "from": "source-map@0.1.32",
                      "resolved": "http://beta-internal:4873/source-map/-/source-map-0.1.32.tgz",
                      "dependencies": {
                        "amdefine": {
                          "version": "1.0.0",
                          "from": "amdefine@>=0.0.4",
                          "resolved": "http://beta-internal:4873/amdefine/-/amdefine-1.0.0.tgz"
                        }
                      }
                    }
                  }
                },
                "to-fast-properties": {
                  "version": "1.0.1",
                  "from": "to-fast-properties@>=1.0.0 <2.0.0",
                  "resolved": "http://beta-internal:4873/to-fast-properties/-/to-fast-properties-1.0.1.tgz"
                },
                "trim-right": {
                  "version": "1.0.1",
                  "from": "trim-right@>=1.0.0 <2.0.0",
                  "resolved": "http://beta-internal:4873/trim-right/-/trim-right-1.0.1.tgz"
                },
                "try-resolve": {
                  "version": "1.0.1",
                  "from": "try-resolve@>=1.0.0 <2.0.0",
                  "resolved": "http://beta-internal:4873/try-resolve/-/try-resolve-1.0.1.tgz"
                }
              }
            },
            "lodash.assign": {
              "version": "3.2.0",
              "from": "lodash.assign@>=3.2.0 <4.0.0",
              "resolved": "http://beta-internal:4873/lodash.assign/-/lodash.assign-3.2.0.tgz",
              "dependencies": {
                "lodash._baseassign": {
                  "version": "3.2.0",
                  "from": "lodash._baseassign@>=3.0.0 <4.0.0",
                  "resolved": "http://beta-internal:4873/lodash._baseassign/-/lodash._baseassign-3.2.0.tgz",
                  "dependencies": {
                    "lodash._basecopy": {
                      "version": "3.0.1",
                      "from": "lodash._basecopy@>=3.0.0 <4.0.0",
                      "resolved": "http://beta-internal:4873/lodash._basecopy/-/lodash._basecopy-3.0.1.tgz"
                    }
                  }
                },
                "lodash._createassigner": {
                  "version": "3.1.1",
                  "from": "lodash._createassigner@>=3.0.0 <4.0.0",
                  "resolved": "http://beta-internal:4873/lodash._createassigner/-/lodash._createassigner-3.1.1.tgz",
                  "dependencies": {
                    "lodash._bindcallback": {
                      "version": "3.0.1",
                      "from": "lodash._bindcallback@>=3.0.0 <4.0.0",
                      "resolved": "http://beta-internal:4873/lodash._bindcallback/-/lodash._bindcallback-3.0.1.tgz"
                    },
                    "lodash._isiterateecall": {
                      "version": "3.0.9",
                      "from": "lodash._isiterateecall@>=3.0.0 <4.0.0",
                      "resolved": "http://beta-internal:4873/lodash._isiterateecall/-/lodash._isiterateecall-3.0.9.tgz"
                    },
                    "lodash.restparam": {
                      "version": "3.6.1",
                      "from": "lodash.restparam@>=3.0.0 <4.0.0",
                      "resolved": "http://beta-internal:4873/lodash.restparam/-/lodash.restparam-3.6.1.tgz"
                    }
                  }
                },
                "lodash.keys": {
                  "version": "3.1.2",
                  "from": "lodash.keys@>=3.0.0 <4.0.0",
                  "resolved": "http://beta-internal:4873/lodash.keys/-/lodash.keys-3.1.2.tgz",
                  "dependencies": {
                    "lodash._getnative": {
                      "version": "3.9.1",
                      "from": "lodash._getnative@>=3.0.0 <4.0.0",
                      "resolved": "http://beta-internal:4873/lodash._getnative/-/lodash._getnative-3.9.1.tgz"
                    },
                    "lodash.isarguments": {
                      "version": "3.0.8",
                      "from": "lodash.isarguments@>=3.0.0 <4.0.0",
                      "resolved": "http://beta-internal:4873/lodash.isarguments/-/lodash.isarguments-3.0.8.tgz"
                    },
                    "lodash.isarray": {
                      "version": "3.0.4",
                      "from": "lodash.isarray@>=3.0.0 <4.0.0",
                      "resolved": "http://beta-internal:4873/lodash.isarray/-/lodash.isarray-3.0.4.tgz"
                    }
                  }
                }
              }
            },
            "lodash.pick": {
              "version": "3.1.0",
              "from": "lodash.pick@>=3.1.0 <4.0.0",
              "resolved": "http://beta-internal:4873/lodash.pick/-/lodash.pick-3.1.0.tgz",
              "dependencies": {
                "lodash._baseflatten": {
                  "version": "3.1.4",
                  "from": "lodash._baseflatten@>=3.0.0 <4.0.0",
                  "resolved": "http://beta-internal:4873/lodash._baseflatten/-/lodash._baseflatten-3.1.4.tgz",
                  "dependencies": {
                    "lodash.isarguments": {
                      "version": "3.0.8",
                      "from": "lodash.isarguments@>=3.0.0 <4.0.0",
                      "resolved": "http://beta-internal:4873/lodash.isarguments/-/lodash.isarguments-3.0.8.tgz"
                    },
                    "lodash.isarray": {
                      "version": "3.0.4",
                      "from": "lodash.isarray@>=3.0.0 <4.0.0",
                      "resolved": "http://beta-internal:4873/lodash.isarray/-/lodash.isarray-3.0.4.tgz"
                    }
                  }
                },
                "lodash._bindcallback": {
                  "version": "3.0.1",
                  "from": "lodash._bindcallback@>=3.0.0 <4.0.0",
                  "resolved": "http://beta-internal:4873/lodash._bindcallback/-/lodash._bindcallback-3.0.1.tgz"
                },
                "lodash._pickbyarray": {
                  "version": "3.0.2",
                  "from": "lodash._pickbyarray@>=3.0.0 <4.0.0",
                  "resolved": "http://beta-internal:4873/lodash._pickbyarray/-/lodash._pickbyarray-3.0.2.tgz"
                },
                "lodash._pickbycallback": {
                  "version": "3.0.0",
                  "from": "lodash._pickbycallback@>=3.0.0 <4.0.0",
                  "resolved": "http://beta-internal:4873/lodash._pickbycallback/-/lodash._pickbycallback-3.0.0.tgz",
                  "dependencies": {
                    "lodash._basefor": {
                      "version": "3.0.3",
                      "from": "lodash._basefor@>=3.0.0 <4.0.0",
                      "resolved": "http://beta-internal:4873/lodash._basefor/-/lodash._basefor-3.0.3.tgz"
                    },
                    "lodash.keysin": {
                      "version": "3.0.8",
                      "from": "lodash.keysin@>=3.0.0 <4.0.0",
                      "resolved": "http://beta-internal:4873/lodash.keysin/-/lodash.keysin-3.0.8.tgz",
                      "dependencies": {
                        "lodash.isarguments": {
                          "version": "3.0.8",
                          "from": "lodash.isarguments@>=3.0.0 <4.0.0",
                          "resolved": "http://beta-internal:4873/lodash.isarguments/-/lodash.isarguments-3.0.8.tgz"
                        },
                        "lodash.isarray": {
                          "version": "3.0.4",
                          "from": "lodash.isarray@>=3.0.0 <4.0.0",
                          "resolved": "http://beta-internal:4873/lodash.isarray/-/lodash.isarray-3.0.4.tgz"
                        }
                      }
                    }
                  }
                },
                "lodash.restparam": {
                  "version": "3.6.1",
                  "from": "lodash.restparam@>=3.0.0 <4.0.0",
                  "resolved": "http://beta-internal:4873/lodash.restparam/-/lodash.restparam-3.6.1.tgz"
                }
              }
            },
            "acorn-to-esprima": {
              "version": "1.0.7",
              "from": "acorn-to-esprima@>=1.0.5 <2.0.0",
              "resolved": "http://beta-internal:4873/acorn-to-esprima/-/acorn-to-esprima-1.0.7.tgz"
            }
          }
        },
        "unirest": {
          "version": "0.4.2",
          "from": "unirest@>=0.4.2 <0.5.0",
          "resolved": "http://beta-internal:4873/unirest/-/unirest-0.4.2.tgz",
          "dependencies": {
            "form-data": {
              "version": "0.2.0",
              "from": "form-data@>=0.2.0 <0.3.0",
              "resolved": "http://beta-internal:4873/form-data/-/form-data-0.2.0.tgz",
              "dependencies": {
                "combined-stream": {
                  "version": "0.0.7",
                  "from": "combined-stream@>=0.0.4 <0.1.0",
                  "resolved": "http://beta-internal:4873/combined-stream/-/combined-stream-0.0.7.tgz",
                  "dependencies": {
                    "delayed-stream": {
                      "version": "0.0.5",
                      "from": "delayed-stream@0.0.5",
                      "resolved": "http://beta-internal:4873/delayed-stream/-/delayed-stream-0.0.5.tgz"
                    }
                  }
                },
                "mime-types": {
                  "version": "2.0.14",
                  "from": "mime-types@>=2.0.3 <2.1.0",
                  "resolved": "http://beta-internal:4873/mime-types/-/mime-types-2.0.14.tgz",
                  "dependencies": {
                    "mime-db": {
                      "version": "1.12.0",
                      "from": "mime-db@>=1.12.0 <1.13.0",
                      "resolved": "http://beta-internal:4873/mime-db/-/mime-db-1.12.0.tgz"
                    }
                  }
                }
              }
            },
            "mime": {
              "version": "1.2.11",
              "from": "mime@>=1.2.7 <1.3.0",
              "resolved": "http://beta-internal:4873/mime/-/mime-1.2.11.tgz"
            },
            "request": {
              "version": "2.51.0",
              "from": "request@>=2.51.0 <2.52.0",
              "resolved": "http://beta-internal:4873/request/-/request-2.51.0.tgz",
              "dependencies": {
                "bl": {
                  "version": "0.9.5",
                  "from": "bl@>=0.9.0 <0.10.0",
                  "resolved": "http://beta-internal:4873/bl/-/bl-0.9.5.tgz",
                  "dependencies": {
                    "readable-stream": {
                      "version": "1.0.33",
                      "from": "readable-stream@>=1.0.26 <1.1.0",
                      "resolved": "http://beta-internal:4873/readable-stream/-/readable-stream-1.0.33.tgz",
                      "dependencies": {
                        "core-util-is": {
                          "version": "1.0.2",
                          "from": "core-util-is@>=1.0.0 <1.1.0",
                          "resolved": "http://beta-internal:4873/core-util-is/-/core-util-is-1.0.2.tgz"
                        },
                        "isarray": {
                          "version": "0.0.1",
                          "from": "isarray@0.0.1",
                          "resolved": "http://beta-internal:4873/isarray/-/isarray-0.0.1.tgz"
                        },
                        "string_decoder": {
                          "version": "0.10.31",
                          "from": "string_decoder@>=0.10.0 <0.11.0",
                          "resolved": "http://beta-internal:4873/string_decoder/-/string_decoder-0.10.31.tgz"
                        },
                        "inherits": {
                          "version": "2.0.1",
                          "from": "inherits@>=2.0.1 <2.1.0",
                          "resolved": "http://beta-internal:4873/inherits/-/inherits-2.0.1.tgz"
                        }
                      }
                    }
                  }
                },
                "caseless": {
                  "version": "0.8.0",
                  "from": "caseless@>=0.8.0 <0.9.0",
                  "resolved": "http://beta-internal:4873/caseless/-/caseless-0.8.0.tgz"
                },
                "forever-agent": {
                  "version": "0.5.2",
                  "from": "forever-agent@>=0.5.0 <0.6.0",
                  "resolved": "http://beta-internal:4873/forever-agent/-/forever-agent-0.5.2.tgz"
                },
                "json-stringify-safe": {
                  "version": "5.0.1",
                  "from": "json-stringify-safe@>=5.0.0 <5.1.0",
                  "resolved": "http://beta-internal:4873/json-stringify-safe/-/json-stringify-safe-5.0.1.tgz"
                },
                "mime-types": {
                  "version": "1.0.2",
                  "from": "mime-types@>=1.0.1 <1.1.0",
                  "resolved": "http://beta-internal:4873/mime-types/-/mime-types-1.0.2.tgz"
                },
                "qs": {
                  "version": "2.3.3",
                  "from": "qs@>=2.3.1 <2.4.0",
                  "resolved": "http://beta-internal:4873/qs/-/qs-2.3.3.tgz"
                },
                "tunnel-agent": {
                  "version": "0.4.2",
                  "from": "tunnel-agent@>=0.4.0 <0.5.0",
                  "resolved": "http://beta-internal:4873/tunnel-agent/-/tunnel-agent-0.4.2.tgz"
                },
                "http-signature": {
                  "version": "0.10.1",
                  "from": "http-signature@>=0.10.0 <0.11.0",
                  "resolved": "http://beta-internal:4873/http-signature/-/http-signature-0.10.1.tgz",
                  "dependencies": {
                    "assert-plus": {
                      "version": "0.1.5",
                      "from": "assert-plus@>=0.1.5 <0.2.0",
                      "resolved": "http://beta-internal:4873/assert-plus/-/assert-plus-0.1.5.tgz"
                    },
                    "asn1": {
                      "version": "0.1.11",
                      "from": "asn1@0.1.11",
                      "resolved": "http://beta-internal:4873/asn1/-/asn1-0.1.11.tgz"
                    },
                    "ctype": {
                      "version": "0.5.3",
                      "from": "ctype@0.5.3",
                      "resolved": "http://beta-internal:4873/ctype/-/ctype-0.5.3.tgz"
                    }
                  }
                },
                "oauth-sign": {
                  "version": "0.5.0",
                  "from": "oauth-sign@>=0.5.0 <0.6.0",
                  "resolved": "http://beta-internal:4873/oauth-sign/-/oauth-sign-0.5.0.tgz"
                },
                "hawk": {
                  "version": "1.1.1",
                  "from": "hawk@1.1.1",
                  "resolved": "http://beta-internal:4873/hawk/-/hawk-1.1.1.tgz",
                  "dependencies": {
                    "hoek": {
                      "version": "0.9.1",
                      "from": "hoek@>=0.9.0 <0.10.0",
                      "resolved": "http://beta-internal:4873/hoek/-/hoek-0.9.1.tgz"
                    },
                    "boom": {
                      "version": "0.4.2",
                      "from": "boom@>=0.4.0 <0.5.0",
                      "resolved": "http://beta-internal:4873/boom/-/boom-0.4.2.tgz"
                    },
                    "cryptiles": {
                      "version": "0.2.2",
                      "from": "cryptiles@>=0.2.0 <0.3.0",
                      "resolved": "http://beta-internal:4873/cryptiles/-/cryptiles-0.2.2.tgz"
                    },
                    "sntp": {
                      "version": "0.2.4",
                      "from": "sntp@>=0.2.0 <0.3.0",
                      "resolved": "http://beta-internal:4873/sntp/-/sntp-0.2.4.tgz"
                    }
                  }
                },
                "aws-sign2": {
                  "version": "0.5.0",
                  "from": "aws-sign2@>=0.5.0 <0.6.0",
                  "resolved": "http://beta-internal:4873/aws-sign2/-/aws-sign2-0.5.0.tgz"
                },
                "stringstream": {
                  "version": "0.0.5",
                  "from": "stringstream@>=0.0.4 <0.1.0",
                  "resolved": "http://beta-internal:4873/stringstream/-/stringstream-0.0.5.tgz"
                },
                "combined-stream": {
                  "version": "0.0.7",
                  "from": "combined-stream@>=0.0.5 <0.1.0",
                  "resolved": "http://beta-internal:4873/combined-stream/-/combined-stream-0.0.7.tgz",
                  "dependencies": {
                    "delayed-stream": {
                      "version": "0.0.5",
                      "from": "delayed-stream@0.0.5",
                      "resolved": "http://beta-internal:4873/delayed-stream/-/delayed-stream-0.0.5.tgz"
                    }
                  }
                }
              }
            }
          }
        }
      }
    },
    "intercom-stream": {
      "version": "1.0.0",
      "from": "intercom-stream@>=1.0.0 <2.0.0",
      "resolved": "http://beta-internal:4873/intercom-stream/-/intercom-stream-1.0.0.tgz"
    },
    "intercom.io": {
      "version": "0.0.8",
      "from": "intercom.io@>=0.0.8 <0.1.0",
      "resolved": "http://beta-internal:4873/intercom.io/-/intercom.io-0.0.8.tgz",
      "dependencies": {
        "request": {
          "version": "2.34.0",
          "from": "request@>=2.34.0 <2.35.0",
          "resolved": "http://beta-internal:4873/request/-/request-2.34.0.tgz",
          "dependencies": {
            "json-stringify-safe": {
              "version": "5.0.1",
              "from": "json-stringify-safe@>=5.0.0 <5.1.0",
              "resolved": "http://beta-internal:4873/json-stringify-safe/-/json-stringify-safe-5.0.1.tgz"
            },
            "forever-agent": {
              "version": "0.5.2",
              "from": "forever-agent@>=0.5.0 <0.6.0",
              "resolved": "http://beta-internal:4873/forever-agent/-/forever-agent-0.5.2.tgz"
            },
            "mime": {
              "version": "1.2.11",
<<<<<<< HEAD
              "from": "mime@>=1.2.7 <1.3.0",
=======
              "from": "mime@>=1.2.11 <1.3.0",
>>>>>>> 9efd87a1
              "resolved": "http://beta-internal:4873/mime/-/mime-1.2.11.tgz"
            },
            "form-data": {
              "version": "0.1.4",
              "from": "form-data@>=0.1.0 <0.2.0",
              "resolved": "http://beta-internal:4873/form-data/-/form-data-0.1.4.tgz",
              "dependencies": {
                "combined-stream": {
                  "version": "0.0.7",
                  "from": "combined-stream@>=0.0.4 <0.1.0",
                  "resolved": "http://beta-internal:4873/combined-stream/-/combined-stream-0.0.7.tgz",
                  "dependencies": {
                    "delayed-stream": {
                      "version": "0.0.5",
                      "from": "delayed-stream@0.0.5",
                      "resolved": "http://beta-internal:4873/delayed-stream/-/delayed-stream-0.0.5.tgz"
                    }
                  }
                }
              }
            },
            "tunnel-agent": {
              "version": "0.3.0",
              "from": "tunnel-agent@>=0.3.0 <0.4.0",
              "resolved": "http://beta-internal:4873/tunnel-agent/-/tunnel-agent-0.3.0.tgz"
            },
            "http-signature": {
              "version": "0.10.1",
              "from": "http-signature@>=0.10.0 <0.11.0",
              "resolved": "http://beta-internal:4873/http-signature/-/http-signature-0.10.1.tgz",
              "dependencies": {
                "assert-plus": {
                  "version": "0.1.5",
                  "from": "assert-plus@>=0.1.5 <0.2.0",
                  "resolved": "http://beta-internal:4873/assert-plus/-/assert-plus-0.1.5.tgz"
                },
                "asn1": {
                  "version": "0.1.11",
                  "from": "asn1@0.1.11",
                  "resolved": "http://beta-internal:4873/asn1/-/asn1-0.1.11.tgz"
                },
                "ctype": {
                  "version": "0.5.3",
                  "from": "ctype@0.5.3",
                  "resolved": "http://beta-internal:4873/ctype/-/ctype-0.5.3.tgz"
                }
              }
            },
            "oauth-sign": {
              "version": "0.3.0",
              "from": "oauth-sign@>=0.3.0 <0.4.0",
              "resolved": "http://beta-internal:4873/oauth-sign/-/oauth-sign-0.3.0.tgz"
            },
            "hawk": {
              "version": "1.0.0",
              "from": "hawk@>=1.0.0 <1.1.0",
              "resolved": "http://beta-internal:4873/hawk/-/hawk-1.0.0.tgz",
              "dependencies": {
                "hoek": {
                  "version": "0.9.1",
                  "from": "hoek@>=0.9.0 <0.10.0",
                  "resolved": "http://beta-internal:4873/hoek/-/hoek-0.9.1.tgz"
                },
                "boom": {
                  "version": "0.4.2",
                  "from": "boom@>=0.4.0 <0.5.0",
                  "resolved": "http://beta-internal:4873/boom/-/boom-0.4.2.tgz"
                },
                "cryptiles": {
                  "version": "0.2.2",
                  "from": "cryptiles@>=0.2.0 <0.3.0",
                  "resolved": "http://beta-internal:4873/cryptiles/-/cryptiles-0.2.2.tgz"
                },
                "sntp": {
                  "version": "0.2.4",
                  "from": "sntp@>=0.2.0 <0.3.0",
                  "resolved": "http://beta-internal:4873/sntp/-/sntp-0.2.4.tgz"
                }
              }
            },
            "aws-sign2": {
              "version": "0.5.0",
              "from": "aws-sign2@>=0.5.0 <0.6.0",
              "resolved": "http://beta-internal:4873/aws-sign2/-/aws-sign2-0.5.0.tgz"
            }
          }
        },
        "qs": {
          "version": "0.6.6",
          "from": "qs@>=0.6.0 <0.7.0",
          "resolved": "http://beta-internal:4873/qs/-/qs-0.6.6.tgz"
        },
        "lodash": {
          "version": "2.4.1",
          "from": "lodash@2.4.1",
          "resolved": "http://beta-internal:4873/lodash/-/lodash-2.4.1.tgz"
        },
        "debug": {
          "version": "0.8.1",
          "from": "debug@0.8.1",
          "resolved": "http://beta-internal:4873/debug/-/debug-0.8.1.tgz"
        },
        "q": {
          "version": "1.0.1",
          "from": "q@1.0.1",
          "resolved": "http://beta-internal:4873/q/-/q-1.0.1.tgz"
        }
      }
    },
    "ioredis": {
      "version": "1.15.1",
      "from": "ioredis@>=1.10.0 <2.0.0",
      "resolved": "http://beta-internal:4873/ioredis/-/ioredis-1.15.1.tgz",
      "dependencies": {
        "bluebird": {
          "version": "2.10.2",
          "from": "bluebird@>=2.9.34 <3.0.0",
          "resolved": "http://beta-internal:4873/bluebird/-/bluebird-2.10.2.tgz"
        },
        "double-ended-queue": {
          "version": "2.1.0-0",
          "from": "double-ended-queue@>=2.1.0-0 <3.0.0",
          "resolved": "http://beta-internal:4873/double-ended-queue/-/double-ended-queue-2.1.0-0.tgz"
        },
        "flexbuffer": {
          "version": "0.0.6",
          "from": "flexbuffer@0.0.6",
          "resolved": "http://beta-internal:4873/flexbuffer/-/flexbuffer-0.0.6.tgz"
        },
        "lodash": {
          "version": "3.10.1",
          "from": "lodash@>=3.6.0 <4.0.0",
          "resolved": "http://beta-internal:4873/lodash/-/lodash-3.10.1.tgz"
        }
      }
    },
    "jwt-simple": {
      "version": "0.1.0",
      "from": "jwt-simple@>=0.1.0 <0.2.0",
      "resolved": "http://beta-internal:4873/jwt-simple/-/jwt-simple-0.1.0.tgz"
    },
    "keyword-extractor": {
      "version": "0.0.9",
      "from": "keyword-extractor@0.0.9",
      "resolved": "http://beta-internal:4873/keyword-extractor/-/keyword-extractor-0.0.9.tgz",
      "dependencies": {
        "underscore": {
          "version": "1.6.0",
          "from": "underscore@>=1.6.0 <1.7.0",
          "resolved": "http://beta-internal:4873/underscore/-/underscore-1.6.0.tgz"
        },
        "underscore.string": {
          "version": "2.3.3",
          "from": "underscore.string@2.3.3",
          "resolved": "http://beta-internal:4873/underscore.string/-/underscore.string-2.3.3.tgz"
        }
      }
    },
    "langs": {
      "version": "1.0.1",
      "from": "langs@>=1.0.1 <2.0.0",
      "resolved": "http://beta-internal:4873/langs/-/langs-1.0.1.tgz"
    },
    "languagedetect": {
      "version": "1.1.1",
      "from": "languagedetect@>=1.1.1 <2.0.0",
      "resolved": "http://beta-internal:4873/languagedetect/-/languagedetect-1.1.1.tgz"
    },
    "lazy.js": {
      "version": "0.2.1",
      "from": "lazy.js@>=0.2.1 <0.3.0",
      "resolved": "http://beta-internal:4873/lazy.js/-/lazy.js-0.2.1.tgz"
    },
    "linklocal": {
      "version": "2.6.0",
      "from": "linklocal@>=2.5.2 <3.0.0",
      "resolved": "http://beta-internal:4873/linklocal/-/linklocal-2.6.0.tgz",
      "dependencies": {
        "commander": {
          "version": "2.8.1",
          "from": "commander@>=2.8.1 <2.9.0",
          "resolved": "http://beta-internal:4873/commander/-/commander-2.8.1.tgz",
          "dependencies": {
            "graceful-readlink": {
              "version": "1.0.1",
              "from": "graceful-readlink@>=1.0.0",
              "resolved": "http://beta-internal:4873/graceful-readlink/-/graceful-readlink-1.0.1.tgz"
            }
          }
        },
        "map-limit": {
          "version": "0.0.1",
          "from": "map-limit@0.0.1",
          "resolved": "http://beta-internal:4873/map-limit/-/map-limit-0.0.1.tgz",
          "dependencies": {
            "once": {
              "version": "1.3.3",
              "from": "once@>=1.3.0 <1.4.0",
              "resolved": "http://beta-internal:4873/once/-/once-1.3.3.tgz",
              "dependencies": {
                "wrappy": {
                  "version": "1.0.1",
                  "from": "wrappy@>=1.0.0 <2.0.0",
                  "resolved": "http://beta-internal:4873/wrappy/-/wrappy-1.0.1.tgz"
                }
              }
            }
          }
        },
        "mkdirp": {
          "version": "0.5.1",
          "from": "mkdirp@>=0.5.1 <0.6.0",
          "resolved": "http://beta-internal:4873/mkdirp/-/mkdirp-0.5.1.tgz",
          "dependencies": {
            "minimist": {
              "version": "0.0.8",
              "from": "minimist@0.0.8",
              "resolved": "http://beta-internal:4873/minimist/-/minimist-0.0.8.tgz"
            }
          }
        },
        "rimraf": {
          "version": "2.4.5",
          "from": "rimraf@>=2.4.3 <2.5.0",
          "resolved": "http://beta-internal:4873/rimraf/-/rimraf-2.4.5.tgz",
          "dependencies": {
            "glob": {
              "version": "6.0.4",
              "from": "glob@>=6.0.1 <7.0.0",
              "resolved": "http://beta-internal:4873/glob/-/glob-6.0.4.tgz",
              "dependencies": {
                "inflight": {
                  "version": "1.0.4",
                  "from": "inflight@>=1.0.4 <2.0.0",
                  "resolved": "http://beta-internal:4873/inflight/-/inflight-1.0.4.tgz",
                  "dependencies": {
                    "wrappy": {
                      "version": "1.0.1",
                      "from": "wrappy@>=1.0.0 <2.0.0",
                      "resolved": "http://beta-internal:4873/wrappy/-/wrappy-1.0.1.tgz"
                    }
                  }
                },
                "inherits": {
                  "version": "2.0.1",
                  "from": "inherits@>=2.0.0 <3.0.0",
                  "resolved": "http://beta-internal:4873/inherits/-/inherits-2.0.1.tgz"
                },
                "minimatch": {
                  "version": "3.0.0",
                  "from": "minimatch@>=2.0.0 <3.0.0||>=3.0.0 <4.0.0",
                  "resolved": "http://beta-internal:4873/minimatch/-/minimatch-3.0.0.tgz",
                  "dependencies": {
                    "brace-expansion": {
                      "version": "1.1.3",
                      "from": "brace-expansion@>=1.0.0 <2.0.0",
                      "resolved": "http://beta-internal:4873/brace-expansion/-/brace-expansion-1.1.3.tgz",
                      "dependencies": {
                        "balanced-match": {
                          "version": "0.3.0",
                          "from": "balanced-match@>=0.3.0 <0.4.0",
                          "resolved": "http://beta-internal:4873/balanced-match/-/balanced-match-0.3.0.tgz"
                        },
                        "concat-map": {
                          "version": "0.0.1",
                          "from": "concat-map@0.0.1",
                          "resolved": "http://beta-internal:4873/concat-map/-/concat-map-0.0.1.tgz"
                        }
                      }
                    }
                  }
                },
                "once": {
                  "version": "1.3.3",
                  "from": "once@>=1.3.0 <2.0.0",
                  "resolved": "http://beta-internal:4873/once/-/once-1.3.3.tgz",
                  "dependencies": {
                    "wrappy": {
                      "version": "1.0.1",
                      "from": "wrappy@>=1.0.0 <2.0.0",
                      "resolved": "http://beta-internal:4873/wrappy/-/wrappy-1.0.1.tgz"
                    }
                  }
                },
                "path-is-absolute": {
                  "version": "1.0.0",
                  "from": "path-is-absolute@>=1.0.0 <2.0.0",
                  "resolved": "http://beta-internal:4873/path-is-absolute/-/path-is-absolute-1.0.0.tgz"
                }
              }
            }
          }
        }
      }
    },
    "locale": {
      "version": "0.0.17",
      "from": "locale@0.0.17",
      "resolved": "http://beta-internal:4873/locale/-/locale-0.0.17.tgz"
    },
    "lodash": {
      "version": "3.2.0",
      "from": "lodash@>=3.2.0 <3.3.0",
      "resolved": "http://beta-internal:4873/lodash/-/lodash-3.2.0.tgz"
    },
    "loglevel": {
      "version": "1.4.0",
      "from": "loglevel@>=1.2.0 <2.0.0",
      "resolved": "http://beta-internal:4873/loglevel/-/loglevel-1.4.0.tgz"
    },
    "lru-cache": {
      "version": "2.7.3",
      "from": "lru-cache@>=2.5.0 <3.0.0",
      "resolved": "http://beta-internal:4873/lru-cache/-/lru-cache-2.7.3.tgz"
    },
    "mandrill-api": {
      "version": "1.0.45",
      "from": "mandrill-api@>=1.0.40 <1.1.0",
      "resolved": "http://beta-internal:4873/mandrill-api/-/mandrill-api-1.0.45.tgz"
    },
    "memwatch-next": {
      "version": "0.2.10",
      "from": "memwatch-next@>=0.2.6 <0.3.0",
      "resolved": "http://beta-internal:4873/memwatch-next/-/memwatch-next-0.2.10.tgz",
      "dependencies": {
        "bindings": {
          "version": "1.2.1",
          "from": "bindings@>=1.2.0 <2.0.0",
          "resolved": "http://beta-internal:4873/bindings/-/bindings-1.2.1.tgz"
        },
        "nan": {
          "version": "2.2.0",
          "from": "nan@>=2.0.0 <3.0.0",
          "resolved": "http://beta-internal:4873/nan/-/nan-2.2.0.tgz"
        }
      }
    },
    "method-override": {
      "version": "2.3.5",
      "from": "method-override@>=2.3.4 <3.0.0",
      "resolved": "http://beta-internal:4873/method-override/-/method-override-2.3.5.tgz",
      "dependencies": {
        "methods": {
          "version": "1.1.2",
          "from": "methods@>=1.1.2 <1.2.0",
          "resolved": "http://beta-internal:4873/methods/-/methods-1.1.2.tgz"
        },
        "parseurl": {
          "version": "1.3.1",
          "from": "parseurl@>=1.3.1 <1.4.0",
          "resolved": "http://beta-internal:4873/parseurl/-/parseurl-1.3.1.tgz"
        },
        "vary": {
          "version": "1.0.1",
          "from": "vary@>=1.0.1 <1.1.0",
          "resolved": "http://beta-internal:4873/vary/-/vary-1.0.1.tgz"
        }
      }
    },
    "mixpanel": {
      "version": "0.0.20",
      "from": "mixpanel@>=0.0.19 <0.1.0",
      "resolved": "http://beta-internal:4873/mixpanel/-/mixpanel-0.0.20.tgz"
    },
    "moment": {
      "version": "2.12.0",
      "from": "moment@>=2.10.3 <3.0.0",
      "resolved": "http://beta-internal:4873/moment/-/moment-2.12.0.tgz"
    },
    "mongodb": {
      "version": "2.1.7",
      "from": "mongodb@>=2.0.34 <3.0.0",
      "resolved": "http://beta-internal:4873/mongodb/-/mongodb-2.1.7.tgz",
      "dependencies": {
        "es6-promise": {
          "version": "3.0.2",
          "from": "es6-promise@3.0.2",
          "resolved": "http://beta-internal:4873/es6-promise/-/es6-promise-3.0.2.tgz"
        },
        "mongodb-core": {
          "version": "1.3.1",
          "from": "mongodb-core@1.3.1",
          "resolved": "http://beta-internal:4873/mongodb-core/-/mongodb-core-1.3.1.tgz",
          "dependencies": {
            "bson": {
              "version": "0.4.22",
              "from": "bson@>=0.4.21 <0.5.0",
              "resolved": "http://beta-internal:4873/bson/-/bson-0.4.22.tgz"
            },
            "require_optional": {
              "version": "1.0.0",
              "from": "require_optional@>=1.0.0 <1.1.0",
              "resolved": "http://beta-internal:4873/require_optional/-/require_optional-1.0.0.tgz",
              "dependencies": {
                "semver": {
                  "version": "5.1.0",
                  "from": "semver@>=5.1.0 <6.0.0",
                  "resolved": "http://beta-internal:4873/semver/-/semver-5.1.0.tgz"
                },
                "resolve-from": {
                  "version": "2.0.0",
                  "from": "resolve-from@>=2.0.0 <3.0.0",
                  "resolved": "http://beta-internal:4873/resolve-from/-/resolve-from-2.0.0.tgz"
                }
              }
            }
          }
        },
        "readable-stream": {
          "version": "1.0.31",
          "from": "readable-stream@1.0.31",
          "resolved": "http://beta-internal:4873/readable-stream/-/readable-stream-1.0.31.tgz",
          "dependencies": {
            "core-util-is": {
              "version": "1.0.2",
              "from": "core-util-is@>=1.0.0 <1.1.0",
              "resolved": "http://beta-internal:4873/core-util-is/-/core-util-is-1.0.2.tgz"
            },
            "isarray": {
              "version": "0.0.1",
              "from": "isarray@0.0.1",
              "resolved": "http://beta-internal:4873/isarray/-/isarray-0.0.1.tgz"
            },
            "string_decoder": {
              "version": "0.10.31",
              "from": "string_decoder@>=0.10.0 <0.11.0",
              "resolved": "http://beta-internal:4873/string_decoder/-/string_decoder-0.10.31.tgz"
            },
            "inherits": {
              "version": "2.0.1",
              "from": "inherits@>=2.0.1 <2.1.0",
              "resolved": "http://beta-internal:4873/inherits/-/inherits-2.0.1.tgz"
            }
          }
        }
      }
    },
    "mongodb-arbiter-discovery": {
      "version": "0.1.2",
      "from": "mongodb-arbiter-discovery@>=0.1.1 <0.2.0",
      "resolved": "http://beta-internal:4873/mongodb-arbiter-discovery/-/mongodb-arbiter-discovery-0.1.2.tgz"
    },
    "mongodb-connection-string": {
      "version": "0.1.1",
      "from": "mongodb-connection-string@>=0.1.1 <0.2.0",
      "resolved": "http://beta-internal:4873/mongodb-connection-string/-/mongodb-connection-string-0.1.1.tgz"
    },
    "mongodb-datadog-stats": {
      "version": "0.1.2",
      "from": "mongodb-datadog-stats@>=0.1.2 <0.2.0",
      "resolved": "http://beta-internal:4873/mongodb-datadog-stats/-/mongodb-datadog-stats-0.1.2.tgz",
      "dependencies": {
        "mongodb-perf-wrapper": {
          "version": "0.1.3",
          "from": "mongodb-perf-wrapper@>=0.1.3 <0.2.0",
          "resolved": "http://beta-internal:4873/mongodb-perf-wrapper/-/mongodb-perf-wrapper-0.1.3.tgz"
        },
        "node-statsd": {
          "version": "0.1.1",
          "from": "node-statsd@>=0.1.1 <0.2.0",
          "resolved": "http://beta-internal:4873/node-statsd/-/node-statsd-0.1.1.tgz"
        }
      }
    },
    "mongodb-unique-ids": {
      "version": "0.1.2",
      "from": "mongodb-unique-ids@>=0.1.2 <0.2.0",
      "resolved": "http://beta-internal:4873/mongodb-unique-ids/-/mongodb-unique-ids-0.1.2.tgz"
    },
    "mongoose": {
      "version": "4.1.2",
      "from": "mongoose@4.1.2",
      "resolved": "http://beta-internal:4873/mongoose/-/mongoose-4.1.2.tgz",
      "dependencies": {
        "async": {
          "version": "0.9.0",
          "from": "async@0.9.0",
          "resolved": "http://beta-internal:4873/async/-/async-0.9.0.tgz"
        },
        "bson": {
          "version": "0.3.2",
          "from": "bson@>=0.3.0 <0.4.0",
          "resolved": "http://beta-internal:4873/bson/-/bson-0.3.2.tgz",
          "dependencies": {
            "bson-ext": {
              "version": "0.1.13",
              "from": "bson-ext@>=0.1.0 <0.2.0",
              "resolved": "http://beta-internal:4873/bson-ext/-/bson-ext-0.1.13.tgz",
              "dependencies": {
                "bindings": {
                  "version": "1.2.1",
                  "from": "bindings@>=1.2.1 <2.0.0",
                  "resolved": "http://beta-internal:4873/bindings/-/bindings-1.2.1.tgz"
                },
                "nan": {
                  "version": "2.0.9",
                  "from": "nan@>=2.0.9 <2.1.0",
                  "resolved": "http://beta-internal:4873/nan/-/nan-2.0.9.tgz"
                }
              }
            }
          }
        },
        "hooks-fixed": {
          "version": "1.1.0",
          "from": "hooks-fixed@1.1.0",
          "resolved": "http://beta-internal:4873/hooks-fixed/-/hooks-fixed-1.1.0.tgz"
        },
        "kareem": {
          "version": "1.0.1",
          "from": "kareem@1.0.1",
          "resolved": "http://beta-internal:4873/kareem/-/kareem-1.0.1.tgz"
        },
        "mongodb": {
          "version": "2.0.40",
          "from": "mongodb@2.0.40",
          "resolved": "http://beta-internal:4873/mongodb/-/mongodb-2.0.40.tgz",
          "dependencies": {
            "mongodb-core": {
              "version": "1.2.9",
              "from": "mongodb-core@1.2.9",
              "resolved": "http://beta-internal:4873/mongodb-core/-/mongodb-core-1.2.9.tgz",
              "dependencies": {
                "bson": {
                  "version": "0.4.22",
                  "from": "bson@>=0.4.0 <0.5.0",
                  "resolved": "http://beta-internal:4873/bson/-/bson-0.4.22.tgz"
                },
                "kerberos": {
                  "version": "0.0.19",
                  "from": "kerberos@>=0.0.0 <0.1.0",
                  "resolved": "http://beta-internal:4873/kerberos/-/kerberos-0.0.19.tgz",
                  "dependencies": {
                    "nan": {
                      "version": "2.0.9",
                      "from": "nan@>=2.0.0 <2.1.0",
                      "resolved": "http://beta-internal:4873/nan/-/nan-2.0.9.tgz"
                    }
                  }
                }
              }
            },
            "readable-stream": {
              "version": "1.0.31",
              "from": "readable-stream@1.0.31",
              "resolved": "http://beta-internal:4873/readable-stream/-/readable-stream-1.0.31.tgz",
              "dependencies": {
                "core-util-is": {
                  "version": "1.0.2",
                  "from": "core-util-is@>=1.0.0 <1.1.0",
                  "resolved": "http://beta-internal:4873/core-util-is/-/core-util-is-1.0.2.tgz"
                },
                "isarray": {
                  "version": "0.0.1",
                  "from": "isarray@0.0.1",
                  "resolved": "http://beta-internal:4873/isarray/-/isarray-0.0.1.tgz"
                },
                "string_decoder": {
                  "version": "0.10.31",
                  "from": "string_decoder@>=0.10.0 <0.11.0",
                  "resolved": "http://beta-internal:4873/string_decoder/-/string_decoder-0.10.31.tgz"
                },
                "inherits": {
                  "version": "2.0.1",
                  "from": "inherits@>=2.0.1 <2.1.0",
                  "resolved": "http://beta-internal:4873/inherits/-/inherits-2.0.1.tgz"
                }
              }
            },
            "es6-promise": {
              "version": "2.1.1",
              "from": "es6-promise@2.1.1",
              "resolved": "http://beta-internal:4873/es6-promise/-/es6-promise-2.1.1.tgz"
            }
          }
        },
        "mpath": {
          "version": "0.1.1",
          "from": "mpath@0.1.1",
          "resolved": "http://beta-internal:4873/mpath/-/mpath-0.1.1.tgz"
        },
        "mpromise": {
          "version": "0.5.4",
          "from": "mpromise@0.5.4",
          "resolved": "http://beta-internal:4873/mpromise/-/mpromise-0.5.4.tgz"
        },
        "mquery": {
          "version": "1.6.1",
          "from": "mquery@1.6.1",
          "resolved": "http://beta-internal:4873/mquery/-/mquery-1.6.1.tgz",
          "dependencies": {
            "bluebird": {
              "version": "2.9.26",
              "from": "bluebird@2.9.26",
              "resolved": "http://beta-internal:4873/bluebird/-/bluebird-2.9.26.tgz"
            }
          }
        },
        "ms": {
          "version": "0.1.0",
          "from": "ms@0.1.0",
          "resolved": "http://beta-internal:4873/ms/-/ms-0.1.0.tgz"
        },
        "muri": {
          "version": "1.0.0",
          "from": "muri@1.0.0",
          "resolved": "http://beta-internal:4873/muri/-/muri-1.0.0.tgz"
        },
        "regexp-clone": {
          "version": "0.0.1",
          "from": "regexp-clone@0.0.1",
          "resolved": "http://beta-internal:4873/regexp-clone/-/regexp-clone-0.0.1.tgz"
        },
        "sliced": {
          "version": "0.0.5",
          "from": "sliced@0.0.5",
          "resolved": "http://beta-internal:4873/sliced/-/sliced-0.0.5.tgz"
        }
      }
    },
    "mongoose-number": {
      "version": "0.1.1",
      "from": "mongoose-number@>=0.1.1 <0.2.0",
      "resolved": "http://beta-internal:4873/mongoose-number/-/mongoose-number-0.1.1.tgz"
    },
    "newrelic": {
      "version": "1.25.4",
      "from": "newrelic@>=1.18.3 <2.0.0",
      "resolved": "http://beta-internal:4873/newrelic/-/newrelic-1.25.4.tgz",
      "dependencies": {
        "concat-stream": {
          "version": "1.5.1",
          "from": "concat-stream@>=1.5.0 <2.0.0",
          "resolved": "https://registry.npmjs.org/concat-stream/-/concat-stream-1.5.1.tgz",
          "dependencies": {
            "inherits": {
              "version": "2.0.1",
              "from": "inherits@>=2.0.1 <2.1.0",
              "resolved": "https://registry.npmjs.org/inherits/-/inherits-2.0.1.tgz"
            },
            "typedarray": {
              "version": "0.0.6",
              "from": "typedarray@>=0.0.5 <0.1.0",
              "resolved": "https://registry.npmjs.org/typedarray/-/typedarray-0.0.6.tgz"
            },
            "readable-stream": {
              "version": "2.0.5",
              "from": "readable-stream@>=2.0.0 <2.1.0",
              "resolved": "https://registry.npmjs.org/readable-stream/-/readable-stream-2.0.5.tgz",
              "dependencies": {
                "core-util-is": {
                  "version": "1.0.2",
                  "from": "core-util-is@>=1.0.0 <1.1.0",
                  "resolved": "https://registry.npmjs.org/core-util-is/-/core-util-is-1.0.2.tgz"
                },
                "isarray": {
                  "version": "0.0.1",
                  "from": "isarray@0.0.1"
                },
                "process-nextick-args": {
                  "version": "1.0.6",
                  "from": "process-nextick-args@>=1.0.6 <1.1.0",
                  "resolved": "https://registry.npmjs.org/process-nextick-args/-/process-nextick-args-1.0.6.tgz"
                },
                "string_decoder": {
                  "version": "0.10.31",
                  "from": "string_decoder@>=0.10.0 <0.11.0",
                  "resolved": "https://registry.npmjs.org/string_decoder/-/string_decoder-0.10.31.tgz"
                },
                "util-deprecate": {
                  "version": "1.0.2",
                  "from": "util-deprecate@>=1.0.1 <1.1.0",
                  "resolved": "https://registry.npmjs.org/util-deprecate/-/util-deprecate-1.0.2.tgz"
                }
              }
            }
          }
        },
        "https-proxy-agent": {
          "version": "0.3.6",
          "from": "https-proxy-agent@>=0.3.5 <0.4.0",
          "resolved": "https://registry.npmjs.org/https-proxy-agent/-/https-proxy-agent-0.3.6.tgz",
          "dependencies": {
            "agent-base": {
              "version": "1.0.2",
              "from": "agent-base@>=1.0.1 <1.1.0",
              "resolved": "https://registry.npmjs.org/agent-base/-/agent-base-1.0.2.tgz"
            },
            "debug": {
              "version": "2.2.0",
              "from": "debug@>=2.0.0 <3.0.0",
              "resolved": "https://registry.npmjs.org/debug/-/debug-2.2.0.tgz",
              "dependencies": {
                "ms": {
                  "version": "0.7.1",
                  "from": "ms@0.7.1",
                  "resolved": "https://registry.npmjs.org/ms/-/ms-0.7.1.tgz"
                }
              }
            },
            "extend": {
              "version": "3.0.0",
              "from": "extend@>=3.0.0 <4.0.0",
              "resolved": "https://registry.npmjs.org/extend/-/extend-3.0.0.tgz"
            }
          }
        },
        "json-stringify-safe": {
          "version": "5.0.1",
          "from": "json-stringify-safe@>=5.0.0 <6.0.0",
          "resolved": "https://registry.npmjs.org/json-stringify-safe/-/json-stringify-safe-5.0.1.tgz"
        },
        "readable-stream": {
          "version": "1.1.13",
          "from": "readable-stream@>=1.1.13 <2.0.0",
          "resolved": "https://registry.npmjs.org/readable-stream/-/readable-stream-1.1.13.tgz",
          "dependencies": {
            "core-util-is": {
              "version": "1.0.2",
              "from": "core-util-is@>=1.0.0 <1.1.0",
              "resolved": "https://registry.npmjs.org/core-util-is/-/core-util-is-1.0.2.tgz"
            },
            "isarray": {
              "version": "0.0.1",
              "from": "isarray@0.0.1"
            },
            "string_decoder": {
              "version": "0.10.31",
              "from": "string_decoder@>=0.10.0 <0.11.0",
              "resolved": "https://registry.npmjs.org/string_decoder/-/string_decoder-0.10.31.tgz"
            },
            "inherits": {
              "version": "2.0.1",
              "from": "inherits@>=2.0.1 <2.1.0",
              "resolved": "https://registry.npmjs.org/inherits/-/inherits-2.0.1.tgz"
            }
          }
        },
        "semver": {
          "version": "4.3.6",
          "from": "semver@>=4.2.0 <5.0.0",
          "resolved": "https://registry.npmjs.org/semver/-/semver-4.3.6.tgz"
        },
        "yakaa": {
          "version": "1.0.1",
          "from": "yakaa@>=1.0.1 <2.0.0",
          "resolved": "https://registry.npmjs.org/yakaa/-/yakaa-1.0.1.tgz"
        }
      }
    },
    "node-gcm": {
      "version": "0.9.15",
      "from": "node-gcm@>=0.9.12 <0.10.0",
      "resolved": "http://beta-internal:4873/node-gcm/-/node-gcm-0.9.15.tgz",
      "dependencies": {
        "debug": {
          "version": "0.8.1",
          "from": "debug@0.8.1",
          "resolved": "http://beta-internal:4873/debug/-/debug-0.8.1.tgz"
        }
      }
    },
    "node-mongodb-debug-log": {
      "version": "0.1.2",
      "from": "node-mongodb-debug-log@>=0.1.2 <0.2.0",
      "resolved": "http://beta-internal:4873/node-mongodb-debug-log/-/node-mongodb-debug-log-0.1.2.tgz",
      "dependencies": {
        "mongodb-perf-wrapper": {
          "version": "0.1.3",
          "from": "mongodb-perf-wrapper@>=0.1.3 <0.2.0",
          "resolved": "http://beta-internal:4873/mongodb-perf-wrapper/-/mongodb-perf-wrapper-0.1.3.tgz"
        }
      }
    },
    "node-resque": {
      "version": "1.3.2",
      "from": "node-resque@>=1.0.1 <2.0.0",
      "resolved": "http://beta-internal:4873/node-resque/-/node-resque-1.3.2.tgz"
    },
    "node-statsd": {
      "version": "0.0.7",
      "from": "node-statsd@0.0.7",
      "resolved": "http://beta-internal:4873/node-statsd/-/node-statsd-0.0.7.tgz"
    },
    "node-uuid": {
      "version": "1.4.0",
      "from": "node-uuid@1.4.0",
      "resolved": "http://beta-internal:4873/node-uuid/-/node-uuid-1.4.0.tgz"
    },
    "nodemailer": {
      "version": "0.3.14",
      "from": "nodemailer@0.3.14",
      "resolved": "http://beta-internal:4873/nodemailer/-/nodemailer-0.3.14.tgz",
      "dependencies": {
        "mailcomposer": {
          "version": "3.6.3",
          "from": "mailcomposer@>=0.1.11",
          "resolved": "http://beta-internal:4873/mailcomposer/-/mailcomposer-3.6.3.tgz",
          "dependencies": {
            "buildmail": {
              "version": "3.5.2",
              "from": "buildmail@3.5.2",
              "resolved": "http://beta-internal:4873/buildmail/-/buildmail-3.5.2.tgz",
              "dependencies": {
                "addressparser": {
                  "version": "1.0.1",
                  "from": "addressparser@1.0.1",
                  "resolved": "http://beta-internal:4873/addressparser/-/addressparser-1.0.1.tgz"
                },
                "libbase64": {
                  "version": "0.1.0",
                  "from": "libbase64@0.1.0",
                  "resolved": "http://beta-internal:4873/libbase64/-/libbase64-0.1.0.tgz"
                },
                "libqp": {
                  "version": "1.1.0",
                  "from": "libqp@1.1.0",
                  "resolved": "http://beta-internal:4873/libqp/-/libqp-1.1.0.tgz"
                },
                "nodemailer-fetch": {
                  "version": "1.3.0",
                  "from": "nodemailer-fetch@1.3.0",
                  "resolved": "http://beta-internal:4873/nodemailer-fetch/-/nodemailer-fetch-1.3.0.tgz"
                },
                "nodemailer-shared": {
                  "version": "1.0.4",
                  "from": "nodemailer-shared@1.0.4",
                  "resolved": "http://beta-internal:4873/nodemailer-shared/-/nodemailer-shared-1.0.4.tgz"
                }
              }
            },
            "libmime": {
              "version": "2.0.3",
              "from": "libmime@2.0.3",
              "resolved": "http://beta-internal:4873/libmime/-/libmime-2.0.3.tgz",
              "dependencies": {
                "iconv-lite": {
                  "version": "0.4.13",
                  "from": "iconv-lite@0.4.13",
                  "resolved": "http://beta-internal:4873/iconv-lite/-/iconv-lite-0.4.13.tgz"
                },
                "libbase64": {
                  "version": "0.1.0",
                  "from": "libbase64@0.1.0",
                  "resolved": "http://beta-internal:4873/libbase64/-/libbase64-0.1.0.tgz"
                },
                "libqp": {
                  "version": "1.1.0",
                  "from": "libqp@1.1.0",
                  "resolved": "http://beta-internal:4873/libqp/-/libqp-1.1.0.tgz"
                }
              }
            }
          }
        },
        "simplesmtp": {
          "version": "0.3.35",
          "from": "simplesmtp@>=0.1.15",
          "resolved": "http://beta-internal:4873/simplesmtp/-/simplesmtp-0.3.35.tgz",
          "dependencies": {
            "rai": {
              "version": "0.1.12",
              "from": "rai@>=0.1.11 <0.2.0",
              "resolved": "http://beta-internal:4873/rai/-/rai-0.1.12.tgz"
            },
            "xoauth2": {
              "version": "0.1.8",
              "from": "xoauth2@>=0.1.8 <0.2.0",
              "resolved": "http://beta-internal:4873/xoauth2/-/xoauth2-0.1.8.tgz"
            }
          }
        }
      }
    },
    "oauth2orize": {
      "version": "1.0.1",
      "from": "oauth2orize@>=1.0.0 <1.1.0",
      "resolved": "http://beta-internal:4873/oauth2orize/-/oauth2orize-1.0.1.tgz",
      "dependencies": {
        "uid2": {
          "version": "0.0.3",
          "from": "uid2@>=0.0.0 <0.1.0",
          "resolved": "http://beta-internal:4873/uid2/-/uid2-0.0.3.tgz"
        },
        "utils-merge": {
          "version": "1.0.0",
          "from": "utils-merge@>=1.0.0 <2.0.0",
          "resolved": "http://beta-internal:4873/utils-merge/-/utils-merge-1.0.0.tgz"
        },
        "debug": {
          "version": "0.7.4",
          "from": "debug@>=0.7.0 <0.8.0",
          "resolved": "http://beta-internal:4873/debug/-/debug-0.7.4.tgz"
        }
      }
    },
    "octonode": {
      "version": "0.6.18",
      "from": "octonode@>=0.6.8 <0.7.0",
      "resolved": "http://beta-internal:4873/octonode/-/octonode-0.6.18.tgz",
      "dependencies": {
        "request": {
          "version": "2.51.0",
          "from": "request@>=2.51.0 <2.52.0",
          "resolved": "http://beta-internal:4873/request/-/request-2.51.0.tgz",
          "dependencies": {
            "bl": {
              "version": "0.9.5",
              "from": "bl@>=0.9.0 <0.10.0",
              "resolved": "http://beta-internal:4873/bl/-/bl-0.9.5.tgz",
              "dependencies": {
                "readable-stream": {
                  "version": "1.0.33",
                  "from": "readable-stream@>=1.0.26 <1.1.0",
                  "resolved": "http://beta-internal:4873/readable-stream/-/readable-stream-1.0.33.tgz",
                  "dependencies": {
                    "core-util-is": {
                      "version": "1.0.2",
                      "from": "core-util-is@>=1.0.0 <1.1.0",
                      "resolved": "http://beta-internal:4873/core-util-is/-/core-util-is-1.0.2.tgz"
                    },
                    "isarray": {
                      "version": "0.0.1",
                      "from": "isarray@0.0.1",
                      "resolved": "http://beta-internal:4873/isarray/-/isarray-0.0.1.tgz"
                    },
                    "string_decoder": {
                      "version": "0.10.31",
                      "from": "string_decoder@>=0.10.0 <0.11.0",
                      "resolved": "http://beta-internal:4873/string_decoder/-/string_decoder-0.10.31.tgz"
                    },
                    "inherits": {
                      "version": "2.0.1",
                      "from": "inherits@>=2.0.1 <2.1.0",
                      "resolved": "http://beta-internal:4873/inherits/-/inherits-2.0.1.tgz"
                    }
                  }
                }
              }
            },
            "caseless": {
              "version": "0.8.0",
              "from": "caseless@>=0.8.0 <0.9.0",
              "resolved": "http://beta-internal:4873/caseless/-/caseless-0.8.0.tgz"
            },
            "forever-agent": {
              "version": "0.5.2",
              "from": "forever-agent@>=0.5.0 <0.6.0",
              "resolved": "http://beta-internal:4873/forever-agent/-/forever-agent-0.5.2.tgz"
            },
            "form-data": {
              "version": "0.2.0",
              "from": "form-data@>=0.2.0 <0.3.0",
              "resolved": "http://beta-internal:4873/form-data/-/form-data-0.2.0.tgz",
              "dependencies": {
                "mime-types": {
                  "version": "2.0.14",
                  "from": "mime-types@>=2.0.3 <2.1.0",
                  "resolved": "http://beta-internal:4873/mime-types/-/mime-types-2.0.14.tgz",
                  "dependencies": {
                    "mime-db": {
                      "version": "1.12.0",
                      "from": "mime-db@>=1.12.0 <1.13.0",
                      "resolved": "http://beta-internal:4873/mime-db/-/mime-db-1.12.0.tgz"
                    }
                  }
                }
              }
            },
            "json-stringify-safe": {
              "version": "5.0.1",
              "from": "json-stringify-safe@>=5.0.0 <5.1.0",
              "resolved": "http://beta-internal:4873/json-stringify-safe/-/json-stringify-safe-5.0.1.tgz"
            },
            "mime-types": {
              "version": "1.0.2",
              "from": "mime-types@>=1.0.1 <1.1.0",
              "resolved": "http://beta-internal:4873/mime-types/-/mime-types-1.0.2.tgz"
            },
            "qs": {
              "version": "2.3.3",
              "from": "qs@>=2.3.1 <2.4.0",
              "resolved": "http://beta-internal:4873/qs/-/qs-2.3.3.tgz"
            },
            "tunnel-agent": {
              "version": "0.4.2",
              "from": "tunnel-agent@>=0.4.0 <0.5.0",
              "resolved": "http://beta-internal:4873/tunnel-agent/-/tunnel-agent-0.4.2.tgz"
            },
            "http-signature": {
              "version": "0.10.1",
              "from": "http-signature@>=0.10.0 <0.11.0",
              "resolved": "http://beta-internal:4873/http-signature/-/http-signature-0.10.1.tgz",
              "dependencies": {
                "assert-plus": {
                  "version": "0.1.5",
                  "from": "assert-plus@>=0.1.5 <0.2.0",
                  "resolved": "http://beta-internal:4873/assert-plus/-/assert-plus-0.1.5.tgz"
                },
                "asn1": {
                  "version": "0.1.11",
                  "from": "asn1@0.1.11",
                  "resolved": "http://beta-internal:4873/asn1/-/asn1-0.1.11.tgz"
                },
                "ctype": {
                  "version": "0.5.3",
                  "from": "ctype@0.5.3",
                  "resolved": "http://beta-internal:4873/ctype/-/ctype-0.5.3.tgz"
                }
              }
            },
            "oauth-sign": {
              "version": "0.5.0",
              "from": "oauth-sign@>=0.5.0 <0.6.0",
              "resolved": "http://beta-internal:4873/oauth-sign/-/oauth-sign-0.5.0.tgz"
            },
            "hawk": {
              "version": "1.1.1",
              "from": "hawk@1.1.1",
              "resolved": "http://beta-internal:4873/hawk/-/hawk-1.1.1.tgz",
              "dependencies": {
                "hoek": {
                  "version": "0.9.1",
                  "from": "hoek@>=0.9.0 <0.10.0",
                  "resolved": "http://beta-internal:4873/hoek/-/hoek-0.9.1.tgz"
                },
                "boom": {
                  "version": "0.4.2",
                  "from": "boom@>=0.4.0 <0.5.0",
                  "resolved": "http://beta-internal:4873/boom/-/boom-0.4.2.tgz"
                },
                "cryptiles": {
                  "version": "0.2.2",
                  "from": "cryptiles@>=0.2.0 <0.3.0",
                  "resolved": "http://beta-internal:4873/cryptiles/-/cryptiles-0.2.2.tgz"
                },
                "sntp": {
                  "version": "0.2.4",
                  "from": "sntp@>=0.2.0 <0.3.0",
                  "resolved": "http://beta-internal:4873/sntp/-/sntp-0.2.4.tgz"
                }
              }
            },
            "aws-sign2": {
              "version": "0.5.0",
              "from": "aws-sign2@>=0.5.0 <0.6.0",
              "resolved": "http://beta-internal:4873/aws-sign2/-/aws-sign2-0.5.0.tgz"
            },
            "stringstream": {
              "version": "0.0.5",
              "from": "stringstream@>=0.0.4 <0.1.0",
              "resolved": "http://beta-internal:4873/stringstream/-/stringstream-0.0.5.tgz"
            },
            "combined-stream": {
              "version": "0.0.7",
              "from": "combined-stream@>=0.0.4 <0.1.0",
              "resolved": "http://beta-internal:4873/combined-stream/-/combined-stream-0.0.7.tgz",
              "dependencies": {
                "delayed-stream": {
                  "version": "0.0.5",
                  "from": "delayed-stream@0.0.5",
                  "resolved": "http://beta-internal:4873/delayed-stream/-/delayed-stream-0.0.5.tgz"
                }
              }
            }
          }
        },
        "randomstring": {
          "version": "1.1.4",
          "from": "randomstring@>=1.0.0 <2.0.0",
          "resolved": "http://beta-internal:4873/randomstring/-/randomstring-1.1.4.tgz",
          "dependencies": {
            "array-uniq": {
              "version": "1.0.2",
              "from": "array-uniq@1.0.2",
              "resolved": "http://beta-internal:4873/array-uniq/-/array-uniq-1.0.2.tgz"
            }
          }
        },
        "deep-extend": {
          "version": "0.4.1",
          "from": "deep-extend@>=0.0.0 <1.0.0",
          "resolved": "http://beta-internal:4873/deep-extend/-/deep-extend-0.4.1.tgz"
        }
      }
    },
    "on-headers": {
      "version": "1.0.1",
      "from": "on-headers@>=1.0.1 <2.0.0",
      "resolved": "http://beta-internal:4873/on-headers/-/on-headers-1.0.1.tgz"
    },
    "parse-links": {
      "version": "0.1.0",
      "from": "parse-links@>=0.1.0 <0.2.0",
      "resolved": "http://beta-internal:4873/parse-links/-/parse-links-0.1.0.tgz"
    },
    "passport": {
      "version": "0.2.2",
      "from": "passport@>=0.2.2 <0.3.0",
      "resolved": "http://beta-internal:4873/passport/-/passport-0.2.2.tgz",
      "dependencies": {
        "passport-strategy": {
          "version": "1.0.0",
          "from": "passport-strategy@>=1.0.0 <2.0.0",
          "resolved": "http://beta-internal:4873/passport-strategy/-/passport-strategy-1.0.0.tgz"
        },
        "pause": {
          "version": "0.0.1",
          "from": "pause@0.0.1",
          "resolved": "http://beta-internal:4873/pause/-/pause-0.0.1.tgz"
        }
      }
    },
    "passport-google-oauth2": {
      "version": "0.1.6",
      "from": "passport-google-oauth2@>=0.1.6 <0.2.0",
      "resolved": "http://beta-internal:4873/passport-google-oauth2/-/passport-google-oauth2-0.1.6.tgz",
      "dependencies": {
        "passport-oauth2": {
          "version": "1.2.0",
          "from": "passport-oauth2@>=1.1.2 <2.0.0",
          "resolved": "http://beta-internal:4873/passport-oauth2/-/passport-oauth2-1.2.0.tgz",
          "dependencies": {
            "passport-strategy": {
              "version": "1.0.0",
              "from": "passport-strategy@>=1.0.0 <2.0.0",
              "resolved": "http://beta-internal:4873/passport-strategy/-/passport-strategy-1.0.0.tgz"
            },
            "oauth": {
              "version": "0.9.14",
              "from": "oauth@>=0.9.0 <0.10.0",
              "resolved": "http://beta-internal:4873/oauth/-/oauth-0.9.14.tgz"
            },
            "uid2": {
              "version": "0.0.3",
              "from": "uid2@>=0.0.0 <0.1.0",
              "resolved": "http://beta-internal:4873/uid2/-/uid2-0.0.3.tgz"
            }
          }
        }
      }
    },
    "passport-http": {
      "version": "0.2.2",
      "from": "passport-http@>=0.2.2 <0.3.0",
      "resolved": "http://beta-internal:4873/passport-http/-/passport-http-0.2.2.tgz",
      "dependencies": {
        "pkginfo": {
          "version": "0.2.3",
          "from": "pkginfo@>=0.2.0 <0.3.0",
          "resolved": "http://beta-internal:4873/pkginfo/-/pkginfo-0.2.3.tgz"
        },
        "passport": {
          "version": "0.1.18",
          "from": "passport@>=0.1.3 <0.2.0",
          "resolved": "http://beta-internal:4873/passport/-/passport-0.1.18.tgz",
          "dependencies": {
            "pause": {
              "version": "0.0.1",
              "from": "pause@0.0.1",
              "resolved": "http://beta-internal:4873/pause/-/pause-0.0.1.tgz"
            }
          }
        }
      }
    },
    "passport-linkedin-oauth2": {
      "version": "1.4.0",
      "from": "passport-linkedin-oauth2@>=1.4.0 <2.0.0",
      "resolved": "http://beta-internal:4873/passport-linkedin-oauth2/-/passport-linkedin-oauth2-1.4.0.tgz",
      "dependencies": {
        "passport-oauth2": {
          "version": "1.2.0",
          "from": "passport-oauth2@>=1.1.2 <2.0.0",
          "resolved": "http://beta-internal:4873/passport-oauth2/-/passport-oauth2-1.2.0.tgz",
          "dependencies": {
            "passport-strategy": {
              "version": "1.0.0",
              "from": "passport-strategy@>=1.0.0 <2.0.0",
              "resolved": "http://beta-internal:4873/passport-strategy/-/passport-strategy-1.0.0.tgz"
            },
            "oauth": {
              "version": "0.9.14",
              "from": "oauth@>=0.9.0 <0.10.0",
              "resolved": "http://beta-internal:4873/oauth/-/oauth-0.9.14.tgz"
            },
            "uid2": {
              "version": "0.0.3",
              "from": "uid2@>=0.0.0 <0.1.0",
              "resolved": "http://beta-internal:4873/uid2/-/uid2-0.0.3.tgz"
            }
          }
        }
      }
    },
    "passport-oauth2-client-password": {
      "version": "0.1.2",
      "from": "passport-oauth2-client-password@>=0.1.2 <0.2.0",
      "resolved": "http://beta-internal:4873/passport-oauth2-client-password/-/passport-oauth2-client-password-0.1.2.tgz",
      "dependencies": {
        "passport-strategy": {
          "version": "1.0.0",
          "from": "passport-strategy@>=1.0.0 <2.0.0",
          "resolved": "http://beta-internal:4873/passport-strategy/-/passport-strategy-1.0.0.tgz"
        }
      }
    },
    "passport-twitter": {
      "version": "1.0.4",
      "from": "passport-twitter@>=1.0.3 <2.0.0",
      "resolved": "http://beta-internal:4873/passport-twitter/-/passport-twitter-1.0.4.tgz",
      "dependencies": {
        "passport-oauth1": {
          "version": "1.1.0",
          "from": "passport-oauth1@>=1.0.0 <2.0.0",
          "resolved": "http://beta-internal:4873/passport-oauth1/-/passport-oauth1-1.1.0.tgz",
          "dependencies": {
            "passport-strategy": {
              "version": "1.0.0",
              "from": "passport-strategy@>=1.0.0 <2.0.0",
              "resolved": "http://beta-internal:4873/passport-strategy/-/passport-strategy-1.0.0.tgz"
            },
            "oauth": {
              "version": "0.9.14",
              "from": "oauth@>=0.9.0 <0.10.0",
              "resolved": "http://beta-internal:4873/oauth/-/oauth-0.9.14.tgz"
            },
            "utils-merge": {
              "version": "1.0.0",
              "from": "utils-merge@>=1.0.0 <2.0.0",
              "resolved": "http://beta-internal:4873/utils-merge/-/utils-merge-1.0.0.tgz"
            }
          }
        },
        "xtraverse": {
          "version": "0.1.0",
          "from": "xtraverse@>=0.1.0 <0.2.0",
          "resolved": "http://beta-internal:4873/xtraverse/-/xtraverse-0.1.0.tgz",
          "dependencies": {
            "xmldom": {
              "version": "0.1.22",
              "from": "xmldom@>=0.1.0 <0.2.0",
              "resolved": "http://beta-internal:4873/xmldom/-/xmldom-0.1.22.tgz"
            }
          }
        }
      }
    },
    "permessage-deflate": {
      "version": "0.1.5",
      "from": "permessage-deflate@>=0.1.2 <0.2.0",
      "resolved": "http://beta-internal:4873/permessage-deflate/-/permessage-deflate-0.1.5.tgz"
    },
    "readme-badger": {
      "version": "0.1.2",
      "from": "readme-badger@>=0.1.2 <0.2.0",
      "resolved": "http://beta-internal:4873/readme-badger/-/readme-badger-0.1.2.tgz"
    },
    "redis-lock": {
      "version": "0.0.8",
      "from": "redis-lock@0.0.8",
      "resolved": "http://beta-internal:4873/redis-lock/-/redis-lock-0.0.8.tgz"
    },
    "request": {
      "version": "2.40.0",
      "from": "request@>=2.40.0 <2.41.0",
      "resolved": "http://beta-internal:4873/request/-/request-2.40.0.tgz",
      "dependencies": {
        "qs": {
          "version": "1.0.2",
          "from": "qs@>=1.0.0 <1.1.0",
          "resolved": "http://beta-internal:4873/qs/-/qs-1.0.2.tgz"
        },
        "json-stringify-safe": {
          "version": "5.0.1",
          "from": "json-stringify-safe@>=5.0.0 <5.1.0",
          "resolved": "http://beta-internal:4873/json-stringify-safe/-/json-stringify-safe-5.0.1.tgz"
        },
        "mime-types": {
          "version": "1.0.2",
          "from": "mime-types@>=1.0.1 <1.1.0",
          "resolved": "http://beta-internal:4873/mime-types/-/mime-types-1.0.2.tgz"
        },
        "forever-agent": {
          "version": "0.5.2",
          "from": "forever-agent@>=0.5.0 <0.6.0",
          "resolved": "http://beta-internal:4873/forever-agent/-/forever-agent-0.5.2.tgz"
        },
        "form-data": {
          "version": "0.1.4",
          "from": "form-data@>=0.1.0 <0.2.0",
          "resolved": "http://beta-internal:4873/form-data/-/form-data-0.1.4.tgz",
          "dependencies": {
            "combined-stream": {
              "version": "0.0.7",
              "from": "combined-stream@>=0.0.4 <0.1.0",
              "resolved": "http://beta-internal:4873/combined-stream/-/combined-stream-0.0.7.tgz",
              "dependencies": {
                "delayed-stream": {
                  "version": "0.0.5",
                  "from": "delayed-stream@0.0.5",
                  "resolved": "http://beta-internal:4873/delayed-stream/-/delayed-stream-0.0.5.tgz"
                }
              }
            },
            "mime": {
              "version": "1.2.11",
              "from": "mime@>=1.2.7 <1.3.0",
              "resolved": "http://beta-internal:4873/mime/-/mime-1.2.11.tgz"
            }
          }
        },
        "tunnel-agent": {
          "version": "0.4.2",
          "from": "tunnel-agent@>=0.4.0 <0.5.0",
          "resolved": "http://beta-internal:4873/tunnel-agent/-/tunnel-agent-0.4.2.tgz"
        },
        "http-signature": {
          "version": "0.10.1",
          "from": "http-signature@>=0.10.0 <0.11.0",
          "resolved": "http://beta-internal:4873/http-signature/-/http-signature-0.10.1.tgz",
          "dependencies": {
            "assert-plus": {
              "version": "0.1.5",
              "from": "assert-plus@>=0.1.5 <0.2.0",
              "resolved": "http://beta-internal:4873/assert-plus/-/assert-plus-0.1.5.tgz"
            },
            "asn1": {
              "version": "0.1.11",
              "from": "asn1@0.1.11",
              "resolved": "http://beta-internal:4873/asn1/-/asn1-0.1.11.tgz"
            },
            "ctype": {
              "version": "0.5.3",
              "from": "ctype@0.5.3",
              "resolved": "http://beta-internal:4873/ctype/-/ctype-0.5.3.tgz"
            }
          }
        },
        "oauth-sign": {
          "version": "0.3.0",
          "from": "oauth-sign@>=0.3.0 <0.4.0",
          "resolved": "http://beta-internal:4873/oauth-sign/-/oauth-sign-0.3.0.tgz"
        },
        "hawk": {
          "version": "1.1.1",
          "from": "hawk@1.1.1",
          "resolved": "http://beta-internal:4873/hawk/-/hawk-1.1.1.tgz",
          "dependencies": {
            "hoek": {
              "version": "0.9.1",
              "from": "hoek@>=0.9.0 <0.10.0",
              "resolved": "http://beta-internal:4873/hoek/-/hoek-0.9.1.tgz"
            },
            "boom": {
              "version": "0.4.2",
              "from": "boom@>=0.4.0 <0.5.0",
              "resolved": "http://beta-internal:4873/boom/-/boom-0.4.2.tgz"
            },
            "cryptiles": {
              "version": "0.2.2",
              "from": "cryptiles@>=0.2.0 <0.3.0",
              "resolved": "http://beta-internal:4873/cryptiles/-/cryptiles-0.2.2.tgz"
            },
            "sntp": {
              "version": "0.2.4",
              "from": "sntp@>=0.2.0 <0.3.0",
              "resolved": "http://beta-internal:4873/sntp/-/sntp-0.2.4.tgz"
            }
          }
        },
        "aws-sign2": {
          "version": "0.5.0",
          "from": "aws-sign2@>=0.5.0 <0.6.0",
          "resolved": "http://beta-internal:4873/aws-sign2/-/aws-sign2-0.5.0.tgz"
        },
        "stringstream": {
          "version": "0.0.5",
          "from": "stringstream@>=0.0.4 <0.1.0",
          "resolved": "http://beta-internal:4873/stringstream/-/stringstream-0.0.5.tgz"
        }
      }
    },
    "request-extensible": {
      "version": "0.1.1",
      "from": "request-extensible@>=0.1.1 <0.2.0",
      "resolved": "http://beta-internal:4873/request-extensible/-/request-extensible-0.1.1.tgz",
      "dependencies": {
        "request": {
          "version": "2.69.0",
          "from": "request@>=2.53.0 <3.0.0",
          "resolved": "http://beta-internal:4873/request/-/request-2.69.0.tgz",
          "dependencies": {
            "aws-sign2": {
              "version": "0.6.0",
              "from": "aws-sign2@>=0.6.0 <0.7.0",
              "resolved": "http://beta-internal:4873/aws-sign2/-/aws-sign2-0.6.0.tgz"
            },
            "aws4": {
              "version": "1.3.2",
              "from": "aws4@>=1.2.1 <2.0.0",
              "resolved": "http://beta-internal:4873/aws4/-/aws4-1.3.2.tgz",
              "dependencies": {
                "lru-cache": {
                  "version": "4.0.0",
                  "from": "lru-cache@>=4.0.0 <5.0.0",
                  "resolved": "http://beta-internal:4873/lru-cache/-/lru-cache-4.0.0.tgz",
                  "dependencies": {
                    "pseudomap": {
                      "version": "1.0.2",
                      "from": "pseudomap@>=1.0.1 <2.0.0",
                      "resolved": "http://beta-internal:4873/pseudomap/-/pseudomap-1.0.2.tgz"
                    },
                    "yallist": {
                      "version": "2.0.0",
                      "from": "yallist@>=2.0.0 <3.0.0",
                      "resolved": "http://beta-internal:4873/yallist/-/yallist-2.0.0.tgz"
                    }
                  }
                }
              }
            },
            "bl": {
              "version": "1.0.3",
              "from": "bl@>=1.0.0 <1.1.0",
              "resolved": "http://beta-internal:4873/bl/-/bl-1.0.3.tgz",
              "dependencies": {
                "readable-stream": {
                  "version": "2.0.5",
                  "from": "readable-stream@>=2.0.5 <2.1.0",
                  "resolved": "http://beta-internal:4873/readable-stream/-/readable-stream-2.0.5.tgz",
                  "dependencies": {
                    "core-util-is": {
                      "version": "1.0.2",
                      "from": "core-util-is@>=1.0.0 <1.1.0",
                      "resolved": "http://beta-internal:4873/core-util-is/-/core-util-is-1.0.2.tgz"
                    },
                    "inherits": {
                      "version": "2.0.1",
                      "from": "inherits@>=2.0.1 <2.1.0",
                      "resolved": "http://beta-internal:4873/inherits/-/inherits-2.0.1.tgz"
                    },
                    "isarray": {
                      "version": "0.0.1",
                      "from": "isarray@0.0.1",
                      "resolved": "http://beta-internal:4873/isarray/-/isarray-0.0.1.tgz"
                    },
                    "process-nextick-args": {
                      "version": "1.0.6",
                      "from": "process-nextick-args@>=1.0.6 <1.1.0",
                      "resolved": "http://beta-internal:4873/process-nextick-args/-/process-nextick-args-1.0.6.tgz"
                    },
                    "string_decoder": {
                      "version": "0.10.31",
                      "from": "string_decoder@>=0.10.0 <0.11.0",
                      "resolved": "http://beta-internal:4873/string_decoder/-/string_decoder-0.10.31.tgz"
                    },
                    "util-deprecate": {
                      "version": "1.0.2",
                      "from": "util-deprecate@>=1.0.1 <1.1.0",
                      "resolved": "http://beta-internal:4873/util-deprecate/-/util-deprecate-1.0.2.tgz"
                    }
                  }
                }
              }
            },
            "caseless": {
              "version": "0.11.0",
              "from": "caseless@>=0.11.0 <0.12.0",
              "resolved": "http://beta-internal:4873/caseless/-/caseless-0.11.0.tgz"
            },
            "combined-stream": {
              "version": "1.0.5",
              "from": "combined-stream@>=1.0.5 <1.1.0",
              "resolved": "http://beta-internal:4873/combined-stream/-/combined-stream-1.0.5.tgz",
              "dependencies": {
                "delayed-stream": {
                  "version": "1.0.0",
                  "from": "delayed-stream@>=1.0.0 <1.1.0",
                  "resolved": "http://beta-internal:4873/delayed-stream/-/delayed-stream-1.0.0.tgz"
                }
              }
            },
            "extend": {
              "version": "3.0.0",
              "from": "extend@>=3.0.0 <3.1.0",
              "resolved": "http://beta-internal:4873/extend/-/extend-3.0.0.tgz"
            },
            "forever-agent": {
              "version": "0.6.1",
              "from": "forever-agent@>=0.6.1 <0.7.0",
              "resolved": "http://beta-internal:4873/forever-agent/-/forever-agent-0.6.1.tgz"
            },
            "form-data": {
              "version": "1.0.0-rc3",
              "from": "form-data@>=1.0.0-rc3 <1.1.0",
              "resolved": "http://beta-internal:4873/form-data/-/form-data-1.0.0-rc3.tgz",
              "dependencies": {
                "async": {
                  "version": "1.5.2",
                  "from": "async@>=1.4.0 <2.0.0",
                  "resolved": "http://beta-internal:4873/async/-/async-1.5.2.tgz"
                }
              }
            },
            "har-validator": {
              "version": "2.0.6",
              "from": "har-validator@>=2.0.6 <2.1.0",
              "resolved": "http://beta-internal:4873/har-validator/-/har-validator-2.0.6.tgz",
              "dependencies": {
                "chalk": {
                  "version": "1.1.1",
                  "from": "chalk@>=1.1.1 <2.0.0",
                  "resolved": "http://beta-internal:4873/chalk/-/chalk-1.1.1.tgz",
                  "dependencies": {
                    "ansi-styles": {
                      "version": "2.2.0",
                      "from": "ansi-styles@>=2.1.0 <3.0.0",
                      "resolved": "http://beta-internal:4873/ansi-styles/-/ansi-styles-2.2.0.tgz",
                      "dependencies": {
                        "color-convert": {
                          "version": "1.0.0",
                          "from": "color-convert@>=1.0.0 <2.0.0",
                          "resolved": "http://beta-internal:4873/color-convert/-/color-convert-1.0.0.tgz"
                        }
                      }
                    },
                    "escape-string-regexp": {
                      "version": "1.0.5",
                      "from": "escape-string-regexp@>=1.0.2 <2.0.0",
                      "resolved": "http://beta-internal:4873/escape-string-regexp/-/escape-string-regexp-1.0.5.tgz"
                    },
                    "has-ansi": {
                      "version": "2.0.0",
                      "from": "has-ansi@>=2.0.0 <3.0.0",
                      "resolved": "http://beta-internal:4873/has-ansi/-/has-ansi-2.0.0.tgz",
                      "dependencies": {
                        "ansi-regex": {
                          "version": "2.0.0",
                          "from": "ansi-regex@>=2.0.0 <3.0.0",
                          "resolved": "http://beta-internal:4873/ansi-regex/-/ansi-regex-2.0.0.tgz"
                        }
                      }
                    },
                    "strip-ansi": {
                      "version": "3.0.1",
                      "from": "strip-ansi@>=3.0.0 <4.0.0",
                      "resolved": "http://beta-internal:4873/strip-ansi/-/strip-ansi-3.0.1.tgz",
                      "dependencies": {
                        "ansi-regex": {
                          "version": "2.0.0",
                          "from": "ansi-regex@>=2.0.0 <3.0.0",
                          "resolved": "http://beta-internal:4873/ansi-regex/-/ansi-regex-2.0.0.tgz"
                        }
                      }
                    },
                    "supports-color": {
                      "version": "2.0.0",
                      "from": "supports-color@>=2.0.0 <3.0.0",
                      "resolved": "http://beta-internal:4873/supports-color/-/supports-color-2.0.0.tgz"
                    }
                  }
                },
                "commander": {
                  "version": "2.9.0",
                  "from": "commander@>=2.9.0 <3.0.0",
                  "resolved": "http://beta-internal:4873/commander/-/commander-2.9.0.tgz",
                  "dependencies": {
                    "graceful-readlink": {
                      "version": "1.0.1",
                      "from": "graceful-readlink@>=1.0.0",
                      "resolved": "http://beta-internal:4873/graceful-readlink/-/graceful-readlink-1.0.1.tgz"
                    }
                  }
                },
                "is-my-json-valid": {
                  "version": "2.13.1",
                  "from": "is-my-json-valid@>=2.12.4 <3.0.0",
                  "resolved": "http://beta-internal:4873/is-my-json-valid/-/is-my-json-valid-2.13.1.tgz",
                  "dependencies": {
                    "generate-function": {
                      "version": "2.0.0",
                      "from": "generate-function@>=2.0.0 <3.0.0",
                      "resolved": "http://beta-internal:4873/generate-function/-/generate-function-2.0.0.tgz"
                    },
                    "generate-object-property": {
                      "version": "1.2.0",
                      "from": "generate-object-property@>=1.1.0 <2.0.0",
                      "resolved": "http://beta-internal:4873/generate-object-property/-/generate-object-property-1.2.0.tgz",
                      "dependencies": {
                        "is-property": {
                          "version": "1.0.2",
                          "from": "is-property@>=1.0.0 <2.0.0",
                          "resolved": "http://beta-internal:4873/is-property/-/is-property-1.0.2.tgz"
                        }
                      }
                    },
                    "jsonpointer": {
                      "version": "2.0.0",
                      "from": "jsonpointer@2.0.0",
                      "resolved": "http://beta-internal:4873/jsonpointer/-/jsonpointer-2.0.0.tgz"
                    },
                    "xtend": {
                      "version": "4.0.1",
                      "from": "xtend@>=4.0.0 <5.0.0",
                      "resolved": "http://beta-internal:4873/xtend/-/xtend-4.0.1.tgz"
                    }
                  }
                },
                "pinkie-promise": {
                  "version": "2.0.0",
                  "from": "pinkie-promise@>=2.0.0 <3.0.0",
                  "resolved": "http://beta-internal:4873/pinkie-promise/-/pinkie-promise-2.0.0.tgz",
                  "dependencies": {
                    "pinkie": {
                      "version": "2.0.4",
                      "from": "pinkie@>=2.0.0 <3.0.0",
                      "resolved": "http://beta-internal:4873/pinkie/-/pinkie-2.0.4.tgz"
                    }
                  }
                }
              }
            },
            "hawk": {
              "version": "3.1.3",
              "from": "hawk@>=3.1.0 <3.2.0",
              "resolved": "http://beta-internal:4873/hawk/-/hawk-3.1.3.tgz",
              "dependencies": {
                "hoek": {
                  "version": "2.16.3",
                  "from": "hoek@>=2.0.0 <3.0.0",
                  "resolved": "http://beta-internal:4873/hoek/-/hoek-2.16.3.tgz"
                },
                "boom": {
                  "version": "2.10.1",
                  "from": "boom@>=2.0.0 <3.0.0",
                  "resolved": "http://beta-internal:4873/boom/-/boom-2.10.1.tgz"
                },
                "cryptiles": {
                  "version": "2.0.5",
                  "from": "cryptiles@>=2.0.0 <3.0.0",
                  "resolved": "http://beta-internal:4873/cryptiles/-/cryptiles-2.0.5.tgz"
                },
                "sntp": {
                  "version": "1.0.9",
                  "from": "sntp@>=1.0.0 <2.0.0",
                  "resolved": "http://beta-internal:4873/sntp/-/sntp-1.0.9.tgz"
                }
              }
            },
            "http-signature": {
              "version": "1.1.1",
              "from": "http-signature@>=1.1.0 <1.2.0",
              "resolved": "http://beta-internal:4873/http-signature/-/http-signature-1.1.1.tgz",
              "dependencies": {
                "assert-plus": {
                  "version": "0.2.0",
                  "from": "assert-plus@>=0.2.0 <0.3.0",
                  "resolved": "http://beta-internal:4873/assert-plus/-/assert-plus-0.2.0.tgz"
                },
                "jsprim": {
                  "version": "1.2.2",
                  "from": "jsprim@>=1.2.2 <2.0.0",
                  "resolved": "http://beta-internal:4873/jsprim/-/jsprim-1.2.2.tgz",
                  "dependencies": {
                    "extsprintf": {
                      "version": "1.0.2",
                      "from": "extsprintf@1.0.2",
                      "resolved": "http://beta-internal:4873/extsprintf/-/extsprintf-1.0.2.tgz"
                    },
                    "json-schema": {
                      "version": "0.2.2",
                      "from": "json-schema@0.2.2",
                      "resolved": "http://beta-internal:4873/json-schema/-/json-schema-0.2.2.tgz"
                    },
                    "verror": {
                      "version": "1.3.6",
                      "from": "verror@1.3.6",
                      "resolved": "http://beta-internal:4873/verror/-/verror-1.3.6.tgz"
                    }
                  }
                },
                "sshpk": {
                  "version": "1.7.4",
                  "from": "sshpk@>=1.7.0 <2.0.0",
                  "resolved": "http://beta-internal:4873/sshpk/-/sshpk-1.7.4.tgz",
                  "dependencies": {
                    "asn1": {
                      "version": "0.2.3",
                      "from": "asn1@>=0.2.3 <0.3.0",
                      "resolved": "http://beta-internal:4873/asn1/-/asn1-0.2.3.tgz"
                    },
                    "dashdash": {
                      "version": "1.13.0",
                      "from": "dashdash@>=1.10.1 <2.0.0",
                      "resolved": "http://beta-internal:4873/dashdash/-/dashdash-1.13.0.tgz",
                      "dependencies": {
                        "assert-plus": {
                          "version": "1.0.0",
                          "from": "assert-plus@>=1.0.0 <2.0.0",
                          "resolved": "http://beta-internal:4873/assert-plus/-/assert-plus-1.0.0.tgz"
                        }
                      }
                    },
                    "jsbn": {
                      "version": "0.1.0",
                      "from": "jsbn@>=0.1.0 <0.2.0",
                      "resolved": "http://beta-internal:4873/jsbn/-/jsbn-0.1.0.tgz"
                    },
                    "tweetnacl": {
                      "version": "0.14.1",
                      "from": "tweetnacl@>=0.13.0 <1.0.0",
                      "resolved": "http://beta-internal:4873/tweetnacl/-/tweetnacl-0.14.1.tgz"
                    },
                    "jodid25519": {
                      "version": "1.0.2",
                      "from": "jodid25519@>=1.0.0 <2.0.0",
                      "resolved": "http://beta-internal:4873/jodid25519/-/jodid25519-1.0.2.tgz"
                    },
                    "ecc-jsbn": {
                      "version": "0.1.1",
                      "from": "ecc-jsbn@>=0.0.1 <1.0.0",
                      "resolved": "http://beta-internal:4873/ecc-jsbn/-/ecc-jsbn-0.1.1.tgz"
                    }
                  }
                }
              }
            },
            "is-typedarray": {
              "version": "1.0.0",
              "from": "is-typedarray@>=1.0.0 <1.1.0",
              "resolved": "http://beta-internal:4873/is-typedarray/-/is-typedarray-1.0.0.tgz"
            },
            "isstream": {
              "version": "0.1.2",
              "from": "isstream@>=0.1.2 <0.2.0",
              "resolved": "http://beta-internal:4873/isstream/-/isstream-0.1.2.tgz"
            },
            "json-stringify-safe": {
              "version": "5.0.1",
              "from": "json-stringify-safe@>=5.0.0 <5.1.0",
              "resolved": "http://beta-internal:4873/json-stringify-safe/-/json-stringify-safe-5.0.1.tgz"
            },
            "mime-types": {
              "version": "2.1.10",
<<<<<<< HEAD
              "from": "mime-types@>=2.1.10 <2.2.0",
=======
              "from": "mime-types@>=2.1.6 <2.2.0",
>>>>>>> 9efd87a1
              "resolved": "http://beta-internal:4873/mime-types/-/mime-types-2.1.10.tgz",
              "dependencies": {
                "mime-db": {
                  "version": "1.22.0",
                  "from": "mime-db@>=1.22.0 <1.23.0",
                  "resolved": "http://beta-internal:4873/mime-db/-/mime-db-1.22.0.tgz"
                }
              }
            },
            "node-uuid": {
              "version": "1.4.7",
              "from": "node-uuid@>=1.4.7 <1.5.0",
              "resolved": "http://beta-internal:4873/node-uuid/-/node-uuid-1.4.7.tgz"
            },
            "oauth-sign": {
              "version": "0.8.1",
              "from": "oauth-sign@>=0.8.0 <0.9.0",
              "resolved": "http://beta-internal:4873/oauth-sign/-/oauth-sign-0.8.1.tgz"
            },
            "qs": {
              "version": "6.0.2",
              "from": "qs@>=6.0.2 <6.1.0",
              "resolved": "http://beta-internal:4873/qs/-/qs-6.0.2.tgz"
            },
            "stringstream": {
              "version": "0.0.5",
              "from": "stringstream@>=0.0.4 <0.1.0",
              "resolved": "http://beta-internal:4873/stringstream/-/stringstream-0.0.5.tgz"
            },
            "tough-cookie": {
              "version": "2.2.1",
              "from": "tough-cookie@>=2.2.0 <2.3.0",
              "resolved": "http://beta-internal:4873/tough-cookie/-/tough-cookie-2.2.1.tgz"
            },
            "tunnel-agent": {
              "version": "0.4.2",
              "from": "tunnel-agent@>=0.4.0 <0.5.0",
              "resolved": "http://beta-internal:4873/tunnel-agent/-/tunnel-agent-0.4.2.tgz"
            }
          }
        }
      }
    },
    "request-http-cache": {
      "version": "1.0.1",
      "from": "request-http-cache@>=1.0.1 <2.0.0",
      "resolved": "http://beta-internal:4873/request-http-cache/-/request-http-cache-1.0.1.tgz",
      "dependencies": {
        "json-buffer": {
          "version": "2.0.11",
          "from": "json-buffer@>=2.0.11 <3.0.0",
          "resolved": "http://beta-internal:4873/json-buffer/-/json-buffer-2.0.11.tgz"
        },
        "lodash": {
          "version": "3.10.1",
          "from": "lodash@>=3.6.0 <4.0.0",
          "resolved": "http://beta-internal:4873/lodash/-/lodash-3.10.1.tgz"
        },
        "redis": {
          "version": "0.12.1",
          "from": "redis@>=0.12.1 <0.13.0",
          "resolved": "http://beta-internal:4873/redis/-/redis-0.12.1.tgz"
        }
      }
    },
    "response-time": {
      "version": "2.3.1",
      "from": "response-time@>=2.3.1 <3.0.0",
      "resolved": "http://beta-internal:4873/response-time/-/response-time-2.3.1.tgz",
      "dependencies": {
        "depd": {
          "version": "1.0.1",
          "from": "depd@>=1.0.1 <1.1.0",
          "resolved": "http://beta-internal:4873/depd/-/depd-1.0.1.tgz"
        }
      }
    },
    "sanitizer": {
      "version": "0.0.15",
      "from": "sanitizer@0.0.15",
      "resolved": "http://beta-internal:4873/sanitizer/-/sanitizer-0.0.15.tgz"
    },
    "scriptjs": {
      "version": "2.5.8",
      "from": "scriptjs@>=2.5.7 <3.0.0",
      "resolved": "http://beta-internal:4873/scriptjs/-/scriptjs-2.5.8.tgz"
    },
    "sechash": {
      "version": "0.1.3",
      "from": "sechash@0.1.3",
      "resolved": "http://beta-internal:4873/sechash/-/sechash-0.1.3.tgz"
    },
    "serve-favicon": {
      "version": "2.3.0",
      "from": "serve-favicon@>=2.3.0 <3.0.0",
      "resolved": "http://beta-internal:4873/serve-favicon/-/serve-favicon-2.3.0.tgz",
      "dependencies": {
        "etag": {
          "version": "1.7.0",
          "from": "etag@>=1.7.0 <1.8.0",
          "resolved": "http://beta-internal:4873/etag/-/etag-1.7.0.tgz"
        },
        "fresh": {
          "version": "0.3.0",
          "from": "fresh@0.3.0",
          "resolved": "http://beta-internal:4873/fresh/-/fresh-0.3.0.tgz"
        },
        "ms": {
          "version": "0.7.1",
          "from": "ms@0.7.1",
          "resolved": "http://beta-internal:4873/ms/-/ms-0.7.1.tgz"
        },
        "parseurl": {
          "version": "1.3.1",
          "from": "parseurl@>=1.3.1 <1.4.0",
          "resolved": "http://beta-internal:4873/parseurl/-/parseurl-1.3.1.tgz"
        }
      }
    },
    "shutdown": {
      "version": "0.2.4",
      "from": "shutdown@>=0.2.3 <0.3.0",
      "resolved": "http://beta-internal:4873/shutdown/-/shutdown-0.2.4.tgz",
      "dependencies": {
        "debug": {
          "version": "1.0.4",
          "from": "debug@>=1.0.4 <2.0.0",
          "resolved": "http://beta-internal:4873/debug/-/debug-1.0.4.tgz",
          "dependencies": {
            "ms": {
              "version": "0.6.2",
              "from": "ms@0.6.2",
              "resolved": "http://beta-internal:4873/ms/-/ms-0.6.2.tgz"
            }
          }
        }
      }
    },
    "snappy-cache": {
      "version": "0.3.0",
      "from": "snappy-cache@>=0.3.0 <0.4.0",
      "resolved": "http://beta-internal:4873/snappy-cache/-/snappy-cache-0.3.0.tgz",
      "dependencies": {
        "redis": {
          "version": "0.12.1",
          "from": "redis@>=0.12.1 <0.13.0",
          "resolved": "http://beta-internal:4873/redis/-/redis-0.12.1.tgz"
        }
      }
    },
    "statuserror": {
      "version": "0.0.1",
      "from": "statuserror@0.0.1",
      "resolved": "http://beta-internal:4873/statuserror/-/statuserror-0.0.1.tgz"
    },
    "stringformat": {
      "version": "0.0.5",
      "from": "stringformat@0.0.5",
      "resolved": "http://beta-internal:4873/stringformat/-/stringformat-0.0.5.tgz"
    },
    "targetenv": {
      "version": "1.0.0",
      "from": "targetenv@>=1.0.0 <2.0.0",
      "resolved": "http://beta-internal:4873/targetenv/-/targetenv-1.0.0.tgz"
    },
    "temp": {
      "version": "0.4.0",
      "from": "temp@0.4.0",
      "resolved": "http://beta-internal:4873/temp/-/temp-0.4.0.tgz"
    },
    "tentacles": {
      "version": "0.3.0",
      "from": "tentacles@>=0.3.0 <0.4.0",
      "resolved": "http://beta-internal:4873/tentacles/-/tentacles-0.3.0.tgz",
      "dependencies": {
        "create-error": {
          "version": "0.3.1",
          "from": "create-error@>=0.3.1 <0.4.0",
          "resolved": "http://beta-internal:4873/create-error/-/create-error-0.3.1.tgz"
        },
        "lodash": {
          "version": "3.10.1",
          "from": "lodash@>=3.6.0 <4.0.0",
          "resolved": "http://beta-internal:4873/lodash/-/lodash-3.10.1.tgz"
        },
        "request": {
          "version": "2.69.0",
          "from": "request@>=2.53.0 <3.0.0",
          "resolved": "http://beta-internal:4873/request/-/request-2.69.0.tgz",
          "dependencies": {
            "aws-sign2": {
              "version": "0.6.0",
              "from": "aws-sign2@>=0.6.0 <0.7.0",
              "resolved": "http://beta-internal:4873/aws-sign2/-/aws-sign2-0.6.0.tgz"
            },
            "aws4": {
              "version": "1.3.2",
              "from": "aws4@>=1.2.1 <2.0.0",
              "resolved": "http://beta-internal:4873/aws4/-/aws4-1.3.2.tgz",
              "dependencies": {
                "lru-cache": {
                  "version": "4.0.0",
                  "from": "lru-cache@>=4.0.0 <5.0.0",
                  "resolved": "http://beta-internal:4873/lru-cache/-/lru-cache-4.0.0.tgz",
                  "dependencies": {
                    "pseudomap": {
                      "version": "1.0.2",
                      "from": "pseudomap@>=1.0.1 <2.0.0",
                      "resolved": "http://beta-internal:4873/pseudomap/-/pseudomap-1.0.2.tgz"
                    },
                    "yallist": {
                      "version": "2.0.0",
                      "from": "yallist@>=2.0.0 <3.0.0",
                      "resolved": "http://beta-internal:4873/yallist/-/yallist-2.0.0.tgz"
                    }
                  }
                }
              }
            },
            "bl": {
              "version": "1.0.3",
              "from": "bl@>=1.0.0 <1.1.0",
              "resolved": "http://beta-internal:4873/bl/-/bl-1.0.3.tgz",
              "dependencies": {
                "readable-stream": {
                  "version": "2.0.5",
                  "from": "readable-stream@>=2.0.5 <2.1.0",
                  "resolved": "http://beta-internal:4873/readable-stream/-/readable-stream-2.0.5.tgz",
                  "dependencies": {
                    "core-util-is": {
                      "version": "1.0.2",
                      "from": "core-util-is@>=1.0.0 <1.1.0",
                      "resolved": "http://beta-internal:4873/core-util-is/-/core-util-is-1.0.2.tgz"
                    },
                    "inherits": {
                      "version": "2.0.1",
                      "from": "inherits@>=2.0.1 <2.1.0",
                      "resolved": "http://beta-internal:4873/inherits/-/inherits-2.0.1.tgz"
                    },
                    "isarray": {
                      "version": "0.0.1",
                      "from": "isarray@0.0.1",
                      "resolved": "http://beta-internal:4873/isarray/-/isarray-0.0.1.tgz"
                    },
                    "process-nextick-args": {
                      "version": "1.0.6",
                      "from": "process-nextick-args@>=1.0.6 <1.1.0",
                      "resolved": "http://beta-internal:4873/process-nextick-args/-/process-nextick-args-1.0.6.tgz"
                    },
                    "string_decoder": {
                      "version": "0.10.31",
                      "from": "string_decoder@>=0.10.0 <0.11.0",
                      "resolved": "http://beta-internal:4873/string_decoder/-/string_decoder-0.10.31.tgz"
                    },
                    "util-deprecate": {
                      "version": "1.0.2",
                      "from": "util-deprecate@>=1.0.1 <1.1.0",
                      "resolved": "http://beta-internal:4873/util-deprecate/-/util-deprecate-1.0.2.tgz"
                    }
                  }
                }
              }
            },
            "caseless": {
              "version": "0.11.0",
              "from": "caseless@>=0.11.0 <0.12.0",
              "resolved": "http://beta-internal:4873/caseless/-/caseless-0.11.0.tgz"
            },
            "combined-stream": {
              "version": "1.0.5",
              "from": "combined-stream@>=1.0.5 <1.1.0",
              "resolved": "http://beta-internal:4873/combined-stream/-/combined-stream-1.0.5.tgz",
              "dependencies": {
                "delayed-stream": {
                  "version": "1.0.0",
                  "from": "delayed-stream@>=1.0.0 <1.1.0",
                  "resolved": "http://beta-internal:4873/delayed-stream/-/delayed-stream-1.0.0.tgz"
                }
              }
            },
            "extend": {
              "version": "3.0.0",
              "from": "extend@>=3.0.0 <3.1.0",
              "resolved": "http://beta-internal:4873/extend/-/extend-3.0.0.tgz"
            },
            "forever-agent": {
              "version": "0.6.1",
              "from": "forever-agent@>=0.6.1 <0.7.0",
              "resolved": "http://beta-internal:4873/forever-agent/-/forever-agent-0.6.1.tgz"
            },
            "form-data": {
              "version": "1.0.0-rc3",
              "from": "form-data@>=1.0.0-rc3 <1.1.0",
              "resolved": "http://beta-internal:4873/form-data/-/form-data-1.0.0-rc3.tgz",
              "dependencies": {
                "async": {
                  "version": "1.5.2",
                  "from": "async@>=1.4.0 <2.0.0",
                  "resolved": "http://beta-internal:4873/async/-/async-1.5.2.tgz"
                }
              }
            },
            "har-validator": {
              "version": "2.0.6",
              "from": "har-validator@>=2.0.6 <2.1.0",
              "resolved": "http://beta-internal:4873/har-validator/-/har-validator-2.0.6.tgz",
              "dependencies": {
                "chalk": {
                  "version": "1.1.1",
                  "from": "chalk@>=1.1.1 <2.0.0",
                  "resolved": "http://beta-internal:4873/chalk/-/chalk-1.1.1.tgz",
                  "dependencies": {
                    "ansi-styles": {
                      "version": "2.2.0",
                      "from": "ansi-styles@>=2.1.0 <3.0.0",
                      "resolved": "http://beta-internal:4873/ansi-styles/-/ansi-styles-2.2.0.tgz",
                      "dependencies": {
                        "color-convert": {
                          "version": "1.0.0",
                          "from": "color-convert@>=1.0.0 <2.0.0",
                          "resolved": "http://beta-internal:4873/color-convert/-/color-convert-1.0.0.tgz"
                        }
                      }
                    },
                    "escape-string-regexp": {
                      "version": "1.0.5",
                      "from": "escape-string-regexp@>=1.0.2 <2.0.0",
                      "resolved": "http://beta-internal:4873/escape-string-regexp/-/escape-string-regexp-1.0.5.tgz"
                    },
                    "has-ansi": {
                      "version": "2.0.0",
                      "from": "has-ansi@>=2.0.0 <3.0.0",
                      "resolved": "http://beta-internal:4873/has-ansi/-/has-ansi-2.0.0.tgz",
                      "dependencies": {
                        "ansi-regex": {
                          "version": "2.0.0",
                          "from": "ansi-regex@>=2.0.0 <3.0.0",
                          "resolved": "http://beta-internal:4873/ansi-regex/-/ansi-regex-2.0.0.tgz"
                        }
                      }
                    },
                    "strip-ansi": {
                      "version": "3.0.1",
                      "from": "strip-ansi@>=3.0.0 <4.0.0",
                      "resolved": "http://beta-internal:4873/strip-ansi/-/strip-ansi-3.0.1.tgz",
                      "dependencies": {
                        "ansi-regex": {
                          "version": "2.0.0",
                          "from": "ansi-regex@>=2.0.0 <3.0.0",
                          "resolved": "http://beta-internal:4873/ansi-regex/-/ansi-regex-2.0.0.tgz"
                        }
                      }
                    },
                    "supports-color": {
                      "version": "2.0.0",
                      "from": "supports-color@>=2.0.0 <3.0.0",
                      "resolved": "http://beta-internal:4873/supports-color/-/supports-color-2.0.0.tgz"
                    }
                  }
                },
                "commander": {
                  "version": "2.9.0",
                  "from": "commander@>=2.9.0 <3.0.0",
                  "resolved": "http://beta-internal:4873/commander/-/commander-2.9.0.tgz",
                  "dependencies": {
                    "graceful-readlink": {
                      "version": "1.0.1",
                      "from": "graceful-readlink@>=1.0.0",
                      "resolved": "http://beta-internal:4873/graceful-readlink/-/graceful-readlink-1.0.1.tgz"
                    }
                  }
                },
                "is-my-json-valid": {
                  "version": "2.13.1",
                  "from": "is-my-json-valid@>=2.12.4 <3.0.0",
                  "resolved": "http://beta-internal:4873/is-my-json-valid/-/is-my-json-valid-2.13.1.tgz",
                  "dependencies": {
                    "generate-function": {
                      "version": "2.0.0",
                      "from": "generate-function@>=2.0.0 <3.0.0",
                      "resolved": "http://beta-internal:4873/generate-function/-/generate-function-2.0.0.tgz"
                    },
                    "generate-object-property": {
                      "version": "1.2.0",
                      "from": "generate-object-property@>=1.1.0 <2.0.0",
                      "resolved": "http://beta-internal:4873/generate-object-property/-/generate-object-property-1.2.0.tgz",
                      "dependencies": {
                        "is-property": {
                          "version": "1.0.2",
                          "from": "is-property@>=1.0.0 <2.0.0",
                          "resolved": "http://beta-internal:4873/is-property/-/is-property-1.0.2.tgz"
                        }
                      }
                    },
                    "jsonpointer": {
                      "version": "2.0.0",
                      "from": "jsonpointer@2.0.0",
                      "resolved": "http://beta-internal:4873/jsonpointer/-/jsonpointer-2.0.0.tgz"
                    },
                    "xtend": {
                      "version": "4.0.1",
                      "from": "xtend@>=4.0.0 <5.0.0",
                      "resolved": "http://beta-internal:4873/xtend/-/xtend-4.0.1.tgz"
                    }
                  }
                },
                "pinkie-promise": {
                  "version": "2.0.0",
                  "from": "pinkie-promise@>=2.0.0 <3.0.0",
                  "resolved": "http://beta-internal:4873/pinkie-promise/-/pinkie-promise-2.0.0.tgz",
                  "dependencies": {
                    "pinkie": {
                      "version": "2.0.4",
                      "from": "pinkie@>=2.0.0 <3.0.0",
                      "resolved": "http://beta-internal:4873/pinkie/-/pinkie-2.0.4.tgz"
                    }
                  }
                }
              }
            },
            "hawk": {
              "version": "3.1.3",
              "from": "hawk@>=3.1.0 <3.2.0",
              "resolved": "http://beta-internal:4873/hawk/-/hawk-3.1.3.tgz",
              "dependencies": {
                "hoek": {
                  "version": "2.16.3",
                  "from": "hoek@>=2.0.0 <3.0.0",
                  "resolved": "http://beta-internal:4873/hoek/-/hoek-2.16.3.tgz"
                },
                "boom": {
                  "version": "2.10.1",
                  "from": "boom@>=2.0.0 <3.0.0",
                  "resolved": "http://beta-internal:4873/boom/-/boom-2.10.1.tgz"
                },
                "cryptiles": {
                  "version": "2.0.5",
                  "from": "cryptiles@>=2.0.0 <3.0.0",
                  "resolved": "http://beta-internal:4873/cryptiles/-/cryptiles-2.0.5.tgz"
                },
                "sntp": {
                  "version": "1.0.9",
                  "from": "sntp@>=1.0.0 <2.0.0",
                  "resolved": "http://beta-internal:4873/sntp/-/sntp-1.0.9.tgz"
                }
              }
            },
            "http-signature": {
              "version": "1.1.1",
              "from": "http-signature@>=1.1.0 <1.2.0",
              "resolved": "http://beta-internal:4873/http-signature/-/http-signature-1.1.1.tgz",
              "dependencies": {
                "assert-plus": {
                  "version": "0.2.0",
                  "from": "assert-plus@>=0.2.0 <0.3.0",
                  "resolved": "http://beta-internal:4873/assert-plus/-/assert-plus-0.2.0.tgz"
                },
                "jsprim": {
                  "version": "1.2.2",
                  "from": "jsprim@>=1.2.2 <2.0.0",
                  "resolved": "http://beta-internal:4873/jsprim/-/jsprim-1.2.2.tgz",
                  "dependencies": {
                    "extsprintf": {
                      "version": "1.0.2",
                      "from": "extsprintf@1.0.2",
                      "resolved": "http://beta-internal:4873/extsprintf/-/extsprintf-1.0.2.tgz"
                    },
                    "json-schema": {
                      "version": "0.2.2",
                      "from": "json-schema@0.2.2",
                      "resolved": "http://beta-internal:4873/json-schema/-/json-schema-0.2.2.tgz"
                    },
                    "verror": {
                      "version": "1.3.6",
                      "from": "verror@1.3.6",
                      "resolved": "http://beta-internal:4873/verror/-/verror-1.3.6.tgz"
                    }
                  }
                },
                "sshpk": {
                  "version": "1.7.4",
                  "from": "sshpk@>=1.7.0 <2.0.0",
                  "resolved": "http://beta-internal:4873/sshpk/-/sshpk-1.7.4.tgz",
                  "dependencies": {
                    "asn1": {
                      "version": "0.2.3",
                      "from": "asn1@>=0.2.3 <0.3.0",
                      "resolved": "http://beta-internal:4873/asn1/-/asn1-0.2.3.tgz"
                    },
                    "dashdash": {
                      "version": "1.13.0",
                      "from": "dashdash@>=1.10.1 <2.0.0",
                      "resolved": "http://beta-internal:4873/dashdash/-/dashdash-1.13.0.tgz",
                      "dependencies": {
                        "assert-plus": {
                          "version": "1.0.0",
                          "from": "assert-plus@>=1.0.0 <2.0.0",
                          "resolved": "http://beta-internal:4873/assert-plus/-/assert-plus-1.0.0.tgz"
                        }
                      }
                    },
                    "jsbn": {
                      "version": "0.1.0",
                      "from": "jsbn@>=0.1.0 <0.2.0",
                      "resolved": "http://beta-internal:4873/jsbn/-/jsbn-0.1.0.tgz"
                    },
                    "tweetnacl": {
                      "version": "0.14.1",
                      "from": "tweetnacl@>=0.13.0 <1.0.0",
                      "resolved": "http://beta-internal:4873/tweetnacl/-/tweetnacl-0.14.1.tgz"
                    },
                    "jodid25519": {
                      "version": "1.0.2",
                      "from": "jodid25519@>=1.0.0 <2.0.0",
                      "resolved": "http://beta-internal:4873/jodid25519/-/jodid25519-1.0.2.tgz"
                    },
                    "ecc-jsbn": {
                      "version": "0.1.1",
                      "from": "ecc-jsbn@>=0.0.1 <1.0.0",
                      "resolved": "http://beta-internal:4873/ecc-jsbn/-/ecc-jsbn-0.1.1.tgz"
                    }
                  }
                }
              }
            },
            "is-typedarray": {
              "version": "1.0.0",
              "from": "is-typedarray@>=1.0.0 <1.1.0",
              "resolved": "http://beta-internal:4873/is-typedarray/-/is-typedarray-1.0.0.tgz"
            },
            "isstream": {
              "version": "0.1.2",
              "from": "isstream@>=0.1.2 <0.2.0",
              "resolved": "http://beta-internal:4873/isstream/-/isstream-0.1.2.tgz"
            },
            "json-stringify-safe": {
              "version": "5.0.1",
              "from": "json-stringify-safe@>=5.0.1 <5.1.0",
              "resolved": "http://beta-internal:4873/json-stringify-safe/-/json-stringify-safe-5.0.1.tgz"
            },
            "mime-types": {
              "version": "2.1.10",
              "from": "mime-types@>=2.1.7 <2.2.0",
              "resolved": "http://beta-internal:4873/mime-types/-/mime-types-2.1.10.tgz",
              "dependencies": {
                "mime-db": {
                  "version": "1.22.0",
                  "from": "mime-db@>=1.22.0 <1.23.0",
                  "resolved": "http://beta-internal:4873/mime-db/-/mime-db-1.22.0.tgz"
                }
              }
            },
            "node-uuid": {
              "version": "1.4.7",
              "from": "node-uuid@>=1.4.7 <1.5.0",
              "resolved": "http://beta-internal:4873/node-uuid/-/node-uuid-1.4.7.tgz"
            },
            "oauth-sign": {
              "version": "0.8.1",
              "from": "oauth-sign@>=0.8.0 <0.9.0",
              "resolved": "http://beta-internal:4873/oauth-sign/-/oauth-sign-0.8.1.tgz"
            },
            "qs": {
              "version": "6.0.2",
              "from": "qs@>=6.0.2 <6.1.0",
              "resolved": "http://beta-internal:4873/qs/-/qs-6.0.2.tgz"
            },
            "stringstream": {
              "version": "0.0.5",
              "from": "stringstream@>=0.0.4 <0.1.0",
              "resolved": "http://beta-internal:4873/stringstream/-/stringstream-0.0.5.tgz"
            },
            "tough-cookie": {
              "version": "2.2.1",
              "from": "tough-cookie@>=2.2.0 <2.3.0",
              "resolved": "http://beta-internal:4873/tough-cookie/-/tough-cookie-2.2.1.tgz"
            },
            "tunnel-agent": {
              "version": "0.4.2",
              "from": "tunnel-agent@>=0.4.1 <0.5.0",
              "resolved": "http://beta-internal:4873/tunnel-agent/-/tunnel-agent-0.4.2.tgz"
            }
          }
        },
        "require-directory": {
          "version": "2.1.1",
          "from": "require-directory@>=2.1.0 <3.0.0",
          "resolved": "http://beta-internal:4873/require-directory/-/require-directory-2.1.1.tgz"
        }
      }
    },
    "text-filter": {
      "version": "0.1.1",
      "from": "text-filter@>=0.1.1 <0.2.0",
      "resolved": "http://beta-internal:4873/text-filter/-/text-filter-0.1.1.tgz"
    },
    "throat": {
      "version": "1.0.0",
      "from": "throat@>=1.0.0 <1.1.0",
      "resolved": "http://beta-internal:4873/throat/-/throat-1.0.0.tgz",
      "dependencies": {
        "promise": {
          "version": "3.2.0",
          "from": "promise@>=3.2.0 <3.3.0",
          "resolved": "http://beta-internal:4873/promise/-/promise-3.2.0.tgz"
        }
      }
    },
    "through2-concurrent": {
      "version": "1.1.0",
      "from": "through2-concurrent@>=1.1.0 <2.0.0",
      "resolved": "http://beta-internal:4873/through2-concurrent/-/through2-concurrent-1.1.0.tgz",
      "dependencies": {
        "through2": {
          "version": "2.0.1",
          "from": "through2@>=2.0.0 <3.0.0",
          "resolved": "http://beta-internal:4873/through2/-/through2-2.0.1.tgz",
          "dependencies": {
            "readable-stream": {
              "version": "2.0.5",
              "from": "readable-stream@>=2.0.0 <2.1.0",
              "resolved": "http://beta-internal:4873/readable-stream/-/readable-stream-2.0.5.tgz",
              "dependencies": {
                "core-util-is": {
                  "version": "1.0.2",
                  "from": "core-util-is@>=1.0.0 <1.1.0",
                  "resolved": "http://beta-internal:4873/core-util-is/-/core-util-is-1.0.2.tgz"
                },
                "inherits": {
                  "version": "2.0.1",
                  "from": "inherits@>=2.0.0 <3.0.0",
                  "resolved": "http://beta-internal:4873/inherits/-/inherits-2.0.1.tgz"
                },
                "isarray": {
                  "version": "0.0.1",
                  "from": "isarray@0.0.1",
                  "resolved": "http://beta-internal:4873/isarray/-/isarray-0.0.1.tgz"
                },
                "process-nextick-args": {
                  "version": "1.0.6",
                  "from": "process-nextick-args@>=1.0.6 <1.1.0",
                  "resolved": "http://beta-internal:4873/process-nextick-args/-/process-nextick-args-1.0.6.tgz"
                },
                "string_decoder": {
                  "version": "0.10.31",
                  "from": "string_decoder@>=0.10.0 <0.11.0",
                  "resolved": "http://beta-internal:4873/string_decoder/-/string_decoder-0.10.31.tgz"
                },
                "util-deprecate": {
                  "version": "1.0.2",
                  "from": "util-deprecate@>=1.0.1 <1.1.0",
                  "resolved": "http://beta-internal:4873/util-deprecate/-/util-deprecate-1.0.2.tgz"
                }
              }
            },
            "xtend": {
              "version": "4.0.1",
              "from": "xtend@>=4.0.0 <4.1.0-0",
              "resolved": "http://beta-internal:4873/xtend/-/xtend-4.0.1.tgz"
            }
          }
        }
      }
    },
    "tough-cookie": {
      "version": "0.12.1",
      "from": "tough-cookie@>=0.12.1 <0.13.0",
      "resolved": "http://beta-internal:4873/tough-cookie/-/tough-cookie-0.12.1.tgz",
      "dependencies": {
        "punycode": {
          "version": "1.4.0",
          "from": "punycode@>=0.2.0",
          "resolved": "http://beta-internal:4873/punycode/-/punycode-1.4.0.tgz"
        }
      }
    },
    "transloadit": {
      "version": "1.5.0",
      "from": "transloadit@>=1.5.0 <2.0.0",
      "resolved": "http://beta-internal:4873/transloadit/-/transloadit-1.5.0.tgz",
      "dependencies": {
        "request": {
          "version": "2.16.6",
          "from": "request@>=2.16.0 <2.17.0",
          "resolved": "http://beta-internal:4873/request/-/request-2.16.6.tgz",
          "dependencies": {
            "form-data": {
              "version": "0.0.10",
              "from": "form-data@>=0.0.3 <0.1.0",
              "resolved": "http://beta-internal:4873/form-data/-/form-data-0.0.10.tgz",
              "dependencies": {
                "combined-stream": {
                  "version": "0.0.7",
                  "from": "combined-stream@>=0.0.4 <0.1.0",
                  "resolved": "http://beta-internal:4873/combined-stream/-/combined-stream-0.0.7.tgz",
                  "dependencies": {
                    "delayed-stream": {
                      "version": "0.0.5",
                      "from": "delayed-stream@0.0.5",
                      "resolved": "http://beta-internal:4873/delayed-stream/-/delayed-stream-0.0.5.tgz"
                    }
                  }
                },
                "async": {
                  "version": "0.2.10",
                  "from": "async@>=0.2.7 <0.3.0",
                  "resolved": "http://beta-internal:4873/async/-/async-0.2.10.tgz"
                }
              }
            },
            "mime": {
              "version": "1.2.11",
              "from": "mime@>=1.2.11 <1.3.0",
              "resolved": "http://beta-internal:4873/mime/-/mime-1.2.11.tgz"
            },
            "hawk": {
              "version": "0.10.2",
              "from": "hawk@>=0.10.2 <0.11.0",
              "resolved": "http://beta-internal:4873/hawk/-/hawk-0.10.2.tgz",
              "dependencies": {
                "hoek": {
                  "version": "0.7.6",
                  "from": "hoek@>=0.7.0 <0.8.0",
                  "resolved": "http://beta-internal:4873/hoek/-/hoek-0.7.6.tgz"
                },
                "boom": {
                  "version": "0.3.8",
                  "from": "boom@>=0.3.0 <0.4.0",
                  "resolved": "http://beta-internal:4873/boom/-/boom-0.3.8.tgz"
                },
                "cryptiles": {
                  "version": "0.1.3",
                  "from": "cryptiles@>=0.1.0 <0.2.0",
                  "resolved": "http://beta-internal:4873/cryptiles/-/cryptiles-0.1.3.tgz"
                },
                "sntp": {
                  "version": "0.1.4",
                  "from": "sntp@>=0.1.0 <0.2.0",
                  "resolved": "http://beta-internal:4873/sntp/-/sntp-0.1.4.tgz"
                }
              }
            },
            "cookie-jar": {
              "version": "0.2.0",
              "from": "cookie-jar@>=0.2.0 <0.3.0",
              "resolved": "http://beta-internal:4873/cookie-jar/-/cookie-jar-0.2.0.tgz"
            },
            "aws-sign": {
              "version": "0.2.0",
              "from": "aws-sign@>=0.2.0 <0.3.0",
              "resolved": "http://beta-internal:4873/aws-sign/-/aws-sign-0.2.0.tgz"
            },
            "oauth-sign": {
              "version": "0.2.0",
              "from": "oauth-sign@>=0.2.0 <0.3.0",
              "resolved": "http://beta-internal:4873/oauth-sign/-/oauth-sign-0.2.0.tgz"
            },
            "forever-agent": {
              "version": "0.2.0",
              "from": "forever-agent@>=0.2.0 <0.3.0",
              "resolved": "http://beta-internal:4873/forever-agent/-/forever-agent-0.2.0.tgz"
            },
            "tunnel-agent": {
              "version": "0.2.0",
              "from": "tunnel-agent@>=0.2.0 <0.3.0",
              "resolved": "http://beta-internal:4873/tunnel-agent/-/tunnel-agent-0.2.0.tgz"
            },
            "json-stringify-safe": {
              "version": "3.0.0",
              "from": "json-stringify-safe@>=3.0.0 <3.1.0",
              "resolved": "http://beta-internal:4873/json-stringify-safe/-/json-stringify-safe-3.0.0.tgz"
            },
            "qs": {
              "version": "0.5.6",
              "from": "qs@>=0.5.4 <0.6.0",
              "resolved": "http://beta-internal:4873/qs/-/qs-0.5.6.tgz"
            }
          }
        },
        "underscore": {
          "version": "1.2.1",
          "from": "underscore@1.2.1",
          "resolved": "http://beta-internal:4873/underscore/-/underscore-1.2.1.tgz"
        }
      }
    },
    "underscore": {
      "version": "1.8.3",
      "from": "underscore@>=1.8.3 <2.0.0",
      "resolved": "http://beta-internal:4873/underscore/-/underscore-1.8.3.tgz"
    },
    "url-parse": {
      "version": "1.0.5",
      "from": "url-parse@>=1.0.5 <2.0.0",
      "resolved": "http://beta-internal:4873/url-parse/-/url-parse-1.0.5.tgz",
      "dependencies": {
        "querystringify": {
          "version": "0.0.3",
          "from": "querystringify@>=0.0.0 <0.1.0",
          "resolved": "http://beta-internal:4873/querystringify/-/querystringify-0.0.3.tgz"
        },
        "requires-port": {
          "version": "1.0.0",
          "from": "requires-port@>=1.0.0 <1.1.0",
          "resolved": "http://beta-internal:4873/requires-port/-/requires-port-1.0.0.tgz"
        }
      }
    },
    "useragent": {
      "version": "2.0.6",
      "from": "useragent@2.0.6",
      "resolved": "http://beta-internal:4873/useragent/-/useragent-2.0.6.tgz",
      "dependencies": {
        "lru-cache": {
          "version": "2.2.4",
          "from": "lru-cache@>=2.2.0 <2.3.0",
          "resolved": "http://beta-internal:4873/lru-cache/-/lru-cache-2.2.4.tgz"
        }
      }
    },
    "winston": {
      "version": "0.7.3",
      "from": "winston@>=0.7.3 <0.8.0",
      "resolved": "http://beta-internal:4873/winston/-/winston-0.7.3.tgz",
      "dependencies": {
        "async": {
          "version": "0.2.10",
          "from": "async@>=0.2.0 <0.3.0",
          "resolved": "http://beta-internal:4873/async/-/async-0.2.10.tgz"
        },
        "colors": {
          "version": "0.6.2",
          "from": "colors@>=0.6.0 <0.7.0",
          "resolved": "http://beta-internal:4873/colors/-/colors-0.6.2.tgz"
        },
        "cycle": {
          "version": "1.0.3",
          "from": "cycle@>=1.0.0 <1.1.0",
          "resolved": "http://beta-internal:4873/cycle/-/cycle-1.0.3.tgz"
        },
        "eyes": {
          "version": "0.1.8",
          "from": "eyes@>=0.1.0 <0.2.0",
          "resolved": "http://beta-internal:4873/eyes/-/eyes-0.1.8.tgz"
        },
        "pkginfo": {
          "version": "0.3.1",
          "from": "pkginfo@>=0.3.0 <0.4.0",
          "resolved": "http://beta-internal:4873/pkginfo/-/pkginfo-0.3.1.tgz"
        },
        "request": {
          "version": "2.16.6",
          "from": "request@>=2.16.0 <2.17.0",
          "resolved": "http://beta-internal:4873/request/-/request-2.16.6.tgz",
          "dependencies": {
            "form-data": {
              "version": "0.0.10",
              "from": "form-data@>=0.0.3 <0.1.0",
              "resolved": "http://beta-internal:4873/form-data/-/form-data-0.0.10.tgz",
              "dependencies": {
                "combined-stream": {
                  "version": "0.0.7",
                  "from": "combined-stream@>=0.0.4 <0.1.0",
                  "resolved": "http://beta-internal:4873/combined-stream/-/combined-stream-0.0.7.tgz",
                  "dependencies": {
                    "delayed-stream": {
                      "version": "0.0.5",
                      "from": "delayed-stream@0.0.5",
                      "resolved": "http://beta-internal:4873/delayed-stream/-/delayed-stream-0.0.5.tgz"
                    }
                  }
                }
              }
            },
            "mime": {
              "version": "1.2.11",
              "from": "mime@>=1.2.7 <1.3.0",
              "resolved": "http://beta-internal:4873/mime/-/mime-1.2.11.tgz"
            },
            "hawk": {
              "version": "0.10.2",
              "from": "hawk@>=0.10.2 <0.11.0",
              "resolved": "http://beta-internal:4873/hawk/-/hawk-0.10.2.tgz",
              "dependencies": {
                "hoek": {
                  "version": "0.7.6",
                  "from": "hoek@>=0.7.0 <0.8.0",
                  "resolved": "http://beta-internal:4873/hoek/-/hoek-0.7.6.tgz"
                },
                "boom": {
                  "version": "0.3.8",
                  "from": "boom@>=0.3.0 <0.4.0",
                  "resolved": "http://beta-internal:4873/boom/-/boom-0.3.8.tgz"
                },
                "cryptiles": {
                  "version": "0.1.3",
                  "from": "cryptiles@>=0.1.0 <0.2.0",
                  "resolved": "http://beta-internal:4873/cryptiles/-/cryptiles-0.1.3.tgz"
                },
                "sntp": {
                  "version": "0.1.4",
                  "from": "sntp@>=0.1.0 <0.2.0",
                  "resolved": "http://beta-internal:4873/sntp/-/sntp-0.1.4.tgz"
                }
              }
            },
            "cookie-jar": {
              "version": "0.2.0",
              "from": "cookie-jar@>=0.2.0 <0.3.0",
              "resolved": "http://beta-internal:4873/cookie-jar/-/cookie-jar-0.2.0.tgz"
            },
            "aws-sign": {
              "version": "0.2.0",
              "from": "aws-sign@>=0.2.0 <0.3.0",
              "resolved": "http://beta-internal:4873/aws-sign/-/aws-sign-0.2.0.tgz"
            },
            "oauth-sign": {
              "version": "0.2.0",
              "from": "oauth-sign@>=0.2.0 <0.3.0",
              "resolved": "http://beta-internal:4873/oauth-sign/-/oauth-sign-0.2.0.tgz"
            },
            "forever-agent": {
              "version": "0.2.0",
              "from": "forever-agent@>=0.2.0 <0.3.0",
              "resolved": "http://beta-internal:4873/forever-agent/-/forever-agent-0.2.0.tgz"
            },
            "tunnel-agent": {
              "version": "0.2.0",
              "from": "tunnel-agent@>=0.2.0 <0.3.0",
              "resolved": "http://beta-internal:4873/tunnel-agent/-/tunnel-agent-0.2.0.tgz"
            },
            "json-stringify-safe": {
              "version": "3.0.0",
              "from": "json-stringify-safe@>=3.0.0 <3.1.0",
              "resolved": "http://beta-internal:4873/json-stringify-safe/-/json-stringify-safe-3.0.0.tgz"
            },
            "qs": {
              "version": "0.5.6",
              "from": "qs@>=0.5.4 <0.6.0",
              "resolved": "http://beta-internal:4873/qs/-/qs-0.5.6.tgz"
            }
          }
        },
        "stack-trace": {
          "version": "0.0.9",
          "from": "stack-trace@>=0.0.0 <0.1.0",
          "resolved": "http://beta-internal:4873/stack-trace/-/stack-trace-0.0.9.tgz"
        }
      }
    },
    "winston-logstash-udp": {
      "version": "0.0.4",
      "from": "winston-logstash-udp@0.0.4",
      "resolved": "http://beta-internal:4873/winston-logstash-udp/-/winston-logstash-udp-0.0.4.tgz"
    },
    "wreck": {
      "version": "5.6.1",
      "from": "wreck@>=5.2.0 <6.0.0",
      "resolved": "http://beta-internal:4873/wreck/-/wreck-5.6.1.tgz",
      "dependencies": {
        "hoek": {
          "version": "2.16.3",
          "from": "hoek@>=2.0.0 <3.0.0",
          "resolved": "http://beta-internal:4873/hoek/-/hoek-2.16.3.tgz"
        },
        "boom": {
          "version": "2.10.1",
          "from": "boom@>=2.0.0 <3.0.0",
          "resolved": "http://beta-internal:4873/boom/-/boom-2.10.1.tgz"
        }
      }
    },
    "xml2js": {
      "version": "0.2.2",
      "from": "xml2js@0.2.2",
      "resolved": "http://beta-internal:4873/xml2js/-/xml2js-0.2.2.tgz",
      "dependencies": {
        "sax": {
          "version": "1.1.6",
          "from": "sax@>=0.4.2",
          "resolved": "http://beta-internal:4873/sax/-/sax-1.1.6.tgz"
        }
      }
    },
    "xregexp": {
      "version": "2.0.0",
      "from": "xregexp@>=2.0.0 <3.0.0",
      "resolved": "http://beta-internal:4873/xregexp/-/xregexp-2.0.0.tgz"
    },
    "yargs": {
      "version": "4.2.0",
      "from": "yargs@>=4.2.0 <5.0.0",
      "resolved": "http://beta-internal:4873/yargs/-/yargs-4.2.0.tgz",
      "dependencies": {
        "camelcase": {
          "version": "2.1.0",
          "from": "camelcase@>=2.0.1 <3.0.0",
          "resolved": "http://beta-internal:4873/camelcase/-/camelcase-2.1.0.tgz"
        },
        "cliui": {
          "version": "3.1.0",
          "from": "cliui@>=3.0.3 <4.0.0",
          "resolved": "http://beta-internal:4873/cliui/-/cliui-3.1.0.tgz",
          "dependencies": {
            "strip-ansi": {
              "version": "3.0.1",
              "from": "strip-ansi@>=3.0.0 <4.0.0",
              "resolved": "http://beta-internal:4873/strip-ansi/-/strip-ansi-3.0.1.tgz",
              "dependencies": {
                "ansi-regex": {
                  "version": "2.0.0",
                  "from": "ansi-regex@>=2.0.0 <3.0.0",
                  "resolved": "http://beta-internal:4873/ansi-regex/-/ansi-regex-2.0.0.tgz"
                }
              }
            },
            "wrap-ansi": {
              "version": "1.0.0",
              "from": "wrap-ansi@>=1.0.0 <2.0.0",
              "resolved": "http://beta-internal:4873/wrap-ansi/-/wrap-ansi-1.0.0.tgz"
            }
          }
        },
        "decamelize": {
          "version": "1.2.0",
          "from": "decamelize@>=1.1.1 <2.0.0",
          "resolved": "http://beta-internal:4873/decamelize/-/decamelize-1.2.0.tgz"
        },
        "lodash.assign": {
          "version": "4.0.6",
          "from": "lodash.assign@>=4.0.3 <5.0.0",
          "resolved": "http://beta-internal:4873/lodash.assign/-/lodash.assign-4.0.6.tgz",
          "dependencies": {
            "lodash.keys": {
              "version": "4.0.5",
              "from": "lodash.keys@>=4.0.0 <5.0.0",
              "resolved": "http://beta-internal:4873/lodash.keys/-/lodash.keys-4.0.5.tgz"
            },
            "lodash.rest": {
              "version": "4.0.1",
              "from": "lodash.rest@>=4.0.0 <5.0.0",
              "resolved": "http://beta-internal:4873/lodash.rest/-/lodash.rest-4.0.1.tgz"
            }
          }
        },
        "os-locale": {
          "version": "1.4.0",
          "from": "os-locale@>=1.4.0 <2.0.0",
          "resolved": "http://beta-internal:4873/os-locale/-/os-locale-1.4.0.tgz",
          "dependencies": {
            "lcid": {
              "version": "1.0.0",
              "from": "lcid@>=1.0.0 <2.0.0",
              "resolved": "http://beta-internal:4873/lcid/-/lcid-1.0.0.tgz",
              "dependencies": {
                "invert-kv": {
                  "version": "1.0.0",
                  "from": "invert-kv@>=1.0.0 <2.0.0",
                  "resolved": "http://beta-internal:4873/invert-kv/-/invert-kv-1.0.0.tgz"
                }
              }
            }
          }
        },
        "pkg-conf": {
          "version": "1.1.1",
          "from": "pkg-conf@>=1.1.1 <2.0.0",
          "resolved": "http://beta-internal:4873/pkg-conf/-/pkg-conf-1.1.1.tgz",
          "dependencies": {
            "find-up": {
              "version": "1.1.2",
              "from": "find-up@>=1.0.0 <2.0.0",
              "resolved": "http://beta-internal:4873/find-up/-/find-up-1.1.2.tgz",
              "dependencies": {
                "path-exists": {
                  "version": "2.1.0",
                  "from": "path-exists@>=2.0.0 <3.0.0",
                  "resolved": "http://beta-internal:4873/path-exists/-/path-exists-2.1.0.tgz"
                },
                "pinkie-promise": {
                  "version": "2.0.0",
                  "from": "pinkie-promise@>=2.0.0 <3.0.0",
                  "resolved": "http://beta-internal:4873/pinkie-promise/-/pinkie-promise-2.0.0.tgz",
                  "dependencies": {
                    "pinkie": {
                      "version": "2.0.4",
                      "from": "pinkie@>=2.0.0 <3.0.0",
                      "resolved": "http://beta-internal:4873/pinkie/-/pinkie-2.0.4.tgz"
                    }
                  }
                }
              }
            },
            "object-assign": {
              "version": "4.0.1",
              "from": "object-assign@>=4.0.1 <5.0.0",
              "resolved": "http://beta-internal:4873/object-assign/-/object-assign-4.0.1.tgz"
            },
            "read-pkg": {
              "version": "1.1.0",
              "from": "read-pkg@>=1.0.0 <2.0.0",
              "resolved": "http://beta-internal:4873/read-pkg/-/read-pkg-1.1.0.tgz",
              "dependencies": {
                "load-json-file": {
                  "version": "1.1.0",
                  "from": "load-json-file@>=1.0.0 <2.0.0",
                  "resolved": "http://beta-internal:4873/load-json-file/-/load-json-file-1.1.0.tgz",
                  "dependencies": {
                    "graceful-fs": {
                      "version": "4.1.3",
                      "from": "graceful-fs@>=4.1.2 <5.0.0",
                      "resolved": "http://beta-internal:4873/graceful-fs/-/graceful-fs-4.1.3.tgz"
                    },
                    "parse-json": {
                      "version": "2.2.0",
                      "from": "parse-json@>=2.2.0 <3.0.0",
                      "resolved": "http://beta-internal:4873/parse-json/-/parse-json-2.2.0.tgz",
                      "dependencies": {
                        "error-ex": {
                          "version": "1.3.0",
                          "from": "error-ex@>=1.2.0 <2.0.0",
                          "resolved": "http://beta-internal:4873/error-ex/-/error-ex-1.3.0.tgz",
                          "dependencies": {
                            "is-arrayish": {
                              "version": "0.2.1",
                              "from": "is-arrayish@>=0.2.1 <0.3.0",
                              "resolved": "http://beta-internal:4873/is-arrayish/-/is-arrayish-0.2.1.tgz"
                            }
                          }
                        }
                      }
                    },
                    "pify": {
                      "version": "2.3.0",
                      "from": "pify@>=2.0.0 <3.0.0",
                      "resolved": "http://beta-internal:4873/pify/-/pify-2.3.0.tgz"
                    },
                    "pinkie-promise": {
                      "version": "2.0.0",
                      "from": "pinkie-promise@>=2.0.0 <3.0.0",
                      "resolved": "http://beta-internal:4873/pinkie-promise/-/pinkie-promise-2.0.0.tgz",
                      "dependencies": {
                        "pinkie": {
                          "version": "2.0.4",
                          "from": "pinkie@>=2.0.0 <3.0.0",
                          "resolved": "http://beta-internal:4873/pinkie/-/pinkie-2.0.4.tgz"
                        }
                      }
                    },
                    "strip-bom": {
                      "version": "2.0.0",
                      "from": "strip-bom@>=2.0.0 <3.0.0",
                      "resolved": "http://beta-internal:4873/strip-bom/-/strip-bom-2.0.0.tgz",
                      "dependencies": {
                        "is-utf8": {
                          "version": "0.2.1",
                          "from": "is-utf8@>=0.2.0 <0.3.0",
                          "resolved": "http://beta-internal:4873/is-utf8/-/is-utf8-0.2.1.tgz"
                        }
                      }
                    }
                  }
                },
                "normalize-package-data": {
                  "version": "2.3.5",
                  "from": "normalize-package-data@>=2.3.2 <3.0.0",
                  "resolved": "http://beta-internal:4873/normalize-package-data/-/normalize-package-data-2.3.5.tgz",
                  "dependencies": {
                    "hosted-git-info": {
                      "version": "2.1.4",
                      "from": "hosted-git-info@>=2.1.4 <3.0.0",
                      "resolved": "http://beta-internal:4873/hosted-git-info/-/hosted-git-info-2.1.4.tgz"
                    },
                    "is-builtin-module": {
                      "version": "1.0.0",
                      "from": "is-builtin-module@>=1.0.0 <2.0.0",
                      "resolved": "http://beta-internal:4873/is-builtin-module/-/is-builtin-module-1.0.0.tgz",
                      "dependencies": {
                        "builtin-modules": {
                          "version": "1.1.1",
                          "from": "builtin-modules@>=1.0.0 <2.0.0",
                          "resolved": "http://beta-internal:4873/builtin-modules/-/builtin-modules-1.1.1.tgz"
                        }
                      }
                    },
                    "semver": {
                      "version": "5.1.0",
                      "from": "semver@>=2.0.0 <3.0.0||>=3.0.0 <4.0.0||>=4.0.0 <5.0.0||>=5.0.0 <6.0.0",
                      "resolved": "http://beta-internal:4873/semver/-/semver-5.1.0.tgz"
                    },
                    "validate-npm-package-license": {
                      "version": "3.0.1",
                      "from": "validate-npm-package-license@>=3.0.1 <4.0.0",
                      "resolved": "http://beta-internal:4873/validate-npm-package-license/-/validate-npm-package-license-3.0.1.tgz",
                      "dependencies": {
                        "spdx-correct": {
                          "version": "1.0.2",
                          "from": "spdx-correct@>=1.0.0 <1.1.0",
                          "resolved": "http://beta-internal:4873/spdx-correct/-/spdx-correct-1.0.2.tgz",
                          "dependencies": {
                            "spdx-license-ids": {
                              "version": "1.2.0",
                              "from": "spdx-license-ids@>=1.0.0 <2.0.0",
                              "resolved": "http://beta-internal:4873/spdx-license-ids/-/spdx-license-ids-1.2.0.tgz"
                            }
                          }
                        },
                        "spdx-expression-parse": {
                          "version": "1.0.2",
                          "from": "spdx-expression-parse@>=1.0.0 <1.1.0",
                          "resolved": "http://beta-internal:4873/spdx-expression-parse/-/spdx-expression-parse-1.0.2.tgz",
                          "dependencies": {
                            "spdx-exceptions": {
                              "version": "1.0.4",
                              "from": "spdx-exceptions@>=1.0.4 <2.0.0",
                              "resolved": "http://beta-internal:4873/spdx-exceptions/-/spdx-exceptions-1.0.4.tgz"
                            },
                            "spdx-license-ids": {
                              "version": "1.2.0",
                              "from": "spdx-license-ids@>=1.0.0 <2.0.0",
                              "resolved": "http://beta-internal:4873/spdx-license-ids/-/spdx-license-ids-1.2.0.tgz"
                            }
                          }
                        }
                      }
                    }
                  }
                },
                "path-type": {
                  "version": "1.1.0",
                  "from": "path-type@>=1.0.0 <2.0.0",
                  "resolved": "http://beta-internal:4873/path-type/-/path-type-1.1.0.tgz",
                  "dependencies": {
                    "graceful-fs": {
                      "version": "4.1.3",
                      "from": "graceful-fs@>=4.1.2 <5.0.0",
                      "resolved": "http://beta-internal:4873/graceful-fs/-/graceful-fs-4.1.3.tgz"
                    },
                    "pify": {
                      "version": "2.3.0",
                      "from": "pify@>=2.0.0 <3.0.0",
                      "resolved": "http://beta-internal:4873/pify/-/pify-2.3.0.tgz"
                    },
                    "pinkie-promise": {
                      "version": "2.0.0",
                      "from": "pinkie-promise@>=2.0.0 <3.0.0",
                      "resolved": "http://beta-internal:4873/pinkie-promise/-/pinkie-promise-2.0.0.tgz",
                      "dependencies": {
                        "pinkie": {
                          "version": "2.0.4",
                          "from": "pinkie@>=2.0.0 <3.0.0",
                          "resolved": "http://beta-internal:4873/pinkie/-/pinkie-2.0.4.tgz"
                        }
                      }
                    }
                  }
                }
              }
            },
            "symbol": {
              "version": "0.2.1",
              "from": "symbol@>=0.2.1 <0.3.0",
              "resolved": "http://beta-internal:4873/symbol/-/symbol-0.2.1.tgz"
            }
          }
        },
        "read-pkg-up": {
          "version": "1.0.1",
          "from": "read-pkg-up@>=1.0.1 <2.0.0",
          "resolved": "http://beta-internal:4873/read-pkg-up/-/read-pkg-up-1.0.1.tgz",
          "dependencies": {
            "find-up": {
              "version": "1.1.2",
              "from": "find-up@>=1.0.0 <2.0.0",
              "resolved": "http://beta-internal:4873/find-up/-/find-up-1.1.2.tgz",
              "dependencies": {
                "path-exists": {
                  "version": "2.1.0",
                  "from": "path-exists@>=2.0.0 <3.0.0",
                  "resolved": "http://beta-internal:4873/path-exists/-/path-exists-2.1.0.tgz"
                },
                "pinkie-promise": {
                  "version": "2.0.0",
                  "from": "pinkie-promise@>=2.0.0 <3.0.0",
                  "resolved": "http://beta-internal:4873/pinkie-promise/-/pinkie-promise-2.0.0.tgz",
                  "dependencies": {
                    "pinkie": {
                      "version": "2.0.4",
                      "from": "pinkie@>=2.0.0 <3.0.0",
                      "resolved": "http://beta-internal:4873/pinkie/-/pinkie-2.0.4.tgz"
                    }
                  }
                }
              }
            },
            "read-pkg": {
              "version": "1.1.0",
              "from": "read-pkg@>=1.0.0 <2.0.0",
              "resolved": "http://beta-internal:4873/read-pkg/-/read-pkg-1.1.0.tgz",
              "dependencies": {
                "load-json-file": {
                  "version": "1.1.0",
                  "from": "load-json-file@>=1.0.0 <2.0.0",
                  "resolved": "http://beta-internal:4873/load-json-file/-/load-json-file-1.1.0.tgz",
                  "dependencies": {
                    "graceful-fs": {
                      "version": "4.1.3",
                      "from": "graceful-fs@>=4.1.2 <5.0.0",
                      "resolved": "http://beta-internal:4873/graceful-fs/-/graceful-fs-4.1.3.tgz"
                    },
                    "parse-json": {
                      "version": "2.2.0",
                      "from": "parse-json@>=2.2.0 <3.0.0",
                      "resolved": "http://beta-internal:4873/parse-json/-/parse-json-2.2.0.tgz",
                      "dependencies": {
                        "error-ex": {
                          "version": "1.3.0",
                          "from": "error-ex@>=1.2.0 <2.0.0",
                          "resolved": "http://beta-internal:4873/error-ex/-/error-ex-1.3.0.tgz",
                          "dependencies": {
                            "is-arrayish": {
                              "version": "0.2.1",
                              "from": "is-arrayish@>=0.2.1 <0.3.0",
                              "resolved": "http://beta-internal:4873/is-arrayish/-/is-arrayish-0.2.1.tgz"
                            }
                          }
                        }
                      }
                    },
                    "pify": {
                      "version": "2.3.0",
                      "from": "pify@>=2.0.0 <3.0.0",
                      "resolved": "http://beta-internal:4873/pify/-/pify-2.3.0.tgz"
                    },
                    "pinkie-promise": {
                      "version": "2.0.0",
                      "from": "pinkie-promise@>=2.0.0 <3.0.0",
                      "resolved": "http://beta-internal:4873/pinkie-promise/-/pinkie-promise-2.0.0.tgz",
                      "dependencies": {
                        "pinkie": {
                          "version": "2.0.4",
                          "from": "pinkie@>=2.0.0 <3.0.0",
                          "resolved": "http://beta-internal:4873/pinkie/-/pinkie-2.0.4.tgz"
                        }
                      }
                    },
                    "strip-bom": {
                      "version": "2.0.0",
                      "from": "strip-bom@>=2.0.0 <3.0.0",
                      "resolved": "http://beta-internal:4873/strip-bom/-/strip-bom-2.0.0.tgz",
                      "dependencies": {
                        "is-utf8": {
                          "version": "0.2.1",
                          "from": "is-utf8@>=0.2.0 <0.3.0",
                          "resolved": "http://beta-internal:4873/is-utf8/-/is-utf8-0.2.1.tgz"
                        }
                      }
                    }
                  }
                },
                "normalize-package-data": {
                  "version": "2.3.5",
                  "from": "normalize-package-data@>=2.3.2 <3.0.0",
                  "resolved": "http://beta-internal:4873/normalize-package-data/-/normalize-package-data-2.3.5.tgz",
                  "dependencies": {
                    "hosted-git-info": {
                      "version": "2.1.4",
                      "from": "hosted-git-info@>=2.1.4 <3.0.0",
                      "resolved": "http://beta-internal:4873/hosted-git-info/-/hosted-git-info-2.1.4.tgz"
                    },
                    "is-builtin-module": {
                      "version": "1.0.0",
                      "from": "is-builtin-module@>=1.0.0 <2.0.0",
                      "resolved": "http://beta-internal:4873/is-builtin-module/-/is-builtin-module-1.0.0.tgz",
                      "dependencies": {
                        "builtin-modules": {
                          "version": "1.1.1",
                          "from": "builtin-modules@>=1.0.0 <2.0.0",
                          "resolved": "http://beta-internal:4873/builtin-modules/-/builtin-modules-1.1.1.tgz"
                        }
                      }
                    },
                    "semver": {
                      "version": "5.1.0",
                      "from": "semver@>=2.0.0 <3.0.0||>=3.0.0 <4.0.0||>=4.0.0 <5.0.0||>=5.0.0 <6.0.0",
                      "resolved": "http://beta-internal:4873/semver/-/semver-5.1.0.tgz"
                    },
                    "validate-npm-package-license": {
                      "version": "3.0.1",
                      "from": "validate-npm-package-license@>=3.0.1 <4.0.0",
                      "resolved": "http://beta-internal:4873/validate-npm-package-license/-/validate-npm-package-license-3.0.1.tgz",
                      "dependencies": {
                        "spdx-correct": {
                          "version": "1.0.2",
                          "from": "spdx-correct@>=1.0.0 <1.1.0",
                          "resolved": "http://beta-internal:4873/spdx-correct/-/spdx-correct-1.0.2.tgz",
                          "dependencies": {
                            "spdx-license-ids": {
                              "version": "1.2.0",
                              "from": "spdx-license-ids@>=1.0.0 <2.0.0",
                              "resolved": "http://beta-internal:4873/spdx-license-ids/-/spdx-license-ids-1.2.0.tgz"
                            }
                          }
                        },
                        "spdx-expression-parse": {
                          "version": "1.0.2",
                          "from": "spdx-expression-parse@>=1.0.0 <1.1.0",
                          "resolved": "http://beta-internal:4873/spdx-expression-parse/-/spdx-expression-parse-1.0.2.tgz",
                          "dependencies": {
                            "spdx-exceptions": {
                              "version": "1.0.4",
                              "from": "spdx-exceptions@>=1.0.4 <2.0.0",
                              "resolved": "http://beta-internal:4873/spdx-exceptions/-/spdx-exceptions-1.0.4.tgz"
                            },
                            "spdx-license-ids": {
                              "version": "1.2.0",
                              "from": "spdx-license-ids@>=1.0.0 <2.0.0",
                              "resolved": "http://beta-internal:4873/spdx-license-ids/-/spdx-license-ids-1.2.0.tgz"
                            }
                          }
                        }
                      }
                    }
                  }
                },
                "path-type": {
                  "version": "1.1.0",
                  "from": "path-type@>=1.0.0 <2.0.0",
                  "resolved": "http://beta-internal:4873/path-type/-/path-type-1.1.0.tgz",
                  "dependencies": {
                    "graceful-fs": {
                      "version": "4.1.3",
                      "from": "graceful-fs@>=4.1.2 <5.0.0",
                      "resolved": "http://beta-internal:4873/graceful-fs/-/graceful-fs-4.1.3.tgz"
                    },
                    "pify": {
                      "version": "2.3.0",
                      "from": "pify@>=2.0.0 <3.0.0",
                      "resolved": "http://beta-internal:4873/pify/-/pify-2.3.0.tgz"
                    },
                    "pinkie-promise": {
                      "version": "2.0.0",
                      "from": "pinkie-promise@>=2.0.0 <3.0.0",
                      "resolved": "http://beta-internal:4873/pinkie-promise/-/pinkie-promise-2.0.0.tgz",
                      "dependencies": {
                        "pinkie": {
                          "version": "2.0.4",
                          "from": "pinkie@>=2.0.0 <3.0.0",
                          "resolved": "http://beta-internal:4873/pinkie/-/pinkie-2.0.4.tgz"
                        }
                      }
                    }
                  }
                }
              }
            }
          }
        },
        "require-main-filename": {
          "version": "1.0.1",
          "from": "require-main-filename@>=1.0.1 <2.0.0",
          "resolved": "http://beta-internal:4873/require-main-filename/-/require-main-filename-1.0.1.tgz"
        },
        "string-width": {
          "version": "1.0.1",
          "from": "string-width@>=1.0.1 <2.0.0",
          "resolved": "http://beta-internal:4873/string-width/-/string-width-1.0.1.tgz",
          "dependencies": {
            "code-point-at": {
              "version": "1.0.0",
              "from": "code-point-at@>=1.0.0 <2.0.0",
              "resolved": "http://beta-internal:4873/code-point-at/-/code-point-at-1.0.0.tgz",
              "dependencies": {
                "number-is-nan": {
                  "version": "1.0.0",
                  "from": "number-is-nan@>=1.0.0 <2.0.0",
                  "resolved": "http://beta-internal:4873/number-is-nan/-/number-is-nan-1.0.0.tgz"
                }
              }
            },
            "is-fullwidth-code-point": {
              "version": "1.0.0",
              "from": "is-fullwidth-code-point@>=1.0.0 <2.0.0",
              "resolved": "http://beta-internal:4873/is-fullwidth-code-point/-/is-fullwidth-code-point-1.0.0.tgz",
              "dependencies": {
                "number-is-nan": {
                  "version": "1.0.0",
                  "from": "number-is-nan@>=1.0.0 <2.0.0",
                  "resolved": "http://beta-internal:4873/number-is-nan/-/number-is-nan-1.0.0.tgz"
                }
              }
            },
            "strip-ansi": {
              "version": "3.0.1",
              "from": "strip-ansi@>=3.0.0 <4.0.0",
              "resolved": "http://beta-internal:4873/strip-ansi/-/strip-ansi-3.0.1.tgz",
              "dependencies": {
                "ansi-regex": {
                  "version": "2.0.0",
                  "from": "ansi-regex@>=2.0.0 <3.0.0",
                  "resolved": "http://beta-internal:4873/ansi-regex/-/ansi-regex-2.0.0.tgz"
                }
              }
            }
          }
        },
        "window-size": {
          "version": "0.2.0",
          "from": "window-size@>=0.2.0 <0.3.0",
          "resolved": "http://beta-internal:4873/window-size/-/window-size-0.2.0.tgz"
        },
        "y18n": {
          "version": "3.2.0",
          "from": "y18n@>=3.2.0 <4.0.0",
          "resolved": "http://beta-internal:4873/y18n/-/y18n-3.2.0.tgz"
        },
        "yargs-parser": {
          "version": "2.1.1",
          "from": "yargs-parser@>=2.1.1 <3.0.0",
          "resolved": "http://beta-internal:4873/yargs-parser/-/yargs-parser-2.1.1.tgz"
        }
      }
    }
  }
}<|MERGE_RESOLUTION|>--- conflicted
+++ resolved
@@ -56,11 +56,7 @@
             },
             "inherits": {
               "version": "2.0.1",
-<<<<<<< HEAD
               "from": "inherits@>=2.0.1 <2.1.0",
-=======
-              "from": "inherits@>=2.0.0 <3.0.0",
->>>>>>> 9efd87a1
               "resolved": "http://beta-internal:4873/inherits/-/inherits-2.0.1.tgz"
             }
           }
@@ -99,16 +95,12 @@
           "dependencies": {
             "inherits": {
               "version": "2.0.1",
-<<<<<<< HEAD
               "from": "inherits@>=2.0.1 <2.1.0",
-=======
-              "from": "inherits@>=2.0.0 <3.0.0",
->>>>>>> 9efd87a1
               "resolved": "http://beta-internal:4873/inherits/-/inherits-2.0.1.tgz"
             },
             "statuses": {
               "version": "1.2.1",
-              "from": "statuses@>=1.2.1 <1.3.0",
+              "from": "statuses@>=1.2.1 <2.0.0",
               "resolved": "http://beta-internal:4873/statuses/-/statuses-1.2.1.tgz"
             }
           }
@@ -147,14 +139,14 @@
             },
             "unpipe": {
               "version": "1.0.0",
-              "from": "unpipe@>=1.0.0 <1.1.0",
+              "from": "unpipe@1.0.0",
               "resolved": "http://beta-internal:4873/unpipe/-/unpipe-1.0.0.tgz"
             }
           }
         },
         "type-is": {
           "version": "1.6.12",
-          "from": "type-is@>=1.6.6 <1.7.0",
+          "from": "type-is@>=1.6.11 <1.7.0",
           "resolved": "http://beta-internal:4873/type-is/-/type-is-1.6.12.tgz",
           "dependencies": {
             "media-typer": {
@@ -164,7 +156,7 @@
             },
             "mime-types": {
               "version": "2.1.10",
-              "from": "mime-types@>=2.1.6 <2.2.0",
+              "from": "mime-types@>=2.1.10 <2.2.0",
               "resolved": "http://beta-internal:4873/mime-types/-/mime-types-2.1.10.tgz",
               "dependencies": {
                 "mime-db": {
@@ -429,11 +421,7 @@
                 },
                 "mime": {
                   "version": "1.2.11",
-<<<<<<< HEAD
-                  "from": "mime@>=1.2.7 <1.3.0",
-=======
-                  "from": "mime@>=1.2.11 <1.3.0",
->>>>>>> 9efd87a1
+                  "from": "mime@>=1.2.9 <1.3.0",
                   "resolved": "http://beta-internal:4873/mime/-/mime-1.2.11.tgz"
                 },
                 "form-data": {
@@ -622,7 +610,7 @@
         },
         "forever-agent": {
           "version": "0.5.2",
-          "from": "forever-agent@>=0.5.0 <0.6.0",
+          "from": "forever-agent@>=0.5.2 <0.6.0",
           "resolved": "http://beta-internal:4873/forever-agent/-/forever-agent-0.5.2.tgz"
         },
         "lodash-node": {
@@ -899,7 +887,7 @@
         },
         "utils-merge": {
           "version": "1.0.0",
-          "from": "utils-merge@>=1.0.0 <2.0.0",
+          "from": "utils-merge@1.0.0",
           "resolved": "http://beta-internal:4873/utils-merge/-/utils-merge-1.0.0.tgz"
         },
         "vary": {
@@ -1042,7 +1030,7 @@
         },
         "parseurl": {
           "version": "1.3.1",
-          "from": "parseurl@>=1.3.1 <1.4.0",
+          "from": "parseurl@>=1.3.0 <1.4.0",
           "resolved": "http://beta-internal:4873/parseurl/-/parseurl-1.3.1.tgz"
         },
         "uid-safe": {
@@ -1059,7 +1047,7 @@
         },
         "utils-merge": {
           "version": "1.0.0",
-          "from": "utils-merge@>=1.0.0 <2.0.0",
+          "from": "utils-merge@1.0.0",
           "resolved": "http://beta-internal:4873/utils-merge/-/utils-merge-1.0.0.tgz"
         }
       }
@@ -1081,7 +1069,7 @@
           "dependencies": {
             "array-extended": {
               "version": "0.0.11",
-              "from": "array-extended@>=0.0.5 <0.1.0",
+              "from": "array-extended@>=0.0.4 <0.1.0",
               "resolved": "http://beta-internal:4873/array-extended/-/array-extended-0.0.11.tgz",
               "dependencies": {
                 "arguments-extended": {
@@ -1371,7 +1359,7 @@
         },
         "tunnel-agent": {
           "version": "0.4.2",
-          "from": "tunnel-agent@>=0.4.0 <0.5.0",
+          "from": "tunnel-agent@latest",
           "resolved": "http://beta-internal:4873/tunnel-agent/-/tunnel-agent-0.4.2.tgz"
         }
       }
@@ -1606,7 +1594,7 @@
             },
             "inherits": {
               "version": "2.0.1",
-              "from": "inherits@>=2.0.1 <2.1.0",
+              "from": "inherits@>=2.0.0 <3.0.0",
               "resolved": "http://beta-internal:4873/inherits/-/inherits-2.0.1.tgz"
             }
           }
@@ -2763,7 +2751,7 @@
             },
             "mime": {
               "version": "1.2.11",
-              "from": "mime@>=1.2.7 <1.3.0",
+              "from": "mime@>=1.2.11 <1.3.0",
               "resolved": "http://beta-internal:4873/mime/-/mime-1.2.11.tgz"
             },
             "request": {
@@ -2929,7 +2917,7 @@
       "dependencies": {
         "request": {
           "version": "2.34.0",
-          "from": "request@>=2.34.0 <2.35.0",
+          "from": "request@2.34.0",
           "resolved": "http://beta-internal:4873/request/-/request-2.34.0.tgz",
           "dependencies": {
             "json-stringify-safe": {
@@ -2944,11 +2932,7 @@
             },
             "mime": {
               "version": "1.2.11",
-<<<<<<< HEAD
-              "from": "mime@>=1.2.7 <1.3.0",
-=======
-              "from": "mime@>=1.2.11 <1.3.0",
->>>>>>> 9efd87a1
+              "from": "mime@>=1.2.9 <1.3.0",
               "resolved": "http://beta-internal:4873/mime/-/mime-1.2.11.tgz"
             },
             "form-data": {
@@ -3038,7 +3022,7 @@
         },
         "qs": {
           "version": "0.6.6",
-          "from": "qs@>=0.6.0 <0.7.0",
+          "from": "qs@0.6.6",
           "resolved": "http://beta-internal:4873/qs/-/qs-0.6.6.tgz"
         },
         "lodash": {
@@ -3097,7 +3081,7 @@
       "dependencies": {
         "underscore": {
           "version": "1.6.0",
-          "from": "underscore@>=1.6.0 <1.7.0",
+          "from": "underscore@1.6.0",
           "resolved": "http://beta-internal:4873/underscore/-/underscore-1.6.0.tgz"
         },
         "underscore.string": {
@@ -3293,12 +3277,12 @@
       "dependencies": {
         "methods": {
           "version": "1.1.2",
-          "from": "methods@>=1.1.2 <1.2.0",
+          "from": "methods@>=1.1.1 <1.2.0",
           "resolved": "http://beta-internal:4873/methods/-/methods-1.1.2.tgz"
         },
         "parseurl": {
           "version": "1.3.1",
-          "from": "parseurl@>=1.3.1 <1.4.0",
+          "from": "parseurl@>=1.3.0 <1.4.0",
           "resolved": "http://beta-internal:4873/parseurl/-/parseurl-1.3.1.tgz"
         },
         "vary": {
@@ -3706,7 +3690,7 @@
       "dependencies": {
         "debug": {
           "version": "0.8.1",
-          "from": "debug@0.8.1",
+          "from": "debug@>=0.8.1 <0.9.0",
           "resolved": "http://beta-internal:4873/debug/-/debug-0.8.1.tgz"
         }
       }
@@ -4004,7 +3988,7 @@
             },
             "combined-stream": {
               "version": "0.0.7",
-              "from": "combined-stream@>=0.0.4 <0.1.0",
+              "from": "combined-stream@>=0.0.5 <0.1.0",
               "resolved": "http://beta-internal:4873/combined-stream/-/combined-stream-0.0.7.tgz",
               "dependencies": {
                 "delayed-stream": {
@@ -4256,7 +4240,7 @@
             },
             "mime": {
               "version": "1.2.11",
-              "from": "mime@>=1.2.7 <1.3.0",
+              "from": "mime@>=1.2.11 <1.3.0",
               "resolved": "http://beta-internal:4873/mime/-/mime-1.2.11.tgz"
             }
           }
@@ -4689,16 +4673,12 @@
             },
             "json-stringify-safe": {
               "version": "5.0.1",
-              "from": "json-stringify-safe@>=5.0.0 <5.1.0",
+              "from": "json-stringify-safe@>=5.0.1 <5.1.0",
               "resolved": "http://beta-internal:4873/json-stringify-safe/-/json-stringify-safe-5.0.1.tgz"
             },
             "mime-types": {
               "version": "2.1.10",
-<<<<<<< HEAD
-              "from": "mime-types@>=2.1.10 <2.2.0",
-=======
-              "from": "mime-types@>=2.1.6 <2.2.0",
->>>>>>> 9efd87a1
+              "from": "mime-types@>=2.1.7 <2.2.0",
               "resolved": "http://beta-internal:4873/mime-types/-/mime-types-2.1.10.tgz",
               "dependencies": {
                 "mime-db": {
@@ -4735,7 +4715,7 @@
             },
             "tunnel-agent": {
               "version": "0.4.2",
-              "from": "tunnel-agent@>=0.4.0 <0.5.0",
+              "from": "tunnel-agent@>=0.4.1 <0.5.0",
               "resolved": "http://beta-internal:4873/tunnel-agent/-/tunnel-agent-0.4.2.tgz"
             }
           }
@@ -4754,7 +4734,7 @@
         },
         "lodash": {
           "version": "3.10.1",
-          "from": "lodash@>=3.6.0 <4.0.0",
+          "from": "lodash@>=3.3.1 <4.0.0",
           "resolved": "http://beta-internal:4873/lodash/-/lodash-3.10.1.tgz"
         },
         "redis": {
@@ -4813,7 +4793,7 @@
         },
         "parseurl": {
           "version": "1.3.1",
-          "from": "parseurl@>=1.3.1 <1.4.0",
+          "from": "parseurl@>=1.3.0 <1.4.0",
           "resolved": "http://beta-internal:4873/parseurl/-/parseurl-1.3.1.tgz"
         }
       }
@@ -4825,7 +4805,7 @@
       "dependencies": {
         "debug": {
           "version": "1.0.4",
-          "from": "debug@>=1.0.4 <2.0.0",
+          "from": "debug@>=1.0.2 <2.0.0",
           "resolved": "http://beta-internal:4873/debug/-/debug-1.0.4.tgz",
           "dependencies": {
             "ms": {
@@ -4881,7 +4861,7 @@
         },
         "lodash": {
           "version": "3.10.1",
-          "from": "lodash@>=3.6.0 <4.0.0",
+          "from": "lodash@>=3.3.0 <4.0.0",
           "resolved": "http://beta-internal:4873/lodash/-/lodash-3.10.1.tgz"
         },
         "request": {
@@ -5329,7 +5309,7 @@
                 },
                 "inherits": {
                   "version": "2.0.1",
-                  "from": "inherits@>=2.0.0 <3.0.0",
+                  "from": "inherits@>=2.0.1 <2.1.0",
                   "resolved": "http://beta-internal:4873/inherits/-/inherits-2.0.1.tgz"
                 },
                 "isarray": {
@@ -5356,7 +5336,7 @@
             },
             "xtend": {
               "version": "4.0.1",
-              "from": "xtend@>=4.0.0 <4.1.0-0",
+              "from": "xtend@>=4.0.0 <4.1.0",
               "resolved": "http://beta-internal:4873/xtend/-/xtend-4.0.1.tgz"
             }
           }
@@ -5382,7 +5362,7 @@
       "dependencies": {
         "request": {
           "version": "2.16.6",
-          "from": "request@>=2.16.0 <2.17.0",
+          "from": "request@>=2.16.6 <2.17.0",
           "resolved": "http://beta-internal:4873/request/-/request-2.16.6.tgz",
           "dependencies": {
             "form-data": {
@@ -5411,7 +5391,7 @@
             },
             "mime": {
               "version": "1.2.11",
-              "from": "mime@>=1.2.11 <1.3.0",
+              "from": "mime@>=1.2.7 <1.3.0",
               "resolved": "http://beta-internal:4873/mime/-/mime-1.2.11.tgz"
             },
             "hawk": {
@@ -5901,7 +5881,7 @@
                           "dependencies": {
                             "spdx-license-ids": {
                               "version": "1.2.0",
-                              "from": "spdx-license-ids@>=1.0.0 <2.0.0",
+                              "from": "spdx-license-ids@>=1.0.2 <2.0.0",
                               "resolved": "http://beta-internal:4873/spdx-license-ids/-/spdx-license-ids-1.2.0.tgz"
                             }
                           }
@@ -5918,7 +5898,7 @@
                             },
                             "spdx-license-ids": {
                               "version": "1.2.0",
-                              "from": "spdx-license-ids@>=1.0.0 <2.0.0",
+                              "from": "spdx-license-ids@>=1.0.2 <2.0.0",
                               "resolved": "http://beta-internal:4873/spdx-license-ids/-/spdx-license-ids-1.2.0.tgz"
                             }
                           }
@@ -6098,7 +6078,7 @@
                           "dependencies": {
                             "spdx-license-ids": {
                               "version": "1.2.0",
-                              "from": "spdx-license-ids@>=1.0.0 <2.0.0",
+                              "from": "spdx-license-ids@>=1.0.2 <2.0.0",
                               "resolved": "http://beta-internal:4873/spdx-license-ids/-/spdx-license-ids-1.2.0.tgz"
                             }
                           }
@@ -6115,7 +6095,7 @@
                             },
                             "spdx-license-ids": {
                               "version": "1.2.0",
-                              "from": "spdx-license-ids@>=1.0.0 <2.0.0",
+                              "from": "spdx-license-ids@>=1.0.2 <2.0.0",
                               "resolved": "http://beta-internal:4873/spdx-license-ids/-/spdx-license-ids-1.2.0.tgz"
                             }
                           }
