--- conflicted
+++ resolved
@@ -279,7 +279,7 @@
                 },
                 "minimatch": {
                   "version": "3.0.3",
-                  "from": "minimatch@>=2.0.0 <3.0.0||>=3.0.0 <4.0.0",
+                  "from": "minimatch@>=3.0.2 <4.0.0",
                   "resolved": "http://beta-internal:4873/minimatch/-/minimatch-3.0.3.tgz",
                   "dependencies": {
                     "brace-expansion": {
@@ -385,7 +385,7 @@
       "dependencies": {
         "redis": {
           "version": "2.6.2",
-          "from": "redis@latest",
+          "from": "redis@>=2.1.0 <3.0.0",
           "resolved": "http://beta-internal:4873/redis/-/redis-2.6.2.tgz",
           "dependencies": {
             "double-ended-queue": {
@@ -583,7 +583,7 @@
         "ms": {
           "version": "0.7.1",
           "from": "ms@0.7.1",
-          "resolved": "https://registry.npmjs.org/ms/-/ms-0.7.1.tgz"
+          "resolved": "http://beta-internal:4873/ms/-/ms-0.7.1.tgz"
         }
       }
     },
@@ -738,7 +738,7 @@
           "dependencies": {
             "mime-types": {
               "version": "2.1.11",
-              "from": "mime-types@>=2.1.7 <2.2.0",
+              "from": "mime-types@>=2.1.11 <2.2.0",
               "resolved": "http://beta-internal:4873/mime-types/-/mime-types-2.1.11.tgz",
               "dependencies": {
                 "mime-db": {
@@ -916,7 +916,7 @@
             "ms": {
               "version": "0.7.1",
               "from": "ms@0.7.1",
-              "resolved": "https://registry.npmjs.org/ms/-/ms-0.7.1.tgz"
+              "resolved": "http://beta-internal:4873/ms/-/ms-0.7.1.tgz"
             },
             "statuses": {
               "version": "1.3.0",
@@ -942,7 +942,7 @@
             },
             "mime-types": {
               "version": "2.1.11",
-              "from": "mime-types@>=2.1.7 <2.2.0",
+              "from": "mime-types@>=2.1.11 <2.2.0",
               "resolved": "http://beta-internal:4873/mime-types/-/mime-types-2.1.11.tgz",
               "dependencies": {
                 "mime-db": {
@@ -1233,7 +1233,7 @@
         "rimraf": {
           "version": "2.2.8",
           "from": "rimraf@>=2.2.0 <2.3.0",
-          "resolved": "http://beta-internal:4873/rimraf/-/rimraf-2.2.8.tgz"
+          "resolved": "https://registry.npmjs.org/rimraf/-/rimraf-2.2.8.tgz"
         }
       }
     },
@@ -1628,7 +1628,7 @@
                         "extsprintf": {
                           "version": "1.0.2",
                           "from": "extsprintf@1.0.2",
-                          "resolved": "http://beta-internal:4873/extsprintf/-/extsprintf-1.0.2.tgz"
+                          "resolved": "https://registry.npmjs.org/extsprintf/-/extsprintf-1.0.2.tgz"
                         },
                         "json-schema": {
                           "version": "0.2.2",
@@ -2405,105 +2405,9 @@
       "resolved": "file:modules/topics-ui",
       "dependencies": {
         "lodash": {
-<<<<<<< HEAD
           "version": "4.15.0",
           "from": "lodash@>=4.14.0 <5.0.0",
           "resolved": "https://registry.npmjs.org/lodash/-/lodash-4.15.0.tgz"
-        },
-        "mocha": {
-          "version": "2.5.3",
-          "from": "mocha@>=2.5.3 <3.0.0",
-          "resolved": "http://beta-internal:4873/mocha/-/mocha-2.5.3.tgz",
-          "dependencies": {
-            "commander": {
-              "version": "2.3.0",
-              "from": "commander@2.3.0",
-              "resolved": "https://registry.npmjs.org/commander/-/commander-2.3.0.tgz"
-            },
-            "diff": {
-              "version": "1.4.0",
-              "from": "diff@1.4.0",
-              "resolved": "https://registry.npmjs.org/diff/-/diff-1.4.0.tgz"
-            },
-            "escape-string-regexp": {
-              "version": "1.0.2",
-              "from": "escape-string-regexp@1.0.2",
-              "resolved": "http://beta-internal:4873/escape-string-regexp/-/escape-string-regexp-1.0.2.tgz"
-            },
-            "glob": {
-              "version": "3.2.11",
-              "from": "glob@3.2.11",
-              "resolved": "https://registry.npmjs.org/glob/-/glob-3.2.11.tgz",
-              "dependencies": {
-                "inherits": {
-                  "version": "2.0.1",
-                  "from": "inherits@>=2.0.0 <3.0.0",
-                  "resolved": "http://beta-internal:4873/inherits/-/inherits-2.0.1.tgz"
-                },
-                "minimatch": {
-                  "version": "0.3.0",
-                  "from": "minimatch@>=0.3.0 <0.4.0",
-                  "resolved": "http://beta-internal:4873/minimatch/-/minimatch-0.3.0.tgz",
-                  "dependencies": {
-                    "sigmund": {
-                      "version": "1.0.1",
-                      "from": "sigmund@>=1.0.0 <1.1.0",
-                      "resolved": "http://beta-internal:4873/sigmund/-/sigmund-1.0.1.tgz"
-                    }
-                  }
-                }
-              }
-            },
-            "growl": {
-              "version": "1.9.2",
-              "from": "growl@1.9.2",
-              "resolved": "https://registry.npmjs.org/growl/-/growl-1.9.2.tgz"
-            },
-            "jade": {
-              "version": "0.26.3",
-              "from": "jade@0.26.3",
-              "resolved": "http://beta-internal:4873/jade/-/jade-0.26.3.tgz",
-              "dependencies": {
-                "commander": {
-                  "version": "0.6.1",
-                  "from": "commander@0.6.1",
-                  "resolved": "http://beta-internal:4873/commander/-/commander-0.6.1.tgz"
-                },
-                "mkdirp": {
-                  "version": "0.3.0",
-                  "from": "mkdirp@0.3.0",
-                  "resolved": "http://beta-internal:4873/mkdirp/-/mkdirp-0.3.0.tgz"
-                }
-              }
-            },
-            "mkdirp": {
-              "version": "0.5.1",
-              "from": "mkdirp@0.5.1",
-              "resolved": "http://beta-internal:4873/mkdirp/-/mkdirp-0.5.1.tgz",
-              "dependencies": {
-                "minimist": {
-                  "version": "0.0.8",
-                  "from": "minimist@0.0.8",
-                  "resolved": "http://beta-internal:4873/minimist/-/minimist-0.0.8.tgz"
-                }
-              }
-            },
-            "supports-color": {
-              "version": "1.2.0",
-              "from": "supports-color@1.2.0",
-              "resolved": "http://beta-internal:4873/supports-color/-/supports-color-1.2.0.tgz"
-            },
-            "to-iso-string": {
-              "version": "0.0.2",
-              "from": "to-iso-string@0.0.2",
-              "resolved": "http://beta-internal:4873/to-iso-string/-/to-iso-string-0.0.2.tgz"
-            }
-          }
-=======
-          "version": "4.14.2",
-          "from": "lodash@>=4.14.0 <5.0.0",
-          "resolved": "http://beta-internal:4873/lodash/-/lodash-4.14.2.tgz"
->>>>>>> 7dc9690f
         }
       }
     },
@@ -3213,7 +3117,7 @@
               "dependencies": {
                 "semver": {
                   "version": "5.3.0",
-                  "from": "semver@>=2.0.0 <3.0.0||>=3.0.0 <4.0.0||>=4.0.0 <5.0.0||>=5.0.0 <6.0.0",
+                  "from": "semver@>=5.1.0 <6.0.0",
                   "resolved": "http://beta-internal:4873/semver/-/semver-5.3.0.tgz"
                 },
                 "resolve-from": {
@@ -3314,7 +3218,7 @@
         "ms": {
           "version": "0.7.1",
           "from": "ms@0.7.1",
-          "resolved": "https://registry.npmjs.org/ms/-/ms-0.7.1.tgz"
+          "resolved": "http://beta-internal:4873/ms/-/ms-0.7.1.tgz"
         },
         "muri": {
           "version": "1.1.0",
@@ -4361,7 +4265,7 @@
                     "extsprintf": {
                       "version": "1.0.2",
                       "from": "extsprintf@1.0.2",
-                      "resolved": "http://beta-internal:4873/extsprintf/-/extsprintf-1.0.2.tgz"
+                      "resolved": "https://registry.npmjs.org/extsprintf/-/extsprintf-1.0.2.tgz"
                     },
                     "json-schema": {
                       "version": "0.2.2",
@@ -4552,7 +4456,7 @@
         "ms": {
           "version": "0.7.1",
           "from": "ms@0.7.1",
-          "resolved": "https://registry.npmjs.org/ms/-/ms-0.7.1.tgz"
+          "resolved": "http://beta-internal:4873/ms/-/ms-0.7.1.tgz"
         },
         "parseurl": {
           "version": "1.3.1",
@@ -4649,7 +4553,7 @@
                     },
                     "inherits": {
                       "version": "2.0.1",
-                      "from": "inherits@>=2.0.0 <3.0.0",
+                      "from": "inherits@>=2.0.1 <2.1.0",
                       "resolved": "http://beta-internal:4873/inherits/-/inherits-2.0.1.tgz"
                     },
                     "isarray": {
@@ -4866,7 +4770,7 @@
                     "extsprintf": {
                       "version": "1.0.2",
                       "from": "extsprintf@1.0.2",
-                      "resolved": "http://beta-internal:4873/extsprintf/-/extsprintf-1.0.2.tgz"
+                      "resolved": "https://registry.npmjs.org/extsprintf/-/extsprintf-1.0.2.tgz"
                     },
                     "json-schema": {
                       "version": "0.2.2",
@@ -5419,7 +5323,7 @@
           "dependencies": {
             "strip-ansi": {
               "version": "3.0.1",
-              "from": "strip-ansi@>=3.0.0 <4.0.0",
+              "from": "strip-ansi@>=3.0.1 <4.0.0",
               "resolved": "http://beta-internal:4873/strip-ansi/-/strip-ansi-3.0.1.tgz",
               "dependencies": {
                 "ansi-regex": {
@@ -5603,7 +5507,7 @@
                           "dependencies": {
                             "spdx-license-ids": {
                               "version": "1.2.2",
-                              "from": "spdx-license-ids@>=1.0.0 <2.0.0",
+                              "from": "spdx-license-ids@>=1.0.2 <2.0.0",
                               "resolved": "http://beta-internal:4873/spdx-license-ids/-/spdx-license-ids-1.2.2.tgz"
                             }
                           }
@@ -5620,7 +5524,7 @@
                             },
                             "spdx-license-ids": {
                               "version": "1.2.2",
-                              "from": "spdx-license-ids@>=1.0.0 <2.0.0",
+                              "from": "spdx-license-ids@>=1.0.2 <2.0.0",
                               "resolved": "http://beta-internal:4873/spdx-license-ids/-/spdx-license-ids-1.2.2.tgz"
                             }
                           }
@@ -5708,7 +5612,7 @@
             },
             "strip-ansi": {
               "version": "3.0.1",
-              "from": "strip-ansi@>=3.0.1 <4.0.0",
+              "from": "strip-ansi@>=3.0.0 <4.0.0",
               "resolved": "http://beta-internal:4873/strip-ansi/-/strip-ansi-3.0.1.tgz",
               "dependencies": {
                 "ansi-regex": {
