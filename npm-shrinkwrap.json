--- conflicted
+++ resolved
@@ -1,10 +1,6 @@
 {
   "name": "gitter-webapp",
-<<<<<<< HEAD
-  "version": "8.9.0",
-=======
   "version": "8.9.6",
->>>>>>> 03f980e0
   "dependencies": {
     "apn": {
       "version": "1.4.4",
@@ -414,15 +410,9 @@
       "resolved": "https://registry.npmjs.org/ent/-/ent-0.1.0.tgz"
     },
     "express": {
-<<<<<<< HEAD
-      "version": "3.19.1",
-      "from": "http://beta-internal:8089/nexus/content/groups/npm/express/-/express-3.19.1.tgz",
-      "resolved": "http://beta-internal:8089/nexus/content/groups/npm/express/-/express-3.19.1.tgz",
-=======
       "version": "3.19.2",
       "from": "http://beta-internal:8089/nexus/content/groups/npm/express/-/express-3.19.2.tgz",
       "resolved": "http://beta-internal:8089/nexus/content/groups/npm/express/-/express-3.19.2.tgz",
->>>>>>> 03f980e0
       "dependencies": {
         "basic-auth": {
           "version": "1.0.0",
@@ -430,15 +420,9 @@
           "resolved": "http://beta-internal:8089/nexus/content/groups/npm/basic-auth/-/basic-auth-1.0.0.tgz"
         },
         "connect": {
-<<<<<<< HEAD
-          "version": "2.28.2",
-          "from": "http://beta-internal:8089/nexus/content/groups/npm/connect/-/connect-2.28.2.tgz",
-          "resolved": "http://beta-internal:8089/nexus/content/groups/npm/connect/-/connect-2.28.2.tgz",
-=======
           "version": "2.28.3",
           "from": "http://beta-internal:8089/nexus/content/groups/npm/connect/-/connect-2.28.3.tgz",
           "resolved": "http://beta-internal:8089/nexus/content/groups/npm/connect/-/connect-2.28.3.tgz",
->>>>>>> 03f980e0
           "dependencies": {
             "basic-auth-connect": {
               "version": "1.0.0",
@@ -485,26 +469,6 @@
               "resolved": "https://registry.npmjs.org/cookie-parser/-/cookie-parser-1.3.3.tgz"
             },
             "compression": {
-<<<<<<< HEAD
-              "version": "1.3.0",
-              "from": "http://beta-internal:8089/nexus/content/groups/npm/compression/-/compression-1.3.0.tgz",
-              "resolved": "http://beta-internal:8089/nexus/content/groups/npm/compression/-/compression-1.3.0.tgz",
-              "dependencies": {
-                "accepts": {
-                  "version": "1.2.2",
-                  "from": "http://beta-internal:8089/nexus/content/groups/npm/accepts/-/accepts-1.2.2.tgz",
-                  "resolved": "http://beta-internal:8089/nexus/content/groups/npm/accepts/-/accepts-1.2.2.tgz",
-                  "dependencies": {
-                    "mime-types": {
-                      "version": "2.0.7",
-                      "from": "http://beta-internal:8089/nexus/content/groups/npm/mime-types/-/mime-types-2.0.7.tgz",
-                      "resolved": "http://beta-internal:8089/nexus/content/groups/npm/mime-types/-/mime-types-2.0.7.tgz",
-                      "dependencies": {
-                        "mime-db": {
-                          "version": "1.5.0",
-                          "from": "http://beta-internal:8089/nexus/content/groups/npm/mime-db/-/mime-db-1.5.0.tgz",
-                          "resolved": "http://beta-internal:8089/nexus/content/groups/npm/mime-db/-/mime-db-1.5.0.tgz"
-=======
               "version": "1.3.1",
               "from": "http://beta-internal:8089/nexus/content/groups/npm/compression/-/compression-1.3.1.tgz",
               "resolved": "http://beta-internal:8089/nexus/content/groups/npm/compression/-/compression-1.3.1.tgz",
@@ -523,7 +487,6 @@
                           "version": "1.7.0",
                           "from": "http://beta-internal:8089/nexus/content/groups/npm/mime-db/-/mime-db-1.7.0.tgz",
                           "resolved": "http://beta-internal:8089/nexus/content/groups/npm/mime-db/-/mime-db-1.7.0.tgz"
->>>>>>> 03f980e0
                         }
                       }
                     },
@@ -535,16 +498,6 @@
                   }
                 },
                 "compressible": {
-<<<<<<< HEAD
-                  "version": "2.0.1",
-                  "from": "https://registry.npmjs.org/compressible/-/compressible-2.0.1.tgz",
-                  "resolved": "https://registry.npmjs.org/compressible/-/compressible-2.0.1.tgz",
-                  "dependencies": {
-                    "mime-db": {
-                      "version": "1.5.0",
-                      "from": "http://beta-internal:8089/nexus/content/groups/npm/mime-db/-/mime-db-1.5.0.tgz",
-                      "resolved": "http://beta-internal:8089/nexus/content/groups/npm/mime-db/-/mime-db-1.5.0.tgz"
-=======
                   "version": "2.0.2",
                   "from": "http://beta-internal:8089/nexus/content/groups/npm/compressible/-/compressible-2.0.2.tgz",
                   "resolved": "http://beta-internal:8089/nexus/content/groups/npm/compressible/-/compressible-2.0.2.tgz",
@@ -553,7 +506,6 @@
                       "version": "1.7.0",
                       "from": "http://beta-internal:8089/nexus/content/groups/npm/mime-db/-/mime-db-1.7.0.tgz",
                       "resolved": "http://beta-internal:8089/nexus/content/groups/npm/mime-db/-/mime-db-1.7.0.tgz"
->>>>>>> 03f980e0
                     }
                   }
                 }
@@ -572,21 +524,6 @@
               }
             },
             "csurf": {
-<<<<<<< HEAD
-              "version": "1.6.5",
-              "from": "http://beta-internal:8089/nexus/content/groups/npm/csurf/-/csurf-1.6.5.tgz",
-              "resolved": "http://beta-internal:8089/nexus/content/groups/npm/csurf/-/csurf-1.6.5.tgz",
-              "dependencies": {
-                "csrf": {
-                  "version": "2.0.4",
-                  "from": "http://beta-internal:8089/nexus/content/groups/npm/csrf/-/csrf-2.0.4.tgz",
-                  "resolved": "http://beta-internal:8089/nexus/content/groups/npm/csrf/-/csrf-2.0.4.tgz",
-                  "dependencies": {
-                    "base64-url": {
-                      "version": "1.1.0",
-                      "from": "http://beta-internal:8089/nexus/content/groups/npm/base64-url/-/base64-url-1.1.0.tgz",
-                      "resolved": "http://beta-internal:8089/nexus/content/groups/npm/base64-url/-/base64-url-1.1.0.tgz"
-=======
               "version": "1.6.6",
               "from": "http://beta-internal:8089/nexus/content/groups/npm/csurf/-/csurf-1.6.6.tgz",
               "resolved": "http://beta-internal:8089/nexus/content/groups/npm/csurf/-/csurf-1.6.6.tgz",
@@ -600,7 +537,6 @@
                       "version": "1.2.0",
                       "from": "http://beta-internal:8089/nexus/content/groups/npm/base64-url/-/base64-url-1.2.0.tgz",
                       "resolved": "http://beta-internal:8089/nexus/content/groups/npm/base64-url/-/base64-url-1.2.0.tgz"
->>>>>>> 03f980e0
                     },
                     "rndm": {
                       "version": "1.1.0",
@@ -613,15 +549,9 @@
                       "resolved": "http://beta-internal:8089/nexus/content/groups/npm/scmp/-/scmp-1.0.0.tgz"
                     },
                     "uid-safe": {
-<<<<<<< HEAD
-                      "version": "1.0.2",
-                      "from": "https://registry.npmjs.org/uid-safe/-/uid-safe-1.0.2.tgz",
-                      "resolved": "https://registry.npmjs.org/uid-safe/-/uid-safe-1.0.2.tgz",
-=======
                       "version": "1.0.3",
                       "from": "http://beta-internal:8089/nexus/content/groups/npm/uid-safe/-/uid-safe-1.0.3.tgz",
                       "resolved": "http://beta-internal:8089/nexus/content/groups/npm/uid-safe/-/uid-safe-1.0.3.tgz",
->>>>>>> 03f980e0
                       "dependencies": {
                         "native-or-bluebird": {
                           "version": "1.1.2",
@@ -635,26 +565,6 @@
               }
             },
             "errorhandler": {
-<<<<<<< HEAD
-              "version": "1.3.2",
-              "from": "http://beta-internal:8089/nexus/content/groups/npm/errorhandler/-/errorhandler-1.3.2.tgz",
-              "resolved": "http://beta-internal:8089/nexus/content/groups/npm/errorhandler/-/errorhandler-1.3.2.tgz",
-              "dependencies": {
-                "accepts": {
-                  "version": "1.2.2",
-                  "from": "http://beta-internal:8089/nexus/content/groups/npm/accepts/-/accepts-1.2.2.tgz",
-                  "resolved": "http://beta-internal:8089/nexus/content/groups/npm/accepts/-/accepts-1.2.2.tgz",
-                  "dependencies": {
-                    "mime-types": {
-                      "version": "2.0.7",
-                      "from": "http://beta-internal:8089/nexus/content/groups/npm/mime-types/-/mime-types-2.0.7.tgz",
-                      "resolved": "http://beta-internal:8089/nexus/content/groups/npm/mime-types/-/mime-types-2.0.7.tgz",
-                      "dependencies": {
-                        "mime-db": {
-                          "version": "1.5.0",
-                          "from": "http://beta-internal:8089/nexus/content/groups/npm/mime-db/-/mime-db-1.5.0.tgz",
-                          "resolved": "http://beta-internal:8089/nexus/content/groups/npm/mime-db/-/mime-db-1.5.0.tgz"
-=======
               "version": "1.3.3",
               "from": "http://beta-internal:8089/nexus/content/groups/npm/errorhandler/-/errorhandler-1.3.3.tgz",
               "resolved": "http://beta-internal:8089/nexus/content/groups/npm/errorhandler/-/errorhandler-1.3.3.tgz",
@@ -673,7 +583,6 @@
                           "version": "1.7.0",
                           "from": "http://beta-internal:8089/nexus/content/groups/npm/mime-db/-/mime-db-1.7.0.tgz",
                           "resolved": "http://beta-internal:8089/nexus/content/groups/npm/mime-db/-/mime-db-1.7.0.tgz"
->>>>>>> 03f980e0
                         }
                       }
                     },
@@ -687,15 +596,9 @@
               }
             },
             "express-session": {
-<<<<<<< HEAD
-              "version": "1.10.1",
-              "from": "http://beta-internal:8089/nexus/content/groups/npm/express-session/-/express-session-1.10.1.tgz",
-              "resolved": "http://beta-internal:8089/nexus/content/groups/npm/express-session/-/express-session-1.10.1.tgz",
-=======
               "version": "1.10.2",
               "from": "http://beta-internal:8089/nexus/content/groups/npm/express-session/-/express-session-1.10.2.tgz",
               "resolved": "http://beta-internal:8089/nexus/content/groups/npm/express-session/-/express-session-1.10.2.tgz",
->>>>>>> 03f980e0
               "dependencies": {
                 "crc": {
                   "version": "3.2.1",
@@ -703,16 +606,6 @@
                   "resolved": "http://beta-internal:8089/nexus/content/groups/npm/crc/-/crc-3.2.1.tgz"
                 },
                 "uid-safe": {
-<<<<<<< HEAD
-                  "version": "1.0.2",
-                  "from": "http://beta-internal:8089/nexus/content/groups/npm/uid-safe/-/uid-safe-1.0.2.tgz",
-                  "resolved": "http://beta-internal:8089/nexus/content/groups/npm/uid-safe/-/uid-safe-1.0.2.tgz",
-                  "dependencies": {
-                    "base64-url": {
-                      "version": "1.1.0",
-                      "from": "http://beta-internal:8089/nexus/content/groups/npm/base64-url/-/base64-url-1.1.0.tgz",
-                      "resolved": "http://beta-internal:8089/nexus/content/groups/npm/base64-url/-/base64-url-1.1.0.tgz"
-=======
                   "version": "1.0.3",
                   "from": "http://beta-internal:8089/nexus/content/groups/npm/uid-safe/-/uid-safe-1.0.3.tgz",
                   "resolved": "http://beta-internal:8089/nexus/content/groups/npm/uid-safe/-/uid-safe-1.0.3.tgz",
@@ -721,7 +614,6 @@
                       "version": "1.2.0",
                       "from": "http://beta-internal:8089/nexus/content/groups/npm/base64-url/-/base64-url-1.2.0.tgz",
                       "resolved": "http://beta-internal:8089/nexus/content/groups/npm/base64-url/-/base64-url-1.2.0.tgz"
->>>>>>> 03f980e0
                     },
                     "native-or-bluebird": {
                       "version": "1.1.2",
@@ -758,15 +650,6 @@
               "dependencies": {
                 "inherits": {
                   "version": "2.0.1",
-<<<<<<< HEAD
-                  "from": "https://registry.npmjs.org/inherits/-/inherits-2.0.1.tgz",
-                  "resolved": "https://registry.npmjs.org/inherits/-/inherits-2.0.1.tgz"
-                },
-                "statuses": {
-                  "version": "1.2.0",
-                  "from": "https://registry.npmjs.org/statuses/-/statuses-1.2.0.tgz",
-                  "resolved": "https://registry.npmjs.org/statuses/-/statuses-1.2.0.tgz"
-=======
                   "from": "http://beta-internal:8089/nexus/content/groups/npm/inherits/-/inherits-2.0.1.tgz",
                   "resolved": "http://beta-internal:8089/nexus/content/groups/npm/inherits/-/inherits-2.0.1.tgz"
                 },
@@ -774,7 +657,6 @@
                   "version": "1.2.1",
                   "from": "http://beta-internal:8089/nexus/content/groups/npm/statuses/-/statuses-1.2.1.tgz",
                   "resolved": "http://beta-internal:8089/nexus/content/groups/npm/statuses/-/statuses-1.2.1.tgz"
->>>>>>> 03f980e0
                 }
               }
             },
@@ -807,871 +689,6 @@
               "from": "http://beta-internal:8089/nexus/content/groups/npm/multiparty/-/multiparty-3.3.2.tgz",
               "resolved": "http://beta-internal:8089/nexus/content/groups/npm/multiparty/-/multiparty-3.3.2.tgz",
               "dependencies": {
-                "readable-stream": {
-                  "version": "1.1.13",
-                  "from": "http://beta-internal:8089/nexus/content/groups/npm/readable-stream/-/readable-stream-1.1.13.tgz",
-                  "resolved": "http://beta-internal:8089/nexus/content/groups/npm/readable-stream/-/readable-stream-1.1.13.tgz",
-                  "dependencies": {
-                    "core-util-is": {
-                      "version": "1.0.1",
-<<<<<<< HEAD
-                      "from": "https://registry.npmjs.org/core-util-is/-/core-util-is-1.0.1.tgz",
-                      "resolved": "https://registry.npmjs.org/core-util-is/-/core-util-is-1.0.1.tgz"
-=======
-                      "from": "http://beta-internal:8089/nexus/content/groups/npm/core-util-is/-/core-util-is-1.0.1.tgz",
-                      "resolved": "http://beta-internal:8089/nexus/content/groups/npm/core-util-is/-/core-util-is-1.0.1.tgz"
->>>>>>> 03f980e0
-                    },
-                    "isarray": {
-                      "version": "0.0.1",
-                      "from": "http://beta-internal:8089/nexus/content/groups/npm/isarray/-/isarray-0.0.1.tgz",
-                      "resolved": "http://beta-internal:8089/nexus/content/groups/npm/isarray/-/isarray-0.0.1.tgz"
-                    },
-                    "string_decoder": {
-                      "version": "0.10.31",
-<<<<<<< HEAD
-                      "from": "https://registry.npmjs.org/string_decoder/-/string_decoder-0.10.31.tgz",
-                      "resolved": "https://registry.npmjs.org/string_decoder/-/string_decoder-0.10.31.tgz"
-                    },
-                    "inherits": {
-                      "version": "2.0.1",
-                      "from": "https://registry.npmjs.org/inherits/-/inherits-2.0.1.tgz",
-                      "resolved": "https://registry.npmjs.org/inherits/-/inherits-2.0.1.tgz"
-=======
-                      "from": "http://beta-internal:8089/nexus/content/groups/npm/string_decoder/-/string_decoder-0.10.31.tgz",
-                      "resolved": "http://beta-internal:8089/nexus/content/groups/npm/string_decoder/-/string_decoder-0.10.31.tgz"
-                    },
-                    "inherits": {
-                      "version": "2.0.1",
-                      "from": "http://beta-internal:8089/nexus/content/groups/npm/inherits/-/inherits-2.0.1.tgz",
-                      "resolved": "http://beta-internal:8089/nexus/content/groups/npm/inherits/-/inherits-2.0.1.tgz"
->>>>>>> 03f980e0
-                    }
-                  }
-                },
-                "stream-counter": {
-                  "version": "0.2.0",
-                  "from": "https://registry.npmjs.org/stream-counter/-/stream-counter-0.2.0.tgz",
-                  "resolved": "https://registry.npmjs.org/stream-counter/-/stream-counter-0.2.0.tgz"
-                }
-              }
-            },
-            "on-headers": {
-              "version": "1.0.0",
-              "from": "https://registry.npmjs.org/on-headers/-/on-headers-1.0.0.tgz",
-              "resolved": "https://registry.npmjs.org/on-headers/-/on-headers-1.0.0.tgz"
-            },
-            "qs": {
-              "version": "2.3.3",
-              "from": "http://beta-internal:8089/nexus/content/groups/npm/qs/-/qs-2.3.3.tgz",
-              "resolved": "http://beta-internal:8089/nexus/content/groups/npm/qs/-/qs-2.3.3.tgz"
-            },
-            "response-time": {
-              "version": "2.2.0",
-              "from": "https://registry.npmjs.org/response-time/-/response-time-2.2.0.tgz",
-              "resolved": "https://registry.npmjs.org/response-time/-/response-time-2.2.0.tgz"
-            },
-            "serve-favicon": {
-              "version": "2.2.0",
-              "from": "http://beta-internal:8089/nexus/content/groups/npm/serve-favicon/-/serve-favicon-2.2.0.tgz",
-              "resolved": "http://beta-internal:8089/nexus/content/groups/npm/serve-favicon/-/serve-favicon-2.2.0.tgz",
-              "dependencies": {
-                "ms": {
-                  "version": "0.7.0",
-                  "from": "http://beta-internal:8089/nexus/content/groups/npm/ms/-/ms-0.7.0.tgz",
-                  "resolved": "http://beta-internal:8089/nexus/content/groups/npm/ms/-/ms-0.7.0.tgz"
-                }
-              }
-            },
-            "serve-index": {
-<<<<<<< HEAD
-              "version": "1.6.0",
-              "from": "http://beta-internal:8089/nexus/content/groups/npm/serve-index/-/serve-index-1.6.0.tgz",
-              "resolved": "http://beta-internal:8089/nexus/content/groups/npm/serve-index/-/serve-index-1.6.0.tgz",
-              "dependencies": {
-                "accepts": {
-                  "version": "1.2.2",
-                  "from": "http://beta-internal:8089/nexus/content/groups/npm/accepts/-/accepts-1.2.2.tgz",
-                  "resolved": "http://beta-internal:8089/nexus/content/groups/npm/accepts/-/accepts-1.2.2.tgz",
-=======
-              "version": "1.6.1",
-              "from": "http://beta-internal:8089/nexus/content/groups/npm/serve-index/-/serve-index-1.6.1.tgz",
-              "resolved": "http://beta-internal:8089/nexus/content/groups/npm/serve-index/-/serve-index-1.6.1.tgz",
-              "dependencies": {
-                "accepts": {
-                  "version": "1.2.3",
-                  "from": "http://beta-internal:8089/nexus/content/groups/npm/accepts/-/accepts-1.2.3.tgz",
-                  "resolved": "http://beta-internal:8089/nexus/content/groups/npm/accepts/-/accepts-1.2.3.tgz",
->>>>>>> 03f980e0
-                  "dependencies": {
-                    "negotiator": {
-                      "version": "0.5.0",
-                      "from": "http://beta-internal:8089/nexus/content/groups/npm/negotiator/-/negotiator-0.5.0.tgz",
-                      "resolved": "http://beta-internal:8089/nexus/content/groups/npm/negotiator/-/negotiator-0.5.0.tgz"
-                    }
-                  }
-                },
-                "batch": {
-                  "version": "0.5.2",
-                  "from": "http://beta-internal:8089/nexus/content/groups/npm/batch/-/batch-0.5.2.tgz",
-                  "resolved": "http://beta-internal:8089/nexus/content/groups/npm/batch/-/batch-0.5.2.tgz"
-                },
-                "mime-types": {
-<<<<<<< HEAD
-                  "version": "2.0.7",
-                  "from": "http://beta-internal:8089/nexus/content/groups/npm/mime-types/-/mime-types-2.0.7.tgz",
-                  "resolved": "http://beta-internal:8089/nexus/content/groups/npm/mime-types/-/mime-types-2.0.7.tgz",
-                  "dependencies": {
-                    "mime-db": {
-                      "version": "1.5.0",
-                      "from": "http://beta-internal:8089/nexus/content/groups/npm/mime-db/-/mime-db-1.5.0.tgz",
-                      "resolved": "http://beta-internal:8089/nexus/content/groups/npm/mime-db/-/mime-db-1.5.0.tgz"
-=======
-                  "version": "2.0.9",
-                  "from": "http://beta-internal:8089/nexus/content/groups/npm/mime-types/-/mime-types-2.0.9.tgz",
-                  "resolved": "http://beta-internal:8089/nexus/content/groups/npm/mime-types/-/mime-types-2.0.9.tgz",
-                  "dependencies": {
-                    "mime-db": {
-                      "version": "1.7.0",
-                      "from": "http://beta-internal:8089/nexus/content/groups/npm/mime-db/-/mime-db-1.7.0.tgz",
-                      "resolved": "http://beta-internal:8089/nexus/content/groups/npm/mime-db/-/mime-db-1.7.0.tgz"
->>>>>>> 03f980e0
-                    }
-                  }
-                }
-              }
-            },
-            "serve-static": {
-              "version": "1.8.1",
-              "from": "http://beta-internal:8089/nexus/content/groups/npm/serve-static/-/serve-static-1.8.1.tgz",
-              "resolved": "http://beta-internal:8089/nexus/content/groups/npm/serve-static/-/serve-static-1.8.1.tgz"
-            },
-            "type-is": {
-<<<<<<< HEAD
-              "version": "1.5.5",
-              "from": "http://beta-internal:8089/nexus/content/groups/npm/type-is/-/type-is-1.5.5.tgz",
-              "resolved": "http://beta-internal:8089/nexus/content/groups/npm/type-is/-/type-is-1.5.5.tgz",
-              "dependencies": {
-                "mime-types": {
-                  "version": "2.0.7",
-                  "from": "http://beta-internal:8089/nexus/content/groups/npm/mime-types/-/mime-types-2.0.7.tgz",
-                  "resolved": "http://beta-internal:8089/nexus/content/groups/npm/mime-types/-/mime-types-2.0.7.tgz",
-                  "dependencies": {
-                    "mime-db": {
-                      "version": "1.5.0",
-                      "from": "http://beta-internal:8089/nexus/content/groups/npm/mime-db/-/mime-db-1.5.0.tgz",
-                      "resolved": "http://beta-internal:8089/nexus/content/groups/npm/mime-db/-/mime-db-1.5.0.tgz"
-=======
-              "version": "1.5.7",
-              "from": "http://beta-internal:8089/nexus/content/groups/npm/type-is/-/type-is-1.5.7.tgz",
-              "resolved": "http://beta-internal:8089/nexus/content/groups/npm/type-is/-/type-is-1.5.7.tgz",
-              "dependencies": {
-                "mime-types": {
-                  "version": "2.0.9",
-                  "from": "http://beta-internal:8089/nexus/content/groups/npm/mime-types/-/mime-types-2.0.9.tgz",
-                  "resolved": "http://beta-internal:8089/nexus/content/groups/npm/mime-types/-/mime-types-2.0.9.tgz",
-                  "dependencies": {
-                    "mime-db": {
-                      "version": "1.7.0",
-                      "from": "http://beta-internal:8089/nexus/content/groups/npm/mime-db/-/mime-db-1.7.0.tgz",
-                      "resolved": "http://beta-internal:8089/nexus/content/groups/npm/mime-db/-/mime-db-1.7.0.tgz"
->>>>>>> 03f980e0
-                    }
-                  }
-                }
-              }
-            },
-            "vhost": {
-              "version": "3.0.0",
-              "from": "https://registry.npmjs.org/vhost/-/vhost-3.0.0.tgz",
-              "resolved": "https://registry.npmjs.org/vhost/-/vhost-3.0.0.tgz"
-            },
-            "pause": {
-              "version": "0.0.1",
-              "from": "http://beta-internal:8089/nexus/content/groups/npm/pause/-/pause-0.0.1.tgz",
-              "resolved": "http://beta-internal:8089/nexus/content/groups/npm/pause/-/pause-0.0.1.tgz"
-            }
-          }
-        },
-        "content-disposition": {
-          "version": "0.5.0",
-          "from": "http://beta-internal:8089/nexus/content/groups/npm/content-disposition/-/content-disposition-0.5.0.tgz",
-          "resolved": "http://beta-internal:8089/nexus/content/groups/npm/content-disposition/-/content-disposition-0.5.0.tgz"
-        },
-        "commander": {
-          "version": "2.6.0",
-<<<<<<< HEAD
-          "from": "https://registry.npmjs.org/commander/-/commander-2.6.0.tgz",
-          "resolved": "https://registry.npmjs.org/commander/-/commander-2.6.0.tgz"
-=======
-          "from": "http://beta-internal:8089/nexus/content/groups/npm/commander/-/commander-2.6.0.tgz",
-          "resolved": "http://beta-internal:8089/nexus/content/groups/npm/commander/-/commander-2.6.0.tgz"
->>>>>>> 03f980e0
-        },
-        "cookie-signature": {
-          "version": "1.0.5",
-          "from": "http://beta-internal:8089/nexus/content/groups/npm/cookie-signature/-/cookie-signature-1.0.5.tgz",
-          "resolved": "http://beta-internal:8089/nexus/content/groups/npm/cookie-signature/-/cookie-signature-1.0.5.tgz"
-        },
-        "debug": {
-          "version": "2.1.1",
-          "from": "http://beta-internal:8089/nexus/content/groups/npm/debug/-/debug-2.1.1.tgz",
-          "resolved": "http://beta-internal:8089/nexus/content/groups/npm/debug/-/debug-2.1.1.tgz",
-          "dependencies": {
-            "ms": {
-              "version": "0.6.2",
-              "from": "http://beta-internal:8089/nexus/content/groups/npm/ms/-/ms-0.6.2.tgz",
-              "resolved": "http://beta-internal:8089/nexus/content/groups/npm/ms/-/ms-0.6.2.tgz"
-            }
-          }
-        },
-        "depd": {
-          "version": "1.0.0",
-          "from": "https://registry.npmjs.org/depd/-/depd-1.0.0.tgz",
-          "resolved": "https://registry.npmjs.org/depd/-/depd-1.0.0.tgz"
-        },
-        "escape-html": {
-          "version": "1.0.1",
-          "from": "http://beta-internal:8089/nexus/content/groups/npm/escape-html/-/escape-html-1.0.1.tgz",
-          "resolved": "http://beta-internal:8089/nexus/content/groups/npm/escape-html/-/escape-html-1.0.1.tgz"
-        },
-        "etag": {
-          "version": "1.5.1",
-          "from": "http://beta-internal:8089/nexus/content/groups/npm/etag/-/etag-1.5.1.tgz",
-          "resolved": "http://beta-internal:8089/nexus/content/groups/npm/etag/-/etag-1.5.1.tgz",
-          "dependencies": {
-            "crc": {
-              "version": "3.2.1",
-              "from": "http://beta-internal:8089/nexus/content/groups/npm/crc/-/crc-3.2.1.tgz",
-              "resolved": "http://beta-internal:8089/nexus/content/groups/npm/crc/-/crc-3.2.1.tgz"
-            }
-          }
-        },
-        "fresh": {
-          "version": "0.2.4",
-          "from": "http://beta-internal:8089/nexus/content/groups/npm/fresh/-/fresh-0.2.4.tgz",
-          "resolved": "http://beta-internal:8089/nexus/content/groups/npm/fresh/-/fresh-0.2.4.tgz"
-        },
-        "media-typer": {
-          "version": "0.3.0",
-          "from": "http://beta-internal:8089/nexus/content/groups/npm/media-typer/-/media-typer-0.3.0.tgz",
-          "resolved": "http://beta-internal:8089/nexus/content/groups/npm/media-typer/-/media-typer-0.3.0.tgz"
-        },
-        "methods": {
-          "version": "1.1.1",
-          "from": "http://beta-internal:8089/nexus/content/groups/npm/methods/-/methods-1.1.1.tgz",
-          "resolved": "http://beta-internal:8089/nexus/content/groups/npm/methods/-/methods-1.1.1.tgz"
-        },
-        "parseurl": {
-          "version": "1.3.0",
-          "from": "https://registry.npmjs.org/parseurl/-/parseurl-1.3.0.tgz",
-          "resolved": "https://registry.npmjs.org/parseurl/-/parseurl-1.3.0.tgz"
-        },
-        "proxy-addr": {
-<<<<<<< HEAD
-          "version": "1.0.5",
-          "from": "http://beta-internal:8089/nexus/content/groups/npm/proxy-addr/-/proxy-addr-1.0.5.tgz",
-          "resolved": "http://beta-internal:8089/nexus/content/groups/npm/proxy-addr/-/proxy-addr-1.0.5.tgz",
-=======
-          "version": "1.0.6",
-          "from": "http://beta-internal:8089/nexus/content/groups/npm/proxy-addr/-/proxy-addr-1.0.6.tgz",
-          "resolved": "http://beta-internal:8089/nexus/content/groups/npm/proxy-addr/-/proxy-addr-1.0.6.tgz",
->>>>>>> 03f980e0
-          "dependencies": {
-            "forwarded": {
-              "version": "0.1.0",
-              "from": "https://registry.npmjs.org/forwarded/-/forwarded-0.1.0.tgz",
-              "resolved": "https://registry.npmjs.org/forwarded/-/forwarded-0.1.0.tgz"
-            },
-            "ipaddr.js": {
-<<<<<<< HEAD
-              "version": "0.1.6",
-              "from": "http://beta-internal:8089/nexus/content/groups/npm/ipaddr.js/-/ipaddr.js-0.1.6.tgz",
-              "resolved": "http://beta-internal:8089/nexus/content/groups/npm/ipaddr.js/-/ipaddr.js-0.1.6.tgz"
-=======
-              "version": "0.1.8",
-              "from": "http://beta-internal:8089/nexus/content/groups/npm/ipaddr.js/-/ipaddr.js-0.1.8.tgz",
-              "resolved": "http://beta-internal:8089/nexus/content/groups/npm/ipaddr.js/-/ipaddr.js-0.1.8.tgz"
->>>>>>> 03f980e0
-            }
-          }
-        },
-        "range-parser": {
-          "version": "1.0.2",
-          "from": "https://registry.npmjs.org/range-parser/-/range-parser-1.0.2.tgz",
-          "resolved": "https://registry.npmjs.org/range-parser/-/range-parser-1.0.2.tgz"
-        },
-        "send": {
-          "version": "0.11.1",
-          "from": "http://beta-internal:8089/nexus/content/groups/npm/send/-/send-0.11.1.tgz",
-          "resolved": "http://beta-internal:8089/nexus/content/groups/npm/send/-/send-0.11.1.tgz",
-          "dependencies": {
-            "destroy": {
-              "version": "1.0.3",
-              "from": "http://beta-internal:8089/nexus/content/groups/npm/destroy/-/destroy-1.0.3.tgz",
-              "resolved": "http://beta-internal:8089/nexus/content/groups/npm/destroy/-/destroy-1.0.3.tgz"
-            },
-            "mime": {
-              "version": "1.2.11",
-              "from": "https://registry.npmjs.org/mime/-/mime-1.2.11.tgz",
-              "resolved": "https://registry.npmjs.org/mime/-/mime-1.2.11.tgz"
-            },
-            "ms": {
-              "version": "0.7.0",
-              "from": "http://beta-internal:8089/nexus/content/groups/npm/ms/-/ms-0.7.0.tgz",
-              "resolved": "http://beta-internal:8089/nexus/content/groups/npm/ms/-/ms-0.7.0.tgz"
-            },
-            "on-finished": {
-              "version": "2.2.0",
-              "from": "http://beta-internal:8089/nexus/content/groups/npm/on-finished/-/on-finished-2.2.0.tgz",
-              "resolved": "http://beta-internal:8089/nexus/content/groups/npm/on-finished/-/on-finished-2.2.0.tgz",
-              "dependencies": {
-                "ee-first": {
-                  "version": "1.1.0",
-                  "from": "http://beta-internal:8089/nexus/content/groups/npm/ee-first/-/ee-first-1.1.0.tgz",
-                  "resolved": "http://beta-internal:8089/nexus/content/groups/npm/ee-first/-/ee-first-1.1.0.tgz"
-                }
-              }
-            }
-          }
-        },
-        "utils-merge": {
-          "version": "1.0.0",
-<<<<<<< HEAD
-          "from": "https://registry.npmjs.org/utils-merge/-/utils-merge-1.0.0.tgz",
-          "resolved": "https://registry.npmjs.org/utils-merge/-/utils-merge-1.0.0.tgz"
-=======
-          "from": "http://beta-internal:8089/nexus/content/groups/npm/utils-merge/-/utils-merge-1.0.0.tgz",
-          "resolved": "http://beta-internal:8089/nexus/content/groups/npm/utils-merge/-/utils-merge-1.0.0.tgz"
->>>>>>> 03f980e0
-        },
-        "vary": {
-          "version": "1.0.0",
-          "from": "https://registry.npmjs.org/vary/-/vary-1.0.0.tgz",
-          "resolved": "https://registry.npmjs.org/vary/-/vary-1.0.0.tgz"
-        },
-        "cookie": {
-          "version": "0.1.2",
-<<<<<<< HEAD
-          "from": "https://registry.npmjs.org/cookie/-/cookie-0.1.2.tgz",
-          "resolved": "https://registry.npmjs.org/cookie/-/cookie-0.1.2.tgz"
-=======
-          "from": "http://beta-internal:8089/nexus/content/groups/npm/cookie/-/cookie-0.1.2.tgz",
-          "resolved": "http://beta-internal:8089/nexus/content/groups/npm/cookie/-/cookie-0.1.2.tgz"
->>>>>>> 03f980e0
-        },
-        "merge-descriptors": {
-          "version": "0.0.2",
-          "from": "http://beta-internal:8089/nexus/content/groups/npm/merge-descriptors/-/merge-descriptors-0.0.2.tgz",
-          "resolved": "http://beta-internal:8089/nexus/content/groups/npm/merge-descriptors/-/merge-descriptors-0.0.2.tgz"
-        }
-      }
-    },
-    "express-hbs": {
-      "version": "0.7.11",
-      "from": "https://registry.npmjs.org/express-hbs/-/express-hbs-0.7.11.tgz",
-      "resolved": "https://registry.npmjs.org/express-hbs/-/express-hbs-0.7.11.tgz",
-      "dependencies": {
-        "handlebars": {
-          "version": "2.0.0",
-          "from": "https://registry.npmjs.org/handlebars/-/handlebars-2.0.0.tgz",
-          "resolved": "https://registry.npmjs.org/handlebars/-/handlebars-2.0.0.tgz",
-          "dependencies": {
-            "optimist": {
-              "version": "0.3.7",
-              "from": "https://registry.npmjs.org/optimist/-/optimist-0.3.7.tgz",
-              "resolved": "https://registry.npmjs.org/optimist/-/optimist-0.3.7.tgz",
-              "dependencies": {
-                "wordwrap": {
-                  "version": "0.0.2",
-                  "from": "https://registry.npmjs.org/wordwrap/-/wordwrap-0.0.2.tgz",
-                  "resolved": "https://registry.npmjs.org/wordwrap/-/wordwrap-0.0.2.tgz"
-                }
-              }
-            },
-            "uglify-js": {
-              "version": "2.3.6",
-              "from": "https://registry.npmjs.org/uglify-js/-/uglify-js-2.3.6.tgz",
-              "resolved": "https://registry.npmjs.org/uglify-js/-/uglify-js-2.3.6.tgz",
-              "dependencies": {
-                "async": {
-                  "version": "0.2.10",
-                  "from": "https://registry.npmjs.org/async/-/async-0.2.10.tgz",
-                  "resolved": "https://registry.npmjs.org/async/-/async-0.2.10.tgz"
-                },
-                "source-map": {
-                  "version": "0.1.40",
-                  "from": "https://registry.npmjs.org/source-map/-/source-map-0.1.40.tgz",
-                  "resolved": "https://registry.npmjs.org/source-map/-/source-map-0.1.40.tgz",
-                  "dependencies": {
-                    "amdefine": {
-                      "version": "0.1.0",
-                      "from": "https://registry.npmjs.org/amdefine/-/amdefine-0.1.0.tgz",
-                      "resolved": "https://registry.npmjs.org/amdefine/-/amdefine-0.1.0.tgz"
-                    }
-                  }
-                }
-              }
-            }
-          }
-        },
-        "js-beautify": {
-          "version": "1.4.2",
-          "from": "https://registry.npmjs.org/js-beautify/-/js-beautify-1.4.2.tgz",
-          "resolved": "https://registry.npmjs.org/js-beautify/-/js-beautify-1.4.2.tgz",
-          "dependencies": {
-            "config-chain": {
-              "version": "1.1.8",
-              "from": "https://registry.npmjs.org/config-chain/-/config-chain-1.1.8.tgz",
-              "resolved": "https://registry.npmjs.org/config-chain/-/config-chain-1.1.8.tgz",
-              "dependencies": {
-                "proto-list": {
-                  "version": "1.2.3",
-                  "from": "https://registry.npmjs.org/proto-list/-/proto-list-1.2.3.tgz",
-                  "resolved": "https://registry.npmjs.org/proto-list/-/proto-list-1.2.3.tgz"
-                },
-                "ini": {
-                  "version": "1.3.0",
-                  "from": "https://registry.npmjs.org/ini/-/ini-1.3.0.tgz",
-                  "resolved": "https://registry.npmjs.org/ini/-/ini-1.3.0.tgz"
-                }
-              }
-            },
-            "mkdirp": {
-              "version": "0.3.5",
-              "from": "https://registry.npmjs.org/mkdirp/-/mkdirp-0.3.5.tgz",
-              "resolved": "https://registry.npmjs.org/mkdirp/-/mkdirp-0.3.5.tgz"
-            },
-            "nopt": {
-              "version": "2.1.2",
-              "from": "https://registry.npmjs.org/nopt/-/nopt-2.1.2.tgz",
-              "resolved": "https://registry.npmjs.org/nopt/-/nopt-2.1.2.tgz",
-              "dependencies": {
-                "abbrev": {
-                  "version": "1.0.5",
-                  "from": "https://registry.npmjs.org/abbrev/-/abbrev-1.0.5.tgz",
-                  "resolved": "https://registry.npmjs.org/abbrev/-/abbrev-1.0.5.tgz"
-                }
-              }
-            }
-          }
-        },
-        "readdirp": {
-          "version": "0.3.3",
-          "from": "https://registry.npmjs.org/readdirp/-/readdirp-0.3.3.tgz",
-          "resolved": "https://registry.npmjs.org/readdirp/-/readdirp-0.3.3.tgz",
-          "dependencies": {
-            "graceful-fs": {
-              "version": "2.0.3",
-              "from": "https://registry.npmjs.org/graceful-fs/-/graceful-fs-2.0.3.tgz",
-              "resolved": "https://registry.npmjs.org/graceful-fs/-/graceful-fs-2.0.3.tgz"
-            },
-            "minimatch": {
-              "version": "0.2.14",
-              "from": "https://registry.npmjs.org/minimatch/-/minimatch-0.2.14.tgz",
-              "resolved": "https://registry.npmjs.org/minimatch/-/minimatch-0.2.14.tgz",
-              "dependencies": {
-                "lru-cache": {
-                  "version": "2.5.0",
-                  "from": "https://registry.npmjs.org/lru-cache/-/lru-cache-2.5.0.tgz",
-                  "resolved": "https://registry.npmjs.org/lru-cache/-/lru-cache-2.5.0.tgz"
-                },
-                "sigmund": {
-                  "version": "1.0.0",
-                  "from": "https://registry.npmjs.org/sigmund/-/sigmund-1.0.0.tgz",
-                  "resolved": "https://registry.npmjs.org/sigmund/-/sigmund-1.0.0.tgz"
-                }
-              }
-            }
-          }
-        }
-      }
-    },
-    "express-resource": {
-      "version": "1.0.0",
-      "from": "https://registry.npmjs.org/express-resource/-/express-resource-1.0.0.tgz",
-      "resolved": "https://registry.npmjs.org/express-resource/-/express-resource-1.0.0.tgz",
-      "dependencies": {
-        "lingo": {
-          "version": "0.0.5",
-          "from": "https://registry.npmjs.org/lingo/-/lingo-0.0.5.tgz",
-          "resolved": "https://registry.npmjs.org/lingo/-/lingo-0.0.5.tgz"
-        },
-        "methods": {
-          "version": "0.0.1",
-          "from": "https://registry.npmjs.org/methods/-/methods-0.0.1.tgz",
-          "resolved": "https://registry.npmjs.org/methods/-/methods-0.0.1.tgz"
-        },
-        "debug": {
-          "version": "2.1.0",
-          "from": "https://registry.npmjs.org/debug/-/debug-2.1.0.tgz",
-          "resolved": "https://registry.npmjs.org/debug/-/debug-2.1.0.tgz",
-          "dependencies": {
-            "ms": {
-              "version": "0.6.2",
-              "from": "https://registry.npmjs.org/ms/-/ms-0.6.2.tgz",
-              "resolved": "https://registry.npmjs.org/ms/-/ms-0.6.2.tgz"
-            }
-          }
-        }
-      }
-    },
-<<<<<<< HEAD
-    "express3-handlebars": {
-      "version": "0.4.1",
-      "from": "https://registry.npmjs.org/express3-handlebars/-/express3-handlebars-0.4.1.tgz",
-      "resolved": "https://registry.npmjs.org/express3-handlebars/-/express3-handlebars-0.4.1.tgz",
-      "dependencies": {
-        "async": {
-          "version": "0.2.10",
-          "from": "async@>=0.2.10 <0.3.0",
-          "resolved": "https://registry.npmjs.org/async/-/async-0.2.10.tgz"
-        },
-        "glob": {
-          "version": "3.2.11",
-          "from": "https://registry.npmjs.org/glob/-/glob-3.2.11.tgz",
-          "resolved": "https://registry.npmjs.org/glob/-/glob-3.2.11.tgz",
-          "dependencies": {
-            "inherits": {
-              "version": "2.0.1",
-              "from": "https://registry.npmjs.org/inherits/-/inherits-2.0.1.tgz",
-              "resolved": "https://registry.npmjs.org/inherits/-/inherits-2.0.1.tgz"
-            },
-            "minimatch": {
-              "version": "0.3.0",
-              "from": "https://registry.npmjs.org/minimatch/-/minimatch-0.3.0.tgz",
-              "resolved": "https://registry.npmjs.org/minimatch/-/minimatch-0.3.0.tgz",
-              "dependencies": {
-                "lru-cache": {
-                  "version": "2.5.0",
-                  "from": "https://registry.npmjs.org/lru-cache/-/lru-cache-2.5.0.tgz",
-                  "resolved": "https://registry.npmjs.org/lru-cache/-/lru-cache-2.5.0.tgz"
-                },
-                "sigmund": {
-                  "version": "1.0.0",
-                  "from": "https://registry.npmjs.org/sigmund/-/sigmund-1.0.0.tgz",
-                  "resolved": "https://registry.npmjs.org/sigmund/-/sigmund-1.0.0.tgz"
-                }
-              }
-            }
-          }
-        },
-        "semver": {
-          "version": "1.1.4",
-          "from": "https://registry.npmjs.org/semver/-/semver-1.1.4.tgz",
-          "resolved": "https://registry.npmjs.org/semver/-/semver-1.1.4.tgz"
-        }
-      }
-    },
-=======
->>>>>>> 03f980e0
-    "faye-websocket": {
-      "version": "0.7.3",
-      "from": "https://registry.npmjs.org/faye-websocket/-/faye-websocket-0.7.3.tgz",
-      "resolved": "https://registry.npmjs.org/faye-websocket/-/faye-websocket-0.7.3.tgz",
-      "dependencies": {
-        "websocket-driver": {
-<<<<<<< HEAD
-          "version": "0.3.6",
-          "from": "https://registry.npmjs.org/websocket-driver/-/websocket-driver-0.3.6.tgz",
-          "resolved": "https://registry.npmjs.org/websocket-driver/-/websocket-driver-0.3.6.tgz"
-=======
-          "version": "0.5.1",
-          "from": "http://beta-internal:8089/nexus/content/groups/npm/websocket-driver/-/websocket-driver-0.5.1.tgz",
-          "resolved": "http://beta-internal:8089/nexus/content/groups/npm/websocket-driver/-/websocket-driver-0.5.1.tgz",
-          "dependencies": {
-            "websocket-extensions": {
-              "version": "0.1.0",
-              "from": "http://beta-internal:8089/nexus/content/groups/npm/websocket-extensions/-/websocket-extensions-0.1.0.tgz",
-              "resolved": "http://beta-internal:8089/nexus/content/groups/npm/websocket-extensions/-/websocket-extensions-0.1.0.tgz"
-            }
-          }
->>>>>>> 03f980e0
-        }
-      }
-    },
-    "gitter-env": {
-      "version": "0.20.2",
-      "from": "http://beta-internal:8089/nexus/content/groups/npm/gitter-env/-/gitter-env-0.20.2.tgz",
-      "resolved": "http://beta-internal:8089/nexus/content/groups/npm/gitter-env/-/gitter-env-0.20.2.tgz",
-      "dependencies": {
-        "async": {
-          "version": "0.8.0",
-          "from": "http://beta-internal:8089/nexus/content/groups/npm/async/-/async-0.8.0.tgz",
-          "resolved": "http://beta-internal:8089/nexus/content/groups/npm/async/-/async-0.8.0.tgz"
-        },
-        "blocked": {
-          "version": "1.1.0",
-          "from": "http://beta-internal:8089/nexus/content/groups/npm/blocked/-/blocked-1.1.0.tgz",
-          "resolved": "http://beta-internal:8089/nexus/content/groups/npm/blocked/-/blocked-1.1.0.tgz"
-        },
-        "gitter-private-cube": {
-          "version": "0.2.12",
-          "from": "http://beta-internal:8089/nexus/content/groups/npm/gitter-private-cube/-/gitter-private-cube-0.2.12.tgz",
-          "resolved": "http://beta-internal:8089/nexus/content/groups/npm/gitter-private-cube/-/gitter-private-cube-0.2.12.tgz",
-          "dependencies": {
-            "mongodb": {
-              "version": "1.3.23",
-              "from": "http://beta-internal:8089/nexus/content/groups/npm/mongodb/-/mongodb-1.3.23.tgz",
-              "resolved": "http://beta-internal:8089/nexus/content/groups/npm/mongodb/-/mongodb-1.3.23.tgz",
-              "dependencies": {
-                "bson": {
-                  "version": "0.2.5",
-                  "from": "http://beta-internal:8089/nexus/content/groups/npm/bson/-/bson-0.2.5.tgz",
-                  "resolved": "http://beta-internal:8089/nexus/content/groups/npm/bson/-/bson-0.2.5.tgz"
-                },
-                "kerberos": {
-                  "version": "0.0.3",
-                  "from": "http://beta-internal:8089/nexus/content/groups/npm/kerberos/-/kerberos-0.0.3.tgz",
-                  "resolved": "http://beta-internal:8089/nexus/content/groups/npm/kerberos/-/kerberos-0.0.3.tgz"
-                }
-              }
-            },
-            "node-static": {
-              "version": "0.6.5",
-              "from": "http://beta-internal:8089/nexus/content/groups/npm/node-static/-/node-static-0.6.5.tgz",
-              "resolved": "http://beta-internal:8089/nexus/content/groups/npm/node-static/-/node-static-0.6.5.tgz",
-              "dependencies": {
-                "optimist": {
-                  "version": "0.6.1",
-                  "from": "http://beta-internal:8089/nexus/content/groups/npm/optimist/-/optimist-0.6.1.tgz",
-                  "resolved": "http://beta-internal:8089/nexus/content/groups/npm/optimist/-/optimist-0.6.1.tgz",
-                  "dependencies": {
-                    "wordwrap": {
-                      "version": "0.0.2",
-                      "from": "http://beta-internal:8089/nexus/content/groups/npm/wordwrap/-/wordwrap-0.0.2.tgz",
-                      "resolved": "http://beta-internal:8089/nexus/content/groups/npm/wordwrap/-/wordwrap-0.0.2.tgz"
-                    },
-                    "minimist": {
-                      "version": "0.0.10",
-                      "from": "http://beta-internal:8089/nexus/content/groups/npm/minimist/-/minimist-0.0.10.tgz",
-                      "resolved": "http://beta-internal:8089/nexus/content/groups/npm/minimist/-/minimist-0.0.10.tgz"
-                    }
-                  }
-                },
-                "colors": {
-                  "version": "1.0.3",
-                  "from": "http://beta-internal:8089/nexus/content/groups/npm/colors/-/colors-1.0.3.tgz",
-                  "resolved": "http://beta-internal:8089/nexus/content/groups/npm/colors/-/colors-1.0.3.tgz"
-                }
-              }
-            },
-            "pegjs": {
-              "version": "0.7.0",
-              "from": "http://beta-internal:8089/nexus/content/groups/npm/pegjs/-/pegjs-0.7.0.tgz",
-              "resolved": "http://beta-internal:8089/nexus/content/groups/npm/pegjs/-/pegjs-0.7.0.tgz"
-            },
-            "vows": {
-              "version": "0.7.0",
-              "from": "http://beta-internal:8089/nexus/content/groups/npm/vows/-/vows-0.7.0.tgz",
-              "resolved": "http://beta-internal:8089/nexus/content/groups/npm/vows/-/vows-0.7.0.tgz",
-              "dependencies": {
-                "eyes": {
-                  "version": "0.1.8",
-                  "from": "http://beta-internal:8089/nexus/content/groups/npm/eyes/-/eyes-0.1.8.tgz",
-                  "resolved": "http://beta-internal:8089/nexus/content/groups/npm/eyes/-/eyes-0.1.8.tgz"
-                },
-                "diff": {
-                  "version": "1.0.8",
-                  "from": "http://beta-internal:8089/nexus/content/groups/npm/diff/-/diff-1.0.8.tgz",
-                  "resolved": "http://beta-internal:8089/nexus/content/groups/npm/diff/-/diff-1.0.8.tgz"
-                }
-              }
-            },
-            "websocket": {
-              "version": "1.0.8",
-              "from": "http://beta-internal:8089/nexus/content/groups/npm/websocket/-/websocket-1.0.8.tgz",
-              "resolved": "http://beta-internal:8089/nexus/content/groups/npm/websocket/-/websocket-1.0.8.tgz"
-            },
-            "websocket-server": {
-              "version": "1.4.4",
-              "from": "http://beta-internal:8089/nexus/content/groups/npm/websocket-server/-/websocket-server-1.4.4.tgz",
-              "resolved": "http://beta-internal:8089/nexus/content/groups/npm/websocket-server/-/websocket-server-1.4.4.tgz"
-            }
-          }
-        },
-        "gitter-redis-sentinel-client": {
-          "version": "0.3.0",
-          "from": "http://beta-internal:8089/nexus/content/groups/npm/gitter-redis-sentinel-client/-/gitter-redis-sentinel-client-0.3.0.tgz",
-          "resolved": "http://beta-internal:8089/nexus/content/groups/npm/gitter-redis-sentinel-client/-/gitter-redis-sentinel-client-0.3.0.tgz",
-          "dependencies": {
-            "debug": {
-              "version": "0.8.1",
-              "from": "http://beta-internal:8089/nexus/content/groups/npm/debug/-/debug-0.8.1.tgz",
-              "resolved": "http://beta-internal:8089/nexus/content/groups/npm/debug/-/debug-0.8.1.tgz"
-            }
-          }
-        },
-        "nconf": {
-          "version": "0.6.9",
-          "from": "http://beta-internal:8089/nexus/content/groups/npm/nconf/-/nconf-0.6.9.tgz",
-          "resolved": "http://beta-internal:8089/nexus/content/groups/npm/nconf/-/nconf-0.6.9.tgz",
-          "dependencies": {
-            "async": {
-              "version": "0.2.9",
-              "from": "http://beta-internal:8089/nexus/content/groups/npm/async/-/async-0.2.9.tgz",
-              "resolved": "http://beta-internal:8089/nexus/content/groups/npm/async/-/async-0.2.9.tgz"
-            },
-            "ini": {
-              "version": "1.3.2",
-              "from": "http://beta-internal:8089/nexus/content/groups/npm/ini/-/ini-1.3.2.tgz",
-              "resolved": "http://beta-internal:8089/nexus/content/groups/npm/ini/-/ini-1.3.2.tgz"
-            },
-            "optimist": {
-              "version": "0.6.0",
-              "from": "http://beta-internal:8089/nexus/content/groups/npm/optimist/-/optimist-0.6.0.tgz",
-              "resolved": "http://beta-internal:8089/nexus/content/groups/npm/optimist/-/optimist-0.6.0.tgz",
-              "dependencies": {
-                "wordwrap": {
-                  "version": "0.0.2",
-                  "from": "http://beta-internal:8089/nexus/content/groups/npm/wordwrap/-/wordwrap-0.0.2.tgz",
-                  "resolved": "http://beta-internal:8089/nexus/content/groups/npm/wordwrap/-/wordwrap-0.0.2.tgz"
-                },
-                "minimist": {
-                  "version": "0.0.10",
-                  "from": "http://beta-internal:8089/nexus/content/groups/npm/minimist/-/minimist-0.0.10.tgz",
-                  "resolved": "http://beta-internal:8089/nexus/content/groups/npm/minimist/-/minimist-0.0.10.tgz"
-                }
-              }
-            }
-          }
-        },
-        "node-statsd": {
-          "version": "0.1.1",
-          "from": "http://beta-internal:8089/nexus/content/groups/npm/node-statsd/-/node-statsd-0.1.1.tgz",
-          "resolved": "http://beta-internal:8089/nexus/content/groups/npm/node-statsd/-/node-statsd-0.1.1.tgz"
-        },
-        "redis": {
-          "version": "0.10.3",
-          "from": "http://beta-internal:8089/nexus/content/groups/npm/redis/-/redis-0.10.3.tgz",
-          "resolved": "http://beta-internal:8089/nexus/content/groups/npm/redis/-/redis-0.10.3.tgz"
-        },
-        "underscore": {
-          "version": "1.7.0",
-          "from": "http://beta-internal:8089/nexus/content/groups/npm/underscore/-/underscore-1.7.0.tgz",
-          "resolved": "http://beta-internal:8089/nexus/content/groups/npm/underscore/-/underscore-1.7.0.tgz"
-        },
-        "universal-analytics": {
-          "version": "0.3.6",
-          "from": "http://beta-internal:8089/nexus/content/groups/npm/universal-analytics/-/universal-analytics-0.3.6.tgz",
-          "resolved": "http://beta-internal:8089/nexus/content/groups/npm/universal-analytics/-/universal-analytics-0.3.6.tgz",
-          "dependencies": {
-            "async": {
-              "version": "0.2.10",
-              "from": "http://beta-internal:8089/nexus/content/groups/npm/async/-/async-0.2.10.tgz",
-              "resolved": "http://beta-internal:8089/nexus/content/groups/npm/async/-/async-0.2.10.tgz"
-            }
-          }
-        }
-      }
-    },
-    "gitter-faye": {
-<<<<<<< HEAD
-      "version": "1.1.0-a",
-      "from": "http://beta-internal:8089/nexus/content/groups/npm/gitter-faye/-/gitter-faye-1.1.0-a.tgz",
-      "resolved": "http://beta-internal:8089/nexus/content/groups/npm/gitter-faye/-/gitter-faye-1.1.0-a.tgz",
-      "dependencies": {
-        "faye-websocket": {
-          "version": "0.9.1",
-          "from": "http://beta-internal:8089/nexus/content/groups/npm/faye-websocket/-/faye-websocket-0.9.1.tgz",
-=======
-      "version": "1.1.0-faye-websocket-0.9.1",
-      "from": "gitter-faye@1.1.0-faye-websocket-0.9.1",
-      "resolved": "http://beta-internal:8089/nexus/content/groups/npm/gitter-faye/-/gitter-faye-1.1.0-faye-websocket-0.9.1.tgz",
-      "dependencies": {
-        "faye-websocket": {
-          "version": "0.9.1",
-          "from": "faye-websocket@0.9.1",
->>>>>>> 03f980e0
-          "resolved": "http://beta-internal:8089/nexus/content/groups/npm/faye-websocket/-/faye-websocket-0.9.1.tgz",
-          "dependencies": {
-            "websocket-driver": {
-              "version": "0.5.1",
-              "from": "http://beta-internal:8089/nexus/content/groups/npm/websocket-driver/-/websocket-driver-0.5.1.tgz",
-              "resolved": "http://beta-internal:8089/nexus/content/groups/npm/websocket-driver/-/websocket-driver-0.5.1.tgz",
-              "dependencies": {
-                "websocket-extensions": {
-                  "version": "0.1.0",
-                  "from": "http://beta-internal:8089/nexus/content/groups/npm/websocket-extensions/-/websocket-extensions-0.1.0.tgz",
-                  "resolved": "http://beta-internal:8089/nexus/content/groups/npm/websocket-extensions/-/websocket-extensions-0.1.0.tgz"
-                }
-              }
-            }
-          }
-        },
-        "jshint": {
-          "version": "2.5.10",
-          "from": "http://beta-internal:8089/nexus/content/groups/npm/jshint/-/jshint-2.5.10.tgz",
-          "resolved": "http://beta-internal:8089/nexus/content/groups/npm/jshint/-/jshint-2.5.10.tgz",
-          "dependencies": {
-            "cli": {
-              "version": "0.6.5",
-              "from": "http://beta-internal:8089/nexus/content/groups/npm/cli/-/cli-0.6.5.tgz",
-              "resolved": "http://beta-internal:8089/nexus/content/groups/npm/cli/-/cli-0.6.5.tgz",
-              "dependencies": {
-                "glob": {
-                  "version": "3.2.11",
-                  "from": "http://beta-internal:8089/nexus/content/groups/npm/glob/-/glob-3.2.11.tgz",
-                  "resolved": "http://beta-internal:8089/nexus/content/groups/npm/glob/-/glob-3.2.11.tgz",
-                  "dependencies": {
-                    "inherits": {
-                      "version": "2.0.1",
-                      "from": "http://beta-internal:8089/nexus/content/groups/npm/inherits/-/inherits-2.0.1.tgz",
-                      "resolved": "http://beta-internal:8089/nexus/content/groups/npm/inherits/-/inherits-2.0.1.tgz"
-                    },
-                    "minimatch": {
-                      "version": "0.3.0",
-                      "from": "http://beta-internal:8089/nexus/content/groups/npm/minimatch/-/minimatch-0.3.0.tgz",
-                      "resolved": "http://beta-internal:8089/nexus/content/groups/npm/minimatch/-/minimatch-0.3.0.tgz",
-                      "dependencies": {
-                        "sigmund": {
-                          "version": "1.0.0",
-                          "from": "http://beta-internal:8089/nexus/content/groups/npm/sigmund/-/sigmund-1.0.0.tgz",
-                          "resolved": "http://beta-internal:8089/nexus/content/groups/npm/sigmund/-/sigmund-1.0.0.tgz"
-                        }
-                      }
-                    }
-                  }
-                }
-              }
-            },
-            "console-browserify": {
-              "version": "1.1.0",
-              "from": "http://beta-internal:8089/nexus/content/groups/npm/console-browserify/-/console-browserify-1.1.0.tgz",
-              "resolved": "http://beta-internal:8089/nexus/content/groups/npm/console-browserify/-/console-browserify-1.1.0.tgz",
-              "dependencies": {
-                "date-now": {
-                  "version": "0.1.4",
-                  "from": "http://beta-internal:8089/nexus/content/groups/npm/date-now/-/date-now-0.1.4.tgz",
-                  "resolved": "http://beta-internal:8089/nexus/content/groups/npm/date-now/-/date-now-0.1.4.tgz"
-                }
-              }
-            },
-            "exit": {
-              "version": "0.1.2",
-              "from": "http://beta-internal:8089/nexus/content/groups/npm/exit/-/exit-0.1.2.tgz",
-              "resolved": "http://beta-internal:8089/nexus/content/groups/npm/exit/-/exit-0.1.2.tgz"
-            },
-            "htmlparser2": {
-              "version": "3.8.2",
-              "from": "http://beta-internal:8089/nexus/content/groups/npm/htmlparser2/-/htmlparser2-3.8.2.tgz",
-              "resolved": "http://beta-internal:8089/nexus/content/groups/npm/htmlparser2/-/htmlparser2-3.8.2.tgz",
-              "dependencies": {
-                "domhandler": {
-                  "version": "2.3.0",
-                  "from": "http://beta-internal:8089/nexus/content/groups/npm/domhandler/-/domhandler-2.3.0.tgz",
-                  "resolved": "http://beta-internal:8089/nexus/content/groups/npm/domhandler/-/domhandler-2.3.0.tgz"
-                },
-                "domutils": {
-                  "version": "1.5.0",
-                  "from": "http://beta-internal:8089/nexus/content/groups/npm/domutils/-/domutils-1.5.0.tgz",
-                  "resolved": "http://beta-internal:8089/nexus/content/groups/npm/domutils/-/domutils-1.5.0.tgz"
-                },
-                "domelementtype": {
-                  "version": "1.1.3",
-                  "from": "http://beta-internal:8089/nexus/content/groups/npm/domelementtype/-/domelementtype-1.1.3.tgz",
-                  "resolved": "http://beta-internal:8089/nexus/content/groups/npm/domelementtype/-/domelementtype-1.1.3.tgz"
-                },
                 "readable-stream": {
                   "version": "1.1.13",
                   "from": "http://beta-internal:8089/nexus/content/groups/npm/readable-stream/-/readable-stream-1.1.13.tgz",
@@ -1699,45 +716,629 @@
                     }
                   }
                 },
-                "entities": {
-                  "version": "1.0.0",
-                  "from": "http://beta-internal:8089/nexus/content/groups/npm/entities/-/entities-1.0.0.tgz",
-                  "resolved": "http://beta-internal:8089/nexus/content/groups/npm/entities/-/entities-1.0.0.tgz"
-                }
-              }
+                "stream-counter": {
+                  "version": "0.2.0",
+                  "from": "https://registry.npmjs.org/stream-counter/-/stream-counter-0.2.0.tgz",
+                  "resolved": "https://registry.npmjs.org/stream-counter/-/stream-counter-0.2.0.tgz"
+                }
+              }
+            },
+            "on-headers": {
+              "version": "1.0.0",
+              "from": "https://registry.npmjs.org/on-headers/-/on-headers-1.0.0.tgz",
+              "resolved": "https://registry.npmjs.org/on-headers/-/on-headers-1.0.0.tgz"
+            },
+            "qs": {
+              "version": "2.3.3",
+              "from": "http://beta-internal:8089/nexus/content/groups/npm/qs/-/qs-2.3.3.tgz",
+              "resolved": "http://beta-internal:8089/nexus/content/groups/npm/qs/-/qs-2.3.3.tgz"
+            },
+            "response-time": {
+              "version": "2.2.0",
+              "from": "https://registry.npmjs.org/response-time/-/response-time-2.2.0.tgz",
+              "resolved": "https://registry.npmjs.org/response-time/-/response-time-2.2.0.tgz"
+            },
+            "serve-favicon": {
+              "version": "2.2.0",
+              "from": "http://beta-internal:8089/nexus/content/groups/npm/serve-favicon/-/serve-favicon-2.2.0.tgz",
+              "resolved": "http://beta-internal:8089/nexus/content/groups/npm/serve-favicon/-/serve-favicon-2.2.0.tgz",
+              "dependencies": {
+                "ms": {
+                  "version": "0.7.0",
+                  "from": "http://beta-internal:8089/nexus/content/groups/npm/ms/-/ms-0.7.0.tgz",
+                  "resolved": "http://beta-internal:8089/nexus/content/groups/npm/ms/-/ms-0.7.0.tgz"
+                }
+              }
+            },
+            "serve-index": {
+              "version": "1.6.1",
+              "from": "http://beta-internal:8089/nexus/content/groups/npm/serve-index/-/serve-index-1.6.1.tgz",
+              "resolved": "http://beta-internal:8089/nexus/content/groups/npm/serve-index/-/serve-index-1.6.1.tgz",
+              "dependencies": {
+                "accepts": {
+                  "version": "1.2.3",
+                  "from": "http://beta-internal:8089/nexus/content/groups/npm/accepts/-/accepts-1.2.3.tgz",
+                  "resolved": "http://beta-internal:8089/nexus/content/groups/npm/accepts/-/accepts-1.2.3.tgz",
+                  "dependencies": {
+                    "negotiator": {
+                      "version": "0.5.0",
+                      "from": "http://beta-internal:8089/nexus/content/groups/npm/negotiator/-/negotiator-0.5.0.tgz",
+                      "resolved": "http://beta-internal:8089/nexus/content/groups/npm/negotiator/-/negotiator-0.5.0.tgz"
+                    }
+                  }
+                },
+                "batch": {
+                  "version": "0.5.2",
+                  "from": "http://beta-internal:8089/nexus/content/groups/npm/batch/-/batch-0.5.2.tgz",
+                  "resolved": "http://beta-internal:8089/nexus/content/groups/npm/batch/-/batch-0.5.2.tgz"
+                },
+                "mime-types": {
+                  "version": "2.0.9",
+                  "from": "http://beta-internal:8089/nexus/content/groups/npm/mime-types/-/mime-types-2.0.9.tgz",
+                  "resolved": "http://beta-internal:8089/nexus/content/groups/npm/mime-types/-/mime-types-2.0.9.tgz",
+                  "dependencies": {
+                    "mime-db": {
+                      "version": "1.7.0",
+                      "from": "http://beta-internal:8089/nexus/content/groups/npm/mime-db/-/mime-db-1.7.0.tgz",
+                      "resolved": "http://beta-internal:8089/nexus/content/groups/npm/mime-db/-/mime-db-1.7.0.tgz"
+                    }
+                  }
+                }
+              }
+            },
+            "serve-static": {
+              "version": "1.8.1",
+              "from": "http://beta-internal:8089/nexus/content/groups/npm/serve-static/-/serve-static-1.8.1.tgz",
+              "resolved": "http://beta-internal:8089/nexus/content/groups/npm/serve-static/-/serve-static-1.8.1.tgz"
+            },
+            "type-is": {
+              "version": "1.5.7",
+              "from": "http://beta-internal:8089/nexus/content/groups/npm/type-is/-/type-is-1.5.7.tgz",
+              "resolved": "http://beta-internal:8089/nexus/content/groups/npm/type-is/-/type-is-1.5.7.tgz",
+              "dependencies": {
+                "mime-types": {
+                  "version": "2.0.9",
+                  "from": "http://beta-internal:8089/nexus/content/groups/npm/mime-types/-/mime-types-2.0.9.tgz",
+                  "resolved": "http://beta-internal:8089/nexus/content/groups/npm/mime-types/-/mime-types-2.0.9.tgz",
+                  "dependencies": {
+                    "mime-db": {
+                      "version": "1.7.0",
+                      "from": "http://beta-internal:8089/nexus/content/groups/npm/mime-db/-/mime-db-1.7.0.tgz",
+                      "resolved": "http://beta-internal:8089/nexus/content/groups/npm/mime-db/-/mime-db-1.7.0.tgz"
+                    }
+                  }
+                }
+              }
+            },
+            "vhost": {
+              "version": "3.0.0",
+              "from": "https://registry.npmjs.org/vhost/-/vhost-3.0.0.tgz",
+              "resolved": "https://registry.npmjs.org/vhost/-/vhost-3.0.0.tgz"
+            },
+            "pause": {
+              "version": "0.0.1",
+              "from": "http://beta-internal:8089/nexus/content/groups/npm/pause/-/pause-0.0.1.tgz",
+              "resolved": "http://beta-internal:8089/nexus/content/groups/npm/pause/-/pause-0.0.1.tgz"
+            }
+          }
+        },
+        "content-disposition": {
+          "version": "0.5.0",
+          "from": "http://beta-internal:8089/nexus/content/groups/npm/content-disposition/-/content-disposition-0.5.0.tgz",
+          "resolved": "http://beta-internal:8089/nexus/content/groups/npm/content-disposition/-/content-disposition-0.5.0.tgz"
+        },
+        "commander": {
+          "version": "2.6.0",
+          "from": "http://beta-internal:8089/nexus/content/groups/npm/commander/-/commander-2.6.0.tgz",
+          "resolved": "http://beta-internal:8089/nexus/content/groups/npm/commander/-/commander-2.6.0.tgz"
+        },
+        "cookie-signature": {
+          "version": "1.0.5",
+          "from": "http://beta-internal:8089/nexus/content/groups/npm/cookie-signature/-/cookie-signature-1.0.5.tgz",
+          "resolved": "http://beta-internal:8089/nexus/content/groups/npm/cookie-signature/-/cookie-signature-1.0.5.tgz"
+        },
+        "debug": {
+          "version": "2.1.1",
+          "from": "http://beta-internal:8089/nexus/content/groups/npm/debug/-/debug-2.1.1.tgz",
+          "resolved": "http://beta-internal:8089/nexus/content/groups/npm/debug/-/debug-2.1.1.tgz",
+          "dependencies": {
+            "ms": {
+              "version": "0.6.2",
+              "from": "http://beta-internal:8089/nexus/content/groups/npm/ms/-/ms-0.6.2.tgz",
+              "resolved": "http://beta-internal:8089/nexus/content/groups/npm/ms/-/ms-0.6.2.tgz"
+            }
+          }
+        },
+        "depd": {
+          "version": "1.0.0",
+          "from": "https://registry.npmjs.org/depd/-/depd-1.0.0.tgz",
+          "resolved": "https://registry.npmjs.org/depd/-/depd-1.0.0.tgz"
+        },
+        "escape-html": {
+          "version": "1.0.1",
+          "from": "http://beta-internal:8089/nexus/content/groups/npm/escape-html/-/escape-html-1.0.1.tgz",
+          "resolved": "http://beta-internal:8089/nexus/content/groups/npm/escape-html/-/escape-html-1.0.1.tgz"
+        },
+        "etag": {
+          "version": "1.5.1",
+          "from": "http://beta-internal:8089/nexus/content/groups/npm/etag/-/etag-1.5.1.tgz",
+          "resolved": "http://beta-internal:8089/nexus/content/groups/npm/etag/-/etag-1.5.1.tgz",
+          "dependencies": {
+            "crc": {
+              "version": "3.2.1",
+              "from": "http://beta-internal:8089/nexus/content/groups/npm/crc/-/crc-3.2.1.tgz",
+              "resolved": "http://beta-internal:8089/nexus/content/groups/npm/crc/-/crc-3.2.1.tgz"
+            }
+          }
+        },
+        "fresh": {
+          "version": "0.2.4",
+          "from": "http://beta-internal:8089/nexus/content/groups/npm/fresh/-/fresh-0.2.4.tgz",
+          "resolved": "http://beta-internal:8089/nexus/content/groups/npm/fresh/-/fresh-0.2.4.tgz"
+        },
+        "media-typer": {
+          "version": "0.3.0",
+          "from": "http://beta-internal:8089/nexus/content/groups/npm/media-typer/-/media-typer-0.3.0.tgz",
+          "resolved": "http://beta-internal:8089/nexus/content/groups/npm/media-typer/-/media-typer-0.3.0.tgz"
+        },
+        "methods": {
+          "version": "1.1.1",
+          "from": "http://beta-internal:8089/nexus/content/groups/npm/methods/-/methods-1.1.1.tgz",
+          "resolved": "http://beta-internal:8089/nexus/content/groups/npm/methods/-/methods-1.1.1.tgz"
+        },
+        "parseurl": {
+          "version": "1.3.0",
+          "from": "https://registry.npmjs.org/parseurl/-/parseurl-1.3.0.tgz",
+          "resolved": "https://registry.npmjs.org/parseurl/-/parseurl-1.3.0.tgz"
+        },
+        "proxy-addr": {
+          "version": "1.0.6",
+          "from": "http://beta-internal:8089/nexus/content/groups/npm/proxy-addr/-/proxy-addr-1.0.6.tgz",
+          "resolved": "http://beta-internal:8089/nexus/content/groups/npm/proxy-addr/-/proxy-addr-1.0.6.tgz",
+          "dependencies": {
+            "forwarded": {
+              "version": "0.1.0",
+              "from": "https://registry.npmjs.org/forwarded/-/forwarded-0.1.0.tgz",
+              "resolved": "https://registry.npmjs.org/forwarded/-/forwarded-0.1.0.tgz"
+            },
+            "ipaddr.js": {
+              "version": "0.1.8",
+              "from": "http://beta-internal:8089/nexus/content/groups/npm/ipaddr.js/-/ipaddr.js-0.1.8.tgz",
+              "resolved": "http://beta-internal:8089/nexus/content/groups/npm/ipaddr.js/-/ipaddr.js-0.1.8.tgz"
+            }
+          }
+        },
+        "range-parser": {
+          "version": "1.0.2",
+          "from": "https://registry.npmjs.org/range-parser/-/range-parser-1.0.2.tgz",
+          "resolved": "https://registry.npmjs.org/range-parser/-/range-parser-1.0.2.tgz"
+        },
+        "send": {
+          "version": "0.11.1",
+          "from": "http://beta-internal:8089/nexus/content/groups/npm/send/-/send-0.11.1.tgz",
+          "resolved": "http://beta-internal:8089/nexus/content/groups/npm/send/-/send-0.11.1.tgz",
+          "dependencies": {
+            "destroy": {
+              "version": "1.0.3",
+              "from": "http://beta-internal:8089/nexus/content/groups/npm/destroy/-/destroy-1.0.3.tgz",
+              "resolved": "http://beta-internal:8089/nexus/content/groups/npm/destroy/-/destroy-1.0.3.tgz"
+            },
+            "mime": {
+              "version": "1.2.11",
+              "from": "https://registry.npmjs.org/mime/-/mime-1.2.11.tgz",
+              "resolved": "https://registry.npmjs.org/mime/-/mime-1.2.11.tgz"
+            },
+            "ms": {
+              "version": "0.7.0",
+              "from": "http://beta-internal:8089/nexus/content/groups/npm/ms/-/ms-0.7.0.tgz",
+              "resolved": "http://beta-internal:8089/nexus/content/groups/npm/ms/-/ms-0.7.0.tgz"
+            },
+            "on-finished": {
+              "version": "2.2.0",
+              "from": "http://beta-internal:8089/nexus/content/groups/npm/on-finished/-/on-finished-2.2.0.tgz",
+              "resolved": "http://beta-internal:8089/nexus/content/groups/npm/on-finished/-/on-finished-2.2.0.tgz",
+              "dependencies": {
+                "ee-first": {
+                  "version": "1.1.0",
+                  "from": "http://beta-internal:8089/nexus/content/groups/npm/ee-first/-/ee-first-1.1.0.tgz",
+                  "resolved": "http://beta-internal:8089/nexus/content/groups/npm/ee-first/-/ee-first-1.1.0.tgz"
+                }
+              }
+            }
+          }
+        },
+        "utils-merge": {
+          "version": "1.0.0",
+          "from": "http://beta-internal:8089/nexus/content/groups/npm/utils-merge/-/utils-merge-1.0.0.tgz",
+          "resolved": "http://beta-internal:8089/nexus/content/groups/npm/utils-merge/-/utils-merge-1.0.0.tgz"
+        },
+        "vary": {
+          "version": "1.0.0",
+          "from": "https://registry.npmjs.org/vary/-/vary-1.0.0.tgz",
+          "resolved": "https://registry.npmjs.org/vary/-/vary-1.0.0.tgz"
+        },
+        "cookie": {
+          "version": "0.1.2",
+          "from": "http://beta-internal:8089/nexus/content/groups/npm/cookie/-/cookie-0.1.2.tgz",
+          "resolved": "http://beta-internal:8089/nexus/content/groups/npm/cookie/-/cookie-0.1.2.tgz"
+        },
+        "merge-descriptors": {
+          "version": "0.0.2",
+          "from": "http://beta-internal:8089/nexus/content/groups/npm/merge-descriptors/-/merge-descriptors-0.0.2.tgz",
+          "resolved": "http://beta-internal:8089/nexus/content/groups/npm/merge-descriptors/-/merge-descriptors-0.0.2.tgz"
+        }
+      }
+    },
+    "express-hbs": {
+      "version": "0.7.11",
+      "from": "https://registry.npmjs.org/express-hbs/-/express-hbs-0.7.11.tgz",
+      "resolved": "https://registry.npmjs.org/express-hbs/-/express-hbs-0.7.11.tgz",
+      "dependencies": {
+        "handlebars": {
+          "version": "2.0.0",
+          "from": "https://registry.npmjs.org/handlebars/-/handlebars-2.0.0.tgz",
+          "resolved": "https://registry.npmjs.org/handlebars/-/handlebars-2.0.0.tgz",
+          "dependencies": {
+            "optimist": {
+              "version": "0.3.7",
+              "from": "https://registry.npmjs.org/optimist/-/optimist-0.3.7.tgz",
+              "resolved": "https://registry.npmjs.org/optimist/-/optimist-0.3.7.tgz",
+              "dependencies": {
+                "wordwrap": {
+                  "version": "0.0.2",
+                  "from": "https://registry.npmjs.org/wordwrap/-/wordwrap-0.0.2.tgz",
+                  "resolved": "https://registry.npmjs.org/wordwrap/-/wordwrap-0.0.2.tgz"
+                }
+              }
+            },
+            "uglify-js": {
+              "version": "2.3.6",
+              "from": "https://registry.npmjs.org/uglify-js/-/uglify-js-2.3.6.tgz",
+              "resolved": "https://registry.npmjs.org/uglify-js/-/uglify-js-2.3.6.tgz",
+              "dependencies": {
+                "async": {
+                  "version": "0.2.10",
+                  "from": "https://registry.npmjs.org/async/-/async-0.2.10.tgz",
+                  "resolved": "https://registry.npmjs.org/async/-/async-0.2.10.tgz"
+                },
+                "source-map": {
+                  "version": "0.1.40",
+                  "from": "https://registry.npmjs.org/source-map/-/source-map-0.1.40.tgz",
+                  "resolved": "https://registry.npmjs.org/source-map/-/source-map-0.1.40.tgz",
+                  "dependencies": {
+                    "amdefine": {
+                      "version": "0.1.0",
+                      "from": "https://registry.npmjs.org/amdefine/-/amdefine-0.1.0.tgz",
+                      "resolved": "https://registry.npmjs.org/amdefine/-/amdefine-0.1.0.tgz"
+                    }
+                  }
+                }
+              }
+            }
+          }
+        },
+        "js-beautify": {
+          "version": "1.4.2",
+          "from": "https://registry.npmjs.org/js-beautify/-/js-beautify-1.4.2.tgz",
+          "resolved": "https://registry.npmjs.org/js-beautify/-/js-beautify-1.4.2.tgz",
+          "dependencies": {
+            "config-chain": {
+              "version": "1.1.8",
+              "from": "https://registry.npmjs.org/config-chain/-/config-chain-1.1.8.tgz",
+              "resolved": "https://registry.npmjs.org/config-chain/-/config-chain-1.1.8.tgz",
+              "dependencies": {
+                "proto-list": {
+                  "version": "1.2.3",
+                  "from": "https://registry.npmjs.org/proto-list/-/proto-list-1.2.3.tgz",
+                  "resolved": "https://registry.npmjs.org/proto-list/-/proto-list-1.2.3.tgz"
+                },
+                "ini": {
+                  "version": "1.3.0",
+                  "from": "https://registry.npmjs.org/ini/-/ini-1.3.0.tgz",
+                  "resolved": "https://registry.npmjs.org/ini/-/ini-1.3.0.tgz"
+                }
+              }
+            },
+            "mkdirp": {
+              "version": "0.3.5",
+              "from": "https://registry.npmjs.org/mkdirp/-/mkdirp-0.3.5.tgz",
+              "resolved": "https://registry.npmjs.org/mkdirp/-/mkdirp-0.3.5.tgz"
+            },
+            "nopt": {
+              "version": "2.1.2",
+              "from": "https://registry.npmjs.org/nopt/-/nopt-2.1.2.tgz",
+              "resolved": "https://registry.npmjs.org/nopt/-/nopt-2.1.2.tgz",
+              "dependencies": {
+                "abbrev": {
+                  "version": "1.0.5",
+                  "from": "https://registry.npmjs.org/abbrev/-/abbrev-1.0.5.tgz",
+                  "resolved": "https://registry.npmjs.org/abbrev/-/abbrev-1.0.5.tgz"
+                }
+              }
+            }
+          }
+        },
+        "readdirp": {
+          "version": "0.3.3",
+          "from": "https://registry.npmjs.org/readdirp/-/readdirp-0.3.3.tgz",
+          "resolved": "https://registry.npmjs.org/readdirp/-/readdirp-0.3.3.tgz",
+          "dependencies": {
+            "graceful-fs": {
+              "version": "2.0.3",
+              "from": "https://registry.npmjs.org/graceful-fs/-/graceful-fs-2.0.3.tgz",
+              "resolved": "https://registry.npmjs.org/graceful-fs/-/graceful-fs-2.0.3.tgz"
             },
             "minimatch": {
-              "version": "1.0.0",
-              "from": "http://beta-internal:8089/nexus/content/groups/npm/minimatch/-/minimatch-1.0.0.tgz",
-              "resolved": "http://beta-internal:8089/nexus/content/groups/npm/minimatch/-/minimatch-1.0.0.tgz",
-              "dependencies": {
+              "version": "0.2.14",
+              "from": "https://registry.npmjs.org/minimatch/-/minimatch-0.2.14.tgz",
+              "resolved": "https://registry.npmjs.org/minimatch/-/minimatch-0.2.14.tgz",
+              "dependencies": {
+                "lru-cache": {
+                  "version": "2.5.0",
+                  "from": "https://registry.npmjs.org/lru-cache/-/lru-cache-2.5.0.tgz",
+                  "resolved": "https://registry.npmjs.org/lru-cache/-/lru-cache-2.5.0.tgz"
+                },
                 "sigmund": {
                   "version": "1.0.0",
-                  "from": "http://beta-internal:8089/nexus/content/groups/npm/sigmund/-/sigmund-1.0.0.tgz",
-                  "resolved": "http://beta-internal:8089/nexus/content/groups/npm/sigmund/-/sigmund-1.0.0.tgz"
-                }
-              }
-            },
-            "shelljs": {
-              "version": "0.3.0",
-              "from": "http://beta-internal:8089/nexus/content/groups/npm/shelljs/-/shelljs-0.3.0.tgz",
-              "resolved": "http://beta-internal:8089/nexus/content/groups/npm/shelljs/-/shelljs-0.3.0.tgz"
-            },
-            "strip-json-comments": {
-              "version": "1.0.2",
-              "from": "http://beta-internal:8089/nexus/content/groups/npm/strip-json-comments/-/strip-json-comments-1.0.2.tgz",
-              "resolved": "http://beta-internal:8089/nexus/content/groups/npm/strip-json-comments/-/strip-json-comments-1.0.2.tgz"
-            },
-            "underscore": {
-              "version": "1.6.0",
-              "from": "http://beta-internal:8089/nexus/content/groups/npm/underscore/-/underscore-1.6.0.tgz",
-              "resolved": "http://beta-internal:8089/nexus/content/groups/npm/underscore/-/underscore-1.6.0.tgz"
+                  "from": "https://registry.npmjs.org/sigmund/-/sigmund-1.0.0.tgz",
+                  "resolved": "https://registry.npmjs.org/sigmund/-/sigmund-1.0.0.tgz"
+                }
+              }
+            }
+          }
+        }
+      }
+    },
+    "express-resource": {
+      "version": "1.0.0",
+      "from": "https://registry.npmjs.org/express-resource/-/express-resource-1.0.0.tgz",
+      "resolved": "https://registry.npmjs.org/express-resource/-/express-resource-1.0.0.tgz",
+      "dependencies": {
+        "lingo": {
+          "version": "0.0.5",
+          "from": "https://registry.npmjs.org/lingo/-/lingo-0.0.5.tgz",
+          "resolved": "https://registry.npmjs.org/lingo/-/lingo-0.0.5.tgz"
+        },
+        "methods": {
+          "version": "0.0.1",
+          "from": "https://registry.npmjs.org/methods/-/methods-0.0.1.tgz",
+          "resolved": "https://registry.npmjs.org/methods/-/methods-0.0.1.tgz"
+        },
+        "debug": {
+          "version": "2.1.0",
+          "from": "https://registry.npmjs.org/debug/-/debug-2.1.0.tgz",
+          "resolved": "https://registry.npmjs.org/debug/-/debug-2.1.0.tgz",
+          "dependencies": {
+            "ms": {
+              "version": "0.6.2",
+              "from": "https://registry.npmjs.org/ms/-/ms-0.6.2.tgz",
+              "resolved": "https://registry.npmjs.org/ms/-/ms-0.6.2.tgz"
+            }
+          }
+        }
+      }
+    },
+    "faye-websocket": {
+      "version": "0.7.3",
+      "from": "https://registry.npmjs.org/faye-websocket/-/faye-websocket-0.7.3.tgz",
+      "resolved": "https://registry.npmjs.org/faye-websocket/-/faye-websocket-0.7.3.tgz",
+      "dependencies": {
+        "websocket-driver": {
+          "version": "0.5.1",
+          "from": "http://beta-internal:8089/nexus/content/groups/npm/websocket-driver/-/websocket-driver-0.5.1.tgz",
+          "resolved": "http://beta-internal:8089/nexus/content/groups/npm/websocket-driver/-/websocket-driver-0.5.1.tgz",
+          "dependencies": {
+            "websocket-extensions": {
+              "version": "0.1.0",
+              "from": "http://beta-internal:8089/nexus/content/groups/npm/websocket-extensions/-/websocket-extensions-0.1.0.tgz",
+              "resolved": "http://beta-internal:8089/nexus/content/groups/npm/websocket-extensions/-/websocket-extensions-0.1.0.tgz"
+            }
+          }
+        }
+      }
+    },
+    "gitter-env": {
+      "version": "0.20.2",
+      "from": "http://beta-internal:8089/nexus/content/groups/npm/gitter-env/-/gitter-env-0.20.2.tgz",
+      "resolved": "http://beta-internal:8089/nexus/content/groups/npm/gitter-env/-/gitter-env-0.20.2.tgz",
+      "dependencies": {
+        "async": {
+          "version": "0.8.0",
+          "from": "http://beta-internal:8089/nexus/content/groups/npm/async/-/async-0.8.0.tgz",
+          "resolved": "http://beta-internal:8089/nexus/content/groups/npm/async/-/async-0.8.0.tgz"
+        },
+        "blocked": {
+          "version": "1.1.0",
+          "from": "http://beta-internal:8089/nexus/content/groups/npm/blocked/-/blocked-1.1.0.tgz",
+          "resolved": "http://beta-internal:8089/nexus/content/groups/npm/blocked/-/blocked-1.1.0.tgz"
+        },
+        "gitter-private-cube": {
+          "version": "0.2.12",
+          "from": "http://beta-internal:8089/nexus/content/groups/npm/gitter-private-cube/-/gitter-private-cube-0.2.12.tgz",
+          "resolved": "http://beta-internal:8089/nexus/content/groups/npm/gitter-private-cube/-/gitter-private-cube-0.2.12.tgz",
+          "dependencies": {
+            "mongodb": {
+              "version": "1.3.23",
+              "from": "http://beta-internal:8089/nexus/content/groups/npm/mongodb/-/mongodb-1.3.23.tgz",
+              "resolved": "http://beta-internal:8089/nexus/content/groups/npm/mongodb/-/mongodb-1.3.23.tgz",
+              "dependencies": {
+                "bson": {
+                  "version": "0.2.5",
+                  "from": "http://beta-internal:8089/nexus/content/groups/npm/bson/-/bson-0.2.5.tgz",
+                  "resolved": "http://beta-internal:8089/nexus/content/groups/npm/bson/-/bson-0.2.5.tgz"
+                },
+                "kerberos": {
+                  "version": "0.0.3",
+                  "from": "http://beta-internal:8089/nexus/content/groups/npm/kerberos/-/kerberos-0.0.3.tgz",
+                  "resolved": "http://beta-internal:8089/nexus/content/groups/npm/kerberos/-/kerberos-0.0.3.tgz"
+                }
+              }
+            },
+            "node-static": {
+              "version": "0.6.5",
+              "from": "http://beta-internal:8089/nexus/content/groups/npm/node-static/-/node-static-0.6.5.tgz",
+              "resolved": "http://beta-internal:8089/nexus/content/groups/npm/node-static/-/node-static-0.6.5.tgz",
+              "dependencies": {
+                "optimist": {
+                  "version": "0.6.1",
+                  "from": "http://beta-internal:8089/nexus/content/groups/npm/optimist/-/optimist-0.6.1.tgz",
+                  "resolved": "http://beta-internal:8089/nexus/content/groups/npm/optimist/-/optimist-0.6.1.tgz",
+                  "dependencies": {
+                    "wordwrap": {
+                      "version": "0.0.2",
+                      "from": "http://beta-internal:8089/nexus/content/groups/npm/wordwrap/-/wordwrap-0.0.2.tgz",
+                      "resolved": "http://beta-internal:8089/nexus/content/groups/npm/wordwrap/-/wordwrap-0.0.2.tgz"
+                    },
+                    "minimist": {
+                      "version": "0.0.10",
+                      "from": "http://beta-internal:8089/nexus/content/groups/npm/minimist/-/minimist-0.0.10.tgz",
+                      "resolved": "http://beta-internal:8089/nexus/content/groups/npm/minimist/-/minimist-0.0.10.tgz"
+                    }
+                  }
+                },
+                "colors": {
+                  "version": "1.0.3",
+                  "from": "http://beta-internal:8089/nexus/content/groups/npm/colors/-/colors-1.0.3.tgz",
+                  "resolved": "http://beta-internal:8089/nexus/content/groups/npm/colors/-/colors-1.0.3.tgz"
+                }
+              }
+            },
+            "pegjs": {
+              "version": "0.7.0",
+              "from": "http://beta-internal:8089/nexus/content/groups/npm/pegjs/-/pegjs-0.7.0.tgz",
+              "resolved": "http://beta-internal:8089/nexus/content/groups/npm/pegjs/-/pegjs-0.7.0.tgz"
+            },
+            "vows": {
+              "version": "0.7.0",
+              "from": "http://beta-internal:8089/nexus/content/groups/npm/vows/-/vows-0.7.0.tgz",
+              "resolved": "http://beta-internal:8089/nexus/content/groups/npm/vows/-/vows-0.7.0.tgz",
+              "dependencies": {
+                "eyes": {
+                  "version": "0.1.8",
+                  "from": "http://beta-internal:8089/nexus/content/groups/npm/eyes/-/eyes-0.1.8.tgz",
+                  "resolved": "http://beta-internal:8089/nexus/content/groups/npm/eyes/-/eyes-0.1.8.tgz"
+                },
+                "diff": {
+                  "version": "1.0.8",
+                  "from": "http://beta-internal:8089/nexus/content/groups/npm/diff/-/diff-1.0.8.tgz",
+                  "resolved": "http://beta-internal:8089/nexus/content/groups/npm/diff/-/diff-1.0.8.tgz"
+                }
+              }
+            },
+            "websocket": {
+              "version": "1.0.8",
+              "from": "http://beta-internal:8089/nexus/content/groups/npm/websocket/-/websocket-1.0.8.tgz",
+              "resolved": "http://beta-internal:8089/nexus/content/groups/npm/websocket/-/websocket-1.0.8.tgz"
+            },
+            "websocket-server": {
+              "version": "1.4.4",
+              "from": "http://beta-internal:8089/nexus/content/groups/npm/websocket-server/-/websocket-server-1.4.4.tgz",
+              "resolved": "http://beta-internal:8089/nexus/content/groups/npm/websocket-server/-/websocket-server-1.4.4.tgz"
+            }
+          }
+        },
+        "gitter-redis-sentinel-client": {
+          "version": "0.3.0",
+          "from": "http://beta-internal:8089/nexus/content/groups/npm/gitter-redis-sentinel-client/-/gitter-redis-sentinel-client-0.3.0.tgz",
+          "resolved": "http://beta-internal:8089/nexus/content/groups/npm/gitter-redis-sentinel-client/-/gitter-redis-sentinel-client-0.3.0.tgz",
+          "dependencies": {
+            "debug": {
+              "version": "0.8.1",
+              "from": "http://beta-internal:8089/nexus/content/groups/npm/debug/-/debug-0.8.1.tgz",
+              "resolved": "http://beta-internal:8089/nexus/content/groups/npm/debug/-/debug-0.8.1.tgz"
+            }
+          }
+        },
+        "nconf": {
+          "version": "0.6.9",
+          "from": "http://beta-internal:8089/nexus/content/groups/npm/nconf/-/nconf-0.6.9.tgz",
+          "resolved": "http://beta-internal:8089/nexus/content/groups/npm/nconf/-/nconf-0.6.9.tgz",
+          "dependencies": {
+            "async": {
+              "version": "0.2.9",
+              "from": "http://beta-internal:8089/nexus/content/groups/npm/async/-/async-0.2.9.tgz",
+              "resolved": "http://beta-internal:8089/nexus/content/groups/npm/async/-/async-0.2.9.tgz"
+            },
+            "ini": {
+              "version": "1.3.2",
+              "from": "http://beta-internal:8089/nexus/content/groups/npm/ini/-/ini-1.3.2.tgz",
+              "resolved": "http://beta-internal:8089/nexus/content/groups/npm/ini/-/ini-1.3.2.tgz"
+            },
+            "optimist": {
+              "version": "0.6.0",
+              "from": "http://beta-internal:8089/nexus/content/groups/npm/optimist/-/optimist-0.6.0.tgz",
+              "resolved": "http://beta-internal:8089/nexus/content/groups/npm/optimist/-/optimist-0.6.0.tgz",
+              "dependencies": {
+                "wordwrap": {
+                  "version": "0.0.2",
+                  "from": "http://beta-internal:8089/nexus/content/groups/npm/wordwrap/-/wordwrap-0.0.2.tgz",
+                  "resolved": "http://beta-internal:8089/nexus/content/groups/npm/wordwrap/-/wordwrap-0.0.2.tgz"
+                },
+                "minimist": {
+                  "version": "0.0.10",
+                  "from": "http://beta-internal:8089/nexus/content/groups/npm/minimist/-/minimist-0.0.10.tgz",
+                  "resolved": "http://beta-internal:8089/nexus/content/groups/npm/minimist/-/minimist-0.0.10.tgz"
+                }
+              }
+            }
+          }
+        },
+        "node-statsd": {
+          "version": "0.1.1",
+          "from": "http://beta-internal:8089/nexus/content/groups/npm/node-statsd/-/node-statsd-0.1.1.tgz",
+          "resolved": "http://beta-internal:8089/nexus/content/groups/npm/node-statsd/-/node-statsd-0.1.1.tgz"
+        },
+        "redis": {
+          "version": "0.10.3",
+          "from": "http://beta-internal:8089/nexus/content/groups/npm/redis/-/redis-0.10.3.tgz",
+          "resolved": "http://beta-internal:8089/nexus/content/groups/npm/redis/-/redis-0.10.3.tgz"
+        },
+        "underscore": {
+          "version": "1.7.0",
+          "from": "http://beta-internal:8089/nexus/content/groups/npm/underscore/-/underscore-1.7.0.tgz",
+          "resolved": "http://beta-internal:8089/nexus/content/groups/npm/underscore/-/underscore-1.7.0.tgz"
+        },
+        "universal-analytics": {
+          "version": "0.3.6",
+          "from": "http://beta-internal:8089/nexus/content/groups/npm/universal-analytics/-/universal-analytics-0.3.6.tgz",
+          "resolved": "http://beta-internal:8089/nexus/content/groups/npm/universal-analytics/-/universal-analytics-0.3.6.tgz",
+          "dependencies": {
+            "async": {
+              "version": "0.2.10",
+              "from": "http://beta-internal:8089/nexus/content/groups/npm/async/-/async-0.2.10.tgz",
+              "resolved": "http://beta-internal:8089/nexus/content/groups/npm/async/-/async-0.2.10.tgz"
+            }
+          }
+        }
+      }
+    },
+    "gitter-faye": {
+      "version": "1.1.0-faye-websocket-0.9.1",
+      "from": "gitter-faye@1.1.0-faye-websocket-0.9.1",
+      "resolved": "http://beta-internal:8089/nexus/content/groups/npm/gitter-faye/-/gitter-faye-1.1.0-faye-websocket-0.9.1.tgz",
+      "dependencies": {
+        "faye-websocket": {
+          "version": "0.9.1",
+          "from": "faye-websocket@0.9.1",
+          "resolved": "http://beta-internal:8089/nexus/content/groups/npm/faye-websocket/-/faye-websocket-0.9.1.tgz",
+          "dependencies": {
+            "websocket-driver": {
+              "version": "0.5.1",
+              "from": "websocket-driver@>=0.5.1",
+              "resolved": "http://beta-internal:8089/nexus/content/groups/npm/websocket-driver/-/websocket-driver-0.5.1.tgz",
+              "dependencies": {
+                "websocket-extensions": {
+                  "version": "0.1.0",
+                  "from": "websocket-extensions@>=0.1.0",
+                  "resolved": "http://beta-internal:8089/nexus/content/groups/npm/websocket-extensions/-/websocket-extensions-0.1.0.tgz"
+                }
+              }
             }
           }
         },
         "tunnel-agent": {
           "version": "0.4.0",
-          "from": "http://beta-internal:8089/nexus/content/groups/npm/tunnel-agent/-/tunnel-agent-0.4.0.tgz",
+          "from": "tunnel-agent@*",
           "resolved": "http://beta-internal:8089/nexus/content/groups/npm/tunnel-agent/-/tunnel-agent-0.4.0.tgz"
         }
       }
@@ -1924,21 +1525,6 @@
       }
     },
     "handlebars": {
-<<<<<<< HEAD
-      "version": "1.3.0",
-      "from": "http://beta-internal:8089/nexus/content/groups/npm/handlebars/-/handlebars-1.3.0.tgz",
-      "resolved": "http://beta-internal:8089/nexus/content/groups/npm/handlebars/-/handlebars-1.3.0.tgz",
-      "dependencies": {
-        "optimist": {
-          "version": "0.3.7",
-          "from": "https://registry.npmjs.org/optimist/-/optimist-0.3.7.tgz",
-          "resolved": "https://registry.npmjs.org/optimist/-/optimist-0.3.7.tgz",
-          "dependencies": {
-            "wordwrap": {
-              "version": "0.0.2",
-              "from": "https://registry.npmjs.org/wordwrap/-/wordwrap-0.0.2.tgz",
-              "resolved": "https://registry.npmjs.org/wordwrap/-/wordwrap-0.0.2.tgz"
-=======
       "version": "2.0.0",
       "from": "handlebars@2.0.0",
       "resolved": "http://beta-internal:8089/nexus/content/groups/npm/handlebars/-/handlebars-2.0.0.tgz",
@@ -1952,26 +1538,11 @@
               "version": "0.0.2",
               "from": "wordwrap@>=0.0.2 <0.1.0",
               "resolved": "http://beta-internal:8089/nexus/content/groups/npm/wordwrap/-/wordwrap-0.0.2.tgz"
->>>>>>> 03f980e0
             }
           }
         },
         "uglify-js": {
           "version": "2.3.6",
-<<<<<<< HEAD
-          "from": "https://registry.npmjs.org/uglify-js/-/uglify-js-2.3.6.tgz",
-          "resolved": "https://registry.npmjs.org/uglify-js/-/uglify-js-2.3.6.tgz",
-          "dependencies": {
-            "async": {
-              "version": "0.2.10",
-              "from": "https://registry.npmjs.org/async/-/async-0.2.10.tgz",
-              "resolved": "https://registry.npmjs.org/async/-/async-0.2.10.tgz"
-            },
-            "source-map": {
-              "version": "0.1.40",
-              "from": "https://registry.npmjs.org/source-map/-/source-map-0.1.40.tgz",
-              "resolved": "https://registry.npmjs.org/source-map/-/source-map-0.1.40.tgz",
-=======
           "from": "uglify-js@>=2.3.0 <2.4.0",
           "resolved": "http://beta-internal:8089/nexus/content/groups/npm/uglify-js/-/uglify-js-2.3.6.tgz",
           "dependencies": {
@@ -1984,12 +1555,11 @@
               "version": "0.1.43",
               "from": "source-map@>=0.1.7 <0.2.0",
               "resolved": "http://beta-internal:8089/nexus/content/groups/npm/source-map/-/source-map-0.1.43.tgz",
->>>>>>> 03f980e0
               "dependencies": {
                 "amdefine": {
                   "version": "0.1.0",
-                  "from": "https://registry.npmjs.org/amdefine/-/amdefine-0.1.0.tgz",
-                  "resolved": "https://registry.npmjs.org/amdefine/-/amdefine-0.1.0.tgz"
+                  "from": "amdefine@>=0.0.4",
+                  "resolved": "http://beta-internal:8089/nexus/content/groups/npm/amdefine/-/amdefine-0.1.0.tgz"
                 }
               }
             }
@@ -2251,8 +1821,8 @@
     },
     "lru-cache": {
       "version": "2.5.0",
-      "from": "http://beta-internal:8089/nexus/content/groups/npm/lru-cache/-/lru-cache-2.5.0.tgz",
-      "resolved": "http://beta-internal:8089/nexus/content/groups/npm/lru-cache/-/lru-cache-2.5.0.tgz"
+      "from": "lru-cache@>=2.5.0 <3.0.0",
+      "resolved": "https://registry.npmjs.org/lru-cache/-/lru-cache-2.5.0.tgz"
     },
     "mandrill-api": {
       "version": "1.0.41",
@@ -2275,15 +1845,9 @@
       "resolved": "git://github.com/gitterHQ/moment#440d7889d9c0c8540cdc7711819f546cc99584a8"
     },
     "mongodb": {
-<<<<<<< HEAD
-      "version": "1.4.29",
-      "from": "http://beta-internal:8089/nexus/content/groups/npm/mongodb/-/mongodb-1.4.29.tgz",
-      "resolved": "http://beta-internal:8089/nexus/content/groups/npm/mongodb/-/mongodb-1.4.29.tgz",
-=======
       "version": "1.4.30",
       "from": "http://beta-internal:8089/nexus/content/groups/npm/mongodb/-/mongodb-1.4.30.tgz",
       "resolved": "http://beta-internal:8089/nexus/content/groups/npm/mongodb/-/mongodb-1.4.30.tgz",
->>>>>>> 03f980e0
       "dependencies": {
         "bson": {
           "version": "0.2.18",
@@ -2316,13 +1880,8 @@
           "dependencies": {
             "core-util-is": {
               "version": "1.0.1",
-<<<<<<< HEAD
-              "from": "https://registry.npmjs.org/core-util-is/-/core-util-is-1.0.1.tgz",
-              "resolved": "https://registry.npmjs.org/core-util-is/-/core-util-is-1.0.1.tgz"
-=======
               "from": "http://beta-internal:8089/nexus/content/groups/npm/core-util-is/-/core-util-is-1.0.1.tgz",
               "resolved": "http://beta-internal:8089/nexus/content/groups/npm/core-util-is/-/core-util-is-1.0.1.tgz"
->>>>>>> 03f980e0
             },
             "isarray": {
               "version": "0.0.1",
@@ -2331,15 +1890,6 @@
             },
             "string_decoder": {
               "version": "0.10.31",
-<<<<<<< HEAD
-              "from": "https://registry.npmjs.org/string_decoder/-/string_decoder-0.10.31.tgz",
-              "resolved": "https://registry.npmjs.org/string_decoder/-/string_decoder-0.10.31.tgz"
-            },
-            "inherits": {
-              "version": "2.0.1",
-              "from": "https://registry.npmjs.org/inherits/-/inherits-2.0.1.tgz",
-              "resolved": "https://registry.npmjs.org/inherits/-/inherits-2.0.1.tgz"
-=======
               "from": "http://beta-internal:8089/nexus/content/groups/npm/string_decoder/-/string_decoder-0.10.31.tgz",
               "resolved": "http://beta-internal:8089/nexus/content/groups/npm/string_decoder/-/string_decoder-0.10.31.tgz"
             },
@@ -2347,7 +1897,6 @@
               "version": "2.0.1",
               "from": "http://beta-internal:8089/nexus/content/groups/npm/inherits/-/inherits-2.0.1.tgz",
               "resolved": "http://beta-internal:8089/nexus/content/groups/npm/inherits/-/inherits-2.0.1.tgz"
->>>>>>> 03f980e0
             }
           }
         }
@@ -2379,15 +1928,9 @@
       }
     },
     "mongoose": {
-<<<<<<< HEAD
-      "version": "3.8.22",
-      "from": "http://beta-internal:8089/nexus/content/groups/npm/mongoose/-/mongoose-3.8.22.tgz",
-      "resolved": "http://beta-internal:8089/nexus/content/groups/npm/mongoose/-/mongoose-3.8.22.tgz",
-=======
       "version": "3.8.23",
       "from": "http://beta-internal:8089/nexus/content/groups/npm/mongoose/-/mongoose-3.8.23.tgz",
       "resolved": "http://beta-internal:8089/nexus/content/groups/npm/mongoose/-/mongoose-3.8.23.tgz",
->>>>>>> 03f980e0
       "dependencies": {
         "mongodb": {
           "version": "1.4.28",
@@ -2425,13 +1968,8 @@
               "dependencies": {
                 "core-util-is": {
                   "version": "1.0.1",
-<<<<<<< HEAD
-                  "from": "https://registry.npmjs.org/core-util-is/-/core-util-is-1.0.1.tgz",
-                  "resolved": "https://registry.npmjs.org/core-util-is/-/core-util-is-1.0.1.tgz"
-=======
                   "from": "http://beta-internal:8089/nexus/content/groups/npm/core-util-is/-/core-util-is-1.0.1.tgz",
                   "resolved": "http://beta-internal:8089/nexus/content/groups/npm/core-util-is/-/core-util-is-1.0.1.tgz"
->>>>>>> 03f980e0
                 },
                 "isarray": {
                   "version": "0.0.1",
@@ -2440,15 +1978,6 @@
                 },
                 "string_decoder": {
                   "version": "0.10.31",
-<<<<<<< HEAD
-                  "from": "https://registry.npmjs.org/string_decoder/-/string_decoder-0.10.31.tgz",
-                  "resolved": "https://registry.npmjs.org/string_decoder/-/string_decoder-0.10.31.tgz"
-                },
-                "inherits": {
-                  "version": "2.0.1",
-                  "from": "https://registry.npmjs.org/inherits/-/inherits-2.0.1.tgz",
-                  "resolved": "https://registry.npmjs.org/inherits/-/inherits-2.0.1.tgz"
-=======
                   "from": "http://beta-internal:8089/nexus/content/groups/npm/string_decoder/-/string_decoder-0.10.31.tgz",
                   "resolved": "http://beta-internal:8089/nexus/content/groups/npm/string_decoder/-/string_decoder-0.10.31.tgz"
                 },
@@ -2456,7 +1985,6 @@
                   "version": "2.0.1",
                   "from": "http://beta-internal:8089/nexus/content/groups/npm/inherits/-/inherits-2.0.1.tgz",
                   "resolved": "http://beta-internal:8089/nexus/content/groups/npm/inherits/-/inherits-2.0.1.tgz"
->>>>>>> 03f980e0
                 }
               }
             }
