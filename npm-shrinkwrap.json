{
  "name": "gitter-webapp",
  "version": "7.0.0",
  "dependencies": {
    "apn": {
      "version": "1.4.4",
      "from": "apn@>=1.4.4 <1.5.0",
      "resolved": "https://registry.npmjs.org/apn/-/apn-1.4.4.tgz",
      "dependencies": {
        "q": {
          "version": "0.9.7",
          "from": "q@>=0.9.0 <0.10.0",
          "resolved": "https://registry.npmjs.org/q/-/q-0.9.7.tgz"
        }
      }
    },
    "async": {
      "version": "0.9.0",
      "from": "async@>=0.9.0 <0.10.0",
      "resolved": "https://registry.npmjs.org/async/-/async-0.9.0.tgz"
    },
    "batch-stream": {
      "version": "0.1.0",
      "from": "batch-stream@>=0.1.0 <0.2.0",
      "resolved": "https://registry.npmjs.org/batch-stream/-/batch-stream-0.1.0.tgz",
      "dependencies": {
        "readable-stream": {
          "version": "1.0.32",
          "from": "readable-stream@>=1.0.2 <1.1.0",
          "resolved": "https://registry.npmjs.org/readable-stream/-/readable-stream-1.0.32.tgz",
          "dependencies": {
            "core-util-is": {
              "version": "1.0.1",
              "from": "core-util-is@>=1.0.0 <1.1.0",
              "resolved": "https://registry.npmjs.org/core-util-is/-/core-util-is-1.0.1.tgz"
            },
            "isarray": {
              "version": "0.0.1",
              "from": "isarray@0.0.1",
              "resolved": "https://registry.npmjs.org/isarray/-/isarray-0.0.1.tgz"
            },
            "string_decoder": {
              "version": "0.10.31",
              "from": "string_decoder@>=0.10.0 <0.11.0",
              "resolved": "https://registry.npmjs.org/string_decoder/-/string_decoder-0.10.31.tgz"
            },
            "inherits": {
              "version": "2.0.1",
              "from": "inherits@>=2.0.0 <3.0.0",
              "resolved": "https://registry.npmjs.org/inherits/-/inherits-2.0.1.tgz"
            }
          }
        }
      }
    },
    "connect-redis": {
      "version": "1.4.7",
      "from": "connect-redis@>=1.4.6 <1.5.0",
      "resolved": "https://registry.npmjs.org/connect-redis/-/connect-redis-1.4.7.tgz",
      "dependencies": {
        "redis": {
          "version": "0.10.3",
          "from": "redis@>=0.10.1 <0.11.0",
          "resolved": "https://registry.npmjs.org/redis/-/redis-0.10.3.tgz"
        },
        "debug": {
          "version": "2.1.0",
          "from": "debug@*",
          "resolved": "https://registry.npmjs.org/debug/-/debug-2.1.0.tgz",
          "dependencies": {
            "ms": {
              "version": "0.6.2",
              "from": "ms@0.6.2",
              "resolved": "https://registry.npmjs.org/ms/-/ms-0.6.2.tgz"
            }
          }
        }
      }
    },
    "consolidate": {
      "version": "0.10.0",
      "from": "consolidate@>=0.10.0 <0.11.0",
      "resolved": "https://registry.npmjs.org/consolidate/-/consolidate-0.10.0.tgz"
    },
    "cors": {
      "version": "2.5.0",
      "from": "cors@>=2.4.2 <3.0.0",
      "resolved": "https://registry.npmjs.org/cors/-/cors-2.5.0.tgz"
    },
    "csprng": {
      "version": "0.1.1",
      "from": "csprng@>=0.1.1 <0.2.0",
      "resolved": "https://registry.npmjs.org/csprng/-/csprng-0.1.1.tgz",
      "dependencies": {
        "sequin": {
          "version": "0.1.0",
          "from": "sequin@*",
          "resolved": "https://registry.npmjs.org/sequin/-/sequin-0.1.0.tgz"
        }
      }
    },
    "cube": {
      "version": "0.2.12",
      "from": "cube@git+https://github.com/gitterHQ/cube",
      "resolved": "git+https://github.com/gitterHQ/cube#b6c53a92190bcd3c945083e6b27edb25be0c134c",
      "dependencies": {
        "mongodb": {
          "version": "1.3.23",
          "from": "mongodb@>=1.3.18 <1.4.0",
          "resolved": "https://registry.npmjs.org/mongodb/-/mongodb-1.3.23.tgz",
          "dependencies": {
            "bson": {
              "version": "0.2.5",
              "from": "bson@0.2.5",
              "resolved": "https://registry.npmjs.org/bson/-/bson-0.2.5.tgz"
            },
            "kerberos": {
              "version": "0.0.3",
              "from": "kerberos@0.0.3",
              "resolved": "https://registry.npmjs.org/kerberos/-/kerberos-0.0.3.tgz"
            }
          }
        },
        "node-static": {
          "version": "0.6.5",
          "from": "node-static@0.6.5",
          "resolved": "https://registry.npmjs.org/node-static/-/node-static-0.6.5.tgz",
          "dependencies": {
            "optimist": {
              "version": "0.6.1",
              "from": "optimist@>=0.3.4",
              "resolved": "https://registry.npmjs.org/optimist/-/optimist-0.6.1.tgz",
              "dependencies": {
                "wordwrap": {
                  "version": "0.0.2",
                  "from": "wordwrap@>=0.0.2 <0.1.0",
                  "resolved": "https://registry.npmjs.org/wordwrap/-/wordwrap-0.0.2.tgz"
                },
                "minimist": {
                  "version": "0.0.10",
                  "from": "minimist@>=0.0.1 <0.1.0",
                  "resolved": "https://registry.npmjs.org/minimist/-/minimist-0.0.10.tgz"
                }
              }
            },
            "colors": {
              "version": "1.0.3",
              "from": "colors@>=0.6.0",
              "resolved": "https://registry.npmjs.org/colors/-/colors-1.0.3.tgz"
            }
          }
        },
        "pegjs": {
          "version": "0.7.0",
          "from": "pegjs@0.7.0",
          "resolved": "https://registry.npmjs.org/pegjs/-/pegjs-0.7.0.tgz"
        },
        "vows": {
          "version": "0.7.0",
          "from": "vows@0.7.0",
          "resolved": "https://registry.npmjs.org/vows/-/vows-0.7.0.tgz",
          "dependencies": {
            "eyes": {
              "version": "0.1.8",
              "from": "eyes@>=0.1.6",
              "resolved": "https://registry.npmjs.org/eyes/-/eyes-0.1.8.tgz"
            },
            "diff": {
              "version": "1.0.8",
              "from": "diff@>=1.0.3 <1.1.0",
              "resolved": "https://registry.npmjs.org/diff/-/diff-1.0.8.tgz"
            }
          }
        },
        "websocket": {
          "version": "1.0.8",
          "from": "websocket@1.0.8",
          "resolved": "https://registry.npmjs.org/websocket/-/websocket-1.0.8.tgz"
        },
        "websocket-server": {
          "version": "1.4.4",
          "from": "websocket-server@git://github.com/miksago/node-websocket-server.git#dae6bed226ccfccf3939973155570b39dc8b3df0",
          "resolved": "git://github.com/miksago/node-websocket-server.git#dae6bed226ccfccf3939973155570b39dc8b3df0"
        }
      }
    },
    "diskspace": {
      "version": "0.1.5",
      "from": "diskspace@0.1.5",
      "resolved": "https://registry.npmjs.org/diskspace/-/diskspace-0.1.5.tgz"
    },
    "dolph": {
      "version": "0.0.4",
      "from": "dolph@0.0.4",
      "resolved": "https://registry.npmjs.org/dolph/-/dolph-0.0.4.tgz",
      "dependencies": {
        "redis": {
          "version": "0.10.3",
<<<<<<< HEAD
          "from": "redis@>=0.10.1 <0.11.0",
=======
          "from": "redis@0.10.x",
>>>>>>> 8cd90c6c
          "resolved": "https://registry.npmjs.org/redis/-/redis-0.10.3.tgz"
        }
      }
    },
    "easynexmo": {
      "version": "0.3.3",
      "from": "easynexmo@>=0.3.1 <0.4.0",
      "resolved": "https://registry.npmjs.org/easynexmo/-/easynexmo-0.3.3.tgz"
    },
    "email-validator": {
      "version": "1.0.1",
      "from": "email-validator@>=1.0.0 <2.0.0",
      "resolved": "https://registry.npmjs.org/email-validator/-/email-validator-1.0.1.tgz"
    },
    "emailify": {
      "version": "0.0.2",
      "from": "emailify@>=0.0.2 <0.1.0",
      "resolved": "https://registry.npmjs.org/emailify/-/emailify-0.0.2.tgz",
      "dependencies": {
        "outcome": {
          "version": "0.0.18",
          "from": "outcome@>=0.0.0 <0.1.0",
          "resolved": "https://registry.npmjs.org/outcome/-/outcome-0.0.18.tgz"
        },
        "jsdom": {
          "version": "0.2.19",
          "from": "jsdom@>=0.2.0 <0.3.0",
          "resolved": "https://registry.npmjs.org/jsdom/-/jsdom-0.2.19.tgz",
          "dependencies": {
            "htmlparser": {
              "version": "1.7.7",
              "from": "htmlparser@>=1.0.0 <2.0.0",
              "resolved": "https://registry.npmjs.org/htmlparser/-/htmlparser-1.7.7.tgz"
            },
            "cssom": {
              "version": "0.2.5",
              "from": "cssom@>=0.2.0 <0.3.0",
              "resolved": "https://registry.npmjs.org/cssom/-/cssom-0.2.5.tgz"
            },
            "cssstyle": {
              "version": "0.2.21",
              "from": "cssstyle@>=0.2.3",
              "resolved": "https://registry.npmjs.org/cssstyle/-/cssstyle-0.2.21.tgz",
              "dependencies": {
                "cssom": {
                  "version": "0.3.0",
                  "from": "cssom@>=0.3.0 <0.4.0",
                  "resolved": "https://registry.npmjs.org/cssom/-/cssom-0.3.0.tgz"
                }
              }
            },
            "contextify": {
              "version": "0.1.9",
              "from": "contextify@>=0.1.0 <0.2.0",
              "resolved": "https://registry.npmjs.org/contextify/-/contextify-0.1.9.tgz",
              "dependencies": {
                "bindings": {
                  "version": "1.2.1",
                  "from": "bindings@*",
                  "resolved": "https://registry.npmjs.org/bindings/-/bindings-1.2.1.tgz"
                },
                "nan": {
                  "version": "1.3.0",
                  "from": "nan@>=1.3.0 <1.4.0",
                  "resolved": "https://registry.npmjs.org/nan/-/nan-1.3.0.tgz"
                }
              }
            }
          }
        },
        "optimist": {
          "version": "0.3.7",
          "from": "optimist@>=0.3.5 <0.4.0",
          "resolved": "https://registry.npmjs.org/optimist/-/optimist-0.3.7.tgz",
          "dependencies": {
            "wordwrap": {
              "version": "0.0.2",
              "from": "wordwrap@>=0.0.2 <0.1.0",
              "resolved": "https://registry.npmjs.org/wordwrap/-/wordwrap-0.0.2.tgz"
            }
          }
        },
        "vows": {
          "version": "0.6.4",
          "from": "vows@>=0.6.0 <0.7.0",
          "resolved": "https://registry.npmjs.org/vows/-/vows-0.6.4.tgz",
          "dependencies": {
            "eyes": {
              "version": "0.1.8",
              "from": "eyes@>=0.1.6",
              "resolved": "https://registry.npmjs.org/eyes/-/eyes-0.1.8.tgz"
            },
            "diff": {
              "version": "1.0.8",
              "from": "diff@>=1.0.3 <1.1.0",
              "resolved": "https://registry.npmjs.org/diff/-/diff-1.0.8.tgz"
            }
          }
        },
        "plugin": {
          "version": "0.0.15",
          "from": "plugin@>=0.0.0 <0.1.0",
          "resolved": "https://registry.npmjs.org/plugin/-/plugin-0.0.15.tgz",
          "dependencies": {
            "tq": {
              "version": "0.0.1",
              "from": "tq@0.0.1",
              "resolved": "https://registry.npmjs.org/tq/-/tq-0.0.1.tgz"
            },
            "structr": {
              "version": "0.1.0",
              "from": "structr@0.1.0",
              "resolved": "https://registry.npmjs.org/structr/-/structr-0.1.0.tgz"
            }
          }
        },
        "step": {
          "version": "0.0.5",
          "from": "step@>=0.0.0 <0.1.0",
          "resolved": "https://registry.npmjs.org/step/-/step-0.0.5.tgz"
        },
        "colors": {
          "version": "0.6.2",
          "from": "colors@>=0.6.0 <0.7.0",
          "resolved": "https://registry.npmjs.org/colors/-/colors-0.6.2.tgz"
        },
        "sprintf": {
          "version": "0.1.4",
          "from": "sprintf@>=0.1.0 <0.2.0",
          "resolved": "https://registry.npmjs.org/sprintf/-/sprintf-0.1.4.tgz"
        },
        "celeri": {
          "version": "0.2.16",
          "from": "celeri@>=0.2.0 <0.3.0",
          "resolved": "https://registry.npmjs.org/celeri/-/celeri-0.2.16.tgz",
          "dependencies": {
            "structr": {
              "version": "0.2.4",
              "from": "structr@>=0.2.0 <0.3.0",
              "resolved": "https://registry.npmjs.org/structr/-/structr-0.2.4.tgz"
            },
            "colors": {
              "version": "0.5.1",
              "from": "colors@0.5.1",
              "resolved": "https://registry.npmjs.org/colors/-/colors-0.5.1.tgz"
            },
            "tq": {
              "version": "0.1.0",
              "from": "tq@<=0.1.0",
              "resolved": "https://registry.npmjs.org/tq/-/tq-0.1.0.tgz"
            },
            "crema": {
              "version": "0.1.5",
              "from": "crema@<0.2.0",
              "resolved": "https://registry.npmjs.org/crema/-/crema-0.1.5.tgz",
              "dependencies": {
                "strscanner": {
                  "version": "0.0.8",
                  "from": "strscanner@>=0.0.0 <0.1.0",
                  "resolved": "https://registry.npmjs.org/strscanner/-/strscanner-0.0.8.tgz"
                }
              }
            },
            "beanpoll": {
              "version": "0.2.19",
              "from": "beanpoll@<0.3.0",
              "resolved": "https://registry.npmjs.org/beanpoll/-/beanpoll-0.2.19.tgz",
              "dependencies": {
                "dolce": {
                  "version": "0.0.14",
                  "from": "dolce@<0.2.0",
                  "resolved": "https://registry.npmjs.org/dolce/-/dolce-0.0.14.tgz",
                  "dependencies": {
                    "sift": {
                      "version": "0.1.0",
                      "from": "sift@*",
                      "resolved": "https://registry.npmjs.org/sift/-/sift-0.1.0.tgz"
                    }
                  }
                },
                "comerr": {
                  "version": "0.0.8",
                  "from": "comerr@>=0.0.0 <0.1.0",
                  "resolved": "https://registry.npmjs.org/comerr/-/comerr-0.0.8.tgz"
                }
              }
            },
            "disposable": {
              "version": "0.0.5",
              "from": "disposable@<0.2.0",
              "resolved": "https://registry.npmjs.org/disposable/-/disposable-0.0.5.tgz"
            },
            "underscore": {
              "version": "1.2.4",
              "from": "underscore@>=1.2.0 <1.3.0",
              "resolved": "https://registry.npmjs.org/underscore/-/underscore-1.2.4.tgz"
            }
          }
        }
      }
    },
    "ent": {
      "version": "0.1.0",
      "from": "ent@>=0.1.0 <0.2.0",
      "resolved": "https://registry.npmjs.org/ent/-/ent-0.1.0.tgz"
    },
    "express": {
      "version": "3.18.1",
<<<<<<< HEAD
      "from": "express@>=3.16.7 <4.0.0",
=======
      "from": "express@^3.16.7",
>>>>>>> 8cd90c6c
      "resolved": "https://registry.npmjs.org/express/-/express-3.18.1.tgz",
      "dependencies": {
        "basic-auth": {
          "version": "1.0.0",
          "from": "basic-auth@1.0.0",
          "resolved": "https://registry.npmjs.org/basic-auth/-/basic-auth-1.0.0.tgz"
        },
        "connect": {
          "version": "2.27.1",
          "from": "connect@2.27.1",
          "resolved": "https://registry.npmjs.org/connect/-/connect-2.27.1.tgz",
          "dependencies": {
            "basic-auth-connect": {
              "version": "1.0.0",
              "from": "basic-auth-connect@1.0.0",
              "resolved": "https://registry.npmjs.org/basic-auth-connect/-/basic-auth-connect-1.0.0.tgz"
            },
            "body-parser": {
              "version": "1.9.1",
<<<<<<< HEAD
              "from": "body-parser@>=1.9.1 <1.10.0",
=======
              "from": "body-parser@~1.9.1",
>>>>>>> 8cd90c6c
              "resolved": "https://registry.npmjs.org/body-parser/-/body-parser-1.9.1.tgz",
              "dependencies": {
                "iconv-lite": {
                  "version": "0.4.4",
                  "from": "iconv-lite@0.4.4",
                  "resolved": "https://registry.npmjs.org/iconv-lite/-/iconv-lite-0.4.4.tgz"
                },
                "on-finished": {
                  "version": "2.1.1",
<<<<<<< HEAD
                  "from": "on-finished@>=2.1.1 <2.2.0",
=======
                  "from": "on-finished@~2.1.1",
>>>>>>> 8cd90c6c
                  "resolved": "https://registry.npmjs.org/on-finished/-/on-finished-2.1.1.tgz",
                  "dependencies": {
                    "ee-first": {
                      "version": "1.1.0",
                      "from": "ee-first@1.1.0",
                      "resolved": "https://registry.npmjs.org/ee-first/-/ee-first-1.1.0.tgz"
                    }
                  }
                },
                "raw-body": {
                  "version": "1.3.0",
                  "from": "raw-body@1.3.0",
                  "resolved": "https://registry.npmjs.org/raw-body/-/raw-body-1.3.0.tgz"
                }
              }
            },
            "bytes": {
              "version": "1.0.0",
              "from": "bytes@1.0.0",
              "resolved": "https://registry.npmjs.org/bytes/-/bytes-1.0.0.tgz"
            },
            "cookie-parser": {
              "version": "1.3.3",
              "from": "cookie-parser@>=1.3.3 <1.4.0",
              "resolved": "https://registry.npmjs.org/cookie-parser/-/cookie-parser-1.3.3.tgz"
            },
            "compression": {
              "version": "1.2.0",
              "from": "compression@>=1.2.0 <1.3.0",
              "resolved": "https://registry.npmjs.org/compression/-/compression-1.2.0.tgz",
              "dependencies": {
                "accepts": {
                  "version": "1.1.2",
                  "from": "accepts@>=1.1.2 <1.2.0",
                  "resolved": "https://registry.npmjs.org/accepts/-/accepts-1.1.2.tgz",
                  "dependencies": {
                    "mime-types": {
                      "version": "2.0.2",
                      "from": "mime-types@>=2.0.2 <2.1.0",
                      "resolved": "https://registry.npmjs.org/mime-types/-/mime-types-2.0.2.tgz",
                      "dependencies": {
                        "mime-db": {
                          "version": "1.1.2",
                          "from": "mime-db@>=1.1.0 <1.2.0",
                          "resolved": "https://registry.npmjs.org/mime-db/-/mime-db-1.1.2.tgz"
                        }
                      }
                    },
                    "negotiator": {
                      "version": "0.4.9",
                      "from": "negotiator@0.4.9",
                      "resolved": "https://registry.npmjs.org/negotiator/-/negotiator-0.4.9.tgz"
                    }
                  }
                },
                "compressible": {
                  "version": "2.0.1",
                  "from": "compressible@>=2.0.1 <2.1.0",
                  "resolved": "https://registry.npmjs.org/compressible/-/compressible-2.0.1.tgz",
                  "dependencies": {
                    "mime-db": {
                      "version": "1.1.2",
                      "from": "mime-db@>=1.1.0 <1.2.0",
                      "resolved": "https://registry.npmjs.org/mime-db/-/mime-db-1.1.2.tgz"
                    }
                  }
                }
              }
            },
            "connect-timeout": {
              "version": "1.4.0",
              "from": "connect-timeout@>=1.4.0 <1.5.0",
              "resolved": "https://registry.npmjs.org/connect-timeout/-/connect-timeout-1.4.0.tgz",
              "dependencies": {
                "ms": {
                  "version": "0.6.2",
                  "from": "ms@0.6.2",
                  "resolved": "https://registry.npmjs.org/ms/-/ms-0.6.2.tgz"
                }
              }
            },
            "csurf": {
              "version": "1.6.2",
              "from": "csurf@>=1.6.2 <1.7.0",
              "resolved": "https://registry.npmjs.org/csurf/-/csurf-1.6.2.tgz",
              "dependencies": {
                "csrf": {
                  "version": "2.0.1",
                  "from": "csrf@>=2.0.1 <2.1.0",
                  "resolved": "https://registry.npmjs.org/csrf/-/csrf-2.0.1.tgz",
                  "dependencies": {
                    "rndm": {
                      "version": "1.0.0",
                      "from": "rndm@>=1.0.0 <1.1.0",
                      "resolved": "https://registry.npmjs.org/rndm/-/rndm-1.0.0.tgz"
                    },
                    "scmp": {
                      "version": "0.0.3",
                      "from": "scmp@0.0.3",
                      "resolved": "https://registry.npmjs.org/scmp/-/scmp-0.0.3.tgz"
                    },
                    "uid-safe": {
                      "version": "1.0.1",
                      "from": "uid-safe@>=1.0.1 <1.1.0",
                      "resolved": "https://registry.npmjs.org/uid-safe/-/uid-safe-1.0.1.tgz",
                      "dependencies": {
                        "mz": {
                          "version": "1.0.2",
                          "from": "mz@>=1.0.0 <2.0.0",
                          "resolved": "https://registry.npmjs.org/mz/-/mz-1.0.2.tgz",
                          "dependencies": {
                            "native-or-bluebird": {
                              "version": "1.1.1",
                              "from": "native-or-bluebird@>=1.0.0 <2.0.0",
                              "resolved": "https://registry.npmjs.org/native-or-bluebird/-/native-or-bluebird-1.1.1.tgz"
                            }
                          }
                        }
                      }
                    },
                    "base64-url": {
                      "version": "1.0.0",
                      "from": "base64-url@1.0.0",
                      "resolved": "https://registry.npmjs.org/base64-url/-/base64-url-1.0.0.tgz"
                    }
                  }
                }
              }
            },
            "errorhandler": {
              "version": "1.2.2",
              "from": "errorhandler@>=1.2.2 <1.3.0",
              "resolved": "https://registry.npmjs.org/errorhandler/-/errorhandler-1.2.2.tgz",
              "dependencies": {
                "accepts": {
                  "version": "1.1.2",
                  "from": "accepts@>=1.1.2 <1.2.0",
                  "resolved": "https://registry.npmjs.org/accepts/-/accepts-1.1.2.tgz",
                  "dependencies": {
                    "mime-types": {
                      "version": "2.0.2",
                      "from": "mime-types@>=2.0.2 <2.1.0",
                      "resolved": "https://registry.npmjs.org/mime-types/-/mime-types-2.0.2.tgz",
                      "dependencies": {
                        "mime-db": {
                          "version": "1.1.2",
                          "from": "mime-db@>=1.1.0 <1.2.0",
                          "resolved": "https://registry.npmjs.org/mime-db/-/mime-db-1.1.2.tgz"
                        }
                      }
                    },
                    "negotiator": {
                      "version": "0.4.9",
                      "from": "negotiator@0.4.9",
                      "resolved": "https://registry.npmjs.org/negotiator/-/negotiator-0.4.9.tgz"
                    }
                  }
                }
              }
            },
            "express-session": {
              "version": "1.9.1",
<<<<<<< HEAD
              "from": "express-session@>=1.9.1 <1.10.0",
=======
              "from": "express-session@~1.9.1",
>>>>>>> 8cd90c6c
              "resolved": "https://registry.npmjs.org/express-session/-/express-session-1.9.1.tgz",
              "dependencies": {
                "crc": {
                  "version": "3.0.0",
                  "from": "crc@3.0.0",
                  "resolved": "https://registry.npmjs.org/crc/-/crc-3.0.0.tgz"
                },
                "uid-safe": {
                  "version": "1.0.1",
                  "from": "uid-safe@>=1.0.1 <1.1.0",
                  "resolved": "https://registry.npmjs.org/uid-safe/-/uid-safe-1.0.1.tgz",
                  "dependencies": {
                    "mz": {
                      "version": "1.0.2",
                      "from": "mz@>=1.0.0 <2.0.0",
                      "resolved": "https://registry.npmjs.org/mz/-/mz-1.0.2.tgz",
                      "dependencies": {
                        "native-or-bluebird": {
                          "version": "1.1.1",
                          "from": "native-or-bluebird@>=1.0.0 <2.0.0",
                          "resolved": "https://registry.npmjs.org/native-or-bluebird/-/native-or-bluebird-1.1.1.tgz"
                        }
                      }
                    },
                    "base64-url": {
                      "version": "1.0.0",
                      "from": "base64-url@>=1.0.0 <2.0.0",
                      "resolved": "https://registry.npmjs.org/base64-url/-/base64-url-1.0.0.tgz"
                    }
                  }
                }
              }
            },
            "finalhandler": {
              "version": "0.3.2",
              "from": "finalhandler@0.3.2",
              "resolved": "https://registry.npmjs.org/finalhandler/-/finalhandler-0.3.2.tgz",
              "dependencies": {
                "on-finished": {
                  "version": "2.1.1",
<<<<<<< HEAD
                  "from": "on-finished@>=2.1.1 <2.2.0",
=======
                  "from": "on-finished@~2.1.1",
>>>>>>> 8cd90c6c
                  "resolved": "https://registry.npmjs.org/on-finished/-/on-finished-2.1.1.tgz",
                  "dependencies": {
                    "ee-first": {
                      "version": "1.1.0",
                      "from": "ee-first@1.1.0",
                      "resolved": "https://registry.npmjs.org/ee-first/-/ee-first-1.1.0.tgz"
                    }
                  }
                }
              }
            },
            "http-errors": {
              "version": "1.2.7",
              "from": "http-errors@>=1.2.7 <1.3.0",
              "resolved": "https://registry.npmjs.org/http-errors/-/http-errors-1.2.7.tgz",
              "dependencies": {
                "inherits": {
                  "version": "2.0.1",
<<<<<<< HEAD
                  "from": "inherits@>=2.0.1 <2.1.0",
=======
                  "from": "inherits@2",
>>>>>>> 8cd90c6c
                  "resolved": "https://registry.npmjs.org/inherits/-/inherits-2.0.1.tgz"
                },
                "statuses": {
                  "version": "1.2.0",
                  "from": "statuses@>=1.0.0 <2.0.0",
                  "resolved": "https://registry.npmjs.org/statuses/-/statuses-1.2.0.tgz"
                }
              }
            },
            "method-override": {
              "version": "2.3.0",
              "from": "method-override@>=2.3.0 <2.4.0",
              "resolved": "https://registry.npmjs.org/method-override/-/method-override-2.3.0.tgz"
            },
            "morgan": {
              "version": "1.4.1",
<<<<<<< HEAD
              "from": "morgan@>=1.4.1 <1.5.0",
=======
              "from": "morgan@~1.4.1",
>>>>>>> 8cd90c6c
              "resolved": "https://registry.npmjs.org/morgan/-/morgan-1.4.1.tgz",
              "dependencies": {
                "on-finished": {
                  "version": "2.1.1",
                  "from": "on-finished@2.1.1",
                  "resolved": "https://registry.npmjs.org/on-finished/-/on-finished-2.1.1.tgz",
                  "dependencies": {
                    "ee-first": {
                      "version": "1.1.0",
                      "from": "ee-first@1.1.0",
                      "resolved": "https://registry.npmjs.org/ee-first/-/ee-first-1.1.0.tgz"
                    }
                  }
                }
              }
            },
            "multiparty": {
              "version": "3.3.2",
              "from": "multiparty@3.3.2",
              "resolved": "https://registry.npmjs.org/multiparty/-/multiparty-3.3.2.tgz",
              "dependencies": {
                "readable-stream": {
                  "version": "1.1.13",
                  "from": "readable-stream@>=1.1.9 <1.2.0",
                  "resolved": "https://registry.npmjs.org/readable-stream/-/readable-stream-1.1.13.tgz",
                  "dependencies": {
                    "core-util-is": {
                      "version": "1.0.1",
                      "from": "core-util-is@>=1.0.0 <1.1.0",
                      "resolved": "https://registry.npmjs.org/core-util-is/-/core-util-is-1.0.1.tgz"
                    },
                    "isarray": {
                      "version": "0.0.1",
                      "from": "isarray@0.0.1",
                      "resolved": "https://registry.npmjs.org/isarray/-/isarray-0.0.1.tgz"
                    },
                    "string_decoder": {
                      "version": "0.10.31",
                      "from": "string_decoder@>=0.10.0 <0.11.0",
                      "resolved": "https://registry.npmjs.org/string_decoder/-/string_decoder-0.10.31.tgz"
                    },
                    "inherits": {
                      "version": "2.0.1",
                      "from": "inherits@>=2.0.1 <2.1.0",
                      "resolved": "https://registry.npmjs.org/inherits/-/inherits-2.0.1.tgz"
                    }
                  }
                },
                "stream-counter": {
                  "version": "0.2.0",
                  "from": "stream-counter@>=0.2.0 <0.3.0",
                  "resolved": "https://registry.npmjs.org/stream-counter/-/stream-counter-0.2.0.tgz"
                }
              }
            },
            "on-headers": {
              "version": "1.0.0",
              "from": "on-headers@>=1.0.0 <1.1.0",
              "resolved": "https://registry.npmjs.org/on-headers/-/on-headers-1.0.0.tgz"
            },
            "qs": {
              "version": "2.3.0",
              "from": "qs@2.3.0",
              "resolved": "https://registry.npmjs.org/qs/-/qs-2.3.0.tgz"
            },
            "response-time": {
              "version": "2.2.0",
              "from": "response-time@>=2.2.0 <2.3.0",
              "resolved": "https://registry.npmjs.org/response-time/-/response-time-2.2.0.tgz"
            },
            "serve-favicon": {
              "version": "2.1.6",
              "from": "serve-favicon@>=2.1.6 <2.2.0",
              "resolved": "https://registry.npmjs.org/serve-favicon/-/serve-favicon-2.1.6.tgz",
              "dependencies": {
                "ms": {
                  "version": "0.6.2",
                  "from": "ms@0.6.2",
                  "resolved": "https://registry.npmjs.org/ms/-/ms-0.6.2.tgz"
                }
              }
            },
            "serve-index": {
              "version": "1.5.0",
              "from": "serve-index@>=1.5.0 <1.6.0",
              "resolved": "https://registry.npmjs.org/serve-index/-/serve-index-1.5.0.tgz",
              "dependencies": {
                "accepts": {
                  "version": "1.1.2",
                  "from": "accepts@>=1.1.2 <1.2.0",
                  "resolved": "https://registry.npmjs.org/accepts/-/accepts-1.1.2.tgz",
                  "dependencies": {
                    "negotiator": {
                      "version": "0.4.9",
                      "from": "negotiator@0.4.9",
                      "resolved": "https://registry.npmjs.org/negotiator/-/negotiator-0.4.9.tgz"
                    }
                  }
                },
                "batch": {
                  "version": "0.5.1",
                  "from": "batch@0.5.1",
                  "resolved": "https://registry.npmjs.org/batch/-/batch-0.5.1.tgz"
                },
                "mime-types": {
                  "version": "2.0.2",
                  "from": "mime-types@>=2.0.2 <2.1.0",
                  "resolved": "https://registry.npmjs.org/mime-types/-/mime-types-2.0.2.tgz",
                  "dependencies": {
                    "mime-db": {
                      "version": "1.1.2",
                      "from": "mime-db@>=1.1.0 <1.2.0",
                      "resolved": "https://registry.npmjs.org/mime-db/-/mime-db-1.1.2.tgz"
                    }
                  }
                }
              }
            },
            "serve-static": {
              "version": "1.7.1",
<<<<<<< HEAD
              "from": "serve-static@>=1.7.1 <1.8.0",
=======
              "from": "serve-static@~1.7.1",
>>>>>>> 8cd90c6c
              "resolved": "https://registry.npmjs.org/serve-static/-/serve-static-1.7.1.tgz"
            },
            "type-is": {
              "version": "1.5.2",
              "from": "type-is@>=1.5.2 <1.6.0",
              "resolved": "https://registry.npmjs.org/type-is/-/type-is-1.5.2.tgz",
              "dependencies": {
                "mime-types": {
                  "version": "2.0.2",
                  "from": "mime-types@>=2.0.2 <2.1.0",
                  "resolved": "https://registry.npmjs.org/mime-types/-/mime-types-2.0.2.tgz",
                  "dependencies": {
                    "mime-db": {
                      "version": "1.1.2",
                      "from": "mime-db@>=1.1.0 <1.2.0",
                      "resolved": "https://registry.npmjs.org/mime-db/-/mime-db-1.1.2.tgz"
                    }
                  }
                }
              }
            },
            "vhost": {
              "version": "3.0.0",
              "from": "vhost@>=3.0.0 <3.1.0",
              "resolved": "https://registry.npmjs.org/vhost/-/vhost-3.0.0.tgz"
            },
            "pause": {
              "version": "0.0.1",
              "from": "pause@0.0.1",
              "resolved": "https://registry.npmjs.org/pause/-/pause-0.0.1.tgz"
            }
          }
        },
        "content-disposition": {
          "version": "0.5.0",
          "from": "content-disposition@0.5.0",
          "resolved": "https://registry.npmjs.org/content-disposition/-/content-disposition-0.5.0.tgz"
        },
        "commander": {
          "version": "1.3.2",
          "from": "commander@1.3.2",
          "resolved": "https://registry.npmjs.org/commander/-/commander-1.3.2.tgz",
          "dependencies": {
            "keypress": {
              "version": "0.1.0",
              "from": "keypress@>=0.1.0 <0.2.0",
              "resolved": "https://registry.npmjs.org/keypress/-/keypress-0.1.0.tgz"
            }
          }
        },
        "cookie-signature": {
          "version": "1.0.5",
          "from": "cookie-signature@1.0.5",
          "resolved": "https://registry.npmjs.org/cookie-signature/-/cookie-signature-1.0.5.tgz"
        },
        "debug": {
          "version": "2.1.0",
          "from": "debug@>=2.1.0 <2.2.0",
          "resolved": "https://registry.npmjs.org/debug/-/debug-2.1.0.tgz",
          "dependencies": {
            "ms": {
              "version": "0.6.2",
              "from": "ms@0.6.2",
              "resolved": "https://registry.npmjs.org/ms/-/ms-0.6.2.tgz"
            }
          }
        },
        "depd": {
          "version": "1.0.0",
          "from": "depd@>=1.0.0 <1.1.0",
          "resolved": "https://registry.npmjs.org/depd/-/depd-1.0.0.tgz"
        },
        "escape-html": {
          "version": "1.0.1",
          "from": "escape-html@1.0.1",
          "resolved": "https://registry.npmjs.org/escape-html/-/escape-html-1.0.1.tgz"
        },
        "etag": {
          "version": "1.5.0",
          "from": "etag@>=1.5.0 <1.6.0",
          "resolved": "https://registry.npmjs.org/etag/-/etag-1.5.0.tgz",
          "dependencies": {
            "crc": {
              "version": "3.0.0",
              "from": "crc@3.0.0",
              "resolved": "https://registry.npmjs.org/crc/-/crc-3.0.0.tgz"
            }
          }
        },
        "fresh": {
          "version": "0.2.4",
          "from": "fresh@0.2.4",
          "resolved": "https://registry.npmjs.org/fresh/-/fresh-0.2.4.tgz"
        },
        "media-typer": {
          "version": "0.3.0",
          "from": "media-typer@0.3.0",
          "resolved": "https://registry.npmjs.org/media-typer/-/media-typer-0.3.0.tgz"
        },
        "methods": {
          "version": "1.1.0",
          "from": "methods@1.1.0",
          "resolved": "https://registry.npmjs.org/methods/-/methods-1.1.0.tgz"
        },
        "mkdirp": {
          "version": "0.5.0",
          "from": "mkdirp@0.5.0",
          "resolved": "https://registry.npmjs.org/mkdirp/-/mkdirp-0.5.0.tgz",
          "dependencies": {
            "minimist": {
              "version": "0.0.8",
              "from": "minimist@0.0.8",
              "resolved": "https://registry.npmjs.org/minimist/-/minimist-0.0.8.tgz"
            }
          }
        },
        "parseurl": {
          "version": "1.3.0",
          "from": "parseurl@>=1.3.0 <1.4.0",
          "resolved": "https://registry.npmjs.org/parseurl/-/parseurl-1.3.0.tgz"
        },
        "proxy-addr": {
          "version": "1.0.3",
          "from": "proxy-addr@>=1.0.3 <1.1.0",
          "resolved": "https://registry.npmjs.org/proxy-addr/-/proxy-addr-1.0.3.tgz",
          "dependencies": {
            "forwarded": {
              "version": "0.1.0",
              "from": "forwarded@>=0.1.0 <0.2.0",
              "resolved": "https://registry.npmjs.org/forwarded/-/forwarded-0.1.0.tgz"
            },
            "ipaddr.js": {
              "version": "0.1.3",
              "from": "ipaddr.js@0.1.3",
              "resolved": "https://registry.npmjs.org/ipaddr.js/-/ipaddr.js-0.1.3.tgz"
            }
          }
        },
        "range-parser": {
          "version": "1.0.2",
          "from": "range-parser@>=1.0.2 <1.1.0",
          "resolved": "https://registry.npmjs.org/range-parser/-/range-parser-1.0.2.tgz"
        },
        "send": {
          "version": "0.10.1",
          "from": "send@0.10.1",
          "resolved": "https://registry.npmjs.org/send/-/send-0.10.1.tgz",
          "dependencies": {
            "destroy": {
              "version": "1.0.3",
              "from": "destroy@1.0.3",
              "resolved": "https://registry.npmjs.org/destroy/-/destroy-1.0.3.tgz"
            },
            "mime": {
              "version": "1.2.11",
<<<<<<< HEAD
              "from": "mime@>=1.2.9 <1.3.0",
=======
              "from": "mime@1.2.11",
>>>>>>> 8cd90c6c
              "resolved": "https://registry.npmjs.org/mime/-/mime-1.2.11.tgz"
            },
            "ms": {
              "version": "0.6.2",
              "from": "ms@0.6.2",
              "resolved": "https://registry.npmjs.org/ms/-/ms-0.6.2.tgz"
            },
            "on-finished": {
              "version": "2.1.1",
<<<<<<< HEAD
              "from": "on-finished@>=2.1.1 <2.2.0",
=======
              "from": "on-finished@~2.1.1",
>>>>>>> 8cd90c6c
              "resolved": "https://registry.npmjs.org/on-finished/-/on-finished-2.1.1.tgz",
              "dependencies": {
                "ee-first": {
                  "version": "1.1.0",
                  "from": "ee-first@1.1.0",
                  "resolved": "https://registry.npmjs.org/ee-first/-/ee-first-1.1.0.tgz"
                }
              }
            }
          }
        },
        "utils-merge": {
          "version": "1.0.0",
<<<<<<< HEAD
          "from": "utils-merge@>=1.0.0 <2.0.0",
=======
          "from": "utils-merge@1.0.0",
>>>>>>> 8cd90c6c
          "resolved": "https://registry.npmjs.org/utils-merge/-/utils-merge-1.0.0.tgz"
        },
        "vary": {
          "version": "1.0.0",
          "from": "vary@>=1.0.0 <1.1.0",
          "resolved": "https://registry.npmjs.org/vary/-/vary-1.0.0.tgz"
        },
        "cookie": {
          "version": "0.1.2",
          "from": "cookie@0.1.2",
          "resolved": "https://registry.npmjs.org/cookie/-/cookie-0.1.2.tgz"
        },
        "merge-descriptors": {
          "version": "0.0.2",
          "from": "merge-descriptors@0.0.2",
          "resolved": "https://registry.npmjs.org/merge-descriptors/-/merge-descriptors-0.0.2.tgz"
        }
      }
    },
    "express-hbs": {
      "version": "0.7.11",
      "from": "express-hbs@>=0.7.9 <0.8.0",
      "resolved": "https://registry.npmjs.org/express-hbs/-/express-hbs-0.7.11.tgz",
      "dependencies": {
        "handlebars": {
          "version": "2.0.0",
          "from": "handlebars@>=2.0.0 <3.0.0",
          "resolved": "https://registry.npmjs.org/handlebars/-/handlebars-2.0.0.tgz",
          "dependencies": {
            "optimist": {
              "version": "0.3.7",
              "from": "optimist@>=0.3.0 <0.4.0",
              "resolved": "https://registry.npmjs.org/optimist/-/optimist-0.3.7.tgz",
              "dependencies": {
                "wordwrap": {
                  "version": "0.0.2",
                  "from": "wordwrap@>=0.0.2 <0.1.0",
                  "resolved": "https://registry.npmjs.org/wordwrap/-/wordwrap-0.0.2.tgz"
                }
              }
            },
            "uglify-js": {
              "version": "2.3.6",
              "from": "uglify-js@>=2.3.0 <2.4.0",
              "resolved": "https://registry.npmjs.org/uglify-js/-/uglify-js-2.3.6.tgz",
              "dependencies": {
                "async": {
                  "version": "0.2.10",
                  "from": "async@>=0.2.6 <0.3.0",
                  "resolved": "https://registry.npmjs.org/async/-/async-0.2.10.tgz"
                },
                "source-map": {
                  "version": "0.1.40",
                  "from": "source-map@>=0.1.7 <0.2.0",
                  "resolved": "https://registry.npmjs.org/source-map/-/source-map-0.1.40.tgz",
                  "dependencies": {
                    "amdefine": {
                      "version": "0.1.0",
                      "from": "amdefine@>=0.0.4",
                      "resolved": "https://registry.npmjs.org/amdefine/-/amdefine-0.1.0.tgz"
                    }
                  }
                }
              }
            }
          }
        },
        "js-beautify": {
          "version": "1.4.2",
          "from": "js-beautify@>=1.4.2 <1.5.0",
          "resolved": "https://registry.npmjs.org/js-beautify/-/js-beautify-1.4.2.tgz",
          "dependencies": {
            "config-chain": {
              "version": "1.1.8",
              "from": "config-chain@>=1.1.5 <1.2.0",
              "resolved": "https://registry.npmjs.org/config-chain/-/config-chain-1.1.8.tgz",
              "dependencies": {
                "proto-list": {
                  "version": "1.2.3",
                  "from": "proto-list@>=1.2.1 <1.3.0",
                  "resolved": "https://registry.npmjs.org/proto-list/-/proto-list-1.2.3.tgz"
                },
                "ini": {
                  "version": "1.3.0",
                  "from": "ini@>=1.0.0 <2.0.0",
                  "resolved": "https://registry.npmjs.org/ini/-/ini-1.3.0.tgz"
                }
              }
            },
            "mkdirp": {
              "version": "0.3.5",
              "from": "mkdirp@0.3.5",
              "resolved": "https://registry.npmjs.org/mkdirp/-/mkdirp-0.3.5.tgz"
            },
            "nopt": {
              "version": "2.1.2",
              "from": "nopt@>=2.1.1 <2.2.0",
              "resolved": "https://registry.npmjs.org/nopt/-/nopt-2.1.2.tgz",
              "dependencies": {
                "abbrev": {
                  "version": "1.0.5",
                  "from": "abbrev@>=1.0.0 <2.0.0",
                  "resolved": "https://registry.npmjs.org/abbrev/-/abbrev-1.0.5.tgz"
                }
              }
            }
          }
        },
        "readdirp": {
          "version": "0.3.3",
          "from": "readdirp@>=0.3.1 <0.4.0",
          "resolved": "https://registry.npmjs.org/readdirp/-/readdirp-0.3.3.tgz",
          "dependencies": {
            "graceful-fs": {
              "version": "2.0.3",
<<<<<<< HEAD
              "from": "graceful-fs@>=2.0.0 <2.1.0",
=======
              "from": "graceful-fs@~2.0.0",
>>>>>>> 8cd90c6c
              "resolved": "https://registry.npmjs.org/graceful-fs/-/graceful-fs-2.0.3.tgz"
            },
            "minimatch": {
              "version": "0.2.14",
              "from": "minimatch@>=0.2.12 <0.3.0",
              "resolved": "https://registry.npmjs.org/minimatch/-/minimatch-0.2.14.tgz",
              "dependencies": {
                "lru-cache": {
                  "version": "2.5.0",
                  "from": "lru-cache@>=2.0.0 <3.0.0",
                  "resolved": "https://registry.npmjs.org/lru-cache/-/lru-cache-2.5.0.tgz"
                },
                "sigmund": {
                  "version": "1.0.0",
                  "from": "sigmund@>=1.0.0 <1.1.0",
                  "resolved": "https://registry.npmjs.org/sigmund/-/sigmund-1.0.0.tgz"
                }
              }
            }
          }
        }
      }
    },
    "express-resource": {
      "version": "1.0.0",
      "from": "express-resource@1.0.0",
      "resolved": "https://registry.npmjs.org/express-resource/-/express-resource-1.0.0.tgz",
      "dependencies": {
        "lingo": {
          "version": "0.0.5",
          "from": "lingo@>=0.0.4",
          "resolved": "https://registry.npmjs.org/lingo/-/lingo-0.0.5.tgz"
        },
        "methods": {
          "version": "0.0.1",
          "from": "methods@0.0.1",
          "resolved": "https://registry.npmjs.org/methods/-/methods-0.0.1.tgz"
        },
        "debug": {
          "version": "2.1.0",
          "from": "debug@*",
          "resolved": "https://registry.npmjs.org/debug/-/debug-2.1.0.tgz",
          "dependencies": {
            "ms": {
              "version": "0.6.2",
              "from": "ms@0.6.2",
              "resolved": "https://registry.npmjs.org/ms/-/ms-0.6.2.tgz"
            }
          }
        }
      }
    },
    "express3-handlebars": {
      "version": "0.4.1",
      "from": "express3-handlebars@>=0.4.1 <0.5.0",
      "resolved": "https://registry.npmjs.org/express3-handlebars/-/express3-handlebars-0.4.1.tgz",
      "dependencies": {
        "async": {
          "version": "0.2.10",
          "from": "async@>=0.2.9 <0.3.0",
          "resolved": "https://registry.npmjs.org/async/-/async-0.2.10.tgz"
        },
        "glob": {
          "version": "3.2.11",
          "from": "glob@>=3.0.0 <4.0.0",
          "resolved": "https://registry.npmjs.org/glob/-/glob-3.2.11.tgz",
          "dependencies": {
            "inherits": {
              "version": "2.0.1",
<<<<<<< HEAD
              "from": "inherits@>=2.0.0 <3.0.0",
=======
              "from": "inherits@~2.0.1",
>>>>>>> 8cd90c6c
              "resolved": "https://registry.npmjs.org/inherits/-/inherits-2.0.1.tgz"
            },
            "minimatch": {
              "version": "0.3.0",
              "from": "minimatch@>=0.3.0 <0.4.0",
              "resolved": "https://registry.npmjs.org/minimatch/-/minimatch-0.3.0.tgz",
              "dependencies": {
                "lru-cache": {
                  "version": "2.5.0",
                  "from": "lru-cache@>=2.0.0 <3.0.0",
                  "resolved": "https://registry.npmjs.org/lru-cache/-/lru-cache-2.5.0.tgz"
                },
                "sigmund": {
                  "version": "1.0.0",
                  "from": "sigmund@>=1.0.0 <1.1.0",
                  "resolved": "https://registry.npmjs.org/sigmund/-/sigmund-1.0.0.tgz"
                }
              }
            }
          }
        },
        "semver": {
          "version": "1.1.4",
          "from": "semver@>=1.0.0 <2.0.0",
          "resolved": "https://registry.npmjs.org/semver/-/semver-1.1.4.tgz"
        }
      }
    },
    "faye-redis": {
      "version": "0.3.0",
      "from": "faye-redis@git://github.com/gitterHQ/faye-redis-node#v0.3.0",
      "resolved": "git://github.com/gitterHQ/faye-redis-node#11aa3dbf5638f40b659397045344096b08e9ca4c",
      "dependencies": {
        "redis": {
          "version": "0.12.1",
          "from": "redis@*",
          "resolved": "https://registry.npmjs.org/redis/-/redis-0.12.1.tgz"
        }
      }
    },
    "faye-websocket": {
      "version": "0.7.3",
      "from": "faye-websocket@>=0.7.2 <0.8.0",
      "resolved": "https://registry.npmjs.org/faye-websocket/-/faye-websocket-0.7.3.tgz",
      "dependencies": {
        "websocket-driver": {
          "version": "0.3.6",
          "from": "websocket-driver@>=0.3.6",
          "resolved": "https://registry.npmjs.org/websocket-driver/-/websocket-driver-0.3.6.tgz"
        }
      }
    },
    "gitter-env": {
      "version": "0.15.0",
      "from": "gitter-env@git+ssh://git@github.com:gitterHQ/gitter-env.git#v0.15.0",
      "resolved": "git+ssh://git@github.com:gitterHQ/gitter-env.git#0262141e58cddd1d5c096fa83ab09cccc61df289",
      "dependencies": {
        "async": {
          "version": "0.8.0",
          "from": "async@>=0.8.0 <0.9.0",
          "resolved": "https://registry.npmjs.org/async/-/async-0.8.0.tgz"
        },
        "blocked": {
          "version": "1.0.0",
          "from": "blocked@>=1.0.0 <2.0.0",
          "resolved": "https://registry.npmjs.org/blocked/-/blocked-1.0.0.tgz"
        },
        "clockout": {
          "version": "0.0.1",
          "from": "clockout@0.0.1",
          "resolved": "https://registry.npmjs.org/clockout/-/clockout-0.0.1.tgz"
        },
        "cube": {
          "version": "0.2.12",
          "from": "cube@git://github.com/gitterHQ/cube.git#b6c53a92190bcd3c945083e6b27edb25be0c134c",
          "resolved": "git://github.com/gitterHQ/cube.git#b6c53a92190bcd3c945083e6b27edb25be0c134c",
          "dependencies": {
            "mongodb": {
              "version": "1.3.23",
              "from": "mongodb@>=1.3.18 <1.4.0",
              "resolved": "https://registry.npmjs.org/mongodb/-/mongodb-1.3.23.tgz",
              "dependencies": {
                "bson": {
                  "version": "0.2.5",
                  "from": "bson@0.2.5",
                  "resolved": "https://registry.npmjs.org/bson/-/bson-0.2.5.tgz"
                },
                "kerberos": {
                  "version": "0.0.3",
                  "from": "kerberos@0.0.3",
                  "resolved": "https://registry.npmjs.org/kerberos/-/kerberos-0.0.3.tgz"
                }
              }
            },
            "node-static": {
              "version": "0.6.5",
              "from": "node-static@0.6.5",
              "resolved": "https://registry.npmjs.org/node-static/-/node-static-0.6.5.tgz",
              "dependencies": {
                "optimist": {
                  "version": "0.6.1",
                  "from": "optimist@>=0.3.4",
                  "resolved": "https://registry.npmjs.org/optimist/-/optimist-0.6.1.tgz",
                  "dependencies": {
                    "wordwrap": {
                      "version": "0.0.2",
                      "from": "wordwrap@>=0.0.2 <0.1.0",
                      "resolved": "https://registry.npmjs.org/wordwrap/-/wordwrap-0.0.2.tgz"
                    },
                    "minimist": {
                      "version": "0.0.10",
                      "from": "minimist@>=0.0.1 <0.1.0",
                      "resolved": "https://registry.npmjs.org/minimist/-/minimist-0.0.10.tgz"
                    }
                  }
                },
                "colors": {
                  "version": "1.0.3",
                  "from": "colors@>=0.6.0",
                  "resolved": "https://registry.npmjs.org/colors/-/colors-1.0.3.tgz"
                }
              }
            },
            "pegjs": {
              "version": "0.7.0",
              "from": "pegjs@0.7.0",
              "resolved": "https://registry.npmjs.org/pegjs/-/pegjs-0.7.0.tgz"
            },
            "vows": {
              "version": "0.7.0",
              "from": "vows@0.7.0",
              "resolved": "https://registry.npmjs.org/vows/-/vows-0.7.0.tgz",
              "dependencies": {
                "eyes": {
                  "version": "0.1.8",
                  "from": "eyes@>=0.1.6",
                  "resolved": "https://registry.npmjs.org/eyes/-/eyes-0.1.8.tgz"
                },
                "diff": {
                  "version": "1.0.8",
                  "from": "diff@>=1.0.3 <1.1.0",
                  "resolved": "https://registry.npmjs.org/diff/-/diff-1.0.8.tgz"
                }
              }
            },
            "websocket": {
              "version": "1.0.8",
              "from": "websocket@1.0.8",
              "resolved": "https://registry.npmjs.org/websocket/-/websocket-1.0.8.tgz"
            },
            "websocket-server": {
              "version": "1.4.4",
              "from": "websocket-server@git://github.com/miksago/node-websocket-server.git#dae6bed226ccfccf3939973155570b39dc8b3df0",
              "resolved": "git://github.com/miksago/node-websocket-server.git#dae6bed226ccfccf3939973155570b39dc8b3df0"
            }
          }
        },
        "nconf": {
          "version": "0.6.9",
          "from": "nconf@>=0.6.9 <0.7.0",
          "resolved": "https://registry.npmjs.org/nconf/-/nconf-0.6.9.tgz",
          "dependencies": {
            "async": {
              "version": "0.2.9",
              "from": "async@0.2.9",
              "resolved": "https://registry.npmjs.org/async/-/async-0.2.9.tgz"
            },
            "ini": {
              "version": "1.3.0",
              "from": "ini@>=1.0.0 <2.0.0",
              "resolved": "https://registry.npmjs.org/ini/-/ini-1.3.0.tgz"
            },
            "optimist": {
              "version": "0.6.0",
              "from": "optimist@0.6.0",
              "resolved": "https://registry.npmjs.org/optimist/-/optimist-0.6.0.tgz",
              "dependencies": {
                "wordwrap": {
                  "version": "0.0.2",
                  "from": "wordwrap@>=0.0.2 <0.1.0",
                  "resolved": "https://registry.npmjs.org/wordwrap/-/wordwrap-0.0.2.tgz"
                },
                "minimist": {
                  "version": "0.0.10",
                  "from": "minimist@>=0.0.1 <0.1.0",
                  "resolved": "https://registry.npmjs.org/minimist/-/minimist-0.0.10.tgz"
                }
              }
            }
          }
        },
        "redis": {
          "version": "0.10.3",
          "from": "redis@>=0.10.1 <0.11.0",
          "resolved": "https://registry.npmjs.org/redis/-/redis-0.10.3.tgz"
        },
        "underscore": {
          "version": "1.7.0",
          "from": "underscore@>=1.6.0 <2.0.0",
          "resolved": "https://registry.npmjs.org/underscore/-/underscore-1.7.0.tgz"
        },
        "universal-analytics": {
          "version": "0.3.6",
          "from": "universal-analytics@>=0.3.4 <0.4.0",
          "resolved": "https://registry.npmjs.org/universal-analytics/-/universal-analytics-0.3.6.tgz",
          "dependencies": {
            "async": {
              "version": "0.2.10",
              "from": "async@>=0.2.0 <0.3.0",
              "resolved": "https://registry.npmjs.org/async/-/async-0.2.10.tgz"
            }
          }
        }
      }
    },
<<<<<<< HEAD
    "gitter-marked": {
      "version": "0.8.0",
      "from": "gitter-marked@>=0.8.0 <0.9.0",
      "resolved": "https://registry.npmjs.org/gitter-marked/-/gitter-marked-0.8.0.tgz"
=======
    "gitter-markdown-processor": {
      "version": "7.0.0",
      "from": "gitter-markdown-processor@^7.0.0",
      "dependencies": {
        "gitter-marked": {
          "version": "0.8.0",
          "from": "gitter-marked@^0.8.0",
          "resolved": "https://registry.npmjs.org/gitter-marked/-/gitter-marked-0.8.0.tgz"
        },
        "highlight.js": {
          "version": "8.1.0-gitter",
          "from": "highlight.js@git://github.com/gitterHQ/highlight.js#6523cbb6e3f2a9374ea96e82f977ef57ef8cdf59",
          "resolved": "git://github.com/gitterHQ/highlight.js#6523cbb6e3f2a9374ea96e82f977ef57ef8cdf59"
        },
        "htmlencode": {
          "version": "0.0.4",
          "from": "htmlencode@0.0.4",
          "resolved": "https://registry.npmjs.org/htmlencode/-/htmlencode-0.0.4.tgz"
        },
        "katex": {
          "version": "0.1.0",
          "from": "katex@0.1.0",
          "resolved": "https://registry.npmjs.org/katex/-/katex-0.1.0.tgz"
        },
        "underscore": {
          "version": "1.7.0",
          "from": "underscore@^1.6.0",
          "resolved": "https://registry.npmjs.org/underscore/-/underscore-1.7.0.tgz"
        },
        "worker-farm": {
          "version": "1.0.1",
          "from": "worker-farm@^1.0.1",
          "resolved": "https://registry.npmjs.org/worker-farm/-/worker-farm-1.0.1.tgz",
          "dependencies": {
            "errno": {
              "version": "0.1.1",
              "from": "errno@>=0.1.1 <0.2.0-0",
              "resolved": "https://registry.npmjs.org/errno/-/errno-0.1.1.tgz",
              "dependencies": {
                "prr": {
                  "version": "0.0.0",
                  "from": "prr@~0.0.0",
                  "resolved": "https://registry.npmjs.org/prr/-/prr-0.0.0.tgz"
                }
              }
            },
            "xtend": {
              "version": "4.0.0",
              "from": "xtend@>=4.0.0 <4.1.0-0",
              "resolved": "https://registry.npmjs.org/xtend/-/xtend-4.0.0.tgz"
            }
          }
        }
      }
>>>>>>> 8cd90c6c
    },
    "gitter-passport-http-bearer": {
      "version": "1.1.0",
      "from": "gitter-passport-http-bearer@>=1.1.0 <2.0.0",
      "resolved": "https://registry.npmjs.org/gitter-passport-http-bearer/-/gitter-passport-http-bearer-1.1.0.tgz",
      "dependencies": {
        "passport-strategy": {
          "version": "1.0.0",
          "from": "passport-strategy@>=1.0.0 <2.0.0",
          "resolved": "https://registry.npmjs.org/passport-strategy/-/passport-strategy-1.0.0.tgz"
        }
      }
    },
    "gitter-services": {
      "version": "1.4.0",
      "from": "gitter-services@git+ssh://git@github.com:gitterHQ/services.git#1.4.0",
      "resolved": "git+ssh://git@github.com:gitterHQ/services.git#0aec65ec8d512517368d464cf43de489e748e356",
      "dependencies": {
        "require-all": {
          "version": "0.0.8",
          "from": "require-all@0.0.8",
          "resolved": "https://registry.npmjs.org/require-all/-/require-all-0.0.8.tgz"
        },
        "qs": {
          "version": "1.2.2",
          "from": "qs@>=1.0.0 <2.0.0",
          "resolved": "https://registry.npmjs.org/qs/-/qs-1.2.2.tgz"
        },
        "extend": {
          "version": "1.3.0",
          "from": "extend@>=1.2.1 <2.0.0",
          "resolved": "https://registry.npmjs.org/extend/-/extend-1.3.0.tgz"
        }
      }
    },
    "handlebars": {
      "version": "1.1.2",
      "from": "handlebars@>=1.1.2 <1.2.0",
      "resolved": "https://registry.npmjs.org/handlebars/-/handlebars-1.1.2.tgz",
      "dependencies": {
        "optimist": {
          "version": "0.3.7",
          "from": "optimist@>=0.3.0 <0.4.0",
          "resolved": "https://registry.npmjs.org/optimist/-/optimist-0.3.7.tgz",
          "dependencies": {
            "wordwrap": {
              "version": "0.0.2",
              "from": "wordwrap@>=0.0.2 <0.1.0",
              "resolved": "https://registry.npmjs.org/wordwrap/-/wordwrap-0.0.2.tgz"
            }
          }
        },
        "uglify-js": {
          "version": "2.3.6",
          "from": "uglify-js@>=2.3.0 <2.4.0",
          "resolved": "https://registry.npmjs.org/uglify-js/-/uglify-js-2.3.6.tgz",
          "dependencies": {
            "async": {
              "version": "0.2.10",
              "from": "async@>=0.2.6 <0.3.0",
              "resolved": "https://registry.npmjs.org/async/-/async-0.2.10.tgz"
            },
            "source-map": {
              "version": "0.1.40",
              "from": "source-map@>=0.1.7 <0.2.0",
              "resolved": "https://registry.npmjs.org/source-map/-/source-map-0.1.40.tgz",
              "dependencies": {
                "amdefine": {
                  "version": "0.1.0",
                  "from": "amdefine@>=0.0.4",
                  "resolved": "https://registry.npmjs.org/amdefine/-/amdefine-0.1.0.tgz"
                }
              }
            }
          }
        }
      }
    },
    "heapdump": {
      "version": "0.2.10",
      "from": "heapdump@>=0.2.9 <0.3.0",
      "resolved": "https://registry.npmjs.org/heapdump/-/heapdump-0.2.10.tgz"
    },
    "highlight.js": {
      "version": "8.1.0-gitter",
      "from": "highlight.js@git://github.com/gitterHQ/highlight.js#6523cbb6e3f2a9374ea96e82f977ef57ef8cdf59",
      "resolved": "git://github.com/gitterHQ/highlight.js#6523cbb6e3f2a9374ea96e82f977ef57ef8cdf59"
    },
    "i18n": {
      "version": "0.4.1",
      "from": "i18n@>=0.4.1 <0.5.0",
      "resolved": "https://registry.npmjs.org/i18n/-/i18n-0.4.1.tgz",
      "dependencies": {
        "sprintf": {
          "version": "0.1.4",
          "from": "sprintf@>=0.1.1",
          "resolved": "https://registry.npmjs.org/sprintf/-/sprintf-0.1.4.tgz"
        },
        "debug": {
          "version": "2.1.0",
          "from": "debug@*",
          "resolved": "https://registry.npmjs.org/debug/-/debug-2.1.0.tgz",
          "dependencies": {
            "ms": {
              "version": "0.6.2",
              "from": "ms@0.6.2",
              "resolved": "https://registry.npmjs.org/ms/-/ms-0.6.2.tgz"
            }
          }
        }
      }
    },
    "i18n-2": {
      "version": "0.4.6",
      "from": "i18n-2@>=0.4.6 <0.5.0",
      "resolved": "https://registry.npmjs.org/i18n-2/-/i18n-2-0.4.6.tgz",
      "dependencies": {
        "sprintf": {
          "version": "0.1.4",
          "from": "sprintf@>=0.1.1",
          "resolved": "https://registry.npmjs.org/sprintf/-/sprintf-0.1.4.tgz"
        }
      }
    },
    "imagemagick": {
      "version": "0.1.2",
      "from": "imagemagick@0.1.2",
      "resolved": "https://registry.npmjs.org/imagemagick/-/imagemagick-0.1.2.tgz"
    },
    "intercom.io": {
      "version": "0.0.8",
      "from": "intercom.io@>=0.0.8 <0.1.0",
      "resolved": "https://registry.npmjs.org/intercom.io/-/intercom.io-0.0.8.tgz",
      "dependencies": {
        "request": {
          "version": "2.34.0",
          "from": "request@2.34.0",
          "resolved": "https://registry.npmjs.org/request/-/request-2.34.0.tgz",
          "dependencies": {
            "json-stringify-safe": {
              "version": "5.0.0",
              "from": "json-stringify-safe@>=5.0.0 <5.1.0",
              "resolved": "https://registry.npmjs.org/json-stringify-safe/-/json-stringify-safe-5.0.0.tgz"
            },
            "forever-agent": {
              "version": "0.5.2",
              "from": "forever-agent@>=0.5.0 <0.6.0",
              "resolved": "https://registry.npmjs.org/forever-agent/-/forever-agent-0.5.2.tgz"
            },
            "mime": {
              "version": "1.2.11",
              "from": "mime@>=1.2.9 <1.3.0",
              "resolved": "https://registry.npmjs.org/mime/-/mime-1.2.11.tgz"
            },
            "form-data": {
              "version": "0.1.4",
              "from": "form-data@>=0.1.0 <0.2.0",
              "resolved": "https://registry.npmjs.org/form-data/-/form-data-0.1.4.tgz",
              "dependencies": {
                "combined-stream": {
                  "version": "0.0.5",
                  "from": "combined-stream@>=0.0.4 <0.1.0",
                  "resolved": "https://registry.npmjs.org/combined-stream/-/combined-stream-0.0.5.tgz",
                  "dependencies": {
                    "delayed-stream": {
                      "version": "0.0.5",
                      "from": "delayed-stream@0.0.5",
                      "resolved": "https://registry.npmjs.org/delayed-stream/-/delayed-stream-0.0.5.tgz"
                    }
                  }
                }
              }
            },
            "tunnel-agent": {
              "version": "0.3.0",
              "from": "tunnel-agent@>=0.3.0 <0.4.0",
              "resolved": "https://registry.npmjs.org/tunnel-agent/-/tunnel-agent-0.3.0.tgz"
            },
            "http-signature": {
              "version": "0.10.0",
              "from": "http-signature@>=0.10.0 <0.11.0",
              "resolved": "https://registry.npmjs.org/http-signature/-/http-signature-0.10.0.tgz",
              "dependencies": {
                "assert-plus": {
                  "version": "0.1.2",
                  "from": "assert-plus@0.1.2",
                  "resolved": "https://registry.npmjs.org/assert-plus/-/assert-plus-0.1.2.tgz"
                },
                "asn1": {
                  "version": "0.1.11",
                  "from": "asn1@0.1.11",
                  "resolved": "https://registry.npmjs.org/asn1/-/asn1-0.1.11.tgz"
                },
                "ctype": {
                  "version": "0.5.2",
                  "from": "ctype@0.5.2",
                  "resolved": "https://registry.npmjs.org/ctype/-/ctype-0.5.2.tgz"
                }
              }
            },
            "oauth-sign": {
              "version": "0.3.0",
              "from": "oauth-sign@>=0.3.0 <0.4.0",
              "resolved": "https://registry.npmjs.org/oauth-sign/-/oauth-sign-0.3.0.tgz"
            },
            "hawk": {
              "version": "1.0.0",
              "from": "hawk@>=1.0.0 <1.1.0",
              "resolved": "https://registry.npmjs.org/hawk/-/hawk-1.0.0.tgz",
              "dependencies": {
                "hoek": {
                  "version": "0.9.1",
                  "from": "hoek@>=0.9.0 <0.10.0",
                  "resolved": "https://registry.npmjs.org/hoek/-/hoek-0.9.1.tgz"
                },
                "boom": {
                  "version": "0.4.2",
                  "from": "boom@>=0.4.0 <0.5.0",
                  "resolved": "https://registry.npmjs.org/boom/-/boom-0.4.2.tgz"
                },
                "cryptiles": {
                  "version": "0.2.2",
                  "from": "cryptiles@>=0.2.0 <0.3.0",
                  "resolved": "https://registry.npmjs.org/cryptiles/-/cryptiles-0.2.2.tgz"
                },
                "sntp": {
                  "version": "0.2.4",
                  "from": "sntp@>=0.2.0 <0.3.0",
                  "resolved": "https://registry.npmjs.org/sntp/-/sntp-0.2.4.tgz"
                }
              }
            },
            "aws-sign2": {
              "version": "0.5.0",
              "from": "aws-sign2@>=0.5.0 <0.6.0",
              "resolved": "https://registry.npmjs.org/aws-sign2/-/aws-sign2-0.5.0.tgz"
            }
          }
        },
        "qs": {
          "version": "0.6.6",
          "from": "qs@0.6.6",
          "resolved": "https://registry.npmjs.org/qs/-/qs-0.6.6.tgz"
        },
        "lodash": {
          "version": "2.4.1",
          "from": "lodash@2.4.1",
          "resolved": "https://registry.npmjs.org/lodash/-/lodash-2.4.1.tgz"
        },
        "debug": {
          "version": "0.8.1",
          "from": "debug@0.8.1",
          "resolved": "https://registry.npmjs.org/debug/-/debug-0.8.1.tgz"
        }
      }
    },
    "jade": {
      "version": "0.28.1",
      "from": "jade@0.28.1",
      "resolved": "https://registry.npmjs.org/jade/-/jade-0.28.1.tgz",
      "dependencies": {
        "commander": {
          "version": "0.6.1",
          "from": "commander@0.6.1",
          "resolved": "https://registry.npmjs.org/commander/-/commander-0.6.1.tgz"
        },
        "mkdirp": {
          "version": "0.3.5",
          "from": "mkdirp@0.3.5",
          "resolved": "https://registry.npmjs.org/mkdirp/-/mkdirp-0.3.5.tgz"
        },
        "coffee-script": {
          "version": "1.4.0",
          "from": "coffee-script@>=1.4.0 <1.5.0",
          "resolved": "https://registry.npmjs.org/coffee-script/-/coffee-script-1.4.0.tgz"
        }
      }
    },
    "jwt-simple": {
      "version": "0.1.0",
      "from": "jwt-simple@>=0.1.0 <0.2.0",
      "resolved": "https://registry.npmjs.org/jwt-simple/-/jwt-simple-0.1.0.tgz"
    },
    "keyword-extractor": {
      "version": "0.0.9",
      "from": "keyword-extractor@0.0.9",
      "resolved": "https://registry.npmjs.org/keyword-extractor/-/keyword-extractor-0.0.9.tgz",
      "dependencies": {
        "underscore": {
          "version": "1.6.0",
          "from": "underscore@1.6.0",
          "resolved": "https://registry.npmjs.org/underscore/-/underscore-1.6.0.tgz"
        },
        "underscore.string": {
          "version": "2.3.3",
          "from": "underscore.string@2.3.3",
          "resolved": "https://registry.npmjs.org/underscore.string/-/underscore.string-2.3.3.tgz"
        }
      }
    },
    "langs": {
      "version": "1.0.1",
      "from": "langs@>=1.0.1 <2.0.0",
      "resolved": "https://registry.npmjs.org/langs/-/langs-1.0.1.tgz"
    },
    "languagedetect": {
      "version": "1.1.1",
      "from": "languagedetect@>=1.1.1 <2.0.0",
      "resolved": "https://registry.npmjs.org/languagedetect/-/languagedetect-1.1.1.tgz"
    },
    "lazy.js": {
      "version": "0.2.1",
      "from": "lazy.js@>=0.2.1 <0.3.0",
      "resolved": "https://registry.npmjs.org/lazy.js/-/lazy.js-0.2.1.tgz"
    },
    "locale": {
      "version": "0.0.17",
      "from": "locale@0.0.17",
      "resolved": "https://registry.npmjs.org/locale/-/locale-0.0.17.tgz"
    },
    "mandrill-api": {
      "version": "1.0.41",
      "from": "mandrill-api@>=1.0.40 <1.1.0",
      "resolved": "https://registry.npmjs.org/mandrill-api/-/mandrill-api-1.0.41.tgz"
    },
    "memwatch": {
      "version": "0.2.2",
      "from": "memwatch@>=0.2.2 <0.3.0",
      "resolved": "https://registry.npmjs.org/memwatch/-/memwatch-0.2.2.tgz"
    },
    "mixpanel": {
      "version": "0.0.20",
      "from": "mixpanel@>=0.0.19 <0.1.0",
      "resolved": "https://registry.npmjs.org/mixpanel/-/mixpanel-0.0.20.tgz"
    },
    "moment": {
      "version": "2.6.0",
      "from": "moment@git://github.com/gitterHQ/moment#440d7889d9c0c8540cdc7711819f546cc99584a8",
      "resolved": "git://github.com/gitterHQ/moment#440d7889d9c0c8540cdc7711819f546cc99584a8"
    },
    "mongodb": {
      "version": "1.4.19",
      "from": "mongodb@>=1.3.23 <2.0.0",
      "resolved": "https://registry.npmjs.org/mongodb/-/mongodb-1.4.19.tgz",
      "dependencies": {
        "bson": {
          "version": "0.2.15",
          "from": "bson@>=0.2.0 <0.3.0",
          "resolved": "https://registry.npmjs.org/bson/-/bson-0.2.15.tgz",
          "dependencies": {
            "nan": {
              "version": "1.3.0",
              "from": "nan@1.3.0",
              "resolved": "https://registry.npmjs.org/nan/-/nan-1.3.0.tgz"
            }
          }
        },
        "kerberos": {
          "version": "0.0.4",
          "from": "kerberos@0.0.4",
          "resolved": "https://registry.npmjs.org/kerberos/-/kerberos-0.0.4.tgz"
        },
        "readable-stream": {
          "version": "1.0.33-1",
          "from": "readable-stream@latest",
          "resolved": "https://registry.npmjs.org/readable-stream/-/readable-stream-1.0.33-1.tgz",
          "dependencies": {
            "core-util-is": {
              "version": "1.0.1",
              "from": "core-util-is@>=1.0.0 <1.1.0",
              "resolved": "https://registry.npmjs.org/core-util-is/-/core-util-is-1.0.1.tgz"
            },
            "isarray": {
              "version": "0.0.1",
              "from": "isarray@0.0.1",
              "resolved": "https://registry.npmjs.org/isarray/-/isarray-0.0.1.tgz"
            },
            "string_decoder": {
              "version": "0.10.31",
              "from": "string_decoder@>=0.10.0 <0.11.0",
              "resolved": "https://registry.npmjs.org/string_decoder/-/string_decoder-0.10.31.tgz"
            },
            "inherits": {
              "version": "2.0.1",
              "from": "inherits@>=2.0.1 <2.1.0",
              "resolved": "https://registry.npmjs.org/inherits/-/inherits-2.0.1.tgz"
            }
          }
        }
      }
    },
    "mongoose": {
      "version": "3.8.8",
      "from": "mongoose@3.8.8",
      "resolved": "https://registry.npmjs.org/mongoose/-/mongoose-3.8.8.tgz",
      "dependencies": {
        "hooks": {
          "version": "0.2.1",
          "from": "hooks@0.2.1",
          "resolved": "https://registry.npmjs.org/hooks/-/hooks-0.2.1.tgz"
        },
        "mongodb": {
          "version": "1.3.23",
          "from": "mongodb@>=1.3.18 <1.4.0",
          "resolved": "https://registry.npmjs.org/mongodb/-/mongodb-1.3.23.tgz",
          "dependencies": {
            "bson": {
              "version": "0.2.5",
              "from": "bson@0.2.5",
              "resolved": "https://registry.npmjs.org/bson/-/bson-0.2.5.tgz"
            },
            "kerberos": {
              "version": "0.0.3",
              "from": "kerberos@0.0.3",
              "resolved": "https://registry.npmjs.org/kerberos/-/kerberos-0.0.3.tgz"
            }
          }
        },
        "ms": {
          "version": "0.1.0",
          "from": "ms@0.1.0",
          "resolved": "https://registry.npmjs.org/ms/-/ms-0.1.0.tgz"
        },
        "sliced": {
          "version": "0.0.5",
          "from": "sliced@0.0.5",
          "resolved": "https://registry.npmjs.org/sliced/-/sliced-0.0.5.tgz"
        },
        "muri": {
          "version": "0.3.1",
          "from": "muri@0.3.1",
          "resolved": "https://registry.npmjs.org/muri/-/muri-0.3.1.tgz"
        },
        "mpromise": {
          "version": "0.4.3",
          "from": "mpromise@0.4.3",
          "resolved": "https://registry.npmjs.org/mpromise/-/mpromise-0.4.3.tgz"
        },
        "mpath": {
          "version": "0.1.1",
          "from": "mpath@0.1.1",
          "resolved": "https://registry.npmjs.org/mpath/-/mpath-0.1.1.tgz"
        },
        "regexp-clone": {
          "version": "0.0.1",
          "from": "regexp-clone@0.0.1",
          "resolved": "https://registry.npmjs.org/regexp-clone/-/regexp-clone-0.0.1.tgz"
        },
        "mquery": {
          "version": "0.5.3",
          "from": "mquery@0.5.3",
          "resolved": "https://registry.npmjs.org/mquery/-/mquery-0.5.3.tgz",
          "dependencies": {
            "debug": {
              "version": "0.7.4",
              "from": "debug@0.7.4",
              "resolved": "https://registry.npmjs.org/debug/-/debug-0.7.4.tgz"
            }
          }
        }
      }
    },
    "mongoose-number": {
      "version": "0.1.0",
      "from": "mongoose-number@git://github.com/gitterHQ/mongoose-number#74e1653b3fd33427cca93fb325d0b289cbce08c4",
      "resolved": "git://github.com/gitterHQ/mongoose-number#74e1653b3fd33427cca93fb325d0b289cbce08c4"
    },
    "mongoose-q": {
      "version": "0.0.10",
      "from": "mongoose-q@0.0.10",
      "resolved": "https://registry.npmjs.org/mongoose-q/-/mongoose-q-0.0.10.tgz"
    },
    "node-resque": {
      "version": "0.8.7",
      "from": "node-resque@>=0.8.3 <0.9.0",
      "resolved": "https://registry.npmjs.org/node-resque/-/node-resque-0.8.7.tgz",
      "dependencies": {
        "redis": {
          "version": "0.10.3",
          "from": "redis@>=0.10.3 <0.11.0",
          "resolved": "https://registry.npmjs.org/redis/-/redis-0.10.3.tgz"
        }
      }
    },
    "node-statsd": {
      "version": "0.0.7",
      "from": "node-statsd@0.0.7",
      "resolved": "https://registry.npmjs.org/node-statsd/-/node-statsd-0.0.7.tgz"
    },
    "node-uuid": {
      "version": "1.4.0",
      "from": "node-uuid@1.4.0",
      "resolved": "https://registry.npmjs.org/node-uuid/-/node-uuid-1.4.0.tgz"
    },
    "nodemailer": {
      "version": "0.3.14",
      "from": "nodemailer@0.3.14",
      "resolved": "https://registry.npmjs.org/nodemailer/-/nodemailer-0.3.14.tgz",
      "dependencies": {
        "mailcomposer": {
          "version": "0.2.12",
          "from": "mailcomposer@>=0.1.11",
          "resolved": "https://registry.npmjs.org/mailcomposer/-/mailcomposer-0.2.12.tgz",
          "dependencies": {
            "mimelib": {
              "version": "0.2.17",
              "from": "mimelib@>=0.2.15 <0.3.0",
              "resolved": "https://registry.npmjs.org/mimelib/-/mimelib-0.2.17.tgz",
              "dependencies": {
                "encoding": {
                  "version": "0.1.10",
                  "from": "encoding@>=0.1.7 <0.2.0",
                  "resolved": "https://registry.npmjs.org/encoding/-/encoding-0.1.10.tgz",
                  "dependencies": {
                    "iconv-lite": {
                      "version": "0.4.4",
                      "from": "iconv-lite@>=0.4.4 <0.5.0",
                      "resolved": "https://registry.npmjs.org/iconv-lite/-/iconv-lite-0.4.4.tgz"
                    }
                  }
                },
                "addressparser": {
                  "version": "0.2.1",
                  "from": "addressparser@>=0.2.1 <0.3.0",
                  "resolved": "https://registry.npmjs.org/addressparser/-/addressparser-0.2.1.tgz"
                }
              }
            },
            "mime": {
              "version": "1.2.11",
<<<<<<< HEAD
              "from": "mime@>=1.2.9 <1.3.0",
=======
              "from": "mime@~1.2.9",
>>>>>>> 8cd90c6c
              "resolved": "https://registry.npmjs.org/mime/-/mime-1.2.11.tgz"
            },
            "he": {
              "version": "0.3.6",
              "from": "he@>=0.3.6 <0.4.0",
              "resolved": "https://registry.npmjs.org/he/-/he-0.3.6.tgz"
            },
            "follow-redirects": {
              "version": "0.0.3",
              "from": "follow-redirects@0.0.3",
              "resolved": "https://registry.npmjs.org/follow-redirects/-/follow-redirects-0.0.3.tgz"
            },
            "dkim-signer": {
              "version": "0.1.2",
              "from": "dkim-signer@>=0.1.1 <0.2.0",
              "resolved": "https://registry.npmjs.org/dkim-signer/-/dkim-signer-0.1.2.tgz",
              "dependencies": {
                "punycode": {
                  "version": "1.2.4",
                  "from": "punycode@>=1.2.4 <1.3.0",
                  "resolved": "https://registry.npmjs.org/punycode/-/punycode-1.2.4.tgz"
                }
              }
            }
          }
        },
        "simplesmtp": {
          "version": "0.3.33",
          "from": "simplesmtp@>=0.1.15",
          "resolved": "https://registry.npmjs.org/simplesmtp/-/simplesmtp-0.3.33.tgz",
          "dependencies": {
            "rai": {
              "version": "0.1.11",
              "from": "rai@>=0.1.11 <0.2.0",
              "resolved": "https://registry.npmjs.org/rai/-/rai-0.1.11.tgz"
            },
            "xoauth2": {
              "version": "0.1.8",
              "from": "xoauth2@>=0.1.8 <0.2.0",
              "resolved": "https://registry.npmjs.org/xoauth2/-/xoauth2-0.1.8.tgz"
            }
          }
        }
      }
    },
    "nomnom": {
      "version": "1.6.2",
      "from": "nomnom@>=1.6.2 <1.7.0",
      "resolved": "https://registry.npmjs.org/nomnom/-/nomnom-1.6.2.tgz",
      "dependencies": {
        "colors": {
          "version": "0.5.1",
          "from": "colors@>=0.5.0 <0.6.0",
          "resolved": "https://registry.npmjs.org/colors/-/colors-0.5.1.tgz"
        },
        "underscore": {
          "version": "1.4.4",
          "from": "underscore@>=1.4.4 <1.5.0",
          "resolved": "https://registry.npmjs.org/underscore/-/underscore-1.4.4.tgz"
        }
      }
    },
    "oauth2orize": {
      "version": "1.0.1",
      "from": "oauth2orize@>=1.0.0 <1.1.0",
      "resolved": "https://registry.npmjs.org/oauth2orize/-/oauth2orize-1.0.1.tgz",
      "dependencies": {
        "uid2": {
          "version": "0.0.3",
          "from": "uid2@>=0.0.0 <0.1.0",
          "resolved": "https://registry.npmjs.org/uid2/-/uid2-0.0.3.tgz"
        },
        "utils-merge": {
          "version": "1.0.0",
          "from": "utils-merge@>=1.0.0 <2.0.0",
          "resolved": "https://registry.npmjs.org/utils-merge/-/utils-merge-1.0.0.tgz"
        },
        "debug": {
          "version": "0.7.4",
          "from": "debug@>=0.7.0 <0.8.0",
          "resolved": "https://registry.npmjs.org/debug/-/debug-0.7.4.tgz"
        }
      }
    },
    "octonode": {
      "version": "0.6.9",
      "from": "octonode@>=0.6.8 <0.7.0",
      "resolved": "https://registry.npmjs.org/octonode/-/octonode-0.6.9.tgz",
      "dependencies": {
        "request": {
          "version": "2.44.0",
          "from": "request@>=2.44.0 <2.45.0",
          "resolved": "https://registry.npmjs.org/request/-/request-2.44.0.tgz",
          "dependencies": {
            "bl": {
              "version": "0.9.3",
              "from": "bl@>=0.9.0 <0.10.0",
              "resolved": "https://registry.npmjs.org/bl/-/bl-0.9.3.tgz",
              "dependencies": {
                "readable-stream": {
                  "version": "1.0.32",
                  "from": "readable-stream@>=1.0.26 <1.1.0",
                  "resolved": "https://registry.npmjs.org/readable-stream/-/readable-stream-1.0.32.tgz",
                  "dependencies": {
                    "core-util-is": {
                      "version": "1.0.1",
                      "from": "core-util-is@>=1.0.0 <1.1.0",
                      "resolved": "https://registry.npmjs.org/core-util-is/-/core-util-is-1.0.1.tgz"
                    },
                    "isarray": {
                      "version": "0.0.1",
                      "from": "isarray@0.0.1",
                      "resolved": "https://registry.npmjs.org/isarray/-/isarray-0.0.1.tgz"
                    },
                    "string_decoder": {
                      "version": "0.10.31",
                      "from": "string_decoder@>=0.10.0 <0.11.0",
                      "resolved": "https://registry.npmjs.org/string_decoder/-/string_decoder-0.10.31.tgz"
                    },
                    "inherits": {
                      "version": "2.0.1",
                      "from": "inherits@>=2.0.1 <2.1.0",
                      "resolved": "https://registry.npmjs.org/inherits/-/inherits-2.0.1.tgz"
                    }
                  }
                }
              }
            },
            "caseless": {
              "version": "0.6.0",
              "from": "caseless@>=0.6.0 <0.7.0",
              "resolved": "https://registry.npmjs.org/caseless/-/caseless-0.6.0.tgz"
            },
            "forever-agent": {
              "version": "0.5.2",
              "from": "forever-agent@>=0.5.0 <0.6.0",
              "resolved": "https://registry.npmjs.org/forever-agent/-/forever-agent-0.5.2.tgz"
            },
            "qs": {
              "version": "1.2.2",
              "from": "qs@>=1.2.0 <1.3.0",
              "resolved": "https://registry.npmjs.org/qs/-/qs-1.2.2.tgz"
            },
            "json-stringify-safe": {
              "version": "5.0.0",
              "from": "json-stringify-safe@>=5.0.0 <5.1.0",
              "resolved": "https://registry.npmjs.org/json-stringify-safe/-/json-stringify-safe-5.0.0.tgz"
            },
            "mime-types": {
              "version": "1.0.2",
              "from": "mime-types@>=1.0.1 <1.1.0",
              "resolved": "https://registry.npmjs.org/mime-types/-/mime-types-1.0.2.tgz"
            },
            "tunnel-agent": {
              "version": "0.4.0",
              "from": "tunnel-agent@>=0.4.0 <0.5.0",
              "resolved": "https://registry.npmjs.org/tunnel-agent/-/tunnel-agent-0.4.0.tgz"
            },
            "form-data": {
              "version": "0.1.4",
              "from": "form-data@>=0.1.0 <0.2.0",
              "resolved": "https://registry.npmjs.org/form-data/-/form-data-0.1.4.tgz",
              "dependencies": {
                "combined-stream": {
                  "version": "0.0.5",
                  "from": "combined-stream@>=0.0.4 <0.1.0",
                  "resolved": "https://registry.npmjs.org/combined-stream/-/combined-stream-0.0.5.tgz",
                  "dependencies": {
                    "delayed-stream": {
                      "version": "0.0.5",
                      "from": "delayed-stream@0.0.5",
                      "resolved": "https://registry.npmjs.org/delayed-stream/-/delayed-stream-0.0.5.tgz"
                    }
                  }
                },
                "mime": {
                  "version": "1.2.11",
                  "from": "mime@>=1.2.11 <1.3.0",
                  "resolved": "https://registry.npmjs.org/mime/-/mime-1.2.11.tgz"
                }
              }
            },
            "http-signature": {
              "version": "0.10.0",
              "from": "http-signature@>=0.10.0 <0.11.0",
              "resolved": "https://registry.npmjs.org/http-signature/-/http-signature-0.10.0.tgz",
              "dependencies": {
                "assert-plus": {
                  "version": "0.1.2",
                  "from": "assert-plus@0.1.2",
                  "resolved": "https://registry.npmjs.org/assert-plus/-/assert-plus-0.1.2.tgz"
                },
                "asn1": {
                  "version": "0.1.11",
                  "from": "asn1@0.1.11",
                  "resolved": "https://registry.npmjs.org/asn1/-/asn1-0.1.11.tgz"
                },
                "ctype": {
                  "version": "0.5.2",
                  "from": "ctype@0.5.2",
                  "resolved": "https://registry.npmjs.org/ctype/-/ctype-0.5.2.tgz"
                }
              }
            },
            "oauth-sign": {
              "version": "0.4.0",
              "from": "oauth-sign@>=0.4.0 <0.5.0",
              "resolved": "https://registry.npmjs.org/oauth-sign/-/oauth-sign-0.4.0.tgz"
            },
            "hawk": {
              "version": "1.1.1",
              "from": "hawk@1.1.1",
              "resolved": "https://registry.npmjs.org/hawk/-/hawk-1.1.1.tgz",
              "dependencies": {
                "hoek": {
                  "version": "0.9.1",
                  "from": "hoek@>=0.9.0 <0.10.0",
                  "resolved": "https://registry.npmjs.org/hoek/-/hoek-0.9.1.tgz"
                },
                "boom": {
                  "version": "0.4.2",
                  "from": "boom@>=0.4.0 <0.5.0",
                  "resolved": "https://registry.npmjs.org/boom/-/boom-0.4.2.tgz"
                },
                "cryptiles": {
                  "version": "0.2.2",
                  "from": "cryptiles@>=0.2.0 <0.3.0",
                  "resolved": "https://registry.npmjs.org/cryptiles/-/cryptiles-0.2.2.tgz"
                },
                "sntp": {
                  "version": "0.2.4",
                  "from": "sntp@>=0.2.0 <0.3.0",
                  "resolved": "https://registry.npmjs.org/sntp/-/sntp-0.2.4.tgz"
                }
              }
            },
            "aws-sign2": {
              "version": "0.5.0",
              "from": "aws-sign2@>=0.5.0 <0.6.0",
              "resolved": "https://registry.npmjs.org/aws-sign2/-/aws-sign2-0.5.0.tgz"
            },
            "stringstream": {
              "version": "0.0.4",
              "from": "stringstream@>=0.0.4 <0.1.0",
              "resolved": "https://registry.npmjs.org/stringstream/-/stringstream-0.0.4.tgz"
            }
          }
        },
        "randomstring": {
          "version": "1.0.3",
          "from": "randomstring@>=1.0.0 <2.0.0",
          "resolved": "https://registry.npmjs.org/randomstring/-/randomstring-1.0.3.tgz"
        },
        "deep-extend": {
          "version": "0.3.2",
          "from": "deep-extend@>=0.0.0 <1.0.0",
          "resolved": "https://registry.npmjs.org/deep-extend/-/deep-extend-0.3.2.tgz"
        }
      }
    },
    "parse-links": {
      "version": "0.1.0",
      "from": "parse-links@>=0.1.0 <0.2.0",
      "resolved": "https://registry.npmjs.org/parse-links/-/parse-links-0.1.0.tgz"
    },
    "passport": {
      "version": "0.1.15",
      "from": "passport@0.1.15",
      "resolved": "https://registry.npmjs.org/passport/-/passport-0.1.15.tgz",
      "dependencies": {
        "pkginfo": {
          "version": "0.2.3",
          "from": "pkginfo@>=0.2.0 <0.3.0",
          "resolved": "https://registry.npmjs.org/pkginfo/-/pkginfo-0.2.3.tgz"
        }
      }
    },
    "passport-http": {
      "version": "0.2.2",
      "from": "passport-http@0.2.2",
      "resolved": "https://registry.npmjs.org/passport-http/-/passport-http-0.2.2.tgz",
      "dependencies": {
        "pkginfo": {
          "version": "0.2.3",
          "from": "pkginfo@>=0.2.0 <0.3.0",
          "resolved": "https://registry.npmjs.org/pkginfo/-/pkginfo-0.2.3.tgz"
        }
      }
    },
    "passport-oauth2-client-password": {
      "version": "0.1.0",
      "from": "passport-oauth2-client-password@0.1.0",
      "resolved": "https://registry.npmjs.org/passport-oauth2-client-password/-/passport-oauth2-client-password-0.1.0.tgz",
      "dependencies": {
        "pkginfo": {
          "version": "0.2.3",
          "from": "pkginfo@>=0.2.0 <0.3.0",
          "resolved": "https://registry.npmjs.org/pkginfo/-/pkginfo-0.2.3.tgz"
        }
      }
    },
    "q": {
      "version": "1.0.1",
      "from": "q@>=1.0.0 <1.1.0",
      "resolved": "https://registry.npmjs.org/q/-/q-1.0.1.tgz"
    },
    "raven": {
      "version": "0.6.3",
      "from": "raven@>=0.6.2 <0.7.0",
      "resolved": "https://registry.npmjs.org/raven/-/raven-0.6.3.tgz",
      "dependencies": {
        "node-uuid": {
          "version": "1.4.1",
          "from": "node-uuid@>=1.4.1 <1.5.0",
          "resolved": "https://registry.npmjs.org/node-uuid/-/node-uuid-1.4.1.tgz"
        },
        "stack-trace": {
          "version": "0.0.7",
          "from": "stack-trace@0.0.7",
          "resolved": "https://registry.npmjs.org/stack-trace/-/stack-trace-0.0.7.tgz"
        },
        "lsmod": {
          "version": "0.0.3",
          "from": "lsmod@>=0.0.3 <0.1.0",
          "resolved": "https://registry.npmjs.org/lsmod/-/lsmod-0.0.3.tgz"
        },
        "cookie": {
          "version": "0.1.0",
          "from": "cookie@0.1.0",
          "resolved": "https://registry.npmjs.org/cookie/-/cookie-0.1.0.tgz"
        }
      }
    },
    "redis-lock": {
      "version": "0.0.8",
      "from": "redis-lock@0.0.8",
      "resolved": "https://registry.npmjs.org/redis-lock/-/redis-lock-0.0.8.tgz"
    },
    "redis-scripto": {
      "version": "0.2.0",
      "from": "redis-scripto@git+ssh://git@github.com:gitterHQ/node-redis-scripto.git#v0.2.0",
      "resolved": "git+ssh://git@github.com:gitterHQ/node-redis-scripto.git#b3306d0d40b1e82a640e66e6a47af85150b4511b",
      "dependencies": {
        "redis": {
          "version": "0.8.6",
          "from": "redis@>=0.8.0 <0.9.0",
          "resolved": "https://registry.npmjs.org/redis/-/redis-0.8.6.tgz"
        },
        "debug": {
          "version": "0.7.4",
          "from": "debug@>=0.7.0 <0.8.0",
          "resolved": "https://registry.npmjs.org/debug/-/debug-0.7.4.tgz"
        }
      }
    },
    "redis-sentinel-client": {
      "version": "0.1.5",
      "from": "redis-sentinel-client@>=0.1.5 <0.2.0",
      "resolved": "https://registry.npmjs.org/redis-sentinel-client/-/redis-sentinel-client-0.1.5.tgz",
      "dependencies": {
        "redis": {
          "version": "0.8.4",
          "from": "https://github.com/DocuSignDev/node_redis/archive/master.tar.gz",
          "resolved": "https://github.com/DocuSignDev/node_redis/archive/master.tar.gz"
        }
      }
    },
    "request": {
      "version": "2.40.0",
      "from": "request@>=2.40.0 <2.41.0",
      "resolved": "https://registry.npmjs.org/request/-/request-2.40.0.tgz",
      "dependencies": {
        "qs": {
          "version": "1.0.2",
          "from": "qs@>=1.0.0 <1.1.0",
          "resolved": "https://registry.npmjs.org/qs/-/qs-1.0.2.tgz"
        },
        "json-stringify-safe": {
          "version": "5.0.0",
          "from": "json-stringify-safe@>=5.0.0 <5.1.0",
          "resolved": "https://registry.npmjs.org/json-stringify-safe/-/json-stringify-safe-5.0.0.tgz"
        },
        "mime-types": {
          "version": "1.0.2",
          "from": "mime-types@>=1.0.1 <1.1.0",
          "resolved": "https://registry.npmjs.org/mime-types/-/mime-types-1.0.2.tgz"
        },
        "forever-agent": {
          "version": "0.5.2",
          "from": "forever-agent@>=0.5.0 <0.6.0",
          "resolved": "https://registry.npmjs.org/forever-agent/-/forever-agent-0.5.2.tgz"
        },
        "form-data": {
          "version": "0.1.4",
          "from": "form-data@>=0.1.0 <0.2.0",
          "resolved": "https://registry.npmjs.org/form-data/-/form-data-0.1.4.tgz",
          "dependencies": {
            "combined-stream": {
              "version": "0.0.5",
              "from": "combined-stream@>=0.0.4 <0.1.0",
              "resolved": "https://registry.npmjs.org/combined-stream/-/combined-stream-0.0.5.tgz",
              "dependencies": {
                "delayed-stream": {
                  "version": "0.0.5",
                  "from": "delayed-stream@0.0.5",
                  "resolved": "https://registry.npmjs.org/delayed-stream/-/delayed-stream-0.0.5.tgz"
                }
              }
            },
            "mime": {
              "version": "1.2.11",
              "from": "mime@>=1.2.9 <1.3.0",
              "resolved": "https://registry.npmjs.org/mime/-/mime-1.2.11.tgz"
            }
          }
        },
        "tunnel-agent": {
          "version": "0.4.0",
          "from": "tunnel-agent@>=0.4.0 <0.5.0",
          "resolved": "https://registry.npmjs.org/tunnel-agent/-/tunnel-agent-0.4.0.tgz"
        },
        "http-signature": {
          "version": "0.10.0",
          "from": "http-signature@>=0.10.0 <0.11.0",
          "resolved": "https://registry.npmjs.org/http-signature/-/http-signature-0.10.0.tgz",
          "dependencies": {
            "assert-plus": {
              "version": "0.1.2",
              "from": "assert-plus@0.1.2",
              "resolved": "https://registry.npmjs.org/assert-plus/-/assert-plus-0.1.2.tgz"
            },
            "asn1": {
              "version": "0.1.11",
              "from": "asn1@0.1.11",
              "resolved": "https://registry.npmjs.org/asn1/-/asn1-0.1.11.tgz"
            },
            "ctype": {
              "version": "0.5.2",
              "from": "ctype@0.5.2",
              "resolved": "https://registry.npmjs.org/ctype/-/ctype-0.5.2.tgz"
            }
          }
        },
        "oauth-sign": {
          "version": "0.3.0",
          "from": "oauth-sign@>=0.3.0 <0.4.0",
          "resolved": "https://registry.npmjs.org/oauth-sign/-/oauth-sign-0.3.0.tgz"
        },
        "hawk": {
          "version": "1.1.1",
          "from": "hawk@1.1.1",
          "resolved": "https://registry.npmjs.org/hawk/-/hawk-1.1.1.tgz",
          "dependencies": {
            "hoek": {
              "version": "0.9.1",
              "from": "hoek@>=0.9.0 <0.10.0",
              "resolved": "https://registry.npmjs.org/hoek/-/hoek-0.9.1.tgz"
            },
            "boom": {
              "version": "0.4.2",
              "from": "boom@>=0.4.0 <0.5.0",
              "resolved": "https://registry.npmjs.org/boom/-/boom-0.4.2.tgz"
            },
            "cryptiles": {
              "version": "0.2.2",
              "from": "cryptiles@>=0.2.0 <0.3.0",
              "resolved": "https://registry.npmjs.org/cryptiles/-/cryptiles-0.2.2.tgz"
            },
            "sntp": {
              "version": "0.2.4",
              "from": "sntp@>=0.2.0 <0.3.0",
              "resolved": "https://registry.npmjs.org/sntp/-/sntp-0.2.4.tgz"
            }
          }
        },
        "aws-sign2": {
          "version": "0.5.0",
          "from": "aws-sign2@>=0.5.0 <0.6.0",
          "resolved": "https://registry.npmjs.org/aws-sign2/-/aws-sign2-0.5.0.tgz"
        },
        "stringstream": {
          "version": "0.0.4",
          "from": "stringstream@>=0.0.4 <0.1.0",
          "resolved": "https://registry.npmjs.org/stringstream/-/stringstream-0.0.4.tgz"
        }
      }
    },
    "restler-q": {
      "version": "0.0.3",
      "from": "restler-q@0.0.3",
      "resolved": "https://registry.npmjs.org/restler-q/-/restler-q-0.0.3.tgz",
      "dependencies": {
        "q": {
          "version": "0.9.7",
          "from": "q@>=0.9.7 <0.10.0",
          "resolved": "https://registry.npmjs.org/q/-/q-0.9.7.tgz"
        }
      }
    },
    "sanitizer": {
      "version": "0.0.15",
      "from": "sanitizer@0.0.15",
      "resolved": "https://registry.npmjs.org/sanitizer/-/sanitizer-0.0.15.tgz"
    },
    "sechash": {
      "version": "0.1.3",
      "from": "sechash@0.1.3",
      "resolved": "https://registry.npmjs.org/sechash/-/sechash-0.1.3.tgz"
    },
    "shutdown": {
      "version": "0.2.4",
      "from": "shutdown@>=0.2.3 <0.3.0",
      "resolved": "https://registry.npmjs.org/shutdown/-/shutdown-0.2.4.tgz",
      "dependencies": {
        "debug": {
          "version": "1.0.4",
          "from": "debug@>=1.0.2 <2.0.0",
          "resolved": "https://registry.npmjs.org/debug/-/debug-1.0.4.tgz",
          "dependencies": {
            "ms": {
              "version": "0.6.2",
              "from": "ms@0.6.2",
              "resolved": "https://registry.npmjs.org/ms/-/ms-0.6.2.tgz"
            }
          }
        }
      }
    },
    "sitemap": {
      "version": "0.7.2",
      "from": "https://registry.npmjs.org/sitemap/-/sitemap-0.7.2.tgz",
      "resolved": "https://registry.npmjs.org/sitemap/-/sitemap-0.7.2.tgz"
    },
    "snappy-cache": {
      "version": "0.1.1",
      "from": "snappy-cache@>=0.1.1 <0.2.0",
      "resolved": "https://registry.npmjs.org/snappy-cache/-/snappy-cache-0.1.1.tgz",
      "dependencies": {
        "snappy": {
          "version": "2.1.3",
          "from": "snappy@>=2.1.1 <2.2.0",
          "resolved": "https://registry.npmjs.org/snappy/-/snappy-2.1.3.tgz",
          "dependencies": {
            "bindings": {
              "version": "1.1.1",
              "from": "bindings@>=1.1.1 <1.2.0",
              "resolved": "https://registry.npmjs.org/bindings/-/bindings-1.1.1.tgz"
            },
            "nan": {
              "version": "1.0.0",
              "from": "nan@>=1.0.0 <1.1.0",
              "resolved": "https://registry.npmjs.org/nan/-/nan-1.0.0.tgz"
            }
          }
        },
        "redis": {
          "version": "0.9.2",
          "from": "redis@>=0.9.1 <0.10.0",
          "resolved": "https://registry.npmjs.org/redis/-/redis-0.9.2.tgz"
        }
      }
    },
    "statuserror": {
      "version": "0.0.1",
      "from": "statuserror@0.0.1",
      "resolved": "https://registry.npmjs.org/statuserror/-/statuserror-0.0.1.tgz"
    },
    "stringformat": {
      "version": "0.0.5",
      "from": "stringformat@0.0.5",
      "resolved": "https://registry.npmjs.org/stringformat/-/stringformat-0.0.5.tgz"
    },
    "temp": {
      "version": "0.4.0",
      "from": "temp@0.4.0",
      "resolved": "https://registry.npmjs.org/temp/-/temp-0.4.0.tgz"
    },
    "text-filter": {
      "version": "0.1.0",
      "from": "text-filter@>=0.1.0 <0.2.0",
      "resolved": "https://registry.npmjs.org/text-filter/-/text-filter-0.1.0.tgz"
    },
    "throat": {
      "version": "1.0.0",
      "from": "throat@>=1.0.0 <1.1.0",
      "resolved": "https://registry.npmjs.org/throat/-/throat-1.0.0.tgz",
      "dependencies": {
        "promise": {
          "version": "3.2.0",
          "from": "promise@>=3.2.0 <3.3.0",
          "resolved": "https://registry.npmjs.org/promise/-/promise-3.2.0.tgz"
        }
      }
    },
    "tough-cookie": {
      "version": "0.12.1",
      "from": "tough-cookie@>=0.12.1 <0.13.0",
      "resolved": "https://registry.npmjs.org/tough-cookie/-/tough-cookie-0.12.1.tgz",
      "dependencies": {
        "punycode": {
          "version": "1.3.2",
          "from": "punycode@>=0.2.0",
          "resolved": "https://registry.npmjs.org/punycode/-/punycode-1.3.2.tgz"
        }
      }
    },
    "troupe-passport-github": {
      "version": "0.1.8-d",
      "from": "troupe-passport-github@git://github.com/troupe/passport-github.git#v0.1.8d",
      "resolved": "git://github.com/troupe/passport-github.git#02a05aa34203a1e0e73c05d7fe46c02dc45aa0d3",
      "dependencies": {
        "pkginfo": {
          "version": "0.2.3",
          "from": "pkginfo@>=0.2.0 <0.3.0",
          "resolved": "https://registry.npmjs.org/pkginfo/-/pkginfo-0.2.3.tgz"
        },
        "passport-oauth": {
          "version": "1.0.0-d",
          "from": "passport-oauth@git://github.com/troupe/passport-oauth#v1.0.0d",
          "resolved": "git://github.com/troupe/passport-oauth#44e2532059278c38c1714974ef58b625a2587be4",
          "dependencies": {
            "passport-oauth1": {
              "version": "1.0.1",
              "from": "passport-oauth1@>=1.0.0 <2.0.0",
              "resolved": "https://registry.npmjs.org/passport-oauth1/-/passport-oauth1-1.0.1.tgz",
              "dependencies": {
                "passport-strategy": {
                  "version": "1.0.0",
                  "from": "passport-strategy@>=1.0.0 <2.0.0",
                  "resolved": "https://registry.npmjs.org/passport-strategy/-/passport-strategy-1.0.0.tgz"
                },
                "oauth": {
                  "version": "0.9.12",
                  "from": "oauth@>=0.9.0 <0.10.0",
                  "resolved": "https://registry.npmjs.org/oauth/-/oauth-0.9.12.tgz"
                },
                "utils-merge": {
                  "version": "1.0.0",
                  "from": "utils-merge@>=1.0.0 <2.0.0",
                  "resolved": "https://registry.npmjs.org/utils-merge/-/utils-merge-1.0.0.tgz"
                }
              }
            },
            "passport-oauth2": {
              "version": "1.1.1-d",
              "from": "passport-oauth2@git://github.com/troupe/passport-oauth2.git#v1.1.1d",
              "resolved": "git://github.com/troupe/passport-oauth2.git#c464879e7ebd58e29a3f126b06c5bdd82544333a",
              "dependencies": {
                "passport-strategy": {
                  "version": "1.0.0",
                  "from": "passport-strategy@>=1.0.0 <2.0.0",
                  "resolved": "https://registry.npmjs.org/passport-strategy/-/passport-strategy-1.0.0.tgz"
                },
                "oauth": {
                  "version": "0.9.12",
                  "from": "oauth@>=0.9.0 <0.10.0",
                  "resolved": "https://registry.npmjs.org/oauth/-/oauth-0.9.12.tgz"
                },
                "uid2": {
                  "version": "0.0.3",
                  "from": "uid2@>=0.0.0 <0.1.0",
                  "resolved": "https://registry.npmjs.org/uid2/-/uid2-0.0.3.tgz"
                }
              }
            }
          }
        }
      }
    },
    "underscore": {
      "version": "1.5.2",
      "from": "underscore@>=1.5.2 <1.6.0",
      "resolved": "https://registry.npmjs.org/underscore/-/underscore-1.5.2.tgz"
    },
    "useragent": {
      "version": "2.0.6",
      "from": "useragent@2.0.6",
      "resolved": "https://registry.npmjs.org/useragent/-/useragent-2.0.6.tgz",
      "dependencies": {
        "lru-cache": {
          "version": "2.2.4",
          "from": "lru-cache@>=2.2.0 <2.3.0",
          "resolved": "https://registry.npmjs.org/lru-cache/-/lru-cache-2.2.4.tgz"
        }
      }
    },
    "winston": {
      "version": "0.7.3",
      "from": "winston@>=0.7.3 <0.8.0",
      "resolved": "https://registry.npmjs.org/winston/-/winston-0.7.3.tgz",
      "dependencies": {
        "async": {
          "version": "0.2.10",
          "from": "async@>=0.2.0 <0.3.0",
          "resolved": "https://registry.npmjs.org/async/-/async-0.2.10.tgz"
        },
        "colors": {
          "version": "0.6.2",
          "from": "colors@>=0.6.0 <0.7.0",
          "resolved": "https://registry.npmjs.org/colors/-/colors-0.6.2.tgz"
        },
        "cycle": {
          "version": "1.0.3",
          "from": "cycle@>=1.0.0 <1.1.0",
          "resolved": "https://registry.npmjs.org/cycle/-/cycle-1.0.3.tgz"
        },
        "eyes": {
          "version": "0.1.8",
          "from": "eyes@>=0.1.0 <0.2.0",
          "resolved": "https://registry.npmjs.org/eyes/-/eyes-0.1.8.tgz"
        },
        "pkginfo": {
          "version": "0.3.0",
          "from": "pkginfo@>=0.3.0 <0.4.0",
          "resolved": "https://registry.npmjs.org/pkginfo/-/pkginfo-0.3.0.tgz"
        },
        "request": {
          "version": "2.16.6",
          "from": "request@>=2.16.0 <2.17.0",
          "resolved": "https://registry.npmjs.org/request/-/request-2.16.6.tgz",
          "dependencies": {
            "form-data": {
              "version": "0.0.10",
              "from": "form-data@>=0.0.3 <0.1.0",
              "resolved": "https://registry.npmjs.org/form-data/-/form-data-0.0.10.tgz",
              "dependencies": {
                "combined-stream": {
                  "version": "0.0.5",
                  "from": "combined-stream@>=0.0.4 <0.1.0",
                  "resolved": "https://registry.npmjs.org/combined-stream/-/combined-stream-0.0.5.tgz",
                  "dependencies": {
                    "delayed-stream": {
                      "version": "0.0.5",
                      "from": "delayed-stream@0.0.5",
                      "resolved": "https://registry.npmjs.org/delayed-stream/-/delayed-stream-0.0.5.tgz"
                    }
                  }
                }
              }
            },
            "mime": {
              "version": "1.2.11",
              "from": "mime@>=1.2.7 <1.3.0",
              "resolved": "https://registry.npmjs.org/mime/-/mime-1.2.11.tgz"
            },
            "hawk": {
              "version": "0.10.2",
              "from": "hawk@>=0.10.2 <0.11.0",
              "resolved": "https://registry.npmjs.org/hawk/-/hawk-0.10.2.tgz",
              "dependencies": {
                "hoek": {
                  "version": "0.7.6",
                  "from": "hoek@>=0.7.0 <0.8.0",
                  "resolved": "https://registry.npmjs.org/hoek/-/hoek-0.7.6.tgz"
                },
                "boom": {
                  "version": "0.3.8",
                  "from": "boom@>=0.3.0 <0.4.0",
                  "resolved": "https://registry.npmjs.org/boom/-/boom-0.3.8.tgz"
                },
                "cryptiles": {
                  "version": "0.1.3",
                  "from": "cryptiles@>=0.1.0 <0.2.0",
                  "resolved": "https://registry.npmjs.org/cryptiles/-/cryptiles-0.1.3.tgz"
                },
                "sntp": {
                  "version": "0.1.4",
                  "from": "sntp@>=0.1.0 <0.2.0",
                  "resolved": "https://registry.npmjs.org/sntp/-/sntp-0.1.4.tgz"
                }
              }
            },
            "cookie-jar": {
              "version": "0.2.0",
              "from": "cookie-jar@>=0.2.0 <0.3.0",
              "resolved": "https://registry.npmjs.org/cookie-jar/-/cookie-jar-0.2.0.tgz"
            },
            "aws-sign": {
              "version": "0.2.0",
              "from": "aws-sign@>=0.2.0 <0.3.0",
              "resolved": "https://registry.npmjs.org/aws-sign/-/aws-sign-0.2.0.tgz"
            },
            "oauth-sign": {
              "version": "0.2.0",
              "from": "oauth-sign@>=0.2.0 <0.3.0",
              "resolved": "https://registry.npmjs.org/oauth-sign/-/oauth-sign-0.2.0.tgz"
            },
            "forever-agent": {
              "version": "0.2.0",
              "from": "forever-agent@>=0.2.0 <0.3.0",
              "resolved": "https://registry.npmjs.org/forever-agent/-/forever-agent-0.2.0.tgz"
            },
            "tunnel-agent": {
              "version": "0.2.0",
              "from": "tunnel-agent@>=0.2.0 <0.3.0",
              "resolved": "https://registry.npmjs.org/tunnel-agent/-/tunnel-agent-0.2.0.tgz"
            },
            "json-stringify-safe": {
              "version": "3.0.0",
              "from": "json-stringify-safe@>=3.0.0 <3.1.0",
              "resolved": "https://registry.npmjs.org/json-stringify-safe/-/json-stringify-safe-3.0.0.tgz"
            },
            "qs": {
              "version": "0.5.6",
              "from": "qs@>=0.5.4 <0.6.0",
              "resolved": "https://registry.npmjs.org/qs/-/qs-0.5.6.tgz"
            }
          }
        },
        "stack-trace": {
          "version": "0.0.9",
          "from": "stack-trace@>=0.0.0 <0.1.0",
          "resolved": "https://registry.npmjs.org/stack-trace/-/stack-trace-0.0.9.tgz"
        }
      }
    },
    "winston-logstash-udp": {
      "version": "0.0.4",
      "from": "winston-logstash-udp@0.0.4",
      "resolved": "https://registry.npmjs.org/winston-logstash-udp/-/winston-logstash-udp-0.0.4.tgz"
    },
<<<<<<< HEAD
    "worker-farm": {
      "version": "1.0.1",
      "from": "worker-farm@>=1.0.1 <2.0.0",
      "resolved": "https://registry.npmjs.org/worker-farm/-/worker-farm-1.0.1.tgz",
      "dependencies": {
        "errno": {
          "version": "0.1.1",
          "from": "errno@>=0.1.1 <0.2.0-0",
          "resolved": "https://registry.npmjs.org/errno/-/errno-0.1.1.tgz",
          "dependencies": {
            "prr": {
              "version": "0.0.0",
              "from": "prr@>=0.0.0 <0.1.0",
              "resolved": "https://registry.npmjs.org/prr/-/prr-0.0.0.tgz"
            }
          }
        },
        "xtend": {
          "version": "4.0.0",
          "from": "xtend@>=4.0.0 <4.1.0-0",
          "resolved": "https://registry.npmjs.org/xtend/-/xtend-4.0.0.tgz"
        }
      }
    },
=======
>>>>>>> 8cd90c6c
    "xml2js": {
      "version": "0.2.2",
      "from": "xml2js@0.2.2",
      "resolved": "https://registry.npmjs.org/xml2js/-/xml2js-0.2.2.tgz",
      "dependencies": {
        "sax": {
          "version": "0.6.1",
          "from": "sax@>=0.4.2",
          "resolved": "https://registry.npmjs.org/sax/-/sax-0.6.1.tgz"
        }
      }
    },
    "xregexp": {
      "version": "2.0.0",
      "from": "xregexp@>=2.0.0 <3.0.0",
      "resolved": "https://registry.npmjs.org/xregexp/-/xregexp-2.0.0.tgz"
    }
  }
}<|MERGE_RESOLUTION|>--- conflicted
+++ resolved
@@ -4,50 +4,41 @@
   "dependencies": {
     "apn": {
       "version": "1.4.4",
-      "from": "apn@>=1.4.4 <1.5.0",
-      "resolved": "https://registry.npmjs.org/apn/-/apn-1.4.4.tgz",
+      "from": "apn@~1.4.4",
       "dependencies": {
         "q": {
           "version": "0.9.7",
-          "from": "q@>=0.9.0 <0.10.0",
-          "resolved": "https://registry.npmjs.org/q/-/q-0.9.7.tgz"
+          "from": "q@0.9.x"
         }
       }
     },
     "async": {
       "version": "0.9.0",
-      "from": "async@>=0.9.0 <0.10.0",
-      "resolved": "https://registry.npmjs.org/async/-/async-0.9.0.tgz"
+      "from": "async@~0.9.0"
     },
     "batch-stream": {
       "version": "0.1.0",
-      "from": "batch-stream@>=0.1.0 <0.2.0",
-      "resolved": "https://registry.npmjs.org/batch-stream/-/batch-stream-0.1.0.tgz",
+      "from": "batch-stream@^0.1.0",
       "dependencies": {
         "readable-stream": {
-          "version": "1.0.32",
-          "from": "readable-stream@>=1.0.2 <1.1.0",
-          "resolved": "https://registry.npmjs.org/readable-stream/-/readable-stream-1.0.32.tgz",
+          "version": "1.0.33-1",
+          "from": "readable-stream@~1.0.2",
           "dependencies": {
             "core-util-is": {
               "version": "1.0.1",
-              "from": "core-util-is@>=1.0.0 <1.1.0",
-              "resolved": "https://registry.npmjs.org/core-util-is/-/core-util-is-1.0.1.tgz"
+              "from": "core-util-is@~1.0.0"
             },
             "isarray": {
               "version": "0.0.1",
-              "from": "isarray@0.0.1",
-              "resolved": "https://registry.npmjs.org/isarray/-/isarray-0.0.1.tgz"
+              "from": "isarray@0.0.1"
             },
             "string_decoder": {
               "version": "0.10.31",
-              "from": "string_decoder@>=0.10.0 <0.11.0",
-              "resolved": "https://registry.npmjs.org/string_decoder/-/string_decoder-0.10.31.tgz"
+              "from": "string_decoder@~0.10.x"
             },
             "inherits": {
               "version": "2.0.1",
-              "from": "inherits@>=2.0.0 <3.0.0",
-              "resolved": "https://registry.npmjs.org/inherits/-/inherits-2.0.1.tgz"
+              "from": "inherits@~2.0.1"
             }
           }
         }
@@ -55,23 +46,19 @@
     },
     "connect-redis": {
       "version": "1.4.7",
-      "from": "connect-redis@>=1.4.6 <1.5.0",
-      "resolved": "https://registry.npmjs.org/connect-redis/-/connect-redis-1.4.7.tgz",
+      "from": "connect-redis@~1.4.6",
       "dependencies": {
         "redis": {
           "version": "0.10.3",
-          "from": "redis@>=0.10.1 <0.11.0",
-          "resolved": "https://registry.npmjs.org/redis/-/redis-0.10.3.tgz"
+          "from": "redis@0.10.x"
         },
         "debug": {
           "version": "2.1.0",
           "from": "debug@*",
-          "resolved": "https://registry.npmjs.org/debug/-/debug-2.1.0.tgz",
           "dependencies": {
             "ms": {
               "version": "0.6.2",
-              "from": "ms@0.6.2",
-              "resolved": "https://registry.npmjs.org/ms/-/ms-0.6.2.tgz"
+              "from": "ms@0.6.2"
             }
           }
         }
@@ -79,103 +66,88 @@
     },
     "consolidate": {
       "version": "0.10.0",
-      "from": "consolidate@>=0.10.0 <0.11.0",
-      "resolved": "https://registry.npmjs.org/consolidate/-/consolidate-0.10.0.tgz"
+      "from": "consolidate@~0.10.0"
     },
     "cors": {
       "version": "2.5.0",
-      "from": "cors@>=2.4.2 <3.0.0",
+      "from": "cors@^2.4.2",
       "resolved": "https://registry.npmjs.org/cors/-/cors-2.5.0.tgz"
     },
     "csprng": {
       "version": "0.1.1",
-      "from": "csprng@>=0.1.1 <0.2.0",
-      "resolved": "https://registry.npmjs.org/csprng/-/csprng-0.1.1.tgz",
+      "from": "csprng@^0.1.1",
       "dependencies": {
         "sequin": {
           "version": "0.1.0",
-          "from": "sequin@*",
-          "resolved": "https://registry.npmjs.org/sequin/-/sequin-0.1.0.tgz"
+          "from": "sequin@"
         }
       }
     },
     "cube": {
       "version": "0.2.12",
-      "from": "cube@git+https://github.com/gitterHQ/cube",
-      "resolved": "git+https://github.com/gitterHQ/cube#b6c53a92190bcd3c945083e6b27edb25be0c134c",
+      "from": "cube@git://github.com/gitterHQ/cube",
+      "resolved": "git://github.com/gitterHQ/cube#b6c53a92190bcd3c945083e6b27edb25be0c134c",
       "dependencies": {
         "mongodb": {
           "version": "1.3.23",
-          "from": "mongodb@>=1.3.18 <1.4.0",
+          "from": "mongodb@~1.3.18",
           "resolved": "https://registry.npmjs.org/mongodb/-/mongodb-1.3.23.tgz",
           "dependencies": {
             "bson": {
               "version": "0.2.5",
-              "from": "bson@0.2.5",
-              "resolved": "https://registry.npmjs.org/bson/-/bson-0.2.5.tgz"
+              "from": "bson@0.2.5"
             },
             "kerberos": {
               "version": "0.0.3",
-              "from": "kerberos@0.0.3",
-              "resolved": "https://registry.npmjs.org/kerberos/-/kerberos-0.0.3.tgz"
+              "from": "kerberos@0.0.3"
             }
           }
         },
         "node-static": {
           "version": "0.6.5",
           "from": "node-static@0.6.5",
-          "resolved": "https://registry.npmjs.org/node-static/-/node-static-0.6.5.tgz",
           "dependencies": {
             "optimist": {
               "version": "0.6.1",
               "from": "optimist@>=0.3.4",
-              "resolved": "https://registry.npmjs.org/optimist/-/optimist-0.6.1.tgz",
               "dependencies": {
                 "wordwrap": {
                   "version": "0.0.2",
-                  "from": "wordwrap@>=0.0.2 <0.1.0",
-                  "resolved": "https://registry.npmjs.org/wordwrap/-/wordwrap-0.0.2.tgz"
+                  "from": "wordwrap@~0.0.2"
                 },
                 "minimist": {
                   "version": "0.0.10",
-                  "from": "minimist@>=0.0.1 <0.1.0",
-                  "resolved": "https://registry.npmjs.org/minimist/-/minimist-0.0.10.tgz"
+                  "from": "minimist@~0.0.1"
                 }
               }
             },
             "colors": {
               "version": "1.0.3",
-              "from": "colors@>=0.6.0",
-              "resolved": "https://registry.npmjs.org/colors/-/colors-1.0.3.tgz"
+              "from": "colors@>=0.6.0"
             }
           }
         },
         "pegjs": {
           "version": "0.7.0",
-          "from": "pegjs@0.7.0",
-          "resolved": "https://registry.npmjs.org/pegjs/-/pegjs-0.7.0.tgz"
+          "from": "pegjs@0.7.0"
         },
         "vows": {
           "version": "0.7.0",
           "from": "vows@0.7.0",
-          "resolved": "https://registry.npmjs.org/vows/-/vows-0.7.0.tgz",
           "dependencies": {
             "eyes": {
               "version": "0.1.8",
-              "from": "eyes@>=0.1.6",
-              "resolved": "https://registry.npmjs.org/eyes/-/eyes-0.1.8.tgz"
+              "from": "eyes@>=0.1.6"
             },
             "diff": {
               "version": "1.0.8",
-              "from": "diff@>=1.0.3 <1.1.0",
-              "resolved": "https://registry.npmjs.org/diff/-/diff-1.0.8.tgz"
+              "from": "diff@~1.0.3"
             }
           }
         },
         "websocket": {
           "version": "1.0.8",
-          "from": "websocket@1.0.8",
-          "resolved": "https://registry.npmjs.org/websocket/-/websocket-1.0.8.tgz"
+          "from": "websocket@1.0.8"
         },
         "websocket-server": {
           "version": "1.4.4",
@@ -186,86 +158,67 @@
     },
     "diskspace": {
       "version": "0.1.5",
-      "from": "diskspace@0.1.5",
-      "resolved": "https://registry.npmjs.org/diskspace/-/diskspace-0.1.5.tgz"
+      "from": "diskspace@0.1.5"
     },
     "dolph": {
       "version": "0.0.4",
       "from": "dolph@0.0.4",
-      "resolved": "https://registry.npmjs.org/dolph/-/dolph-0.0.4.tgz",
       "dependencies": {
         "redis": {
           "version": "0.10.3",
-<<<<<<< HEAD
-          "from": "redis@>=0.10.1 <0.11.0",
-=======
-          "from": "redis@0.10.x",
->>>>>>> 8cd90c6c
-          "resolved": "https://registry.npmjs.org/redis/-/redis-0.10.3.tgz"
+          "from": "redis@^0.10.1"
         }
       }
     },
     "easynexmo": {
       "version": "0.3.3",
-      "from": "easynexmo@>=0.3.1 <0.4.0",
-      "resolved": "https://registry.npmjs.org/easynexmo/-/easynexmo-0.3.3.tgz"
+      "from": "easynexmo@~0.3.1"
     },
     "email-validator": {
       "version": "1.0.1",
-      "from": "email-validator@>=1.0.0 <2.0.0",
-      "resolved": "https://registry.npmjs.org/email-validator/-/email-validator-1.0.1.tgz"
+      "from": "email-validator@^1.0.0"
     },
     "emailify": {
       "version": "0.0.2",
-      "from": "emailify@>=0.0.2 <0.1.0",
-      "resolved": "https://registry.npmjs.org/emailify/-/emailify-0.0.2.tgz",
+      "from": "emailify@latest",
       "dependencies": {
         "outcome": {
           "version": "0.0.18",
-          "from": "outcome@>=0.0.0 <0.1.0",
-          "resolved": "https://registry.npmjs.org/outcome/-/outcome-0.0.18.tgz"
+          "from": "outcome@0.0.x"
         },
         "jsdom": {
           "version": "0.2.19",
-          "from": "jsdom@>=0.2.0 <0.3.0",
-          "resolved": "https://registry.npmjs.org/jsdom/-/jsdom-0.2.19.tgz",
+          "from": "jsdom@0.2.x",
           "dependencies": {
             "htmlparser": {
               "version": "1.7.7",
-              "from": "htmlparser@>=1.0.0 <2.0.0",
-              "resolved": "https://registry.npmjs.org/htmlparser/-/htmlparser-1.7.7.tgz"
+              "from": "htmlparser@1.x"
             },
             "cssom": {
               "version": "0.2.5",
-              "from": "cssom@>=0.2.0 <0.3.0",
-              "resolved": "https://registry.npmjs.org/cssom/-/cssom-0.2.5.tgz"
+              "from": "cssom@0.2.x"
             },
             "cssstyle": {
               "version": "0.2.21",
               "from": "cssstyle@>=0.2.3",
-              "resolved": "https://registry.npmjs.org/cssstyle/-/cssstyle-0.2.21.tgz",
               "dependencies": {
                 "cssom": {
                   "version": "0.3.0",
-                  "from": "cssom@>=0.3.0 <0.4.0",
-                  "resolved": "https://registry.npmjs.org/cssom/-/cssom-0.3.0.tgz"
+                  "from": "cssom@0.3.x"
                 }
               }
             },
             "contextify": {
               "version": "0.1.9",
-              "from": "contextify@>=0.1.0 <0.2.0",
-              "resolved": "https://registry.npmjs.org/contextify/-/contextify-0.1.9.tgz",
+              "from": "contextify@0.1.x",
               "dependencies": {
                 "bindings": {
                   "version": "1.2.1",
-                  "from": "bindings@*",
-                  "resolved": "https://registry.npmjs.org/bindings/-/bindings-1.2.1.tgz"
+                  "from": "bindings@*"
                 },
                 "nan": {
                   "version": "1.3.0",
-                  "from": "nan@>=1.3.0 <1.4.0",
-                  "resolved": "https://registry.npmjs.org/nan/-/nan-1.3.0.tgz"
+                  "from": "nan@~1.3.0"
                 }
               }
             }
@@ -273,130 +226,107 @@
         },
         "optimist": {
           "version": "0.3.7",
-          "from": "optimist@>=0.3.5 <0.4.0",
-          "resolved": "https://registry.npmjs.org/optimist/-/optimist-0.3.7.tgz",
+          "from": "optimist@0.3.x",
           "dependencies": {
             "wordwrap": {
               "version": "0.0.2",
-              "from": "wordwrap@>=0.0.2 <0.1.0",
-              "resolved": "https://registry.npmjs.org/wordwrap/-/wordwrap-0.0.2.tgz"
+              "from": "wordwrap@~0.0.2"
             }
           }
         },
         "vows": {
           "version": "0.6.4",
-          "from": "vows@>=0.6.0 <0.7.0",
-          "resolved": "https://registry.npmjs.org/vows/-/vows-0.6.4.tgz",
+          "from": "vows@0.6.x",
           "dependencies": {
             "eyes": {
               "version": "0.1.8",
-              "from": "eyes@>=0.1.6",
-              "resolved": "https://registry.npmjs.org/eyes/-/eyes-0.1.8.tgz"
+              "from": "eyes@>=0.1.6"
             },
             "diff": {
               "version": "1.0.8",
-              "from": "diff@>=1.0.3 <1.1.0",
-              "resolved": "https://registry.npmjs.org/diff/-/diff-1.0.8.tgz"
+              "from": "diff@~1.0.3"
             }
           }
         },
         "plugin": {
           "version": "0.0.15",
-          "from": "plugin@>=0.0.0 <0.1.0",
-          "resolved": "https://registry.npmjs.org/plugin/-/plugin-0.0.15.tgz",
+          "from": "plugin@0.0.x",
           "dependencies": {
             "tq": {
               "version": "0.0.1",
-              "from": "tq@0.0.1",
-              "resolved": "https://registry.npmjs.org/tq/-/tq-0.0.1.tgz"
+              "from": "tq@0.0.1"
             },
             "structr": {
               "version": "0.1.0",
-              "from": "structr@0.1.0",
-              "resolved": "https://registry.npmjs.org/structr/-/structr-0.1.0.tgz"
+              "from": "structr@0.1.0"
             }
           }
         },
         "step": {
           "version": "0.0.5",
-          "from": "step@>=0.0.0 <0.1.0",
-          "resolved": "https://registry.npmjs.org/step/-/step-0.0.5.tgz"
+          "from": "step@0.0.x"
         },
         "colors": {
           "version": "0.6.2",
-          "from": "colors@>=0.6.0 <0.7.0",
-          "resolved": "https://registry.npmjs.org/colors/-/colors-0.6.2.tgz"
+          "from": "colors@0.6.x"
         },
         "sprintf": {
           "version": "0.1.4",
-          "from": "sprintf@>=0.1.0 <0.2.0",
-          "resolved": "https://registry.npmjs.org/sprintf/-/sprintf-0.1.4.tgz"
+          "from": "sprintf@0.1.x"
         },
         "celeri": {
           "version": "0.2.16",
-          "from": "celeri@>=0.2.0 <0.3.0",
-          "resolved": "https://registry.npmjs.org/celeri/-/celeri-0.2.16.tgz",
+          "from": "celeri@0.2.x",
           "dependencies": {
             "structr": {
               "version": "0.2.4",
-              "from": "structr@>=0.2.0 <0.3.0",
-              "resolved": "https://registry.npmjs.org/structr/-/structr-0.2.4.tgz"
+              "from": "structr@0.2.x"
             },
             "colors": {
               "version": "0.5.1",
-              "from": "colors@0.5.1",
-              "resolved": "https://registry.npmjs.org/colors/-/colors-0.5.1.tgz"
+              "from": "colors@0.5.1"
             },
             "tq": {
               "version": "0.1.0",
-              "from": "tq@<=0.1.0",
-              "resolved": "https://registry.npmjs.org/tq/-/tq-0.1.0.tgz"
+              "from": "tq@<=0.1.0"
             },
             "crema": {
               "version": "0.1.5",
               "from": "crema@<0.2.0",
-              "resolved": "https://registry.npmjs.org/crema/-/crema-0.1.5.tgz",
               "dependencies": {
                 "strscanner": {
                   "version": "0.0.8",
-                  "from": "strscanner@>=0.0.0 <0.1.0",
-                  "resolved": "https://registry.npmjs.org/strscanner/-/strscanner-0.0.8.tgz"
+                  "from": "strscanner@0.0.x"
                 }
               }
             },
             "beanpoll": {
               "version": "0.2.19",
               "from": "beanpoll@<0.3.0",
-              "resolved": "https://registry.npmjs.org/beanpoll/-/beanpoll-0.2.19.tgz",
               "dependencies": {
                 "dolce": {
                   "version": "0.0.14",
                   "from": "dolce@<0.2.0",
-                  "resolved": "https://registry.npmjs.org/dolce/-/dolce-0.0.14.tgz",
                   "dependencies": {
                     "sift": {
                       "version": "0.1.0",
-                      "from": "sift@*",
-                      "resolved": "https://registry.npmjs.org/sift/-/sift-0.1.0.tgz"
+                      "from": "sift@*"
                     }
                   }
                 },
                 "comerr": {
                   "version": "0.0.8",
-                  "from": "comerr@>=0.0.0 <0.1.0",
-                  "resolved": "https://registry.npmjs.org/comerr/-/comerr-0.0.8.tgz"
+                  "from": "comerr@0.0.x"
                 }
               }
             },
             "disposable": {
               "version": "0.0.5",
-              "from": "disposable@<0.2.0",
-              "resolved": "https://registry.npmjs.org/disposable/-/disposable-0.0.5.tgz"
+              "from": "disposable@<0.2.0"
             },
             "underscore": {
               "version": "1.2.4",
-              "from": "underscore@>=1.2.0 <1.3.0",
-              "resolved": "https://registry.npmjs.org/underscore/-/underscore-1.2.4.tgz"
+              "from": "underscore@1.2.x"
             }
           }
         }
@@ -404,169 +334,149 @@
     },
     "ent": {
       "version": "0.1.0",
-      "from": "ent@>=0.1.0 <0.2.0",
-      "resolved": "https://registry.npmjs.org/ent/-/ent-0.1.0.tgz"
+      "from": "ent@~0.1.0"
     },
     "express": {
-      "version": "3.18.1",
-<<<<<<< HEAD
-      "from": "express@>=3.16.7 <4.0.0",
-=======
-      "from": "express@^3.16.7",
->>>>>>> 8cd90c6c
-      "resolved": "https://registry.npmjs.org/express/-/express-3.18.1.tgz",
+      "version": "3.17.5",
+      "from": "express@3.17.5",
+      "resolved": "https://registry.npmjs.org/express/-/express-3.17.5.tgz",
       "dependencies": {
         "basic-auth": {
           "version": "1.0.0",
-          "from": "basic-auth@1.0.0",
+          "from": "https://registry.npmjs.org/basic-auth/-/basic-auth-1.0.0.tgz",
           "resolved": "https://registry.npmjs.org/basic-auth/-/basic-auth-1.0.0.tgz"
         },
         "connect": {
-          "version": "2.27.1",
-          "from": "connect@2.27.1",
-          "resolved": "https://registry.npmjs.org/connect/-/connect-2.27.1.tgz",
+          "version": "2.26.3",
+          "from": "https://registry.npmjs.org/connect/-/connect-2.26.3.tgz",
+          "resolved": "https://registry.npmjs.org/connect/-/connect-2.26.3.tgz",
           "dependencies": {
             "basic-auth-connect": {
               "version": "1.0.0",
-              "from": "basic-auth-connect@1.0.0",
+              "from": "https://registry.npmjs.org/basic-auth-connect/-/basic-auth-connect-1.0.0.tgz",
               "resolved": "https://registry.npmjs.org/basic-auth-connect/-/basic-auth-connect-1.0.0.tgz"
             },
             "body-parser": {
-              "version": "1.9.1",
-<<<<<<< HEAD
-              "from": "body-parser@>=1.9.1 <1.10.0",
-=======
-              "from": "body-parser@~1.9.1",
->>>>>>> 8cd90c6c
-              "resolved": "https://registry.npmjs.org/body-parser/-/body-parser-1.9.1.tgz",
+              "version": "1.8.4",
+              "from": "https://registry.npmjs.org/body-parser/-/body-parser-1.8.4.tgz",
+              "resolved": "https://registry.npmjs.org/body-parser/-/body-parser-1.8.4.tgz",
               "dependencies": {
                 "iconv-lite": {
                   "version": "0.4.4",
-                  "from": "iconv-lite@0.4.4",
+                  "from": "https://registry.npmjs.org/iconv-lite/-/iconv-lite-0.4.4.tgz",
                   "resolved": "https://registry.npmjs.org/iconv-lite/-/iconv-lite-0.4.4.tgz"
                 },
                 "on-finished": {
-                  "version": "2.1.1",
-<<<<<<< HEAD
-                  "from": "on-finished@>=2.1.1 <2.2.0",
-=======
-                  "from": "on-finished@~2.1.1",
->>>>>>> 8cd90c6c
-                  "resolved": "https://registry.npmjs.org/on-finished/-/on-finished-2.1.1.tgz",
+                  "version": "2.1.0",
+                  "from": "https://registry.npmjs.org/on-finished/-/on-finished-2.1.0.tgz",
+                  "resolved": "https://registry.npmjs.org/on-finished/-/on-finished-2.1.0.tgz",
                   "dependencies": {
                     "ee-first": {
-                      "version": "1.1.0",
-                      "from": "ee-first@1.1.0",
-                      "resolved": "https://registry.npmjs.org/ee-first/-/ee-first-1.1.0.tgz"
+                      "version": "1.0.5",
+                      "from": "https://registry.npmjs.org/ee-first/-/ee-first-1.0.5.tgz",
+                      "resolved": "https://registry.npmjs.org/ee-first/-/ee-first-1.0.5.tgz"
                     }
                   }
                 },
                 "raw-body": {
                   "version": "1.3.0",
-                  "from": "raw-body@1.3.0",
+                  "from": "https://registry.npmjs.org/raw-body/-/raw-body-1.3.0.tgz",
                   "resolved": "https://registry.npmjs.org/raw-body/-/raw-body-1.3.0.tgz"
                 }
               }
             },
             "bytes": {
               "version": "1.0.0",
-              "from": "bytes@1.0.0",
+              "from": "https://registry.npmjs.org/bytes/-/bytes-1.0.0.tgz",
               "resolved": "https://registry.npmjs.org/bytes/-/bytes-1.0.0.tgz"
             },
             "cookie-parser": {
               "version": "1.3.3",
-              "from": "cookie-parser@>=1.3.3 <1.4.0",
-              "resolved": "https://registry.npmjs.org/cookie-parser/-/cookie-parser-1.3.3.tgz"
+              "from": "cookie-parser@1.3.3"
             },
             "compression": {
-              "version": "1.2.0",
-              "from": "compression@>=1.2.0 <1.3.0",
-              "resolved": "https://registry.npmjs.org/compression/-/compression-1.2.0.tgz",
+              "version": "1.1.0",
+              "from": "compression@1.1.0",
+              "resolved": "https://registry.npmjs.org/compression/-/compression-1.1.0.tgz",
               "dependencies": {
                 "accepts": {
-                  "version": "1.1.2",
-                  "from": "accepts@>=1.1.2 <1.2.0",
-                  "resolved": "https://registry.npmjs.org/accepts/-/accepts-1.1.2.tgz",
+                  "version": "1.1.1",
+                  "from": "https://registry.npmjs.org/accepts/-/accepts-1.1.1.tgz",
+                  "resolved": "https://registry.npmjs.org/accepts/-/accepts-1.1.1.tgz",
                   "dependencies": {
                     "mime-types": {
                       "version": "2.0.2",
-                      "from": "mime-types@>=2.0.2 <2.1.0",
+                      "from": "https://registry.npmjs.org/mime-types/-/mime-types-2.0.2.tgz",
                       "resolved": "https://registry.npmjs.org/mime-types/-/mime-types-2.0.2.tgz",
                       "dependencies": {
                         "mime-db": {
-                          "version": "1.1.2",
-                          "from": "mime-db@>=1.1.0 <1.2.0",
-                          "resolved": "https://registry.npmjs.org/mime-db/-/mime-db-1.1.2.tgz"
+                          "version": "1.1.0",
+                          "from": "https://registry.npmjs.org/mime-db/-/mime-db-1.1.0.tgz",
+                          "resolved": "https://registry.npmjs.org/mime-db/-/mime-db-1.1.0.tgz"
                         }
                       }
                     },
                     "negotiator": {
-                      "version": "0.4.9",
-                      "from": "negotiator@0.4.9",
-                      "resolved": "https://registry.npmjs.org/negotiator/-/negotiator-0.4.9.tgz"
+                      "version": "0.4.8",
+                      "from": "https://registry.npmjs.org/negotiator/-/negotiator-0.4.8.tgz",
+                      "resolved": "https://registry.npmjs.org/negotiator/-/negotiator-0.4.8.tgz"
                     }
                   }
                 },
                 "compressible": {
-                  "version": "2.0.1",
-                  "from": "compressible@>=2.0.1 <2.1.0",
-                  "resolved": "https://registry.npmjs.org/compressible/-/compressible-2.0.1.tgz",
+                  "version": "2.0.0",
+                  "from": "compressible@2.0.0",
                   "dependencies": {
                     "mime-db": {
-                      "version": "1.1.2",
-                      "from": "mime-db@>=1.1.0 <1.2.0",
-                      "resolved": "https://registry.npmjs.org/mime-db/-/mime-db-1.1.2.tgz"
+                      "version": "1.0.3",
+                      "from": "https://registry.npmjs.org/mime-db/-/mime-db-1.0.3.tgz",
+                      "resolved": "https://registry.npmjs.org/mime-db/-/mime-db-1.0.3.tgz"
                     }
                   }
                 }
               }
             },
             "connect-timeout": {
-              "version": "1.4.0",
-              "from": "connect-timeout@>=1.4.0 <1.5.0",
-              "resolved": "https://registry.npmjs.org/connect-timeout/-/connect-timeout-1.4.0.tgz",
+              "version": "1.3.0",
+              "from": "connect-timeout@1.3.0",
+              "resolved": "https://registry.npmjs.org/connect-timeout/-/connect-timeout-1.3.0.tgz",
               "dependencies": {
                 "ms": {
                   "version": "0.6.2",
-                  "from": "ms@0.6.2",
-                  "resolved": "https://registry.npmjs.org/ms/-/ms-0.6.2.tgz"
+                  "from": "ms@0.6.2"
                 }
               }
             },
             "csurf": {
-              "version": "1.6.2",
-              "from": "csurf@>=1.6.2 <1.7.0",
-              "resolved": "https://registry.npmjs.org/csurf/-/csurf-1.6.2.tgz",
+              "version": "1.6.1",
+              "from": "csurf@1.6.1",
               "dependencies": {
                 "csrf": {
                   "version": "2.0.1",
-                  "from": "csrf@>=2.0.1 <2.1.0",
-                  "resolved": "https://registry.npmjs.org/csrf/-/csrf-2.0.1.tgz",
+                  "from": "csrf@2.0.1",
                   "dependencies": {
                     "rndm": {
                       "version": "1.0.0",
-                      "from": "rndm@>=1.0.0 <1.1.0",
-                      "resolved": "https://registry.npmjs.org/rndm/-/rndm-1.0.0.tgz"
+                      "from": "rndm@1.0.0"
                     },
                     "scmp": {
                       "version": "0.0.3",
-                      "from": "scmp@0.0.3",
+                      "from": "https://registry.npmjs.org/scmp/-/scmp-0.0.3.tgz",
                       "resolved": "https://registry.npmjs.org/scmp/-/scmp-0.0.3.tgz"
                     },
                     "uid-safe": {
                       "version": "1.0.1",
-                      "from": "uid-safe@>=1.0.1 <1.1.0",
+                      "from": "https://registry.npmjs.org/uid-safe/-/uid-safe-1.0.1.tgz",
                       "resolved": "https://registry.npmjs.org/uid-safe/-/uid-safe-1.0.1.tgz",
                       "dependencies": {
                         "mz": {
-                          "version": "1.0.2",
-                          "from": "mz@>=1.0.0 <2.0.0",
-                          "resolved": "https://registry.npmjs.org/mz/-/mz-1.0.2.tgz",
+                          "version": "1.0.1",
+                          "from": "mz@1.0.1",
+                          "resolved": "https://registry.npmjs.org/mz/-/mz-1.0.1.tgz",
                           "dependencies": {
                             "native-or-bluebird": {
                               "version": "1.1.1",
-                              "from": "native-or-bluebird@>=1.0.0 <2.0.0",
-                              "resolved": "https://registry.npmjs.org/native-or-bluebird/-/native-or-bluebird-1.1.1.tgz"
+                              "from": "native-or-bluebird@1.1.1"
                             }
                           }
                         }
@@ -574,7 +484,7 @@
                     },
                     "base64-url": {
                       "version": "1.0.0",
-                      "from": "base64-url@1.0.0",
+                      "from": "https://registry.npmjs.org/base64-url/-/base64-url-1.0.0.tgz",
                       "resolved": "https://registry.npmjs.org/base64-url/-/base64-url-1.0.0.tgz"
                     }
                   }
@@ -582,1718 +492,1455 @@
               }
             },
             "errorhandler": {
-              "version": "1.2.2",
-              "from": "errorhandler@>=1.2.2 <1.3.0",
-              "resolved": "https://registry.npmjs.org/errorhandler/-/errorhandler-1.2.2.tgz",
+              "version": "1.2.0",
+              "from": "errorhandler@1.2.0",
+              "resolved": "https://registry.npmjs.org/errorhandler/-/errorhandler-1.2.0.tgz",
               "dependencies": {
                 "accepts": {
-                  "version": "1.1.2",
-                  "from": "accepts@>=1.1.2 <1.2.0",
-                  "resolved": "https://registry.npmjs.org/accepts/-/accepts-1.1.2.tgz",
+                  "version": "1.1.1",
+                  "from": "https://registry.npmjs.org/accepts/-/accepts-1.1.1.tgz",
+                  "resolved": "https://registry.npmjs.org/accepts/-/accepts-1.1.1.tgz",
                   "dependencies": {
                     "mime-types": {
                       "version": "2.0.2",
-                      "from": "mime-types@>=2.0.2 <2.1.0",
+                      "from": "https://registry.npmjs.org/mime-types/-/mime-types-2.0.2.tgz",
                       "resolved": "https://registry.npmjs.org/mime-types/-/mime-types-2.0.2.tgz",
                       "dependencies": {
                         "mime-db": {
-                          "version": "1.1.2",
-                          "from": "mime-db@>=1.1.0 <1.2.0",
-                          "resolved": "https://registry.npmjs.org/mime-db/-/mime-db-1.1.2.tgz"
+                          "version": "1.1.0",
+                          "from": "https://registry.npmjs.org/mime-db/-/mime-db-1.1.0.tgz",
+                          "resolved": "https://registry.npmjs.org/mime-db/-/mime-db-1.1.0.tgz"
                         }
                       }
                     },
                     "negotiator": {
-                      "version": "0.4.9",
-                      "from": "negotiator@0.4.9",
-                      "resolved": "https://registry.npmjs.org/negotiator/-/negotiator-0.4.9.tgz"
+                      "version": "0.4.8",
+                      "from": "https://registry.npmjs.org/negotiator/-/negotiator-0.4.8.tgz",
+                      "resolved": "https://registry.npmjs.org/negotiator/-/negotiator-0.4.8.tgz"
                     }
                   }
                 }
               }
             },
             "express-session": {
-              "version": "1.9.1",
-<<<<<<< HEAD
-              "from": "express-session@>=1.9.1 <1.10.0",
-=======
-              "from": "express-session@~1.9.1",
->>>>>>> 8cd90c6c
-              "resolved": "https://registry.npmjs.org/express-session/-/express-session-1.9.1.tgz",
-              "dependencies": {
-                "crc": {
-                  "version": "3.0.0",
-                  "from": "crc@3.0.0",
-                  "resolved": "https://registry.npmjs.org/crc/-/crc-3.0.0.tgz"
-                },
+              "version": "1.8.2",
+              "from": "express-session@1.8.2",
+              "resolved": "https://registry.npmjs.org/express-session/-/express-session-1.8.2.tgz",
+              "dependencies": {
                 "uid-safe": {
                   "version": "1.0.1",
-                  "from": "uid-safe@>=1.0.1 <1.1.0",
+                  "from": "https://registry.npmjs.org/uid-safe/-/uid-safe-1.0.1.tgz",
                   "resolved": "https://registry.npmjs.org/uid-safe/-/uid-safe-1.0.1.tgz",
                   "dependencies": {
                     "mz": {
-                      "version": "1.0.2",
-                      "from": "mz@>=1.0.0 <2.0.0",
-                      "resolved": "https://registry.npmjs.org/mz/-/mz-1.0.2.tgz",
+                      "version": "1.0.1",
+                      "from": "mz@1.0.1",
+                      "resolved": "https://registry.npmjs.org/mz/-/mz-1.0.1.tgz",
                       "dependencies": {
                         "native-or-bluebird": {
                           "version": "1.1.1",
-                          "from": "native-or-bluebird@>=1.0.0 <2.0.0",
-                          "resolved": "https://registry.npmjs.org/native-or-bluebird/-/native-or-bluebird-1.1.1.tgz"
+                          "from": "native-or-bluebird@1.1.1"
                         }
                       }
                     },
                     "base64-url": {
                       "version": "1.0.0",
-                      "from": "base64-url@>=1.0.0 <2.0.0",
+                      "from": "https://registry.npmjs.org/base64-url/-/base64-url-1.0.0.tgz",
                       "resolved": "https://registry.npmjs.org/base64-url/-/base64-url-1.0.0.tgz"
                     }
                   }
+                },
+                "utils-merge": {
+                  "version": "1.0.0",
+                  "from": "https://registry.npmjs.org/utils-merge/-/utils-merge-1.0.0.tgz",
+                  "resolved": "https://registry.npmjs.org/utils-merge/-/utils-merge-1.0.0.tgz"
                 }
               }
             },
             "finalhandler": {
-              "version": "0.3.2",
-              "from": "finalhandler@0.3.2",
-              "resolved": "https://registry.npmjs.org/finalhandler/-/finalhandler-0.3.2.tgz",
+              "version": "0.2.0",
+              "from": "https://registry.npmjs.org/finalhandler/-/finalhandler-0.2.0.tgz",
+              "resolved": "https://registry.npmjs.org/finalhandler/-/finalhandler-0.2.0.tgz"
+            },
+            "method-override": {
+              "version": "2.2.0",
+              "from": "method-override@2.2.0",
+              "resolved": "https://registry.npmjs.org/method-override/-/method-override-2.2.0.tgz"
+            },
+            "morgan": {
+              "version": "1.3.2",
+              "from": "https://registry.npmjs.org/morgan/-/morgan-1.3.2.tgz",
+              "resolved": "https://registry.npmjs.org/morgan/-/morgan-1.3.2.tgz",
               "dependencies": {
                 "on-finished": {
-                  "version": "2.1.1",
-<<<<<<< HEAD
-                  "from": "on-finished@>=2.1.1 <2.2.0",
-=======
-                  "from": "on-finished@~2.1.1",
->>>>>>> 8cd90c6c
-                  "resolved": "https://registry.npmjs.org/on-finished/-/on-finished-2.1.1.tgz",
+                  "version": "2.1.0",
+                  "from": "https://registry.npmjs.org/on-finished/-/on-finished-2.1.0.tgz",
+                  "resolved": "https://registry.npmjs.org/on-finished/-/on-finished-2.1.0.tgz",
                   "dependencies": {
                     "ee-first": {
-                      "version": "1.1.0",
-                      "from": "ee-first@1.1.0",
-                      "resolved": "https://registry.npmjs.org/ee-first/-/ee-first-1.1.0.tgz"
+                      "version": "1.0.5",
+                      "from": "https://registry.npmjs.org/ee-first/-/ee-first-1.0.5.tgz",
+                      "resolved": "https://registry.npmjs.org/ee-first/-/ee-first-1.0.5.tgz"
                     }
                   }
                 }
               }
             },
-            "http-errors": {
-              "version": "1.2.7",
-              "from": "http-errors@>=1.2.7 <1.3.0",
-              "resolved": "https://registry.npmjs.org/http-errors/-/http-errors-1.2.7.tgz",
-              "dependencies": {
-                "inherits": {
-                  "version": "2.0.1",
-<<<<<<< HEAD
-                  "from": "inherits@>=2.0.1 <2.1.0",
-=======
-                  "from": "inherits@2",
->>>>>>> 8cd90c6c
-                  "resolved": "https://registry.npmjs.org/inherits/-/inherits-2.0.1.tgz"
-                },
-                "statuses": {
-                  "version": "1.2.0",
-                  "from": "statuses@>=1.0.0 <2.0.0",
-                  "resolved": "https://registry.npmjs.org/statuses/-/statuses-1.2.0.tgz"
-                }
-              }
-            },
-            "method-override": {
-              "version": "2.3.0",
-              "from": "method-override@>=2.3.0 <2.4.0",
-              "resolved": "https://registry.npmjs.org/method-override/-/method-override-2.3.0.tgz"
-            },
-            "morgan": {
-              "version": "1.4.1",
-<<<<<<< HEAD
-              "from": "morgan@>=1.4.1 <1.5.0",
-=======
-              "from": "morgan@~1.4.1",
->>>>>>> 8cd90c6c
-              "resolved": "https://registry.npmjs.org/morgan/-/morgan-1.4.1.tgz",
-              "dependencies": {
-                "on-finished": {
-                  "version": "2.1.1",
-                  "from": "on-finished@2.1.1",
-                  "resolved": "https://registry.npmjs.org/on-finished/-/on-finished-2.1.1.tgz",
-                  "dependencies": {
-                    "ee-first": {
-                      "version": "1.1.0",
-                      "from": "ee-first@1.1.0",
-                      "resolved": "https://registry.npmjs.org/ee-first/-/ee-first-1.1.0.tgz"
-                    }
-                  }
-                }
-              }
-            },
             "multiparty": {
               "version": "3.3.2",
-              "from": "multiparty@3.3.2",
+              "from": "https://registry.npmjs.org/multiparty/-/multiparty-3.3.2.tgz",
               "resolved": "https://registry.npmjs.org/multiparty/-/multiparty-3.3.2.tgz",
               "dependencies": {
                 "readable-stream": {
                   "version": "1.1.13",
-                  "from": "readable-stream@>=1.1.9 <1.2.0",
-                  "resolved": "https://registry.npmjs.org/readable-stream/-/readable-stream-1.1.13.tgz",
+                  "from": "readable-stream@1.1.13",
                   "dependencies": {
                     "core-util-is": {
                       "version": "1.0.1",
-                      "from": "core-util-is@>=1.0.0 <1.1.0",
+                      "from": "core-util-is@1.0.1"
+                    },
+                    "isarray": {
+                      "version": "0.0.1",
+                      "from": "isarray@0.0.1"
+                    },
+                    "string_decoder": {
+                      "version": "0.10.31",
+                      "from": "string_decoder@0.10.31"
+                    },
+                    "inherits": {
+                      "version": "2.0.1",
+                      "from": "inherits@2.0.1",
+                      "resolved": "https://registry.npmjs.org/inherits/-/inherits-2.0.1.tgz"
+                    }
+                  }
+                },
+                "stream-counter": {
+                  "version": "0.2.0",
+                  "from": "stream-counter@0.2.0"
+                }
+              }
+            },
+            "on-headers": {
+              "version": "1.0.0",
+              "from": "on-headers@1.0.0"
+            },
+            "qs": {
+              "version": "2.2.4",
+              "from": "https://registry.npmjs.org/qs/-/qs-2.2.4.tgz",
+              "resolved": "https://registry.npmjs.org/qs/-/qs-2.2.4.tgz"
+            },
+            "response-time": {
+              "version": "2.0.1",
+              "from": "response-time@2.0.1"
+            },
+            "serve-favicon": {
+              "version": "2.1.5",
+              "from": "https://registry.npmjs.org/serve-favicon/-/serve-favicon-2.1.5.tgz",
+              "resolved": "https://registry.npmjs.org/serve-favicon/-/serve-favicon-2.1.5.tgz",
+              "dependencies": {
+                "etag": {
+                  "version": "1.4.0",
+                  "from": "https://registry.npmjs.org/etag/-/etag-1.4.0.tgz",
+                  "resolved": "https://registry.npmjs.org/etag/-/etag-1.4.0.tgz"
+                },
+                "ms": {
+                  "version": "0.6.2",
+                  "from": "ms@0.6.2"
+                }
+              }
+            },
+            "serve-index": {
+              "version": "1.2.1",
+              "from": "serve-index@1.2.1",
+              "resolved": "https://registry.npmjs.org/serve-index/-/serve-index-1.2.1.tgz",
+              "dependencies": {
+                "accepts": {
+                  "version": "1.1.1",
+                  "from": "https://registry.npmjs.org/accepts/-/accepts-1.1.1.tgz",
+                  "resolved": "https://registry.npmjs.org/accepts/-/accepts-1.1.1.tgz",
+                  "dependencies": {
+                    "mime-types": {
+                      "version": "2.0.2",
+                      "from": "https://registry.npmjs.org/mime-types/-/mime-types-2.0.2.tgz",
+                      "resolved": "https://registry.npmjs.org/mime-types/-/mime-types-2.0.2.tgz",
+                      "dependencies": {
+                        "mime-db": {
+                          "version": "1.1.0",
+                          "from": "https://registry.npmjs.org/mime-db/-/mime-db-1.1.0.tgz",
+                          "resolved": "https://registry.npmjs.org/mime-db/-/mime-db-1.1.0.tgz"
+                        }
+                      }
+                    },
+                    "negotiator": {
+                      "version": "0.4.8",
+                      "from": "https://registry.npmjs.org/negotiator/-/negotiator-0.4.8.tgz",
+                      "resolved": "https://registry.npmjs.org/negotiator/-/negotiator-0.4.8.tgz"
+                    }
+                  }
+                },
+                "batch": {
+                  "version": "0.5.1",
+                  "from": "https://registry.npmjs.org/batch/-/batch-0.5.1.tgz",
+                  "resolved": "https://registry.npmjs.org/batch/-/batch-0.5.1.tgz"
+                }
+              }
+            },
+            "serve-static": {
+              "version": "1.6.3",
+              "from": "https://registry.npmjs.org/serve-static/-/serve-static-1.6.3.tgz",
+              "resolved": "https://registry.npmjs.org/serve-static/-/serve-static-1.6.3.tgz",
+              "dependencies": {
+                "utils-merge": {
+                  "version": "1.0.0",
+                  "from": "https://registry.npmjs.org/utils-merge/-/utils-merge-1.0.0.tgz",
+                  "resolved": "https://registry.npmjs.org/utils-merge/-/utils-merge-1.0.0.tgz"
+                }
+              }
+            },
+            "type-is": {
+              "version": "1.5.2",
+              "from": "https://registry.npmjs.org/type-is/-/type-is-1.5.2.tgz",
+              "resolved": "https://registry.npmjs.org/type-is/-/type-is-1.5.2.tgz",
+              "dependencies": {
+                "mime-types": {
+                  "version": "2.0.2",
+                  "from": "https://registry.npmjs.org/mime-types/-/mime-types-2.0.2.tgz",
+                  "resolved": "https://registry.npmjs.org/mime-types/-/mime-types-2.0.2.tgz",
+                  "dependencies": {
+                    "mime-db": {
+                      "version": "1.1.0",
+                      "from": "https://registry.npmjs.org/mime-db/-/mime-db-1.1.0.tgz",
+                      "resolved": "https://registry.npmjs.org/mime-db/-/mime-db-1.1.0.tgz"
+                    }
+                  }
+                }
+              }
+            },
+            "vhost": {
+              "version": "3.0.0",
+              "from": "vhost@3.0.0"
+            },
+            "pause": {
+              "version": "0.0.1",
+              "from": "https://registry.npmjs.org/pause/-/pause-0.0.1.tgz",
+              "resolved": "https://registry.npmjs.org/pause/-/pause-0.0.1.tgz"
+            }
+          }
+        },
+        "commander": {
+          "version": "1.3.2",
+          "from": "https://registry.npmjs.org/commander/-/commander-1.3.2.tgz",
+          "resolved": "https://registry.npmjs.org/commander/-/commander-1.3.2.tgz",
+          "dependencies": {
+            "keypress": {
+              "version": "0.1.0",
+              "from": "keypress@0.1.0",
+              "resolved": "https://registry.npmjs.org/keypress/-/keypress-0.1.0.tgz"
+            }
+          }
+        },
+        "cookie-signature": {
+          "version": "1.0.5",
+          "from": "https://registry.npmjs.org/cookie-signature/-/cookie-signature-1.0.5.tgz",
+          "resolved": "https://registry.npmjs.org/cookie-signature/-/cookie-signature-1.0.5.tgz"
+        },
+        "crc": {
+          "version": "3.0.0",
+          "from": "https://registry.npmjs.org/crc/-/crc-3.0.0.tgz",
+          "resolved": "https://registry.npmjs.org/crc/-/crc-3.0.0.tgz"
+        },
+        "debug": {
+          "version": "2.0.0",
+          "from": "debug@2.0.0",
+          "resolved": "https://registry.npmjs.org/debug/-/debug-2.0.0.tgz",
+          "dependencies": {
+            "ms": {
+              "version": "0.6.2",
+              "from": "ms@0.6.2"
+            }
+          }
+        },
+        "depd": {
+          "version": "0.4.5",
+          "from": "https://registry.npmjs.org/depd/-/depd-0.4.5.tgz",
+          "resolved": "https://registry.npmjs.org/depd/-/depd-0.4.5.tgz"
+        },
+        "escape-html": {
+          "version": "1.0.1",
+          "from": "https://registry.npmjs.org/escape-html/-/escape-html-1.0.1.tgz",
+          "resolved": "https://registry.npmjs.org/escape-html/-/escape-html-1.0.1.tgz"
+        },
+        "fresh": {
+          "version": "0.2.4",
+          "from": "https://registry.npmjs.org/fresh/-/fresh-0.2.4.tgz",
+          "resolved": "https://registry.npmjs.org/fresh/-/fresh-0.2.4.tgz"
+        },
+        "media-typer": {
+          "version": "0.3.0",
+          "from": "https://registry.npmjs.org/media-typer/-/media-typer-0.3.0.tgz",
+          "resolved": "https://registry.npmjs.org/media-typer/-/media-typer-0.3.0.tgz"
+        },
+        "methods": {
+          "version": "1.1.0",
+          "from": "https://registry.npmjs.org/methods/-/methods-1.1.0.tgz",
+          "resolved": "https://registry.npmjs.org/methods/-/methods-1.1.0.tgz"
+        },
+        "mkdirp": {
+          "version": "0.5.0",
+          "from": "https://registry.npmjs.org/mkdirp/-/mkdirp-0.5.0.tgz",
+          "resolved": "https://registry.npmjs.org/mkdirp/-/mkdirp-0.5.0.tgz",
+          "dependencies": {
+            "minimist": {
+              "version": "0.0.8",
+              "from": "https://registry.npmjs.org/minimist/-/minimist-0.0.8.tgz",
+              "resolved": "https://registry.npmjs.org/minimist/-/minimist-0.0.8.tgz"
+            }
+          }
+        },
+        "parseurl": {
+          "version": "1.3.0",
+          "from": "parseurl@1.3.0"
+        },
+        "proxy-addr": {
+          "version": "1.0.3",
+          "from": "https://registry.npmjs.org/proxy-addr/-/proxy-addr-1.0.3.tgz",
+          "resolved": "https://registry.npmjs.org/proxy-addr/-/proxy-addr-1.0.3.tgz",
+          "dependencies": {
+            "forwarded": {
+              "version": "0.1.0",
+              "from": "https://registry.npmjs.org/forwarded/-/forwarded-0.1.0.tgz",
+              "resolved": "https://registry.npmjs.org/forwarded/-/forwarded-0.1.0.tgz"
+            },
+            "ipaddr.js": {
+              "version": "0.1.3",
+              "from": "https://registry.npmjs.org/ipaddr.js/-/ipaddr.js-0.1.3.tgz",
+              "resolved": "https://registry.npmjs.org/ipaddr.js/-/ipaddr.js-0.1.3.tgz"
+            }
+          }
+        },
+        "range-parser": {
+          "version": "1.0.2",
+          "from": "range-parser@1.0.2"
+        },
+        "send": {
+          "version": "0.9.3",
+          "from": "https://registry.npmjs.org/send/-/send-0.9.3.tgz",
+          "resolved": "https://registry.npmjs.org/send/-/send-0.9.3.tgz",
+          "dependencies": {
+            "destroy": {
+              "version": "1.0.3",
+              "from": "https://registry.npmjs.org/destroy/-/destroy-1.0.3.tgz",
+              "resolved": "https://registry.npmjs.org/destroy/-/destroy-1.0.3.tgz"
+            },
+            "etag": {
+              "version": "1.4.0",
+              "from": "https://registry.npmjs.org/etag/-/etag-1.4.0.tgz",
+              "resolved": "https://registry.npmjs.org/etag/-/etag-1.4.0.tgz"
+            },
+            "mime": {
+              "version": "1.2.11",
+              "from": "https://registry.npmjs.org/mime/-/mime-1.2.11.tgz",
+              "resolved": "https://registry.npmjs.org/mime/-/mime-1.2.11.tgz"
+            },
+            "ms": {
+              "version": "0.6.2",
+              "from": "ms@0.6.2"
+            },
+            "on-finished": {
+              "version": "2.1.0",
+              "from": "https://registry.npmjs.org/on-finished/-/on-finished-2.1.0.tgz",
+              "resolved": "https://registry.npmjs.org/on-finished/-/on-finished-2.1.0.tgz",
+              "dependencies": {
+                "ee-first": {
+                  "version": "1.0.5",
+                  "from": "https://registry.npmjs.org/ee-first/-/ee-first-1.0.5.tgz",
+                  "resolved": "https://registry.npmjs.org/ee-first/-/ee-first-1.0.5.tgz"
+                }
+              }
+            }
+          }
+        },
+        "vary": {
+          "version": "1.0.0",
+          "from": "vary@1.0.0"
+        },
+        "cookie": {
+          "version": "0.1.2",
+          "from": "https://registry.npmjs.org/cookie/-/cookie-0.1.2.tgz",
+          "resolved": "https://registry.npmjs.org/cookie/-/cookie-0.1.2.tgz"
+        },
+        "merge-descriptors": {
+          "version": "0.0.2",
+          "from": "https://registry.npmjs.org/merge-descriptors/-/merge-descriptors-0.0.2.tgz",
+          "resolved": "https://registry.npmjs.org/merge-descriptors/-/merge-descriptors-0.0.2.tgz"
+        }
+      }
+    },
+    "express-hbs": {
+      "version": "0.7.11",
+      "from": "express-hbs@^0.7.9",
+      "dependencies": {
+        "handlebars": {
+          "version": "2.0.0",
+          "from": "handlebars@^2.0.0",
+          "dependencies": {
+            "optimist": {
+              "version": "0.3.7",
+              "from": "optimist@~0.3",
+              "dependencies": {
+                "wordwrap": {
+                  "version": "0.0.2",
+                  "from": "wordwrap@~0.0.2"
+                }
+              }
+            },
+            "uglify-js": {
+              "version": "2.3.6",
+              "from": "uglify-js@~2.3",
+              "dependencies": {
+                "async": {
+                  "version": "0.2.10",
+                  "from": "async@~0.2.6"
+                },
+                "source-map": {
+                  "version": "0.1.40",
+                  "from": "source-map@~0.1.7",
+                  "dependencies": {
+                    "amdefine": {
+                      "version": "0.1.0",
+                      "from": "amdefine@>=0.0.4"
+                    }
+                  }
+                }
+              }
+            }
+          }
+        },
+        "js-beautify": {
+          "version": "1.4.2",
+          "from": "js-beautify@~1.4.2",
+          "dependencies": {
+            "config-chain": {
+              "version": "1.1.8",
+              "from": "config-chain@~1.1.5",
+              "dependencies": {
+                "proto-list": {
+                  "version": "1.2.3",
+                  "from": "proto-list@~1.2.1"
+                },
+                "ini": {
+                  "version": "1.3.0",
+                  "from": "ini@1"
+                }
+              }
+            },
+            "mkdirp": {
+              "version": "0.3.5",
+              "from": "mkdirp@0.3.5"
+            },
+            "nopt": {
+              "version": "2.1.2",
+              "from": "nopt@~2.1.1",
+              "dependencies": {
+                "abbrev": {
+                  "version": "1.0.5",
+                  "from": "abbrev@1"
+                }
+              }
+            }
+          }
+        },
+        "readdirp": {
+          "version": "0.3.3",
+          "from": "readdirp@~0.3.1",
+          "dependencies": {
+            "graceful-fs": {
+              "version": "2.0.3",
+              "from": "graceful-fs@~2.0.0"
+            },
+            "minimatch": {
+              "version": "0.2.14",
+              "from": "minimatch@~0.2.12",
+              "dependencies": {
+                "lru-cache": {
+                  "version": "2.5.0",
+                  "from": "lru-cache@2"
+                },
+                "sigmund": {
+                  "version": "1.0.0",
+                  "from": "sigmund@~1.0.0"
+                }
+              }
+            }
+          }
+        }
+      }
+    },
+    "express-resource": {
+      "version": "1.0.0",
+      "from": "express-resource@1.0.0",
+      "dependencies": {
+        "lingo": {
+          "version": "0.0.5",
+          "from": "lingo@>= 0.0.4"
+        },
+        "methods": {
+          "version": "0.0.1",
+          "from": "methods@0.0.1"
+        },
+        "debug": {
+          "version": "2.1.0",
+          "from": "debug@*",
+          "dependencies": {
+            "ms": {
+              "version": "0.6.2",
+              "from": "ms@0.6.2"
+            }
+          }
+        }
+      }
+    },
+    "express3-handlebars": {
+      "version": "0.4.1",
+      "from": "express3-handlebars@~0.4.1",
+      "dependencies": {
+        "async": {
+          "version": "0.2.10",
+          "from": "async@~0.2"
+        },
+        "glob": {
+          "version": "3.2.11",
+          "from": "glob@3.x",
+          "dependencies": {
+            "inherits": {
+              "version": "2.0.1",
+              "from": "inherits@2"
+            },
+            "minimatch": {
+              "version": "0.3.0",
+              "from": "minimatch@0.3",
+              "dependencies": {
+                "lru-cache": {
+                  "version": "2.5.0",
+                  "from": "lru-cache@2"
+                },
+                "sigmund": {
+                  "version": "1.0.0",
+                  "from": "sigmund@~1.0.0"
+                }
+              }
+            }
+          }
+        },
+        "semver": {
+          "version": "1.1.4",
+          "from": "semver@1.x"
+        }
+      }
+    },
+    "faye-redis": {
+      "version": "0.3.0",
+      "from": "faye-redis@git://github.com/gitterHQ/faye-redis-node#v0.3.0",
+      "resolved": "git://github.com/gitterHQ/faye-redis-node#11aa3dbf5638f40b659397045344096b08e9ca4c",
+      "dependencies": {
+        "redis": {
+          "version": "0.12.1",
+          "from": "redis@"
+        }
+      }
+    },
+    "faye-websocket": {
+      "version": "0.7.2",
+      "from": "https://registry.npmjs.org/faye-websocket/-/faye-websocket-0.7.2.tgz",
+      "resolved": "https://registry.npmjs.org/faye-websocket/-/faye-websocket-0.7.2.tgz",
+      "dependencies": {
+        "websocket-driver": {
+          "version": "0.3.5",
+          "from": "https://registry.npmjs.org/websocket-driver/-/websocket-driver-0.3.5.tgz",
+          "resolved": "https://registry.npmjs.org/websocket-driver/-/websocket-driver-0.3.5.tgz"
+        }
+      }
+    },
+    "gitter-env": {
+      "version": "0.15.0",
+      "from": "gitter-env@git+ssh://git@github.com:gitterHQ/gitter-env.git#v0.15.0",
+      "resolved": "git+ssh://git@github.com:gitterHQ/gitter-env.git#0262141e58cddd1d5c096fa83ab09cccc61df289",
+      "dependencies": {
+        "async": {
+          "version": "0.8.0",
+          "from": "async@^0.8.0"
+        },
+        "blocked": {
+          "version": "1.0.0",
+          "from": "blocked@^1.0.0"
+        },
+        "clockout": {
+          "version": "0.0.1",
+          "from": "clockout@0.0.1"
+        },
+        "cube": {
+          "version": "0.2.12",
+          "from": "cube@git://github.com/gitterHQ/cube",
+          "resolved": "git://github.com/gitterHQ/cube.git#b6c53a92190bcd3c945083e6b27edb25be0c134c",
+          "dependencies": {
+            "mongodb": {
+              "version": "1.3.23",
+              "from": "mongodb@~1.3.18",
+              "resolved": "https://registry.npmjs.org/mongodb/-/mongodb-1.3.23.tgz",
+              "dependencies": {
+                "bson": {
+                  "version": "0.2.5",
+                  "from": "bson@0.2.5"
+                },
+                "kerberos": {
+                  "version": "0.0.3",
+                  "from": "kerberos@0.0.3"
+                }
+              }
+            },
+            "node-static": {
+              "version": "0.6.5",
+              "from": "node-static@0.6.5",
+              "dependencies": {
+                "optimist": {
+                  "version": "0.6.1",
+                  "from": "optimist@>=0.3.4",
+                  "dependencies": {
+                    "wordwrap": {
+                      "version": "0.0.2",
+                      "from": "wordwrap@~0.0.2"
+                    },
+                    "minimist": {
+                      "version": "0.0.10",
+                      "from": "minimist@~0.0.1"
+                    }
+                  }
+                },
+                "colors": {
+                  "version": "1.0.3",
+                  "from": "colors@>=0.6.0"
+                }
+              }
+            },
+            "pegjs": {
+              "version": "0.7.0",
+              "from": "pegjs@0.7.0"
+            },
+            "vows": {
+              "version": "0.7.0",
+              "from": "vows@0.7.0",
+              "dependencies": {
+                "eyes": {
+                  "version": "0.1.8",
+                  "from": "eyes@>=0.1.6"
+                },
+                "diff": {
+                  "version": "1.0.8",
+                  "from": "diff@~1.0.3"
+                }
+              }
+            },
+            "websocket": {
+              "version": "1.0.8",
+              "from": "websocket@1.0.8"
+            },
+            "websocket-server": {
+              "version": "1.4.4",
+              "from": "websocket-server@git://github.com/miksago/node-websocket-server.git#dae6bed226ccfccf3939973155570b39dc8b3df0",
+              "resolved": "git://github.com/miksago/node-websocket-server.git#dae6bed226ccfccf3939973155570b39dc8b3df0"
+            }
+          }
+        },
+        "nconf": {
+          "version": "0.6.9",
+          "from": "nconf@^0.6.9",
+          "dependencies": {
+            "async": {
+              "version": "0.2.9",
+              "from": "async@0.2.9",
+              "resolved": "https://registry.npmjs.org/async/-/async-0.2.9.tgz"
+            },
+            "ini": {
+              "version": "1.3.0",
+              "from": "ini@1.x.x"
+            },
+            "optimist": {
+              "version": "0.6.0",
+              "from": "optimist@0.6.0",
+              "dependencies": {
+                "wordwrap": {
+                  "version": "0.0.2",
+                  "from": "wordwrap@~0.0.2"
+                },
+                "minimist": {
+                  "version": "0.0.10",
+                  "from": "minimist@~0.0.1"
+                }
+              }
+            }
+          }
+        },
+        "redis": {
+          "version": "0.10.3",
+          "from": "redis@^0.10.1"
+        },
+        "underscore": {
+          "version": "1.7.0",
+          "from": "underscore@^1.6.0"
+        },
+        "universal-analytics": {
+          "version": "0.3.6",
+          "from": "universal-analytics@^0.3.4",
+          "dependencies": {
+            "async": {
+              "version": "0.2.10",
+              "from": "async@0.2.x"
+            }
+          }
+        }
+      }
+    },
+    "gitter-markdown-processor": {
+      "version": "7.1.1",
+      "from": "gitter-markdown-processor@latest",
+      "dependencies": {
+        "gitter-marked": {
+          "version": "0.9.0",
+          "from": "gitter-marked@^0.9.0"
+        },
+        "highlight.js": {
+          "version": "8.1.0-gitter",
+          "from": "highlight.js@git://github.com/gitterHQ/highlight.js#6523cbb6e3f2a9374ea96e82f977ef57ef8cdf59",
+          "resolved": "git://github.com/gitterHQ/highlight.js#6523cbb6e3f2a9374ea96e82f977ef57ef8cdf59"
+        },
+        "underscore": {
+          "version": "1.7.0",
+          "from": "underscore@^1.7.0"
+        },
+        "cld": {
+          "version": "2.2.0",
+          "from": "cld@^2.2.0",
+          "dependencies": {
+            "nan": {
+              "version": "1.3.0",
+              "from": "nan@^1.2.0"
+            }
+          }
+        }
+      }
+    },
+    "gitter-passport-http-bearer": {
+      "version": "1.1.0",
+      "from": "gitter-passport-http-bearer@^1.1.0",
+      "dependencies": {
+        "passport-strategy": {
+          "version": "1.0.0",
+          "from": "passport-strategy@1.x.x"
+        }
+      }
+    },
+    "gitter-services": {
+      "version": "1.4.0",
+      "from": "gitter-services@git+ssh://git@github.com:gitterHQ/services.git#1.4.0",
+      "resolved": "git+ssh://git@github.com:gitterHQ/services.git#0aec65ec8d512517368d464cf43de489e748e356",
+      "dependencies": {
+        "require-all": {
+          "version": "0.0.8",
+          "from": "require-all@0.0.8"
+        },
+        "qs": {
+          "version": "1.2.2",
+          "from": "qs@^1.0.0"
+        },
+        "extend": {
+          "version": "1.3.0",
+          "from": "extend@^1.2.1"
+        }
+      }
+    },
+    "handlebars": {
+      "version": "1.1.2",
+      "from": "handlebars@~1.1.2",
+      "dependencies": {
+        "optimist": {
+          "version": "0.3.7",
+          "from": "optimist@~0.3",
+          "dependencies": {
+            "wordwrap": {
+              "version": "0.0.2",
+              "from": "wordwrap@~0.0.2"
+            }
+          }
+        },
+        "uglify-js": {
+          "version": "2.3.6",
+          "from": "uglify-js@~2.3",
+          "dependencies": {
+            "async": {
+              "version": "0.2.10",
+              "from": "async@~0.2.6"
+            },
+            "source-map": {
+              "version": "0.1.40",
+              "from": "source-map@~0.1.7",
+              "dependencies": {
+                "amdefine": {
+                  "version": "0.1.0",
+                  "from": "amdefine@>=0.0.4"
+                }
+              }
+            }
+          }
+        }
+      }
+    },
+    "heapdump": {
+      "version": "0.2.10",
+      "from": "heapdump@^0.2.9"
+    },
+    "highlight.js": {
+      "version": "8.1.0-gitter",
+      "from": "highlight.js@git://github.com/gitterHQ/highlight.js#6523cbb6e3f2a9374ea96e82f977ef57ef8cdf59",
+      "resolved": "git://github.com/gitterHQ/highlight.js#6523cbb6e3f2a9374ea96e82f977ef57ef8cdf59"
+    },
+    "htmlencode": {
+      "version": "0.0.4",
+      "from": "htmlencode@0.0.4"
+    },
+    "i18n": {
+      "version": "0.4.1",
+      "from": "i18n@~0.4.1",
+      "dependencies": {
+        "sprintf": {
+          "version": "0.1.4",
+          "from": "sprintf@>=0.1.1"
+        },
+        "debug": {
+          "version": "2.1.0",
+          "from": "debug@*",
+          "dependencies": {
+            "ms": {
+              "version": "0.6.2",
+              "from": "ms@0.6.2"
+            }
+          }
+        }
+      }
+    },
+    "i18n-2": {
+      "version": "0.4.6",
+      "from": "i18n-2@^0.4.6",
+      "dependencies": {
+        "sprintf": {
+          "version": "0.1.4",
+          "from": "sprintf@>=0.1.1"
+        }
+      }
+    },
+    "imagemagick": {
+      "version": "0.1.2",
+      "from": "imagemagick@0.1.2"
+    },
+    "intercom.io": {
+      "version": "0.0.8",
+      "from": "intercom.io@~0.0.8",
+      "dependencies": {
+        "request": {
+          "version": "2.34.0",
+          "from": "request@2.34.0",
+          "resolved": "https://registry.npmjs.org/request/-/request-2.34.0.tgz",
+          "dependencies": {
+            "json-stringify-safe": {
+              "version": "5.0.0",
+              "from": "json-stringify-safe@~5.0.0"
+            },
+            "forever-agent": {
+              "version": "0.5.2",
+              "from": "forever-agent@~0.5.0"
+            },
+            "mime": {
+              "version": "1.2.11",
+              "from": "mime@~1.2.9"
+            },
+            "form-data": {
+              "version": "0.1.4",
+              "from": "form-data@~0.1.0",
+              "dependencies": {
+                "combined-stream": {
+                  "version": "0.0.5",
+                  "from": "combined-stream@~0.0.4",
+                  "dependencies": {
+                    "delayed-stream": {
+                      "version": "0.0.5",
+                      "from": "delayed-stream@0.0.5"
+                    }
+                  }
+                }
+              }
+            },
+            "tunnel-agent": {
+              "version": "0.3.0",
+              "from": "tunnel-agent@~0.3.0"
+            },
+            "http-signature": {
+              "version": "0.10.0",
+              "from": "http-signature@~0.10.0",
+              "dependencies": {
+                "assert-plus": {
+                  "version": "0.1.2",
+                  "from": "assert-plus@0.1.2"
+                },
+                "asn1": {
+                  "version": "0.1.11",
+                  "from": "asn1@0.1.11"
+                },
+                "ctype": {
+                  "version": "0.5.2",
+                  "from": "ctype@0.5.2"
+                }
+              }
+            },
+            "oauth-sign": {
+              "version": "0.3.0",
+              "from": "oauth-sign@~0.3.0"
+            },
+            "hawk": {
+              "version": "1.0.0",
+              "from": "hawk@~1.0.0",
+              "dependencies": {
+                "hoek": {
+                  "version": "0.9.1",
+                  "from": "hoek@0.9.x"
+                },
+                "boom": {
+                  "version": "0.4.2",
+                  "from": "boom@0.4.x"
+                },
+                "cryptiles": {
+                  "version": "0.2.2",
+                  "from": "cryptiles@0.2.x"
+                },
+                "sntp": {
+                  "version": "0.2.4",
+                  "from": "sntp@0.2.x"
+                }
+              }
+            },
+            "aws-sign2": {
+              "version": "0.5.0",
+              "from": "aws-sign2@~0.5.0"
+            }
+          }
+        },
+        "qs": {
+          "version": "0.6.6",
+          "from": "qs@0.6.6"
+        },
+        "lodash": {
+          "version": "2.4.1",
+          "from": "lodash@~2.4.1",
+          "resolved": "https://registry.npmjs.org/lodash/-/lodash-2.4.1.tgz"
+        },
+        "debug": {
+          "version": "0.8.1",
+          "from": "debug@0.8.1",
+          "resolved": "https://registry.npmjs.org/debug/-/debug-0.8.1.tgz"
+        }
+      }
+    },
+    "jade": {
+      "version": "0.28.1",
+      "from": "jade@0.28.1",
+      "resolved": "https://registry.npmjs.org/jade/-/jade-0.28.1.tgz",
+      "dependencies": {
+        "commander": {
+          "version": "0.6.1",
+          "from": "commander@0.6.1"
+        },
+        "mkdirp": {
+          "version": "0.3.5",
+          "from": "mkdirp@0.3.x"
+        },
+        "coffee-script": {
+          "version": "1.4.0",
+          "from": "coffee-script@~1.4.0"
+        }
+      }
+    },
+    "jwt-simple": {
+      "version": "0.1.0",
+      "from": "jwt-simple@~0.1.0"
+    },
+    "katex": {
+      "version": "0.1.0",
+      "from": "https://registry.npmjs.org/katex/-/katex-0.1.0.tgz",
+      "resolved": "https://registry.npmjs.org/katex/-/katex-0.1.0.tgz"
+    },
+    "keyword-extractor": {
+      "version": "0.0.9",
+      "from": "keyword-extractor@0.0.9",
+      "resolved": "https://registry.npmjs.org/keyword-extractor/-/keyword-extractor-0.0.9.tgz",
+      "dependencies": {
+        "underscore": {
+          "version": "1.6.0",
+          "from": "underscore@1.6.0",
+          "resolved": "https://registry.npmjs.org/underscore/-/underscore-1.6.0.tgz"
+        },
+        "underscore.string": {
+          "version": "2.3.3",
+          "from": "underscore.string@~2.3.3"
+        }
+      }
+    },
+    "langs": {
+      "version": "1.0.1",
+      "from": "langs@^1.0.1"
+    },
+    "languagedetect": {
+      "version": "1.1.1",
+      "from": "languagedetect@^1.1.1"
+    },
+    "lazy.js": {
+      "version": "0.2.1",
+      "from": "lazy.js@~0.2.1"
+    },
+    "locale": {
+      "version": "0.0.17",
+      "from": "locale@0.0.17"
+    },
+    "mandrill-api": {
+      "version": "1.0.40",
+      "from": "mandrill-api@~1.0.40"
+    },
+    "memwatch": {
+      "version": "0.2.2",
+      "from": "memwatch@^0.2.2"
+    },
+    "mixpanel": {
+      "version": "0.0.20",
+      "from": "mixpanel@~0.0.19"
+    },
+    "moment": {
+      "version": "2.6.0",
+      "from": "moment@git://github.com/gitterHQ/moment#440d7889d9c0c8540cdc7711819f546cc99584a8",
+      "resolved": "git://github.com/gitterHQ/moment#440d7889d9c0c8540cdc7711819f546cc99584a8"
+    },
+    "mongodb": {
+      "version": "1.4.17",
+      "from": "https://registry.npmjs.org/mongodb/-/mongodb-1.4.17.tgz",
+      "resolved": "https://registry.npmjs.org/mongodb/-/mongodb-1.4.17.tgz",
+      "dependencies": {
+        "bson": {
+          "version": "0.2.15",
+          "from": "bson@0.2.15",
+          "dependencies": {
+            "nan": {
+              "version": "1.3.0",
+              "from": "https://registry.npmjs.org/nan/-/nan-1.3.0.tgz",
+              "resolved": "https://registry.npmjs.org/nan/-/nan-1.3.0.tgz"
+            }
+          }
+        },
+        "kerberos": {
+          "version": "0.0.4",
+          "from": "https://registry.npmjs.org/kerberos/-/kerberos-0.0.4.tgz",
+          "resolved": "https://registry.npmjs.org/kerberos/-/kerberos-0.0.4.tgz"
+        },
+        "readable-stream": {
+          "version": "1.0.32",
+          "from": "readable-stream@1.0.32",
+          "dependencies": {
+            "core-util-is": {
+              "version": "1.0.1",
+              "from": "core-util-is@1.0.1"
+            },
+            "isarray": {
+              "version": "0.0.1",
+              "from": "isarray@0.0.1"
+            },
+            "string_decoder": {
+              "version": "0.10.31",
+              "from": "string_decoder@0.10.31"
+            },
+            "inherits": {
+              "version": "2.0.1",
+              "from": "inherits@2.0.1",
+              "resolved": "https://registry.npmjs.org/inherits/-/inherits-2.0.1.tgz"
+            }
+          }
+        }
+      }
+    },
+    "mongoose": {
+      "version": "3.8.8",
+      "from": "mongoose@3.8.8",
+      "resolved": "https://registry.npmjs.org/mongoose/-/mongoose-3.8.8.tgz",
+      "dependencies": {
+        "hooks": {
+          "version": "0.2.1",
+          "from": "hooks@0.2.1"
+        },
+        "mongodb": {
+          "version": "1.3.23",
+          "from": "mongodb@~1.3.18",
+          "resolved": "https://registry.npmjs.org/mongodb/-/mongodb-1.3.23.tgz",
+          "dependencies": {
+            "bson": {
+              "version": "0.2.5",
+              "from": "bson@0.2.5"
+            },
+            "kerberos": {
+              "version": "0.0.3",
+              "from": "kerberos@0.0.3"
+            }
+          }
+        },
+        "ms": {
+          "version": "0.1.0",
+          "from": "ms@0.1.0"
+        },
+        "sliced": {
+          "version": "0.0.5",
+          "from": "sliced@0.0.5"
+        },
+        "muri": {
+          "version": "0.3.1",
+          "from": "muri@0.3.1"
+        },
+        "mpromise": {
+          "version": "0.4.3",
+          "from": "mpromise@0.4.3"
+        },
+        "mpath": {
+          "version": "0.1.1",
+          "from": "mpath@0.1.1"
+        },
+        "regexp-clone": {
+          "version": "0.0.1",
+          "from": "regexp-clone@0.0.1"
+        },
+        "mquery": {
+          "version": "0.5.3",
+          "from": "mquery@0.5.3",
+          "dependencies": {
+            "debug": {
+              "version": "0.7.4",
+              "from": "debug@0.7.4",
+              "resolved": "https://registry.npmjs.org/debug/-/debug-0.7.4.tgz"
+            }
+          }
+        }
+      }
+    },
+    "mongoose-number": {
+      "version": "0.1.0",
+      "from": "mongoose-number@git://github.com/gitterHQ/mongoose-number#74e1653b3fd33427cca93fb325d0b289cbce08c4",
+      "resolved": "git://github.com/gitterHQ/mongoose-number#74e1653b3fd33427cca93fb325d0b289cbce08c4"
+    },
+    "mongoose-q": {
+      "version": "0.0.10",
+      "from": "mongoose-q@0.0.10"
+    },
+    "node-resque": {
+      "version": "0.8.7",
+      "from": "node-resque@^0.8.3",
+      "dependencies": {
+        "redis": {
+          "version": "0.10.3",
+          "from": "redis@~0.10.3"
+        }
+      }
+    },
+    "node-statsd": {
+      "version": "0.0.7",
+      "from": "node-statsd@0.0.7"
+    },
+    "node-uuid": {
+      "version": "1.4.0",
+      "from": "node-uuid@1.4.0",
+      "resolved": "https://registry.npmjs.org/node-uuid/-/node-uuid-1.4.0.tgz"
+    },
+    "nodemailer": {
+      "version": "0.3.14",
+      "from": "nodemailer@0.3.14",
+      "resolved": "https://registry.npmjs.org/nodemailer/-/nodemailer-0.3.14.tgz",
+      "dependencies": {
+        "mailcomposer": {
+          "version": "0.2.12",
+          "from": "mailcomposer@>= 0.1.11",
+          "dependencies": {
+            "mimelib": {
+              "version": "0.2.17",
+              "from": "mimelib@~0.2.15",
+              "dependencies": {
+                "encoding": {
+                  "version": "0.1.9",
+                  "from": "encoding@~0.1.7",
+                  "resolved": "https://registry.npmjs.org/encoding/-/encoding-0.1.9.tgz",
+                  "dependencies": {
+                    "iconv-lite": {
+                      "version": "0.4.4",
+                      "from": "iconv-lite@^0.4.4"
+                    }
+                  }
+                },
+                "addressparser": {
+                  "version": "0.2.1",
+                  "from": "addressparser@~0.2.1"
+                }
+              }
+            },
+            "mime": {
+              "version": "1.2.11",
+              "from": "mime@~1.2.11"
+            },
+            "he": {
+              "version": "0.3.6",
+              "from": "he@~0.3.6"
+            },
+            "follow-redirects": {
+              "version": "0.0.3",
+              "from": "follow-redirects@0.0.3"
+            },
+            "dkim-signer": {
+              "version": "0.1.2",
+              "from": "dkim-signer@~0.1.1",
+              "dependencies": {
+                "punycode": {
+                  "version": "1.2.4",
+                  "from": "punycode@~1.2.4"
+                }
+              }
+            }
+          }
+        },
+        "simplesmtp": {
+          "version": "0.3.33",
+          "from": "simplesmtp@>= 0.1.15",
+          "dependencies": {
+            "rai": {
+              "version": "0.1.11",
+              "from": "rai@~0.1.11"
+            },
+            "xoauth2": {
+              "version": "0.1.8",
+              "from": "xoauth2@~0.1.8"
+            }
+          }
+        }
+      }
+    },
+    "nomnom": {
+      "version": "1.6.2",
+      "from": "nomnom@~1.6.2",
+      "dependencies": {
+        "colors": {
+          "version": "0.5.1",
+          "from": "colors@0.5.x"
+        },
+        "underscore": {
+          "version": "1.4.4",
+          "from": "underscore@~1.4.4"
+        }
+      }
+    },
+    "oauth2orize": {
+      "version": "1.0.1",
+      "from": "oauth2orize@~1.0.0",
+      "dependencies": {
+        "uid2": {
+          "version": "0.0.3",
+          "from": "uid2@0.0.x"
+        },
+        "utils-merge": {
+          "version": "1.0.0",
+          "from": "utils-merge@1.x.x"
+        },
+        "debug": {
+          "version": "0.7.4",
+          "from": "debug@0.7.x"
+        }
+      }
+    },
+    "octonode": {
+      "version": "0.6.9",
+      "from": "https://registry.npmjs.org/octonode/-/octonode-0.6.9.tgz",
+      "resolved": "https://registry.npmjs.org/octonode/-/octonode-0.6.9.tgz",
+      "dependencies": {
+        "request": {
+          "version": "2.44.0",
+          "from": "https://registry.npmjs.org/request/-/request-2.44.0.tgz",
+          "resolved": "https://registry.npmjs.org/request/-/request-2.44.0.tgz",
+          "dependencies": {
+            "bl": {
+              "version": "0.9.3",
+              "from": "https://registry.npmjs.org/bl/-/bl-0.9.3.tgz",
+              "resolved": "https://registry.npmjs.org/bl/-/bl-0.9.3.tgz",
+              "dependencies": {
+                "readable-stream": {
+                  "version": "1.0.33-1",
+                  "from": "https://registry.npmjs.org/readable-stream/-/readable-stream-1.0.33-1.tgz",
+                  "resolved": "https://registry.npmjs.org/readable-stream/-/readable-stream-1.0.33-1.tgz",
+                  "dependencies": {
+                    "core-util-is": {
+                      "version": "1.0.1",
+                      "from": "https://registry.npmjs.org/core-util-is/-/core-util-is-1.0.1.tgz",
                       "resolved": "https://registry.npmjs.org/core-util-is/-/core-util-is-1.0.1.tgz"
                     },
                     "isarray": {
                       "version": "0.0.1",
-                      "from": "isarray@0.0.1",
+                      "from": "https://registry.npmjs.org/isarray/-/isarray-0.0.1.tgz",
                       "resolved": "https://registry.npmjs.org/isarray/-/isarray-0.0.1.tgz"
                     },
                     "string_decoder": {
                       "version": "0.10.31",
-                      "from": "string_decoder@>=0.10.0 <0.11.0",
+                      "from": "https://registry.npmjs.org/string_decoder/-/string_decoder-0.10.31.tgz",
                       "resolved": "https://registry.npmjs.org/string_decoder/-/string_decoder-0.10.31.tgz"
                     },
                     "inherits": {
                       "version": "2.0.1",
-                      "from": "inherits@>=2.0.1 <2.1.0",
+                      "from": "https://registry.npmjs.org/inherits/-/inherits-2.0.1.tgz",
                       "resolved": "https://registry.npmjs.org/inherits/-/inherits-2.0.1.tgz"
                     }
                   }
-                },
-                "stream-counter": {
-                  "version": "0.2.0",
-                  "from": "stream-counter@>=0.2.0 <0.3.0",
-                  "resolved": "https://registry.npmjs.org/stream-counter/-/stream-counter-0.2.0.tgz"
-                }
-              }
-            },
-            "on-headers": {
-              "version": "1.0.0",
-              "from": "on-headers@>=1.0.0 <1.1.0",
-              "resolved": "https://registry.npmjs.org/on-headers/-/on-headers-1.0.0.tgz"
+                }
+              }
+            },
+            "caseless": {
+              "version": "0.6.0",
+              "from": "https://registry.npmjs.org/caseless/-/caseless-0.6.0.tgz",
+              "resolved": "https://registry.npmjs.org/caseless/-/caseless-0.6.0.tgz"
+            },
+            "forever-agent": {
+              "version": "0.5.2",
+              "from": "https://registry.npmjs.org/forever-agent/-/forever-agent-0.5.2.tgz",
+              "resolved": "https://registry.npmjs.org/forever-agent/-/forever-agent-0.5.2.tgz"
             },
             "qs": {
-              "version": "2.3.0",
-              "from": "qs@2.3.0",
-              "resolved": "https://registry.npmjs.org/qs/-/qs-2.3.0.tgz"
-            },
-            "response-time": {
-              "version": "2.2.0",
-              "from": "response-time@>=2.2.0 <2.3.0",
-              "resolved": "https://registry.npmjs.org/response-time/-/response-time-2.2.0.tgz"
-            },
-            "serve-favicon": {
-              "version": "2.1.6",
-              "from": "serve-favicon@>=2.1.6 <2.2.0",
-              "resolved": "https://registry.npmjs.org/serve-favicon/-/serve-favicon-2.1.6.tgz",
-              "dependencies": {
-                "ms": {
-                  "version": "0.6.2",
-                  "from": "ms@0.6.2",
-                  "resolved": "https://registry.npmjs.org/ms/-/ms-0.6.2.tgz"
-                }
-              }
-            },
-            "serve-index": {
-              "version": "1.5.0",
-              "from": "serve-index@>=1.5.0 <1.6.0",
-              "resolved": "https://registry.npmjs.org/serve-index/-/serve-index-1.5.0.tgz",
-              "dependencies": {
-                "accepts": {
-                  "version": "1.1.2",
-                  "from": "accepts@>=1.1.2 <1.2.0",
-                  "resolved": "https://registry.npmjs.org/accepts/-/accepts-1.1.2.tgz",
-                  "dependencies": {
-                    "negotiator": {
-                      "version": "0.4.9",
-                      "from": "negotiator@0.4.9",
-                      "resolved": "https://registry.npmjs.org/negotiator/-/negotiator-0.4.9.tgz"
-                    }
-                  }
-                },
-                "batch": {
-                  "version": "0.5.1",
-                  "from": "batch@0.5.1",
-                  "resolved": "https://registry.npmjs.org/batch/-/batch-0.5.1.tgz"
-                },
-                "mime-types": {
-                  "version": "2.0.2",
-                  "from": "mime-types@>=2.0.2 <2.1.0",
-                  "resolved": "https://registry.npmjs.org/mime-types/-/mime-types-2.0.2.tgz",
-                  "dependencies": {
-                    "mime-db": {
-                      "version": "1.1.2",
-                      "from": "mime-db@>=1.1.0 <1.2.0",
-                      "resolved": "https://registry.npmjs.org/mime-db/-/mime-db-1.1.2.tgz"
-                    }
-                  }
-                }
-              }
-            },
-            "serve-static": {
-              "version": "1.7.1",
-<<<<<<< HEAD
-              "from": "serve-static@>=1.7.1 <1.8.0",
-=======
-              "from": "serve-static@~1.7.1",
->>>>>>> 8cd90c6c
-              "resolved": "https://registry.npmjs.org/serve-static/-/serve-static-1.7.1.tgz"
-            },
-            "type-is": {
-              "version": "1.5.2",
-              "from": "type-is@>=1.5.2 <1.6.0",
-              "resolved": "https://registry.npmjs.org/type-is/-/type-is-1.5.2.tgz",
-              "dependencies": {
-                "mime-types": {
-                  "version": "2.0.2",
-                  "from": "mime-types@>=2.0.2 <2.1.0",
-                  "resolved": "https://registry.npmjs.org/mime-types/-/mime-types-2.0.2.tgz",
-                  "dependencies": {
-                    "mime-db": {
-                      "version": "1.1.2",
-                      "from": "mime-db@>=1.1.0 <1.2.0",
-                      "resolved": "https://registry.npmjs.org/mime-db/-/mime-db-1.1.2.tgz"
-                    }
-                  }
-                }
-              }
-            },
-            "vhost": {
-              "version": "3.0.0",
-              "from": "vhost@>=3.0.0 <3.1.0",
-              "resolved": "https://registry.npmjs.org/vhost/-/vhost-3.0.0.tgz"
-            },
-            "pause": {
-              "version": "0.0.1",
-              "from": "pause@0.0.1",
-              "resolved": "https://registry.npmjs.org/pause/-/pause-0.0.1.tgz"
-            }
-          }
-        },
-        "content-disposition": {
-          "version": "0.5.0",
-          "from": "content-disposition@0.5.0",
-          "resolved": "https://registry.npmjs.org/content-disposition/-/content-disposition-0.5.0.tgz"
-        },
-        "commander": {
-          "version": "1.3.2",
-          "from": "commander@1.3.2",
-          "resolved": "https://registry.npmjs.org/commander/-/commander-1.3.2.tgz",
-          "dependencies": {
-            "keypress": {
-              "version": "0.1.0",
-              "from": "keypress@>=0.1.0 <0.2.0",
-              "resolved": "https://registry.npmjs.org/keypress/-/keypress-0.1.0.tgz"
-            }
-          }
-        },
-        "cookie-signature": {
-          "version": "1.0.5",
-          "from": "cookie-signature@1.0.5",
-          "resolved": "https://registry.npmjs.org/cookie-signature/-/cookie-signature-1.0.5.tgz"
-        },
-        "debug": {
-          "version": "2.1.0",
-          "from": "debug@>=2.1.0 <2.2.0",
-          "resolved": "https://registry.npmjs.org/debug/-/debug-2.1.0.tgz",
-          "dependencies": {
-            "ms": {
-              "version": "0.6.2",
-              "from": "ms@0.6.2",
-              "resolved": "https://registry.npmjs.org/ms/-/ms-0.6.2.tgz"
-            }
-          }
-        },
-        "depd": {
-          "version": "1.0.0",
-          "from": "depd@>=1.0.0 <1.1.0",
-          "resolved": "https://registry.npmjs.org/depd/-/depd-1.0.0.tgz"
-        },
-        "escape-html": {
-          "version": "1.0.1",
-          "from": "escape-html@1.0.1",
-          "resolved": "https://registry.npmjs.org/escape-html/-/escape-html-1.0.1.tgz"
-        },
-        "etag": {
-          "version": "1.5.0",
-          "from": "etag@>=1.5.0 <1.6.0",
-          "resolved": "https://registry.npmjs.org/etag/-/etag-1.5.0.tgz",
-          "dependencies": {
-            "crc": {
-              "version": "3.0.0",
-              "from": "crc@3.0.0",
-              "resolved": "https://registry.npmjs.org/crc/-/crc-3.0.0.tgz"
-            }
-          }
-        },
-        "fresh": {
-          "version": "0.2.4",
-          "from": "fresh@0.2.4",
-          "resolved": "https://registry.npmjs.org/fresh/-/fresh-0.2.4.tgz"
-        },
-        "media-typer": {
-          "version": "0.3.0",
-          "from": "media-typer@0.3.0",
-          "resolved": "https://registry.npmjs.org/media-typer/-/media-typer-0.3.0.tgz"
-        },
-        "methods": {
-          "version": "1.1.0",
-          "from": "methods@1.1.0",
-          "resolved": "https://registry.npmjs.org/methods/-/methods-1.1.0.tgz"
-        },
-        "mkdirp": {
-          "version": "0.5.0",
-          "from": "mkdirp@0.5.0",
-          "resolved": "https://registry.npmjs.org/mkdirp/-/mkdirp-0.5.0.tgz",
-          "dependencies": {
-            "minimist": {
-              "version": "0.0.8",
-              "from": "minimist@0.0.8",
-              "resolved": "https://registry.npmjs.org/minimist/-/minimist-0.0.8.tgz"
-            }
-          }
-        },
-        "parseurl": {
-          "version": "1.3.0",
-          "from": "parseurl@>=1.3.0 <1.4.0",
-          "resolved": "https://registry.npmjs.org/parseurl/-/parseurl-1.3.0.tgz"
-        },
-        "proxy-addr": {
-          "version": "1.0.3",
-          "from": "proxy-addr@>=1.0.3 <1.1.0",
-          "resolved": "https://registry.npmjs.org/proxy-addr/-/proxy-addr-1.0.3.tgz",
-          "dependencies": {
-            "forwarded": {
-              "version": "0.1.0",
-              "from": "forwarded@>=0.1.0 <0.2.0",
-              "resolved": "https://registry.npmjs.org/forwarded/-/forwarded-0.1.0.tgz"
-            },
-            "ipaddr.js": {
-              "version": "0.1.3",
-              "from": "ipaddr.js@0.1.3",
-              "resolved": "https://registry.npmjs.org/ipaddr.js/-/ipaddr.js-0.1.3.tgz"
-            }
-          }
-        },
-        "range-parser": {
-          "version": "1.0.2",
-          "from": "range-parser@>=1.0.2 <1.1.0",
-          "resolved": "https://registry.npmjs.org/range-parser/-/range-parser-1.0.2.tgz"
-        },
-        "send": {
-          "version": "0.10.1",
-          "from": "send@0.10.1",
-          "resolved": "https://registry.npmjs.org/send/-/send-0.10.1.tgz",
-          "dependencies": {
-            "destroy": {
-              "version": "1.0.3",
-              "from": "destroy@1.0.3",
-              "resolved": "https://registry.npmjs.org/destroy/-/destroy-1.0.3.tgz"
-            },
-            "mime": {
-              "version": "1.2.11",
-<<<<<<< HEAD
-              "from": "mime@>=1.2.9 <1.3.0",
-=======
-              "from": "mime@1.2.11",
->>>>>>> 8cd90c6c
-              "resolved": "https://registry.npmjs.org/mime/-/mime-1.2.11.tgz"
-            },
-            "ms": {
-              "version": "0.6.2",
-              "from": "ms@0.6.2",
-              "resolved": "https://registry.npmjs.org/ms/-/ms-0.6.2.tgz"
-            },
-            "on-finished": {
-              "version": "2.1.1",
-<<<<<<< HEAD
-              "from": "on-finished@>=2.1.1 <2.2.0",
-=======
-              "from": "on-finished@~2.1.1",
->>>>>>> 8cd90c6c
-              "resolved": "https://registry.npmjs.org/on-finished/-/on-finished-2.1.1.tgz",
-              "dependencies": {
-                "ee-first": {
-                  "version": "1.1.0",
-                  "from": "ee-first@1.1.0",
-                  "resolved": "https://registry.npmjs.org/ee-first/-/ee-first-1.1.0.tgz"
-                }
-              }
-            }
-          }
-        },
-        "utils-merge": {
-          "version": "1.0.0",
-<<<<<<< HEAD
-          "from": "utils-merge@>=1.0.0 <2.0.0",
-=======
-          "from": "utils-merge@1.0.0",
->>>>>>> 8cd90c6c
-          "resolved": "https://registry.npmjs.org/utils-merge/-/utils-merge-1.0.0.tgz"
-        },
-        "vary": {
-          "version": "1.0.0",
-          "from": "vary@>=1.0.0 <1.1.0",
-          "resolved": "https://registry.npmjs.org/vary/-/vary-1.0.0.tgz"
-        },
-        "cookie": {
-          "version": "0.1.2",
-          "from": "cookie@0.1.2",
-          "resolved": "https://registry.npmjs.org/cookie/-/cookie-0.1.2.tgz"
-        },
-        "merge-descriptors": {
-          "version": "0.0.2",
-          "from": "merge-descriptors@0.0.2",
-          "resolved": "https://registry.npmjs.org/merge-descriptors/-/merge-descriptors-0.0.2.tgz"
-        }
-      }
-    },
-    "express-hbs": {
-      "version": "0.7.11",
-      "from": "express-hbs@>=0.7.9 <0.8.0",
-      "resolved": "https://registry.npmjs.org/express-hbs/-/express-hbs-0.7.11.tgz",
-      "dependencies": {
-        "handlebars": {
-          "version": "2.0.0",
-          "from": "handlebars@>=2.0.0 <3.0.0",
-          "resolved": "https://registry.npmjs.org/handlebars/-/handlebars-2.0.0.tgz",
-          "dependencies": {
-            "optimist": {
-              "version": "0.3.7",
-              "from": "optimist@>=0.3.0 <0.4.0",
-              "resolved": "https://registry.npmjs.org/optimist/-/optimist-0.3.7.tgz",
-              "dependencies": {
-                "wordwrap": {
-                  "version": "0.0.2",
-                  "from": "wordwrap@>=0.0.2 <0.1.0",
-                  "resolved": "https://registry.npmjs.org/wordwrap/-/wordwrap-0.0.2.tgz"
-                }
-              }
-            },
-            "uglify-js": {
-              "version": "2.3.6",
-              "from": "uglify-js@>=2.3.0 <2.4.0",
-              "resolved": "https://registry.npmjs.org/uglify-js/-/uglify-js-2.3.6.tgz",
-              "dependencies": {
-                "async": {
-                  "version": "0.2.10",
-                  "from": "async@>=0.2.6 <0.3.0",
-                  "resolved": "https://registry.npmjs.org/async/-/async-0.2.10.tgz"
-                },
-                "source-map": {
-                  "version": "0.1.40",
-                  "from": "source-map@>=0.1.7 <0.2.0",
-                  "resolved": "https://registry.npmjs.org/source-map/-/source-map-0.1.40.tgz",
-                  "dependencies": {
-                    "amdefine": {
-                      "version": "0.1.0",
-                      "from": "amdefine@>=0.0.4",
-                      "resolved": "https://registry.npmjs.org/amdefine/-/amdefine-0.1.0.tgz"
-                    }
-                  }
-                }
-              }
-            }
-          }
-        },
-        "js-beautify": {
-          "version": "1.4.2",
-          "from": "js-beautify@>=1.4.2 <1.5.0",
-          "resolved": "https://registry.npmjs.org/js-beautify/-/js-beautify-1.4.2.tgz",
-          "dependencies": {
-            "config-chain": {
-              "version": "1.1.8",
-              "from": "config-chain@>=1.1.5 <1.2.0",
-              "resolved": "https://registry.npmjs.org/config-chain/-/config-chain-1.1.8.tgz",
-              "dependencies": {
-                "proto-list": {
-                  "version": "1.2.3",
-                  "from": "proto-list@>=1.2.1 <1.3.0",
-                  "resolved": "https://registry.npmjs.org/proto-list/-/proto-list-1.2.3.tgz"
-                },
-                "ini": {
-                  "version": "1.3.0",
-                  "from": "ini@>=1.0.0 <2.0.0",
-                  "resolved": "https://registry.npmjs.org/ini/-/ini-1.3.0.tgz"
-                }
-              }
-            },
-            "mkdirp": {
-              "version": "0.3.5",
-              "from": "mkdirp@0.3.5",
-              "resolved": "https://registry.npmjs.org/mkdirp/-/mkdirp-0.3.5.tgz"
-            },
-            "nopt": {
-              "version": "2.1.2",
-              "from": "nopt@>=2.1.1 <2.2.0",
-              "resolved": "https://registry.npmjs.org/nopt/-/nopt-2.1.2.tgz",
-              "dependencies": {
-                "abbrev": {
-                  "version": "1.0.5",
-                  "from": "abbrev@>=1.0.0 <2.0.0",
-                  "resolved": "https://registry.npmjs.org/abbrev/-/abbrev-1.0.5.tgz"
-                }
-              }
-            }
-          }
-        },
-        "readdirp": {
-          "version": "0.3.3",
-          "from": "readdirp@>=0.3.1 <0.4.0",
-          "resolved": "https://registry.npmjs.org/readdirp/-/readdirp-0.3.3.tgz",
-          "dependencies": {
-            "graceful-fs": {
-              "version": "2.0.3",
-<<<<<<< HEAD
-              "from": "graceful-fs@>=2.0.0 <2.1.0",
-=======
-              "from": "graceful-fs@~2.0.0",
->>>>>>> 8cd90c6c
-              "resolved": "https://registry.npmjs.org/graceful-fs/-/graceful-fs-2.0.3.tgz"
-            },
-            "minimatch": {
-              "version": "0.2.14",
-              "from": "minimatch@>=0.2.12 <0.3.0",
-              "resolved": "https://registry.npmjs.org/minimatch/-/minimatch-0.2.14.tgz",
-              "dependencies": {
-                "lru-cache": {
-                  "version": "2.5.0",
-                  "from": "lru-cache@>=2.0.0 <3.0.0",
-                  "resolved": "https://registry.npmjs.org/lru-cache/-/lru-cache-2.5.0.tgz"
-                },
-                "sigmund": {
-                  "version": "1.0.0",
-                  "from": "sigmund@>=1.0.0 <1.1.0",
-                  "resolved": "https://registry.npmjs.org/sigmund/-/sigmund-1.0.0.tgz"
-                }
-              }
-            }
-          }
-        }
-      }
-    },
-    "express-resource": {
-      "version": "1.0.0",
-      "from": "express-resource@1.0.0",
-      "resolved": "https://registry.npmjs.org/express-resource/-/express-resource-1.0.0.tgz",
-      "dependencies": {
-        "lingo": {
-          "version": "0.0.5",
-          "from": "lingo@>=0.0.4",
-          "resolved": "https://registry.npmjs.org/lingo/-/lingo-0.0.5.tgz"
-        },
-        "methods": {
-          "version": "0.0.1",
-          "from": "methods@0.0.1",
-          "resolved": "https://registry.npmjs.org/methods/-/methods-0.0.1.tgz"
-        },
-        "debug": {
-          "version": "2.1.0",
-          "from": "debug@*",
-          "resolved": "https://registry.npmjs.org/debug/-/debug-2.1.0.tgz",
-          "dependencies": {
-            "ms": {
-              "version": "0.6.2",
-              "from": "ms@0.6.2",
-              "resolved": "https://registry.npmjs.org/ms/-/ms-0.6.2.tgz"
-            }
-          }
-        }
-      }
-    },
-    "express3-handlebars": {
-      "version": "0.4.1",
-      "from": "express3-handlebars@>=0.4.1 <0.5.0",
-      "resolved": "https://registry.npmjs.org/express3-handlebars/-/express3-handlebars-0.4.1.tgz",
-      "dependencies": {
-        "async": {
-          "version": "0.2.10",
-          "from": "async@>=0.2.9 <0.3.0",
-          "resolved": "https://registry.npmjs.org/async/-/async-0.2.10.tgz"
-        },
-        "glob": {
-          "version": "3.2.11",
-          "from": "glob@>=3.0.0 <4.0.0",
-          "resolved": "https://registry.npmjs.org/glob/-/glob-3.2.11.tgz",
-          "dependencies": {
-            "inherits": {
-              "version": "2.0.1",
-<<<<<<< HEAD
-              "from": "inherits@>=2.0.0 <3.0.0",
-=======
-              "from": "inherits@~2.0.1",
->>>>>>> 8cd90c6c
-              "resolved": "https://registry.npmjs.org/inherits/-/inherits-2.0.1.tgz"
-            },
-            "minimatch": {
-              "version": "0.3.0",
-              "from": "minimatch@>=0.3.0 <0.4.0",
-              "resolved": "https://registry.npmjs.org/minimatch/-/minimatch-0.3.0.tgz",
-              "dependencies": {
-                "lru-cache": {
-                  "version": "2.5.0",
-                  "from": "lru-cache@>=2.0.0 <3.0.0",
-                  "resolved": "https://registry.npmjs.org/lru-cache/-/lru-cache-2.5.0.tgz"
-                },
-                "sigmund": {
-                  "version": "1.0.0",
-                  "from": "sigmund@>=1.0.0 <1.1.0",
-                  "resolved": "https://registry.npmjs.org/sigmund/-/sigmund-1.0.0.tgz"
-                }
-              }
-            }
-          }
-        },
-        "semver": {
-          "version": "1.1.4",
-          "from": "semver@>=1.0.0 <2.0.0",
-          "resolved": "https://registry.npmjs.org/semver/-/semver-1.1.4.tgz"
-        }
-      }
-    },
-    "faye-redis": {
-      "version": "0.3.0",
-      "from": "faye-redis@git://github.com/gitterHQ/faye-redis-node#v0.3.0",
-      "resolved": "git://github.com/gitterHQ/faye-redis-node#11aa3dbf5638f40b659397045344096b08e9ca4c",
-      "dependencies": {
-        "redis": {
-          "version": "0.12.1",
-          "from": "redis@*",
-          "resolved": "https://registry.npmjs.org/redis/-/redis-0.12.1.tgz"
-        }
-      }
-    },
-    "faye-websocket": {
-      "version": "0.7.3",
-      "from": "faye-websocket@>=0.7.2 <0.8.0",
-      "resolved": "https://registry.npmjs.org/faye-websocket/-/faye-websocket-0.7.3.tgz",
-      "dependencies": {
-        "websocket-driver": {
-          "version": "0.3.6",
-          "from": "websocket-driver@>=0.3.6",
-          "resolved": "https://registry.npmjs.org/websocket-driver/-/websocket-driver-0.3.6.tgz"
-        }
-      }
-    },
-    "gitter-env": {
-      "version": "0.15.0",
-      "from": "gitter-env@git+ssh://git@github.com:gitterHQ/gitter-env.git#v0.15.0",
-      "resolved": "git+ssh://git@github.com:gitterHQ/gitter-env.git#0262141e58cddd1d5c096fa83ab09cccc61df289",
-      "dependencies": {
-        "async": {
-          "version": "0.8.0",
-          "from": "async@>=0.8.0 <0.9.0",
-          "resolved": "https://registry.npmjs.org/async/-/async-0.8.0.tgz"
-        },
-        "blocked": {
-          "version": "1.0.0",
-          "from": "blocked@>=1.0.0 <2.0.0",
-          "resolved": "https://registry.npmjs.org/blocked/-/blocked-1.0.0.tgz"
-        },
-        "clockout": {
-          "version": "0.0.1",
-          "from": "clockout@0.0.1",
-          "resolved": "https://registry.npmjs.org/clockout/-/clockout-0.0.1.tgz"
-        },
-        "cube": {
-          "version": "0.2.12",
-          "from": "cube@git://github.com/gitterHQ/cube.git#b6c53a92190bcd3c945083e6b27edb25be0c134c",
-          "resolved": "git://github.com/gitterHQ/cube.git#b6c53a92190bcd3c945083e6b27edb25be0c134c",
-          "dependencies": {
-            "mongodb": {
-              "version": "1.3.23",
-              "from": "mongodb@>=1.3.18 <1.4.0",
-              "resolved": "https://registry.npmjs.org/mongodb/-/mongodb-1.3.23.tgz",
-              "dependencies": {
-                "bson": {
-                  "version": "0.2.5",
-                  "from": "bson@0.2.5",
-                  "resolved": "https://registry.npmjs.org/bson/-/bson-0.2.5.tgz"
-                },
-                "kerberos": {
-                  "version": "0.0.3",
-                  "from": "kerberos@0.0.3",
-                  "resolved": "https://registry.npmjs.org/kerberos/-/kerberos-0.0.3.tgz"
-                }
-              }
-            },
-            "node-static": {
-              "version": "0.6.5",
-              "from": "node-static@0.6.5",
-              "resolved": "https://registry.npmjs.org/node-static/-/node-static-0.6.5.tgz",
-              "dependencies": {
-                "optimist": {
-                  "version": "0.6.1",
-                  "from": "optimist@>=0.3.4",
-                  "resolved": "https://registry.npmjs.org/optimist/-/optimist-0.6.1.tgz",
-                  "dependencies": {
-                    "wordwrap": {
-                      "version": "0.0.2",
-                      "from": "wordwrap@>=0.0.2 <0.1.0",
-                      "resolved": "https://registry.npmjs.org/wordwrap/-/wordwrap-0.0.2.tgz"
-                    },
-                    "minimist": {
-                      "version": "0.0.10",
-                      "from": "minimist@>=0.0.1 <0.1.0",
-                      "resolved": "https://registry.npmjs.org/minimist/-/minimist-0.0.10.tgz"
-                    }
-                  }
-                },
-                "colors": {
-                  "version": "1.0.3",
-                  "from": "colors@>=0.6.0",
-                  "resolved": "https://registry.npmjs.org/colors/-/colors-1.0.3.tgz"
-                }
-              }
-            },
-            "pegjs": {
-              "version": "0.7.0",
-              "from": "pegjs@0.7.0",
-              "resolved": "https://registry.npmjs.org/pegjs/-/pegjs-0.7.0.tgz"
-            },
-            "vows": {
-              "version": "0.7.0",
-              "from": "vows@0.7.0",
-              "resolved": "https://registry.npmjs.org/vows/-/vows-0.7.0.tgz",
-              "dependencies": {
-                "eyes": {
-                  "version": "0.1.8",
-                  "from": "eyes@>=0.1.6",
-                  "resolved": "https://registry.npmjs.org/eyes/-/eyes-0.1.8.tgz"
-                },
-                "diff": {
-                  "version": "1.0.8",
-                  "from": "diff@>=1.0.3 <1.1.0",
-                  "resolved": "https://registry.npmjs.org/diff/-/diff-1.0.8.tgz"
-                }
-              }
-            },
-            "websocket": {
-              "version": "1.0.8",
-              "from": "websocket@1.0.8",
-              "resolved": "https://registry.npmjs.org/websocket/-/websocket-1.0.8.tgz"
-            },
-            "websocket-server": {
-              "version": "1.4.4",
-              "from": "websocket-server@git://github.com/miksago/node-websocket-server.git#dae6bed226ccfccf3939973155570b39dc8b3df0",
-              "resolved": "git://github.com/miksago/node-websocket-server.git#dae6bed226ccfccf3939973155570b39dc8b3df0"
-            }
-          }
-        },
-        "nconf": {
-          "version": "0.6.9",
-          "from": "nconf@>=0.6.9 <0.7.0",
-          "resolved": "https://registry.npmjs.org/nconf/-/nconf-0.6.9.tgz",
-          "dependencies": {
-            "async": {
-              "version": "0.2.9",
-              "from": "async@0.2.9",
-              "resolved": "https://registry.npmjs.org/async/-/async-0.2.9.tgz"
-            },
-            "ini": {
-              "version": "1.3.0",
-              "from": "ini@>=1.0.0 <2.0.0",
-              "resolved": "https://registry.npmjs.org/ini/-/ini-1.3.0.tgz"
-            },
-            "optimist": {
-              "version": "0.6.0",
-              "from": "optimist@0.6.0",
-              "resolved": "https://registry.npmjs.org/optimist/-/optimist-0.6.0.tgz",
-              "dependencies": {
-                "wordwrap": {
-                  "version": "0.0.2",
-                  "from": "wordwrap@>=0.0.2 <0.1.0",
-                  "resolved": "https://registry.npmjs.org/wordwrap/-/wordwrap-0.0.2.tgz"
-                },
-                "minimist": {
-                  "version": "0.0.10",
-                  "from": "minimist@>=0.0.1 <0.1.0",
-                  "resolved": "https://registry.npmjs.org/minimist/-/minimist-0.0.10.tgz"
-                }
-              }
-            }
-          }
-        },
-        "redis": {
-          "version": "0.10.3",
-          "from": "redis@>=0.10.1 <0.11.0",
-          "resolved": "https://registry.npmjs.org/redis/-/redis-0.10.3.tgz"
-        },
-        "underscore": {
-          "version": "1.7.0",
-          "from": "underscore@>=1.6.0 <2.0.0",
-          "resolved": "https://registry.npmjs.org/underscore/-/underscore-1.7.0.tgz"
-        },
-        "universal-analytics": {
-          "version": "0.3.6",
-          "from": "universal-analytics@>=0.3.4 <0.4.0",
-          "resolved": "https://registry.npmjs.org/universal-analytics/-/universal-analytics-0.3.6.tgz",
-          "dependencies": {
-            "async": {
-              "version": "0.2.10",
-              "from": "async@>=0.2.0 <0.3.0",
-              "resolved": "https://registry.npmjs.org/async/-/async-0.2.10.tgz"
-            }
-          }
-        }
-      }
-    },
-<<<<<<< HEAD
-    "gitter-marked": {
-      "version": "0.8.0",
-      "from": "gitter-marked@>=0.8.0 <0.9.0",
-      "resolved": "https://registry.npmjs.org/gitter-marked/-/gitter-marked-0.8.0.tgz"
-=======
-    "gitter-markdown-processor": {
-      "version": "7.0.0",
-      "from": "gitter-markdown-processor@^7.0.0",
-      "dependencies": {
-        "gitter-marked": {
-          "version": "0.8.0",
-          "from": "gitter-marked@^0.8.0",
-          "resolved": "https://registry.npmjs.org/gitter-marked/-/gitter-marked-0.8.0.tgz"
-        },
-        "highlight.js": {
-          "version": "8.1.0-gitter",
-          "from": "highlight.js@git://github.com/gitterHQ/highlight.js#6523cbb6e3f2a9374ea96e82f977ef57ef8cdf59",
-          "resolved": "git://github.com/gitterHQ/highlight.js#6523cbb6e3f2a9374ea96e82f977ef57ef8cdf59"
-        },
-        "htmlencode": {
-          "version": "0.0.4",
-          "from": "htmlencode@0.0.4",
-          "resolved": "https://registry.npmjs.org/htmlencode/-/htmlencode-0.0.4.tgz"
-        },
-        "katex": {
-          "version": "0.1.0",
-          "from": "katex@0.1.0",
-          "resolved": "https://registry.npmjs.org/katex/-/katex-0.1.0.tgz"
-        },
-        "underscore": {
-          "version": "1.7.0",
-          "from": "underscore@^1.6.0",
-          "resolved": "https://registry.npmjs.org/underscore/-/underscore-1.7.0.tgz"
-        },
-        "worker-farm": {
-          "version": "1.0.1",
-          "from": "worker-farm@^1.0.1",
-          "resolved": "https://registry.npmjs.org/worker-farm/-/worker-farm-1.0.1.tgz",
-          "dependencies": {
-            "errno": {
-              "version": "0.1.1",
-              "from": "errno@>=0.1.1 <0.2.0-0",
-              "resolved": "https://registry.npmjs.org/errno/-/errno-0.1.1.tgz",
-              "dependencies": {
-                "prr": {
-                  "version": "0.0.0",
-                  "from": "prr@~0.0.0",
-                  "resolved": "https://registry.npmjs.org/prr/-/prr-0.0.0.tgz"
-                }
-              }
-            },
-            "xtend": {
-              "version": "4.0.0",
-              "from": "xtend@>=4.0.0 <4.1.0-0",
-              "resolved": "https://registry.npmjs.org/xtend/-/xtend-4.0.0.tgz"
-            }
-          }
-        }
-      }
->>>>>>> 8cd90c6c
-    },
-    "gitter-passport-http-bearer": {
-      "version": "1.1.0",
-      "from": "gitter-passport-http-bearer@>=1.1.0 <2.0.0",
-      "resolved": "https://registry.npmjs.org/gitter-passport-http-bearer/-/gitter-passport-http-bearer-1.1.0.tgz",
-      "dependencies": {
-        "passport-strategy": {
-          "version": "1.0.0",
-          "from": "passport-strategy@>=1.0.0 <2.0.0",
-          "resolved": "https://registry.npmjs.org/passport-strategy/-/passport-strategy-1.0.0.tgz"
-        }
-      }
-    },
-    "gitter-services": {
-      "version": "1.4.0",
-      "from": "gitter-services@git+ssh://git@github.com:gitterHQ/services.git#1.4.0",
-      "resolved": "git+ssh://git@github.com:gitterHQ/services.git#0aec65ec8d512517368d464cf43de489e748e356",
-      "dependencies": {
-        "require-all": {
-          "version": "0.0.8",
-          "from": "require-all@0.0.8",
-          "resolved": "https://registry.npmjs.org/require-all/-/require-all-0.0.8.tgz"
-        },
-        "qs": {
-          "version": "1.2.2",
-          "from": "qs@>=1.0.0 <2.0.0",
-          "resolved": "https://registry.npmjs.org/qs/-/qs-1.2.2.tgz"
-        },
-        "extend": {
-          "version": "1.3.0",
-          "from": "extend@>=1.2.1 <2.0.0",
-          "resolved": "https://registry.npmjs.org/extend/-/extend-1.3.0.tgz"
-        }
-      }
-    },
-    "handlebars": {
-      "version": "1.1.2",
-      "from": "handlebars@>=1.1.2 <1.2.0",
-      "resolved": "https://registry.npmjs.org/handlebars/-/handlebars-1.1.2.tgz",
-      "dependencies": {
-        "optimist": {
-          "version": "0.3.7",
-          "from": "optimist@>=0.3.0 <0.4.0",
-          "resolved": "https://registry.npmjs.org/optimist/-/optimist-0.3.7.tgz",
-          "dependencies": {
-            "wordwrap": {
-              "version": "0.0.2",
-              "from": "wordwrap@>=0.0.2 <0.1.0",
-              "resolved": "https://registry.npmjs.org/wordwrap/-/wordwrap-0.0.2.tgz"
-            }
-          }
-        },
-        "uglify-js": {
-          "version": "2.3.6",
-          "from": "uglify-js@>=2.3.0 <2.4.0",
-          "resolved": "https://registry.npmjs.org/uglify-js/-/uglify-js-2.3.6.tgz",
-          "dependencies": {
-            "async": {
-              "version": "0.2.10",
-              "from": "async@>=0.2.6 <0.3.0",
-              "resolved": "https://registry.npmjs.org/async/-/async-0.2.10.tgz"
-            },
-            "source-map": {
-              "version": "0.1.40",
-              "from": "source-map@>=0.1.7 <0.2.0",
-              "resolved": "https://registry.npmjs.org/source-map/-/source-map-0.1.40.tgz",
-              "dependencies": {
-                "amdefine": {
-                  "version": "0.1.0",
-                  "from": "amdefine@>=0.0.4",
-                  "resolved": "https://registry.npmjs.org/amdefine/-/amdefine-0.1.0.tgz"
-                }
-              }
-            }
-          }
-        }
-      }
-    },
-    "heapdump": {
-      "version": "0.2.10",
-      "from": "heapdump@>=0.2.9 <0.3.0",
-      "resolved": "https://registry.npmjs.org/heapdump/-/heapdump-0.2.10.tgz"
-    },
-    "highlight.js": {
-      "version": "8.1.0-gitter",
-      "from": "highlight.js@git://github.com/gitterHQ/highlight.js#6523cbb6e3f2a9374ea96e82f977ef57ef8cdf59",
-      "resolved": "git://github.com/gitterHQ/highlight.js#6523cbb6e3f2a9374ea96e82f977ef57ef8cdf59"
-    },
-    "i18n": {
-      "version": "0.4.1",
-      "from": "i18n@>=0.4.1 <0.5.0",
-      "resolved": "https://registry.npmjs.org/i18n/-/i18n-0.4.1.tgz",
-      "dependencies": {
-        "sprintf": {
-          "version": "0.1.4",
-          "from": "sprintf@>=0.1.1",
-          "resolved": "https://registry.npmjs.org/sprintf/-/sprintf-0.1.4.tgz"
-        },
-        "debug": {
-          "version": "2.1.0",
-          "from": "debug@*",
-          "resolved": "https://registry.npmjs.org/debug/-/debug-2.1.0.tgz",
-          "dependencies": {
-            "ms": {
-              "version": "0.6.2",
-              "from": "ms@0.6.2",
-              "resolved": "https://registry.npmjs.org/ms/-/ms-0.6.2.tgz"
-            }
-          }
-        }
-      }
-    },
-    "i18n-2": {
-      "version": "0.4.6",
-      "from": "i18n-2@>=0.4.6 <0.5.0",
-      "resolved": "https://registry.npmjs.org/i18n-2/-/i18n-2-0.4.6.tgz",
-      "dependencies": {
-        "sprintf": {
-          "version": "0.1.4",
-          "from": "sprintf@>=0.1.1",
-          "resolved": "https://registry.npmjs.org/sprintf/-/sprintf-0.1.4.tgz"
-        }
-      }
-    },
-    "imagemagick": {
-      "version": "0.1.2",
-      "from": "imagemagick@0.1.2",
-      "resolved": "https://registry.npmjs.org/imagemagick/-/imagemagick-0.1.2.tgz"
-    },
-    "intercom.io": {
-      "version": "0.0.8",
-      "from": "intercom.io@>=0.0.8 <0.1.0",
-      "resolved": "https://registry.npmjs.org/intercom.io/-/intercom.io-0.0.8.tgz",
-      "dependencies": {
-        "request": {
-          "version": "2.34.0",
-          "from": "request@2.34.0",
-          "resolved": "https://registry.npmjs.org/request/-/request-2.34.0.tgz",
-          "dependencies": {
+              "version": "1.2.2",
+              "from": "https://registry.npmjs.org/qs/-/qs-1.2.2.tgz",
+              "resolved": "https://registry.npmjs.org/qs/-/qs-1.2.2.tgz"
+            },
             "json-stringify-safe": {
               "version": "5.0.0",
-              "from": "json-stringify-safe@>=5.0.0 <5.1.0",
+              "from": "https://registry.npmjs.org/json-stringify-safe/-/json-stringify-safe-5.0.0.tgz",
               "resolved": "https://registry.npmjs.org/json-stringify-safe/-/json-stringify-safe-5.0.0.tgz"
             },
-            "forever-agent": {
-              "version": "0.5.2",
-              "from": "forever-agent@>=0.5.0 <0.6.0",
-              "resolved": "https://registry.npmjs.org/forever-agent/-/forever-agent-0.5.2.tgz"
-            },
-            "mime": {
-              "version": "1.2.11",
-              "from": "mime@>=1.2.9 <1.3.0",
-              "resolved": "https://registry.npmjs.org/mime/-/mime-1.2.11.tgz"
+            "mime-types": {
+              "version": "1.0.2",
+              "from": "https://registry.npmjs.org/mime-types/-/mime-types-1.0.2.tgz",
+              "resolved": "https://registry.npmjs.org/mime-types/-/mime-types-1.0.2.tgz"
+            },
+            "tunnel-agent": {
+              "version": "0.4.0",
+              "from": "https://registry.npmjs.org/tunnel-agent/-/tunnel-agent-0.4.0.tgz",
+              "resolved": "https://registry.npmjs.org/tunnel-agent/-/tunnel-agent-0.4.0.tgz"
             },
             "form-data": {
               "version": "0.1.4",
-              "from": "form-data@>=0.1.0 <0.2.0",
+              "from": "https://registry.npmjs.org/form-data/-/form-data-0.1.4.tgz",
               "resolved": "https://registry.npmjs.org/form-data/-/form-data-0.1.4.tgz",
               "dependencies": {
                 "combined-stream": {
                   "version": "0.0.5",
-                  "from": "combined-stream@>=0.0.4 <0.1.0",
+                  "from": "https://registry.npmjs.org/combined-stream/-/combined-stream-0.0.5.tgz",
                   "resolved": "https://registry.npmjs.org/combined-stream/-/combined-stream-0.0.5.tgz",
                   "dependencies": {
                     "delayed-stream": {
                       "version": "0.0.5",
-                      "from": "delayed-stream@0.0.5",
+                      "from": "https://registry.npmjs.org/delayed-stream/-/delayed-stream-0.0.5.tgz",
                       "resolved": "https://registry.npmjs.org/delayed-stream/-/delayed-stream-0.0.5.tgz"
                     }
                   }
-                }
-              }
-            },
-            "tunnel-agent": {
-              "version": "0.3.0",
-              "from": "tunnel-agent@>=0.3.0 <0.4.0",
-              "resolved": "https://registry.npmjs.org/tunnel-agent/-/tunnel-agent-0.3.0.tgz"
+                },
+                "mime": {
+                  "version": "1.2.11",
+                  "from": "https://registry.npmjs.org/mime/-/mime-1.2.11.tgz",
+                  "resolved": "https://registry.npmjs.org/mime/-/mime-1.2.11.tgz"
+                }
+              }
             },
             "http-signature": {
               "version": "0.10.0",
-              "from": "http-signature@>=0.10.0 <0.11.0",
+              "from": "https://registry.npmjs.org/http-signature/-/http-signature-0.10.0.tgz",
               "resolved": "https://registry.npmjs.org/http-signature/-/http-signature-0.10.0.tgz",
               "dependencies": {
                 "assert-plus": {
                   "version": "0.1.2",
-                  "from": "assert-plus@0.1.2",
+                  "from": "https://registry.npmjs.org/assert-plus/-/assert-plus-0.1.2.tgz",
                   "resolved": "https://registry.npmjs.org/assert-plus/-/assert-plus-0.1.2.tgz"
                 },
                 "asn1": {
                   "version": "0.1.11",
-                  "from": "asn1@0.1.11",
+                  "from": "https://registry.npmjs.org/asn1/-/asn1-0.1.11.tgz",
                   "resolved": "https://registry.npmjs.org/asn1/-/asn1-0.1.11.tgz"
                 },
                 "ctype": {
                   "version": "0.5.2",
-                  "from": "ctype@0.5.2",
+                  "from": "https://registry.npmjs.org/ctype/-/ctype-0.5.2.tgz",
                   "resolved": "https://registry.npmjs.org/ctype/-/ctype-0.5.2.tgz"
                 }
               }
             },
             "oauth-sign": {
-              "version": "0.3.0",
-              "from": "oauth-sign@>=0.3.0 <0.4.0",
-              "resolved": "https://registry.npmjs.org/oauth-sign/-/oauth-sign-0.3.0.tgz"
+              "version": "0.4.0",
+              "from": "https://registry.npmjs.org/oauth-sign/-/oauth-sign-0.4.0.tgz",
+              "resolved": "https://registry.npmjs.org/oauth-sign/-/oauth-sign-0.4.0.tgz"
             },
             "hawk": {
-              "version": "1.0.0",
-              "from": "hawk@>=1.0.0 <1.1.0",
-              "resolved": "https://registry.npmjs.org/hawk/-/hawk-1.0.0.tgz",
+              "version": "1.1.1",
+              "from": "https://registry.npmjs.org/hawk/-/hawk-1.1.1.tgz",
+              "resolved": "https://registry.npmjs.org/hawk/-/hawk-1.1.1.tgz",
               "dependencies": {
                 "hoek": {
                   "version": "0.9.1",
-                  "from": "hoek@>=0.9.0 <0.10.0",
+                  "from": "https://registry.npmjs.org/hoek/-/hoek-0.9.1.tgz",
                   "resolved": "https://registry.npmjs.org/hoek/-/hoek-0.9.1.tgz"
                 },
                 "boom": {
                   "version": "0.4.2",
-                  "from": "boom@>=0.4.0 <0.5.0",
+                  "from": "https://registry.npmjs.org/boom/-/boom-0.4.2.tgz",
                   "resolved": "https://registry.npmjs.org/boom/-/boom-0.4.2.tgz"
                 },
                 "cryptiles": {
                   "version": "0.2.2",
-                  "from": "cryptiles@>=0.2.0 <0.3.0",
+                  "from": "https://registry.npmjs.org/cryptiles/-/cryptiles-0.2.2.tgz",
                   "resolved": "https://registry.npmjs.org/cryptiles/-/cryptiles-0.2.2.tgz"
                 },
                 "sntp": {
                   "version": "0.2.4",
-                  "from": "sntp@>=0.2.0 <0.3.0",
+                  "from": "https://registry.npmjs.org/sntp/-/sntp-0.2.4.tgz",
                   "resolved": "https://registry.npmjs.org/sntp/-/sntp-0.2.4.tgz"
                 }
               }
             },
             "aws-sign2": {
               "version": "0.5.0",
-              "from": "aws-sign2@>=0.5.0 <0.6.0",
-              "resolved": "https://registry.npmjs.org/aws-sign2/-/aws-sign2-0.5.0.tgz"
-            }
-          }
-        },
-        "qs": {
-          "version": "0.6.6",
-          "from": "qs@0.6.6",
-          "resolved": "https://registry.npmjs.org/qs/-/qs-0.6.6.tgz"
-        },
-        "lodash": {
-          "version": "2.4.1",
-          "from": "lodash@2.4.1",
-          "resolved": "https://registry.npmjs.org/lodash/-/lodash-2.4.1.tgz"
-        },
-        "debug": {
-          "version": "0.8.1",
-          "from": "debug@0.8.1",
-          "resolved": "https://registry.npmjs.org/debug/-/debug-0.8.1.tgz"
-        }
-      }
-    },
-    "jade": {
-      "version": "0.28.1",
-      "from": "jade@0.28.1",
-      "resolved": "https://registry.npmjs.org/jade/-/jade-0.28.1.tgz",
-      "dependencies": {
-        "commander": {
-          "version": "0.6.1",
-          "from": "commander@0.6.1",
-          "resolved": "https://registry.npmjs.org/commander/-/commander-0.6.1.tgz"
-        },
-        "mkdirp": {
-          "version": "0.3.5",
-          "from": "mkdirp@0.3.5",
-          "resolved": "https://registry.npmjs.org/mkdirp/-/mkdirp-0.3.5.tgz"
-        },
-        "coffee-script": {
-          "version": "1.4.0",
-          "from": "coffee-script@>=1.4.0 <1.5.0",
-          "resolved": "https://registry.npmjs.org/coffee-script/-/coffee-script-1.4.0.tgz"
-        }
-      }
-    },
-    "jwt-simple": {
-      "version": "0.1.0",
-      "from": "jwt-simple@>=0.1.0 <0.2.0",
-      "resolved": "https://registry.npmjs.org/jwt-simple/-/jwt-simple-0.1.0.tgz"
-    },
-    "keyword-extractor": {
-      "version": "0.0.9",
-      "from": "keyword-extractor@0.0.9",
-      "resolved": "https://registry.npmjs.org/keyword-extractor/-/keyword-extractor-0.0.9.tgz",
-      "dependencies": {
-        "underscore": {
-          "version": "1.6.0",
-          "from": "underscore@1.6.0",
-          "resolved": "https://registry.npmjs.org/underscore/-/underscore-1.6.0.tgz"
-        },
-        "underscore.string": {
-          "version": "2.3.3",
-          "from": "underscore.string@2.3.3",
-          "resolved": "https://registry.npmjs.org/underscore.string/-/underscore.string-2.3.3.tgz"
-        }
-      }
-    },
-    "langs": {
-      "version": "1.0.1",
-      "from": "langs@>=1.0.1 <2.0.0",
-      "resolved": "https://registry.npmjs.org/langs/-/langs-1.0.1.tgz"
-    },
-    "languagedetect": {
-      "version": "1.1.1",
-      "from": "languagedetect@>=1.1.1 <2.0.0",
-      "resolved": "https://registry.npmjs.org/languagedetect/-/languagedetect-1.1.1.tgz"
-    },
-    "lazy.js": {
-      "version": "0.2.1",
-      "from": "lazy.js@>=0.2.1 <0.3.0",
-      "resolved": "https://registry.npmjs.org/lazy.js/-/lazy.js-0.2.1.tgz"
-    },
-    "locale": {
-      "version": "0.0.17",
-      "from": "locale@0.0.17",
-      "resolved": "https://registry.npmjs.org/locale/-/locale-0.0.17.tgz"
-    },
-    "mandrill-api": {
-      "version": "1.0.41",
-      "from": "mandrill-api@>=1.0.40 <1.1.0",
-      "resolved": "https://registry.npmjs.org/mandrill-api/-/mandrill-api-1.0.41.tgz"
-    },
-    "memwatch": {
-      "version": "0.2.2",
-      "from": "memwatch@>=0.2.2 <0.3.0",
-      "resolved": "https://registry.npmjs.org/memwatch/-/memwatch-0.2.2.tgz"
-    },
-    "mixpanel": {
-      "version": "0.0.20",
-      "from": "mixpanel@>=0.0.19 <0.1.0",
-      "resolved": "https://registry.npmjs.org/mixpanel/-/mixpanel-0.0.20.tgz"
-    },
-    "moment": {
-      "version": "2.6.0",
-      "from": "moment@git://github.com/gitterHQ/moment#440d7889d9c0c8540cdc7711819f546cc99584a8",
-      "resolved": "git://github.com/gitterHQ/moment#440d7889d9c0c8540cdc7711819f546cc99584a8"
-    },
-    "mongodb": {
-      "version": "1.4.19",
-      "from": "mongodb@>=1.3.23 <2.0.0",
-      "resolved": "https://registry.npmjs.org/mongodb/-/mongodb-1.4.19.tgz",
-      "dependencies": {
-        "bson": {
-          "version": "0.2.15",
-          "from": "bson@>=0.2.0 <0.3.0",
-          "resolved": "https://registry.npmjs.org/bson/-/bson-0.2.15.tgz",
-          "dependencies": {
-            "nan": {
-              "version": "1.3.0",
-              "from": "nan@1.3.0",
-              "resolved": "https://registry.npmjs.org/nan/-/nan-1.3.0.tgz"
-            }
-          }
-        },
-        "kerberos": {
-          "version": "0.0.4",
-          "from": "kerberos@0.0.4",
-          "resolved": "https://registry.npmjs.org/kerberos/-/kerberos-0.0.4.tgz"
-        },
-        "readable-stream": {
-          "version": "1.0.33-1",
-          "from": "readable-stream@latest",
-          "resolved": "https://registry.npmjs.org/readable-stream/-/readable-stream-1.0.33-1.tgz",
-          "dependencies": {
-            "core-util-is": {
-              "version": "1.0.1",
-              "from": "core-util-is@>=1.0.0 <1.1.0",
-              "resolved": "https://registry.npmjs.org/core-util-is/-/core-util-is-1.0.1.tgz"
-            },
-            "isarray": {
-              "version": "0.0.1",
-              "from": "isarray@0.0.1",
-              "resolved": "https://registry.npmjs.org/isarray/-/isarray-0.0.1.tgz"
-            },
-            "string_decoder": {
-              "version": "0.10.31",
-              "from": "string_decoder@>=0.10.0 <0.11.0",
-              "resolved": "https://registry.npmjs.org/string_decoder/-/string_decoder-0.10.31.tgz"
-            },
-            "inherits": {
-              "version": "2.0.1",
-              "from": "inherits@>=2.0.1 <2.1.0",
-              "resolved": "https://registry.npmjs.org/inherits/-/inherits-2.0.1.tgz"
-            }
-          }
-        }
-      }
-    },
-    "mongoose": {
-      "version": "3.8.8",
-      "from": "mongoose@3.8.8",
-      "resolved": "https://registry.npmjs.org/mongoose/-/mongoose-3.8.8.tgz",
-      "dependencies": {
-        "hooks": {
-          "version": "0.2.1",
-          "from": "hooks@0.2.1",
-          "resolved": "https://registry.npmjs.org/hooks/-/hooks-0.2.1.tgz"
-        },
-        "mongodb": {
-          "version": "1.3.23",
-          "from": "mongodb@>=1.3.18 <1.4.0",
-          "resolved": "https://registry.npmjs.org/mongodb/-/mongodb-1.3.23.tgz",
-          "dependencies": {
-            "bson": {
-              "version": "0.2.5",
-              "from": "bson@0.2.5",
-              "resolved": "https://registry.npmjs.org/bson/-/bson-0.2.5.tgz"
-            },
-            "kerberos": {
-              "version": "0.0.3",
-              "from": "kerberos@0.0.3",
-              "resolved": "https://registry.npmjs.org/kerberos/-/kerberos-0.0.3.tgz"
-            }
-          }
-        },
-        "ms": {
-          "version": "0.1.0",
-          "from": "ms@0.1.0",
-          "resolved": "https://registry.npmjs.org/ms/-/ms-0.1.0.tgz"
-        },
-        "sliced": {
-          "version": "0.0.5",
-          "from": "sliced@0.0.5",
-          "resolved": "https://registry.npmjs.org/sliced/-/sliced-0.0.5.tgz"
-        },
-        "muri": {
-          "version": "0.3.1",
-          "from": "muri@0.3.1",
-          "resolved": "https://registry.npmjs.org/muri/-/muri-0.3.1.tgz"
-        },
-        "mpromise": {
-          "version": "0.4.3",
-          "from": "mpromise@0.4.3",
-          "resolved": "https://registry.npmjs.org/mpromise/-/mpromise-0.4.3.tgz"
-        },
-        "mpath": {
-          "version": "0.1.1",
-          "from": "mpath@0.1.1",
-          "resolved": "https://registry.npmjs.org/mpath/-/mpath-0.1.1.tgz"
-        },
-        "regexp-clone": {
-          "version": "0.0.1",
-          "from": "regexp-clone@0.0.1",
-          "resolved": "https://registry.npmjs.org/regexp-clone/-/regexp-clone-0.0.1.tgz"
-        },
-        "mquery": {
-          "version": "0.5.3",
-          "from": "mquery@0.5.3",
-          "resolved": "https://registry.npmjs.org/mquery/-/mquery-0.5.3.tgz",
-          "dependencies": {
-            "debug": {
-              "version": "0.7.4",
-              "from": "debug@0.7.4",
-              "resolved": "https://registry.npmjs.org/debug/-/debug-0.7.4.tgz"
-            }
-          }
-        }
-      }
-    },
-    "mongoose-number": {
-      "version": "0.1.0",
-      "from": "mongoose-number@git://github.com/gitterHQ/mongoose-number#74e1653b3fd33427cca93fb325d0b289cbce08c4",
-      "resolved": "git://github.com/gitterHQ/mongoose-number#74e1653b3fd33427cca93fb325d0b289cbce08c4"
-    },
-    "mongoose-q": {
-      "version": "0.0.10",
-      "from": "mongoose-q@0.0.10",
-      "resolved": "https://registry.npmjs.org/mongoose-q/-/mongoose-q-0.0.10.tgz"
-    },
-    "node-resque": {
-      "version": "0.8.7",
-      "from": "node-resque@>=0.8.3 <0.9.0",
-      "resolved": "https://registry.npmjs.org/node-resque/-/node-resque-0.8.7.tgz",
-      "dependencies": {
-        "redis": {
-          "version": "0.10.3",
-          "from": "redis@>=0.10.3 <0.11.0",
-          "resolved": "https://registry.npmjs.org/redis/-/redis-0.10.3.tgz"
-        }
-      }
-    },
-    "node-statsd": {
-      "version": "0.0.7",
-      "from": "node-statsd@0.0.7",
-      "resolved": "https://registry.npmjs.org/node-statsd/-/node-statsd-0.0.7.tgz"
-    },
-    "node-uuid": {
-      "version": "1.4.0",
-      "from": "node-uuid@1.4.0",
-      "resolved": "https://registry.npmjs.org/node-uuid/-/node-uuid-1.4.0.tgz"
-    },
-    "nodemailer": {
-      "version": "0.3.14",
-      "from": "nodemailer@0.3.14",
-      "resolved": "https://registry.npmjs.org/nodemailer/-/nodemailer-0.3.14.tgz",
-      "dependencies": {
-        "mailcomposer": {
-          "version": "0.2.12",
-          "from": "mailcomposer@>=0.1.11",
-          "resolved": "https://registry.npmjs.org/mailcomposer/-/mailcomposer-0.2.12.tgz",
-          "dependencies": {
-            "mimelib": {
-              "version": "0.2.17",
-              "from": "mimelib@>=0.2.15 <0.3.0",
-              "resolved": "https://registry.npmjs.org/mimelib/-/mimelib-0.2.17.tgz",
-              "dependencies": {
-                "encoding": {
-                  "version": "0.1.10",
-                  "from": "encoding@>=0.1.7 <0.2.0",
-                  "resolved": "https://registry.npmjs.org/encoding/-/encoding-0.1.10.tgz",
-                  "dependencies": {
-                    "iconv-lite": {
-                      "version": "0.4.4",
-                      "from": "iconv-lite@>=0.4.4 <0.5.0",
-                      "resolved": "https://registry.npmjs.org/iconv-lite/-/iconv-lite-0.4.4.tgz"
-                    }
-                  }
-                },
-                "addressparser": {
-                  "version": "0.2.1",
-                  "from": "addressparser@>=0.2.1 <0.3.0",
-                  "resolved": "https://registry.npmjs.org/addressparser/-/addressparser-0.2.1.tgz"
-                }
-              }
-            },
-            "mime": {
-              "version": "1.2.11",
-<<<<<<< HEAD
-              "from": "mime@>=1.2.9 <1.3.0",
-=======
-              "from": "mime@~1.2.9",
->>>>>>> 8cd90c6c
-              "resolved": "https://registry.npmjs.org/mime/-/mime-1.2.11.tgz"
-            },
-            "he": {
-              "version": "0.3.6",
-              "from": "he@>=0.3.6 <0.4.0",
-              "resolved": "https://registry.npmjs.org/he/-/he-0.3.6.tgz"
-            },
-            "follow-redirects": {
-              "version": "0.0.3",
-              "from": "follow-redirects@0.0.3",
-              "resolved": "https://registry.npmjs.org/follow-redirects/-/follow-redirects-0.0.3.tgz"
-            },
-            "dkim-signer": {
-              "version": "0.1.2",
-              "from": "dkim-signer@>=0.1.1 <0.2.0",
-              "resolved": "https://registry.npmjs.org/dkim-signer/-/dkim-signer-0.1.2.tgz",
-              "dependencies": {
-                "punycode": {
-                  "version": "1.2.4",
-                  "from": "punycode@>=1.2.4 <1.3.0",
-                  "resolved": "https://registry.npmjs.org/punycode/-/punycode-1.2.4.tgz"
-                }
-              }
-            }
-          }
-        },
-        "simplesmtp": {
-          "version": "0.3.33",
-          "from": "simplesmtp@>=0.1.15",
-          "resolved": "https://registry.npmjs.org/simplesmtp/-/simplesmtp-0.3.33.tgz",
-          "dependencies": {
-            "rai": {
-              "version": "0.1.11",
-              "from": "rai@>=0.1.11 <0.2.0",
-              "resolved": "https://registry.npmjs.org/rai/-/rai-0.1.11.tgz"
-            },
-            "xoauth2": {
-              "version": "0.1.8",
-              "from": "xoauth2@>=0.1.8 <0.2.0",
-              "resolved": "https://registry.npmjs.org/xoauth2/-/xoauth2-0.1.8.tgz"
-            }
-          }
-        }
-      }
-    },
-    "nomnom": {
-      "version": "1.6.2",
-      "from": "nomnom@>=1.6.2 <1.7.0",
-      "resolved": "https://registry.npmjs.org/nomnom/-/nomnom-1.6.2.tgz",
-      "dependencies": {
-        "colors": {
-          "version": "0.5.1",
-          "from": "colors@>=0.5.0 <0.6.0",
-          "resolved": "https://registry.npmjs.org/colors/-/colors-0.5.1.tgz"
-        },
-        "underscore": {
-          "version": "1.4.4",
-          "from": "underscore@>=1.4.4 <1.5.0",
-          "resolved": "https://registry.npmjs.org/underscore/-/underscore-1.4.4.tgz"
-        }
-      }
-    },
-    "oauth2orize": {
-      "version": "1.0.1",
-      "from": "oauth2orize@>=1.0.0 <1.1.0",
-      "resolved": "https://registry.npmjs.org/oauth2orize/-/oauth2orize-1.0.1.tgz",
-      "dependencies": {
-        "uid2": {
-          "version": "0.0.3",
-          "from": "uid2@>=0.0.0 <0.1.0",
-          "resolved": "https://registry.npmjs.org/uid2/-/uid2-0.0.3.tgz"
-        },
-        "utils-merge": {
-          "version": "1.0.0",
-          "from": "utils-merge@>=1.0.0 <2.0.0",
-          "resolved": "https://registry.npmjs.org/utils-merge/-/utils-merge-1.0.0.tgz"
-        },
-        "debug": {
-          "version": "0.7.4",
-          "from": "debug@>=0.7.0 <0.8.0",
-          "resolved": "https://registry.npmjs.org/debug/-/debug-0.7.4.tgz"
-        }
-      }
-    },
-    "octonode": {
-      "version": "0.6.9",
-      "from": "octonode@>=0.6.8 <0.7.0",
-      "resolved": "https://registry.npmjs.org/octonode/-/octonode-0.6.9.tgz",
-      "dependencies": {
-        "request": {
-          "version": "2.44.0",
-          "from": "request@>=2.44.0 <2.45.0",
-          "resolved": "https://registry.npmjs.org/request/-/request-2.44.0.tgz",
-          "dependencies": {
-            "bl": {
-              "version": "0.9.3",
-              "from": "bl@>=0.9.0 <0.10.0",
-              "resolved": "https://registry.npmjs.org/bl/-/bl-0.9.3.tgz",
-              "dependencies": {
-                "readable-stream": {
-                  "version": "1.0.32",
-                  "from": "readable-stream@>=1.0.26 <1.1.0",
-                  "resolved": "https://registry.npmjs.org/readable-stream/-/readable-stream-1.0.32.tgz",
-                  "dependencies": {
-                    "core-util-is": {
-                      "version": "1.0.1",
-                      "from": "core-util-is@>=1.0.0 <1.1.0",
-                      "resolved": "https://registry.npmjs.org/core-util-is/-/core-util-is-1.0.1.tgz"
-                    },
-                    "isarray": {
-                      "version": "0.0.1",
-                      "from": "isarray@0.0.1",
-                      "resolved": "https://registry.npmjs.org/isarray/-/isarray-0.0.1.tgz"
-                    },
-                    "string_decoder": {
-                      "version": "0.10.31",
-                      "from": "string_decoder@>=0.10.0 <0.11.0",
-                      "resolved": "https://registry.npmjs.org/string_decoder/-/string_decoder-0.10.31.tgz"
-                    },
-                    "inherits": {
-                      "version": "2.0.1",
-                      "from": "inherits@>=2.0.1 <2.1.0",
-                      "resolved": "https://registry.npmjs.org/inherits/-/inherits-2.0.1.tgz"
-                    }
-                  }
-                }
-              }
-            },
-            "caseless": {
-              "version": "0.6.0",
-              "from": "caseless@>=0.6.0 <0.7.0",
-              "resolved": "https://registry.npmjs.org/caseless/-/caseless-0.6.0.tgz"
-            },
-            "forever-agent": {
-              "version": "0.5.2",
-              "from": "forever-agent@>=0.5.0 <0.6.0",
-              "resolved": "https://registry.npmjs.org/forever-agent/-/forever-agent-0.5.2.tgz"
-            },
-            "qs": {
-              "version": "1.2.2",
-              "from": "qs@>=1.2.0 <1.3.0",
-              "resolved": "https://registry.npmjs.org/qs/-/qs-1.2.2.tgz"
-            },
-            "json-stringify-safe": {
-              "version": "5.0.0",
-              "from": "json-stringify-safe@>=5.0.0 <5.1.0",
-              "resolved": "https://registry.npmjs.org/json-stringify-safe/-/json-stringify-safe-5.0.0.tgz"
-            },
-            "mime-types": {
-              "version": "1.0.2",
-              "from": "mime-types@>=1.0.1 <1.1.0",
-              "resolved": "https://registry.npmjs.org/mime-types/-/mime-types-1.0.2.tgz"
-            },
-            "tunnel-agent": {
-              "version": "0.4.0",
-              "from": "tunnel-agent@>=0.4.0 <0.5.0",
-              "resolved": "https://registry.npmjs.org/tunnel-agent/-/tunnel-agent-0.4.0.tgz"
-            },
-            "form-data": {
-              "version": "0.1.4",
-              "from": "form-data@>=0.1.0 <0.2.0",
-              "resolved": "https://registry.npmjs.org/form-data/-/form-data-0.1.4.tgz",
-              "dependencies": {
-                "combined-stream": {
-                  "version": "0.0.5",
-                  "from": "combined-stream@>=0.0.4 <0.1.0",
-                  "resolved": "https://registry.npmjs.org/combined-stream/-/combined-stream-0.0.5.tgz",
-                  "dependencies": {
-                    "delayed-stream": {
-                      "version": "0.0.5",
-                      "from": "delayed-stream@0.0.5",
-                      "resolved": "https://registry.npmjs.org/delayed-stream/-/delayed-stream-0.0.5.tgz"
-                    }
-                  }
-                },
-                "mime": {
-                  "version": "1.2.11",
-                  "from": "mime@>=1.2.11 <1.3.0",
-                  "resolved": "https://registry.npmjs.org/mime/-/mime-1.2.11.tgz"
-                }
-              }
-            },
-            "http-signature": {
-              "version": "0.10.0",
-              "from": "http-signature@>=0.10.0 <0.11.0",
-              "resolved": "https://registry.npmjs.org/http-signature/-/http-signature-0.10.0.tgz",
-              "dependencies": {
-                "assert-plus": {
-                  "version": "0.1.2",
-                  "from": "assert-plus@0.1.2",
-                  "resolved": "https://registry.npmjs.org/assert-plus/-/assert-plus-0.1.2.tgz"
-                },
-                "asn1": {
-                  "version": "0.1.11",
-                  "from": "asn1@0.1.11",
-                  "resolved": "https://registry.npmjs.org/asn1/-/asn1-0.1.11.tgz"
-                },
-                "ctype": {
-                  "version": "0.5.2",
-                  "from": "ctype@0.5.2",
-                  "resolved": "https://registry.npmjs.org/ctype/-/ctype-0.5.2.tgz"
-                }
-              }
-            },
-            "oauth-sign": {
-              "version": "0.4.0",
-              "from": "oauth-sign@>=0.4.0 <0.5.0",
-              "resolved": "https://registry.npmjs.org/oauth-sign/-/oauth-sign-0.4.0.tgz"
-            },
-            "hawk": {
-              "version": "1.1.1",
-              "from": "hawk@1.1.1",
-              "resolved": "https://registry.npmjs.org/hawk/-/hawk-1.1.1.tgz",
-              "dependencies": {
-                "hoek": {
-                  "version": "0.9.1",
-                  "from": "hoek@>=0.9.0 <0.10.0",
-                  "resolved": "https://registry.npmjs.org/hoek/-/hoek-0.9.1.tgz"
-                },
-                "boom": {
-                  "version": "0.4.2",
-                  "from": "boom@>=0.4.0 <0.5.0",
-                  "resolved": "https://registry.npmjs.org/boom/-/boom-0.4.2.tgz"
-                },
-                "cryptiles": {
-                  "version": "0.2.2",
-                  "from": "cryptiles@>=0.2.0 <0.3.0",
-                  "resolved": "https://registry.npmjs.org/cryptiles/-/cryptiles-0.2.2.tgz"
-                },
-                "sntp": {
-                  "version": "0.2.4",
-                  "from": "sntp@>=0.2.0 <0.3.0",
-                  "resolved": "https://registry.npmjs.org/sntp/-/sntp-0.2.4.tgz"
-                }
-              }
-            },
-            "aws-sign2": {
-              "version": "0.5.0",
-              "from": "aws-sign2@>=0.5.0 <0.6.0",
+              "from": "https://registry.npmjs.org/aws-sign2/-/aws-sign2-0.5.0.tgz",
               "resolved": "https://registry.npmjs.org/aws-sign2/-/aws-sign2-0.5.0.tgz"
             },
             "stringstream": {
               "version": "0.0.4",
-              "from": "stringstream@>=0.0.4 <0.1.0",
+              "from": "https://registry.npmjs.org/stringstream/-/stringstream-0.0.4.tgz",
               "resolved": "https://registry.npmjs.org/stringstream/-/stringstream-0.0.4.tgz"
             }
           }
         },
         "randomstring": {
           "version": "1.0.3",
-          "from": "randomstring@>=1.0.0 <2.0.0",
+          "from": "https://registry.npmjs.org/randomstring/-/randomstring-1.0.3.tgz",
           "resolved": "https://registry.npmjs.org/randomstring/-/randomstring-1.0.3.tgz"
         },
         "deep-extend": {
           "version": "0.3.2",
-          "from": "deep-extend@>=0.0.0 <1.0.0",
+          "from": "https://registry.npmjs.org/deep-extend/-/deep-extend-0.3.2.tgz",
           "resolved": "https://registry.npmjs.org/deep-extend/-/deep-extend-0.3.2.tgz"
         }
       }
     },
     "parse-links": {
       "version": "0.1.0",
-      "from": "parse-links@>=0.1.0 <0.2.0",
-      "resolved": "https://registry.npmjs.org/parse-links/-/parse-links-0.1.0.tgz"
+      "from": "parse-links@~0.1.0"
     },
     "passport": {
       "version": "0.1.15",
@@ -2302,71 +1949,59 @@
       "dependencies": {
         "pkginfo": {
           "version": "0.2.3",
-          "from": "pkginfo@>=0.2.0 <0.3.0",
-          "resolved": "https://registry.npmjs.org/pkginfo/-/pkginfo-0.2.3.tgz"
+          "from": "pkginfo@0.2.x"
         }
       }
     },
     "passport-http": {
       "version": "0.2.2",
       "from": "passport-http@0.2.2",
-      "resolved": "https://registry.npmjs.org/passport-http/-/passport-http-0.2.2.tgz",
       "dependencies": {
         "pkginfo": {
           "version": "0.2.3",
-          "from": "pkginfo@>=0.2.0 <0.3.0",
-          "resolved": "https://registry.npmjs.org/pkginfo/-/pkginfo-0.2.3.tgz"
+          "from": "pkginfo@0.2.x"
         }
       }
     },
     "passport-oauth2-client-password": {
       "version": "0.1.0",
       "from": "passport-oauth2-client-password@0.1.0",
-      "resolved": "https://registry.npmjs.org/passport-oauth2-client-password/-/passport-oauth2-client-password-0.1.0.tgz",
       "dependencies": {
         "pkginfo": {
           "version": "0.2.3",
-          "from": "pkginfo@>=0.2.0 <0.3.0",
-          "resolved": "https://registry.npmjs.org/pkginfo/-/pkginfo-0.2.3.tgz"
+          "from": "pkginfo@0.2.x"
         }
       }
     },
     "q": {
       "version": "1.0.1",
-      "from": "q@>=1.0.0 <1.1.0",
-      "resolved": "https://registry.npmjs.org/q/-/q-1.0.1.tgz"
+      "from": "q@~1.0.0"
     },
     "raven": {
       "version": "0.6.3",
-      "from": "raven@>=0.6.2 <0.7.0",
-      "resolved": "https://registry.npmjs.org/raven/-/raven-0.6.3.tgz",
+      "from": "raven@^0.6.2",
       "dependencies": {
         "node-uuid": {
           "version": "1.4.1",
-          "from": "node-uuid@>=1.4.1 <1.5.0",
-          "resolved": "https://registry.npmjs.org/node-uuid/-/node-uuid-1.4.1.tgz"
+          "from": "node-uuid@~1.4.1"
         },
         "stack-trace": {
           "version": "0.0.7",
-          "from": "stack-trace@0.0.7",
-          "resolved": "https://registry.npmjs.org/stack-trace/-/stack-trace-0.0.7.tgz"
+          "from": "stack-trace@0.0.7"
         },
         "lsmod": {
           "version": "0.0.3",
-          "from": "lsmod@>=0.0.3 <0.1.0",
-          "resolved": "https://registry.npmjs.org/lsmod/-/lsmod-0.0.3.tgz"
+          "from": "lsmod@~0.0.3"
         },
         "cookie": {
           "version": "0.1.0",
-          "from": "cookie@0.1.0",
-          "resolved": "https://registry.npmjs.org/cookie/-/cookie-0.1.0.tgz"
+          "from": "cookie@0.1.0"
         }
       }
     },
     "redis-lock": {
       "version": "0.0.8",
-      "from": "redis-lock@0.0.8",
-      "resolved": "https://registry.npmjs.org/redis-lock/-/redis-lock-0.0.8.tgz"
+      "from": "redis-lock@0.0.8"
     },
     "redis-scripto": {
       "version": "0.2.0",
@@ -2375,20 +2010,17 @@
       "dependencies": {
         "redis": {
           "version": "0.8.6",
-          "from": "redis@>=0.8.0 <0.9.0",
-          "resolved": "https://registry.npmjs.org/redis/-/redis-0.8.6.tgz"
+          "from": "redis@0.8.x"
         },
         "debug": {
           "version": "0.7.4",
-          "from": "debug@>=0.7.0 <0.8.0",
-          "resolved": "https://registry.npmjs.org/debug/-/debug-0.7.4.tgz"
+          "from": "debug@0.7.x"
         }
       }
     },
     "redis-sentinel-client": {
       "version": "0.1.5",
-      "from": "redis-sentinel-client@>=0.1.5 <0.2.0",
-      "resolved": "https://registry.npmjs.org/redis-sentinel-client/-/redis-sentinel-client-0.1.5.tgz",
+      "from": "redis-sentinel-client@^0.1.5",
       "dependencies": {
         "redis": {
           "version": "0.8.4",
@@ -2399,160 +2031,131 @@
     },
     "request": {
       "version": "2.40.0",
-      "from": "request@>=2.40.0 <2.41.0",
-      "resolved": "https://registry.npmjs.org/request/-/request-2.40.0.tgz",
+      "from": "request@~2.40.0",
       "dependencies": {
         "qs": {
           "version": "1.0.2",
-          "from": "qs@>=1.0.0 <1.1.0",
-          "resolved": "https://registry.npmjs.org/qs/-/qs-1.0.2.tgz"
+          "from": "qs@~1.0.0"
         },
         "json-stringify-safe": {
           "version": "5.0.0",
-          "from": "json-stringify-safe@>=5.0.0 <5.1.0",
-          "resolved": "https://registry.npmjs.org/json-stringify-safe/-/json-stringify-safe-5.0.0.tgz"
+          "from": "json-stringify-safe@~5.0.0"
         },
         "mime-types": {
           "version": "1.0.2",
-          "from": "mime-types@>=1.0.1 <1.1.0",
-          "resolved": "https://registry.npmjs.org/mime-types/-/mime-types-1.0.2.tgz"
+          "from": "mime-types@~1.0.1"
         },
         "forever-agent": {
           "version": "0.5.2",
-          "from": "forever-agent@>=0.5.0 <0.6.0",
-          "resolved": "https://registry.npmjs.org/forever-agent/-/forever-agent-0.5.2.tgz"
+          "from": "forever-agent@~0.5.0"
         },
         "form-data": {
           "version": "0.1.4",
-          "from": "form-data@>=0.1.0 <0.2.0",
-          "resolved": "https://registry.npmjs.org/form-data/-/form-data-0.1.4.tgz",
+          "from": "form-data@~0.1.0",
           "dependencies": {
             "combined-stream": {
               "version": "0.0.5",
-              "from": "combined-stream@>=0.0.4 <0.1.0",
-              "resolved": "https://registry.npmjs.org/combined-stream/-/combined-stream-0.0.5.tgz",
+              "from": "combined-stream@~0.0.4",
               "dependencies": {
                 "delayed-stream": {
                   "version": "0.0.5",
-                  "from": "delayed-stream@0.0.5",
-                  "resolved": "https://registry.npmjs.org/delayed-stream/-/delayed-stream-0.0.5.tgz"
+                  "from": "delayed-stream@0.0.5"
                 }
               }
             },
             "mime": {
               "version": "1.2.11",
-              "from": "mime@>=1.2.9 <1.3.0",
-              "resolved": "https://registry.npmjs.org/mime/-/mime-1.2.11.tgz"
+              "from": "mime@~1.2.11"
             }
           }
         },
         "tunnel-agent": {
           "version": "0.4.0",
-          "from": "tunnel-agent@>=0.4.0 <0.5.0",
-          "resolved": "https://registry.npmjs.org/tunnel-agent/-/tunnel-agent-0.4.0.tgz"
+          "from": "tunnel-agent@~0.4.0"
         },
         "http-signature": {
           "version": "0.10.0",
-          "from": "http-signature@>=0.10.0 <0.11.0",
-          "resolved": "https://registry.npmjs.org/http-signature/-/http-signature-0.10.0.tgz",
+          "from": "http-signature@~0.10.0",
           "dependencies": {
             "assert-plus": {
               "version": "0.1.2",
-              "from": "assert-plus@0.1.2",
-              "resolved": "https://registry.npmjs.org/assert-plus/-/assert-plus-0.1.2.tgz"
+              "from": "assert-plus@0.1.2"
             },
             "asn1": {
               "version": "0.1.11",
-              "from": "asn1@0.1.11",
-              "resolved": "https://registry.npmjs.org/asn1/-/asn1-0.1.11.tgz"
+              "from": "asn1@0.1.11"
             },
             "ctype": {
               "version": "0.5.2",
-              "from": "ctype@0.5.2",
-              "resolved": "https://registry.npmjs.org/ctype/-/ctype-0.5.2.tgz"
+              "from": "ctype@0.5.2"
             }
           }
         },
         "oauth-sign": {
           "version": "0.3.0",
-          "from": "oauth-sign@>=0.3.0 <0.4.0",
-          "resolved": "https://registry.npmjs.org/oauth-sign/-/oauth-sign-0.3.0.tgz"
+          "from": "oauth-sign@~0.3.0"
         },
         "hawk": {
           "version": "1.1.1",
           "from": "hawk@1.1.1",
-          "resolved": "https://registry.npmjs.org/hawk/-/hawk-1.1.1.tgz",
           "dependencies": {
             "hoek": {
               "version": "0.9.1",
-              "from": "hoek@>=0.9.0 <0.10.0",
-              "resolved": "https://registry.npmjs.org/hoek/-/hoek-0.9.1.tgz"
+              "from": "hoek@0.9.x"
             },
             "boom": {
               "version": "0.4.2",
-              "from": "boom@>=0.4.0 <0.5.0",
-              "resolved": "https://registry.npmjs.org/boom/-/boom-0.4.2.tgz"
+              "from": "boom@0.4.x"
             },
             "cryptiles": {
               "version": "0.2.2",
-              "from": "cryptiles@>=0.2.0 <0.3.0",
-              "resolved": "https://registry.npmjs.org/cryptiles/-/cryptiles-0.2.2.tgz"
+              "from": "cryptiles@0.2.x"
             },
             "sntp": {
               "version": "0.2.4",
-              "from": "sntp@>=0.2.0 <0.3.0",
-              "resolved": "https://registry.npmjs.org/sntp/-/sntp-0.2.4.tgz"
+              "from": "sntp@0.2.x"
             }
           }
         },
         "aws-sign2": {
           "version": "0.5.0",
-          "from": "aws-sign2@>=0.5.0 <0.6.0",
-          "resolved": "https://registry.npmjs.org/aws-sign2/-/aws-sign2-0.5.0.tgz"
+          "from": "aws-sign2@~0.5.0"
         },
         "stringstream": {
           "version": "0.0.4",
-          "from": "stringstream@>=0.0.4 <0.1.0",
-          "resolved": "https://registry.npmjs.org/stringstream/-/stringstream-0.0.4.tgz"
+          "from": "stringstream@~0.0.4"
         }
       }
     },
     "restler-q": {
       "version": "0.0.3",
       "from": "restler-q@0.0.3",
-      "resolved": "https://registry.npmjs.org/restler-q/-/restler-q-0.0.3.tgz",
       "dependencies": {
         "q": {
           "version": "0.9.7",
-          "from": "q@>=0.9.7 <0.10.0",
-          "resolved": "https://registry.npmjs.org/q/-/q-0.9.7.tgz"
+          "from": "q@~0.9.7"
         }
       }
     },
     "sanitizer": {
       "version": "0.0.15",
-      "from": "sanitizer@0.0.15",
-      "resolved": "https://registry.npmjs.org/sanitizer/-/sanitizer-0.0.15.tgz"
+      "from": "sanitizer@0.0.15"
     },
     "sechash": {
       "version": "0.1.3",
-      "from": "sechash@0.1.3",
-      "resolved": "https://registry.npmjs.org/sechash/-/sechash-0.1.3.tgz"
+      "from": "sechash@0.1.3"
     },
     "shutdown": {
       "version": "0.2.4",
-      "from": "shutdown@>=0.2.3 <0.3.0",
-      "resolved": "https://registry.npmjs.org/shutdown/-/shutdown-0.2.4.tgz",
+      "from": "shutdown@^0.2.3",
       "dependencies": {
         "debug": {
           "version": "1.0.4",
-          "from": "debug@>=1.0.2 <2.0.0",
-          "resolved": "https://registry.npmjs.org/debug/-/debug-1.0.4.tgz",
+          "from": "debug@^1.0.2",
           "dependencies": {
             "ms": {
               "version": "0.6.2",
-              "from": "ms@0.6.2",
-              "resolved": "https://registry.npmjs.org/ms/-/ms-0.6.2.tgz"
+              "from": "ms@0.6.2"
             }
           }
         }
@@ -2565,74 +2168,62 @@
     },
     "snappy-cache": {
       "version": "0.1.1",
-      "from": "snappy-cache@>=0.1.1 <0.2.0",
-      "resolved": "https://registry.npmjs.org/snappy-cache/-/snappy-cache-0.1.1.tgz",
+      "from": "snappy-cache@^0.1.1",
+      "resolved": "https://registry.npmjs.org/snappy-cache/-/snappy-cache-0.0.4.tgz",
       "dependencies": {
         "snappy": {
           "version": "2.1.3",
-          "from": "snappy@>=2.1.1 <2.2.0",
-          "resolved": "https://registry.npmjs.org/snappy/-/snappy-2.1.3.tgz",
+          "from": "snappy@~2.1.1",
           "dependencies": {
             "bindings": {
               "version": "1.1.1",
-              "from": "bindings@>=1.1.1 <1.2.0",
-              "resolved": "https://registry.npmjs.org/bindings/-/bindings-1.1.1.tgz"
+              "from": "bindings@~1.1.1"
             },
             "nan": {
               "version": "1.0.0",
-              "from": "nan@>=1.0.0 <1.1.0",
-              "resolved": "https://registry.npmjs.org/nan/-/nan-1.0.0.tgz"
+              "from": "nan@~1.0.0"
             }
           }
         },
         "redis": {
           "version": "0.9.2",
-          "from": "redis@>=0.9.1 <0.10.0",
-          "resolved": "https://registry.npmjs.org/redis/-/redis-0.9.2.tgz"
+          "from": "redis@~0.9.1"
         }
       }
     },
     "statuserror": {
       "version": "0.0.1",
-      "from": "statuserror@0.0.1",
-      "resolved": "https://registry.npmjs.org/statuserror/-/statuserror-0.0.1.tgz"
+      "from": "statuserror@0.0.1"
     },
     "stringformat": {
       "version": "0.0.5",
-      "from": "stringformat@0.0.5",
-      "resolved": "https://registry.npmjs.org/stringformat/-/stringformat-0.0.5.tgz"
+      "from": "stringformat@0.0.5"
     },
     "temp": {
       "version": "0.4.0",
-      "from": "temp@0.4.0",
-      "resolved": "https://registry.npmjs.org/temp/-/temp-0.4.0.tgz"
+      "from": "temp@0.4.0"
     },
     "text-filter": {
       "version": "0.1.0",
-      "from": "text-filter@>=0.1.0 <0.2.0",
-      "resolved": "https://registry.npmjs.org/text-filter/-/text-filter-0.1.0.tgz"
+      "from": "text-filter@~0.1.0"
     },
     "throat": {
       "version": "1.0.0",
-      "from": "throat@>=1.0.0 <1.1.0",
-      "resolved": "https://registry.npmjs.org/throat/-/throat-1.0.0.tgz",
+      "from": "throat@~1.0.0",
       "dependencies": {
         "promise": {
           "version": "3.2.0",
-          "from": "promise@>=3.2.0 <3.3.0",
-          "resolved": "https://registry.npmjs.org/promise/-/promise-3.2.0.tgz"
+          "from": "promise@~3.2.0"
         }
       }
     },
     "tough-cookie": {
       "version": "0.12.1",
-      "from": "tough-cookie@>=0.12.1 <0.13.0",
-      "resolved": "https://registry.npmjs.org/tough-cookie/-/tough-cookie-0.12.1.tgz",
+      "from": "tough-cookie@^0.12.1",
       "dependencies": {
         "punycode": {
-          "version": "1.3.2",
-          "from": "punycode@>=0.2.0",
-          "resolved": "https://registry.npmjs.org/punycode/-/punycode-1.3.2.tgz"
+          "version": "1.3.1",
+          "from": "punycode@>=0.2.0"
         }
       }
     },
@@ -2643,8 +2234,7 @@
       "dependencies": {
         "pkginfo": {
           "version": "0.2.3",
-          "from": "pkginfo@>=0.2.0 <0.3.0",
-          "resolved": "https://registry.npmjs.org/pkginfo/-/pkginfo-0.2.3.tgz"
+          "from": "pkginfo@0.2.x"
         },
         "passport-oauth": {
           "version": "1.0.0-d",
@@ -2653,23 +2243,19 @@
           "dependencies": {
             "passport-oauth1": {
               "version": "1.0.1",
-              "from": "passport-oauth1@>=1.0.0 <2.0.0",
-              "resolved": "https://registry.npmjs.org/passport-oauth1/-/passport-oauth1-1.0.1.tgz",
+              "from": "passport-oauth1@1.x.x",
               "dependencies": {
                 "passport-strategy": {
                   "version": "1.0.0",
-                  "from": "passport-strategy@>=1.0.0 <2.0.0",
-                  "resolved": "https://registry.npmjs.org/passport-strategy/-/passport-strategy-1.0.0.tgz"
+                  "from": "passport-strategy@1.x.x"
                 },
                 "oauth": {
                   "version": "0.9.12",
-                  "from": "oauth@>=0.9.0 <0.10.0",
-                  "resolved": "https://registry.npmjs.org/oauth/-/oauth-0.9.12.tgz"
+                  "from": "oauth@0.9.x"
                 },
                 "utils-merge": {
                   "version": "1.0.0",
-                  "from": "utils-merge@>=1.0.0 <2.0.0",
-                  "resolved": "https://registry.npmjs.org/utils-merge/-/utils-merge-1.0.0.tgz"
+                  "from": "utils-merge@1.x.x"
                 }
               }
             },
@@ -2680,18 +2266,15 @@
               "dependencies": {
                 "passport-strategy": {
                   "version": "1.0.0",
-                  "from": "passport-strategy@>=1.0.0 <2.0.0",
-                  "resolved": "https://registry.npmjs.org/passport-strategy/-/passport-strategy-1.0.0.tgz"
+                  "from": "passport-strategy@1.x.x"
                 },
                 "oauth": {
                   "version": "0.9.12",
-                  "from": "oauth@>=0.9.0 <0.10.0",
-                  "resolved": "https://registry.npmjs.org/oauth/-/oauth-0.9.12.tgz"
+                  "from": "oauth@0.9.x"
                 },
                 "uid2": {
                   "version": "0.0.3",
-                  "from": "uid2@>=0.0.0 <0.1.0",
-                  "resolved": "https://registry.npmjs.org/uid2/-/uid2-0.0.3.tgz"
+                  "from": "uid2@0.0.x"
                 }
               }
             }
@@ -2701,8 +2284,7 @@
     },
     "underscore": {
       "version": "1.5.2",
-      "from": "underscore@>=1.5.2 <1.6.0",
-      "resolved": "https://registry.npmjs.org/underscore/-/underscore-1.5.2.tgz"
+      "from": "underscore@~1.5.2"
     },
     "useragent": {
       "version": "2.0.6",
@@ -2711,60 +2293,49 @@
       "dependencies": {
         "lru-cache": {
           "version": "2.2.4",
-          "from": "lru-cache@>=2.2.0 <2.3.0",
-          "resolved": "https://registry.npmjs.org/lru-cache/-/lru-cache-2.2.4.tgz"
+          "from": "lru-cache@2.2.x"
         }
       }
     },
     "winston": {
       "version": "0.7.3",
-      "from": "winston@>=0.7.3 <0.8.0",
-      "resolved": "https://registry.npmjs.org/winston/-/winston-0.7.3.tgz",
+      "from": "winston@^0.7.3",
       "dependencies": {
         "async": {
           "version": "0.2.10",
-          "from": "async@>=0.2.0 <0.3.0",
-          "resolved": "https://registry.npmjs.org/async/-/async-0.2.10.tgz"
+          "from": "async@~0.2.6"
         },
         "colors": {
           "version": "0.6.2",
-          "from": "colors@>=0.6.0 <0.7.0",
-          "resolved": "https://registry.npmjs.org/colors/-/colors-0.6.2.tgz"
+          "from": "colors@0.6.x"
         },
         "cycle": {
           "version": "1.0.3",
-          "from": "cycle@>=1.0.0 <1.1.0",
-          "resolved": "https://registry.npmjs.org/cycle/-/cycle-1.0.3.tgz"
+          "from": "cycle@1.0.x"
         },
         "eyes": {
           "version": "0.1.8",
-          "from": "eyes@>=0.1.0 <0.2.0",
-          "resolved": "https://registry.npmjs.org/eyes/-/eyes-0.1.8.tgz"
+          "from": "eyes@0.1.x"
         },
         "pkginfo": {
           "version": "0.3.0",
-          "from": "pkginfo@>=0.3.0 <0.4.0",
-          "resolved": "https://registry.npmjs.org/pkginfo/-/pkginfo-0.3.0.tgz"
+          "from": "pkginfo@0.3.x"
         },
         "request": {
           "version": "2.16.6",
-          "from": "request@>=2.16.0 <2.17.0",
-          "resolved": "https://registry.npmjs.org/request/-/request-2.16.6.tgz",
+          "from": "request@2.16.x",
           "dependencies": {
             "form-data": {
               "version": "0.0.10",
-              "from": "form-data@>=0.0.3 <0.1.0",
-              "resolved": "https://registry.npmjs.org/form-data/-/form-data-0.0.10.tgz",
+              "from": "form-data@~0.0.3",
               "dependencies": {
                 "combined-stream": {
                   "version": "0.0.5",
-                  "from": "combined-stream@>=0.0.4 <0.1.0",
-                  "resolved": "https://registry.npmjs.org/combined-stream/-/combined-stream-0.0.5.tgz",
+                  "from": "combined-stream@~0.0.4",
                   "dependencies": {
                     "delayed-stream": {
                       "version": "0.0.5",
-                      "from": "delayed-stream@0.0.5",
-                      "resolved": "https://registry.npmjs.org/delayed-stream/-/delayed-stream-0.0.5.tgz"
+                      "from": "delayed-stream@0.0.5"
                     }
                   }
                 }
@@ -2772,116 +2343,93 @@
             },
             "mime": {
               "version": "1.2.11",
-              "from": "mime@>=1.2.7 <1.3.0",
-              "resolved": "https://registry.npmjs.org/mime/-/mime-1.2.11.tgz"
+              "from": "mime@~1.2.7"
             },
             "hawk": {
               "version": "0.10.2",
-              "from": "hawk@>=0.10.2 <0.11.0",
-              "resolved": "https://registry.npmjs.org/hawk/-/hawk-0.10.2.tgz",
+              "from": "hawk@~0.10.2",
               "dependencies": {
                 "hoek": {
                   "version": "0.7.6",
-                  "from": "hoek@>=0.7.0 <0.8.0",
-                  "resolved": "https://registry.npmjs.org/hoek/-/hoek-0.7.6.tgz"
+                  "from": "hoek@0.7.x"
                 },
                 "boom": {
                   "version": "0.3.8",
-                  "from": "boom@>=0.3.0 <0.4.0",
-                  "resolved": "https://registry.npmjs.org/boom/-/boom-0.3.8.tgz"
+                  "from": "boom@0.3.x"
                 },
                 "cryptiles": {
                   "version": "0.1.3",
-                  "from": "cryptiles@>=0.1.0 <0.2.0",
-                  "resolved": "https://registry.npmjs.org/cryptiles/-/cryptiles-0.1.3.tgz"
+                  "from": "cryptiles@0.1.x"
                 },
                 "sntp": {
                   "version": "0.1.4",
-                  "from": "sntp@>=0.1.0 <0.2.0",
-                  "resolved": "https://registry.npmjs.org/sntp/-/sntp-0.1.4.tgz"
+                  "from": "sntp@0.1.x"
                 }
               }
             },
             "cookie-jar": {
               "version": "0.2.0",
-              "from": "cookie-jar@>=0.2.0 <0.3.0",
-              "resolved": "https://registry.npmjs.org/cookie-jar/-/cookie-jar-0.2.0.tgz"
+              "from": "cookie-jar@~0.2.0"
             },
             "aws-sign": {
               "version": "0.2.0",
-              "from": "aws-sign@>=0.2.0 <0.3.0",
-              "resolved": "https://registry.npmjs.org/aws-sign/-/aws-sign-0.2.0.tgz"
+              "from": "aws-sign@~0.2.0"
             },
             "oauth-sign": {
               "version": "0.2.0",
-              "from": "oauth-sign@>=0.2.0 <0.3.0",
-              "resolved": "https://registry.npmjs.org/oauth-sign/-/oauth-sign-0.2.0.tgz"
+              "from": "oauth-sign@~0.2.0"
             },
             "forever-agent": {
               "version": "0.2.0",
-              "from": "forever-agent@>=0.2.0 <0.3.0",
-              "resolved": "https://registry.npmjs.org/forever-agent/-/forever-agent-0.2.0.tgz"
+              "from": "forever-agent@~0.2.0"
             },
             "tunnel-agent": {
               "version": "0.2.0",
-              "from": "tunnel-agent@>=0.2.0 <0.3.0",
-              "resolved": "https://registry.npmjs.org/tunnel-agent/-/tunnel-agent-0.2.0.tgz"
+              "from": "tunnel-agent@~0.2.0"
             },
             "json-stringify-safe": {
               "version": "3.0.0",
-              "from": "json-stringify-safe@>=3.0.0 <3.1.0",
-              "resolved": "https://registry.npmjs.org/json-stringify-safe/-/json-stringify-safe-3.0.0.tgz"
+              "from": "json-stringify-safe@~3.0.0"
             },
             "qs": {
               "version": "0.5.6",
-              "from": "qs@>=0.5.4 <0.6.0",
-              "resolved": "https://registry.npmjs.org/qs/-/qs-0.5.6.tgz"
+              "from": "qs@~0.5.4"
             }
           }
         },
         "stack-trace": {
           "version": "0.0.9",
-          "from": "stack-trace@>=0.0.0 <0.1.0",
-          "resolved": "https://registry.npmjs.org/stack-trace/-/stack-trace-0.0.9.tgz"
+          "from": "stack-trace@0.0.x"
         }
       }
     },
     "winston-logstash-udp": {
       "version": "0.0.4",
-      "from": "winston-logstash-udp@0.0.4",
-      "resolved": "https://registry.npmjs.org/winston-logstash-udp/-/winston-logstash-udp-0.0.4.tgz"
-    },
-<<<<<<< HEAD
+      "from": "winston-logstash-udp@0.0.4"
+    },
     "worker-farm": {
       "version": "1.0.1",
-      "from": "worker-farm@>=1.0.1 <2.0.0",
-      "resolved": "https://registry.npmjs.org/worker-farm/-/worker-farm-1.0.1.tgz",
+      "from": "worker-farm@^1.0.1",
       "dependencies": {
         "errno": {
           "version": "0.1.1",
           "from": "errno@>=0.1.1 <0.2.0-0",
-          "resolved": "https://registry.npmjs.org/errno/-/errno-0.1.1.tgz",
           "dependencies": {
             "prr": {
               "version": "0.0.0",
-              "from": "prr@>=0.0.0 <0.1.0",
-              "resolved": "https://registry.npmjs.org/prr/-/prr-0.0.0.tgz"
+              "from": "prr@~0.0.0"
             }
           }
         },
         "xtend": {
           "version": "4.0.0",
-          "from": "xtend@>=4.0.0 <4.1.0-0",
-          "resolved": "https://registry.npmjs.org/xtend/-/xtend-4.0.0.tgz"
-        }
-      }
-    },
-=======
->>>>>>> 8cd90c6c
+          "from": "xtend@>=4.0.0 <4.1.0-0"
+        }
+      }
+    },
     "xml2js": {
       "version": "0.2.2",
       "from": "xml2js@0.2.2",
-      "resolved": "https://registry.npmjs.org/xml2js/-/xml2js-0.2.2.tgz",
       "dependencies": {
         "sax": {
           "version": "0.6.1",
@@ -2892,8 +2440,7 @@
     },
     "xregexp": {
       "version": "2.0.0",
-      "from": "xregexp@>=2.0.0 <3.0.0",
-      "resolved": "https://registry.npmjs.org/xregexp/-/xregexp-2.0.0.tgz"
+      "from": "xregexp@^2.0.0"
     }
   }
 }