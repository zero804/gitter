--- conflicted
+++ resolved
@@ -339,7 +339,7 @@
           "dependencies": {
             "request": {
               "version": "2.34.0",
-              "from": "request@2.34.0",
+              "from": "request@>=2.34.0 <2.35.0",
               "resolved": "http://beta-internal:4873/request/-/request-2.34.0.tgz",
               "dependencies": {
                 "qs": {
@@ -806,11 +806,7 @@
             },
             "mime-types": {
               "version": "2.1.8",
-<<<<<<< HEAD
               "from": "mime-types@>=2.1.8 <2.2.0",
-=======
-              "from": "mime-types@>=2.1.7 <2.2.0",
->>>>>>> c793be35
               "resolved": "http://beta-internal:4873/mime-types/-/mime-types-2.1.8.tgz",
               "dependencies": {
                 "mime-db": {
@@ -1295,15 +1291,9 @@
           }
         },
         "tunnel-agent": {
-<<<<<<< HEAD
-          "version": "0.4.1",
-          "from": "tunnel-agent@*",
-          "resolved": "http://beta-internal:4873/tunnel-agent/-/tunnel-agent-0.4.1.tgz"
-=======
           "version": "0.4.2",
           "from": "tunnel-agent@*",
           "resolved": "http://beta-internal:4873/tunnel-agent/-/tunnel-agent-0.4.2.tgz"
->>>>>>> c793be35
         }
       }
     },
@@ -2120,11 +2110,7 @@
         "es6-promise": {
           "version": "3.0.2",
           "from": "es6-promise@3.0.2",
-<<<<<<< HEAD
-          "resolved": "https://registry.npmjs.org/es6-promise/-/es6-promise-3.0.2.tgz"
-=======
           "resolved": "http://beta-internal:4873/es6-promise/-/es6-promise-3.0.2.tgz"
->>>>>>> c793be35
         },
         "kerberos": {
           "version": "0.0.17",
@@ -2959,7 +2945,7 @@
             },
             "mime": {
               "version": "1.2.11",
-              "from": "mime@>=1.2.9 <1.3.0",
+              "from": "mime@>=1.2.11 <1.3.0",
               "resolved": "http://beta-internal:4873/mime/-/mime-1.2.11.tgz"
             }
           }
@@ -3449,7 +3435,7 @@
         },
         "on-headers": {
           "version": "1.0.1",
-          "from": "on-headers@>=1.0.1 <1.1.0",
+          "from": "on-headers@>=1.0.0 <1.1.0",
           "resolved": "http://beta-internal:4873/on-headers/-/on-headers-1.0.1.tgz"
         }
       }
@@ -3520,7 +3506,7 @@
       "dependencies": {
         "debug": {
           "version": "1.0.4",
-          "from": "debug@>=1.0.4 <2.0.0",
+          "from": "debug@>=1.0.2 <2.0.0",
           "resolved": "http://beta-internal:4873/debug/-/debug-1.0.4.tgz",
           "dependencies": {
             "ms": {
@@ -3541,433 +3527,6 @@
           "version": "0.12.1",
           "from": "redis@>=0.12.1 <0.13.0",
           "resolved": "http://beta-internal:4873/redis/-/redis-0.12.1.tgz"
-<<<<<<< HEAD
-        },
-        "snappy": {
-          "version": "4.0.5",
-          "from": "snappy@>=4.0.3 <5.0.0",
-          "resolved": "http://beta-internal:4873/snappy/-/snappy-4.0.5.tgz",
-          "dependencies": {
-            "bindings": {
-              "version": "1.2.1",
-              "from": "bindings@1.2.1",
-              "resolved": "http://beta-internal:4873/bindings/-/bindings-1.2.1.tgz"
-            },
-            "nan": {
-              "version": "2.1.0",
-              "from": "nan@2.1.0",
-              "resolved": "http://beta-internal:4873/nan/-/nan-2.1.0.tgz"
-            },
-            "node-gyp": {
-              "version": "3.2.1",
-              "from": "node-gyp@3.2.1",
-              "resolved": "http://beta-internal:4873/node-gyp/-/node-gyp-3.2.1.tgz",
-              "dependencies": {
-                "fstream": {
-                  "version": "1.0.8",
-                  "from": "fstream@>=1.0.0 <2.0.0",
-                  "resolved": "http://beta-internal:4873/fstream/-/fstream-1.0.8.tgz",
-                  "dependencies": {
-                    "inherits": {
-                      "version": "2.0.1",
-                      "from": "inherits@>=2.0.0 <2.1.0",
-                      "resolved": "http://beta-internal:4873/inherits/-/inherits-2.0.1.tgz"
-                    }
-                  }
-                },
-                "glob": {
-                  "version": "4.5.3",
-                  "from": "glob@>=3.0.0 <4.0.0||>=4.0.0 <5.0.0",
-                  "resolved": "http://beta-internal:4873/glob/-/glob-4.5.3.tgz",
-                  "dependencies": {
-                    "inflight": {
-                      "version": "1.0.4",
-                      "from": "inflight@>=1.0.4 <2.0.0",
-                      "resolved": "http://beta-internal:4873/inflight/-/inflight-1.0.4.tgz",
-                      "dependencies": {
-                        "wrappy": {
-                          "version": "1.0.1",
-                          "from": "wrappy@>=1.0.0 <2.0.0",
-                          "resolved": "http://beta-internal:4873/wrappy/-/wrappy-1.0.1.tgz"
-                        }
-                      }
-                    },
-                    "inherits": {
-                      "version": "2.0.1",
-                      "from": "inherits@>=2.0.0 <3.0.0",
-                      "resolved": "http://beta-internal:4873/inherits/-/inherits-2.0.1.tgz"
-                    },
-                    "minimatch": {
-                      "version": "2.0.10",
-                      "from": "minimatch@>=2.0.1 <3.0.0",
-                      "resolved": "http://beta-internal:4873/minimatch/-/minimatch-2.0.10.tgz",
-                      "dependencies": {
-                        "brace-expansion": {
-                          "version": "1.1.2",
-                          "from": "brace-expansion@>=1.0.0 <2.0.0",
-                          "resolved": "http://beta-internal:4873/brace-expansion/-/brace-expansion-1.1.2.tgz",
-                          "dependencies": {
-                            "balanced-match": {
-                              "version": "0.3.0",
-                              "from": "balanced-match@>=0.3.0 <0.4.0",
-                              "resolved": "http://beta-internal:4873/balanced-match/-/balanced-match-0.3.0.tgz"
-                            },
-                            "concat-map": {
-                              "version": "0.0.1",
-                              "from": "concat-map@0.0.1",
-                              "resolved": "http://beta-internal:4873/concat-map/-/concat-map-0.0.1.tgz"
-                            }
-                          }
-                        }
-                      }
-                    },
-                    "once": {
-                      "version": "1.3.3",
-                      "from": "once@>=1.3.0 <2.0.0",
-                      "resolved": "http://beta-internal:4873/once/-/once-1.3.3.tgz",
-                      "dependencies": {
-                        "wrappy": {
-                          "version": "1.0.1",
-                          "from": "wrappy@>=1.0.0 <2.0.0",
-                          "resolved": "http://beta-internal:4873/wrappy/-/wrappy-1.0.1.tgz"
-                        }
-                      }
-                    }
-                  }
-                },
-                "graceful-fs": {
-                  "version": "4.1.2",
-                  "from": "graceful-fs@>=4.1.2 <5.0.0",
-                  "resolved": "http://beta-internal:4873/graceful-fs/-/graceful-fs-4.1.2.tgz"
-                },
-                "minimatch": {
-                  "version": "1.0.0",
-                  "from": "minimatch@>=1.0.0 <2.0.0",
-                  "resolved": "http://beta-internal:4873/minimatch/-/minimatch-1.0.0.tgz",
-                  "dependencies": {
-                    "sigmund": {
-                      "version": "1.0.1",
-                      "from": "sigmund@>=1.0.0 <1.1.0",
-                      "resolved": "http://beta-internal:4873/sigmund/-/sigmund-1.0.1.tgz"
-                    }
-                  }
-                },
-                "mkdirp": {
-                  "version": "0.5.1",
-                  "from": "mkdirp@>=0.5.0 <0.6.0",
-                  "resolved": "http://beta-internal:4873/mkdirp/-/mkdirp-0.5.1.tgz",
-                  "dependencies": {
-                    "minimist": {
-                      "version": "0.0.8",
-                      "from": "minimist@0.0.8",
-                      "resolved": "http://beta-internal:4873/minimist/-/minimist-0.0.8.tgz"
-                    }
-                  }
-                },
-                "nopt": {
-                  "version": "3.0.6",
-                  "from": "nopt@>=2.0.0 <3.0.0||>=3.0.0 <4.0.0",
-                  "resolved": "http://beta-internal:4873/nopt/-/nopt-3.0.6.tgz",
-                  "dependencies": {
-                    "abbrev": {
-                      "version": "1.0.7",
-                      "from": "abbrev@>=1.0.0 <2.0.0",
-                      "resolved": "http://beta-internal:4873/abbrev/-/abbrev-1.0.7.tgz"
-                    }
-                  }
-                },
-                "npmlog": {
-                  "version": "1.2.1",
-                  "from": "npmlog@>=0.0.0 <1.0.0||>=1.0.0 <2.0.0",
-                  "resolved": "http://beta-internal:4873/npmlog/-/npmlog-1.2.1.tgz",
-                  "dependencies": {
-                    "ansi": {
-                      "version": "0.3.0",
-                      "from": "ansi@>=0.3.0 <0.4.0",
-                      "resolved": "http://beta-internal:4873/ansi/-/ansi-0.3.0.tgz"
-                    },
-                    "are-we-there-yet": {
-                      "version": "1.0.5",
-                      "from": "are-we-there-yet@>=1.0.0 <1.1.0",
-                      "resolved": "http://beta-internal:4873/are-we-there-yet/-/are-we-there-yet-1.0.5.tgz",
-                      "dependencies": {
-                        "delegates": {
-                          "version": "0.1.0",
-                          "from": "delegates@>=0.1.0 <0.2.0",
-                          "resolved": "http://beta-internal:4873/delegates/-/delegates-0.1.0.tgz"
-                        },
-                        "readable-stream": {
-                          "version": "2.0.4",
-                          "from": "readable-stream@>=2.0.0 <3.0.0||>=1.1.13 <2.0.0",
-                          "resolved": "http://beta-internal:4873/readable-stream/-/readable-stream-2.0.4.tgz",
-                          "dependencies": {
-                            "core-util-is": {
-                              "version": "1.0.2",
-                              "from": "core-util-is@>=1.0.0 <1.1.0",
-                              "resolved": "http://beta-internal:4873/core-util-is/-/core-util-is-1.0.2.tgz"
-                            },
-                            "inherits": {
-                              "version": "2.0.1",
-                              "from": "inherits@>=2.0.1 <2.1.0",
-                              "resolved": "http://beta-internal:4873/inherits/-/inherits-2.0.1.tgz"
-                            },
-                            "isarray": {
-                              "version": "0.0.1",
-                              "from": "isarray@0.0.1",
-                              "resolved": "http://beta-internal:4873/isarray/-/isarray-0.0.1.tgz"
-                            },
-                            "process-nextick-args": {
-                              "version": "1.0.6",
-                              "from": "process-nextick-args@>=1.0.0 <1.1.0",
-                              "resolved": "http://beta-internal:4873/process-nextick-args/-/process-nextick-args-1.0.6.tgz"
-                            },
-                            "string_decoder": {
-                              "version": "0.10.31",
-                              "from": "string_decoder@>=0.10.0 <0.11.0",
-                              "resolved": "http://beta-internal:4873/string_decoder/-/string_decoder-0.10.31.tgz"
-                            },
-                            "util-deprecate": {
-                              "version": "1.0.2",
-                              "from": "util-deprecate@>=1.0.1 <1.1.0",
-                              "resolved": "http://beta-internal:4873/util-deprecate/-/util-deprecate-1.0.2.tgz"
-                            }
-                          }
-                        }
-                      }
-                    },
-                    "gauge": {
-                      "version": "1.2.2",
-                      "from": "gauge@>=1.2.0 <1.3.0",
-                      "resolved": "http://beta-internal:4873/gauge/-/gauge-1.2.2.tgz",
-                      "dependencies": {
-                        "has-unicode": {
-                          "version": "1.0.1",
-                          "from": "has-unicode@>=1.0.0 <2.0.0",
-                          "resolved": "http://beta-internal:4873/has-unicode/-/has-unicode-1.0.1.tgz"
-                        },
-                        "lodash.pad": {
-                          "version": "3.1.1",
-                          "from": "lodash.pad@>=3.0.0 <4.0.0",
-                          "resolved": "http://beta-internal:4873/lodash.pad/-/lodash.pad-3.1.1.tgz",
-                          "dependencies": {
-                            "lodash._basetostring": {
-                              "version": "3.0.1",
-                              "from": "lodash._basetostring@>=3.0.0 <4.0.0",
-                              "resolved": "http://beta-internal:4873/lodash._basetostring/-/lodash._basetostring-3.0.1.tgz"
-                            },
-                            "lodash._createpadding": {
-                              "version": "3.6.1",
-                              "from": "lodash._createpadding@>=3.0.0 <4.0.0",
-                              "resolved": "http://beta-internal:4873/lodash._createpadding/-/lodash._createpadding-3.6.1.tgz",
-                              "dependencies": {
-                                "lodash.repeat": {
-                                  "version": "3.0.1",
-                                  "from": "lodash.repeat@>=3.0.0 <4.0.0",
-                                  "resolved": "http://beta-internal:4873/lodash.repeat/-/lodash.repeat-3.0.1.tgz"
-                                }
-                              }
-                            }
-                          }
-                        },
-                        "lodash.padleft": {
-                          "version": "3.1.1",
-                          "from": "lodash.padleft@>=3.0.0 <4.0.0",
-                          "resolved": "http://beta-internal:4873/lodash.padleft/-/lodash.padleft-3.1.1.tgz",
-                          "dependencies": {
-                            "lodash._basetostring": {
-                              "version": "3.0.1",
-                              "from": "lodash._basetostring@>=3.0.0 <4.0.0",
-                              "resolved": "http://beta-internal:4873/lodash._basetostring/-/lodash._basetostring-3.0.1.tgz"
-                            },
-                            "lodash._createpadding": {
-                              "version": "3.6.1",
-                              "from": "lodash._createpadding@>=3.0.0 <4.0.0",
-                              "resolved": "http://beta-internal:4873/lodash._createpadding/-/lodash._createpadding-3.6.1.tgz",
-                              "dependencies": {
-                                "lodash.repeat": {
-                                  "version": "3.0.1",
-                                  "from": "lodash.repeat@>=3.0.0 <4.0.0",
-                                  "resolved": "http://beta-internal:4873/lodash.repeat/-/lodash.repeat-3.0.1.tgz"
-                                }
-                              }
-                            }
-                          }
-                        },
-                        "lodash.padright": {
-                          "version": "3.1.1",
-                          "from": "lodash.padright@>=3.0.0 <4.0.0",
-                          "resolved": "http://beta-internal:4873/lodash.padright/-/lodash.padright-3.1.1.tgz",
-                          "dependencies": {
-                            "lodash._basetostring": {
-                              "version": "3.0.1",
-                              "from": "lodash._basetostring@>=3.0.0 <4.0.0",
-                              "resolved": "http://beta-internal:4873/lodash._basetostring/-/lodash._basetostring-3.0.1.tgz"
-                            },
-                            "lodash._createpadding": {
-                              "version": "3.6.1",
-                              "from": "lodash._createpadding@>=3.0.0 <4.0.0",
-                              "resolved": "http://beta-internal:4873/lodash._createpadding/-/lodash._createpadding-3.6.1.tgz",
-                              "dependencies": {
-                                "lodash.repeat": {
-                                  "version": "3.0.1",
-                                  "from": "lodash.repeat@>=3.0.0 <4.0.0",
-                                  "resolved": "http://beta-internal:4873/lodash.repeat/-/lodash.repeat-3.0.1.tgz"
-                                }
-                              }
-                            }
-                          }
-                        }
-                      }
-                    }
-                  }
-                },
-                "osenv": {
-                  "version": "0.1.3",
-                  "from": "osenv@>=0.0.0 <1.0.0",
-                  "resolved": "http://beta-internal:4873/osenv/-/osenv-0.1.3.tgz",
-                  "dependencies": {
-                    "os-homedir": {
-                      "version": "1.0.1",
-                      "from": "os-homedir@>=1.0.0 <2.0.0",
-                      "resolved": "http://beta-internal:4873/os-homedir/-/os-homedir-1.0.1.tgz"
-                    },
-                    "os-tmpdir": {
-                      "version": "1.0.1",
-                      "from": "os-tmpdir@>=1.0.0 <2.0.0",
-                      "resolved": "http://beta-internal:4873/os-tmpdir/-/os-tmpdir-1.0.1.tgz"
-                    }
-                  }
-                },
-                "path-array": {
-                  "version": "1.0.0",
-                  "from": "path-array@>=1.0.0 <2.0.0",
-                  "resolved": "http://beta-internal:4873/path-array/-/path-array-1.0.0.tgz",
-                  "dependencies": {
-                    "array-index": {
-                      "version": "0.1.1",
-                      "from": "array-index@>=0.1.0 <0.2.0",
-                      "resolved": "http://beta-internal:4873/array-index/-/array-index-0.1.1.tgz"
-                    }
-                  }
-                },
-                "rimraf": {
-                  "version": "2.4.4",
-                  "from": "rimraf@>=2.0.0 <3.0.0",
-                  "resolved": "http://beta-internal:4873/rimraf/-/rimraf-2.4.4.tgz",
-                  "dependencies": {
-                    "glob": {
-                      "version": "5.0.15",
-                      "from": "glob@>=5.0.14 <6.0.0",
-                      "resolved": "http://beta-internal:4873/glob/-/glob-5.0.15.tgz",
-                      "dependencies": {
-                        "inflight": {
-                          "version": "1.0.4",
-                          "from": "inflight@>=1.0.4 <2.0.0",
-                          "resolved": "http://beta-internal:4873/inflight/-/inflight-1.0.4.tgz",
-                          "dependencies": {
-                            "wrappy": {
-                              "version": "1.0.1",
-                              "from": "wrappy@>=1.0.0 <2.0.0",
-                              "resolved": "http://beta-internal:4873/wrappy/-/wrappy-1.0.1.tgz"
-                            }
-                          }
-                        },
-                        "inherits": {
-                          "version": "2.0.1",
-                          "from": "inherits@>=2.0.0 <3.0.0",
-                          "resolved": "http://beta-internal:4873/inherits/-/inherits-2.0.1.tgz"
-                        },
-                        "minimatch": {
-                          "version": "3.0.0",
-                          "from": "minimatch@>=2.0.0 <3.0.0||>=3.0.0 <4.0.0",
-                          "resolved": "http://beta-internal:4873/minimatch/-/minimatch-3.0.0.tgz",
-                          "dependencies": {
-                            "brace-expansion": {
-                              "version": "1.1.2",
-                              "from": "brace-expansion@>=1.0.0 <2.0.0",
-                              "resolved": "http://beta-internal:4873/brace-expansion/-/brace-expansion-1.1.2.tgz",
-                              "dependencies": {
-                                "balanced-match": {
-                                  "version": "0.3.0",
-                                  "from": "balanced-match@>=0.3.0 <0.4.0",
-                                  "resolved": "http://beta-internal:4873/balanced-match/-/balanced-match-0.3.0.tgz"
-                                },
-                                "concat-map": {
-                                  "version": "0.0.1",
-                                  "from": "concat-map@0.0.1",
-                                  "resolved": "http://beta-internal:4873/concat-map/-/concat-map-0.0.1.tgz"
-                                }
-                              }
-                            }
-                          }
-                        },
-                        "once": {
-                          "version": "1.3.3",
-                          "from": "once@>=1.3.0 <2.0.0",
-                          "resolved": "http://beta-internal:4873/once/-/once-1.3.3.tgz",
-                          "dependencies": {
-                            "wrappy": {
-                              "version": "1.0.1",
-                              "from": "wrappy@>=1.0.0 <2.0.0",
-                              "resolved": "http://beta-internal:4873/wrappy/-/wrappy-1.0.1.tgz"
-                            }
-                          }
-                        },
-                        "path-is-absolute": {
-                          "version": "1.0.0",
-                          "from": "path-is-absolute@>=1.0.0 <2.0.0",
-                          "resolved": "http://beta-internal:4873/path-is-absolute/-/path-is-absolute-1.0.0.tgz"
-                        }
-                      }
-                    }
-                  }
-                },
-                "semver": {
-                  "version": "5.1.0",
-                  "from": "semver@>=2.0.0 <3.0.0||>=3.0.0 <4.0.0||>=4.0.0 <5.0.0||>=5.0.0 <6.0.0",
-                  "resolved": "http://beta-internal:4873/semver/-/semver-5.1.0.tgz"
-                },
-                "tar": {
-                  "version": "2.2.1",
-                  "from": "tar@>=2.0.0 <3.0.0",
-                  "resolved": "http://beta-internal:4873/tar/-/tar-2.2.1.tgz",
-                  "dependencies": {
-                    "block-stream": {
-                      "version": "0.0.8",
-                      "from": "block-stream@*",
-                      "resolved": "http://beta-internal:4873/block-stream/-/block-stream-0.0.8.tgz"
-                    },
-                    "inherits": {
-                      "version": "2.0.1",
-                      "from": "inherits@>=2.0.0 <3.0.0",
-                      "resolved": "http://beta-internal:4873/inherits/-/inherits-2.0.1.tgz"
-                    }
-                  }
-                },
-                "which": {
-                  "version": "1.2.0",
-                  "from": "which@>=1.0.0 <2.0.0",
-                  "resolved": "http://beta-internal:4873/which/-/which-1.2.0.tgz",
-                  "dependencies": {
-                    "is-absolute": {
-                      "version": "0.1.7",
-                      "from": "is-absolute@>=0.1.7 <0.2.0",
-                      "resolved": "http://beta-internal:4873/is-absolute/-/is-absolute-0.1.7.tgz",
-                      "dependencies": {
-                        "is-relative": {
-                          "version": "0.1.3",
-                          "from": "is-relative@>=0.1.0 <0.2.0",
-                          "resolved": "http://beta-internal:4873/is-relative/-/is-relative-0.1.3.tgz"
-                        }
-                      }
-                    }
-                  }
-                }
-              }
-            }
-          }
-=======
->>>>>>> c793be35
         }
       }
     },
