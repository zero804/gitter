--- conflicted
+++ resolved
@@ -279,7 +279,7 @@
                 },
                 "minimatch": {
                   "version": "3.0.2",
-                  "from": "minimatch@>=3.0.2 <4.0.0",
+                  "from": "minimatch@>=2.0.0 <3.0.0||>=3.0.0 <4.0.0",
                   "resolved": "http://beta-internal:4873/minimatch/-/minimatch-3.0.2.tgz",
                   "dependencies": {
                     "brace-expansion": {
@@ -361,7 +361,7 @@
             },
             "isstream": {
               "version": "0.1.2",
-              "from": "isstream@>=0.1.2 <0.2.0",
+              "from": "isstream@>=0.1.0 <0.2.0",
               "resolved": "http://beta-internal:4873/isstream/-/isstream-0.1.2.tgz"
             },
             "pkginfo": {
@@ -755,7 +755,7 @@
           "dependencies": {
             "mime-types": {
               "version": "2.1.11",
-              "from": "mime-types@>=2.1.11 <2.2.0",
+              "from": "mime-types@>=2.1.7 <2.2.0",
               "resolved": "http://beta-internal:4873/mime-types/-/mime-types-2.1.11.tgz",
               "dependencies": {
                 "mime-db": {
@@ -959,7 +959,7 @@
             },
             "mime-types": {
               "version": "2.1.11",
-              "from": "mime-types@>=2.1.11 <2.2.0",
+              "from": "mime-types@>=2.1.7 <2.2.0",
               "resolved": "http://beta-internal:4873/mime-types/-/mime-types-2.1.11.tgz",
               "dependencies": {
                 "mime-db": {
@@ -1160,7 +1160,7 @@
           "dependencies": {
             "array-extended": {
               "version": "0.0.11",
-              "from": "array-extended@>=0.0.5 <0.1.0",
+              "from": "array-extended@>=0.0.4 <0.1.0",
               "resolved": "http://beta-internal:4873/array-extended/-/array-extended-0.0.11.tgz",
               "dependencies": {
                 "arguments-extended": {
@@ -1484,7 +1484,7 @@
                   "dependencies": {
                     "async": {
                       "version": "1.5.2",
-                      "from": "async@>=1.5.2 <2.0.0",
+                      "from": "async@1.5.2",
                       "resolved": "https://registry.npmjs.org/async/-/async-1.5.2.tgz"
                     }
                   }
@@ -2548,7 +2548,7 @@
             },
             "mime": {
               "version": "1.2.11",
-              "from": "mime@>=1.2.11 <1.3.0",
+              "from": "mime@>=1.2.7 <1.3.0",
               "resolved": "http://beta-internal:4873/mime/-/mime-1.2.11.tgz"
             },
             "request": {
@@ -2873,7 +2873,7 @@
         },
         "through": {
           "version": "2.3.8",
-          "from": "through@>=2.3.1 <2.4.0",
+          "from": "through@>=2.2.7 <3.0.0",
           "resolved": "http://beta-internal:4873/through/-/through-2.3.8.tgz"
         }
       }
@@ -3024,7 +3024,7 @@
         },
         "parseurl": {
           "version": "1.3.1",
-          "from": "parseurl@>=1.3.1 <1.4.0",
+          "from": "parseurl@>=1.3.0 <1.4.0",
           "resolved": "http://beta-internal:4873/parseurl/-/parseurl-1.3.1.tgz"
         },
         "vary": {
@@ -3052,7 +3052,7 @@
         "es6-promise": {
           "version": "3.0.2",
           "from": "es6-promise@3.0.2",
-          "resolved": "http://beta-internal:4873/es6-promise/-/es6-promise-3.0.2.tgz"
+          "resolved": "https://registry.npmjs.org/es6-promise/-/es6-promise-3.0.2.tgz"
         },
         "mongodb-core": {
           "version": "1.3.18",
@@ -3168,8 +3168,6 @@
           "version": "1.1.3",
           "from": "kareem@1.1.3",
           "resolved": "http://beta-internal:4873/kareem/-/kareem-1.1.3.tgz"
-<<<<<<< HEAD
-=======
         },
         "mongodb": {
           "version": "2.1.21",
@@ -3179,7 +3177,7 @@
             "es6-promise": {
               "version": "3.0.2",
               "from": "es6-promise@3.0.2",
-              "resolved": "http://beta-internal:4873/es6-promise/-/es6-promise-3.0.2.tgz"
+              "resolved": "https://registry.npmjs.org/es6-promise/-/es6-promise-3.0.2.tgz"
             },
             "mongodb-core": {
               "version": "1.3.21",
@@ -3233,7 +3231,6 @@
               }
             }
           }
->>>>>>> f347c115
         },
         "mpath": {
           "version": "0.2.1",
@@ -4120,7 +4117,7 @@
             },
             "combined-stream": {
               "version": "1.0.5",
-              "from": "combined-stream@>=1.0.1 <1.1.0",
+              "from": "combined-stream@>=1.0.5 <1.1.0",
               "resolved": "http://beta-internal:4873/combined-stream/-/combined-stream-1.0.5.tgz",
               "dependencies": {
                 "delayed-stream": {
@@ -4420,7 +4417,7 @@
             },
             "tunnel-agent": {
               "version": "0.4.3",
-              "from": "tunnel-agent@>=0.4.0 <0.5.0",
+              "from": "tunnel-agent@>=0.4.1 <0.5.0",
               "resolved": "http://beta-internal:4873/tunnel-agent/-/tunnel-agent-0.4.3.tgz"
             }
           }
@@ -4493,7 +4490,7 @@
         },
         "parseurl": {
           "version": "1.3.1",
-          "from": "parseurl@>=1.3.1 <1.4.0",
+          "from": "parseurl@>=1.3.0 <1.4.0",
           "resolved": "http://beta-internal:4873/parseurl/-/parseurl-1.3.1.tgz"
         }
       }
@@ -5206,7 +5203,7 @@
             },
             "isstream": {
               "version": "0.1.2",
-              "from": "isstream@>=0.1.2 <0.2.0",
+              "from": "isstream@>=0.1.1 <0.2.0",
               "resolved": "http://beta-internal:4873/isstream/-/isstream-0.1.2.tgz"
             },
             "har-validator": {
@@ -5713,7 +5710,7 @@
                     },
                     "semver": {
                       "version": "5.2.0",
-                      "from": "semver@>=5.1.0 <6.0.0",
+                      "from": "semver@>=2.0.0 <3.0.0||>=3.0.0 <4.0.0||>=4.0.0 <5.0.0||>=5.0.0 <6.0.0",
                       "resolved": "https://registry.npmjs.org/semver/-/semver-5.2.0.tgz"
                     },
                     "validate-npm-package-license": {
@@ -5739,9 +5736,9 @@
                           "resolved": "http://beta-internal:4873/spdx-expression-parse/-/spdx-expression-parse-1.0.2.tgz",
                           "dependencies": {
                             "spdx-exceptions": {
-                              "version": "1.0.4",
+                              "version": "1.0.5",
                               "from": "spdx-exceptions@>=1.0.4 <2.0.0",
-                              "resolved": "http://beta-internal:4873/spdx-exceptions/-/spdx-exceptions-1.0.4.tgz"
+                              "resolved": "http://beta-internal:4873/spdx-exceptions/-/spdx-exceptions-1.0.5.tgz"
                             },
                             "spdx-license-ids": {
                               "version": "1.2.1",
@@ -5789,7 +5786,7 @@
         },
         "require-directory": {
           "version": "2.1.1",
-          "from": "require-directory@>=2.1.0 <3.0.0",
+          "from": "require-directory@>=2.1.1 <3.0.0",
           "resolved": "http://beta-internal:4873/require-directory/-/require-directory-2.1.1.tgz"
         },
         "require-main-filename": {
