--- conflicted
+++ resolved
@@ -326,7 +326,7 @@
       "dependencies": {
         "debug": {
           "version": "1.0.4",
-          "from": "debug@>=1.0.2 <2.0.0",
+          "from": "debug@>=1.0.4 <2.0.0",
           "resolved": "http://beta-internal:4873/debug/-/debug-1.0.4.tgz",
           "dependencies": {
             "ms": {
@@ -584,7 +584,7 @@
               "dependencies": {
                 "ansi-regex": {
                   "version": "0.2.1",
-                  "from": "ansi-regex@>=0.2.1 <0.3.0",
+                  "from": "ansi-regex@>=0.2.0 <0.3.0",
                   "resolved": "http://beta-internal:4873/ansi-regex/-/ansi-regex-0.2.1.tgz"
                 }
               }
@@ -596,7 +596,7 @@
               "dependencies": {
                 "ansi-regex": {
                   "version": "0.2.1",
-                  "from": "ansi-regex@>=0.2.1 <0.3.0",
+                  "from": "ansi-regex@>=0.2.0 <0.3.0",
                   "resolved": "http://beta-internal:4873/ansi-regex/-/ansi-regex-0.2.1.tgz"
                 }
               }
@@ -1397,15 +1397,9 @@
       "resolved": "http://beta-internal:4873/gitter-faye-redis/-/gitter-faye-redis-0.4.4.tgz",
       "dependencies": {
         "redis": {
-<<<<<<< HEAD
-          "version": "2.5.1",
-          "from": "redis@latest",
-          "resolved": "http://beta-internal:4873/redis/-/redis-2.5.1.tgz",
-=======
           "version": "2.5.3",
           "from": "redis@latest",
           "resolved": "http://beta-internal:4873/redis/-/redis-2.5.3.tgz",
->>>>>>> 6cf4933b
           "dependencies": {
             "double-ended-queue": {
               "version": "2.1.0-0",
@@ -1561,11 +1555,7 @@
     },
     "gitter-realtime-client": {
       "version": "1.1.0",
-<<<<<<< HEAD
-      "from": "gitter-realtime-client@>=1.0.2 <2.0.0",
-=======
       "from": "gitter-realtime-client@>=1.1.0 <2.0.0",
->>>>>>> 6cf4933b
       "resolved": "http://beta-internal:4873/gitter-realtime-client/-/gitter-realtime-client-1.1.0.tgz",
       "dependencies": {
         "backbone": {
@@ -1907,914 +1897,10 @@
       }
     },
     "intercom-client": {
-      "version": "2.6.0",
+      "version": "2.7.0",
       "from": "intercom-client@>=2.6.0 <3.0.0",
-      "resolved": "http://beta-internal:4873/intercom-client/-/intercom-client-2.6.0.tgz",
-      "dependencies": {
-        "babel-eslint": {
-          "version": "4.1.8",
-          "from": "babel-eslint@>=4.1.3 <5.0.0",
-          "resolved": "http://beta-internal:4873/babel-eslint/-/babel-eslint-4.1.8.tgz",
-          "dependencies": {
-            "babel-core": {
-              "version": "5.8.35",
-              "from": "babel-core@>=5.8.33 <6.0.0",
-              "resolved": "http://beta-internal:4873/babel-core/-/babel-core-5.8.35.tgz",
-              "dependencies": {
-                "babel-plugin-constant-folding": {
-                  "version": "1.0.1",
-                  "from": "babel-plugin-constant-folding@>=1.0.1 <2.0.0",
-                  "resolved": "http://beta-internal:4873/babel-plugin-constant-folding/-/babel-plugin-constant-folding-1.0.1.tgz"
-                },
-                "babel-plugin-dead-code-elimination": {
-                  "version": "1.0.2",
-                  "from": "babel-plugin-dead-code-elimination@>=1.0.2 <2.0.0",
-                  "resolved": "http://beta-internal:4873/babel-plugin-dead-code-elimination/-/babel-plugin-dead-code-elimination-1.0.2.tgz"
-                },
-                "babel-plugin-eval": {
-                  "version": "1.0.1",
-                  "from": "babel-plugin-eval@>=1.0.1 <2.0.0",
-                  "resolved": "http://beta-internal:4873/babel-plugin-eval/-/babel-plugin-eval-1.0.1.tgz"
-                },
-                "babel-plugin-inline-environment-variables": {
-                  "version": "1.0.1",
-                  "from": "babel-plugin-inline-environment-variables@>=1.0.1 <2.0.0",
-                  "resolved": "http://beta-internal:4873/babel-plugin-inline-environment-variables/-/babel-plugin-inline-environment-variables-1.0.1.tgz"
-                },
-                "babel-plugin-jscript": {
-                  "version": "1.0.4",
-                  "from": "babel-plugin-jscript@>=1.0.4 <2.0.0",
-                  "resolved": "http://beta-internal:4873/babel-plugin-jscript/-/babel-plugin-jscript-1.0.4.tgz"
-                },
-                "babel-plugin-member-expression-literals": {
-                  "version": "1.0.1",
-                  "from": "babel-plugin-member-expression-literals@>=1.0.1 <2.0.0",
-                  "resolved": "http://beta-internal:4873/babel-plugin-member-expression-literals/-/babel-plugin-member-expression-literals-1.0.1.tgz"
-                },
-                "babel-plugin-property-literals": {
-                  "version": "1.0.1",
-                  "from": "babel-plugin-property-literals@>=1.0.1 <2.0.0",
-                  "resolved": "http://beta-internal:4873/babel-plugin-property-literals/-/babel-plugin-property-literals-1.0.1.tgz"
-                },
-                "babel-plugin-proto-to-assign": {
-                  "version": "1.0.4",
-                  "from": "babel-plugin-proto-to-assign@>=1.0.3 <2.0.0",
-                  "resolved": "http://beta-internal:4873/babel-plugin-proto-to-assign/-/babel-plugin-proto-to-assign-1.0.4.tgz"
-                },
-                "babel-plugin-react-constant-elements": {
-                  "version": "1.0.3",
-                  "from": "babel-plugin-react-constant-elements@>=1.0.3 <2.0.0",
-                  "resolved": "http://beta-internal:4873/babel-plugin-react-constant-elements/-/babel-plugin-react-constant-elements-1.0.3.tgz"
-                },
-                "babel-plugin-react-display-name": {
-                  "version": "1.0.3",
-                  "from": "babel-plugin-react-display-name@>=1.0.3 <2.0.0",
-                  "resolved": "http://beta-internal:4873/babel-plugin-react-display-name/-/babel-plugin-react-display-name-1.0.3.tgz"
-                },
-                "babel-plugin-remove-console": {
-                  "version": "1.0.1",
-                  "from": "babel-plugin-remove-console@>=1.0.1 <2.0.0",
-                  "resolved": "http://beta-internal:4873/babel-plugin-remove-console/-/babel-plugin-remove-console-1.0.1.tgz"
-                },
-                "babel-plugin-remove-debugger": {
-                  "version": "1.0.1",
-                  "from": "babel-plugin-remove-debugger@>=1.0.1 <2.0.0",
-                  "resolved": "http://beta-internal:4873/babel-plugin-remove-debugger/-/babel-plugin-remove-debugger-1.0.1.tgz"
-                },
-                "babel-plugin-runtime": {
-                  "version": "1.0.7",
-                  "from": "babel-plugin-runtime@>=1.0.7 <2.0.0",
-                  "resolved": "http://beta-internal:4873/babel-plugin-runtime/-/babel-plugin-runtime-1.0.7.tgz"
-                },
-                "babel-plugin-undeclared-variables-check": {
-                  "version": "1.0.2",
-                  "from": "babel-plugin-undeclared-variables-check@>=1.0.2 <2.0.0",
-                  "resolved": "http://beta-internal:4873/babel-plugin-undeclared-variables-check/-/babel-plugin-undeclared-variables-check-1.0.2.tgz",
-                  "dependencies": {
-                    "leven": {
-                      "version": "1.0.2",
-                      "from": "leven@>=1.0.2 <2.0.0",
-                      "resolved": "http://beta-internal:4873/leven/-/leven-1.0.2.tgz"
-                    }
-                  }
-                },
-                "babel-plugin-undefined-to-void": {
-                  "version": "1.1.6",
-                  "from": "babel-plugin-undefined-to-void@>=1.1.6 <2.0.0",
-                  "resolved": "http://beta-internal:4873/babel-plugin-undefined-to-void/-/babel-plugin-undefined-to-void-1.1.6.tgz"
-                },
-                "babylon": {
-                  "version": "5.8.35",
-                  "from": "babylon@>=5.8.35 <6.0.0",
-                  "resolved": "http://beta-internal:4873/babylon/-/babylon-5.8.35.tgz"
-                },
-                "bluebird": {
-                  "version": "2.10.2",
-                  "from": "bluebird@>=2.9.33 <3.0.0",
-                  "resolved": "http://beta-internal:4873/bluebird/-/bluebird-2.10.2.tgz"
-                },
-                "chalk": {
-                  "version": "1.1.1",
-                  "from": "chalk@>=1.0.0 <2.0.0",
-                  "resolved": "http://beta-internal:4873/chalk/-/chalk-1.1.1.tgz",
-                  "dependencies": {
-                    "ansi-styles": {
-                      "version": "2.2.0",
-                      "from": "ansi-styles@>=2.1.0 <3.0.0",
-                      "resolved": "http://beta-internal:4873/ansi-styles/-/ansi-styles-2.2.0.tgz",
-                      "dependencies": {
-                        "color-convert": {
-                          "version": "1.0.0",
-                          "from": "color-convert@>=1.0.0 <2.0.0",
-                          "resolved": "http://beta-internal:4873/color-convert/-/color-convert-1.0.0.tgz"
-                        }
-                      }
-                    },
-                    "escape-string-regexp": {
-                      "version": "1.0.5",
-                      "from": "escape-string-regexp@>=1.0.2 <2.0.0",
-                      "resolved": "http://beta-internal:4873/escape-string-regexp/-/escape-string-regexp-1.0.5.tgz"
-                    },
-                    "has-ansi": {
-                      "version": "2.0.0",
-                      "from": "has-ansi@>=2.0.0 <3.0.0",
-                      "resolved": "http://beta-internal:4873/has-ansi/-/has-ansi-2.0.0.tgz",
-                      "dependencies": {
-                        "ansi-regex": {
-                          "version": "2.0.0",
-                          "from": "ansi-regex@>=2.0.0 <3.0.0",
-                          "resolved": "http://beta-internal:4873/ansi-regex/-/ansi-regex-2.0.0.tgz"
-                        }
-                      }
-                    },
-                    "strip-ansi": {
-                      "version": "3.0.1",
-                      "from": "strip-ansi@>=3.0.0 <4.0.0",
-                      "resolved": "http://beta-internal:4873/strip-ansi/-/strip-ansi-3.0.1.tgz",
-                      "dependencies": {
-                        "ansi-regex": {
-                          "version": "2.0.0",
-                          "from": "ansi-regex@>=2.0.0 <3.0.0",
-                          "resolved": "http://beta-internal:4873/ansi-regex/-/ansi-regex-2.0.0.tgz"
-                        }
-                      }
-                    },
-                    "supports-color": {
-                      "version": "2.0.0",
-                      "from": "supports-color@>=2.0.0 <3.0.0",
-                      "resolved": "http://beta-internal:4873/supports-color/-/supports-color-2.0.0.tgz"
-                    }
-                  }
-                },
-                "convert-source-map": {
-                  "version": "1.2.0",
-                  "from": "convert-source-map@>=1.1.0 <2.0.0",
-                  "resolved": "http://beta-internal:4873/convert-source-map/-/convert-source-map-1.2.0.tgz"
-                },
-                "core-js": {
-                  "version": "1.2.6",
-                  "from": "core-js@>=1.0.0 <2.0.0",
-                  "resolved": "http://beta-internal:4873/core-js/-/core-js-1.2.6.tgz"
-                },
-                "detect-indent": {
-                  "version": "3.0.1",
-                  "from": "detect-indent@>=3.0.0 <4.0.0",
-                  "resolved": "http://beta-internal:4873/detect-indent/-/detect-indent-3.0.1.tgz",
-                  "dependencies": {
-                    "get-stdin": {
-                      "version": "4.0.1",
-                      "from": "get-stdin@>=4.0.1 <5.0.0",
-                      "resolved": "http://beta-internal:4873/get-stdin/-/get-stdin-4.0.1.tgz"
-                    },
-                    "minimist": {
-                      "version": "1.2.0",
-                      "from": "minimist@>=1.1.0 <2.0.0",
-                      "resolved": "http://beta-internal:4873/minimist/-/minimist-1.2.0.tgz"
-                    }
-                  }
-                },
-                "esutils": {
-                  "version": "2.0.2",
-                  "from": "esutils@>=2.0.0 <3.0.0",
-                  "resolved": "http://beta-internal:4873/esutils/-/esutils-2.0.2.tgz"
-                },
-                "fs-readdir-recursive": {
-                  "version": "0.1.2",
-                  "from": "fs-readdir-recursive@>=0.1.0 <0.2.0",
-                  "resolved": "http://beta-internal:4873/fs-readdir-recursive/-/fs-readdir-recursive-0.1.2.tgz"
-                },
-                "globals": {
-                  "version": "6.4.1",
-                  "from": "globals@>=6.4.0 <7.0.0",
-                  "resolved": "http://beta-internal:4873/globals/-/globals-6.4.1.tgz"
-                },
-                "home-or-tmp": {
-                  "version": "1.0.0",
-                  "from": "home-or-tmp@>=1.0.0 <2.0.0",
-                  "resolved": "http://beta-internal:4873/home-or-tmp/-/home-or-tmp-1.0.0.tgz",
-                  "dependencies": {
-                    "os-tmpdir": {
-                      "version": "1.0.1",
-                      "from": "os-tmpdir@>=1.0.1 <2.0.0",
-                      "resolved": "http://beta-internal:4873/os-tmpdir/-/os-tmpdir-1.0.1.tgz"
-                    },
-                    "user-home": {
-                      "version": "1.1.1",
-                      "from": "user-home@>=1.1.1 <2.0.0",
-                      "resolved": "http://beta-internal:4873/user-home/-/user-home-1.1.1.tgz"
-                    }
-                  }
-                },
-                "is-integer": {
-                  "version": "1.0.6",
-                  "from": "is-integer@>=1.0.4 <2.0.0",
-                  "resolved": "http://beta-internal:4873/is-integer/-/is-integer-1.0.6.tgz",
-                  "dependencies": {
-                    "is-finite": {
-                      "version": "1.0.1",
-                      "from": "is-finite@>=1.0.0 <2.0.0",
-                      "resolved": "http://beta-internal:4873/is-finite/-/is-finite-1.0.1.tgz",
-                      "dependencies": {
-                        "number-is-nan": {
-                          "version": "1.0.0",
-                          "from": "number-is-nan@>=1.0.0 <2.0.0",
-                          "resolved": "http://beta-internal:4873/number-is-nan/-/number-is-nan-1.0.0.tgz"
-                        }
-                      }
-                    }
-                  }
-                },
-                "js-tokens": {
-                  "version": "1.0.1",
-                  "from": "js-tokens@1.0.1",
-                  "resolved": "http://beta-internal:4873/js-tokens/-/js-tokens-1.0.1.tgz"
-                },
-                "json5": {
-                  "version": "0.4.0",
-                  "from": "json5@>=0.4.0 <0.5.0",
-                  "resolved": "http://beta-internal:4873/json5/-/json5-0.4.0.tgz"
-                },
-                "line-numbers": {
-                  "version": "0.2.0",
-                  "from": "line-numbers@0.2.0",
-                  "resolved": "http://beta-internal:4873/line-numbers/-/line-numbers-0.2.0.tgz",
-                  "dependencies": {
-                    "left-pad": {
-                      "version": "0.0.3",
-                      "from": "left-pad@0.0.3",
-                      "resolved": "http://beta-internal:4873/left-pad/-/left-pad-0.0.3.tgz"
-                    }
-                  }
-                },
-                "lodash": {
-                  "version": "3.10.1",
-                  "from": "lodash@>=3.10.0 <4.0.0",
-                  "resolved": "http://beta-internal:4873/lodash/-/lodash-3.10.1.tgz"
-                },
-                "minimatch": {
-                  "version": "2.0.10",
-                  "from": "minimatch@>=2.0.3 <3.0.0",
-                  "resolved": "http://beta-internal:4873/minimatch/-/minimatch-2.0.10.tgz",
-                  "dependencies": {
-                    "brace-expansion": {
-                      "version": "1.1.3",
-                      "from": "brace-expansion@>=1.0.0 <2.0.0",
-                      "resolved": "http://beta-internal:4873/brace-expansion/-/brace-expansion-1.1.3.tgz",
-                      "dependencies": {
-                        "balanced-match": {
-                          "version": "0.3.0",
-                          "from": "balanced-match@>=0.3.0 <0.4.0",
-                          "resolved": "http://beta-internal:4873/balanced-match/-/balanced-match-0.3.0.tgz"
-                        },
-                        "concat-map": {
-                          "version": "0.0.1",
-                          "from": "concat-map@0.0.1",
-                          "resolved": "http://beta-internal:4873/concat-map/-/concat-map-0.0.1.tgz"
-                        }
-                      }
-                    }
-                  }
-                },
-                "output-file-sync": {
-                  "version": "1.1.1",
-                  "from": "output-file-sync@>=1.1.0 <2.0.0",
-                  "resolved": "http://beta-internal:4873/output-file-sync/-/output-file-sync-1.1.1.tgz",
-                  "dependencies": {
-                    "mkdirp": {
-                      "version": "0.5.1",
-                      "from": "mkdirp@>=0.5.1 <0.6.0",
-                      "resolved": "http://beta-internal:4873/mkdirp/-/mkdirp-0.5.1.tgz",
-                      "dependencies": {
-                        "minimist": {
-                          "version": "0.0.8",
-                          "from": "minimist@0.0.8",
-                          "resolved": "http://beta-internal:4873/minimist/-/minimist-0.0.8.tgz"
-                        }
-                      }
-                    },
-                    "xtend": {
-                      "version": "4.0.1",
-                      "from": "xtend@>=4.0.0 <5.0.0",
-                      "resolved": "http://beta-internal:4873/xtend/-/xtend-4.0.1.tgz"
-                    }
-                  }
-                },
-                "path-exists": {
-                  "version": "1.0.0",
-                  "from": "path-exists@>=1.0.0 <2.0.0",
-                  "resolved": "http://beta-internal:4873/path-exists/-/path-exists-1.0.0.tgz"
-                },
-                "path-is-absolute": {
-                  "version": "1.0.0",
-                  "from": "path-is-absolute@>=1.0.0 <2.0.0",
-                  "resolved": "http://beta-internal:4873/path-is-absolute/-/path-is-absolute-1.0.0.tgz"
-                },
-                "private": {
-                  "version": "0.1.6",
-                  "from": "private@>=0.1.6 <0.2.0",
-                  "resolved": "http://beta-internal:4873/private/-/private-0.1.6.tgz"
-                },
-                "regenerator": {
-                  "version": "0.8.40",
-                  "from": "regenerator@0.8.40",
-                  "resolved": "http://beta-internal:4873/regenerator/-/regenerator-0.8.40.tgz",
-                  "dependencies": {
-                    "commoner": {
-                      "version": "0.10.4",
-                      "from": "commoner@>=0.10.3 <0.11.0",
-                      "resolved": "http://beta-internal:4873/commoner/-/commoner-0.10.4.tgz",
-                      "dependencies": {
-                        "commander": {
-                          "version": "2.9.0",
-                          "from": "commander@>=2.5.0 <3.0.0",
-                          "resolved": "http://beta-internal:4873/commander/-/commander-2.9.0.tgz",
-                          "dependencies": {
-                            "graceful-readlink": {
-                              "version": "1.0.1",
-                              "from": "graceful-readlink@>=1.0.0",
-                              "resolved": "http://beta-internal:4873/graceful-readlink/-/graceful-readlink-1.0.1.tgz"
-                            }
-                          }
-                        },
-                        "detective": {
-                          "version": "4.3.1",
-                          "from": "detective@>=4.3.1 <5.0.0",
-                          "resolved": "http://beta-internal:4873/detective/-/detective-4.3.1.tgz",
-                          "dependencies": {
-                            "acorn": {
-                              "version": "1.2.2",
-                              "from": "acorn@>=1.0.3 <2.0.0",
-                              "resolved": "http://beta-internal:4873/acorn/-/acorn-1.2.2.tgz"
-                            },
-                            "defined": {
-                              "version": "1.0.0",
-                              "from": "defined@>=1.0.0 <2.0.0",
-                              "resolved": "http://beta-internal:4873/defined/-/defined-1.0.0.tgz"
-                            }
-                          }
-                        },
-                        "glob": {
-                          "version": "5.0.15",
-                          "from": "glob@>=5.0.15 <6.0.0",
-                          "resolved": "http://beta-internal:4873/glob/-/glob-5.0.15.tgz",
-                          "dependencies": {
-                            "inflight": {
-                              "version": "1.0.4",
-                              "from": "inflight@>=1.0.4 <2.0.0",
-                              "resolved": "http://beta-internal:4873/inflight/-/inflight-1.0.4.tgz",
-                              "dependencies": {
-                                "wrappy": {
-                                  "version": "1.0.1",
-                                  "from": "wrappy@>=1.0.0 <2.0.0",
-                                  "resolved": "http://beta-internal:4873/wrappy/-/wrappy-1.0.1.tgz"
-                                }
-                              }
-                            },
-                            "inherits": {
-                              "version": "2.0.1",
-                              "from": "inherits@>=2.0.0 <3.0.0",
-                              "resolved": "http://beta-internal:4873/inherits/-/inherits-2.0.1.tgz"
-                            },
-                            "once": {
-                              "version": "1.3.3",
-                              "from": "once@>=1.3.0 <2.0.0",
-                              "resolved": "http://beta-internal:4873/once/-/once-1.3.3.tgz",
-                              "dependencies": {
-                                "wrappy": {
-                                  "version": "1.0.1",
-                                  "from": "wrappy@>=1.0.0 <2.0.0",
-                                  "resolved": "http://beta-internal:4873/wrappy/-/wrappy-1.0.1.tgz"
-                                }
-                              }
-                            }
-                          }
-                        },
-                        "graceful-fs": {
-                          "version": "4.1.3",
-                          "from": "graceful-fs@>=4.1.2 <5.0.0",
-                          "resolved": "http://beta-internal:4873/graceful-fs/-/graceful-fs-4.1.3.tgz"
-                        },
-                        "iconv-lite": {
-                          "version": "0.4.13",
-                          "from": "iconv-lite@>=0.4.5 <0.5.0",
-                          "resolved": "http://beta-internal:4873/iconv-lite/-/iconv-lite-0.4.13.tgz"
-                        },
-                        "mkdirp": {
-                          "version": "0.5.1",
-                          "from": "mkdirp@>=0.5.0 <0.6.0",
-                          "resolved": "http://beta-internal:4873/mkdirp/-/mkdirp-0.5.1.tgz",
-                          "dependencies": {
-                            "minimist": {
-                              "version": "0.0.8",
-                              "from": "minimist@0.0.8",
-                              "resolved": "http://beta-internal:4873/minimist/-/minimist-0.0.8.tgz"
-                            }
-                          }
-                        },
-                        "q": {
-                          "version": "1.4.1",
-                          "from": "q@>=1.1.2 <2.0.0",
-                          "resolved": "http://beta-internal:4873/q/-/q-1.4.1.tgz"
-                        }
-                      }
-                    },
-                    "defs": {
-                      "version": "1.1.1",
-                      "from": "defs@>=1.1.0 <1.2.0",
-                      "resolved": "http://beta-internal:4873/defs/-/defs-1.1.1.tgz",
-                      "dependencies": {
-                        "alter": {
-                          "version": "0.2.0",
-                          "from": "alter@>=0.2.0 <0.3.0",
-                          "resolved": "http://beta-internal:4873/alter/-/alter-0.2.0.tgz",
-                          "dependencies": {
-                            "stable": {
-                              "version": "0.1.5",
-                              "from": "stable@>=0.1.3 <0.2.0",
-                              "resolved": "http://beta-internal:4873/stable/-/stable-0.1.5.tgz"
-                            }
-                          }
-                        },
-                        "ast-traverse": {
-                          "version": "0.1.1",
-                          "from": "ast-traverse@>=0.1.1 <0.2.0",
-                          "resolved": "http://beta-internal:4873/ast-traverse/-/ast-traverse-0.1.1.tgz"
-                        },
-                        "breakable": {
-                          "version": "1.0.0",
-                          "from": "breakable@>=1.0.0 <1.1.0",
-                          "resolved": "http://beta-internal:4873/breakable/-/breakable-1.0.0.tgz"
-                        },
-                        "simple-fmt": {
-                          "version": "0.1.0",
-                          "from": "simple-fmt@>=0.1.0 <0.2.0",
-                          "resolved": "http://beta-internal:4873/simple-fmt/-/simple-fmt-0.1.0.tgz"
-                        },
-                        "simple-is": {
-                          "version": "0.2.0",
-                          "from": "simple-is@>=0.2.0 <0.3.0",
-                          "resolved": "http://beta-internal:4873/simple-is/-/simple-is-0.2.0.tgz"
-                        },
-                        "stringmap": {
-                          "version": "0.2.2",
-                          "from": "stringmap@>=0.2.2 <0.3.0",
-                          "resolved": "http://beta-internal:4873/stringmap/-/stringmap-0.2.2.tgz"
-                        },
-                        "stringset": {
-                          "version": "0.2.1",
-                          "from": "stringset@>=0.2.1 <0.3.0",
-                          "resolved": "http://beta-internal:4873/stringset/-/stringset-0.2.1.tgz"
-                        },
-                        "tryor": {
-                          "version": "0.1.2",
-                          "from": "tryor@>=0.1.2 <0.2.0",
-                          "resolved": "http://beta-internal:4873/tryor/-/tryor-0.1.2.tgz"
-                        },
-                        "yargs": {
-                          "version": "3.27.0",
-                          "from": "yargs@>=3.27.0 <3.28.0",
-                          "resolved": "http://beta-internal:4873/yargs/-/yargs-3.27.0.tgz",
-                          "dependencies": {
-                            "camelcase": {
-                              "version": "1.2.1",
-                              "from": "camelcase@>=1.2.1 <2.0.0",
-                              "resolved": "http://beta-internal:4873/camelcase/-/camelcase-1.2.1.tgz"
-                            },
-                            "cliui": {
-                              "version": "2.1.0",
-                              "from": "cliui@>=2.1.0 <3.0.0",
-                              "resolved": "http://beta-internal:4873/cliui/-/cliui-2.1.0.tgz",
-                              "dependencies": {
-                                "center-align": {
-                                  "version": "0.1.3",
-                                  "from": "center-align@>=0.1.1 <0.2.0",
-                                  "resolved": "http://beta-internal:4873/center-align/-/center-align-0.1.3.tgz",
-                                  "dependencies": {
-                                    "align-text": {
-                                      "version": "0.1.4",
-                                      "from": "align-text@>=0.1.3 <0.2.0",
-                                      "resolved": "http://beta-internal:4873/align-text/-/align-text-0.1.4.tgz",
-                                      "dependencies": {
-                                        "kind-of": {
-                                          "version": "3.0.2",
-                                          "from": "kind-of@>=3.0.2 <4.0.0",
-                                          "resolved": "http://beta-internal:4873/kind-of/-/kind-of-3.0.2.tgz",
-                                          "dependencies": {
-                                            "is-buffer": {
-                                              "version": "1.1.3",
-                                              "from": "is-buffer@>=1.0.2 <2.0.0",
-                                              "resolved": "http://beta-internal:4873/is-buffer/-/is-buffer-1.1.3.tgz"
-                                            }
-                                          }
-                                        },
-                                        "longest": {
-                                          "version": "1.0.1",
-                                          "from": "longest@>=1.0.1 <2.0.0",
-                                          "resolved": "http://beta-internal:4873/longest/-/longest-1.0.1.tgz"
-                                        },
-                                        "repeat-string": {
-                                          "version": "1.5.4",
-                                          "from": "repeat-string@>=1.5.2 <2.0.0",
-                                          "resolved": "http://beta-internal:4873/repeat-string/-/repeat-string-1.5.4.tgz"
-                                        }
-                                      }
-                                    },
-                                    "lazy-cache": {
-                                      "version": "1.0.3",
-                                      "from": "lazy-cache@>=1.0.3 <2.0.0",
-                                      "resolved": "http://beta-internal:4873/lazy-cache/-/lazy-cache-1.0.3.tgz"
-                                    }
-                                  }
-                                },
-                                "right-align": {
-                                  "version": "0.1.3",
-                                  "from": "right-align@>=0.1.1 <0.2.0",
-                                  "resolved": "http://beta-internal:4873/right-align/-/right-align-0.1.3.tgz",
-                                  "dependencies": {
-                                    "align-text": {
-                                      "version": "0.1.4",
-                                      "from": "align-text@>=0.1.3 <0.2.0",
-                                      "resolved": "http://beta-internal:4873/align-text/-/align-text-0.1.4.tgz",
-                                      "dependencies": {
-                                        "kind-of": {
-                                          "version": "3.0.2",
-                                          "from": "kind-of@>=3.0.2 <4.0.0",
-                                          "resolved": "http://beta-internal:4873/kind-of/-/kind-of-3.0.2.tgz",
-                                          "dependencies": {
-                                            "is-buffer": {
-                                              "version": "1.1.3",
-                                              "from": "is-buffer@>=1.0.2 <2.0.0",
-                                              "resolved": "http://beta-internal:4873/is-buffer/-/is-buffer-1.1.3.tgz"
-                                            }
-                                          }
-                                        },
-                                        "longest": {
-                                          "version": "1.0.1",
-                                          "from": "longest@>=1.0.1 <2.0.0",
-                                          "resolved": "http://beta-internal:4873/longest/-/longest-1.0.1.tgz"
-                                        },
-                                        "repeat-string": {
-                                          "version": "1.5.4",
-                                          "from": "repeat-string@>=1.5.2 <2.0.0",
-                                          "resolved": "http://beta-internal:4873/repeat-string/-/repeat-string-1.5.4.tgz"
-                                        }
-                                      }
-                                    }
-                                  }
-                                },
-                                "wordwrap": {
-                                  "version": "0.0.2",
-                                  "from": "wordwrap@0.0.2",
-                                  "resolved": "http://beta-internal:4873/wordwrap/-/wordwrap-0.0.2.tgz"
-                                }
-                              }
-                            },
-                            "decamelize": {
-                              "version": "1.2.0",
-                              "from": "decamelize@>=1.0.0 <2.0.0",
-                              "resolved": "http://beta-internal:4873/decamelize/-/decamelize-1.2.0.tgz"
-                            },
-                            "os-locale": {
-                              "version": "1.4.0",
-                              "from": "os-locale@>=1.4.0 <2.0.0",
-                              "resolved": "http://beta-internal:4873/os-locale/-/os-locale-1.4.0.tgz",
-                              "dependencies": {
-                                "lcid": {
-                                  "version": "1.0.0",
-                                  "from": "lcid@>=1.0.0 <2.0.0",
-                                  "resolved": "http://beta-internal:4873/lcid/-/lcid-1.0.0.tgz",
-                                  "dependencies": {
-                                    "invert-kv": {
-                                      "version": "1.0.0",
-                                      "from": "invert-kv@>=1.0.0 <2.0.0",
-                                      "resolved": "http://beta-internal:4873/invert-kv/-/invert-kv-1.0.0.tgz"
-                                    }
-                                  }
-                                }
-                              }
-                            },
-                            "window-size": {
-                              "version": "0.1.4",
-                              "from": "window-size@>=0.1.2 <0.2.0",
-                              "resolved": "http://beta-internal:4873/window-size/-/window-size-0.1.4.tgz"
-                            },
-                            "y18n": {
-                              "version": "3.2.1",
-                              "from": "y18n@>=3.2.0 <4.0.0",
-                              "resolved": "http://beta-internal:4873/y18n/-/y18n-3.2.1.tgz"
-                            }
-                          }
-                        }
-                      }
-                    },
-                    "esprima-fb": {
-                      "version": "15001.1001.0-dev-harmony-fb",
-                      "from": "esprima-fb@>=15001.1001.0-dev-harmony-fb <15001.1002.0",
-                      "resolved": "http://beta-internal:4873/esprima-fb/-/esprima-fb-15001.1001.0-dev-harmony-fb.tgz"
-                    },
-                    "recast": {
-                      "version": "0.10.33",
-                      "from": "recast@0.10.33",
-                      "resolved": "http://beta-internal:4873/recast/-/recast-0.10.33.tgz",
-                      "dependencies": {
-                        "ast-types": {
-                          "version": "0.8.12",
-                          "from": "ast-types@0.8.12",
-                          "resolved": "http://beta-internal:4873/ast-types/-/ast-types-0.8.12.tgz"
-                        }
-                      }
-                    },
-                    "through": {
-                      "version": "2.3.8",
-                      "from": "through@>=2.3.8 <2.4.0",
-                      "resolved": "http://beta-internal:4873/through/-/through-2.3.8.tgz"
-                    }
-                  }
-                },
-                "regexpu": {
-                  "version": "1.3.0",
-                  "from": "regexpu@>=1.3.0 <2.0.0",
-                  "resolved": "http://beta-internal:4873/regexpu/-/regexpu-1.3.0.tgz",
-                  "dependencies": {
-                    "esprima": {
-                      "version": "2.7.2",
-                      "from": "esprima@>=2.6.0 <3.0.0",
-                      "resolved": "http://beta-internal:4873/esprima/-/esprima-2.7.2.tgz"
-                    },
-                    "recast": {
-                      "version": "0.10.43",
-                      "from": "recast@>=0.10.10 <0.11.0",
-                      "resolved": "http://beta-internal:4873/recast/-/recast-0.10.43.tgz",
-                      "dependencies": {
-                        "esprima-fb": {
-                          "version": "15001.1001.0-dev-harmony-fb",
-                          "from": "esprima-fb@>=15001.1001.0-dev-harmony-fb <15001.1002.0",
-                          "resolved": "http://beta-internal:4873/esprima-fb/-/esprima-fb-15001.1001.0-dev-harmony-fb.tgz"
-                        },
-                        "ast-types": {
-                          "version": "0.8.15",
-                          "from": "ast-types@0.8.15",
-                          "resolved": "http://beta-internal:4873/ast-types/-/ast-types-0.8.15.tgz"
-                        }
-                      }
-                    },
-                    "regenerate": {
-                      "version": "1.2.1",
-                      "from": "regenerate@>=1.2.1 <2.0.0",
-                      "resolved": "http://beta-internal:4873/regenerate/-/regenerate-1.2.1.tgz"
-                    },
-                    "regjsgen": {
-                      "version": "0.2.0",
-                      "from": "regjsgen@>=0.2.0 <0.3.0",
-                      "resolved": "http://beta-internal:4873/regjsgen/-/regjsgen-0.2.0.tgz"
-                    },
-                    "regjsparser": {
-                      "version": "0.1.5",
-                      "from": "regjsparser@>=0.1.4 <0.2.0",
-                      "resolved": "http://beta-internal:4873/regjsparser/-/regjsparser-0.1.5.tgz",
-                      "dependencies": {
-                        "jsesc": {
-                          "version": "0.5.0",
-                          "from": "jsesc@>=0.5.0 <0.6.0",
-                          "resolved": "http://beta-internal:4873/jsesc/-/jsesc-0.5.0.tgz"
-                        }
-                      }
-                    }
-                  }
-                },
-                "repeating": {
-                  "version": "1.1.3",
-                  "from": "repeating@>=1.1.2 <2.0.0",
-                  "resolved": "http://beta-internal:4873/repeating/-/repeating-1.1.3.tgz",
-                  "dependencies": {
-                    "is-finite": {
-                      "version": "1.0.1",
-                      "from": "is-finite@>=1.0.0 <2.0.0",
-                      "resolved": "http://beta-internal:4873/is-finite/-/is-finite-1.0.1.tgz",
-                      "dependencies": {
-                        "number-is-nan": {
-                          "version": "1.0.0",
-                          "from": "number-is-nan@>=1.0.0 <2.0.0",
-                          "resolved": "http://beta-internal:4873/number-is-nan/-/number-is-nan-1.0.0.tgz"
-                        }
-                      }
-                    }
-                  }
-                },
-                "resolve": {
-                  "version": "1.1.7",
-                  "from": "resolve@>=1.1.6 <2.0.0",
-                  "resolved": "http://beta-internal:4873/resolve/-/resolve-1.1.7.tgz"
-                },
-                "shebang-regex": {
-                  "version": "1.0.0",
-                  "from": "shebang-regex@>=1.0.0 <2.0.0",
-                  "resolved": "http://beta-internal:4873/shebang-regex/-/shebang-regex-1.0.0.tgz"
-                },
-                "slash": {
-                  "version": "1.0.0",
-                  "from": "slash@>=1.0.0 <2.0.0",
-                  "resolved": "http://beta-internal:4873/slash/-/slash-1.0.0.tgz"
-                },
-                "source-map": {
-                  "version": "0.5.3",
-                  "from": "source-map@>=0.5.0 <0.6.0",
-                  "resolved": "http://beta-internal:4873/source-map/-/source-map-0.5.3.tgz"
-                },
-                "source-map-support": {
-                  "version": "0.2.10",
-                  "from": "source-map-support@>=0.2.10 <0.3.0",
-                  "resolved": "http://beta-internal:4873/source-map-support/-/source-map-support-0.2.10.tgz",
-                  "dependencies": {
-                    "source-map": {
-                      "version": "0.1.32",
-                      "from": "source-map@0.1.32",
-                      "resolved": "http://beta-internal:4873/source-map/-/source-map-0.1.32.tgz",
-                      "dependencies": {
-                        "amdefine": {
-                          "version": "1.0.0",
-                          "from": "amdefine@>=0.0.4",
-                          "resolved": "http://beta-internal:4873/amdefine/-/amdefine-1.0.0.tgz"
-                        }
-                      }
-                    }
-                  }
-                },
-                "to-fast-properties": {
-                  "version": "1.0.2",
-                  "from": "to-fast-properties@>=1.0.0 <2.0.0",
-                  "resolved": "http://beta-internal:4873/to-fast-properties/-/to-fast-properties-1.0.2.tgz"
-                },
-                "trim-right": {
-                  "version": "1.0.1",
-                  "from": "trim-right@>=1.0.0 <2.0.0",
-                  "resolved": "http://beta-internal:4873/trim-right/-/trim-right-1.0.1.tgz"
-                },
-                "try-resolve": {
-                  "version": "1.0.1",
-                  "from": "try-resolve@>=1.0.0 <2.0.0",
-                  "resolved": "http://beta-internal:4873/try-resolve/-/try-resolve-1.0.1.tgz"
-                }
-              }
-            },
-            "lodash.assign": {
-              "version": "3.2.0",
-              "from": "lodash.assign@>=3.2.0 <4.0.0",
-              "resolved": "http://beta-internal:4873/lodash.assign/-/lodash.assign-3.2.0.tgz",
-              "dependencies": {
-                "lodash._baseassign": {
-                  "version": "3.2.0",
-                  "from": "lodash._baseassign@>=3.0.0 <4.0.0",
-                  "resolved": "http://beta-internal:4873/lodash._baseassign/-/lodash._baseassign-3.2.0.tgz",
-                  "dependencies": {
-                    "lodash._basecopy": {
-                      "version": "3.0.1",
-                      "from": "lodash._basecopy@>=3.0.0 <4.0.0",
-                      "resolved": "http://beta-internal:4873/lodash._basecopy/-/lodash._basecopy-3.0.1.tgz"
-                    }
-                  }
-                },
-                "lodash._createassigner": {
-                  "version": "3.1.1",
-                  "from": "lodash._createassigner@>=3.0.0 <4.0.0",
-                  "resolved": "http://beta-internal:4873/lodash._createassigner/-/lodash._createassigner-3.1.1.tgz",
-                  "dependencies": {
-                    "lodash._bindcallback": {
-                      "version": "3.0.1",
-                      "from": "lodash._bindcallback@>=3.0.0 <4.0.0",
-                      "resolved": "http://beta-internal:4873/lodash._bindcallback/-/lodash._bindcallback-3.0.1.tgz"
-                    },
-                    "lodash._isiterateecall": {
-                      "version": "3.0.9",
-                      "from": "lodash._isiterateecall@>=3.0.0 <4.0.0",
-                      "resolved": "http://beta-internal:4873/lodash._isiterateecall/-/lodash._isiterateecall-3.0.9.tgz"
-                    },
-                    "lodash.restparam": {
-                      "version": "3.6.1",
-                      "from": "lodash.restparam@>=3.0.0 <4.0.0",
-                      "resolved": "http://beta-internal:4873/lodash.restparam/-/lodash.restparam-3.6.1.tgz"
-                    }
-                  }
-                },
-                "lodash.keys": {
-                  "version": "3.1.2",
-                  "from": "lodash.keys@>=3.0.0 <4.0.0",
-                  "resolved": "http://beta-internal:4873/lodash.keys/-/lodash.keys-3.1.2.tgz",
-                  "dependencies": {
-                    "lodash._getnative": {
-                      "version": "3.9.1",
-                      "from": "lodash._getnative@>=3.0.0 <4.0.0",
-                      "resolved": "http://beta-internal:4873/lodash._getnative/-/lodash._getnative-3.9.1.tgz"
-                    },
-                    "lodash.isarguments": {
-                      "version": "3.0.8",
-                      "from": "lodash.isarguments@>=3.0.0 <4.0.0",
-                      "resolved": "http://beta-internal:4873/lodash.isarguments/-/lodash.isarguments-3.0.8.tgz"
-                    },
-                    "lodash.isarray": {
-                      "version": "3.0.4",
-                      "from": "lodash.isarray@>=3.0.0 <4.0.0",
-                      "resolved": "http://beta-internal:4873/lodash.isarray/-/lodash.isarray-3.0.4.tgz"
-                    }
-                  }
-                }
-              }
-            },
-            "lodash.pick": {
-              "version": "3.1.0",
-              "from": "lodash.pick@>=3.1.0 <4.0.0",
-              "resolved": "http://beta-internal:4873/lodash.pick/-/lodash.pick-3.1.0.tgz",
-              "dependencies": {
-                "lodash._baseflatten": {
-                  "version": "3.1.4",
-                  "from": "lodash._baseflatten@>=3.0.0 <4.0.0",
-                  "resolved": "http://beta-internal:4873/lodash._baseflatten/-/lodash._baseflatten-3.1.4.tgz",
-                  "dependencies": {
-                    "lodash.isarguments": {
-                      "version": "3.0.8",
-                      "from": "lodash.isarguments@>=3.0.0 <4.0.0",
-                      "resolved": "http://beta-internal:4873/lodash.isarguments/-/lodash.isarguments-3.0.8.tgz"
-                    },
-                    "lodash.isarray": {
-                      "version": "3.0.4",
-                      "from": "lodash.isarray@>=3.0.0 <4.0.0",
-                      "resolved": "http://beta-internal:4873/lodash.isarray/-/lodash.isarray-3.0.4.tgz"
-                    }
-                  }
-                },
-                "lodash._bindcallback": {
-                  "version": "3.0.1",
-                  "from": "lodash._bindcallback@>=3.0.0 <4.0.0",
-                  "resolved": "http://beta-internal:4873/lodash._bindcallback/-/lodash._bindcallback-3.0.1.tgz"
-                },
-                "lodash._pickbyarray": {
-                  "version": "3.0.2",
-                  "from": "lodash._pickbyarray@>=3.0.0 <4.0.0",
-                  "resolved": "http://beta-internal:4873/lodash._pickbyarray/-/lodash._pickbyarray-3.0.2.tgz"
-                },
-                "lodash._pickbycallback": {
-                  "version": "3.0.0",
-                  "from": "lodash._pickbycallback@>=3.0.0 <4.0.0",
-                  "resolved": "http://beta-internal:4873/lodash._pickbycallback/-/lodash._pickbycallback-3.0.0.tgz",
-                  "dependencies": {
-                    "lodash._basefor": {
-                      "version": "3.0.3",
-                      "from": "lodash._basefor@>=3.0.0 <4.0.0",
-                      "resolved": "http://beta-internal:4873/lodash._basefor/-/lodash._basefor-3.0.3.tgz"
-                    },
-                    "lodash.keysin": {
-                      "version": "3.0.8",
-                      "from": "lodash.keysin@>=3.0.0 <4.0.0",
-                      "resolved": "http://beta-internal:4873/lodash.keysin/-/lodash.keysin-3.0.8.tgz",
-                      "dependencies": {
-                        "lodash.isarguments": {
-                          "version": "3.0.8",
-                          "from": "lodash.isarguments@>=3.0.0 <4.0.0",
-                          "resolved": "http://beta-internal:4873/lodash.isarguments/-/lodash.isarguments-3.0.8.tgz"
-                        },
-                        "lodash.isarray": {
-                          "version": "3.0.4",
-                          "from": "lodash.isarray@>=3.0.0 <4.0.0",
-                          "resolved": "http://beta-internal:4873/lodash.isarray/-/lodash.isarray-3.0.4.tgz"
-                        }
-                      }
-                    }
-                  }
-                },
-                "lodash.restparam": {
-                  "version": "3.6.1",
-                  "from": "lodash.restparam@>=3.0.0 <4.0.0",
-                  "resolved": "http://beta-internal:4873/lodash.restparam/-/lodash.restparam-3.6.1.tgz"
-                }
-              }
-            },
-            "acorn-to-esprima": {
-              "version": "1.0.7",
-              "from": "acorn-to-esprima@>=1.0.5 <2.0.0",
-              "resolved": "http://beta-internal:4873/acorn-to-esprima/-/acorn-to-esprima-1.0.7.tgz"
-            }
-          }
-        },
+      "resolved": "http://beta-internal:4873/intercom-client/-/intercom-client-2.7.0.tgz",
+      "dependencies": {
         "unirest": {
           "version": "0.4.2",
           "from": "unirest@>=0.4.2 <0.5.0",
@@ -3338,9 +2424,9 @@
       "resolved": "http://beta-internal:4873/moment/-/moment-2.12.0.tgz"
     },
     "mongodb": {
-      "version": "2.1.10",
+      "version": "2.1.11",
       "from": "mongodb@>=2.0.34 <3.0.0",
-      "resolved": "http://beta-internal:4873/mongodb/-/mongodb-2.1.10.tgz",
+      "resolved": "http://beta-internal:4873/mongodb/-/mongodb-2.1.11.tgz",
       "dependencies": {
         "es6-promise": {
           "version": "3.0.2",
@@ -3348,9 +2434,9 @@
           "resolved": "http://beta-internal:4873/es6-promise/-/es6-promise-3.0.2.tgz"
         },
         "mongodb-core": {
-          "version": "1.3.9",
-          "from": "mongodb-core@1.3.9",
-          "resolved": "http://beta-internal:4873/mongodb-core/-/mongodb-core-1.3.9.tgz",
+          "version": "1.3.10",
+          "from": "mongodb-core@1.3.10",
+          "resolved": "http://beta-internal:4873/mongodb-core/-/mongodb-core-1.3.10.tgz",
           "dependencies": {
             "bson": {
               "version": "0.4.22",
@@ -3364,7 +2450,7 @@
               "dependencies": {
                 "semver": {
                   "version": "5.1.0",
-                  "from": "semver@>=2.0.0 <3.0.0||>=3.0.0 <4.0.0||>=4.0.0 <5.0.0||>=5.0.0 <6.0.0",
+                  "from": "semver@>=5.1.0 <6.0.0",
                   "resolved": "http://beta-internal:4873/semver/-/semver-5.1.0.tgz"
                 },
                 "resolve-from": {
@@ -3594,9 +2680,9 @@
       "resolved": "http://beta-internal:4873/mongoose-number/-/mongoose-number-0.1.1.tgz"
     },
     "newrelic": {
-      "version": "1.25.5",
+      "version": "1.26.0",
       "from": "newrelic@>=1.18.3 <2.0.0",
-      "resolved": "http://beta-internal:4873/newrelic/-/newrelic-1.25.5.tgz",
+      "resolved": "http://beta-internal:4873/newrelic/-/newrelic-1.26.0.tgz",
       "dependencies": {
         "concat-stream": {
           "version": "1.5.1",
@@ -3605,7 +2691,8 @@
           "dependencies": {
             "inherits": {
               "version": "2.0.1",
-              "from": "inherits@>=2.0.1 <2.1.0"
+              "from": "inherits@>=2.0.1 <2.1.0",
+              "resolved": "https://registry.npmjs.org/inherits/-/inherits-2.0.1.tgz"
             },
             "typedarray": {
               "version": "0.0.6",
@@ -3613,8 +2700,9 @@
               "resolved": "https://registry.npmjs.org/typedarray/-/typedarray-0.0.6.tgz"
             },
             "readable-stream": {
-              "version": "2.0.5",
+              "version": "2.0.6",
               "from": "readable-stream@>=2.0.0 <2.1.0",
+              "resolved": "https://registry.npmjs.org/readable-stream/-/readable-stream-2.0.6.tgz",
               "dependencies": {
                 "core-util-is": {
                   "version": "1.0.2",
@@ -3622,9 +2710,9 @@
                   "resolved": "https://registry.npmjs.org/core-util-is/-/core-util-is-1.0.2.tgz"
                 },
                 "isarray": {
-                  "version": "0.0.1",
-                  "from": "isarray@0.0.1",
-                  "resolved": "https://registry.npmjs.org/isarray/-/isarray-0.0.1.tgz"
+                  "version": "1.0.0",
+                  "from": "isarray@>=1.0.0 <1.1.0",
+                  "resolved": "https://registry.npmjs.org/isarray/-/isarray-1.0.0.tgz"
                 },
                 "process-nextick-args": {
                   "version": "1.0.6",
@@ -3658,6 +2746,7 @@
             "debug": {
               "version": "2.2.0",
               "from": "debug@>=2.0.0 <3.0.0",
+              "resolved": "https://registry.npmjs.org/debug/-/debug-2.2.0.tgz",
               "dependencies": {
                 "ms": {
                   "version": "0.7.1",
@@ -3700,7 +2789,8 @@
             },
             "inherits": {
               "version": "2.0.1",
-              "from": "inherits@>=2.0.1 <2.1.0"
+              "from": "inherits@>=2.0.1 <2.1.0",
+              "resolved": "https://registry.npmjs.org/inherits/-/inherits-2.0.1.tgz"
             }
           }
         },
@@ -4370,9 +3460,9 @@
               "resolved": "http://beta-internal:4873/aws4/-/aws4-1.3.2.tgz",
               "dependencies": {
                 "lru-cache": {
-                  "version": "4.0.0",
+                  "version": "4.0.1",
                   "from": "lru-cache@>=4.0.0 <5.0.0",
-                  "resolved": "http://beta-internal:4873/lru-cache/-/lru-cache-4.0.0.tgz",
+                  "resolved": "http://beta-internal:4873/lru-cache/-/lru-cache-4.0.1.tgz",
                   "dependencies": {
                     "pseudomap": {
                       "version": "1.0.2",
@@ -4913,9 +4003,9 @@
               "resolved": "http://beta-internal:4873/aws4/-/aws4-1.3.2.tgz",
               "dependencies": {
                 "lru-cache": {
-                  "version": "4.0.0",
+                  "version": "4.0.1",
                   "from": "lru-cache@>=4.0.0 <5.0.0",
-                  "resolved": "http://beta-internal:4873/lru-cache/-/lru-cache-4.0.0.tgz",
+                  "resolved": "http://beta-internal:4873/lru-cache/-/lru-cache-4.0.1.tgz",
                   "dependencies": {
                     "pseudomap": {
                       "version": "1.0.2",
@@ -5506,7 +4596,7 @@
     "url-join": {
       "version": "0.0.1",
       "from": "url-join@0.0.1",
-      "resolved": "https://registry.npmjs.org/url-join/-/url-join-0.0.1.tgz"
+      "resolved": "http://beta-internal:4873/url-join/-/url-join-0.0.1.tgz"
     },
     "url-parse": {
       "version": "1.0.5",
@@ -5707,15 +4797,9 @@
       "resolved": "http://beta-internal:4873/xregexp/-/xregexp-2.0.0.tgz"
     },
     "yargs": {
-<<<<<<< HEAD
-      "version": "4.3.1",
-      "from": "yargs@>=4.2.0 <5.0.0",
-      "resolved": "http://beta-internal:4873/yargs/-/yargs-4.3.1.tgz",
-=======
       "version": "4.3.2",
       "from": "yargs@>=4.2.0 <5.0.0",
       "resolved": "http://beta-internal:4873/yargs/-/yargs-4.3.2.tgz",
->>>>>>> 6cf4933b
       "dependencies": {
         "camelcase": {
           "version": "2.1.1",
@@ -5925,7 +5009,7 @@
                           "dependencies": {
                             "spdx-license-ids": {
                               "version": "1.2.0",
-                              "from": "spdx-license-ids@>=1.0.0 <2.0.0",
+                              "from": "spdx-license-ids@>=1.0.2 <2.0.0",
                               "resolved": "http://beta-internal:4873/spdx-license-ids/-/spdx-license-ids-1.2.0.tgz"
                             }
                           }
@@ -6122,7 +5206,7 @@
                           "dependencies": {
                             "spdx-license-ids": {
                               "version": "1.2.0",
-                              "from": "spdx-license-ids@>=1.0.0 <2.0.0",
+                              "from": "spdx-license-ids@>=1.0.2 <2.0.0",
                               "resolved": "http://beta-internal:4873/spdx-license-ids/-/spdx-license-ids-1.2.0.tgz"
                             }
                           }
