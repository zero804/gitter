{
  "name": "gitter-webapp",
  "version": "13.4.0",
  "dependencies": {
    "@gitterhq/translations": {
      "version": "1.3.0",
      "from": "@gitterhq/translations@>=1.3.0 <2.0.0",
      "resolved": "https://registry.npmjs.org/@gitterhq/translations/-/translations-1.3.0.tgz"
    },
    "apn": {
      "version": "1.7.5",
      "from": "apn@1.7.5",
      "resolved": "http://beta-internal.beta.gitter:4873/apn/-/apn-1.7.5.tgz",
      "dependencies": {
        "node-forge": {
          "version": "0.6.45",
          "from": "node-forge@>=0.6.20 <0.7.0",
          "resolved": "http://beta-internal.beta.gitter:4873/node-forge/-/node-forge-0.6.45.tgz"
        },
        "q": {
          "version": "1.4.1",
          "from": "q@>=1.1.0 <2.0.0",
          "resolved": "http://beta-internal.beta.gitter:4873/q/-/q-1.4.1.tgz"
        }
      }
    },
    "async": {
      "version": "0.9.2",
      "from": "async@>=0.9.0 <0.10.0",
      "resolved": "http://beta-internal.beta.gitter:4873/async/-/async-0.9.2.tgz"
    },
    "batch-stream": {
      "version": "0.1.3",
      "from": "batch-stream@>=0.1.2 <0.2.0",
      "resolved": "http://beta-internal.beta.gitter:4873/batch-stream/-/batch-stream-0.1.3.tgz",
      "dependencies": {
        "readable-stream": {
          "version": "1.0.34",
          "from": "readable-stream@>=1.0.2 <1.1.0",
          "resolved": "http://beta-internal.beta.gitter:4873/readable-stream/-/readable-stream-1.0.34.tgz",
          "dependencies": {
            "core-util-is": {
              "version": "1.0.2",
              "from": "core-util-is@>=1.0.0 <1.1.0",
              "resolved": "http://beta-internal.beta.gitter:4873/core-util-is/-/core-util-is-1.0.2.tgz"
            },
            "isarray": {
              "version": "0.0.1",
              "from": "isarray@0.0.1",
              "resolved": "http://beta-internal.beta.gitter:4873/isarray/-/isarray-0.0.1.tgz"
            },
            "string_decoder": {
              "version": "0.10.31",
              "from": "string_decoder@>=0.10.0 <0.11.0",
              "resolved": "http://beta-internal.beta.gitter:4873/string_decoder/-/string_decoder-0.10.31.tgz"
            },
            "inherits": {
              "version": "2.0.3",
              "from": "inherits@>=2.0.1 <2.1.0",
              "resolved": "http://beta-internal.beta.gitter:4873/inherits/-/inherits-2.0.3.tgz"
            }
          }
        }
      }
    },
    "bluebird": {
      "version": "3.4.6",
      "from": "bluebird@>=3.2.1 <4.0.0",
      "resolved": "http://beta-internal.beta.gitter:4873/bluebird/-/bluebird-3.4.6.tgz"
    },
    "body-parser": {
      "version": "1.15.2",
      "from": "body-parser@>=1.13.2 <2.0.0",
      "resolved": "http://beta-internal.beta.gitter:4873/body-parser/-/body-parser-1.15.2.tgz",
      "dependencies": {
        "bytes": {
          "version": "2.4.0",
          "from": "bytes@2.4.0",
          "resolved": "http://beta-internal.beta.gitter:4873/bytes/-/bytes-2.4.0.tgz"
        },
        "content-type": {
          "version": "1.0.2",
          "from": "content-type@>=1.0.2 <1.1.0",
          "resolved": "http://beta-internal.beta.gitter:4873/content-type/-/content-type-1.0.2.tgz"
        },
        "depd": {
          "version": "1.1.0",
          "from": "depd@>=1.1.0 <1.2.0",
          "resolved": "http://beta-internal.beta.gitter:4873/depd/-/depd-1.1.0.tgz"
        },
        "http-errors": {
          "version": "1.5.0",
          "from": "http-errors@>=1.5.0 <1.6.0",
          "resolved": "http://beta-internal.beta.gitter:4873/http-errors/-/http-errors-1.5.0.tgz",
          "dependencies": {
            "inherits": {
              "version": "2.0.1",
              "from": "inherits@2.0.1",
              "resolved": "http://beta-internal.beta.gitter:4873/inherits/-/inherits-2.0.1.tgz"
            },
            "setprototypeof": {
              "version": "1.0.1",
              "from": "setprototypeof@1.0.1",
              "resolved": "http://beta-internal.beta.gitter:4873/setprototypeof/-/setprototypeof-1.0.1.tgz"
            },
            "statuses": {
              "version": "1.3.0",
              "from": "statuses@>=1.3.0 <2.0.0",
              "resolved": "http://beta-internal.beta.gitter:4873/statuses/-/statuses-1.3.0.tgz"
            }
          }
        },
        "iconv-lite": {
          "version": "0.4.13",
          "from": "iconv-lite@0.4.13",
          "resolved": "http://beta-internal.beta.gitter:4873/iconv-lite/-/iconv-lite-0.4.13.tgz"
        },
        "on-finished": {
          "version": "2.3.0",
          "from": "on-finished@>=2.3.0 <2.4.0",
          "resolved": "http://beta-internal.beta.gitter:4873/on-finished/-/on-finished-2.3.0.tgz",
          "dependencies": {
            "ee-first": {
              "version": "1.1.1",
              "from": "ee-first@1.1.1",
              "resolved": "http://beta-internal.beta.gitter:4873/ee-first/-/ee-first-1.1.1.tgz"
            }
          }
        },
        "qs": {
          "version": "6.2.0",
          "from": "qs@6.2.0",
          "resolved": "http://beta-internal.beta.gitter:4873/qs/-/qs-6.2.0.tgz"
        },
        "raw-body": {
          "version": "2.1.7",
          "from": "raw-body@>=2.1.7 <2.2.0",
          "resolved": "http://beta-internal.beta.gitter:4873/raw-body/-/raw-body-2.1.7.tgz",
          "dependencies": {
            "unpipe": {
              "version": "1.0.0",
              "from": "unpipe@1.0.0",
              "resolved": "http://beta-internal.beta.gitter:4873/unpipe/-/unpipe-1.0.0.tgz"
            }
          }
        },
        "type-is": {
          "version": "1.6.13",
          "from": "type-is@>=1.6.13 <1.7.0",
          "resolved": "http://beta-internal.beta.gitter:4873/type-is/-/type-is-1.6.13.tgz",
          "dependencies": {
            "media-typer": {
              "version": "0.3.0",
              "from": "media-typer@0.3.0",
              "resolved": "http://beta-internal.beta.gitter:4873/media-typer/-/media-typer-0.3.0.tgz"
            },
            "mime-types": {
              "version": "2.1.12",
              "from": "mime-types@>=2.1.11 <2.2.0",
              "resolved": "http://beta-internal.beta.gitter:4873/mime-types/-/mime-types-2.1.12.tgz",
              "dependencies": {
                "mime-db": {
                  "version": "1.24.0",
                  "from": "mime-db@>=1.24.0 <1.25.0",
                  "resolved": "http://beta-internal.beta.gitter:4873/mime-db/-/mime-db-1.24.0.tgz"
                }
              }
            }
          }
        }
      }
    },
    "classnames": {
      "version": "2.2.5",
      "from": "classnames@>=2.2.5 <3.0.0",
      "resolved": "http://beta-internal.beta.gitter:4873/classnames/-/classnames-2.2.5.tgz"
    },
    "cld": {
      "version": "2.4.7",
      "from": "cld@>=2.4.5 <3.0.0",
      "resolved": "http://beta-internal.beta.gitter:4873/cld/-/cld-2.4.7.tgz",
      "dependencies": {
        "glob": {
          "version": "5.0.15",
          "from": "glob@>=5.0.10 <6.0.0",
          "resolved": "http://beta-internal.beta.gitter:4873/glob/-/glob-5.0.15.tgz",
          "dependencies": {
            "inflight": {
              "version": "1.0.6",
              "from": "inflight@>=1.0.4 <2.0.0",
              "resolved": "http://beta-internal.beta.gitter:4873/inflight/-/inflight-1.0.6.tgz",
              "dependencies": {
                "wrappy": {
                  "version": "1.0.2",
                  "from": "wrappy@>=1.0.0 <2.0.0",
                  "resolved": "http://beta-internal.beta.gitter:4873/wrappy/-/wrappy-1.0.2.tgz"
                }
              }
            },
            "inherits": {
              "version": "2.0.3",
              "from": "inherits@>=2.0.0 <3.0.0",
              "resolved": "http://beta-internal.beta.gitter:4873/inherits/-/inherits-2.0.3.tgz"
            },
            "minimatch": {
              "version": "3.0.3",
              "from": "minimatch@>=2.0.0 <3.0.0||>=3.0.0 <4.0.0",
              "resolved": "http://beta-internal.beta.gitter:4873/minimatch/-/minimatch-3.0.3.tgz",
              "dependencies": {
                "brace-expansion": {
                  "version": "1.1.6",
                  "from": "brace-expansion@>=1.0.0 <2.0.0",
                  "resolved": "http://beta-internal.beta.gitter:4873/brace-expansion/-/brace-expansion-1.1.6.tgz",
                  "dependencies": {
                    "balanced-match": {
                      "version": "0.4.2",
                      "from": "balanced-match@>=0.4.1 <0.5.0",
                      "resolved": "http://beta-internal.beta.gitter:4873/balanced-match/-/balanced-match-0.4.2.tgz"
                    },
                    "concat-map": {
                      "version": "0.0.1",
                      "from": "concat-map@0.0.1",
                      "resolved": "http://beta-internal.beta.gitter:4873/concat-map/-/concat-map-0.0.1.tgz"
                    }
                  }
                }
              }
            },
            "once": {
              "version": "1.4.0",
              "from": "once@>=1.3.0 <2.0.0",
              "resolved": "http://beta-internal.beta.gitter:4873/once/-/once-1.4.0.tgz",
              "dependencies": {
                "wrappy": {
                  "version": "1.0.2",
                  "from": "wrappy@>=1.0.0 <2.0.0",
                  "resolved": "http://beta-internal.beta.gitter:4873/wrappy/-/wrappy-1.0.2.tgz"
                }
              }
            },
            "path-is-absolute": {
              "version": "1.0.1",
              "from": "path-is-absolute@>=1.0.0 <2.0.0",
              "resolved": "http://beta-internal.beta.gitter:4873/path-is-absolute/-/path-is-absolute-1.0.1.tgz"
            }
          }
        },
        "nan": {
          "version": "2.4.0",
          "from": "nan@>=2.0.5 <3.0.0",
          "resolved": "http://beta-internal.beta.gitter:4873/nan/-/nan-2.4.0.tgz"
        },
        "rimraf": {
          "version": "2.5.4",
          "from": "rimraf@>=2.4.0 <3.0.0",
          "resolved": "http://beta-internal.beta.gitter:4873/rimraf/-/rimraf-2.5.4.tgz",
          "dependencies": {
            "glob": {
              "version": "7.1.1",
              "from": "glob@>=7.0.5 <8.0.0",
              "resolved": "http://beta-internal.beta.gitter:4873/glob/-/glob-7.1.1.tgz",
              "dependencies": {
                "fs.realpath": {
                  "version": "1.0.0",
                  "from": "fs.realpath@>=1.0.0 <2.0.0",
                  "resolved": "http://beta-internal.beta.gitter:4873/fs.realpath/-/fs.realpath-1.0.0.tgz"
                },
                "inflight": {
                  "version": "1.0.6",
                  "from": "inflight@>=1.0.4 <2.0.0",
                  "resolved": "http://beta-internal.beta.gitter:4873/inflight/-/inflight-1.0.6.tgz",
                  "dependencies": {
                    "wrappy": {
                      "version": "1.0.2",
                      "from": "wrappy@>=1.0.0 <2.0.0",
                      "resolved": "http://beta-internal.beta.gitter:4873/wrappy/-/wrappy-1.0.2.tgz"
                    }
                  }
                },
                "inherits": {
                  "version": "2.0.3",
                  "from": "inherits@>=2.0.0 <3.0.0",
                  "resolved": "http://beta-internal.beta.gitter:4873/inherits/-/inherits-2.0.3.tgz"
                },
                "minimatch": {
                  "version": "3.0.3",
                  "from": "minimatch@>=3.0.2 <4.0.0",
                  "resolved": "http://beta-internal.beta.gitter:4873/minimatch/-/minimatch-3.0.3.tgz",
                  "dependencies": {
                    "brace-expansion": {
                      "version": "1.1.6",
                      "from": "brace-expansion@>=1.0.0 <2.0.0",
                      "resolved": "http://beta-internal.beta.gitter:4873/brace-expansion/-/brace-expansion-1.1.6.tgz",
                      "dependencies": {
                        "balanced-match": {
                          "version": "0.4.2",
                          "from": "balanced-match@>=0.4.1 <0.5.0",
                          "resolved": "http://beta-internal.beta.gitter:4873/balanced-match/-/balanced-match-0.4.2.tgz"
                        },
                        "concat-map": {
                          "version": "0.0.1",
                          "from": "concat-map@0.0.1",
                          "resolved": "http://beta-internal.beta.gitter:4873/concat-map/-/concat-map-0.0.1.tgz"
                        }
                      }
                    }
                  }
                },
                "once": {
                  "version": "1.4.0",
                  "from": "once@>=1.3.0 <2.0.0",
                  "resolved": "http://beta-internal.beta.gitter:4873/once/-/once-1.4.0.tgz",
                  "dependencies": {
                    "wrappy": {
                      "version": "1.0.2",
                      "from": "wrappy@>=1.0.0 <2.0.0",
                      "resolved": "http://beta-internal.beta.gitter:4873/wrappy/-/wrappy-1.0.2.tgz"
                    }
                  }
                },
                "path-is-absolute": {
                  "version": "1.0.1",
                  "from": "path-is-absolute@>=1.0.0 <2.0.0",
                  "resolved": "http://beta-internal.beta.gitter:4873/path-is-absolute/-/path-is-absolute-1.0.1.tgz"
                }
              }
            }
          }
        }
      }
    },
    "cliff": {
      "version": "0.1.10",
      "from": "cliff@>=0.1.10 <0.2.0",
      "resolved": "http://beta-internal.beta.gitter:4873/cliff/-/cliff-0.1.10.tgz",
      "dependencies": {
        "colors": {
          "version": "1.0.3",
          "from": "colors@>=1.0.3 <1.1.0",
          "resolved": "http://beta-internal.beta.gitter:4873/colors/-/colors-1.0.3.tgz"
        },
        "eyes": {
          "version": "0.1.8",
          "from": "eyes@>=0.1.8 <0.2.0",
          "resolved": "http://beta-internal.beta.gitter:4873/eyes/-/eyes-0.1.8.tgz"
        },
        "winston": {
          "version": "0.8.3",
          "from": "winston@>=0.8.0 <0.9.0",
          "resolved": "http://beta-internal.beta.gitter:4873/winston/-/winston-0.8.3.tgz",
          "dependencies": {
            "async": {
              "version": "0.2.10",
              "from": "async@>=0.2.0 <0.3.0",
              "resolved": "http://beta-internal.beta.gitter:4873/async/-/async-0.2.10.tgz"
            },
            "colors": {
              "version": "0.6.2",
              "from": "colors@>=0.6.0 <0.7.0",
              "resolved": "http://beta-internal.beta.gitter:4873/colors/-/colors-0.6.2.tgz"
            },
            "cycle": {
              "version": "1.0.3",
              "from": "cycle@>=1.0.0 <1.1.0",
              "resolved": "http://beta-internal.beta.gitter:4873/cycle/-/cycle-1.0.3.tgz"
            },
            "isstream": {
              "version": "0.1.2",
              "from": "isstream@>=0.1.0 <0.2.0",
              "resolved": "http://beta-internal.beta.gitter:4873/isstream/-/isstream-0.1.2.tgz"
            },
            "pkginfo": {
              "version": "0.3.1",
              "from": "pkginfo@>=0.3.0 <0.4.0",
              "resolved": "http://beta-internal.beta.gitter:4873/pkginfo/-/pkginfo-0.3.1.tgz"
            },
            "stack-trace": {
              "version": "0.0.9",
              "from": "stack-trace@>=0.0.0 <0.1.0",
              "resolved": "http://beta-internal.beta.gitter:4873/stack-trace/-/stack-trace-0.0.9.tgz"
            }
          }
        }
      }
    },
    "connect-redis": {
      "version": "3.1.0",
      "from": "connect-redis@>=3.1.0 <4.0.0",
      "resolved": "http://beta-internal.beta.gitter:4873/connect-redis/-/connect-redis-3.1.0.tgz",
      "dependencies": {
        "redis": {
          "version": "2.6.3",
          "from": "redis@>=2.1.0 <3.0.0",
          "resolved": "http://beta-internal.beta.gitter:4873/redis/-/redis-2.6.3.tgz",
          "dependencies": {
            "double-ended-queue": {
              "version": "2.1.0-0",
              "from": "double-ended-queue@>=2.1.0-0 <3.0.0",
              "resolved": "http://beta-internal.beta.gitter:4873/double-ended-queue/-/double-ended-queue-2.1.0-0.tgz"
            },
            "redis-commands": {
              "version": "1.3.0",
              "from": "redis-commands@>=1.2.0 <2.0.0",
              "resolved": "http://beta-internal.beta.gitter:4873/redis-commands/-/redis-commands-1.3.0.tgz"
            },
            "redis-parser": {
              "version": "2.1.1",
              "from": "redis-parser@>=2.0.0 <3.0.0",
              "resolved": "http://beta-internal.beta.gitter:4873/redis-parser/-/redis-parser-2.1.1.tgz"
            }
          }
        }
      }
    },
    "cookie-parser": {
      "version": "1.4.3",
      "from": "cookie-parser@>=1.3.5 <2.0.0",
      "resolved": "http://beta-internal.beta.gitter:4873/cookie-parser/-/cookie-parser-1.4.3.tgz",
      "dependencies": {
        "cookie": {
          "version": "0.3.1",
          "from": "cookie@0.3.1",
          "resolved": "http://beta-internal.beta.gitter:4873/cookie/-/cookie-0.3.1.tgz"
        },
        "cookie-signature": {
          "version": "1.0.6",
          "from": "cookie-signature@1.0.6",
          "resolved": "http://beta-internal.beta.gitter:4873/cookie-signature/-/cookie-signature-1.0.6.tgz"
        }
      }
    },
    "cors": {
      "version": "2.8.1",
      "from": "cors@>=2.4.2 <3.0.0",
      "resolved": "http://beta-internal.beta.gitter:4873/cors/-/cors-2.8.1.tgz",
      "dependencies": {
        "vary": {
          "version": "1.1.0",
          "from": "vary@>=1.0.0 <2.0.0",
          "resolved": "http://beta-internal.beta.gitter:4873/vary/-/vary-1.1.0.tgz"
        }
      }
    },
    "cypher-promise": {
      "version": "1.0.2",
      "from": "cypher-promise@>=1.0.1 <2.0.0",
      "resolved": "http://beta-internal.beta.gitter:4873/cypher-promise/-/cypher-promise-1.0.2.tgz",
      "dependencies": {
        "any-promise": {
          "version": "0.1.0",
          "from": "any-promise@>=0.1.0 <0.2.0",
          "resolved": "http://beta-internal.beta.gitter:4873/any-promise/-/any-promise-0.1.0.tgz"
        },
        "node-cypher": {
          "version": "0.1.4",
          "from": "node-cypher@>=0.1.4 <0.2.0",
          "resolved": "http://beta-internal.beta.gitter:4873/node-cypher/-/node-cypher-0.1.4.tgz",
          "dependencies": {
            "request": {
              "version": "2.34.0",
              "from": "request@>=2.34.0 <2.35.0",
              "resolved": "http://beta-internal.beta.gitter:4873/request/-/request-2.34.0.tgz",
              "dependencies": {
                "qs": {
                  "version": "0.6.6",
                  "from": "qs@>=0.6.0 <0.7.0",
                  "resolved": "http://beta-internal.beta.gitter:4873/qs/-/qs-0.6.6.tgz"
                },
                "json-stringify-safe": {
                  "version": "5.0.1",
                  "from": "json-stringify-safe@>=5.0.0 <5.1.0",
                  "resolved": "http://beta-internal.beta.gitter:4873/json-stringify-safe/-/json-stringify-safe-5.0.1.tgz"
                },
                "forever-agent": {
                  "version": "0.5.2",
                  "from": "forever-agent@>=0.5.0 <0.6.0",
                  "resolved": "http://beta-internal.beta.gitter:4873/forever-agent/-/forever-agent-0.5.2.tgz"
                },
                "mime": {
                  "version": "1.2.11",
                  "from": "mime@>=1.2.9 <1.3.0",
                  "resolved": "http://beta-internal.beta.gitter:4873/mime/-/mime-1.2.11.tgz"
                },
                "form-data": {
                  "version": "0.1.4",
                  "from": "form-data@>=0.1.0 <0.2.0",
                  "resolved": "http://beta-internal.beta.gitter:4873/form-data/-/form-data-0.1.4.tgz",
                  "dependencies": {
                    "combined-stream": {
                      "version": "0.0.7",
                      "from": "combined-stream@>=0.0.4 <0.1.0",
                      "resolved": "http://beta-internal.beta.gitter:4873/combined-stream/-/combined-stream-0.0.7.tgz",
                      "dependencies": {
                        "delayed-stream": {
                          "version": "0.0.5",
                          "from": "delayed-stream@0.0.5",
                          "resolved": "http://beta-internal.beta.gitter:4873/delayed-stream/-/delayed-stream-0.0.5.tgz"
                        }
                      }
                    }
                  }
                },
                "tunnel-agent": {
                  "version": "0.3.0",
                  "from": "tunnel-agent@>=0.3.0 <0.4.0",
                  "resolved": "http://beta-internal.beta.gitter:4873/tunnel-agent/-/tunnel-agent-0.3.0.tgz"
                },
                "http-signature": {
                  "version": "0.10.1",
                  "from": "http-signature@>=0.10.0 <0.11.0",
                  "resolved": "http://beta-internal.beta.gitter:4873/http-signature/-/http-signature-0.10.1.tgz",
                  "dependencies": {
                    "assert-plus": {
                      "version": "0.1.5",
                      "from": "assert-plus@>=0.1.5 <0.2.0",
                      "resolved": "http://beta-internal.beta.gitter:4873/assert-plus/-/assert-plus-0.1.5.tgz"
                    },
                    "asn1": {
                      "version": "0.1.11",
                      "from": "asn1@0.1.11",
                      "resolved": "http://beta-internal.beta.gitter:4873/asn1/-/asn1-0.1.11.tgz"
                    },
                    "ctype": {
                      "version": "0.5.3",
                      "from": "ctype@0.5.3",
                      "resolved": "http://beta-internal.beta.gitter:4873/ctype/-/ctype-0.5.3.tgz"
                    }
                  }
                },
                "oauth-sign": {
                  "version": "0.3.0",
                  "from": "oauth-sign@>=0.3.0 <0.4.0",
                  "resolved": "http://beta-internal.beta.gitter:4873/oauth-sign/-/oauth-sign-0.3.0.tgz"
                },
                "hawk": {
                  "version": "1.0.0",
                  "from": "hawk@>=1.0.0 <1.1.0",
                  "resolved": "http://beta-internal.beta.gitter:4873/hawk/-/hawk-1.0.0.tgz",
                  "dependencies": {
                    "hoek": {
                      "version": "0.9.1",
                      "from": "hoek@>=0.9.0 <0.10.0",
                      "resolved": "http://beta-internal.beta.gitter:4873/hoek/-/hoek-0.9.1.tgz"
                    },
                    "boom": {
                      "version": "0.4.2",
                      "from": "boom@>=0.4.0 <0.5.0",
                      "resolved": "http://beta-internal.beta.gitter:4873/boom/-/boom-0.4.2.tgz"
                    },
                    "cryptiles": {
                      "version": "0.2.2",
                      "from": "cryptiles@>=0.2.0 <0.3.0",
                      "resolved": "http://beta-internal.beta.gitter:4873/cryptiles/-/cryptiles-0.2.2.tgz"
                    },
                    "sntp": {
                      "version": "0.2.4",
                      "from": "sntp@>=0.2.0 <0.3.0",
                      "resolved": "http://beta-internal.beta.gitter:4873/sntp/-/sntp-0.2.4.tgz"
                    }
                  }
                },
                "aws-sign2": {
                  "version": "0.5.0",
                  "from": "aws-sign2@>=0.5.0 <0.6.0",
                  "resolved": "http://beta-internal.beta.gitter:4873/aws-sign2/-/aws-sign2-0.5.0.tgz"
                }
              }
            },
            "underscore": {
              "version": "1.6.0",
              "from": "underscore@>=1.6.0 <1.7.0",
              "resolved": "http://beta-internal.beta.gitter:4873/underscore/-/underscore-1.6.0.tgz"
            }
          }
        },
        "par": {
          "version": "0.3.0",
          "from": "par@>=0.3.0 <0.4.0",
          "resolved": "http://beta-internal.beta.gitter:4873/par/-/par-0.3.0.tgz"
        }
      }
    },
    "debug": {
      "version": "2.2.0",
      "from": "debug@>=2.2.0 <3.0.0",
      "resolved": "http://beta-internal.beta.gitter:4873/debug/-/debug-2.2.0.tgz",
      "dependencies": {
        "ms": {
          "version": "0.7.1",
          "from": "ms@0.7.1",
          "resolved": "http://beta-internal.beta.gitter:4873/ms/-/ms-0.7.1.tgz"
        }
      }
    },
    "dolph": {
      "version": "0.2.0",
      "from": "dolph@>=0.2.0 <0.3.0",
      "resolved": "http://beta-internal.beta.gitter:4873/dolph/-/dolph-0.2.0.tgz",
      "dependencies": {
        "redis": {
          "version": "0.10.3",
          "from": "redis@>=0.10.1 <0.11.0",
          "resolved": "http://beta-internal.beta.gitter:4873/redis/-/redis-0.10.3.tgz"
        }
      }
    },
    "elasticsearch": {
      "version": "11.0.1",
      "from": "elasticsearch@>=11.0.0 <12.0.0",
      "resolved": "http://beta-internal.beta.gitter:4873/elasticsearch/-/elasticsearch-11.0.1.tgz",
      "dependencies": {
        "chalk": {
          "version": "1.1.3",
          "from": "chalk@>=1.0.0 <2.0.0",
          "resolved": "http://beta-internal.beta.gitter:4873/chalk/-/chalk-1.1.3.tgz",
          "dependencies": {
            "ansi-styles": {
              "version": "2.2.1",
              "from": "ansi-styles@>=2.2.1 <3.0.0",
              "resolved": "http://beta-internal.beta.gitter:4873/ansi-styles/-/ansi-styles-2.2.1.tgz"
            },
            "has-ansi": {
              "version": "2.0.0",
              "from": "has-ansi@>=2.0.0 <3.0.0",
              "resolved": "http://beta-internal.beta.gitter:4873/has-ansi/-/has-ansi-2.0.0.tgz",
              "dependencies": {
                "ansi-regex": {
                  "version": "2.0.0",
                  "from": "ansi-regex@>=2.0.0 <3.0.0",
                  "resolved": "http://beta-internal.beta.gitter:4873/ansi-regex/-/ansi-regex-2.0.0.tgz"
                }
              }
            },
            "strip-ansi": {
              "version": "3.0.1",
              "from": "strip-ansi@>=3.0.0 <4.0.0",
              "resolved": "http://beta-internal.beta.gitter:4873/strip-ansi/-/strip-ansi-3.0.1.tgz",
              "dependencies": {
                "ansi-regex": {
                  "version": "2.0.0",
                  "from": "ansi-regex@>=2.0.0 <3.0.0",
                  "resolved": "http://beta-internal.beta.gitter:4873/ansi-regex/-/ansi-regex-2.0.0.tgz"
                }
              }
            },
            "supports-color": {
              "version": "2.0.0",
              "from": "supports-color@>=2.0.0 <3.0.0",
              "resolved": "http://beta-internal.beta.gitter:4873/supports-color/-/supports-color-2.0.0.tgz"
            }
          }
        },
        "forever-agent": {
          "version": "0.6.1",
          "from": "forever-agent@>=0.6.0 <0.7.0",
          "resolved": "http://beta-internal.beta.gitter:4873/forever-agent/-/forever-agent-0.6.1.tgz"
        },
        "lodash-compat": {
          "version": "3.10.2",
          "from": "lodash-compat@>=3.0.0 <4.0.0",
          "resolved": "http://beta-internal.beta.gitter:4873/lodash-compat/-/lodash-compat-3.10.2.tgz"
        },
        "promise": {
          "version": "7.1.1",
          "from": "promise@>=7.1.1 <8.0.0",
          "resolved": "http://beta-internal.beta.gitter:4873/promise/-/promise-7.1.1.tgz",
          "dependencies": {
            "asap": {
              "version": "2.0.5",
              "from": "asap@>=2.0.3 <2.1.0",
              "resolved": "http://beta-internal.beta.gitter:4873/asap/-/asap-2.0.5.tgz"
            }
          }
        }
      }
    },
    "email-validator": {
      "version": "1.0.7",
      "from": "email-validator@>=1.0.0 <2.0.0",
      "resolved": "http://beta-internal.beta.gitter:4873/email-validator/-/email-validator-1.0.7.tgz"
    },
    "ent": {
      "version": "0.1.0",
      "from": "ent@>=0.1.0 <0.2.0",
      "resolved": "http://beta-internal.beta.gitter:4873/ent/-/ent-0.1.0.tgz"
    },
    "escape-string-regexp": {
      "version": "1.0.5",
      "from": "escape-string-regexp@>=1.0.5 <2.0.0",
      "resolved": "http://beta-internal.beta.gitter:4873/escape-string-regexp/-/escape-string-regexp-1.0.5.tgz"
    },
    "event-stream": {
      "version": "3.3.4",
      "from": "event-stream@>=3.3.1 <4.0.0",
      "resolved": "http://beta-internal.beta.gitter:4873/event-stream/-/event-stream-3.3.4.tgz",
      "dependencies": {
        "through": {
          "version": "2.3.8",
          "from": "through@>=2.3.1 <2.4.0",
          "resolved": "http://beta-internal.beta.gitter:4873/through/-/through-2.3.8.tgz"
        },
        "duplexer": {
          "version": "0.1.1",
          "from": "duplexer@>=0.1.1 <0.2.0",
          "resolved": "http://beta-internal.beta.gitter:4873/duplexer/-/duplexer-0.1.1.tgz"
        },
        "from": {
          "version": "0.1.3",
          "from": "from@>=0.0.0 <1.0.0",
          "resolved": "http://beta-internal.beta.gitter:4873/from/-/from-0.1.3.tgz"
        },
        "map-stream": {
          "version": "0.1.0",
          "from": "map-stream@>=0.1.0 <0.2.0",
          "resolved": "http://beta-internal.beta.gitter:4873/map-stream/-/map-stream-0.1.0.tgz"
        },
        "pause-stream": {
          "version": "0.0.11",
          "from": "pause-stream@0.0.11",
          "resolved": "http://beta-internal.beta.gitter:4873/pause-stream/-/pause-stream-0.0.11.tgz"
        },
        "split": {
          "version": "0.3.3",
          "from": "split@>=0.3.0 <0.4.0",
          "resolved": "http://beta-internal.beta.gitter:4873/split/-/split-0.3.3.tgz"
        },
        "stream-combiner": {
          "version": "0.0.4",
          "from": "stream-combiner@>=0.0.4 <0.1.0",
          "resolved": "http://beta-internal.beta.gitter:4873/stream-combiner/-/stream-combiner-0.0.4.tgz"
        }
      }
    },
    "express": {
      "version": "4.14.0",
      "from": "express@>=4.13.1 <5.0.0",
      "resolved": "http://beta-internal.beta.gitter:4873/express/-/express-4.14.0.tgz",
      "dependencies": {
        "accepts": {
          "version": "1.3.3",
          "from": "accepts@>=1.3.3 <1.4.0",
          "resolved": "http://beta-internal.beta.gitter:4873/accepts/-/accepts-1.3.3.tgz",
          "dependencies": {
            "mime-types": {
              "version": "2.1.12",
              "from": "mime-types@>=2.1.11 <2.2.0",
              "resolved": "http://beta-internal.beta.gitter:4873/mime-types/-/mime-types-2.1.12.tgz",
              "dependencies": {
                "mime-db": {
                  "version": "1.24.0",
                  "from": "mime-db@>=1.24.0 <1.25.0",
                  "resolved": "http://beta-internal.beta.gitter:4873/mime-db/-/mime-db-1.24.0.tgz"
                }
              }
            },
            "negotiator": {
              "version": "0.6.1",
              "from": "negotiator@0.6.1",
              "resolved": "http://beta-internal.beta.gitter:4873/negotiator/-/negotiator-0.6.1.tgz"
            }
          }
        },
        "array-flatten": {
          "version": "1.1.1",
          "from": "array-flatten@1.1.1",
          "resolved": "http://beta-internal.beta.gitter:4873/array-flatten/-/array-flatten-1.1.1.tgz"
        },
        "content-disposition": {
          "version": "0.5.1",
          "from": "content-disposition@0.5.1",
          "resolved": "http://beta-internal.beta.gitter:4873/content-disposition/-/content-disposition-0.5.1.tgz"
        },
        "content-type": {
          "version": "1.0.2",
          "from": "content-type@>=1.0.2 <1.1.0",
          "resolved": "http://beta-internal.beta.gitter:4873/content-type/-/content-type-1.0.2.tgz"
        },
        "cookie": {
          "version": "0.3.1",
          "from": "cookie@0.3.1",
          "resolved": "http://beta-internal.beta.gitter:4873/cookie/-/cookie-0.3.1.tgz"
        },
        "cookie-signature": {
          "version": "1.0.6",
          "from": "cookie-signature@1.0.6",
          "resolved": "http://beta-internal.beta.gitter:4873/cookie-signature/-/cookie-signature-1.0.6.tgz"
        },
        "depd": {
          "version": "1.1.0",
          "from": "depd@>=1.1.0 <1.2.0",
          "resolved": "http://beta-internal.beta.gitter:4873/depd/-/depd-1.1.0.tgz"
        },
        "encodeurl": {
          "version": "1.0.1",
          "from": "encodeurl@>=1.0.1 <1.1.0",
          "resolved": "http://beta-internal.beta.gitter:4873/encodeurl/-/encodeurl-1.0.1.tgz"
        },
        "escape-html": {
          "version": "1.0.3",
          "from": "escape-html@>=1.0.3 <1.1.0",
          "resolved": "http://beta-internal.beta.gitter:4873/escape-html/-/escape-html-1.0.3.tgz"
        },
        "etag": {
          "version": "1.7.0",
          "from": "etag@>=1.7.0 <1.8.0",
          "resolved": "http://beta-internal.beta.gitter:4873/etag/-/etag-1.7.0.tgz"
        },
        "finalhandler": {
          "version": "0.5.0",
          "from": "finalhandler@0.5.0",
          "resolved": "http://beta-internal.beta.gitter:4873/finalhandler/-/finalhandler-0.5.0.tgz",
          "dependencies": {
            "statuses": {
              "version": "1.3.0",
              "from": "statuses@>=1.3.0 <1.4.0",
              "resolved": "http://beta-internal.beta.gitter:4873/statuses/-/statuses-1.3.0.tgz"
            },
            "unpipe": {
              "version": "1.0.0",
              "from": "unpipe@>=1.0.0 <1.1.0",
              "resolved": "http://beta-internal.beta.gitter:4873/unpipe/-/unpipe-1.0.0.tgz"
            }
          }
        },
        "fresh": {
          "version": "0.3.0",
          "from": "fresh@0.3.0",
          "resolved": "http://beta-internal.beta.gitter:4873/fresh/-/fresh-0.3.0.tgz"
        },
        "merge-descriptors": {
          "version": "1.0.1",
          "from": "merge-descriptors@1.0.1",
          "resolved": "http://beta-internal.beta.gitter:4873/merge-descriptors/-/merge-descriptors-1.0.1.tgz"
        },
        "methods": {
          "version": "1.1.2",
          "from": "methods@>=1.1.2 <1.2.0",
          "resolved": "http://beta-internal.beta.gitter:4873/methods/-/methods-1.1.2.tgz"
        },
        "on-finished": {
          "version": "2.3.0",
          "from": "on-finished@>=2.3.0 <2.4.0",
          "resolved": "http://beta-internal.beta.gitter:4873/on-finished/-/on-finished-2.3.0.tgz",
          "dependencies": {
            "ee-first": {
              "version": "1.1.1",
              "from": "ee-first@1.1.1",
              "resolved": "http://beta-internal.beta.gitter:4873/ee-first/-/ee-first-1.1.1.tgz"
            }
          }
        },
        "parseurl": {
          "version": "1.3.1",
          "from": "parseurl@>=1.3.1 <1.4.0",
          "resolved": "http://beta-internal.beta.gitter:4873/parseurl/-/parseurl-1.3.1.tgz"
        },
        "path-to-regexp": {
          "version": "0.1.7",
          "from": "path-to-regexp@0.1.7",
          "resolved": "http://beta-internal.beta.gitter:4873/path-to-regexp/-/path-to-regexp-0.1.7.tgz"
        },
        "proxy-addr": {
          "version": "1.1.2",
          "from": "proxy-addr@>=1.1.2 <1.2.0",
          "resolved": "http://beta-internal.beta.gitter:4873/proxy-addr/-/proxy-addr-1.1.2.tgz",
          "dependencies": {
            "forwarded": {
              "version": "0.1.0",
              "from": "forwarded@>=0.1.0 <0.2.0",
              "resolved": "http://beta-internal.beta.gitter:4873/forwarded/-/forwarded-0.1.0.tgz"
            },
            "ipaddr.js": {
              "version": "1.1.1",
              "from": "ipaddr.js@1.1.1",
              "resolved": "http://beta-internal.beta.gitter:4873/ipaddr.js/-/ipaddr.js-1.1.1.tgz"
            }
          }
        },
        "qs": {
          "version": "6.2.0",
          "from": "qs@6.2.0",
          "resolved": "http://beta-internal.beta.gitter:4873/qs/-/qs-6.2.0.tgz"
        },
        "range-parser": {
          "version": "1.2.0",
          "from": "range-parser@>=1.2.0 <1.3.0",
          "resolved": "http://beta-internal.beta.gitter:4873/range-parser/-/range-parser-1.2.0.tgz"
        },
        "send": {
          "version": "0.14.1",
          "from": "send@0.14.1",
          "resolved": "http://beta-internal.beta.gitter:4873/send/-/send-0.14.1.tgz",
          "dependencies": {
            "destroy": {
              "version": "1.0.4",
              "from": "destroy@>=1.0.4 <1.1.0",
              "resolved": "http://beta-internal.beta.gitter:4873/destroy/-/destroy-1.0.4.tgz"
            },
            "http-errors": {
              "version": "1.5.0",
              "from": "http-errors@>=1.5.0 <1.6.0",
              "resolved": "http://beta-internal.beta.gitter:4873/http-errors/-/http-errors-1.5.0.tgz",
              "dependencies": {
                "inherits": {
                  "version": "2.0.1",
                  "from": "inherits@2.0.1",
                  "resolved": "http://beta-internal.beta.gitter:4873/inherits/-/inherits-2.0.1.tgz"
                },
                "setprototypeof": {
                  "version": "1.0.1",
                  "from": "setprototypeof@1.0.1",
                  "resolved": "http://beta-internal.beta.gitter:4873/setprototypeof/-/setprototypeof-1.0.1.tgz"
                }
              }
            },
            "mime": {
              "version": "1.3.4",
              "from": "mime@1.3.4",
              "resolved": "http://beta-internal.beta.gitter:4873/mime/-/mime-1.3.4.tgz"
            },
            "ms": {
              "version": "0.7.1",
              "from": "ms@0.7.1",
              "resolved": "http://beta-internal.beta.gitter:4873/ms/-/ms-0.7.1.tgz"
            },
            "statuses": {
              "version": "1.3.0",
              "from": "statuses@>=1.3.0 <1.4.0",
              "resolved": "http://beta-internal.beta.gitter:4873/statuses/-/statuses-1.3.0.tgz"
            }
          }
        },
        "serve-static": {
          "version": "1.11.1",
          "from": "serve-static@>=1.11.1 <1.12.0",
          "resolved": "http://beta-internal.beta.gitter:4873/serve-static/-/serve-static-1.11.1.tgz"
        },
        "type-is": {
          "version": "1.6.13",
          "from": "type-is@>=1.6.13 <1.7.0",
          "resolved": "http://beta-internal.beta.gitter:4873/type-is/-/type-is-1.6.13.tgz",
          "dependencies": {
            "media-typer": {
              "version": "0.3.0",
              "from": "media-typer@0.3.0",
              "resolved": "http://beta-internal.beta.gitter:4873/media-typer/-/media-typer-0.3.0.tgz"
            },
            "mime-types": {
              "version": "2.1.12",
              "from": "mime-types@>=2.1.11 <2.2.0",
              "resolved": "http://beta-internal.beta.gitter:4873/mime-types/-/mime-types-2.1.12.tgz",
              "dependencies": {
                "mime-db": {
                  "version": "1.24.0",
                  "from": "mime-db@>=1.24.0 <1.25.0",
                  "resolved": "http://beta-internal.beta.gitter:4873/mime-db/-/mime-db-1.24.0.tgz"
                }
              }
            }
          }
        },
        "utils-merge": {
          "version": "1.0.0",
          "from": "utils-merge@1.0.0",
          "resolved": "http://beta-internal.beta.gitter:4873/utils-merge/-/utils-merge-1.0.0.tgz"
        },
        "vary": {
          "version": "1.1.0",
          "from": "vary@>=1.0.0 <2.0.0",
          "resolved": "http://beta-internal.beta.gitter:4873/vary/-/vary-1.1.0.tgz"
        }
      }
    },
    "express-hbs": {
      "version": "0.8.4",
      "from": "express-hbs@>=0.8.4 <0.9.0",
      "resolved": "http://beta-internal.beta.gitter:4873/express-hbs/-/express-hbs-0.8.4.tgz",
      "dependencies": {
        "js-beautify": {
          "version": "1.5.4",
          "from": "js-beautify@1.5.4",
          "resolved": "http://beta-internal.beta.gitter:4873/js-beautify/-/js-beautify-1.5.4.tgz",
          "dependencies": {
            "config-chain": {
              "version": "1.1.11",
              "from": "config-chain@>=1.1.5 <1.2.0",
              "resolved": "http://beta-internal.beta.gitter:4873/config-chain/-/config-chain-1.1.11.tgz",
              "dependencies": {
                "proto-list": {
                  "version": "1.2.4",
                  "from": "proto-list@>=1.2.1 <1.3.0",
                  "resolved": "http://beta-internal.beta.gitter:4873/proto-list/-/proto-list-1.2.4.tgz"
                },
                "ini": {
                  "version": "1.3.4",
                  "from": "ini@>=1.3.4 <2.0.0",
                  "resolved": "http://beta-internal.beta.gitter:4873/ini/-/ini-1.3.4.tgz"
                }
              }
            },
            "mkdirp": {
              "version": "0.5.1",
              "from": "mkdirp@>=0.5.0 <0.6.0",
              "resolved": "http://beta-internal.beta.gitter:4873/mkdirp/-/mkdirp-0.5.1.tgz",
              "dependencies": {
                "minimist": {
                  "version": "0.0.8",
                  "from": "minimist@0.0.8",
                  "resolved": "http://beta-internal.beta.gitter:4873/minimist/-/minimist-0.0.8.tgz"
                }
              }
            },
            "nopt": {
              "version": "3.0.6",
              "from": "nopt@>=3.0.1 <3.1.0",
              "resolved": "http://beta-internal.beta.gitter:4873/nopt/-/nopt-3.0.6.tgz",
              "dependencies": {
                "abbrev": {
                  "version": "1.0.9",
                  "from": "abbrev@>=1.0.0 <2.0.0",
                  "resolved": "http://beta-internal.beta.gitter:4873/abbrev/-/abbrev-1.0.9.tgz"
                }
              }
            }
          }
        },
        "readdirp": {
          "version": "1.3.0",
          "from": "readdirp@>=1.3.0 <1.4.0",
          "resolved": "http://beta-internal.beta.gitter:4873/readdirp/-/readdirp-1.3.0.tgz",
          "dependencies": {
            "graceful-fs": {
              "version": "2.0.3",
              "from": "graceful-fs@>=2.0.0 <2.1.0",
              "resolved": "http://beta-internal.beta.gitter:4873/graceful-fs/-/graceful-fs-2.0.3.tgz"
            },
            "minimatch": {
              "version": "0.2.14",
              "from": "minimatch@>=0.2.12 <0.3.0",
              "resolved": "http://beta-internal.beta.gitter:4873/minimatch/-/minimatch-0.2.14.tgz",
              "dependencies": {
                "sigmund": {
                  "version": "1.0.1",
                  "from": "sigmund@>=1.0.0 <1.1.0",
                  "resolved": "http://beta-internal.beta.gitter:4873/sigmund/-/sigmund-1.0.1.tgz"
                }
              }
            },
            "readable-stream": {
              "version": "1.0.34",
              "from": "readable-stream@>=1.0.26-2 <1.1.0",
              "resolved": "http://beta-internal.beta.gitter:4873/readable-stream/-/readable-stream-1.0.34.tgz",
              "dependencies": {
                "core-util-is": {
                  "version": "1.0.2",
                  "from": "core-util-is@>=1.0.0 <1.1.0",
                  "resolved": "http://beta-internal.beta.gitter:4873/core-util-is/-/core-util-is-1.0.2.tgz"
                },
                "isarray": {
                  "version": "0.0.1",
                  "from": "isarray@0.0.1",
                  "resolved": "http://beta-internal.beta.gitter:4873/isarray/-/isarray-0.0.1.tgz"
                },
                "string_decoder": {
                  "version": "0.10.31",
                  "from": "string_decoder@>=0.10.0 <0.11.0",
                  "resolved": "http://beta-internal.beta.gitter:4873/string_decoder/-/string_decoder-0.10.31.tgz"
                },
                "inherits": {
                  "version": "2.0.3",
                  "from": "inherits@>=2.0.1 <2.1.0",
                  "resolved": "http://beta-internal.beta.gitter:4873/inherits/-/inherits-2.0.3.tgz"
                }
              }
            }
          }
        }
      }
    },
    "express-session": {
      "version": "1.14.2",
      "from": "express-session@>=1.11.3 <2.0.0",
      "resolved": "http://beta-internal.beta.gitter:4873/express-session/-/express-session-1.14.2.tgz",
      "dependencies": {
        "cookie": {
          "version": "0.3.1",
          "from": "cookie@0.3.1",
          "resolved": "http://beta-internal.beta.gitter:4873/cookie/-/cookie-0.3.1.tgz"
        },
        "cookie-signature": {
          "version": "1.0.6",
          "from": "cookie-signature@1.0.6",
          "resolved": "http://beta-internal.beta.gitter:4873/cookie-signature/-/cookie-signature-1.0.6.tgz"
        },
        "crc": {
          "version": "3.4.1",
          "from": "crc@3.4.1",
          "resolved": "http://beta-internal.beta.gitter:4873/crc/-/crc-3.4.1.tgz"
        },
        "depd": {
          "version": "1.1.0",
          "from": "depd@>=1.1.0 <1.2.0",
          "resolved": "http://beta-internal.beta.gitter:4873/depd/-/depd-1.1.0.tgz"
        },
        "parseurl": {
          "version": "1.3.1",
          "from": "parseurl@>=1.3.1 <1.4.0",
          "resolved": "http://beta-internal.beta.gitter:4873/parseurl/-/parseurl-1.3.1.tgz"
        },
        "uid-safe": {
          "version": "2.1.3",
          "from": "uid-safe@>=2.1.3 <2.2.0",
          "resolved": "http://beta-internal.beta.gitter:4873/uid-safe/-/uid-safe-2.1.3.tgz",
          "dependencies": {
            "base64-url": {
              "version": "1.3.3",
              "from": "base64-url@1.3.3",
              "resolved": "http://beta-internal.beta.gitter:4873/base64-url/-/base64-url-1.3.3.tgz"
            },
            "random-bytes": {
              "version": "1.0.0",
              "from": "random-bytes@>=1.0.0 <1.1.0",
              "resolved": "http://beta-internal.beta.gitter:4873/random-bytes/-/random-bytes-1.0.0.tgz"
            }
          }
        },
        "utils-merge": {
          "version": "1.0.0",
          "from": "utils-merge@1.0.0",
          "resolved": "http://beta-internal.beta.gitter:4873/utils-merge/-/utils-merge-1.0.0.tgz"
        }
      }
    },
    "fast-csv": {
      "version": "0.6.0",
      "from": "fast-csv@>=0.6.0 <0.7.0",
      "resolved": "http://beta-internal.beta.gitter:4873/fast-csv/-/fast-csv-0.6.0.tgz",
      "dependencies": {
        "is-extended": {
          "version": "0.0.10",
          "from": "is-extended@0.0.10",
          "resolved": "http://beta-internal.beta.gitter:4873/is-extended/-/is-extended-0.0.10.tgz"
        },
        "object-extended": {
          "version": "0.0.7",
          "from": "object-extended@0.0.7",
          "resolved": "http://beta-internal.beta.gitter:4873/object-extended/-/object-extended-0.0.7.tgz",
          "dependencies": {
            "array-extended": {
              "version": "0.0.11",
              "from": "array-extended@>=0.0.4 <0.1.0",
              "resolved": "http://beta-internal.beta.gitter:4873/array-extended/-/array-extended-0.0.11.tgz",
              "dependencies": {
                "arguments-extended": {
                  "version": "0.0.3",
                  "from": "arguments-extended@>=0.0.3 <0.1.0",
                  "resolved": "http://beta-internal.beta.gitter:4873/arguments-extended/-/arguments-extended-0.0.3.tgz"
                }
              }
            }
          }
        },
        "extended": {
          "version": "0.0.6",
          "from": "extended@0.0.6",
          "resolved": "http://beta-internal.beta.gitter:4873/extended/-/extended-0.0.6.tgz",
          "dependencies": {
            "extender": {
              "version": "0.0.10",
              "from": "extender@>=0.0.5 <0.1.0",
              "resolved": "http://beta-internal.beta.gitter:4873/extender/-/extender-0.0.10.tgz",
              "dependencies": {
                "declare.js": {
                  "version": "0.0.8",
                  "from": "declare.js@>=0.0.4 <0.1.0",
                  "resolved": "http://beta-internal.beta.gitter:4873/declare.js/-/declare.js-0.0.8.tgz"
                }
              }
            }
          }
        },
        "string-extended": {
          "version": "0.0.8",
          "from": "string-extended@0.0.8",
          "resolved": "http://beta-internal.beta.gitter:4873/string-extended/-/string-extended-0.0.8.tgz",
          "dependencies": {
            "date-extended": {
              "version": "0.0.6",
              "from": "date-extended@>=0.0.3 <0.1.0",
              "resolved": "http://beta-internal.beta.gitter:4873/date-extended/-/date-extended-0.0.6.tgz"
            },
            "array-extended": {
              "version": "0.0.11",
              "from": "array-extended@>=0.0.5 <0.1.0",
              "resolved": "http://beta-internal.beta.gitter:4873/array-extended/-/array-extended-0.0.11.tgz",
              "dependencies": {
                "arguments-extended": {
                  "version": "0.0.3",
                  "from": "arguments-extended@>=0.0.3 <0.1.0",
                  "resolved": "http://beta-internal.beta.gitter:4873/arguments-extended/-/arguments-extended-0.0.3.tgz"
                }
              }
            }
          }
        }
      }
    },
    "fflip": {
      "version": "2.1.0",
      "from": "git+https://github.com/suprememoocow/fflip.git#fa77d5d981c2b93279c42305e8fe5632716c06a5",
      "resolved": "git+https://github.com/suprememoocow/fflip.git#fa77d5d981c2b93279c42305e8fe5632716c06a5"
    },
    "fs-extra": {
      "version": "0.8.1",
      "from": "fs-extra@>=0.8.1 <0.9.0",
      "resolved": "http://beta-internal.beta.gitter:4873/fs-extra/-/fs-extra-0.8.1.tgz",
      "dependencies": {
        "ncp": {
          "version": "0.4.2",
          "from": "ncp@>=0.4.2 <0.5.0",
          "resolved": "http://beta-internal.beta.gitter:4873/ncp/-/ncp-0.4.2.tgz"
        },
        "mkdirp": {
          "version": "0.3.5",
          "from": "mkdirp@>=0.3.0 <0.4.0",
          "resolved": "http://beta-internal.beta.gitter:4873/mkdirp/-/mkdirp-0.3.5.tgz"
        },
        "jsonfile": {
          "version": "1.1.1",
          "from": "jsonfile@>=1.1.0 <1.2.0",
          "resolved": "http://beta-internal.beta.gitter:4873/jsonfile/-/jsonfile-1.1.1.tgz"
        },
        "rimraf": {
          "version": "2.2.8",
          "from": "rimraf@>=2.2.0 <2.3.0",
          "resolved": "http://beta-internal.beta.gitter:4873/rimraf/-/rimraf-2.2.8.tgz"
        }
      }
    },
    "fuzzysearch": {
      "version": "1.0.3",
      "from": "fuzzysearch@>=1.0.3 <2.0.0",
      "resolved": "http://beta-internal.beta.gitter:4873/fuzzysearch/-/fuzzysearch-1.0.3.tgz"
    },
    "gitter-app-version": {
      "version": "0.1.0",
      "from": "modules/app-version",
      "resolved": "file:modules/app-version"
    },
    "gitter-client-env": {
      "version": "0.1.0",
      "from": "modules/client-env",
      "resolved": "file:modules/client-env"
    },
    "gitter-env": {
      "version": "0.27.1",
      "from": "gitter-env@>=0.27.1 <0.28.0",
      "dependencies": {
        "async": {
          "version": "0.8.0",
          "from": "async@>=0.8.0 <0.9.0",
          "resolved": "http://beta-internal.beta.gitter:4873/async/-/async-0.8.0.tgz"
        },
        "blocked": {
          "version": "1.2.1",
          "from": "blocked@>=1.1.0 <2.0.0",
          "resolved": "http://beta-internal.beta.gitter:4873/blocked/-/blocked-1.2.1.tgz"
        },
        "gitter-private-cube": {
          "version": "0.2.12",
          "from": "gitter-private-cube@>=0.2.12 <0.3.0",
          "resolved": "http://beta-internal.beta.gitter:4873/gitter-private-cube/-/gitter-private-cube-0.2.12.tgz",
          "dependencies": {
            "mongodb": {
              "version": "1.3.23",
              "from": "mongodb@>=1.3.18 <1.4.0",
              "resolved": "http://beta-internal.beta.gitter:4873/mongodb/-/mongodb-1.3.23.tgz",
              "dependencies": {
                "bson": {
                  "version": "0.2.5",
                  "from": "bson@0.2.5",
                  "resolved": "http://beta-internal.beta.gitter:4873/bson/-/bson-0.2.5.tgz"
                },
                "kerberos": {
                  "version": "0.0.3",
                  "from": "kerberos@0.0.3",
                  "resolved": "http://beta-internal.beta.gitter:4873/kerberos/-/kerberos-0.0.3.tgz"
                }
              }
            },
            "node-static": {
              "version": "0.6.5",
              "from": "node-static@0.6.5",
              "resolved": "http://beta-internal.beta.gitter:4873/node-static/-/node-static-0.6.5.tgz",
              "dependencies": {
                "optimist": {
                  "version": "0.6.1",
                  "from": "optimist@>=0.3.4",
                  "resolved": "http://beta-internal.beta.gitter:4873/optimist/-/optimist-0.6.1.tgz",
                  "dependencies": {
                    "wordwrap": {
                      "version": "0.0.3",
                      "from": "wordwrap@>=0.0.2 <0.1.0",
                      "resolved": "http://beta-internal.beta.gitter:4873/wordwrap/-/wordwrap-0.0.3.tgz"
                    },
                    "minimist": {
                      "version": "0.0.10",
                      "from": "minimist@>=0.0.1 <0.1.0",
                      "resolved": "http://beta-internal.beta.gitter:4873/minimist/-/minimist-0.0.10.tgz"
                    }
                  }
                },
                "colors": {
                  "version": "1.1.2",
                  "from": "colors@>=0.6.0",
                  "resolved": "http://beta-internal.beta.gitter:4873/colors/-/colors-1.1.2.tgz"
                }
              }
            },
            "pegjs": {
              "version": "0.7.0",
              "from": "pegjs@0.7.0",
              "resolved": "http://beta-internal.beta.gitter:4873/pegjs/-/pegjs-0.7.0.tgz"
            },
            "vows": {
              "version": "0.7.0",
              "from": "vows@0.7.0",
              "resolved": "http://beta-internal.beta.gitter:4873/vows/-/vows-0.7.0.tgz",
              "dependencies": {
                "eyes": {
                  "version": "0.1.8",
                  "from": "eyes@>=0.1.6",
                  "resolved": "http://beta-internal.beta.gitter:4873/eyes/-/eyes-0.1.8.tgz"
                },
                "diff": {
                  "version": "1.0.8",
                  "from": "diff@>=1.0.3 <1.1.0",
                  "resolved": "http://beta-internal.beta.gitter:4873/diff/-/diff-1.0.8.tgz"
                }
              }
            },
            "websocket": {
              "version": "1.0.8",
              "from": "websocket@1.0.8",
              "resolved": "http://beta-internal.beta.gitter:4873/websocket/-/websocket-1.0.8.tgz"
            },
            "websocket-server": {
              "version": "1.4.4",
              "from": "websocket-server@1.4.4",
              "resolved": "http://beta-internal.beta.gitter:4873/websocket-server/-/websocket-server-1.4.4.tgz"
            }
          }
        },
        "gitter-redis-sentinel-client": {
          "version": "0.3.0",
          "from": "gitter-redis-sentinel-client@>=0.3.0 <0.4.0",
          "resolved": "http://beta-internal.beta.gitter:4873/gitter-redis-sentinel-client/-/gitter-redis-sentinel-client-0.3.0.tgz",
          "dependencies": {
            "debug": {
              "version": "0.8.1",
              "from": "debug@>=0.8.0 <0.9.0",
              "resolved": "http://beta-internal.beta.gitter:4873/debug/-/debug-0.8.1.tgz"
            }
          }
        },
        "intercom.io": {
          "version": "1.2.1",
          "from": "intercom.io@>=1.2.1 <1.3.0",
          "resolved": "http://beta-internal.beta.gitter:4873/intercom.io/-/intercom.io-1.2.1.tgz",
          "dependencies": {
            "lodash": {
              "version": "4.3.0",
              "from": "lodash@>=4.3.0 <4.4.0",
              "resolved": "http://beta-internal.beta.gitter:4873/lodash/-/lodash-4.3.0.tgz"
            },
            "q": {
              "version": "1.4.1",
              "from": "q@>=1.4.1 <1.5.0",
              "resolved": "http://beta-internal.beta.gitter:4873/q/-/q-1.4.1.tgz"
            },
            "qs": {
              "version": "6.1.0",
              "from": "qs@>=6.1.0 <6.2.0",
              "resolved": "http://beta-internal.beta.gitter:4873/qs/-/qs-6.1.0.tgz"
            },
            "request": {
              "version": "2.69.0",
              "from": "request@>=2.69.0 <2.70.0",
              "resolved": "http://beta-internal.beta.gitter:4873/request/-/request-2.69.0.tgz",
              "dependencies": {
                "aws-sign2": {
                  "version": "0.6.0",
                  "from": "aws-sign2@>=0.6.0 <0.7.0",
                  "resolved": "http://beta-internal.beta.gitter:4873/aws-sign2/-/aws-sign2-0.6.0.tgz"
                },
                "aws4": {
                  "version": "1.5.0",
                  "from": "aws4@>=1.2.1 <2.0.0",
                  "resolved": "http://beta-internal.beta.gitter:4873/aws4/-/aws4-1.5.0.tgz"
                },
                "bl": {
                  "version": "1.0.3",
                  "from": "bl@>=1.0.0 <1.1.0",
                  "resolved": "http://beta-internal.beta.gitter:4873/bl/-/bl-1.0.3.tgz",
                  "dependencies": {
                    "readable-stream": {
                      "version": "2.0.6",
                      "from": "readable-stream@>=2.0.5 <2.1.0",
                      "resolved": "http://beta-internal.beta.gitter:4873/readable-stream/-/readable-stream-2.0.6.tgz",
                      "dependencies": {
                        "core-util-is": {
                          "version": "1.0.2",
                          "from": "core-util-is@>=1.0.0 <1.1.0",
                          "resolved": "http://beta-internal.beta.gitter:4873/core-util-is/-/core-util-is-1.0.2.tgz"
                        },
                        "inherits": {
                          "version": "2.0.3",
                          "from": "inherits@>=2.0.1 <2.1.0",
                          "resolved": "http://beta-internal.beta.gitter:4873/inherits/-/inherits-2.0.3.tgz"
                        },
                        "isarray": {
                          "version": "1.0.0",
                          "from": "isarray@>=1.0.0 <1.1.0",
                          "resolved": "http://beta-internal.beta.gitter:4873/isarray/-/isarray-1.0.0.tgz"
                        },
                        "process-nextick-args": {
                          "version": "1.0.7",
                          "from": "process-nextick-args@>=1.0.6 <1.1.0",
                          "resolved": "http://beta-internal.beta.gitter:4873/process-nextick-args/-/process-nextick-args-1.0.7.tgz"
                        },
                        "string_decoder": {
                          "version": "0.10.31",
                          "from": "string_decoder@>=0.10.0 <0.11.0",
                          "resolved": "http://beta-internal.beta.gitter:4873/string_decoder/-/string_decoder-0.10.31.tgz"
                        },
                        "util-deprecate": {
                          "version": "1.0.2",
                          "from": "util-deprecate@>=1.0.1 <1.1.0",
                          "resolved": "http://beta-internal.beta.gitter:4873/util-deprecate/-/util-deprecate-1.0.2.tgz"
                        }
                      }
                    }
                  }
                },
                "caseless": {
                  "version": "0.11.0",
                  "from": "caseless@>=0.11.0 <0.12.0",
                  "resolved": "http://beta-internal.beta.gitter:4873/caseless/-/caseless-0.11.0.tgz"
                },
                "combined-stream": {
                  "version": "1.0.5",
                  "from": "combined-stream@>=1.0.5 <1.1.0",
                  "resolved": "http://beta-internal.beta.gitter:4873/combined-stream/-/combined-stream-1.0.5.tgz",
                  "dependencies": {
                    "delayed-stream": {
                      "version": "1.0.0",
                      "from": "delayed-stream@>=1.0.0 <1.1.0",
                      "resolved": "http://beta-internal.beta.gitter:4873/delayed-stream/-/delayed-stream-1.0.0.tgz"
                    }
                  }
                },
                "extend": {
                  "version": "3.0.0",
                  "from": "extend@>=3.0.0 <3.1.0",
                  "resolved": "http://beta-internal.beta.gitter:4873/extend/-/extend-3.0.0.tgz"
                },
                "forever-agent": {
                  "version": "0.6.1",
                  "from": "forever-agent@>=0.6.1 <0.7.0",
                  "resolved": "http://beta-internal.beta.gitter:4873/forever-agent/-/forever-agent-0.6.1.tgz"
                },
                "form-data": {
                  "version": "1.0.1",
                  "from": "form-data@>=1.0.0-rc3 <1.1.0",
                  "resolved": "http://beta-internal.beta.gitter:4873/form-data/-/form-data-1.0.1.tgz",
                  "dependencies": {
                    "async": {
                      "version": "2.1.2",
                      "from": "async@>=2.0.1 <3.0.0",
                      "resolved": "http://beta-internal.beta.gitter:4873/async/-/async-2.1.2.tgz",
                      "dependencies": {
                        "lodash": {
                          "version": "4.16.6",
                          "from": "lodash@>=4.14.0 <5.0.0",
                          "resolved": "https://registry.npmjs.org/lodash/-/lodash-4.16.6.tgz"
                        }
                      }
                    }
                  }
                },
                "har-validator": {
                  "version": "2.0.6",
                  "from": "har-validator@>=2.0.6 <2.1.0",
                  "resolved": "http://beta-internal.beta.gitter:4873/har-validator/-/har-validator-2.0.6.tgz",
                  "dependencies": {
                    "chalk": {
                      "version": "1.1.3",
                      "from": "chalk@>=1.1.1 <2.0.0",
                      "resolved": "http://beta-internal.beta.gitter:4873/chalk/-/chalk-1.1.3.tgz",
                      "dependencies": {
                        "ansi-styles": {
                          "version": "2.2.1",
                          "from": "ansi-styles@>=2.2.1 <3.0.0",
                          "resolved": "http://beta-internal.beta.gitter:4873/ansi-styles/-/ansi-styles-2.2.1.tgz"
                        },
                        "has-ansi": {
                          "version": "2.0.0",
                          "from": "has-ansi@>=2.0.0 <3.0.0",
                          "resolved": "http://beta-internal.beta.gitter:4873/has-ansi/-/has-ansi-2.0.0.tgz",
                          "dependencies": {
                            "ansi-regex": {
                              "version": "2.0.0",
                              "from": "ansi-regex@>=2.0.0 <3.0.0",
                              "resolved": "http://beta-internal.beta.gitter:4873/ansi-regex/-/ansi-regex-2.0.0.tgz"
                            }
                          }
                        },
                        "strip-ansi": {
                          "version": "3.0.1",
                          "from": "strip-ansi@>=3.0.0 <4.0.0",
                          "resolved": "http://beta-internal.beta.gitter:4873/strip-ansi/-/strip-ansi-3.0.1.tgz",
                          "dependencies": {
                            "ansi-regex": {
                              "version": "2.0.0",
                              "from": "ansi-regex@>=2.0.0 <3.0.0",
                              "resolved": "http://beta-internal.beta.gitter:4873/ansi-regex/-/ansi-regex-2.0.0.tgz"
                            }
                          }
                        },
                        "supports-color": {
                          "version": "2.0.0",
                          "from": "supports-color@>=2.0.0 <3.0.0",
                          "resolved": "http://beta-internal.beta.gitter:4873/supports-color/-/supports-color-2.0.0.tgz"
                        }
                      }
                    },
                    "commander": {
                      "version": "2.9.0",
                      "from": "commander@>=2.9.0 <3.0.0",
                      "resolved": "http://beta-internal.beta.gitter:4873/commander/-/commander-2.9.0.tgz",
                      "dependencies": {
                        "graceful-readlink": {
                          "version": "1.0.1",
                          "from": "graceful-readlink@>=1.0.0",
                          "resolved": "http://beta-internal.beta.gitter:4873/graceful-readlink/-/graceful-readlink-1.0.1.tgz"
                        }
                      }
                    },
                    "is-my-json-valid": {
                      "version": "2.15.0",
                      "from": "is-my-json-valid@>=2.12.4 <3.0.0",
                      "resolved": "http://beta-internal.beta.gitter:4873/is-my-json-valid/-/is-my-json-valid-2.15.0.tgz",
                      "dependencies": {
                        "generate-function": {
                          "version": "2.0.0",
                          "from": "generate-function@>=2.0.0 <3.0.0",
                          "resolved": "http://beta-internal.beta.gitter:4873/generate-function/-/generate-function-2.0.0.tgz"
                        },
                        "generate-object-property": {
                          "version": "1.2.0",
                          "from": "generate-object-property@>=1.1.0 <2.0.0",
                          "resolved": "http://beta-internal.beta.gitter:4873/generate-object-property/-/generate-object-property-1.2.0.tgz",
                          "dependencies": {
                            "is-property": {
                              "version": "1.0.2",
                              "from": "is-property@>=1.0.0 <2.0.0",
                              "resolved": "http://beta-internal.beta.gitter:4873/is-property/-/is-property-1.0.2.tgz"
                            }
                          }
                        },
                        "jsonpointer": {
                          "version": "4.0.0",
                          "from": "jsonpointer@>=4.0.0 <5.0.0",
                          "resolved": "http://beta-internal.beta.gitter:4873/jsonpointer/-/jsonpointer-4.0.0.tgz"
                        },
                        "xtend": {
                          "version": "4.0.1",
                          "from": "xtend@>=4.0.0 <5.0.0",
                          "resolved": "http://beta-internal.beta.gitter:4873/xtend/-/xtend-4.0.1.tgz"
                        }
                      }
                    },
                    "pinkie-promise": {
                      "version": "2.0.1",
                      "from": "pinkie-promise@>=2.0.0 <3.0.0",
                      "resolved": "http://beta-internal.beta.gitter:4873/pinkie-promise/-/pinkie-promise-2.0.1.tgz",
                      "dependencies": {
                        "pinkie": {
                          "version": "2.0.4",
                          "from": "pinkie@>=2.0.0 <3.0.0",
                          "resolved": "http://beta-internal.beta.gitter:4873/pinkie/-/pinkie-2.0.4.tgz"
                        }
                      }
                    }
                  }
                },
                "hawk": {
                  "version": "3.1.3",
                  "from": "hawk@>=3.1.0 <3.2.0",
                  "resolved": "http://beta-internal.beta.gitter:4873/hawk/-/hawk-3.1.3.tgz",
                  "dependencies": {
                    "hoek": {
                      "version": "2.16.3",
                      "from": "hoek@>=2.0.0 <3.0.0",
                      "resolved": "http://beta-internal.beta.gitter:4873/hoek/-/hoek-2.16.3.tgz"
                    },
                    "boom": {
                      "version": "2.10.1",
                      "from": "boom@>=2.0.0 <3.0.0",
                      "resolved": "http://beta-internal.beta.gitter:4873/boom/-/boom-2.10.1.tgz"
                    },
                    "cryptiles": {
                      "version": "2.0.5",
                      "from": "cryptiles@>=2.0.0 <3.0.0",
                      "resolved": "http://beta-internal.beta.gitter:4873/cryptiles/-/cryptiles-2.0.5.tgz"
                    },
                    "sntp": {
                      "version": "1.0.9",
                      "from": "sntp@>=1.0.0 <2.0.0",
                      "resolved": "http://beta-internal.beta.gitter:4873/sntp/-/sntp-1.0.9.tgz"
                    }
                  }
                },
                "http-signature": {
                  "version": "1.1.1",
                  "from": "http-signature@>=1.1.0 <1.2.0",
                  "resolved": "http://beta-internal.beta.gitter:4873/http-signature/-/http-signature-1.1.1.tgz",
                  "dependencies": {
                    "assert-plus": {
                      "version": "0.2.0",
                      "from": "assert-plus@>=0.2.0 <0.3.0",
                      "resolved": "http://beta-internal.beta.gitter:4873/assert-plus/-/assert-plus-0.2.0.tgz"
                    },
                    "jsprim": {
                      "version": "1.3.1",
                      "from": "jsprim@>=1.2.2 <2.0.0",
                      "resolved": "http://beta-internal.beta.gitter:4873/jsprim/-/jsprim-1.3.1.tgz",
                      "dependencies": {
                        "extsprintf": {
                          "version": "1.0.2",
                          "from": "extsprintf@1.0.2",
                          "resolved": "http://beta-internal.beta.gitter:4873/extsprintf/-/extsprintf-1.0.2.tgz"
                        },
                        "json-schema": {
                          "version": "0.2.3",
                          "from": "json-schema@0.2.3",
                          "resolved": "http://beta-internal.beta.gitter:4873/json-schema/-/json-schema-0.2.3.tgz"
                        },
                        "verror": {
                          "version": "1.3.6",
                          "from": "verror@1.3.6",
                          "resolved": "http://beta-internal.beta.gitter:4873/verror/-/verror-1.3.6.tgz"
                        }
                      }
                    },
                    "sshpk": {
                      "version": "1.10.1",
                      "from": "sshpk@>=1.7.0 <2.0.0",
                      "resolved": "http://beta-internal.beta.gitter:4873/sshpk/-/sshpk-1.10.1.tgz",
                      "dependencies": {
                        "asn1": {
                          "version": "0.2.3",
                          "from": "asn1@>=0.2.3 <0.3.0",
                          "resolved": "http://beta-internal.beta.gitter:4873/asn1/-/asn1-0.2.3.tgz"
                        },
                        "assert-plus": {
                          "version": "1.0.0",
                          "from": "assert-plus@>=1.0.0 <2.0.0",
                          "resolved": "http://beta-internal.beta.gitter:4873/assert-plus/-/assert-plus-1.0.0.tgz"
                        },
                        "dashdash": {
                          "version": "1.14.0",
                          "from": "dashdash@>=1.12.0 <2.0.0",
                          "resolved": "http://beta-internal.beta.gitter:4873/dashdash/-/dashdash-1.14.0.tgz"
                        },
                        "getpass": {
                          "version": "0.1.6",
                          "from": "getpass@>=0.1.1 <0.2.0",
                          "resolved": "http://beta-internal.beta.gitter:4873/getpass/-/getpass-0.1.6.tgz"
                        },
                        "jsbn": {
                          "version": "0.1.0",
                          "from": "jsbn@>=0.1.0 <0.2.0",
                          "resolved": "http://beta-internal.beta.gitter:4873/jsbn/-/jsbn-0.1.0.tgz"
                        },
                        "tweetnacl": {
                          "version": "0.14.3",
                          "from": "tweetnacl@>=0.14.0 <0.15.0",
                          "resolved": "http://beta-internal.beta.gitter:4873/tweetnacl/-/tweetnacl-0.14.3.tgz"
                        },
                        "jodid25519": {
                          "version": "1.0.2",
                          "from": "jodid25519@>=1.0.0 <2.0.0",
                          "resolved": "http://beta-internal.beta.gitter:4873/jodid25519/-/jodid25519-1.0.2.tgz"
                        },
                        "ecc-jsbn": {
                          "version": "0.1.1",
                          "from": "ecc-jsbn@>=0.1.1 <0.2.0",
                          "resolved": "http://beta-internal.beta.gitter:4873/ecc-jsbn/-/ecc-jsbn-0.1.1.tgz"
                        },
                        "bcrypt-pbkdf": {
                          "version": "1.0.0",
                          "from": "bcrypt-pbkdf@>=1.0.0 <2.0.0",
                          "resolved": "http://beta-internal.beta.gitter:4873/bcrypt-pbkdf/-/bcrypt-pbkdf-1.0.0.tgz"
                        }
                      }
                    }
                  }
                },
                "is-typedarray": {
                  "version": "1.0.0",
                  "from": "is-typedarray@>=1.0.0 <1.1.0",
                  "resolved": "http://beta-internal.beta.gitter:4873/is-typedarray/-/is-typedarray-1.0.0.tgz"
                },
                "isstream": {
                  "version": "0.1.2",
                  "from": "isstream@>=0.1.2 <0.2.0",
                  "resolved": "http://beta-internal.beta.gitter:4873/isstream/-/isstream-0.1.2.tgz"
                },
                "json-stringify-safe": {
                  "version": "5.0.1",
                  "from": "json-stringify-safe@>=5.0.1 <5.1.0",
                  "resolved": "http://beta-internal.beta.gitter:4873/json-stringify-safe/-/json-stringify-safe-5.0.1.tgz"
                },
                "mime-types": {
                  "version": "2.1.12",
                  "from": "mime-types@>=2.1.7 <2.2.0",
                  "resolved": "http://beta-internal.beta.gitter:4873/mime-types/-/mime-types-2.1.12.tgz",
                  "dependencies": {
                    "mime-db": {
                      "version": "1.24.0",
                      "from": "mime-db@>=1.24.0 <1.25.0",
                      "resolved": "http://beta-internal.beta.gitter:4873/mime-db/-/mime-db-1.24.0.tgz"
                    }
                  }
                },
                "node-uuid": {
                  "version": "1.4.7",
                  "from": "node-uuid@>=1.4.7 <1.5.0",
                  "resolved": "http://beta-internal.beta.gitter:4873/node-uuid/-/node-uuid-1.4.7.tgz"
                },
                "oauth-sign": {
                  "version": "0.8.2",
                  "from": "oauth-sign@>=0.8.0 <0.9.0",
                  "resolved": "http://beta-internal.beta.gitter:4873/oauth-sign/-/oauth-sign-0.8.2.tgz"
                },
                "qs": {
                  "version": "6.0.2",
                  "from": "qs@>=6.0.2 <6.1.0",
                  "resolved": "http://beta-internal.beta.gitter:4873/qs/-/qs-6.0.2.tgz"
                },
                "stringstream": {
                  "version": "0.0.5",
                  "from": "stringstream@>=0.0.4 <0.1.0",
                  "resolved": "http://beta-internal.beta.gitter:4873/stringstream/-/stringstream-0.0.5.tgz"
                },
                "tough-cookie": {
                  "version": "2.2.2",
                  "from": "tough-cookie@>=2.2.0 <2.3.0",
                  "resolved": "http://beta-internal.beta.gitter:4873/tough-cookie/-/tough-cookie-2.2.2.tgz"
                },
                "tunnel-agent": {
                  "version": "0.4.3",
                  "from": "tunnel-agent@>=0.4.1 <0.5.0",
                  "resolved": "http://beta-internal.beta.gitter:4873/tunnel-agent/-/tunnel-agent-0.4.3.tgz"
                }
              }
            }
          }
        },
        "lodash": {
          "version": "4.16.6",
          "from": "lodash@>=4.6.1 <5.0.0",
          "resolved": "https://registry.npmjs.org/lodash/-/lodash-4.16.6.tgz"
        },
        "mandrill-api": {
          "version": "1.0.45",
          "from": "mandrill-api@>=1.0.41 <2.0.0",
          "resolved": "http://beta-internal.beta.gitter:4873/mandrill-api/-/mandrill-api-1.0.45.tgz"
        },
        "mongodb-arbiter-discovery": {
          "version": "0.1.2",
          "from": "mongodb-arbiter-discovery@>=0.1.2 <0.2.0",
          "resolved": "http://beta-internal.beta.gitter:4873/mongodb-arbiter-discovery/-/mongodb-arbiter-discovery-0.1.2.tgz"
        },
        "mongodb-connection-string": {
          "version": "0.1.1",
          "from": "mongodb-connection-string@>=0.1.1 <0.2.0",
          "resolved": "http://beta-internal.beta.gitter:4873/mongodb-connection-string/-/mongodb-connection-string-0.1.1.tgz"
        },
        "mongodb-datadog-stats": {
          "version": "0.1.2",
          "from": "mongodb-datadog-stats@>=0.1.2 <0.2.0",
          "resolved": "http://beta-internal.beta.gitter:4873/mongodb-datadog-stats/-/mongodb-datadog-stats-0.1.2.tgz",
          "dependencies": {
            "mongodb-perf-wrapper": {
              "version": "0.1.3",
              "from": "mongodb-perf-wrapper@>=0.1.3 <0.2.0",
              "resolved": "http://beta-internal.beta.gitter:4873/mongodb-perf-wrapper/-/mongodb-perf-wrapper-0.1.3.tgz"
            }
          }
        },
        "nconf": {
          "version": "0.6.9",
          "from": "nconf@>=0.6.9 <0.7.0",
          "resolved": "http://beta-internal.beta.gitter:4873/nconf/-/nconf-0.6.9.tgz",
          "dependencies": {
            "async": {
              "version": "0.2.9",
              "from": "async@0.2.9",
              "resolved": "http://beta-internal.beta.gitter:4873/async/-/async-0.2.9.tgz"
            },
            "ini": {
              "version": "1.3.4",
              "from": "ini@>=1.0.0 <2.0.0",
              "resolved": "http://beta-internal.beta.gitter:4873/ini/-/ini-1.3.4.tgz"
            },
            "optimist": {
              "version": "0.6.0",
              "from": "optimist@0.6.0",
              "resolved": "http://beta-internal.beta.gitter:4873/optimist/-/optimist-0.6.0.tgz",
              "dependencies": {
                "wordwrap": {
                  "version": "0.0.3",
                  "from": "wordwrap@>=0.0.2 <0.1.0",
                  "resolved": "http://beta-internal.beta.gitter:4873/wordwrap/-/wordwrap-0.0.3.tgz"
                },
                "minimist": {
                  "version": "0.0.10",
                  "from": "minimist@>=0.0.1 <0.1.0",
                  "resolved": "http://beta-internal.beta.gitter:4873/minimist/-/minimist-0.0.10.tgz"
                }
              }
            }
          }
        },
        "node-statsd": {
          "version": "0.1.1",
          "from": "node-statsd@>=0.1.1 <0.2.0",
          "resolved": "http://beta-internal.beta.gitter:4873/node-statsd/-/node-statsd-0.1.1.tgz"
        },
        "raven": {
          "version": "0.8.1",
          "from": "raven@>=0.8.1 <0.9.0",
          "resolved": "http://beta-internal.beta.gitter:4873/raven/-/raven-0.8.1.tgz",
          "dependencies": {
            "cookie": {
              "version": "0.1.0",
              "from": "cookie@0.1.0",
              "resolved": "http://beta-internal.beta.gitter:4873/cookie/-/cookie-0.1.0.tgz"
            },
            "lsmod": {
              "version": "0.0.3",
              "from": "lsmod@>=0.0.3 <0.1.0",
              "resolved": "http://beta-internal.beta.gitter:4873/lsmod/-/lsmod-0.0.3.tgz"
            },
            "node-uuid": {
              "version": "1.4.7",
              "from": "node-uuid@>=1.4.1 <1.5.0",
              "resolved": "http://beta-internal.beta.gitter:4873/node-uuid/-/node-uuid-1.4.7.tgz"
            },
            "stack-trace": {
              "version": "0.0.7",
              "from": "stack-trace@0.0.7",
              "resolved": "http://beta-internal.beta.gitter:4873/stack-trace/-/stack-trace-0.0.7.tgz"
            }
          }
        },
        "redis": {
          "version": "0.10.3",
          "from": "redis@>=0.10.1 <0.11.0",
          "resolved": "http://beta-internal.beta.gitter:4873/redis/-/redis-0.10.3.tgz"
        },
        "response-time": {
          "version": "2.3.1",
          "from": "response-time@>=2.3.1 <3.0.0",
          "resolved": "http://beta-internal.beta.gitter:4873/response-time/-/response-time-2.3.1.tgz",
          "dependencies": {
            "depd": {
              "version": "1.0.1",
              "from": "depd@>=1.0.1 <1.1.0",
              "resolved": "http://beta-internal.beta.gitter:4873/depd/-/depd-1.0.1.tgz"
            }
          }
        },
        "universal-analytics": {
          "version": "0.3.11",
          "from": "universal-analytics@>=0.3.4 <0.4.0",
          "resolved": "http://beta-internal.beta.gitter:4873/universal-analytics/-/universal-analytics-0.3.11.tgz",
          "dependencies": {
            "async": {
              "version": "0.2.10",
              "from": "async@>=0.2.0 <0.3.0",
              "resolved": "http://beta-internal.beta.gitter:4873/async/-/async-0.2.10.tgz"
            }
          }
        },
        "winston": {
<<<<<<< HEAD
          "version": "2.3.0",
          "from": "winston@>=2.2.0 <3.0.0",
          "resolved": "http://beta-internal.beta.gitter:4873/winston/-/winston-2.3.0.tgz",
=======
          "version": "2.2.0",
          "from": "winston@2.2.0",
          "resolved": "http://beta-internal.beta.gitter:4873/winston/-/winston-2.2.0.tgz",
>>>>>>> 9a7ef466
          "dependencies": {
            "async": {
              "version": "1.0.0",
              "from": "async@>=1.0.0 <1.1.0",
              "resolved": "http://beta-internal.beta.gitter:4873/async/-/async-1.0.0.tgz"
            },
            "colors": {
              "version": "1.0.3",
              "from": "colors@>=1.0.0 <1.1.0",
              "resolved": "http://beta-internal.beta.gitter:4873/colors/-/colors-1.0.3.tgz"
            },
            "cycle": {
              "version": "1.0.3",
              "from": "cycle@>=1.0.0 <1.1.0",
              "resolved": "http://beta-internal.beta.gitter:4873/cycle/-/cycle-1.0.3.tgz"
            },
            "eyes": {
              "version": "0.1.8",
              "from": "eyes@>=0.1.0 <0.2.0",
              "resolved": "http://beta-internal.beta.gitter:4873/eyes/-/eyes-0.1.8.tgz"
            },
            "isstream": {
              "version": "0.1.2",
              "from": "isstream@>=0.1.0 <0.2.0",
              "resolved": "http://beta-internal.beta.gitter:4873/isstream/-/isstream-0.1.2.tgz"
            },
            "stack-trace": {
              "version": "0.0.9",
              "from": "stack-trace@>=0.0.0 <0.1.0",
              "resolved": "http://beta-internal.beta.gitter:4873/stack-trace/-/stack-trace-0.0.9.tgz"
            }
          }
        },
        "winston-udp": {
          "version": "0.0.6",
<<<<<<< HEAD
          "from": "winston-udp@>=0.0.6 <0.0.7",
          "resolved": "http://beta-internal.beta.gitter:4873/winston-udp/-/winston-udp-0.0.6.tgz",
          "dependencies": {
            "winston": {
              "version": "2.2.0",
              "from": "winston@>=0.5.0 <=2.2.0",
              "resolved": "http://beta-internal.beta.gitter:4873/winston/-/winston-2.2.0.tgz",
              "dependencies": {
                "async": {
                  "version": "1.0.0",
                  "from": "async@>=1.0.0 <1.1.0",
                  "resolved": "http://beta-internal.beta.gitter:4873/async/-/async-1.0.0.tgz"
                },
                "colors": {
                  "version": "1.0.3",
                  "from": "colors@>=1.0.0 <1.1.0",
                  "resolved": "http://beta-internal.beta.gitter:4873/colors/-/colors-1.0.3.tgz"
                },
                "cycle": {
                  "version": "1.0.3",
                  "from": "cycle@>=1.0.0 <1.1.0",
                  "resolved": "http://beta-internal.beta.gitter:4873/cycle/-/cycle-1.0.3.tgz"
                },
                "eyes": {
                  "version": "0.1.8",
                  "from": "eyes@>=0.1.0 <0.2.0",
                  "resolved": "http://beta-internal.beta.gitter:4873/eyes/-/eyes-0.1.8.tgz"
                },
                "isstream": {
                  "version": "0.1.2",
                  "from": "isstream@>=0.1.0 <0.2.0",
                  "resolved": "http://beta-internal.beta.gitter:4873/isstream/-/isstream-0.1.2.tgz"
                },
                "pkginfo": {
                  "version": "0.3.1",
                  "from": "pkginfo@>=0.3.0 <0.4.0",
                  "resolved": "http://beta-internal.beta.gitter:4873/pkginfo/-/pkginfo-0.3.1.tgz"
                },
                "stack-trace": {
                  "version": "0.0.9",
                  "from": "stack-trace@>=0.0.0 <0.1.0",
                  "resolved": "http://beta-internal.beta.gitter:4873/stack-trace/-/stack-trace-0.0.9.tgz"
                }
              }
            }
          }
=======
          "from": "suprememoocow/winston-udp#update-dependencies",
          "resolved": "git://github.com/suprememoocow/winston-udp.git#6d9fd0f5b8299771f004e65eee7f15ed50dec8cb"
>>>>>>> 9a7ef466
        }
      }
    },
    "gitter-faye": {
      "version": "1.1.0-h",
      "from": "gitter-faye@>=1.1.0-e <2.0.0",
      "resolved": "http://beta-internal.beta.gitter:4873/gitter-faye/-/gitter-faye-1.1.0-h.tgz",
      "dependencies": {
        "csprng": {
          "version": "0.1.1",
          "from": "csprng@latest",
          "resolved": "http://beta-internal.beta.gitter:4873/csprng/-/csprng-0.1.1.tgz",
          "dependencies": {
            "sequin": {
              "version": "0.1.0",
              "from": "sequin@latest",
              "resolved": "http://beta-internal.beta.gitter:4873/sequin/-/sequin-0.1.0.tgz"
            }
          }
        },
        "faye-websocket": {
          "version": "0.9.4",
          "from": "faye-websocket@>=0.9.4 <0.10.0",
          "resolved": "http://beta-internal.beta.gitter:4873/faye-websocket/-/faye-websocket-0.9.4.tgz",
          "dependencies": {
            "websocket-driver": {
              "version": "0.6.5",
              "from": "websocket-driver@>=0.5.1",
              "resolved": "http://beta-internal.beta.gitter:4873/websocket-driver/-/websocket-driver-0.6.5.tgz",
              "dependencies": {
                "websocket-extensions": {
                  "version": "0.1.1",
                  "from": "websocket-extensions@>=0.1.1",
                  "resolved": "http://beta-internal.beta.gitter:4873/websocket-extensions/-/websocket-extensions-0.1.1.tgz"
                }
              }
            }
          }
        },
        "tunnel-agent": {
          "version": "0.4.3",
          "from": "tunnel-agent@latest",
          "resolved": "http://beta-internal.beta.gitter:4873/tunnel-agent/-/tunnel-agent-0.4.3.tgz"
        }
      }
    },
    "gitter-faye-redis": {
      "version": "0.4.4",
      "from": "gitter-faye-redis@>=0.4.4 <0.5.0",
      "resolved": "http://beta-internal.beta.gitter:4873/gitter-faye-redis/-/gitter-faye-redis-0.4.4.tgz",
      "dependencies": {
        "redis": {
          "version": "2.6.3",
          "from": "redis@latest",
          "resolved": "http://beta-internal.beta.gitter:4873/redis/-/redis-2.6.3.tgz",
          "dependencies": {
            "double-ended-queue": {
              "version": "2.1.0-0",
              "from": "double-ended-queue@>=2.1.0-0 <3.0.0",
              "resolved": "http://beta-internal.beta.gitter:4873/double-ended-queue/-/double-ended-queue-2.1.0-0.tgz"
            },
            "redis-commands": {
              "version": "1.3.0",
              "from": "redis-commands@>=1.2.0 <2.0.0",
              "resolved": "http://beta-internal.beta.gitter:4873/redis-commands/-/redis-commands-1.3.0.tgz"
            },
            "redis-parser": {
              "version": "2.1.1",
              "from": "redis-parser@>=2.0.0 <3.0.0",
              "resolved": "http://beta-internal.beta.gitter:4873/redis-parser/-/redis-parser-2.1.1.tgz"
            }
          }
        }
      }
    },
    "gitter-markdown-processor": {
      "version": "11.2.0",
      "from": "gitter-markdown-processor@>=11.2.0 <12.0.0",
      "resolved": "http://beta-internal.beta.gitter:4873/gitter-markdown-processor/-/gitter-markdown-processor-11.2.0.tgz",
      "dependencies": {
        "gitter-marked": {
          "version": "0.10.0",
          "from": "gitter-marked@>=0.10.0 <0.11.0",
          "resolved": "http://beta-internal.beta.gitter:4873/gitter-marked/-/gitter-marked-0.10.0.tgz"
        },
        "highlight.js": {
          "version": "8.5.0",
          "from": "highlight.js@>=8.5.0 <8.6.0",
          "resolved": "http://beta-internal.beta.gitter:4873/highlight.js/-/highlight.js-8.5.0.tgz"
        },
        "htmlencode": {
          "version": "0.0.4",
          "from": "htmlencode@0.0.4",
          "resolved": "http://beta-internal.beta.gitter:4873/htmlencode/-/htmlencode-0.0.4.tgz"
        },
        "katex": {
          "version": "0.5.1",
          "from": "katex@>=0.5.1 <0.6.0",
          "resolved": "http://beta-internal.beta.gitter:4873/katex/-/katex-0.5.1.tgz",
          "dependencies": {
            "match-at": {
              "version": "0.1.0",
              "from": "match-at@>=0.1.0 <0.2.0",
              "resolved": "http://beta-internal.beta.gitter:4873/match-at/-/match-at-0.1.0.tgz"
            }
          }
        },
        "statuserror": {
          "version": "0.0.1",
          "from": "statuserror@0.0.1",
          "resolved": "http://beta-internal.beta.gitter:4873/statuserror/-/statuserror-0.0.1.tgz"
        },
        "worker-farm": {
          "version": "1.3.1",
          "from": "worker-farm@>=1.0.1 <2.0.0",
          "resolved": "http://beta-internal.beta.gitter:4873/worker-farm/-/worker-farm-1.3.1.tgz",
          "dependencies": {
            "errno": {
              "version": "0.1.4",
              "from": "errno@>=0.1.1 <0.2.0-0",
              "resolved": "http://beta-internal.beta.gitter:4873/errno/-/errno-0.1.4.tgz",
              "dependencies": {
                "prr": {
                  "version": "0.0.0",
                  "from": "prr@>=0.0.0 <0.1.0",
                  "resolved": "http://beta-internal.beta.gitter:4873/prr/-/prr-0.0.0.tgz"
                }
              }
            },
            "xtend": {
              "version": "4.0.1",
              "from": "xtend@>=4.0.0 <4.1.0-0",
              "resolved": "http://beta-internal.beta.gitter:4873/xtend/-/xtend-4.0.1.tgz"
            }
          }
        }
      }
    },
    "gitter-passport-github": {
      "version": "0.1.8-f",
      "from": "gitter-passport-github@>=0.1.8-f <0.2.0",
      "resolved": "http://beta-internal.beta.gitter:4873/gitter-passport-github/-/gitter-passport-github-0.1.8-f.tgz",
      "dependencies": {
        "gitter-passport-oauth": {
          "version": "1.0.0-f",
          "from": "gitter-passport-oauth@>=1.0.0-f <2.0.0",
          "resolved": "http://beta-internal.beta.gitter:4873/gitter-passport-oauth/-/gitter-passport-oauth-1.0.0-f.tgz",
          "dependencies": {
            "passport-oauth1": {
              "version": "1.1.0",
              "from": "passport-oauth1@>=1.0.0 <2.0.0",
              "resolved": "http://beta-internal.beta.gitter:4873/passport-oauth1/-/passport-oauth1-1.1.0.tgz",
              "dependencies": {
                "passport-strategy": {
                  "version": "1.0.0",
                  "from": "passport-strategy@>=1.0.0 <2.0.0",
                  "resolved": "http://beta-internal.beta.gitter:4873/passport-strategy/-/passport-strategy-1.0.0.tgz"
                },
                "oauth": {
                  "version": "0.9.14",
                  "from": "oauth@>=0.9.0 <0.10.0",
                  "resolved": "http://beta-internal.beta.gitter:4873/oauth/-/oauth-0.9.14.tgz"
                },
                "utils-merge": {
                  "version": "1.0.0",
                  "from": "utils-merge@>=1.0.0 <2.0.0",
                  "resolved": "http://beta-internal.beta.gitter:4873/utils-merge/-/utils-merge-1.0.0.tgz"
                }
              }
            }
          }
        },
        "pkginfo": {
          "version": "0.2.3",
          "from": "pkginfo@>=0.2.0 <0.3.0",
          "resolved": "http://beta-internal.beta.gitter:4873/pkginfo/-/pkginfo-0.2.3.tgz"
        }
      }
    },
    "gitter-passport-http-bearer": {
      "version": "1.1.2",
      "from": "gitter-passport-http-bearer@>=1.1.2 <2.0.0",
      "resolved": "http://beta-internal.beta.gitter:4873/gitter-passport-http-bearer/-/gitter-passport-http-bearer-1.1.2.tgz",
      "dependencies": {
        "passport-strategy": {
          "version": "1.0.0",
          "from": "passport-strategy@>=1.0.0 <2.0.0",
          "resolved": "http://beta-internal.beta.gitter:4873/passport-strategy/-/passport-strategy-1.0.0.tgz"
        }
      }
    },
    "gitter-passport-oauth2": {
      "version": "1.1.2-b",
      "from": "gitter-passport-oauth2@>=1.1.2-b <2.0.0",
      "resolved": "http://beta-internal.beta.gitter:4873/gitter-passport-oauth2/-/gitter-passport-oauth2-1.1.2-b.tgz",
      "dependencies": {
        "passport-strategy": {
          "version": "1.0.0",
          "from": "passport-strategy@>=1.0.0 <2.0.0",
          "resolved": "http://beta-internal.beta.gitter:4873/passport-strategy/-/passport-strategy-1.0.0.tgz"
        },
        "oauth": {
          "version": "0.9.14",
          "from": "oauth@>=0.9.0 <0.10.0",
          "resolved": "http://beta-internal.beta.gitter:4873/oauth/-/oauth-0.9.14.tgz"
        },
        "uid2": {
          "version": "0.0.3",
          "from": "uid2@>=0.0.0 <0.1.0",
          "resolved": "http://beta-internal.beta.gitter:4873/uid2/-/uid2-0.0.3.tgz"
        }
      }
    },
    "gitter-realtime-client": {
      "version": "1.6.1",
      "from": "gitter-realtime-client@>=1.6.1 <2.0.0",
      "resolved": "http://beta-internal.beta.gitter:4873/gitter-realtime-client/-/gitter-realtime-client-1.6.1.tgz",
      "dependencies": {
        "backbone": {
          "version": "1.3.3",
          "from": "backbone@>=1.3.3 <2.0.0",
          "resolved": "http://beta-internal.beta.gitter:4873/backbone/-/backbone-1.3.3.tgz"
        },
        "backbone-url-resolver": {
          "version": "0.1.1",
          "from": "backbone-url-resolver@>=0.1.1 <0.2.0",
          "resolved": "http://beta-internal.beta.gitter:4873/backbone-url-resolver/-/backbone-url-resolver-0.1.1.tgz"
        },
        "debug-proxy": {
          "version": "0.2.0",
          "from": "debug-proxy@>=0.2.0 <0.3.0",
          "resolved": "http://beta-internal.beta.gitter:4873/debug-proxy/-/debug-proxy-0.2.0.tgz"
        },
        "halley": {
          "version": "0.4.7",
          "from": "halley@>=0.4.6 <0.5.0",
          "resolved": "http://beta-internal.beta.gitter:4873/halley/-/halley-0.4.7.tgz",
          "dependencies": {
            "backbone": {
              "version": "1.2.3",
              "from": "backbone@1.2.3",
              "resolved": "http://beta-internal.beta.gitter:4873/backbone/-/backbone-1.2.3.tgz"
            },
            "backbone-events-standalone": {
              "version": "0.2.7",
              "from": "git://github.com/suprememoocow/backbone-events-standalone.git#e3cf6aaf0742d655687296753836339dcf0ff483",
              "resolved": "git://github.com/suprememoocow/backbone-events-standalone.git#e3cf6aaf0742d655687296753836339dcf0ff483"
            },
            "faye-websocket": {
              "version": "0.10.0",
              "from": "faye-websocket@>=0.10.0 <0.11.0",
              "resolved": "http://beta-internal.beta.gitter:4873/faye-websocket/-/faye-websocket-0.10.0.tgz",
              "dependencies": {
                "websocket-driver": {
                  "version": "0.6.5",
                  "from": "websocket-driver@>=0.5.1",
                  "resolved": "http://beta-internal.beta.gitter:4873/websocket-driver/-/websocket-driver-0.6.5.tgz",
                  "dependencies": {
                    "websocket-extensions": {
                      "version": "0.1.1",
                      "from": "websocket-extensions@>=0.1.1",
                      "resolved": "http://beta-internal.beta.gitter:4873/websocket-extensions/-/websocket-extensions-0.1.1.tgz"
                    }
                  }
                }
              }
            },
            "inherits": {
              "version": "2.0.3",
              "from": "inherits@>=2.0.0 <3.0.0",
              "resolved": "http://beta-internal.beta.gitter:4873/inherits/-/inherits-2.0.3.tgz"
            }
          }
        }
      }
    },
    "gitter-redis-scripto": {
      "version": "0.2.3",
      "from": "gitter-redis-scripto@>=0.2.2 <0.3.0",
      "resolved": "http://beta-internal.beta.gitter:4873/gitter-redis-scripto/-/gitter-redis-scripto-0.2.3.tgz",
      "dependencies": {
        "redis": {
          "version": "0.8.6",
          "from": "redis@>=0.8.0 <0.9.0",
          "resolved": "http://beta-internal.beta.gitter:4873/redis/-/redis-0.8.6.tgz"
        },
        "debug": {
          "version": "0.7.4",
          "from": "debug@>=0.7.0 <0.8.0",
          "resolved": "http://beta-internal.beta.gitter:4873/debug/-/debug-0.7.4.tgz"
        }
      }
    },
    "gitter-services": {
      "version": "1.19.0",
      "from": "git+https://github.com/gitterHQ/services.git#1.19.0",
      "resolved": "git+https://github.com/gitterHQ/services.git#c60702de4fa3555e6449e81902de7b74d3956884",
      "dependencies": {
        "require-all": {
          "version": "0.0.8",
          "from": "require-all@0.0.8",
          "resolved": "http://beta-internal.beta.gitter:4873/require-all/-/require-all-0.0.8.tgz"
        },
        "qs": {
          "version": "1.2.2",
          "from": "qs@>=1.0.0 <2.0.0",
          "resolved": "http://beta-internal.beta.gitter:4873/qs/-/qs-1.2.2.tgz"
        },
        "extend": {
          "version": "1.3.0",
          "from": "extend@>=1.2.1 <2.0.0",
          "resolved": "http://beta-internal.beta.gitter:4873/extend/-/extend-1.3.0.tgz"
        }
      }
    },
    "gitter-web-api-client": {
      "version": "0.1.0",
      "from": "modules/api-client",
      "resolved": "file:modules/api-client",
      "dependencies": {
        "backbone": {
          "version": "1.2.3",
          "from": "backbone@1.2.3",
          "resolved": "http://beta-internal.beta.gitter:4873/backbone/-/backbone-1.2.3.tgz"
        },
        "debug-proxy": {
          "version": "0.2.0",
          "from": "debug-proxy@>=0.2.0 <0.3.0",
          "resolved": "http://beta-internal.beta.gitter:4873/debug-proxy/-/debug-proxy-0.2.0.tgz"
        },
        "jquery": {
          "version": "2.1.0",
          "from": "jquery@2.1.0",
          "resolved": "http://beta-internal.beta.gitter:4873/jquery/-/jquery-2.1.0.tgz"
        }
      }
    },
    "gitter-web-appevents": {
      "version": "1.0.0",
      "from": "modules/appevents",
      "resolved": "file:modules/appevents"
    },
    "gitter-web-avatars": {
      "version": "1.0.0",
      "from": "modules/avatars",
      "resolved": "file:modules/avatars"
    },
    "gitter-web-backend-muxer": {
      "version": "1.0.0",
      "from": "modules/backend-muxer",
      "resolved": "file:modules/backend-muxer"
    },
    "gitter-web-cache-wrapper": {
      "version": "1.0.0",
      "from": "modules/cache-wrapper",
      "resolved": "file:modules/cache-wrapper"
    },
    "gitter-web-cdn": {
      "version": "1.0.0",
      "from": "modules/cdn",
      "resolved": "file:modules/cdn"
    },
    "gitter-web-collaborators": {
      "version": "1.0.0",
      "from": "modules/collaborators",
      "resolved": "file:modules/collaborators"
    },
    "gitter-web-elasticsearch": {
      "version": "1.0.0",
      "from": "modules/elasticsearch",
      "resolved": "file:modules/elasticsearch"
    },
    "gitter-web-env": {
      "version": "1.0.0",
      "from": "modules/env",
      "resolved": "file:modules/env"
    },
    "gitter-web-fingerprinting": {
      "version": "1.0.0",
      "from": "modules/fingerprinting",
      "resolved": "file:modules/fingerprinting"
    },
    "gitter-web-frame-utils": {
      "version": "0.1.0",
      "from": "modules/frame-utils",
      "resolved": "file:modules/frame-utils",
      "dependencies": {
        "debug-proxy": {
          "version": "0.2.0",
          "from": "debug-proxy@>=0.2.0 <0.3.0",
          "resolved": "http://beta-internal.beta.gitter:4873/debug-proxy/-/debug-proxy-0.2.0.tgz"
        }
      }
    },
    "gitter-web-github": {
      "version": "1.0.0",
      "from": "modules/github",
      "resolved": "file:modules/github"
    },
    "gitter-web-github-backend": {
      "version": "1.0.0",
      "from": "modules/github-backend",
      "resolved": "file:modules/github-backend"
    },
    "gitter-web-google-backend": {
      "version": "1.0.0",
      "from": "modules/google-backend",
      "resolved": "file:modules/google-backend"
    },
    "gitter-web-groups": {
      "version": "1.0.0",
      "from": "modules/groups",
      "resolved": "file:modules/groups"
    },
    "gitter-web-i18n": {
      "version": "1.0.0",
      "from": "modules/i18n",
      "resolved": "file:modules/i18n"
    },
    "gitter-web-identity": {
      "version": "1.0.0",
      "from": "modules/identity",
      "resolved": "file:modules/identity"
    },
    "gitter-web-intercom": {
      "version": "1.0.0",
      "from": "modules/intercom",
      "resolved": "file:modules/intercom"
    },
    "gitter-web-invites": {
      "version": "1.0.0",
      "from": "modules/invites",
      "resolved": "file:modules/invites"
    },
    "gitter-web-linkedin-backend": {
      "version": "1.0.0",
      "from": "modules/linkedin-backend",
      "resolved": "file:modules/linkedin-backend"
    },
    "gitter-web-live-collection-events": {
      "version": "1.0.0",
      "from": "modules/live-collection-events",
      "resolved": "file:modules/live-collection-events"
    },
    "gitter-web-mailer": {
      "version": "1.0.0",
      "from": "modules/mailer",
      "resolved": "file:modules/mailer"
    },
    "gitter-web-mongoose-bluebird": {
      "version": "1.0.0",
      "from": "modules/mongoose-bluebird",
      "resolved": "file:modules/mongoose-bluebird"
    },
    "gitter-web-permissions": {
      "version": "1.0.0",
      "from": "modules/permissions",
      "resolved": "file:modules/permissions"
    },
    "gitter-web-persistence": {
      "version": "1.0.0",
      "from": "modules/persistence",
      "resolved": "file:modules/persistence"
    },
    "gitter-web-persistence-utils": {
      "version": "1.0.0",
      "from": "modules/persistence-utils",
      "resolved": "file:modules/persistence-utils"
    },
    "gitter-web-presence": {
      "version": "1.0.0",
      "from": "modules/presence",
      "resolved": "file:modules/presence"
    },
    "gitter-web-push-gateways": {
      "version": "1.0.0",
      "from": "modules/push-gateways",
      "resolved": "file:modules/push-gateways"
    },
    "gitter-web-push-notification-filter": {
      "version": "1.0.0",
      "from": "modules/push-notification-filter",
      "resolved": "file:modules/push-notification-filter"
    },
    "gitter-web-qs": {
      "version": "0.1.0",
      "from": "modules/qs",
      "resolved": "file:modules/qs"
    },
    "gitter-web-serialization": {
      "version": "1.0.0",
      "from": "modules/serialization",
      "resolved": "file:modules/serialization"
    },
    "gitter-web-shared": {
      "version": "1.0.0",
      "from": "shared",
      "resolved": "file:shared"
    },
    "gitter-web-slugify": {
      "version": "1.0.0",
      "from": "modules/slugify",
      "resolved": "file:modules/slugify"
    },
    "gitter-web-spam-detection": {
      "version": "1.0.0",
      "from": "modules/spam-detection",
      "resolved": "file:modules/spam-detection"
    },
    "gitter-web-split-tests": {
      "version": "1.0.0",
      "from": "modules/split-tests",
      "resolved": "file:modules/split-tests"
    },
    "gitter-web-suggestions": {
      "version": "1.0.0",
      "from": "modules/suggestions",
      "resolved": "file:modules/suggestions"
    },
    "gitter-web-templates": {
      "version": "1.0.0",
      "from": "modules/templates",
      "resolved": "file:modules/templates"
    },
    "gitter-web-text-processor": {
      "version": "1.0.0",
      "from": "modules/text-processor",
      "resolved": "file:modules/text-processor"
    },
    "gitter-web-topic-models": {
      "version": "1.0.0",
      "from": "modules/topic-models",
      "resolved": "file:modules/topic-models"
    },
    "gitter-web-topic-notifications": {
      "version": "1.0.0",
      "from": "modules/topic-notifications",
      "resolved": "file:modules/topic-notifications"
    },
    "gitter-web-topic-reactions": {
      "version": "1.0.0",
      "from": "modules/topic-reactions",
      "resolved": "file:modules/topic-reactions"
    },
    "gitter-web-topic-serialization": {
      "version": "1.0.0",
      "from": "modules/topic-serialization",
      "resolved": "file:modules/topic-serialization"
    },
    "gitter-web-topics": {
      "version": "1.0.0",
      "from": "modules/topics",
      "resolved": "file:modules/topics"
    },
    "gitter-web-topics-ui": {
      "version": "1.0.0",
      "from": "modules/topics-ui",
      "resolved": "file:modules/topics-ui",
      "dependencies": {
        "backbone": {
          "version": "1.2.3",
          "from": "backbone@1.2.3",
          "resolved": "http://beta-internal.beta.gitter:4873/backbone/-/backbone-1.2.3.tgz"
        },
        "lodash": {
          "version": "4.16.6",
          "from": "lodash@>=4.15.0 <5.0.0",
          "resolved": "https://registry.npmjs.org/lodash/-/lodash-4.16.6.tgz"
        },
        "sinon": {
          "version": "1.17.6",
          "from": "sinon@>=1.17.5 <2.0.0",
          "resolved": "http://beta-internal.beta.gitter:4873/sinon/-/sinon-1.17.6.tgz",
          "dependencies": {
            "formatio": {
              "version": "1.1.1",
              "from": "formatio@1.1.1",
              "resolved": "http://beta-internal.beta.gitter:4873/formatio/-/formatio-1.1.1.tgz"
            },
            "util": {
              "version": "0.10.3",
              "from": "util@>=0.10.3 <1.0.0",
              "resolved": "http://beta-internal.beta.gitter:4873/util/-/util-0.10.3.tgz",
              "dependencies": {
                "inherits": {
                  "version": "2.0.1",
                  "from": "inherits@2.0.1",
                  "resolved": "http://beta-internal.beta.gitter:4873/inherits/-/inherits-2.0.1.tgz"
                }
              }
            },
            "lolex": {
              "version": "1.3.2",
              "from": "lolex@1.3.2",
              "resolved": "http://beta-internal.beta.gitter:4873/lolex/-/lolex-1.3.2.tgz"
            },
            "samsam": {
              "version": "1.1.2",
              "from": "samsam@1.1.2",
              "resolved": "http://beta-internal.beta.gitter:4873/samsam/-/samsam-1.1.2.tgz"
            }
          }
        }
      }
    },
    "gitter-web-twitter": {
      "version": "1.0.0",
      "from": "modules/twitter",
      "resolved": "file:modules/twitter"
    },
    "gitter-web-twitter-backend": {
      "version": "1.0.0",
      "from": "modules/twitter-backend",
      "resolved": "file:modules/twitter-backend"
    },
    "gitter-web-uri-resolver": {
      "version": "1.0.0",
      "from": "modules/uri-resolver",
      "resolved": "file:modules/uri-resolver"
    },
    "gitter-web-user-serialization": {
      "version": "1.0.0",
      "from": "modules/user-serialization",
      "resolved": "file:modules/user-serialization"
    },
    "gitter-web-utils": {
      "version": "1.0.0",
      "from": "modules/utils",
      "resolved": "file:modules/utils"
    },
    "gitter-web-validators": {
      "version": "1.0.0",
      "from": "modules/validators",
      "resolved": "file:modules/validators"
    },
    "gitter-web-web-push": {
      "version": "1.0.0",
      "from": "modules/web-push",
      "resolved": "file:modules/web-push"
    },
    "glob": {
      "version": "6.0.4",
      "from": "glob@>=6.0.4 <7.0.0",
      "resolved": "http://beta-internal.beta.gitter:4873/glob/-/glob-6.0.4.tgz",
      "dependencies": {
        "inflight": {
          "version": "1.0.6",
          "from": "inflight@>=1.0.4 <2.0.0",
          "resolved": "http://beta-internal.beta.gitter:4873/inflight/-/inflight-1.0.6.tgz",
          "dependencies": {
            "wrappy": {
              "version": "1.0.2",
              "from": "wrappy@>=1.0.0 <2.0.0",
              "resolved": "http://beta-internal.beta.gitter:4873/wrappy/-/wrappy-1.0.2.tgz"
            }
          }
        },
        "inherits": {
          "version": "2.0.3",
          "from": "inherits@>=2.0.0 <3.0.0",
          "resolved": "http://beta-internal.beta.gitter:4873/inherits/-/inherits-2.0.3.tgz"
        },
        "minimatch": {
          "version": "3.0.3",
          "from": "minimatch@>=2.0.0 <3.0.0||>=3.0.0 <4.0.0",
          "resolved": "http://beta-internal.beta.gitter:4873/minimatch/-/minimatch-3.0.3.tgz",
          "dependencies": {
            "brace-expansion": {
              "version": "1.1.6",
              "from": "brace-expansion@>=1.0.0 <2.0.0",
              "resolved": "http://beta-internal.beta.gitter:4873/brace-expansion/-/brace-expansion-1.1.6.tgz",
              "dependencies": {
                "balanced-match": {
                  "version": "0.4.2",
                  "from": "balanced-match@>=0.4.1 <0.5.0",
                  "resolved": "http://beta-internal.beta.gitter:4873/balanced-match/-/balanced-match-0.4.2.tgz"
                },
                "concat-map": {
                  "version": "0.0.1",
                  "from": "concat-map@0.0.1",
                  "resolved": "http://beta-internal.beta.gitter:4873/concat-map/-/concat-map-0.0.1.tgz"
                }
              }
            }
          }
        },
        "once": {
          "version": "1.4.0",
          "from": "once@>=1.3.0 <2.0.0",
          "resolved": "http://beta-internal.beta.gitter:4873/once/-/once-1.4.0.tgz",
          "dependencies": {
            "wrappy": {
              "version": "1.0.2",
              "from": "wrappy@>=1.0.0 <2.0.0",
              "resolved": "http://beta-internal.beta.gitter:4873/wrappy/-/wrappy-1.0.2.tgz"
            }
          }
        },
        "path-is-absolute": {
          "version": "1.0.1",
          "from": "path-is-absolute@>=1.0.0 <2.0.0",
          "resolved": "http://beta-internal.beta.gitter:4873/path-is-absolute/-/path-is-absolute-1.0.1.tgz"
        }
      }
    },
    "handlebars": {
      "version": "3.0.3",
      "from": "handlebars@>=3.0.3 <3.1.0",
      "resolved": "http://beta-internal.beta.gitter:4873/handlebars/-/handlebars-3.0.3.tgz",
      "dependencies": {
        "optimist": {
          "version": "0.6.1",
          "from": "optimist@>=0.6.1 <0.7.0",
          "resolved": "http://beta-internal.beta.gitter:4873/optimist/-/optimist-0.6.1.tgz",
          "dependencies": {
            "wordwrap": {
              "version": "0.0.3",
              "from": "wordwrap@>=0.0.2 <0.1.0",
              "resolved": "http://beta-internal.beta.gitter:4873/wordwrap/-/wordwrap-0.0.3.tgz"
            },
            "minimist": {
              "version": "0.0.10",
              "from": "minimist@>=0.0.1 <0.1.0",
              "resolved": "http://beta-internal.beta.gitter:4873/minimist/-/minimist-0.0.10.tgz"
            }
          }
        },
        "source-map": {
          "version": "0.1.43",
          "from": "source-map@>=0.1.40 <0.2.0",
          "resolved": "http://beta-internal.beta.gitter:4873/source-map/-/source-map-0.1.43.tgz",
          "dependencies": {
            "amdefine": {
              "version": "1.0.1",
              "from": "amdefine@>=0.0.4",
              "resolved": "http://beta-internal.beta.gitter:4873/amdefine/-/amdefine-1.0.1.tgz"
            }
          }
        },
        "uglify-js": {
          "version": "2.3.6",
          "from": "uglify-js@>=2.3.0 <2.4.0",
          "resolved": "http://beta-internal.beta.gitter:4873/uglify-js/-/uglify-js-2.3.6.tgz",
          "dependencies": {
            "async": {
              "version": "0.2.10",
              "from": "async@>=0.2.6 <0.3.0",
              "resolved": "http://beta-internal.beta.gitter:4873/async/-/async-0.2.10.tgz"
            },
            "optimist": {
              "version": "0.3.7",
              "from": "optimist@>=0.3.5 <0.4.0",
              "resolved": "http://beta-internal.beta.gitter:4873/optimist/-/optimist-0.3.7.tgz",
              "dependencies": {
                "wordwrap": {
                  "version": "0.0.3",
                  "from": "wordwrap@>=0.0.2 <0.1.0",
                  "resolved": "http://beta-internal.beta.gitter:4873/wordwrap/-/wordwrap-0.0.3.tgz"
                }
              }
            }
          }
        }
      }
    },
    "heapdump": {
      "version": "0.3.7",
      "from": "heapdump@>=0.3.7 <0.4.0",
      "resolved": "http://beta-internal.beta.gitter:4873/heapdump/-/heapdump-0.3.7.tgz"
    },
    "highlight.js": {
      "version": "8.9.1",
      "from": "highlight.js@>=8.6.0 <9.0.0",
      "resolved": "http://beta-internal.beta.gitter:4873/highlight.js/-/highlight.js-8.9.1.tgz"
    },
    "i18n-2": {
      "version": "0.4.6",
      "from": "i18n-2@>=0.4.6 <0.5.0",
      "resolved": "http://beta-internal.beta.gitter:4873/i18n-2/-/i18n-2-0.4.6.tgz",
      "dependencies": {
        "sprintf": {
          "version": "0.1.5",
          "from": "sprintf@>=0.1.1",
          "resolved": "http://beta-internal.beta.gitter:4873/sprintf/-/sprintf-0.1.5.tgz"
        }
      }
    },
    "intercom-client": {
      "version": "2.8.5",
      "from": "intercom-client@>=2.6.0 <3.0.0",
      "resolved": "http://beta-internal.beta.gitter:4873/intercom-client/-/intercom-client-2.8.5.tgz",
      "dependencies": {
        "unirest": {
          "version": "0.5.1",
          "from": "unirest@>=0.5.1 <0.6.0",
          "resolved": "http://beta-internal.beta.gitter:4873/unirest/-/unirest-0.5.1.tgz",
          "dependencies": {
            "form-data": {
              "version": "0.2.0",
              "from": "form-data@>=0.2.0 <0.3.0",
              "resolved": "http://beta-internal.beta.gitter:4873/form-data/-/form-data-0.2.0.tgz",
              "dependencies": {
                "combined-stream": {
                  "version": "0.0.7",
                  "from": "combined-stream@>=0.0.4 <0.1.0",
                  "resolved": "http://beta-internal.beta.gitter:4873/combined-stream/-/combined-stream-0.0.7.tgz",
                  "dependencies": {
                    "delayed-stream": {
                      "version": "0.0.5",
                      "from": "delayed-stream@0.0.5",
                      "resolved": "http://beta-internal.beta.gitter:4873/delayed-stream/-/delayed-stream-0.0.5.tgz"
                    }
                  }
                },
                "mime-types": {
                  "version": "2.0.14",
                  "from": "mime-types@>=2.0.3 <2.1.0",
                  "resolved": "http://beta-internal.beta.gitter:4873/mime-types/-/mime-types-2.0.14.tgz",
                  "dependencies": {
                    "mime-db": {
                      "version": "1.12.0",
                      "from": "mime-db@>=1.12.0 <1.13.0",
                      "resolved": "http://beta-internal.beta.gitter:4873/mime-db/-/mime-db-1.12.0.tgz"
                    }
                  }
                }
              }
            },
            "mime": {
              "version": "1.3.4",
              "from": "mime@>=1.3.4 <1.4.0",
              "resolved": "http://beta-internal.beta.gitter:4873/mime/-/mime-1.3.4.tgz"
            },
            "request": {
              "version": "2.74.0",
              "from": "request@>=2.74.0 <2.75.0",
              "resolved": "http://beta-internal.beta.gitter:4873/request/-/request-2.74.0.tgz",
              "dependencies": {
                "aws-sign2": {
                  "version": "0.6.0",
                  "from": "aws-sign2@>=0.6.0 <0.7.0",
                  "resolved": "http://beta-internal.beta.gitter:4873/aws-sign2/-/aws-sign2-0.6.0.tgz"
                },
                "aws4": {
                  "version": "1.5.0",
                  "from": "aws4@>=1.2.1 <2.0.0",
                  "resolved": "http://beta-internal.beta.gitter:4873/aws4/-/aws4-1.5.0.tgz"
                },
                "bl": {
                  "version": "1.1.2",
                  "from": "bl@>=1.1.2 <1.2.0",
                  "resolved": "http://beta-internal.beta.gitter:4873/bl/-/bl-1.1.2.tgz",
                  "dependencies": {
                    "readable-stream": {
                      "version": "2.0.6",
                      "from": "readable-stream@>=2.0.5 <2.1.0",
                      "resolved": "http://beta-internal.beta.gitter:4873/readable-stream/-/readable-stream-2.0.6.tgz",
                      "dependencies": {
                        "core-util-is": {
                          "version": "1.0.2",
                          "from": "core-util-is@>=1.0.0 <1.1.0",
                          "resolved": "http://beta-internal.beta.gitter:4873/core-util-is/-/core-util-is-1.0.2.tgz"
                        },
                        "inherits": {
                          "version": "2.0.3",
                          "from": "inherits@>=2.0.1 <2.1.0",
                          "resolved": "http://beta-internal.beta.gitter:4873/inherits/-/inherits-2.0.3.tgz"
                        },
                        "isarray": {
                          "version": "1.0.0",
                          "from": "isarray@>=1.0.0 <1.1.0",
                          "resolved": "http://beta-internal.beta.gitter:4873/isarray/-/isarray-1.0.0.tgz"
                        },
                        "process-nextick-args": {
                          "version": "1.0.7",
                          "from": "process-nextick-args@>=1.0.6 <1.1.0",
                          "resolved": "http://beta-internal.beta.gitter:4873/process-nextick-args/-/process-nextick-args-1.0.7.tgz"
                        },
                        "string_decoder": {
                          "version": "0.10.31",
                          "from": "string_decoder@>=0.10.0 <0.11.0",
                          "resolved": "http://beta-internal.beta.gitter:4873/string_decoder/-/string_decoder-0.10.31.tgz"
                        },
                        "util-deprecate": {
                          "version": "1.0.2",
                          "from": "util-deprecate@>=1.0.1 <1.1.0",
                          "resolved": "http://beta-internal.beta.gitter:4873/util-deprecate/-/util-deprecate-1.0.2.tgz"
                        }
                      }
                    }
                  }
                },
                "caseless": {
                  "version": "0.11.0",
                  "from": "caseless@>=0.11.0 <0.12.0",
                  "resolved": "http://beta-internal.beta.gitter:4873/caseless/-/caseless-0.11.0.tgz"
                },
                "combined-stream": {
                  "version": "1.0.5",
                  "from": "combined-stream@>=1.0.5 <1.1.0",
                  "resolved": "http://beta-internal.beta.gitter:4873/combined-stream/-/combined-stream-1.0.5.tgz",
                  "dependencies": {
                    "delayed-stream": {
                      "version": "1.0.0",
                      "from": "delayed-stream@>=1.0.0 <1.1.0",
                      "resolved": "http://beta-internal.beta.gitter:4873/delayed-stream/-/delayed-stream-1.0.0.tgz"
                    }
                  }
                },
                "extend": {
                  "version": "3.0.0",
                  "from": "extend@>=3.0.0 <3.1.0",
                  "resolved": "http://beta-internal.beta.gitter:4873/extend/-/extend-3.0.0.tgz"
                },
                "forever-agent": {
                  "version": "0.6.1",
                  "from": "forever-agent@>=0.6.1 <0.7.0",
                  "resolved": "http://beta-internal.beta.gitter:4873/forever-agent/-/forever-agent-0.6.1.tgz"
                },
                "form-data": {
                  "version": "1.0.1",
                  "from": "form-data@>=1.0.0-rc4 <1.1.0",
                  "resolved": "http://beta-internal.beta.gitter:4873/form-data/-/form-data-1.0.1.tgz",
                  "dependencies": {
                    "async": {
                      "version": "2.1.2",
                      "from": "async@>=2.0.1 <3.0.0",
                      "resolved": "http://beta-internal.beta.gitter:4873/async/-/async-2.1.2.tgz",
                      "dependencies": {
                        "lodash": {
                          "version": "4.16.6",
                          "from": "lodash@>=4.14.0 <5.0.0",
                          "resolved": "https://registry.npmjs.org/lodash/-/lodash-4.16.6.tgz"
                        }
                      }
                    }
                  }
                },
                "har-validator": {
                  "version": "2.0.6",
                  "from": "har-validator@>=2.0.6 <2.1.0",
                  "resolved": "http://beta-internal.beta.gitter:4873/har-validator/-/har-validator-2.0.6.tgz",
                  "dependencies": {
                    "chalk": {
                      "version": "1.1.3",
                      "from": "chalk@>=1.1.1 <2.0.0",
                      "resolved": "http://beta-internal.beta.gitter:4873/chalk/-/chalk-1.1.3.tgz",
                      "dependencies": {
                        "ansi-styles": {
                          "version": "2.2.1",
                          "from": "ansi-styles@>=2.2.1 <3.0.0",
                          "resolved": "http://beta-internal.beta.gitter:4873/ansi-styles/-/ansi-styles-2.2.1.tgz"
                        },
                        "has-ansi": {
                          "version": "2.0.0",
                          "from": "has-ansi@>=2.0.0 <3.0.0",
                          "resolved": "http://beta-internal.beta.gitter:4873/has-ansi/-/has-ansi-2.0.0.tgz",
                          "dependencies": {
                            "ansi-regex": {
                              "version": "2.0.0",
                              "from": "ansi-regex@>=2.0.0 <3.0.0",
                              "resolved": "http://beta-internal.beta.gitter:4873/ansi-regex/-/ansi-regex-2.0.0.tgz"
                            }
                          }
                        },
                        "strip-ansi": {
                          "version": "3.0.1",
                          "from": "strip-ansi@>=3.0.0 <4.0.0",
                          "resolved": "http://beta-internal.beta.gitter:4873/strip-ansi/-/strip-ansi-3.0.1.tgz",
                          "dependencies": {
                            "ansi-regex": {
                              "version": "2.0.0",
                              "from": "ansi-regex@>=2.0.0 <3.0.0",
                              "resolved": "http://beta-internal.beta.gitter:4873/ansi-regex/-/ansi-regex-2.0.0.tgz"
                            }
                          }
                        },
                        "supports-color": {
                          "version": "2.0.0",
                          "from": "supports-color@>=2.0.0 <3.0.0",
                          "resolved": "http://beta-internal.beta.gitter:4873/supports-color/-/supports-color-2.0.0.tgz"
                        }
                      }
                    },
                    "commander": {
                      "version": "2.9.0",
                      "from": "commander@>=2.9.0 <3.0.0",
                      "resolved": "http://beta-internal.beta.gitter:4873/commander/-/commander-2.9.0.tgz",
                      "dependencies": {
                        "graceful-readlink": {
                          "version": "1.0.1",
                          "from": "graceful-readlink@>=1.0.0",
                          "resolved": "http://beta-internal.beta.gitter:4873/graceful-readlink/-/graceful-readlink-1.0.1.tgz"
                        }
                      }
                    },
                    "is-my-json-valid": {
                      "version": "2.15.0",
                      "from": "is-my-json-valid@>=2.12.4 <3.0.0",
                      "resolved": "http://beta-internal.beta.gitter:4873/is-my-json-valid/-/is-my-json-valid-2.15.0.tgz",
                      "dependencies": {
                        "generate-function": {
                          "version": "2.0.0",
                          "from": "generate-function@>=2.0.0 <3.0.0",
                          "resolved": "http://beta-internal.beta.gitter:4873/generate-function/-/generate-function-2.0.0.tgz"
                        },
                        "generate-object-property": {
                          "version": "1.2.0",
                          "from": "generate-object-property@>=1.1.0 <2.0.0",
                          "resolved": "http://beta-internal.beta.gitter:4873/generate-object-property/-/generate-object-property-1.2.0.tgz",
                          "dependencies": {
                            "is-property": {
                              "version": "1.0.2",
                              "from": "is-property@>=1.0.0 <2.0.0",
                              "resolved": "http://beta-internal.beta.gitter:4873/is-property/-/is-property-1.0.2.tgz"
                            }
                          }
                        },
                        "jsonpointer": {
                          "version": "4.0.0",
                          "from": "jsonpointer@>=4.0.0 <5.0.0",
                          "resolved": "http://beta-internal.beta.gitter:4873/jsonpointer/-/jsonpointer-4.0.0.tgz"
                        },
                        "xtend": {
                          "version": "4.0.1",
                          "from": "xtend@>=4.0.0 <5.0.0",
                          "resolved": "http://beta-internal.beta.gitter:4873/xtend/-/xtend-4.0.1.tgz"
                        }
                      }
                    },
                    "pinkie-promise": {
                      "version": "2.0.1",
                      "from": "pinkie-promise@>=2.0.0 <3.0.0",
                      "resolved": "http://beta-internal.beta.gitter:4873/pinkie-promise/-/pinkie-promise-2.0.1.tgz",
                      "dependencies": {
                        "pinkie": {
                          "version": "2.0.4",
                          "from": "pinkie@>=2.0.0 <3.0.0",
                          "resolved": "http://beta-internal.beta.gitter:4873/pinkie/-/pinkie-2.0.4.tgz"
                        }
                      }
                    }
                  }
                },
                "hawk": {
                  "version": "3.1.3",
                  "from": "hawk@>=3.1.3 <3.2.0",
                  "resolved": "http://beta-internal.beta.gitter:4873/hawk/-/hawk-3.1.3.tgz",
                  "dependencies": {
                    "hoek": {
                      "version": "2.16.3",
                      "from": "hoek@>=2.0.0 <3.0.0",
                      "resolved": "http://beta-internal.beta.gitter:4873/hoek/-/hoek-2.16.3.tgz"
                    },
                    "boom": {
                      "version": "2.10.1",
                      "from": "boom@>=2.0.0 <3.0.0",
                      "resolved": "http://beta-internal.beta.gitter:4873/boom/-/boom-2.10.1.tgz"
                    },
                    "cryptiles": {
                      "version": "2.0.5",
                      "from": "cryptiles@>=2.0.0 <3.0.0",
                      "resolved": "http://beta-internal.beta.gitter:4873/cryptiles/-/cryptiles-2.0.5.tgz"
                    },
                    "sntp": {
                      "version": "1.0.9",
                      "from": "sntp@>=1.0.0 <2.0.0",
                      "resolved": "http://beta-internal.beta.gitter:4873/sntp/-/sntp-1.0.9.tgz"
                    }
                  }
                },
                "http-signature": {
                  "version": "1.1.1",
                  "from": "http-signature@>=1.1.0 <1.2.0",
                  "resolved": "http://beta-internal.beta.gitter:4873/http-signature/-/http-signature-1.1.1.tgz",
                  "dependencies": {
                    "assert-plus": {
                      "version": "0.2.0",
                      "from": "assert-plus@>=0.2.0 <0.3.0",
                      "resolved": "http://beta-internal.beta.gitter:4873/assert-plus/-/assert-plus-0.2.0.tgz"
                    },
                    "jsprim": {
                      "version": "1.3.1",
                      "from": "jsprim@>=1.2.2 <2.0.0",
                      "resolved": "http://beta-internal.beta.gitter:4873/jsprim/-/jsprim-1.3.1.tgz",
                      "dependencies": {
                        "extsprintf": {
                          "version": "1.0.2",
                          "from": "extsprintf@1.0.2",
                          "resolved": "http://beta-internal.beta.gitter:4873/extsprintf/-/extsprintf-1.0.2.tgz"
                        },
                        "json-schema": {
                          "version": "0.2.3",
                          "from": "json-schema@0.2.3",
                          "resolved": "http://beta-internal.beta.gitter:4873/json-schema/-/json-schema-0.2.3.tgz"
                        },
                        "verror": {
                          "version": "1.3.6",
                          "from": "verror@1.3.6",
                          "resolved": "http://beta-internal.beta.gitter:4873/verror/-/verror-1.3.6.tgz"
                        }
                      }
                    },
                    "sshpk": {
                      "version": "1.10.1",
                      "from": "sshpk@>=1.7.0 <2.0.0",
                      "resolved": "http://beta-internal.beta.gitter:4873/sshpk/-/sshpk-1.10.1.tgz",
                      "dependencies": {
                        "asn1": {
                          "version": "0.2.3",
                          "from": "asn1@>=0.2.3 <0.3.0",
                          "resolved": "http://beta-internal.beta.gitter:4873/asn1/-/asn1-0.2.3.tgz"
                        },
                        "assert-plus": {
                          "version": "1.0.0",
                          "from": "assert-plus@>=1.0.0 <2.0.0",
                          "resolved": "http://beta-internal.beta.gitter:4873/assert-plus/-/assert-plus-1.0.0.tgz"
                        },
                        "dashdash": {
                          "version": "1.14.0",
                          "from": "dashdash@>=1.12.0 <2.0.0",
                          "resolved": "http://beta-internal.beta.gitter:4873/dashdash/-/dashdash-1.14.0.tgz"
                        },
                        "getpass": {
                          "version": "0.1.6",
                          "from": "getpass@>=0.1.1 <0.2.0",
                          "resolved": "http://beta-internal.beta.gitter:4873/getpass/-/getpass-0.1.6.tgz"
                        },
                        "jsbn": {
                          "version": "0.1.0",
                          "from": "jsbn@>=0.1.0 <0.2.0",
                          "resolved": "http://beta-internal.beta.gitter:4873/jsbn/-/jsbn-0.1.0.tgz"
                        },
                        "tweetnacl": {
                          "version": "0.14.3",
                          "from": "tweetnacl@>=0.14.0 <0.15.0",
                          "resolved": "http://beta-internal.beta.gitter:4873/tweetnacl/-/tweetnacl-0.14.3.tgz"
                        },
                        "jodid25519": {
                          "version": "1.0.2",
                          "from": "jodid25519@>=1.0.0 <2.0.0",
                          "resolved": "http://beta-internal.beta.gitter:4873/jodid25519/-/jodid25519-1.0.2.tgz"
                        },
                        "ecc-jsbn": {
                          "version": "0.1.1",
                          "from": "ecc-jsbn@>=0.1.1 <0.2.0",
                          "resolved": "http://beta-internal.beta.gitter:4873/ecc-jsbn/-/ecc-jsbn-0.1.1.tgz"
                        },
                        "bcrypt-pbkdf": {
                          "version": "1.0.0",
                          "from": "bcrypt-pbkdf@>=1.0.0 <2.0.0",
                          "resolved": "http://beta-internal.beta.gitter:4873/bcrypt-pbkdf/-/bcrypt-pbkdf-1.0.0.tgz"
                        }
                      }
                    }
                  }
                },
                "is-typedarray": {
                  "version": "1.0.0",
                  "from": "is-typedarray@>=1.0.0 <1.1.0",
                  "resolved": "http://beta-internal.beta.gitter:4873/is-typedarray/-/is-typedarray-1.0.0.tgz"
                },
                "isstream": {
                  "version": "0.1.2",
                  "from": "isstream@>=0.1.2 <0.2.0",
                  "resolved": "http://beta-internal.beta.gitter:4873/isstream/-/isstream-0.1.2.tgz"
                },
                "json-stringify-safe": {
                  "version": "5.0.1",
                  "from": "json-stringify-safe@>=5.0.1 <5.1.0",
                  "resolved": "http://beta-internal.beta.gitter:4873/json-stringify-safe/-/json-stringify-safe-5.0.1.tgz"
                },
                "mime-types": {
                  "version": "2.1.12",
                  "from": "mime-types@>=2.1.7 <2.2.0",
                  "resolved": "http://beta-internal.beta.gitter:4873/mime-types/-/mime-types-2.1.12.tgz",
                  "dependencies": {
                    "mime-db": {
                      "version": "1.24.0",
                      "from": "mime-db@>=1.24.0 <1.25.0",
                      "resolved": "http://beta-internal.beta.gitter:4873/mime-db/-/mime-db-1.24.0.tgz"
                    }
                  }
                },
                "node-uuid": {
                  "version": "1.4.7",
                  "from": "node-uuid@>=1.4.7 <1.5.0",
                  "resolved": "http://beta-internal.beta.gitter:4873/node-uuid/-/node-uuid-1.4.7.tgz"
                },
                "oauth-sign": {
                  "version": "0.8.2",
                  "from": "oauth-sign@>=0.8.1 <0.9.0",
                  "resolved": "http://beta-internal.beta.gitter:4873/oauth-sign/-/oauth-sign-0.8.2.tgz"
                },
                "qs": {
                  "version": "6.2.1",
                  "from": "qs@>=6.2.0 <6.3.0",
                  "resolved": "http://beta-internal.beta.gitter:4873/qs/-/qs-6.2.1.tgz"
                },
                "stringstream": {
                  "version": "0.0.5",
                  "from": "stringstream@>=0.0.4 <0.1.0",
                  "resolved": "http://beta-internal.beta.gitter:4873/stringstream/-/stringstream-0.0.5.tgz"
                },
                "tough-cookie": {
                  "version": "2.3.2",
                  "from": "tough-cookie@>=2.3.0 <2.4.0",
                  "resolved": "http://beta-internal.beta.gitter:4873/tough-cookie/-/tough-cookie-2.3.2.tgz",
                  "dependencies": {
                    "punycode": {
                      "version": "1.4.1",
                      "from": "punycode@>=1.4.1 <2.0.0",
                      "resolved": "http://beta-internal.beta.gitter:4873/punycode/-/punycode-1.4.1.tgz"
                    }
                  }
                },
                "tunnel-agent": {
                  "version": "0.4.3",
                  "from": "tunnel-agent@>=0.4.1 <0.5.0",
                  "resolved": "http://beta-internal.beta.gitter:4873/tunnel-agent/-/tunnel-agent-0.4.3.tgz"
                }
              }
            }
          }
        }
      }
    },
    "intercom-stream": {
      "version": "1.0.0",
      "from": "intercom-stream@>=1.0.0 <2.0.0",
      "resolved": "http://beta-internal.beta.gitter:4873/intercom-stream/-/intercom-stream-1.0.0.tgz"
    },
    "intercom.io": {
      "version": "0.0.8",
      "from": "intercom.io@>=0.0.8 <0.1.0",
      "resolved": "http://beta-internal.beta.gitter:4873/intercom.io/-/intercom.io-0.0.8.tgz",
      "dependencies": {
        "request": {
          "version": "2.34.0",
          "from": "request@2.34.0",
          "resolved": "http://beta-internal.beta.gitter:4873/request/-/request-2.34.0.tgz",
          "dependencies": {
            "json-stringify-safe": {
              "version": "5.0.1",
              "from": "json-stringify-safe@>=5.0.0 <5.1.0",
              "resolved": "http://beta-internal.beta.gitter:4873/json-stringify-safe/-/json-stringify-safe-5.0.1.tgz"
            },
            "forever-agent": {
              "version": "0.5.2",
              "from": "forever-agent@>=0.5.0 <0.6.0",
              "resolved": "http://beta-internal.beta.gitter:4873/forever-agent/-/forever-agent-0.5.2.tgz"
            },
            "mime": {
              "version": "1.2.11",
              "from": "mime@>=1.2.9 <1.3.0",
              "resolved": "http://beta-internal.beta.gitter:4873/mime/-/mime-1.2.11.tgz"
            },
            "form-data": {
              "version": "0.1.4",
              "from": "form-data@>=0.1.0 <0.2.0",
              "resolved": "http://beta-internal.beta.gitter:4873/form-data/-/form-data-0.1.4.tgz",
              "dependencies": {
                "combined-stream": {
                  "version": "0.0.7",
                  "from": "combined-stream@>=0.0.4 <0.1.0",
                  "resolved": "http://beta-internal.beta.gitter:4873/combined-stream/-/combined-stream-0.0.7.tgz",
                  "dependencies": {
                    "delayed-stream": {
                      "version": "0.0.5",
                      "from": "delayed-stream@0.0.5",
                      "resolved": "http://beta-internal.beta.gitter:4873/delayed-stream/-/delayed-stream-0.0.5.tgz"
                    }
                  }
                }
              }
            },
            "tunnel-agent": {
              "version": "0.3.0",
              "from": "tunnel-agent@>=0.3.0 <0.4.0",
              "resolved": "http://beta-internal.beta.gitter:4873/tunnel-agent/-/tunnel-agent-0.3.0.tgz"
            },
            "http-signature": {
              "version": "0.10.1",
              "from": "http-signature@>=0.10.0 <0.11.0",
              "resolved": "http://beta-internal.beta.gitter:4873/http-signature/-/http-signature-0.10.1.tgz",
              "dependencies": {
                "assert-plus": {
                  "version": "0.1.5",
                  "from": "assert-plus@>=0.1.5 <0.2.0",
                  "resolved": "http://beta-internal.beta.gitter:4873/assert-plus/-/assert-plus-0.1.5.tgz"
                },
                "asn1": {
                  "version": "0.1.11",
                  "from": "asn1@0.1.11",
                  "resolved": "http://beta-internal.beta.gitter:4873/asn1/-/asn1-0.1.11.tgz"
                },
                "ctype": {
                  "version": "0.5.3",
                  "from": "ctype@0.5.3",
                  "resolved": "http://beta-internal.beta.gitter:4873/ctype/-/ctype-0.5.3.tgz"
                }
              }
            },
            "oauth-sign": {
              "version": "0.3.0",
              "from": "oauth-sign@>=0.3.0 <0.4.0",
              "resolved": "http://beta-internal.beta.gitter:4873/oauth-sign/-/oauth-sign-0.3.0.tgz"
            },
            "hawk": {
              "version": "1.0.0",
              "from": "hawk@>=1.0.0 <1.1.0",
              "resolved": "http://beta-internal.beta.gitter:4873/hawk/-/hawk-1.0.0.tgz",
              "dependencies": {
                "hoek": {
                  "version": "0.9.1",
                  "from": "hoek@>=0.9.0 <0.10.0",
                  "resolved": "http://beta-internal.beta.gitter:4873/hoek/-/hoek-0.9.1.tgz"
                },
                "boom": {
                  "version": "0.4.2",
                  "from": "boom@>=0.4.0 <0.5.0",
                  "resolved": "http://beta-internal.beta.gitter:4873/boom/-/boom-0.4.2.tgz"
                },
                "cryptiles": {
                  "version": "0.2.2",
                  "from": "cryptiles@>=0.2.0 <0.3.0",
                  "resolved": "http://beta-internal.beta.gitter:4873/cryptiles/-/cryptiles-0.2.2.tgz"
                },
                "sntp": {
                  "version": "0.2.4",
                  "from": "sntp@>=0.2.0 <0.3.0",
                  "resolved": "http://beta-internal.beta.gitter:4873/sntp/-/sntp-0.2.4.tgz"
                }
              }
            },
            "aws-sign2": {
              "version": "0.5.0",
              "from": "aws-sign2@>=0.5.0 <0.6.0",
              "resolved": "http://beta-internal.beta.gitter:4873/aws-sign2/-/aws-sign2-0.5.0.tgz"
            }
          }
        },
        "qs": {
          "version": "0.6.6",
          "from": "qs@0.6.6",
          "resolved": "http://beta-internal.beta.gitter:4873/qs/-/qs-0.6.6.tgz"
        },
        "lodash": {
          "version": "2.4.1",
          "from": "lodash@2.4.1",
          "resolved": "http://beta-internal.beta.gitter:4873/lodash/-/lodash-2.4.1.tgz"
        },
        "debug": {
          "version": "0.8.1",
          "from": "debug@0.8.1",
          "resolved": "http://beta-internal.beta.gitter:4873/debug/-/debug-0.8.1.tgz"
        },
        "q": {
          "version": "1.0.1",
          "from": "q@1.0.1",
          "resolved": "http://beta-internal.beta.gitter:4873/q/-/q-1.0.1.tgz"
        }
      }
    },
    "ioredis": {
      "version": "1.15.1",
      "from": "ioredis@>=1.10.0 <2.0.0",
      "resolved": "http://beta-internal.beta.gitter:4873/ioredis/-/ioredis-1.15.1.tgz",
      "dependencies": {
        "bluebird": {
          "version": "2.11.0",
          "from": "bluebird@>=2.9.34 <3.0.0",
          "resolved": "http://beta-internal.beta.gitter:4873/bluebird/-/bluebird-2.11.0.tgz"
        },
        "double-ended-queue": {
          "version": "2.1.0-0",
          "from": "double-ended-queue@>=2.1.0-0 <3.0.0",
          "resolved": "http://beta-internal.beta.gitter:4873/double-ended-queue/-/double-ended-queue-2.1.0-0.tgz"
        },
        "flexbuffer": {
          "version": "0.0.6",
          "from": "flexbuffer@0.0.6",
          "resolved": "http://beta-internal.beta.gitter:4873/flexbuffer/-/flexbuffer-0.0.6.tgz"
        }
      }
    },
    "jwt-simple": {
      "version": "0.1.0",
      "from": "jwt-simple@>=0.1.0 <0.2.0",
      "resolved": "http://beta-internal.beta.gitter:4873/jwt-simple/-/jwt-simple-0.1.0.tgz"
    },
    "keyword-extractor": {
      "version": "0.0.9",
      "from": "keyword-extractor@0.0.9",
      "resolved": "http://beta-internal.beta.gitter:4873/keyword-extractor/-/keyword-extractor-0.0.9.tgz",
      "dependencies": {
        "underscore": {
          "version": "1.6.0",
          "from": "underscore@1.6.0",
          "resolved": "http://beta-internal.beta.gitter:4873/underscore/-/underscore-1.6.0.tgz"
        },
        "underscore.string": {
          "version": "2.3.3",
          "from": "underscore.string@2.3.3",
          "resolved": "http://beta-internal.beta.gitter:4873/underscore.string/-/underscore.string-2.3.3.tgz"
        }
      }
    },
    "langs": {
      "version": "1.0.2",
      "from": "langs@>=1.0.1 <2.0.0",
      "resolved": "http://beta-internal.beta.gitter:4873/langs/-/langs-1.0.2.tgz"
    },
    "languagedetect": {
      "version": "1.1.1",
      "from": "languagedetect@>=1.1.1 <2.0.0",
      "resolved": "http://beta-internal.beta.gitter:4873/languagedetect/-/languagedetect-1.1.1.tgz"
    },
    "lazy.js": {
      "version": "0.4.2",
      "from": "lazy.js@>=0.4.2 <0.5.0",
      "resolved": "http://beta-internal.beta.gitter:4873/lazy.js/-/lazy.js-0.4.2.tgz"
    },
    "linklocal": {
      "version": "2.6.1",
      "from": "linklocal@>=2.5.2 <3.0.0",
      "resolved": "http://beta-internal.beta.gitter:4873/linklocal/-/linklocal-2.6.1.tgz",
      "dependencies": {
        "commander": {
          "version": "2.9.0",
          "from": "commander@>=2.9.0 <2.10.0",
          "resolved": "http://beta-internal.beta.gitter:4873/commander/-/commander-2.9.0.tgz",
          "dependencies": {
            "graceful-readlink": {
              "version": "1.0.1",
              "from": "graceful-readlink@>=1.0.0",
              "resolved": "http://beta-internal.beta.gitter:4873/graceful-readlink/-/graceful-readlink-1.0.1.tgz"
            }
          }
        },
        "map-limit": {
          "version": "0.0.1",
          "from": "map-limit@0.0.1",
          "resolved": "http://beta-internal.beta.gitter:4873/map-limit/-/map-limit-0.0.1.tgz",
          "dependencies": {
            "once": {
              "version": "1.3.3",
              "from": "once@>=1.3.0 <1.4.0",
              "resolved": "http://beta-internal.beta.gitter:4873/once/-/once-1.3.3.tgz",
              "dependencies": {
                "wrappy": {
                  "version": "1.0.2",
                  "from": "wrappy@>=1.0.0 <2.0.0",
                  "resolved": "http://beta-internal.beta.gitter:4873/wrappy/-/wrappy-1.0.2.tgz"
                }
              }
            }
          }
        },
        "mkdirp": {
          "version": "0.5.1",
          "from": "mkdirp@>=0.5.1 <0.6.0",
          "resolved": "http://beta-internal.beta.gitter:4873/mkdirp/-/mkdirp-0.5.1.tgz",
          "dependencies": {
            "minimist": {
              "version": "0.0.8",
              "from": "minimist@0.0.8",
              "resolved": "http://beta-internal.beta.gitter:4873/minimist/-/minimist-0.0.8.tgz"
            }
          }
        },
        "rimraf": {
          "version": "2.5.4",
          "from": "rimraf@>=2.5.4 <2.6.0",
          "resolved": "http://beta-internal.beta.gitter:4873/rimraf/-/rimraf-2.5.4.tgz",
          "dependencies": {
            "glob": {
              "version": "7.1.1",
              "from": "glob@>=7.0.5 <8.0.0",
              "resolved": "http://beta-internal.beta.gitter:4873/glob/-/glob-7.1.1.tgz",
              "dependencies": {
                "fs.realpath": {
                  "version": "1.0.0",
                  "from": "fs.realpath@>=1.0.0 <2.0.0",
                  "resolved": "http://beta-internal.beta.gitter:4873/fs.realpath/-/fs.realpath-1.0.0.tgz"
                },
                "inflight": {
                  "version": "1.0.6",
                  "from": "inflight@>=1.0.4 <2.0.0",
                  "resolved": "http://beta-internal.beta.gitter:4873/inflight/-/inflight-1.0.6.tgz",
                  "dependencies": {
                    "wrappy": {
                      "version": "1.0.2",
                      "from": "wrappy@>=1.0.0 <2.0.0",
                      "resolved": "http://beta-internal.beta.gitter:4873/wrappy/-/wrappy-1.0.2.tgz"
                    }
                  }
                },
                "inherits": {
                  "version": "2.0.3",
                  "from": "inherits@>=2.0.0 <3.0.0",
                  "resolved": "http://beta-internal.beta.gitter:4873/inherits/-/inherits-2.0.3.tgz"
                },
                "minimatch": {
                  "version": "3.0.3",
                  "from": "minimatch@>=3.0.2 <4.0.0",
                  "resolved": "http://beta-internal.beta.gitter:4873/minimatch/-/minimatch-3.0.3.tgz",
                  "dependencies": {
                    "brace-expansion": {
                      "version": "1.1.6",
                      "from": "brace-expansion@>=1.0.0 <2.0.0",
                      "resolved": "http://beta-internal.beta.gitter:4873/brace-expansion/-/brace-expansion-1.1.6.tgz",
                      "dependencies": {
                        "balanced-match": {
                          "version": "0.4.2",
                          "from": "balanced-match@>=0.4.1 <0.5.0",
                          "resolved": "http://beta-internal.beta.gitter:4873/balanced-match/-/balanced-match-0.4.2.tgz"
                        },
                        "concat-map": {
                          "version": "0.0.1",
                          "from": "concat-map@0.0.1",
                          "resolved": "http://beta-internal.beta.gitter:4873/concat-map/-/concat-map-0.0.1.tgz"
                        }
                      }
                    }
                  }
                },
                "once": {
                  "version": "1.4.0",
                  "from": "once@>=1.3.0 <2.0.0",
                  "resolved": "http://beta-internal.beta.gitter:4873/once/-/once-1.4.0.tgz",
                  "dependencies": {
                    "wrappy": {
                      "version": "1.0.2",
                      "from": "wrappy@>=1.0.0 <2.0.0",
                      "resolved": "http://beta-internal.beta.gitter:4873/wrappy/-/wrappy-1.0.2.tgz"
                    }
                  }
                },
                "path-is-absolute": {
                  "version": "1.0.1",
                  "from": "path-is-absolute@>=1.0.0 <2.0.0",
                  "resolved": "http://beta-internal.beta.gitter:4873/path-is-absolute/-/path-is-absolute-1.0.1.tgz"
                }
              }
            }
          }
        }
      }
    },
    "locale": {
      "version": "0.0.17",
      "from": "locale@0.0.17",
      "resolved": "http://beta-internal.beta.gitter:4873/locale/-/locale-0.0.17.tgz"
    },
    "lodash": {
      "version": "3.10.1",
      "from": "lodash@>=3.2.0 <4.0.0",
      "resolved": "http://beta-internal.beta.gitter:4873/lodash/-/lodash-3.10.1.tgz"
    },
    "loglevel": {
      "version": "1.4.1",
      "from": "loglevel@>=1.2.0 <2.0.0",
      "resolved": "http://beta-internal.beta.gitter:4873/loglevel/-/loglevel-1.4.1.tgz"
    },
    "lru-cache": {
      "version": "2.7.3",
      "from": "lru-cache@>=2.5.0 <3.0.0",
      "resolved": "http://beta-internal.beta.gitter:4873/lru-cache/-/lru-cache-2.7.3.tgz"
    },
    "memwatch-next": {
      "version": "0.2.10",
      "from": "memwatch-next@>=0.2.6 <0.3.0",
      "resolved": "http://beta-internal.beta.gitter:4873/memwatch-next/-/memwatch-next-0.2.10.tgz",
      "dependencies": {
        "bindings": {
          "version": "1.2.1",
          "from": "bindings@>=1.2.0 <2.0.0",
          "resolved": "http://beta-internal.beta.gitter:4873/bindings/-/bindings-1.2.1.tgz"
        },
        "nan": {
          "version": "2.4.0",
          "from": "nan@>=2.0.0 <3.0.0",
          "resolved": "http://beta-internal.beta.gitter:4873/nan/-/nan-2.4.0.tgz"
        }
      }
    },
    "method-override": {
      "version": "2.3.6",
      "from": "method-override@>=2.3.4 <3.0.0",
      "resolved": "http://beta-internal.beta.gitter:4873/method-override/-/method-override-2.3.6.tgz",
      "dependencies": {
        "methods": {
          "version": "1.1.2",
          "from": "methods@>=1.1.2 <1.2.0",
          "resolved": "http://beta-internal.beta.gitter:4873/methods/-/methods-1.1.2.tgz"
        },
        "parseurl": {
          "version": "1.3.1",
          "from": "parseurl@>=1.3.0 <1.4.0",
          "resolved": "http://beta-internal.beta.gitter:4873/parseurl/-/parseurl-1.3.1.tgz"
        },
        "vary": {
          "version": "1.1.0",
          "from": "vary@>=1.1.0 <1.2.0",
          "resolved": "http://beta-internal.beta.gitter:4873/vary/-/vary-1.1.0.tgz"
        }
      }
    },
    "mixpanel": {
      "version": "0.0.20",
      "from": "mixpanel@>=0.0.19 <0.1.0",
      "resolved": "http://beta-internal.beta.gitter:4873/mixpanel/-/mixpanel-0.0.20.tgz"
    },
    "moment": {
      "version": "2.15.2",
      "from": "moment@>=2.10.3 <3.0.0",
      "resolved": "http://beta-internal.beta.gitter:4873/moment/-/moment-2.15.2.tgz"
    },
    "mongodb": {
      "version": "2.1.21",
      "from": "mongodb@>=2.1.18 <2.2.0",
      "resolved": "http://beta-internal.beta.gitter:4873/mongodb/-/mongodb-2.1.21.tgz",
      "dependencies": {
        "es6-promise": {
          "version": "3.0.2",
          "from": "es6-promise@3.0.2",
          "resolved": "http://beta-internal.beta.gitter:4873/es6-promise/-/es6-promise-3.0.2.tgz"
        },
        "mongodb-core": {
          "version": "1.3.21",
          "from": "mongodb-core@1.3.21",
          "resolved": "http://beta-internal.beta.gitter:4873/mongodb-core/-/mongodb-core-1.3.21.tgz",
          "dependencies": {
            "bson": {
              "version": "0.4.23",
              "from": "bson@>=0.4.23 <0.5.0",
              "resolved": "http://beta-internal.beta.gitter:4873/bson/-/bson-0.4.23.tgz"
            },
            "require_optional": {
              "version": "1.0.0",
              "from": "require_optional@>=1.0.0 <1.1.0",
              "resolved": "http://beta-internal.beta.gitter:4873/require_optional/-/require_optional-1.0.0.tgz",
              "dependencies": {
                "semver": {
                  "version": "5.3.0",
                  "from": "semver@>=5.1.0 <6.0.0",
                  "resolved": "https://registry.npmjs.org/semver/-/semver-5.3.0.tgz"
                },
                "resolve-from": {
                  "version": "2.0.0",
                  "from": "resolve-from@>=2.0.0 <3.0.0",
                  "resolved": "http://beta-internal.beta.gitter:4873/resolve-from/-/resolve-from-2.0.0.tgz"
                }
              }
            }
          }
        },
        "readable-stream": {
          "version": "1.0.31",
          "from": "readable-stream@1.0.31",
          "resolved": "http://beta-internal.beta.gitter:4873/readable-stream/-/readable-stream-1.0.31.tgz",
          "dependencies": {
            "core-util-is": {
              "version": "1.0.2",
              "from": "core-util-is@>=1.0.0 <1.1.0",
              "resolved": "http://beta-internal.beta.gitter:4873/core-util-is/-/core-util-is-1.0.2.tgz"
            },
            "isarray": {
              "version": "0.0.1",
              "from": "isarray@0.0.1",
              "resolved": "http://beta-internal.beta.gitter:4873/isarray/-/isarray-0.0.1.tgz"
            },
            "string_decoder": {
              "version": "0.10.31",
              "from": "string_decoder@>=0.10.0 <0.11.0",
              "resolved": "http://beta-internal.beta.gitter:4873/string_decoder/-/string_decoder-0.10.31.tgz"
            },
            "inherits": {
              "version": "2.0.3",
              "from": "inherits@>=2.0.1 <2.1.0",
              "resolved": "http://beta-internal.beta.gitter:4873/inherits/-/inherits-2.0.3.tgz"
            }
          }
        }
      }
    },
    "mongodb-unique-ids": {
      "version": "0.2.0",
      "from": "mongodb-unique-ids@>=0.2.0 <0.3.0",
      "resolved": "http://beta-internal.beta.gitter:4873/mongodb-unique-ids/-/mongodb-unique-ids-0.2.0.tgz"
    },
    "mongoose": {
      "version": "4.5.10",
      "from": "mongoose@>=4.5.3 <4.6.0",
      "resolved": "http://beta-internal.beta.gitter:4873/mongoose/-/mongoose-4.5.10.tgz",
      "dependencies": {
        "async": {
          "version": "1.5.2",
          "from": "async@1.5.2",
          "resolved": "http://beta-internal.beta.gitter:4873/async/-/async-1.5.2.tgz"
        },
        "bson": {
          "version": "0.4.23",
          "from": "bson@>=0.4.23 <0.5.0",
          "resolved": "http://beta-internal.beta.gitter:4873/bson/-/bson-0.4.23.tgz"
        },
        "hooks-fixed": {
          "version": "1.2.0",
          "from": "hooks-fixed@1.2.0",
          "resolved": "http://beta-internal.beta.gitter:4873/hooks-fixed/-/hooks-fixed-1.2.0.tgz"
        },
        "kareem": {
          "version": "1.1.3",
          "from": "kareem@1.1.3",
          "resolved": "http://beta-internal.beta.gitter:4873/kareem/-/kareem-1.1.3.tgz"
        },
        "mongodb": {
          "version": "2.1.18",
          "from": "mongodb@2.1.18",
          "resolved": "http://beta-internal.beta.gitter:4873/mongodb/-/mongodb-2.1.18.tgz",
          "dependencies": {
            "es6-promise": {
              "version": "3.0.2",
              "from": "es6-promise@3.0.2",
              "resolved": "http://beta-internal.beta.gitter:4873/es6-promise/-/es6-promise-3.0.2.tgz"
            },
            "mongodb-core": {
              "version": "1.3.18",
              "from": "mongodb-core@1.3.18",
              "resolved": "http://beta-internal.beta.gitter:4873/mongodb-core/-/mongodb-core-1.3.18.tgz",
              "dependencies": {
                "require_optional": {
                  "version": "1.0.0",
                  "from": "require_optional@>=1.0.0 <1.1.0",
                  "resolved": "http://beta-internal.beta.gitter:4873/require_optional/-/require_optional-1.0.0.tgz",
                  "dependencies": {
                    "semver": {
                      "version": "5.3.0",
                      "from": "semver@>=5.1.0 <6.0.0",
                      "resolved": "https://registry.npmjs.org/semver/-/semver-5.3.0.tgz"
                    },
                    "resolve-from": {
                      "version": "2.0.0",
                      "from": "resolve-from@>=2.0.0 <3.0.0",
                      "resolved": "http://beta-internal.beta.gitter:4873/resolve-from/-/resolve-from-2.0.0.tgz"
                    }
                  }
                }
              }
            },
            "readable-stream": {
              "version": "1.0.31",
              "from": "readable-stream@1.0.31",
              "resolved": "http://beta-internal.beta.gitter:4873/readable-stream/-/readable-stream-1.0.31.tgz",
              "dependencies": {
                "core-util-is": {
                  "version": "1.0.2",
                  "from": "core-util-is@>=1.0.0 <1.1.0",
                  "resolved": "http://beta-internal.beta.gitter:4873/core-util-is/-/core-util-is-1.0.2.tgz"
                },
                "isarray": {
                  "version": "0.0.1",
                  "from": "isarray@0.0.1",
                  "resolved": "http://beta-internal.beta.gitter:4873/isarray/-/isarray-0.0.1.tgz"
                },
                "string_decoder": {
                  "version": "0.10.31",
                  "from": "string_decoder@>=0.10.0 <0.11.0",
                  "resolved": "http://beta-internal.beta.gitter:4873/string_decoder/-/string_decoder-0.10.31.tgz"
                },
                "inherits": {
                  "version": "2.0.3",
                  "from": "inherits@>=2.0.1 <2.1.0",
                  "resolved": "http://beta-internal.beta.gitter:4873/inherits/-/inherits-2.0.3.tgz"
                }
              }
            }
          }
        },
        "mpath": {
          "version": "0.2.1",
          "from": "mpath@0.2.1",
          "resolved": "http://beta-internal.beta.gitter:4873/mpath/-/mpath-0.2.1.tgz"
        },
        "mpromise": {
          "version": "0.5.5",
          "from": "mpromise@0.5.5",
          "resolved": "http://beta-internal.beta.gitter:4873/mpromise/-/mpromise-0.5.5.tgz"
        },
        "mquery": {
          "version": "1.11.0",
          "from": "mquery@1.11.0",
          "resolved": "http://beta-internal.beta.gitter:4873/mquery/-/mquery-1.11.0.tgz",
          "dependencies": {
            "bluebird": {
              "version": "2.10.2",
              "from": "bluebird@2.10.2",
              "resolved": "http://beta-internal.beta.gitter:4873/bluebird/-/bluebird-2.10.2.tgz"
            },
            "sliced": {
              "version": "0.0.5",
              "from": "sliced@0.0.5",
              "resolved": "http://beta-internal.beta.gitter:4873/sliced/-/sliced-0.0.5.tgz"
            }
          }
        },
        "ms": {
          "version": "0.7.1",
          "from": "ms@0.7.1",
          "resolved": "http://beta-internal.beta.gitter:4873/ms/-/ms-0.7.1.tgz"
        },
        "muri": {
          "version": "1.1.0",
          "from": "muri@1.1.0",
          "resolved": "http://beta-internal.beta.gitter:4873/muri/-/muri-1.1.0.tgz"
        },
        "regexp-clone": {
          "version": "0.0.1",
          "from": "regexp-clone@0.0.1",
          "resolved": "http://beta-internal.beta.gitter:4873/regexp-clone/-/regexp-clone-0.0.1.tgz"
        },
        "sliced": {
          "version": "1.0.1",
          "from": "sliced@1.0.1",
          "resolved": "http://beta-internal.beta.gitter:4873/sliced/-/sliced-1.0.1.tgz"
        }
      }
    },
    "mongoose-number": {
      "version": "0.1.1",
      "from": "mongoose-number@>=0.1.1 <0.2.0",
      "resolved": "http://beta-internal.beta.gitter:4873/mongoose-number/-/mongoose-number-0.1.1.tgz"
    },
    "newrelic": {
      "version": "1.33.0",
      "from": "newrelic@>=1.18.3 <2.0.0",
      "resolved": "http://beta-internal.beta.gitter:4873/newrelic/-/newrelic-1.33.0.tgz",
      "dependencies": {
        "concat-stream": {
          "version": "1.5.2",
          "from": "concat-stream@>=1.5.0 <2.0.0",
          "resolved": "https://registry.npmjs.org/concat-stream/-/concat-stream-1.5.2.tgz",
          "dependencies": {
            "readable-stream": {
              "version": "2.0.6",
              "from": "readable-stream@>=2.0.0 <2.1.0",
              "resolved": "https://registry.npmjs.org/readable-stream/-/readable-stream-2.0.6.tgz"
            }
          }
        },
        "https-proxy-agent": {
          "version": "0.3.6",
          "from": "https-proxy-agent@>=0.3.5 <0.4.0",
          "resolved": "https://registry.npmjs.org/https-proxy-agent/-/https-proxy-agent-0.3.6.tgz"
        },
        "json-stringify-safe": {
          "version": "5.0.1",
          "from": "json-stringify-safe@>=5.0.0 <6.0.0",
          "resolved": "https://registry.npmjs.org/json-stringify-safe/-/json-stringify-safe-5.0.1.tgz"
        },
        "readable-stream": {
          "version": "1.1.14",
          "from": "readable-stream@>=1.1.13 <2.0.0",
          "resolved": "https://registry.npmjs.org/readable-stream/-/readable-stream-1.1.14.tgz",
          "dependencies": {
            "isarray": {
              "version": "0.0.1",
              "from": "isarray@0.0.1",
              "resolved": "https://registry.npmjs.org/isarray/-/isarray-0.0.1.tgz"
            }
          }
        },
        "semver": {
          "version": "5.3.0",
          "from": "semver@>=5.3.0 <6.0.0",
          "resolved": "https://registry.npmjs.org/semver/-/semver-5.3.0.tgz"
        },
        "yakaa": {
          "version": "1.0.1",
          "from": "yakaa@>=1.0.1 <2.0.0",
          "resolved": "https://registry.npmjs.org/yakaa/-/yakaa-1.0.1.tgz"
        },
        "agent-base": {
          "version": "1.0.2",
          "from": "agent-base@>=1.0.1 <1.1.0",
          "resolved": "https://registry.npmjs.org/agent-base/-/agent-base-1.0.2.tgz"
        },
        "core-util-is": {
          "version": "1.0.2",
          "from": "core-util-is@>=1.0.0 <1.1.0",
          "resolved": "https://registry.npmjs.org/core-util-is/-/core-util-is-1.0.2.tgz"
        },
        "debug": {
          "version": "2.2.0",
          "from": "debug@>=2.0.0 <3.0.0",
          "resolved": "https://registry.npmjs.org/debug/-/debug-2.2.0.tgz"
        },
        "extend": {
          "version": "3.0.0",
          "from": "extend@>=3.0.0 <4.0.0",
          "resolved": "https://registry.npmjs.org/extend/-/extend-3.0.0.tgz"
        },
        "inherits": {
          "version": "2.0.3",
          "from": "inherits@>=2.0.1 <2.1.0",
          "resolved": "https://registry.npmjs.org/inherits/-/inherits-2.0.3.tgz"
        },
        "isarray": {
          "version": "1.0.0",
          "from": "isarray@>=1.0.0 <1.1.0",
          "resolved": "https://registry.npmjs.org/isarray/-/isarray-1.0.0.tgz"
        },
        "ms": {
          "version": "0.7.1",
          "from": "ms@0.7.1",
          "resolved": "https://registry.npmjs.org/ms/-/ms-0.7.1.tgz"
        },
        "process-nextick-args": {
          "version": "1.0.7",
          "from": "process-nextick-args@>=1.0.6 <1.1.0",
          "resolved": "https://registry.npmjs.org/process-nextick-args/-/process-nextick-args-1.0.7.tgz"
        },
        "string_decoder": {
          "version": "0.10.31",
          "from": "string_decoder@>=0.10.0 <0.11.0",
          "resolved": "https://registry.npmjs.org/string_decoder/-/string_decoder-0.10.31.tgz"
        },
        "typedarray": {
          "version": "0.0.6",
          "from": "typedarray@>=0.0.5 <0.1.0",
          "resolved": "https://registry.npmjs.org/typedarray/-/typedarray-0.0.6.tgz"
        },
        "util-deprecate": {
          "version": "1.0.2",
          "from": "util-deprecate@>=1.0.1 <1.1.0",
          "resolved": "https://registry.npmjs.org/util-deprecate/-/util-deprecate-1.0.2.tgz"
        }
      }
    },
    "node-gcm": {
      "version": "0.9.15",
      "from": "node-gcm@>=0.9.12 <0.10.0",
      "resolved": "http://beta-internal.beta.gitter:4873/node-gcm/-/node-gcm-0.9.15.tgz",
      "dependencies": {
        "debug": {
          "version": "0.8.1",
          "from": "debug@>=0.8.1 <0.9.0",
          "resolved": "http://beta-internal.beta.gitter:4873/debug/-/debug-0.8.1.tgz"
        }
      }
    },
    "node-mongodb-debug-log": {
      "version": "0.1.2",
      "from": "node-mongodb-debug-log@>=0.1.2 <0.2.0",
      "resolved": "http://beta-internal.beta.gitter:4873/node-mongodb-debug-log/-/node-mongodb-debug-log-0.1.2.tgz",
      "dependencies": {
        "mongodb-perf-wrapper": {
          "version": "0.1.3",
          "from": "mongodb-perf-wrapper@>=0.1.3 <0.2.0",
          "resolved": "http://beta-internal.beta.gitter:4873/mongodb-perf-wrapper/-/mongodb-perf-wrapper-0.1.3.tgz"
        }
      }
    },
    "node-resque": {
      "version": "1.3.2",
      "from": "node-resque@>=1.0.1 <2.0.0",
      "resolved": "http://beta-internal.beta.gitter:4873/node-resque/-/node-resque-1.3.2.tgz"
    },
    "node-uuid": {
      "version": "1.4.0",
      "from": "node-uuid@1.4.0",
      "resolved": "http://beta-internal.beta.gitter:4873/node-uuid/-/node-uuid-1.4.0.tgz"
    },
    "oauth2orize": {
      "version": "1.0.1",
      "from": "oauth2orize@>=1.0.0 <1.1.0",
      "resolved": "http://beta-internal.beta.gitter:4873/oauth2orize/-/oauth2orize-1.0.1.tgz",
      "dependencies": {
        "uid2": {
          "version": "0.0.3",
          "from": "uid2@>=0.0.0 <0.1.0",
          "resolved": "http://beta-internal.beta.gitter:4873/uid2/-/uid2-0.0.3.tgz"
        },
        "utils-merge": {
          "version": "1.0.0",
          "from": "utils-merge@>=1.0.0 <2.0.0",
          "resolved": "http://beta-internal.beta.gitter:4873/utils-merge/-/utils-merge-1.0.0.tgz"
        },
        "debug": {
          "version": "0.7.4",
          "from": "debug@>=0.7.0 <0.8.0",
          "resolved": "http://beta-internal.beta.gitter:4873/debug/-/debug-0.7.4.tgz"
        }
      }
    },
    "octonode": {
      "version": "0.6.18",
      "from": "octonode@>=0.6.8 <0.7.0",
      "resolved": "http://beta-internal.beta.gitter:4873/octonode/-/octonode-0.6.18.tgz",
      "dependencies": {
        "request": {
          "version": "2.51.0",
          "from": "request@>=2.51.0 <2.52.0",
          "resolved": "http://beta-internal.beta.gitter:4873/request/-/request-2.51.0.tgz",
          "dependencies": {
            "bl": {
              "version": "0.9.5",
              "from": "bl@>=0.9.0 <0.10.0",
              "resolved": "http://beta-internal.beta.gitter:4873/bl/-/bl-0.9.5.tgz",
              "dependencies": {
                "readable-stream": {
                  "version": "1.0.34",
                  "from": "readable-stream@>=1.0.26 <1.1.0",
                  "resolved": "http://beta-internal.beta.gitter:4873/readable-stream/-/readable-stream-1.0.34.tgz",
                  "dependencies": {
                    "core-util-is": {
                      "version": "1.0.2",
                      "from": "core-util-is@>=1.0.0 <1.1.0",
                      "resolved": "http://beta-internal.beta.gitter:4873/core-util-is/-/core-util-is-1.0.2.tgz"
                    },
                    "isarray": {
                      "version": "0.0.1",
                      "from": "isarray@0.0.1",
                      "resolved": "http://beta-internal.beta.gitter:4873/isarray/-/isarray-0.0.1.tgz"
                    },
                    "string_decoder": {
                      "version": "0.10.31",
                      "from": "string_decoder@>=0.10.0 <0.11.0",
                      "resolved": "http://beta-internal.beta.gitter:4873/string_decoder/-/string_decoder-0.10.31.tgz"
                    },
                    "inherits": {
                      "version": "2.0.3",
                      "from": "inherits@>=2.0.1 <2.1.0",
                      "resolved": "http://beta-internal.beta.gitter:4873/inherits/-/inherits-2.0.3.tgz"
                    }
                  }
                }
              }
            },
            "caseless": {
              "version": "0.8.0",
              "from": "caseless@>=0.8.0 <0.9.0",
              "resolved": "http://beta-internal.beta.gitter:4873/caseless/-/caseless-0.8.0.tgz"
            },
            "forever-agent": {
              "version": "0.5.2",
              "from": "forever-agent@>=0.5.0 <0.6.0",
              "resolved": "http://beta-internal.beta.gitter:4873/forever-agent/-/forever-agent-0.5.2.tgz"
            },
            "form-data": {
              "version": "0.2.0",
              "from": "form-data@>=0.2.0 <0.3.0",
              "resolved": "http://beta-internal.beta.gitter:4873/form-data/-/form-data-0.2.0.tgz",
              "dependencies": {
                "mime-types": {
                  "version": "2.0.14",
                  "from": "mime-types@>=2.0.3 <2.1.0",
                  "resolved": "http://beta-internal.beta.gitter:4873/mime-types/-/mime-types-2.0.14.tgz",
                  "dependencies": {
                    "mime-db": {
                      "version": "1.12.0",
                      "from": "mime-db@>=1.12.0 <1.13.0",
                      "resolved": "http://beta-internal.beta.gitter:4873/mime-db/-/mime-db-1.12.0.tgz"
                    }
                  }
                }
              }
            },
            "json-stringify-safe": {
              "version": "5.0.1",
              "from": "json-stringify-safe@>=5.0.0 <5.1.0",
              "resolved": "http://beta-internal.beta.gitter:4873/json-stringify-safe/-/json-stringify-safe-5.0.1.tgz"
            },
            "mime-types": {
              "version": "1.0.2",
              "from": "mime-types@>=1.0.1 <1.1.0",
              "resolved": "http://beta-internal.beta.gitter:4873/mime-types/-/mime-types-1.0.2.tgz"
            },
            "qs": {
              "version": "2.3.3",
              "from": "qs@>=2.3.1 <2.4.0",
              "resolved": "http://beta-internal.beta.gitter:4873/qs/-/qs-2.3.3.tgz"
            },
            "tunnel-agent": {
              "version": "0.4.3",
              "from": "tunnel-agent@>=0.4.0 <0.5.0",
              "resolved": "http://beta-internal.beta.gitter:4873/tunnel-agent/-/tunnel-agent-0.4.3.tgz"
            },
            "http-signature": {
              "version": "0.10.1",
              "from": "http-signature@>=0.10.0 <0.11.0",
              "resolved": "http://beta-internal.beta.gitter:4873/http-signature/-/http-signature-0.10.1.tgz",
              "dependencies": {
                "assert-plus": {
                  "version": "0.1.5",
                  "from": "assert-plus@>=0.1.5 <0.2.0",
                  "resolved": "http://beta-internal.beta.gitter:4873/assert-plus/-/assert-plus-0.1.5.tgz"
                },
                "asn1": {
                  "version": "0.1.11",
                  "from": "asn1@0.1.11",
                  "resolved": "http://beta-internal.beta.gitter:4873/asn1/-/asn1-0.1.11.tgz"
                },
                "ctype": {
                  "version": "0.5.3",
                  "from": "ctype@0.5.3",
                  "resolved": "http://beta-internal.beta.gitter:4873/ctype/-/ctype-0.5.3.tgz"
                }
              }
            },
            "oauth-sign": {
              "version": "0.5.0",
              "from": "oauth-sign@>=0.5.0 <0.6.0",
              "resolved": "http://beta-internal.beta.gitter:4873/oauth-sign/-/oauth-sign-0.5.0.tgz"
            },
            "hawk": {
              "version": "1.1.1",
              "from": "hawk@1.1.1",
              "resolved": "http://beta-internal.beta.gitter:4873/hawk/-/hawk-1.1.1.tgz",
              "dependencies": {
                "hoek": {
                  "version": "0.9.1",
                  "from": "hoek@>=0.9.0 <0.10.0",
                  "resolved": "http://beta-internal.beta.gitter:4873/hoek/-/hoek-0.9.1.tgz"
                },
                "boom": {
                  "version": "0.4.2",
                  "from": "boom@>=0.4.0 <0.5.0",
                  "resolved": "http://beta-internal.beta.gitter:4873/boom/-/boom-0.4.2.tgz"
                },
                "cryptiles": {
                  "version": "0.2.2",
                  "from": "cryptiles@>=0.2.0 <0.3.0",
                  "resolved": "http://beta-internal.beta.gitter:4873/cryptiles/-/cryptiles-0.2.2.tgz"
                },
                "sntp": {
                  "version": "0.2.4",
                  "from": "sntp@>=0.2.0 <0.3.0",
                  "resolved": "http://beta-internal.beta.gitter:4873/sntp/-/sntp-0.2.4.tgz"
                }
              }
            },
            "aws-sign2": {
              "version": "0.5.0",
              "from": "aws-sign2@>=0.5.0 <0.6.0",
              "resolved": "http://beta-internal.beta.gitter:4873/aws-sign2/-/aws-sign2-0.5.0.tgz"
            },
            "stringstream": {
              "version": "0.0.5",
              "from": "stringstream@>=0.0.4 <0.1.0",
              "resolved": "http://beta-internal.beta.gitter:4873/stringstream/-/stringstream-0.0.5.tgz"
            },
            "combined-stream": {
              "version": "0.0.7",
              "from": "combined-stream@>=0.0.5 <0.1.0",
              "resolved": "http://beta-internal.beta.gitter:4873/combined-stream/-/combined-stream-0.0.7.tgz",
              "dependencies": {
                "delayed-stream": {
                  "version": "0.0.5",
                  "from": "delayed-stream@0.0.5",
                  "resolved": "http://beta-internal.beta.gitter:4873/delayed-stream/-/delayed-stream-0.0.5.tgz"
                }
              }
            }
          }
        },
        "randomstring": {
          "version": "1.1.5",
          "from": "randomstring@>=1.0.0 <2.0.0",
          "resolved": "http://beta-internal.beta.gitter:4873/randomstring/-/randomstring-1.1.5.tgz",
          "dependencies": {
            "array-uniq": {
              "version": "1.0.2",
              "from": "array-uniq@1.0.2",
              "resolved": "http://beta-internal.beta.gitter:4873/array-uniq/-/array-uniq-1.0.2.tgz"
            }
          }
        },
        "deep-extend": {
          "version": "0.4.1",
          "from": "deep-extend@>=0.0.0 <1.0.0",
          "resolved": "http://beta-internal.beta.gitter:4873/deep-extend/-/deep-extend-0.4.1.tgz"
        }
      }
    },
    "on-headers": {
      "version": "1.0.1",
      "from": "on-headers@>=1.0.1 <2.0.0",
      "resolved": "http://beta-internal.beta.gitter:4873/on-headers/-/on-headers-1.0.1.tgz"
    },
    "parse-links": {
      "version": "0.1.0",
      "from": "parse-links@>=0.1.0 <0.2.0",
      "resolved": "http://beta-internal.beta.gitter:4873/parse-links/-/parse-links-0.1.0.tgz"
    },
    "passport": {
      "version": "0.2.2",
      "from": "passport@>=0.2.2 <0.3.0",
      "resolved": "http://beta-internal.beta.gitter:4873/passport/-/passport-0.2.2.tgz",
      "dependencies": {
        "passport-strategy": {
          "version": "1.0.0",
          "from": "passport-strategy@>=1.0.0 <2.0.0",
          "resolved": "http://beta-internal.beta.gitter:4873/passport-strategy/-/passport-strategy-1.0.0.tgz"
        },
        "pause": {
          "version": "0.0.1",
          "from": "pause@0.0.1",
          "resolved": "http://beta-internal.beta.gitter:4873/pause/-/pause-0.0.1.tgz"
        }
      }
    },
    "passport-google-oauth2": {
      "version": "0.1.6",
      "from": "passport-google-oauth2@>=0.1.6 <0.2.0",
      "resolved": "http://beta-internal.beta.gitter:4873/passport-google-oauth2/-/passport-google-oauth2-0.1.6.tgz",
      "dependencies": {
        "passport-oauth2": {
          "version": "1.3.0",
          "from": "passport-oauth2@>=1.1.2 <2.0.0",
          "resolved": "http://beta-internal.beta.gitter:4873/passport-oauth2/-/passport-oauth2-1.3.0.tgz",
          "dependencies": {
            "passport-strategy": {
              "version": "1.0.0",
              "from": "passport-strategy@>=1.0.0 <2.0.0",
              "resolved": "http://beta-internal.beta.gitter:4873/passport-strategy/-/passport-strategy-1.0.0.tgz"
            },
            "oauth": {
              "version": "0.9.14",
              "from": "oauth@>=0.9.0 <0.10.0",
              "resolved": "http://beta-internal.beta.gitter:4873/oauth/-/oauth-0.9.14.tgz"
            },
            "uid2": {
              "version": "0.0.3",
              "from": "uid2@>=0.0.0 <0.1.0",
              "resolved": "http://beta-internal.beta.gitter:4873/uid2/-/uid2-0.0.3.tgz"
            }
          }
        }
      }
    },
    "passport-http": {
      "version": "0.2.2",
      "from": "passport-http@>=0.2.2 <0.3.0",
      "resolved": "http://beta-internal.beta.gitter:4873/passport-http/-/passport-http-0.2.2.tgz",
      "dependencies": {
        "pkginfo": {
          "version": "0.2.3",
          "from": "pkginfo@>=0.2.0 <0.3.0",
          "resolved": "http://beta-internal.beta.gitter:4873/pkginfo/-/pkginfo-0.2.3.tgz"
        },
        "passport": {
          "version": "0.1.18",
          "from": "passport@>=0.1.3 <0.2.0",
          "resolved": "http://beta-internal.beta.gitter:4873/passport/-/passport-0.1.18.tgz",
          "dependencies": {
            "pause": {
              "version": "0.0.1",
              "from": "pause@0.0.1",
              "resolved": "http://beta-internal.beta.gitter:4873/pause/-/pause-0.0.1.tgz"
            }
          }
        }
      }
    },
    "passport-linkedin-oauth2": {
      "version": "1.4.1",
      "from": "passport-linkedin-oauth2@>=1.4.0 <2.0.0",
      "resolved": "http://beta-internal.beta.gitter:4873/passport-linkedin-oauth2/-/passport-linkedin-oauth2-1.4.1.tgz",
      "dependencies": {
        "passport-oauth2": {
          "version": "1.3.0",
          "from": "passport-oauth2@>=1.1.2 <2.0.0",
          "resolved": "http://beta-internal.beta.gitter:4873/passport-oauth2/-/passport-oauth2-1.3.0.tgz",
          "dependencies": {
            "passport-strategy": {
              "version": "1.0.0",
              "from": "passport-strategy@>=1.0.0 <2.0.0",
              "resolved": "http://beta-internal.beta.gitter:4873/passport-strategy/-/passport-strategy-1.0.0.tgz"
            },
            "oauth": {
              "version": "0.9.14",
              "from": "oauth@>=0.9.0 <0.10.0",
              "resolved": "http://beta-internal.beta.gitter:4873/oauth/-/oauth-0.9.14.tgz"
            },
            "uid2": {
              "version": "0.0.3",
              "from": "uid2@>=0.0.0 <0.1.0",
              "resolved": "http://beta-internal.beta.gitter:4873/uid2/-/uid2-0.0.3.tgz"
            }
          }
        }
      }
    },
    "passport-oauth2-client-password": {
      "version": "0.1.2",
      "from": "passport-oauth2-client-password@>=0.1.2 <0.2.0",
      "resolved": "http://beta-internal.beta.gitter:4873/passport-oauth2-client-password/-/passport-oauth2-client-password-0.1.2.tgz",
      "dependencies": {
        "passport-strategy": {
          "version": "1.0.0",
          "from": "passport-strategy@>=1.0.0 <2.0.0",
          "resolved": "http://beta-internal.beta.gitter:4873/passport-strategy/-/passport-strategy-1.0.0.tgz"
        }
      }
    },
    "passport-twitter": {
      "version": "1.0.4",
      "from": "passport-twitter@>=1.0.3 <2.0.0",
      "resolved": "http://beta-internal.beta.gitter:4873/passport-twitter/-/passport-twitter-1.0.4.tgz",
      "dependencies": {
        "passport-oauth1": {
          "version": "1.1.0",
          "from": "passport-oauth1@>=1.0.0 <2.0.0",
          "resolved": "http://beta-internal.beta.gitter:4873/passport-oauth1/-/passport-oauth1-1.1.0.tgz",
          "dependencies": {
            "passport-strategy": {
              "version": "1.0.0",
              "from": "passport-strategy@>=1.0.0 <2.0.0",
              "resolved": "http://beta-internal.beta.gitter:4873/passport-strategy/-/passport-strategy-1.0.0.tgz"
            },
            "oauth": {
              "version": "0.9.14",
              "from": "oauth@>=0.9.0 <0.10.0",
              "resolved": "http://beta-internal.beta.gitter:4873/oauth/-/oauth-0.9.14.tgz"
            },
            "utils-merge": {
              "version": "1.0.0",
              "from": "utils-merge@>=1.0.0 <2.0.0",
              "resolved": "http://beta-internal.beta.gitter:4873/utils-merge/-/utils-merge-1.0.0.tgz"
            }
          }
        },
        "xtraverse": {
          "version": "0.1.0",
          "from": "xtraverse@>=0.1.0 <0.2.0",
          "resolved": "http://beta-internal.beta.gitter:4873/xtraverse/-/xtraverse-0.1.0.tgz",
          "dependencies": {
            "xmldom": {
              "version": "0.1.22",
              "from": "xmldom@>=0.1.0 <0.2.0",
              "resolved": "http://beta-internal.beta.gitter:4873/xmldom/-/xmldom-0.1.22.tgz"
            }
          }
        }
      }
    },
    "permessage-deflate": {
      "version": "0.1.5",
      "from": "permessage-deflate@>=0.1.2 <0.2.0",
      "resolved": "http://beta-internal.beta.gitter:4873/permessage-deflate/-/permessage-deflate-0.1.5.tgz"
    },
    "react": {
      "version": "15.3.2",
      "from": "react@>=15.3.1 <16.0.0",
      "resolved": "http://beta-internal.beta.gitter:4873/react/-/react-15.3.2.tgz",
      "dependencies": {
        "fbjs": {
          "version": "0.8.5",
          "from": "fbjs@>=0.8.4 <0.9.0",
          "resolved": "http://beta-internal.beta.gitter:4873/fbjs/-/fbjs-0.8.5.tgz",
          "dependencies": {
            "core-js": {
              "version": "1.2.7",
              "from": "core-js@>=1.0.0 <2.0.0",
              "resolved": "http://beta-internal.beta.gitter:4873/core-js/-/core-js-1.2.7.tgz"
            },
            "immutable": {
              "version": "3.8.1",
              "from": "immutable@>=3.7.6 <4.0.0",
              "resolved": "http://beta-internal.beta.gitter:4873/immutable/-/immutable-3.8.1.tgz"
            },
            "isomorphic-fetch": {
              "version": "2.2.1",
              "from": "isomorphic-fetch@>=2.1.1 <3.0.0",
              "resolved": "http://beta-internal.beta.gitter:4873/isomorphic-fetch/-/isomorphic-fetch-2.2.1.tgz",
              "dependencies": {
                "node-fetch": {
                  "version": "1.6.3",
                  "from": "node-fetch@>=1.0.1 <2.0.0",
                  "resolved": "http://beta-internal.beta.gitter:4873/node-fetch/-/node-fetch-1.6.3.tgz",
                  "dependencies": {
                    "encoding": {
                      "version": "0.1.12",
                      "from": "encoding@>=0.1.11 <0.2.0",
                      "resolved": "http://beta-internal.beta.gitter:4873/encoding/-/encoding-0.1.12.tgz",
                      "dependencies": {
                        "iconv-lite": {
                          "version": "0.4.13",
                          "from": "iconv-lite@>=0.4.13 <0.5.0",
                          "resolved": "http://beta-internal.beta.gitter:4873/iconv-lite/-/iconv-lite-0.4.13.tgz"
                        }
                      }
                    },
                    "is-stream": {
                      "version": "1.1.0",
                      "from": "is-stream@>=1.0.1 <2.0.0",
                      "resolved": "http://beta-internal.beta.gitter:4873/is-stream/-/is-stream-1.1.0.tgz"
                    }
                  }
                },
                "whatwg-fetch": {
                  "version": "1.0.0",
                  "from": "whatwg-fetch@>=0.10.0",
                  "resolved": "http://beta-internal.beta.gitter:4873/whatwg-fetch/-/whatwg-fetch-1.0.0.tgz"
                }
              }
            },
            "promise": {
              "version": "7.1.1",
              "from": "promise@>=7.1.1 <8.0.0",
              "resolved": "http://beta-internal.beta.gitter:4873/promise/-/promise-7.1.1.tgz",
              "dependencies": {
                "asap": {
                  "version": "2.0.5",
                  "from": "asap@>=2.0.3 <2.1.0",
                  "resolved": "http://beta-internal.beta.gitter:4873/asap/-/asap-2.0.5.tgz"
                }
              }
            },
            "ua-parser-js": {
              "version": "0.7.10",
              "from": "ua-parser-js@>=0.7.9 <0.8.0",
              "resolved": "http://beta-internal.beta.gitter:4873/ua-parser-js/-/ua-parser-js-0.7.10.tgz"
            }
          }
        },
        "loose-envify": {
          "version": "1.3.0",
          "from": "loose-envify@>=1.1.0 <2.0.0",
          "resolved": "http://beta-internal.beta.gitter:4873/loose-envify/-/loose-envify-1.3.0.tgz",
          "dependencies": {
            "js-tokens": {
              "version": "2.0.0",
              "from": "js-tokens@>=2.0.0 <3.0.0",
              "resolved": "http://beta-internal.beta.gitter:4873/js-tokens/-/js-tokens-2.0.0.tgz"
            }
          }
        },
        "object-assign": {
          "version": "4.1.0",
          "from": "object-assign@>=4.1.0 <5.0.0",
          "resolved": "http://beta-internal.beta.gitter:4873/object-assign/-/object-assign-4.1.0.tgz"
        }
      }
    },
    "react-dom": {
      "version": "15.3.2",
      "from": "react-dom@>=15.3.1 <16.0.0",
      "resolved": "http://beta-internal.beta.gitter:4873/react-dom/-/react-dom-15.3.2.tgz"
    },
    "readme-badger": {
      "version": "0.1.2",
      "from": "readme-badger@>=0.1.2 <0.2.0",
      "resolved": "http://beta-internal.beta.gitter:4873/readme-badger/-/readme-badger-0.1.2.tgz"
    },
    "redis-lock": {
      "version": "0.0.8",
      "from": "redis-lock@0.0.8",
      "resolved": "http://beta-internal.beta.gitter:4873/redis-lock/-/redis-lock-0.0.8.tgz"
    },
    "request": {
      "version": "2.40.0",
      "from": "request@>=2.40.0 <2.41.0",
      "resolved": "http://beta-internal.beta.gitter:4873/request/-/request-2.40.0.tgz",
      "dependencies": {
        "qs": {
          "version": "1.0.2",
          "from": "qs@>=1.0.0 <1.1.0",
          "resolved": "http://beta-internal.beta.gitter:4873/qs/-/qs-1.0.2.tgz"
        },
        "json-stringify-safe": {
          "version": "5.0.1",
          "from": "json-stringify-safe@>=5.0.0 <5.1.0",
          "resolved": "http://beta-internal.beta.gitter:4873/json-stringify-safe/-/json-stringify-safe-5.0.1.tgz"
        },
        "mime-types": {
          "version": "1.0.2",
          "from": "mime-types@>=1.0.1 <1.1.0",
          "resolved": "http://beta-internal.beta.gitter:4873/mime-types/-/mime-types-1.0.2.tgz"
        },
        "forever-agent": {
          "version": "0.5.2",
          "from": "forever-agent@>=0.5.0 <0.6.0",
          "resolved": "http://beta-internal.beta.gitter:4873/forever-agent/-/forever-agent-0.5.2.tgz"
        },
        "form-data": {
          "version": "0.1.4",
          "from": "form-data@>=0.1.0 <0.2.0",
          "resolved": "http://beta-internal.beta.gitter:4873/form-data/-/form-data-0.1.4.tgz",
          "dependencies": {
            "combined-stream": {
              "version": "0.0.7",
              "from": "combined-stream@>=0.0.4 <0.1.0",
              "resolved": "http://beta-internal.beta.gitter:4873/combined-stream/-/combined-stream-0.0.7.tgz",
              "dependencies": {
                "delayed-stream": {
                  "version": "0.0.5",
                  "from": "delayed-stream@0.0.5",
                  "resolved": "http://beta-internal.beta.gitter:4873/delayed-stream/-/delayed-stream-0.0.5.tgz"
                }
              }
            },
            "mime": {
              "version": "1.2.11",
              "from": "mime@>=1.2.11 <1.3.0",
              "resolved": "http://beta-internal.beta.gitter:4873/mime/-/mime-1.2.11.tgz"
            }
          }
        },
        "tunnel-agent": {
          "version": "0.4.3",
          "from": "tunnel-agent@>=0.4.0 <0.5.0",
          "resolved": "http://beta-internal.beta.gitter:4873/tunnel-agent/-/tunnel-agent-0.4.3.tgz"
        },
        "http-signature": {
          "version": "0.10.1",
          "from": "http-signature@>=0.10.0 <0.11.0",
          "resolved": "http://beta-internal.beta.gitter:4873/http-signature/-/http-signature-0.10.1.tgz",
          "dependencies": {
            "assert-plus": {
              "version": "0.1.5",
              "from": "assert-plus@>=0.1.5 <0.2.0",
              "resolved": "http://beta-internal.beta.gitter:4873/assert-plus/-/assert-plus-0.1.5.tgz"
            },
            "asn1": {
              "version": "0.1.11",
              "from": "asn1@0.1.11",
              "resolved": "http://beta-internal.beta.gitter:4873/asn1/-/asn1-0.1.11.tgz"
            },
            "ctype": {
              "version": "0.5.3",
              "from": "ctype@0.5.3",
              "resolved": "http://beta-internal.beta.gitter:4873/ctype/-/ctype-0.5.3.tgz"
            }
          }
        },
        "oauth-sign": {
          "version": "0.3.0",
          "from": "oauth-sign@>=0.3.0 <0.4.0",
          "resolved": "http://beta-internal.beta.gitter:4873/oauth-sign/-/oauth-sign-0.3.0.tgz"
        },
        "hawk": {
          "version": "1.1.1",
          "from": "hawk@1.1.1",
          "resolved": "http://beta-internal.beta.gitter:4873/hawk/-/hawk-1.1.1.tgz",
          "dependencies": {
            "hoek": {
              "version": "0.9.1",
              "from": "hoek@>=0.9.0 <0.10.0",
              "resolved": "http://beta-internal.beta.gitter:4873/hoek/-/hoek-0.9.1.tgz"
            },
            "boom": {
              "version": "0.4.2",
              "from": "boom@>=0.4.0 <0.5.0",
              "resolved": "http://beta-internal.beta.gitter:4873/boom/-/boom-0.4.2.tgz"
            },
            "cryptiles": {
              "version": "0.2.2",
              "from": "cryptiles@>=0.2.0 <0.3.0",
              "resolved": "http://beta-internal.beta.gitter:4873/cryptiles/-/cryptiles-0.2.2.tgz"
            },
            "sntp": {
              "version": "0.2.4",
              "from": "sntp@>=0.2.0 <0.3.0",
              "resolved": "http://beta-internal.beta.gitter:4873/sntp/-/sntp-0.2.4.tgz"
            }
          }
        },
        "aws-sign2": {
          "version": "0.5.0",
          "from": "aws-sign2@>=0.5.0 <0.6.0",
          "resolved": "http://beta-internal.beta.gitter:4873/aws-sign2/-/aws-sign2-0.5.0.tgz"
        },
        "stringstream": {
          "version": "0.0.5",
          "from": "stringstream@>=0.0.4 <0.1.0",
          "resolved": "http://beta-internal.beta.gitter:4873/stringstream/-/stringstream-0.0.5.tgz"
        }
      }
    },
    "request-extensible": {
      "version": "0.1.1",
      "from": "request-extensible@>=0.1.1 <0.2.0",
      "resolved": "http://beta-internal.beta.gitter:4873/request-extensible/-/request-extensible-0.1.1.tgz",
      "dependencies": {
        "request": {
          "version": "2.78.0",
          "from": "request@>=2.53.0 <3.0.0",
          "resolved": "http://beta-internal.beta.gitter:4873/request/-/request-2.78.0.tgz",
          "dependencies": {
            "aws-sign2": {
              "version": "0.6.0",
              "from": "aws-sign2@>=0.6.0 <0.7.0",
              "resolved": "http://beta-internal.beta.gitter:4873/aws-sign2/-/aws-sign2-0.6.0.tgz"
            },
            "aws4": {
              "version": "1.5.0",
              "from": "aws4@>=1.2.1 <2.0.0",
              "resolved": "http://beta-internal.beta.gitter:4873/aws4/-/aws4-1.5.0.tgz"
            },
            "caseless": {
              "version": "0.11.0",
              "from": "caseless@>=0.11.0 <0.12.0",
              "resolved": "http://beta-internal.beta.gitter:4873/caseless/-/caseless-0.11.0.tgz"
            },
            "combined-stream": {
              "version": "1.0.5",
              "from": "combined-stream@>=1.0.5 <1.1.0",
              "resolved": "http://beta-internal.beta.gitter:4873/combined-stream/-/combined-stream-1.0.5.tgz",
              "dependencies": {
                "delayed-stream": {
                  "version": "1.0.0",
                  "from": "delayed-stream@>=1.0.0 <1.1.0",
                  "resolved": "http://beta-internal.beta.gitter:4873/delayed-stream/-/delayed-stream-1.0.0.tgz"
                }
              }
            },
            "extend": {
              "version": "3.0.0",
              "from": "extend@>=3.0.0 <3.1.0",
              "resolved": "http://beta-internal.beta.gitter:4873/extend/-/extend-3.0.0.tgz"
            },
            "forever-agent": {
              "version": "0.6.1",
              "from": "forever-agent@>=0.6.1 <0.7.0",
              "resolved": "http://beta-internal.beta.gitter:4873/forever-agent/-/forever-agent-0.6.1.tgz"
            },
            "form-data": {
              "version": "2.1.1",
              "from": "form-data@>=2.1.1 <2.2.0",
              "resolved": "http://beta-internal.beta.gitter:4873/form-data/-/form-data-2.1.1.tgz",
              "dependencies": {
                "asynckit": {
                  "version": "0.4.0",
                  "from": "asynckit@>=0.4.0 <0.5.0",
                  "resolved": "http://beta-internal.beta.gitter:4873/asynckit/-/asynckit-0.4.0.tgz"
                }
              }
            },
            "har-validator": {
              "version": "2.0.6",
              "from": "har-validator@>=2.0.6 <2.1.0",
              "resolved": "http://beta-internal.beta.gitter:4873/har-validator/-/har-validator-2.0.6.tgz",
              "dependencies": {
                "chalk": {
                  "version": "1.1.3",
                  "from": "chalk@>=1.1.1 <2.0.0",
                  "resolved": "http://beta-internal.beta.gitter:4873/chalk/-/chalk-1.1.3.tgz",
                  "dependencies": {
                    "ansi-styles": {
                      "version": "2.2.1",
                      "from": "ansi-styles@>=2.2.1 <3.0.0",
                      "resolved": "http://beta-internal.beta.gitter:4873/ansi-styles/-/ansi-styles-2.2.1.tgz"
                    },
                    "has-ansi": {
                      "version": "2.0.0",
                      "from": "has-ansi@>=2.0.0 <3.0.0",
                      "resolved": "http://beta-internal.beta.gitter:4873/has-ansi/-/has-ansi-2.0.0.tgz",
                      "dependencies": {
                        "ansi-regex": {
                          "version": "2.0.0",
                          "from": "ansi-regex@>=2.0.0 <3.0.0",
                          "resolved": "http://beta-internal.beta.gitter:4873/ansi-regex/-/ansi-regex-2.0.0.tgz"
                        }
                      }
                    },
                    "strip-ansi": {
                      "version": "3.0.1",
                      "from": "strip-ansi@>=3.0.0 <4.0.0",
                      "resolved": "http://beta-internal.beta.gitter:4873/strip-ansi/-/strip-ansi-3.0.1.tgz",
                      "dependencies": {
                        "ansi-regex": {
                          "version": "2.0.0",
                          "from": "ansi-regex@>=2.0.0 <3.0.0",
                          "resolved": "http://beta-internal.beta.gitter:4873/ansi-regex/-/ansi-regex-2.0.0.tgz"
                        }
                      }
                    },
                    "supports-color": {
                      "version": "2.0.0",
                      "from": "supports-color@>=2.0.0 <3.0.0",
                      "resolved": "http://beta-internal.beta.gitter:4873/supports-color/-/supports-color-2.0.0.tgz"
                    }
                  }
                },
                "commander": {
                  "version": "2.9.0",
                  "from": "commander@>=2.9.0 <3.0.0",
                  "resolved": "http://beta-internal.beta.gitter:4873/commander/-/commander-2.9.0.tgz",
                  "dependencies": {
                    "graceful-readlink": {
                      "version": "1.0.1",
                      "from": "graceful-readlink@>=1.0.0",
                      "resolved": "http://beta-internal.beta.gitter:4873/graceful-readlink/-/graceful-readlink-1.0.1.tgz"
                    }
                  }
                },
                "is-my-json-valid": {
                  "version": "2.15.0",
                  "from": "is-my-json-valid@>=2.12.4 <3.0.0",
                  "resolved": "http://beta-internal.beta.gitter:4873/is-my-json-valid/-/is-my-json-valid-2.15.0.tgz",
                  "dependencies": {
                    "generate-function": {
                      "version": "2.0.0",
                      "from": "generate-function@>=2.0.0 <3.0.0",
                      "resolved": "http://beta-internal.beta.gitter:4873/generate-function/-/generate-function-2.0.0.tgz"
                    },
                    "generate-object-property": {
                      "version": "1.2.0",
                      "from": "generate-object-property@>=1.1.0 <2.0.0",
                      "resolved": "http://beta-internal.beta.gitter:4873/generate-object-property/-/generate-object-property-1.2.0.tgz",
                      "dependencies": {
                        "is-property": {
                          "version": "1.0.2",
                          "from": "is-property@>=1.0.0 <2.0.0",
                          "resolved": "http://beta-internal.beta.gitter:4873/is-property/-/is-property-1.0.2.tgz"
                        }
                      }
                    },
                    "jsonpointer": {
                      "version": "4.0.0",
                      "from": "jsonpointer@>=4.0.0 <5.0.0",
                      "resolved": "http://beta-internal.beta.gitter:4873/jsonpointer/-/jsonpointer-4.0.0.tgz"
                    },
                    "xtend": {
                      "version": "4.0.1",
                      "from": "xtend@>=4.0.0 <5.0.0",
                      "resolved": "http://beta-internal.beta.gitter:4873/xtend/-/xtend-4.0.1.tgz"
                    }
                  }
                },
                "pinkie-promise": {
                  "version": "2.0.1",
                  "from": "pinkie-promise@>=2.0.0 <3.0.0",
                  "resolved": "http://beta-internal.beta.gitter:4873/pinkie-promise/-/pinkie-promise-2.0.1.tgz",
                  "dependencies": {
                    "pinkie": {
                      "version": "2.0.4",
                      "from": "pinkie@>=2.0.0 <3.0.0",
                      "resolved": "http://beta-internal.beta.gitter:4873/pinkie/-/pinkie-2.0.4.tgz"
                    }
                  }
                }
              }
            },
            "hawk": {
              "version": "3.1.3",
              "from": "hawk@>=3.1.3 <3.2.0",
              "resolved": "http://beta-internal.beta.gitter:4873/hawk/-/hawk-3.1.3.tgz",
              "dependencies": {
                "hoek": {
                  "version": "2.16.3",
                  "from": "hoek@>=2.0.0 <3.0.0",
                  "resolved": "http://beta-internal.beta.gitter:4873/hoek/-/hoek-2.16.3.tgz"
                },
                "boom": {
                  "version": "2.10.1",
                  "from": "boom@>=2.0.0 <3.0.0",
                  "resolved": "http://beta-internal.beta.gitter:4873/boom/-/boom-2.10.1.tgz"
                },
                "cryptiles": {
                  "version": "2.0.5",
                  "from": "cryptiles@>=2.0.0 <3.0.0",
                  "resolved": "http://beta-internal.beta.gitter:4873/cryptiles/-/cryptiles-2.0.5.tgz"
                },
                "sntp": {
                  "version": "1.0.9",
                  "from": "sntp@>=1.0.0 <2.0.0",
                  "resolved": "http://beta-internal.beta.gitter:4873/sntp/-/sntp-1.0.9.tgz"
                }
              }
            },
            "http-signature": {
              "version": "1.1.1",
              "from": "http-signature@>=1.1.0 <1.2.0",
              "resolved": "http://beta-internal.beta.gitter:4873/http-signature/-/http-signature-1.1.1.tgz",
              "dependencies": {
                "assert-plus": {
                  "version": "0.2.0",
                  "from": "assert-plus@>=0.2.0 <0.3.0",
                  "resolved": "http://beta-internal.beta.gitter:4873/assert-plus/-/assert-plus-0.2.0.tgz"
                },
                "jsprim": {
                  "version": "1.3.1",
                  "from": "jsprim@>=1.2.2 <2.0.0",
                  "resolved": "http://beta-internal.beta.gitter:4873/jsprim/-/jsprim-1.3.1.tgz",
                  "dependencies": {
                    "extsprintf": {
                      "version": "1.0.2",
                      "from": "extsprintf@1.0.2",
                      "resolved": "http://beta-internal.beta.gitter:4873/extsprintf/-/extsprintf-1.0.2.tgz"
                    },
                    "json-schema": {
                      "version": "0.2.3",
                      "from": "json-schema@0.2.3",
                      "resolved": "http://beta-internal.beta.gitter:4873/json-schema/-/json-schema-0.2.3.tgz"
                    },
                    "verror": {
                      "version": "1.3.6",
                      "from": "verror@1.3.6",
                      "resolved": "http://beta-internal.beta.gitter:4873/verror/-/verror-1.3.6.tgz"
                    }
                  }
                },
                "sshpk": {
                  "version": "1.10.1",
                  "from": "sshpk@>=1.7.0 <2.0.0",
                  "resolved": "http://beta-internal.beta.gitter:4873/sshpk/-/sshpk-1.10.1.tgz",
                  "dependencies": {
                    "asn1": {
                      "version": "0.2.3",
                      "from": "asn1@>=0.2.3 <0.3.0",
                      "resolved": "http://beta-internal.beta.gitter:4873/asn1/-/asn1-0.2.3.tgz"
                    },
                    "assert-plus": {
                      "version": "1.0.0",
                      "from": "assert-plus@>=1.0.0 <2.0.0",
                      "resolved": "http://beta-internal.beta.gitter:4873/assert-plus/-/assert-plus-1.0.0.tgz"
                    },
                    "dashdash": {
                      "version": "1.14.0",
                      "from": "dashdash@>=1.12.0 <2.0.0",
                      "resolved": "http://beta-internal.beta.gitter:4873/dashdash/-/dashdash-1.14.0.tgz"
                    },
                    "getpass": {
                      "version": "0.1.6",
                      "from": "getpass@>=0.1.1 <0.2.0",
                      "resolved": "http://beta-internal.beta.gitter:4873/getpass/-/getpass-0.1.6.tgz"
                    },
                    "jsbn": {
                      "version": "0.1.0",
                      "from": "jsbn@>=0.1.0 <0.2.0",
                      "resolved": "http://beta-internal.beta.gitter:4873/jsbn/-/jsbn-0.1.0.tgz"
                    },
                    "tweetnacl": {
                      "version": "0.14.3",
                      "from": "tweetnacl@>=0.14.0 <0.15.0",
                      "resolved": "http://beta-internal.beta.gitter:4873/tweetnacl/-/tweetnacl-0.14.3.tgz"
                    },
                    "jodid25519": {
                      "version": "1.0.2",
                      "from": "jodid25519@>=1.0.0 <2.0.0",
                      "resolved": "http://beta-internal.beta.gitter:4873/jodid25519/-/jodid25519-1.0.2.tgz"
                    },
                    "ecc-jsbn": {
                      "version": "0.1.1",
                      "from": "ecc-jsbn@>=0.1.1 <0.2.0",
                      "resolved": "http://beta-internal.beta.gitter:4873/ecc-jsbn/-/ecc-jsbn-0.1.1.tgz"
                    },
                    "bcrypt-pbkdf": {
                      "version": "1.0.0",
                      "from": "bcrypt-pbkdf@>=1.0.0 <2.0.0",
                      "resolved": "http://beta-internal.beta.gitter:4873/bcrypt-pbkdf/-/bcrypt-pbkdf-1.0.0.tgz"
                    }
                  }
                }
              }
            },
            "is-typedarray": {
              "version": "1.0.0",
              "from": "is-typedarray@>=1.0.0 <1.1.0",
              "resolved": "http://beta-internal.beta.gitter:4873/is-typedarray/-/is-typedarray-1.0.0.tgz"
            },
            "isstream": {
              "version": "0.1.2",
              "from": "isstream@>=0.1.2 <0.2.0",
              "resolved": "http://beta-internal.beta.gitter:4873/isstream/-/isstream-0.1.2.tgz"
            },
            "json-stringify-safe": {
              "version": "5.0.1",
              "from": "json-stringify-safe@>=5.0.1 <5.1.0",
              "resolved": "http://beta-internal.beta.gitter:4873/json-stringify-safe/-/json-stringify-safe-5.0.1.tgz"
            },
            "mime-types": {
              "version": "2.1.12",
              "from": "mime-types@>=2.1.7 <2.2.0",
              "resolved": "http://beta-internal.beta.gitter:4873/mime-types/-/mime-types-2.1.12.tgz",
              "dependencies": {
                "mime-db": {
                  "version": "1.24.0",
                  "from": "mime-db@>=1.24.0 <1.25.0",
                  "resolved": "http://beta-internal.beta.gitter:4873/mime-db/-/mime-db-1.24.0.tgz"
                }
              }
            },
            "node-uuid": {
              "version": "1.4.7",
              "from": "node-uuid@>=1.4.7 <1.5.0",
              "resolved": "http://beta-internal.beta.gitter:4873/node-uuid/-/node-uuid-1.4.7.tgz"
            },
            "oauth-sign": {
              "version": "0.8.2",
              "from": "oauth-sign@>=0.8.1 <0.9.0",
              "resolved": "http://beta-internal.beta.gitter:4873/oauth-sign/-/oauth-sign-0.8.2.tgz"
            },
            "qs": {
              "version": "6.3.0",
              "from": "qs@>=6.3.0 <6.4.0",
              "resolved": "http://beta-internal.beta.gitter:4873/qs/-/qs-6.3.0.tgz"
            },
            "stringstream": {
              "version": "0.0.5",
              "from": "stringstream@>=0.0.4 <0.1.0",
              "resolved": "http://beta-internal.beta.gitter:4873/stringstream/-/stringstream-0.0.5.tgz"
            },
            "tough-cookie": {
              "version": "2.3.2",
              "from": "tough-cookie@>=2.3.0 <2.4.0",
              "resolved": "http://beta-internal.beta.gitter:4873/tough-cookie/-/tough-cookie-2.3.2.tgz",
              "dependencies": {
                "punycode": {
                  "version": "1.4.1",
                  "from": "punycode@>=1.4.1 <2.0.0",
                  "resolved": "http://beta-internal.beta.gitter:4873/punycode/-/punycode-1.4.1.tgz"
                }
              }
            },
            "tunnel-agent": {
              "version": "0.4.3",
              "from": "tunnel-agent@>=0.4.1 <0.5.0",
              "resolved": "http://beta-internal.beta.gitter:4873/tunnel-agent/-/tunnel-agent-0.4.3.tgz"
            }
          }
        }
      }
    },
    "request-http-cache": {
      "version": "1.0.1",
      "from": "request-http-cache@>=1.0.1 <2.0.0",
      "resolved": "http://beta-internal.beta.gitter:4873/request-http-cache/-/request-http-cache-1.0.1.tgz",
      "dependencies": {
        "json-buffer": {
          "version": "2.0.11",
          "from": "json-buffer@>=2.0.11 <3.0.0",
          "resolved": "http://beta-internal.beta.gitter:4873/json-buffer/-/json-buffer-2.0.11.tgz"
        },
        "redis": {
          "version": "0.12.1",
          "from": "redis@>=0.12.1 <0.13.0",
          "resolved": "http://beta-internal.beta.gitter:4873/redis/-/redis-0.12.1.tgz"
        },
        "wreck": {
          "version": "5.6.1",
          "from": "wreck@>=5.2.0 <6.0.0",
          "resolved": "http://beta-internal.beta.gitter:4873/wreck/-/wreck-5.6.1.tgz",
          "dependencies": {
            "hoek": {
              "version": "2.16.3",
              "from": "hoek@>=2.0.0 <3.0.0",
              "resolved": "http://beta-internal.beta.gitter:4873/hoek/-/hoek-2.16.3.tgz"
            },
            "boom": {
              "version": "2.10.1",
              "from": "boom@>=2.0.0 <3.0.0",
              "resolved": "http://beta-internal.beta.gitter:4873/boom/-/boom-2.10.1.tgz"
            }
          }
        }
      }
    },
    "rx": {
      "version": "4.1.0",
      "from": "rx@>=4.1.0 <5.0.0",
      "resolved": "http://beta-internal.beta.gitter:4873/rx/-/rx-4.1.0.tgz"
    },
    "rx-node": {
      "version": "1.0.2",
      "from": "rx-node@>=1.0.2 <2.0.0",
      "resolved": "http://beta-internal.beta.gitter:4873/rx-node/-/rx-node-1.0.2.tgz"
    },
    "sanitizer": {
      "version": "0.0.15",
      "from": "sanitizer@0.0.15",
      "resolved": "http://beta-internal.beta.gitter:4873/sanitizer/-/sanitizer-0.0.15.tgz"
    },
    "scriptjs": {
      "version": "2.5.8",
      "from": "scriptjs@>=2.5.7 <3.0.0",
      "resolved": "http://beta-internal.beta.gitter:4873/scriptjs/-/scriptjs-2.5.8.tgz"
    },
    "sechash": {
      "version": "0.1.3",
      "from": "sechash@0.1.3",
      "resolved": "http://beta-internal.beta.gitter:4873/sechash/-/sechash-0.1.3.tgz"
    },
    "serve-favicon": {
      "version": "2.3.0",
      "from": "serve-favicon@>=2.3.0 <3.0.0",
      "resolved": "http://beta-internal.beta.gitter:4873/serve-favicon/-/serve-favicon-2.3.0.tgz",
      "dependencies": {
        "etag": {
          "version": "1.7.0",
          "from": "etag@>=1.7.0 <1.8.0",
          "resolved": "http://beta-internal.beta.gitter:4873/etag/-/etag-1.7.0.tgz"
        },
        "fresh": {
          "version": "0.3.0",
          "from": "fresh@0.3.0",
          "resolved": "http://beta-internal.beta.gitter:4873/fresh/-/fresh-0.3.0.tgz"
        },
        "ms": {
          "version": "0.7.1",
          "from": "ms@0.7.1",
          "resolved": "http://beta-internal.beta.gitter:4873/ms/-/ms-0.7.1.tgz"
        },
        "parseurl": {
          "version": "1.3.1",
          "from": "parseurl@>=1.3.0 <1.4.0",
          "resolved": "http://beta-internal.beta.gitter:4873/parseurl/-/parseurl-1.3.1.tgz"
        }
      }
    },
    "shutdown": {
      "version": "0.2.4",
      "from": "shutdown@>=0.2.3 <0.3.0",
      "resolved": "http://beta-internal.beta.gitter:4873/shutdown/-/shutdown-0.2.4.tgz",
      "dependencies": {
        "debug": {
          "version": "1.0.4",
          "from": "debug@>=1.0.2 <2.0.0",
          "resolved": "http://beta-internal.beta.gitter:4873/debug/-/debug-1.0.4.tgz",
          "dependencies": {
            "ms": {
              "version": "0.6.2",
              "from": "ms@0.6.2",
              "resolved": "http://beta-internal.beta.gitter:4873/ms/-/ms-0.6.2.tgz"
            }
          }
        }
      }
    },
    "slug": {
      "version": "0.9.1",
      "from": "slug@>=0.9.1 <0.10.0",
      "resolved": "http://beta-internal.beta.gitter:4873/slug/-/slug-0.9.1.tgz",
      "dependencies": {
        "unicode": {
          "version": "0.6.1",
          "from": "unicode@>=0.3.1",
          "resolved": "http://beta-internal.beta.gitter:4873/unicode/-/unicode-0.6.1.tgz",
          "dependencies": {
            "bufferstream": {
              "version": "0.6.2",
              "from": "bufferstream@>=0.6.2",
              "resolved": "http://beta-internal.beta.gitter:4873/bufferstream/-/bufferstream-0.6.2.tgz",
              "dependencies": {
                "bufferjs": {
                  "version": "3.0.1",
                  "from": "bufferjs@>=2.0.0",
                  "resolved": "http://beta-internal.beta.gitter:4873/bufferjs/-/bufferjs-3.0.1.tgz"
                },
                "buffertools": {
                  "version": "2.1.4",
                  "from": "buffertools@>=1.0.3",
                  "resolved": "http://beta-internal.beta.gitter:4873/buffertools/-/buffertools-2.1.4.tgz"
                }
              }
            }
          }
        }
      }
    },
    "snappy-cache": {
      "version": "0.3.0",
      "from": "snappy-cache@>=0.3.0 <0.4.0",
      "resolved": "http://beta-internal.beta.gitter:4873/snappy-cache/-/snappy-cache-0.3.0.tgz",
      "dependencies": {
        "redis": {
          "version": "0.12.1",
          "from": "redis@>=0.12.1 <0.13.0",
          "resolved": "http://beta-internal.beta.gitter:4873/redis/-/redis-0.12.1.tgz"
        }
      }
    },
    "statuserror": {
      "version": "0.1.3",
      "from": "statuserror@>=0.1.3 <0.2.0",
      "resolved": "http://beta-internal.beta.gitter:4873/statuserror/-/statuserror-0.1.3.tgz"
    },
    "stringformat": {
      "version": "0.0.5",
      "from": "stringformat@0.0.5",
      "resolved": "http://beta-internal.beta.gitter:4873/stringformat/-/stringformat-0.0.5.tgz"
    },
    "temp": {
      "version": "0.4.0",
      "from": "temp@0.4.0",
      "resolved": "http://beta-internal.beta.gitter:4873/temp/-/temp-0.4.0.tgz"
    },
    "tentacles": {
      "version": "0.3.3",
      "from": "tentacles@>=0.3.3 <0.4.0",
      "resolved": "http://beta-internal.beta.gitter:4873/tentacles/-/tentacles-0.3.3.tgz",
      "dependencies": {
        "create-error": {
          "version": "0.3.1",
          "from": "create-error@>=0.3.1 <0.4.0",
          "resolved": "http://beta-internal.beta.gitter:4873/create-error/-/create-error-0.3.1.tgz"
        },
        "request": {
          "version": "2.78.0",
          "from": "request@>=2.53.0 <3.0.0",
          "resolved": "http://beta-internal.beta.gitter:4873/request/-/request-2.78.0.tgz",
          "dependencies": {
            "aws-sign2": {
              "version": "0.6.0",
              "from": "aws-sign2@>=0.6.0 <0.7.0",
              "resolved": "http://beta-internal.beta.gitter:4873/aws-sign2/-/aws-sign2-0.6.0.tgz"
            },
            "aws4": {
              "version": "1.5.0",
              "from": "aws4@>=1.2.1 <2.0.0",
              "resolved": "http://beta-internal.beta.gitter:4873/aws4/-/aws4-1.5.0.tgz"
            },
            "caseless": {
              "version": "0.11.0",
              "from": "caseless@>=0.11.0 <0.12.0",
              "resolved": "http://beta-internal.beta.gitter:4873/caseless/-/caseless-0.11.0.tgz"
            },
            "combined-stream": {
              "version": "1.0.5",
              "from": "combined-stream@>=1.0.5 <1.1.0",
              "resolved": "http://beta-internal.beta.gitter:4873/combined-stream/-/combined-stream-1.0.5.tgz",
              "dependencies": {
                "delayed-stream": {
                  "version": "1.0.0",
                  "from": "delayed-stream@>=1.0.0 <1.1.0",
                  "resolved": "http://beta-internal.beta.gitter:4873/delayed-stream/-/delayed-stream-1.0.0.tgz"
                }
              }
            },
            "extend": {
              "version": "3.0.0",
              "from": "extend@>=3.0.0 <3.1.0",
              "resolved": "http://beta-internal.beta.gitter:4873/extend/-/extend-3.0.0.tgz"
            },
            "forever-agent": {
              "version": "0.6.1",
              "from": "forever-agent@>=0.6.1 <0.7.0",
              "resolved": "http://beta-internal.beta.gitter:4873/forever-agent/-/forever-agent-0.6.1.tgz"
            },
            "form-data": {
              "version": "2.1.1",
              "from": "form-data@>=2.1.1 <2.2.0",
              "resolved": "http://beta-internal.beta.gitter:4873/form-data/-/form-data-2.1.1.tgz",
              "dependencies": {
                "asynckit": {
                  "version": "0.4.0",
                  "from": "asynckit@>=0.4.0 <0.5.0",
                  "resolved": "http://beta-internal.beta.gitter:4873/asynckit/-/asynckit-0.4.0.tgz"
                }
              }
            },
            "har-validator": {
              "version": "2.0.6",
              "from": "har-validator@>=2.0.6 <2.1.0",
              "resolved": "http://beta-internal.beta.gitter:4873/har-validator/-/har-validator-2.0.6.tgz",
              "dependencies": {
                "chalk": {
                  "version": "1.1.3",
                  "from": "chalk@>=1.1.1 <2.0.0",
                  "resolved": "http://beta-internal.beta.gitter:4873/chalk/-/chalk-1.1.3.tgz",
                  "dependencies": {
                    "ansi-styles": {
                      "version": "2.2.1",
                      "from": "ansi-styles@>=2.2.1 <3.0.0",
                      "resolved": "http://beta-internal.beta.gitter:4873/ansi-styles/-/ansi-styles-2.2.1.tgz"
                    },
                    "has-ansi": {
                      "version": "2.0.0",
                      "from": "has-ansi@>=2.0.0 <3.0.0",
                      "resolved": "http://beta-internal.beta.gitter:4873/has-ansi/-/has-ansi-2.0.0.tgz",
                      "dependencies": {
                        "ansi-regex": {
                          "version": "2.0.0",
                          "from": "ansi-regex@>=2.0.0 <3.0.0",
                          "resolved": "http://beta-internal.beta.gitter:4873/ansi-regex/-/ansi-regex-2.0.0.tgz"
                        }
                      }
                    },
                    "strip-ansi": {
                      "version": "3.0.1",
                      "from": "strip-ansi@>=3.0.0 <4.0.0",
                      "resolved": "http://beta-internal.beta.gitter:4873/strip-ansi/-/strip-ansi-3.0.1.tgz",
                      "dependencies": {
                        "ansi-regex": {
                          "version": "2.0.0",
                          "from": "ansi-regex@>=2.0.0 <3.0.0",
                          "resolved": "http://beta-internal.beta.gitter:4873/ansi-regex/-/ansi-regex-2.0.0.tgz"
                        }
                      }
                    },
                    "supports-color": {
                      "version": "2.0.0",
                      "from": "supports-color@>=2.0.0 <3.0.0",
                      "resolved": "http://beta-internal.beta.gitter:4873/supports-color/-/supports-color-2.0.0.tgz"
                    }
                  }
                },
                "commander": {
                  "version": "2.9.0",
                  "from": "commander@>=2.9.0 <3.0.0",
                  "resolved": "http://beta-internal.beta.gitter:4873/commander/-/commander-2.9.0.tgz",
                  "dependencies": {
                    "graceful-readlink": {
                      "version": "1.0.1",
                      "from": "graceful-readlink@>=1.0.0",
                      "resolved": "http://beta-internal.beta.gitter:4873/graceful-readlink/-/graceful-readlink-1.0.1.tgz"
                    }
                  }
                },
                "is-my-json-valid": {
                  "version": "2.15.0",
                  "from": "is-my-json-valid@>=2.12.4 <3.0.0",
                  "resolved": "http://beta-internal.beta.gitter:4873/is-my-json-valid/-/is-my-json-valid-2.15.0.tgz",
                  "dependencies": {
                    "generate-function": {
                      "version": "2.0.0",
                      "from": "generate-function@>=2.0.0 <3.0.0",
                      "resolved": "http://beta-internal.beta.gitter:4873/generate-function/-/generate-function-2.0.0.tgz"
                    },
                    "generate-object-property": {
                      "version": "1.2.0",
                      "from": "generate-object-property@>=1.1.0 <2.0.0",
                      "resolved": "http://beta-internal.beta.gitter:4873/generate-object-property/-/generate-object-property-1.2.0.tgz",
                      "dependencies": {
                        "is-property": {
                          "version": "1.0.2",
                          "from": "is-property@>=1.0.0 <2.0.0",
                          "resolved": "http://beta-internal.beta.gitter:4873/is-property/-/is-property-1.0.2.tgz"
                        }
                      }
                    },
                    "jsonpointer": {
                      "version": "4.0.0",
                      "from": "jsonpointer@>=4.0.0 <5.0.0",
                      "resolved": "http://beta-internal.beta.gitter:4873/jsonpointer/-/jsonpointer-4.0.0.tgz"
                    },
                    "xtend": {
                      "version": "4.0.1",
                      "from": "xtend@>=4.0.0 <5.0.0",
                      "resolved": "http://beta-internal.beta.gitter:4873/xtend/-/xtend-4.0.1.tgz"
                    }
                  }
                },
                "pinkie-promise": {
                  "version": "2.0.1",
                  "from": "pinkie-promise@>=2.0.0 <3.0.0",
                  "resolved": "http://beta-internal.beta.gitter:4873/pinkie-promise/-/pinkie-promise-2.0.1.tgz",
                  "dependencies": {
                    "pinkie": {
                      "version": "2.0.4",
                      "from": "pinkie@>=2.0.0 <3.0.0",
                      "resolved": "http://beta-internal.beta.gitter:4873/pinkie/-/pinkie-2.0.4.tgz"
                    }
                  }
                }
              }
            },
            "hawk": {
              "version": "3.1.3",
              "from": "hawk@>=3.1.3 <3.2.0",
              "resolved": "http://beta-internal.beta.gitter:4873/hawk/-/hawk-3.1.3.tgz",
              "dependencies": {
                "hoek": {
                  "version": "2.16.3",
                  "from": "hoek@>=2.0.0 <3.0.0",
                  "resolved": "http://beta-internal.beta.gitter:4873/hoek/-/hoek-2.16.3.tgz"
                },
                "boom": {
                  "version": "2.10.1",
                  "from": "boom@>=2.0.0 <3.0.0",
                  "resolved": "http://beta-internal.beta.gitter:4873/boom/-/boom-2.10.1.tgz"
                },
                "cryptiles": {
                  "version": "2.0.5",
                  "from": "cryptiles@>=2.0.0 <3.0.0",
                  "resolved": "http://beta-internal.beta.gitter:4873/cryptiles/-/cryptiles-2.0.5.tgz"
                },
                "sntp": {
                  "version": "1.0.9",
                  "from": "sntp@>=1.0.0 <2.0.0",
                  "resolved": "http://beta-internal.beta.gitter:4873/sntp/-/sntp-1.0.9.tgz"
                }
              }
            },
            "http-signature": {
              "version": "1.1.1",
              "from": "http-signature@>=1.1.0 <1.2.0",
              "resolved": "http://beta-internal.beta.gitter:4873/http-signature/-/http-signature-1.1.1.tgz",
              "dependencies": {
                "assert-plus": {
                  "version": "0.2.0",
                  "from": "assert-plus@>=0.2.0 <0.3.0",
                  "resolved": "http://beta-internal.beta.gitter:4873/assert-plus/-/assert-plus-0.2.0.tgz"
                },
                "jsprim": {
                  "version": "1.3.1",
                  "from": "jsprim@>=1.2.2 <2.0.0",
                  "resolved": "http://beta-internal.beta.gitter:4873/jsprim/-/jsprim-1.3.1.tgz",
                  "dependencies": {
                    "extsprintf": {
                      "version": "1.0.2",
                      "from": "extsprintf@1.0.2",
                      "resolved": "http://beta-internal.beta.gitter:4873/extsprintf/-/extsprintf-1.0.2.tgz"
                    },
                    "json-schema": {
                      "version": "0.2.3",
                      "from": "json-schema@0.2.3",
                      "resolved": "http://beta-internal.beta.gitter:4873/json-schema/-/json-schema-0.2.3.tgz"
                    },
                    "verror": {
                      "version": "1.3.6",
                      "from": "verror@1.3.6",
                      "resolved": "http://beta-internal.beta.gitter:4873/verror/-/verror-1.3.6.tgz"
                    }
                  }
                },
                "sshpk": {
                  "version": "1.10.1",
                  "from": "sshpk@>=1.7.0 <2.0.0",
                  "resolved": "http://beta-internal.beta.gitter:4873/sshpk/-/sshpk-1.10.1.tgz",
                  "dependencies": {
                    "asn1": {
                      "version": "0.2.3",
                      "from": "asn1@>=0.2.3 <0.3.0",
                      "resolved": "http://beta-internal.beta.gitter:4873/asn1/-/asn1-0.2.3.tgz"
                    },
                    "assert-plus": {
                      "version": "1.0.0",
                      "from": "assert-plus@>=1.0.0 <2.0.0",
                      "resolved": "http://beta-internal.beta.gitter:4873/assert-plus/-/assert-plus-1.0.0.tgz"
                    },
                    "dashdash": {
                      "version": "1.14.0",
                      "from": "dashdash@>=1.12.0 <2.0.0",
                      "resolved": "http://beta-internal.beta.gitter:4873/dashdash/-/dashdash-1.14.0.tgz"
                    },
                    "getpass": {
                      "version": "0.1.6",
                      "from": "getpass@>=0.1.1 <0.2.0",
                      "resolved": "http://beta-internal.beta.gitter:4873/getpass/-/getpass-0.1.6.tgz"
                    },
                    "jsbn": {
                      "version": "0.1.0",
                      "from": "jsbn@>=0.1.0 <0.2.0",
                      "resolved": "http://beta-internal.beta.gitter:4873/jsbn/-/jsbn-0.1.0.tgz"
                    },
                    "tweetnacl": {
                      "version": "0.14.3",
                      "from": "tweetnacl@>=0.14.0 <0.15.0",
                      "resolved": "http://beta-internal.beta.gitter:4873/tweetnacl/-/tweetnacl-0.14.3.tgz"
                    },
                    "jodid25519": {
                      "version": "1.0.2",
                      "from": "jodid25519@>=1.0.0 <2.0.0",
                      "resolved": "http://beta-internal.beta.gitter:4873/jodid25519/-/jodid25519-1.0.2.tgz"
                    },
                    "ecc-jsbn": {
                      "version": "0.1.1",
                      "from": "ecc-jsbn@>=0.1.1 <0.2.0",
                      "resolved": "http://beta-internal.beta.gitter:4873/ecc-jsbn/-/ecc-jsbn-0.1.1.tgz"
                    },
                    "bcrypt-pbkdf": {
                      "version": "1.0.0",
                      "from": "bcrypt-pbkdf@>=1.0.0 <2.0.0",
                      "resolved": "http://beta-internal.beta.gitter:4873/bcrypt-pbkdf/-/bcrypt-pbkdf-1.0.0.tgz"
                    }
                  }
                }
              }
            },
            "is-typedarray": {
              "version": "1.0.0",
              "from": "is-typedarray@>=1.0.0 <1.1.0",
              "resolved": "http://beta-internal.beta.gitter:4873/is-typedarray/-/is-typedarray-1.0.0.tgz"
            },
            "isstream": {
              "version": "0.1.2",
              "from": "isstream@>=0.1.2 <0.2.0",
              "resolved": "http://beta-internal.beta.gitter:4873/isstream/-/isstream-0.1.2.tgz"
            },
            "json-stringify-safe": {
              "version": "5.0.1",
              "from": "json-stringify-safe@>=5.0.1 <5.1.0",
              "resolved": "http://beta-internal.beta.gitter:4873/json-stringify-safe/-/json-stringify-safe-5.0.1.tgz"
            },
            "mime-types": {
              "version": "2.1.12",
              "from": "mime-types@>=2.1.7 <2.2.0",
              "resolved": "http://beta-internal.beta.gitter:4873/mime-types/-/mime-types-2.1.12.tgz",
              "dependencies": {
                "mime-db": {
                  "version": "1.24.0",
                  "from": "mime-db@>=1.24.0 <1.25.0",
                  "resolved": "http://beta-internal.beta.gitter:4873/mime-db/-/mime-db-1.24.0.tgz"
                }
              }
            },
            "node-uuid": {
              "version": "1.4.7",
              "from": "node-uuid@>=1.4.7 <1.5.0",
              "resolved": "http://beta-internal.beta.gitter:4873/node-uuid/-/node-uuid-1.4.7.tgz"
            },
            "oauth-sign": {
              "version": "0.8.2",
              "from": "oauth-sign@>=0.8.1 <0.9.0",
              "resolved": "http://beta-internal.beta.gitter:4873/oauth-sign/-/oauth-sign-0.8.2.tgz"
            },
            "qs": {
              "version": "6.3.0",
              "from": "qs@>=6.3.0 <6.4.0",
              "resolved": "http://beta-internal.beta.gitter:4873/qs/-/qs-6.3.0.tgz"
            },
            "stringstream": {
              "version": "0.0.5",
              "from": "stringstream@>=0.0.4 <0.1.0",
              "resolved": "http://beta-internal.beta.gitter:4873/stringstream/-/stringstream-0.0.5.tgz"
            },
            "tough-cookie": {
              "version": "2.3.2",
              "from": "tough-cookie@>=2.3.0 <2.4.0",
              "resolved": "http://beta-internal.beta.gitter:4873/tough-cookie/-/tough-cookie-2.3.2.tgz",
              "dependencies": {
                "punycode": {
                  "version": "1.4.1",
                  "from": "punycode@>=1.4.1 <2.0.0",
                  "resolved": "http://beta-internal.beta.gitter:4873/punycode/-/punycode-1.4.1.tgz"
                }
              }
            },
            "tunnel-agent": {
              "version": "0.4.3",
              "from": "tunnel-agent@>=0.4.1 <0.5.0",
              "resolved": "http://beta-internal.beta.gitter:4873/tunnel-agent/-/tunnel-agent-0.4.3.tgz"
            }
          }
        },
        "require-directory": {
          "version": "2.1.1",
          "from": "require-directory@>=2.1.0 <3.0.0",
          "resolved": "http://beta-internal.beta.gitter:4873/require-directory/-/require-directory-2.1.1.tgz"
        }
      }
    },
    "text-filter": {
      "version": "0.1.1",
      "from": "text-filter@>=0.1.1 <0.2.0",
      "resolved": "http://beta-internal.beta.gitter:4873/text-filter/-/text-filter-0.1.1.tgz"
    },
    "through2": {
      "version": "2.0.1",
      "from": "through2@>=2.0.1 <3.0.0",
      "resolved": "http://beta-internal.beta.gitter:4873/through2/-/through2-2.0.1.tgz",
      "dependencies": {
        "readable-stream": {
          "version": "2.0.6",
          "from": "readable-stream@>=2.0.0 <2.1.0",
          "resolved": "http://beta-internal.beta.gitter:4873/readable-stream/-/readable-stream-2.0.6.tgz",
          "dependencies": {
            "core-util-is": {
              "version": "1.0.2",
              "from": "core-util-is@>=1.0.0 <1.1.0",
              "resolved": "http://beta-internal.beta.gitter:4873/core-util-is/-/core-util-is-1.0.2.tgz"
            },
            "inherits": {
              "version": "2.0.3",
              "from": "inherits@>=2.0.1 <2.1.0",
              "resolved": "http://beta-internal.beta.gitter:4873/inherits/-/inherits-2.0.3.tgz"
            },
            "isarray": {
              "version": "1.0.0",
              "from": "isarray@>=1.0.0 <1.1.0",
              "resolved": "http://beta-internal.beta.gitter:4873/isarray/-/isarray-1.0.0.tgz"
            },
            "process-nextick-args": {
              "version": "1.0.7",
              "from": "process-nextick-args@>=1.0.6 <1.1.0",
              "resolved": "http://beta-internal.beta.gitter:4873/process-nextick-args/-/process-nextick-args-1.0.7.tgz"
            },
            "string_decoder": {
              "version": "0.10.31",
              "from": "string_decoder@>=0.10.0 <0.11.0",
              "resolved": "http://beta-internal.beta.gitter:4873/string_decoder/-/string_decoder-0.10.31.tgz"
            },
            "util-deprecate": {
              "version": "1.0.2",
              "from": "util-deprecate@>=1.0.1 <1.1.0",
              "resolved": "http://beta-internal.beta.gitter:4873/util-deprecate/-/util-deprecate-1.0.2.tgz"
            }
          }
        },
        "xtend": {
          "version": "4.0.1",
          "from": "xtend@>=4.0.0 <4.1.0",
          "resolved": "http://beta-internal.beta.gitter:4873/xtend/-/xtend-4.0.1.tgz"
        }
      }
    },
    "through2-concurrent": {
      "version": "1.1.1",
      "from": "through2-concurrent@>=1.1.0 <2.0.0",
      "resolved": "http://beta-internal.beta.gitter:4873/through2-concurrent/-/through2-concurrent-1.1.1.tgz"
    },
    "tough-cookie": {
      "version": "0.12.1",
      "from": "tough-cookie@>=0.12.1 <0.13.0",
      "resolved": "http://beta-internal.beta.gitter:4873/tough-cookie/-/tough-cookie-0.12.1.tgz",
      "dependencies": {
        "punycode": {
          "version": "2.0.1",
          "from": "punycode@>=0.2.0",
          "resolved": "http://beta-internal.beta.gitter:4873/punycode/-/punycode-2.0.1.tgz"
        }
      }
    },
    "transloadit": {
      "version": "1.9.1",
      "from": "transloadit@>=1.5.0 <2.0.0",
      "resolved": "http://beta-internal.beta.gitter:4873/transloadit/-/transloadit-1.9.1.tgz",
      "dependencies": {
        "fakefile": {
          "version": "0.0.8",
          "from": "fakefile@0.0.8",
          "resolved": "http://beta-internal.beta.gitter:4873/fakefile/-/fakefile-0.0.8.tgz",
          "dependencies": {
            "fs-extra": {
              "version": "0.26.5",
              "from": "fs-extra@0.26.5",
              "resolved": "http://beta-internal.beta.gitter:4873/fs-extra/-/fs-extra-0.26.5.tgz",
              "dependencies": {
                "graceful-fs": {
                  "version": "4.1.10",
                  "from": "graceful-fs@>=4.1.2 <5.0.0",
                  "resolved": "http://beta-internal.beta.gitter:4873/graceful-fs/-/graceful-fs-4.1.10.tgz"
                },
                "jsonfile": {
                  "version": "2.4.0",
                  "from": "jsonfile@>=2.1.0 <3.0.0",
                  "resolved": "http://beta-internal.beta.gitter:4873/jsonfile/-/jsonfile-2.4.0.tgz"
                },
                "klaw": {
                  "version": "1.3.1",
                  "from": "klaw@>=1.0.0 <2.0.0",
                  "resolved": "http://beta-internal.beta.gitter:4873/klaw/-/klaw-1.3.1.tgz"
                },
                "path-is-absolute": {
                  "version": "1.0.1",
                  "from": "path-is-absolute@>=1.0.0 <2.0.0",
                  "resolved": "http://beta-internal.beta.gitter:4873/path-is-absolute/-/path-is-absolute-1.0.1.tgz"
                },
                "rimraf": {
                  "version": "2.5.4",
                  "from": "rimraf@>=2.2.8 <3.0.0",
                  "resolved": "http://beta-internal.beta.gitter:4873/rimraf/-/rimraf-2.5.4.tgz",
                  "dependencies": {
                    "glob": {
                      "version": "7.1.1",
                      "from": "glob@>=7.0.5 <8.0.0",
                      "resolved": "http://beta-internal.beta.gitter:4873/glob/-/glob-7.1.1.tgz",
                      "dependencies": {
                        "fs.realpath": {
                          "version": "1.0.0",
                          "from": "fs.realpath@>=1.0.0 <2.0.0",
                          "resolved": "http://beta-internal.beta.gitter:4873/fs.realpath/-/fs.realpath-1.0.0.tgz"
                        },
                        "inflight": {
                          "version": "1.0.6",
                          "from": "inflight@>=1.0.4 <2.0.0",
                          "resolved": "http://beta-internal.beta.gitter:4873/inflight/-/inflight-1.0.6.tgz",
                          "dependencies": {
                            "wrappy": {
                              "version": "1.0.2",
                              "from": "wrappy@>=1.0.0 <2.0.0",
                              "resolved": "http://beta-internal.beta.gitter:4873/wrappy/-/wrappy-1.0.2.tgz"
                            }
                          }
                        },
                        "inherits": {
                          "version": "2.0.3",
                          "from": "inherits@>=2.0.0 <3.0.0",
                          "resolved": "http://beta-internal.beta.gitter:4873/inherits/-/inherits-2.0.3.tgz"
                        },
                        "minimatch": {
                          "version": "3.0.3",
                          "from": "minimatch@>=3.0.2 <4.0.0",
                          "resolved": "http://beta-internal.beta.gitter:4873/minimatch/-/minimatch-3.0.3.tgz",
                          "dependencies": {
                            "brace-expansion": {
                              "version": "1.1.6",
                              "from": "brace-expansion@>=1.0.0 <2.0.0",
                              "resolved": "http://beta-internal.beta.gitter:4873/brace-expansion/-/brace-expansion-1.1.6.tgz",
                              "dependencies": {
                                "balanced-match": {
                                  "version": "0.4.2",
                                  "from": "balanced-match@>=0.4.1 <0.5.0",
                                  "resolved": "http://beta-internal.beta.gitter:4873/balanced-match/-/balanced-match-0.4.2.tgz"
                                },
                                "concat-map": {
                                  "version": "0.0.1",
                                  "from": "concat-map@0.0.1",
                                  "resolved": "http://beta-internal.beta.gitter:4873/concat-map/-/concat-map-0.0.1.tgz"
                                }
                              }
                            }
                          }
                        },
                        "once": {
                          "version": "1.4.0",
                          "from": "once@>=1.3.0 <2.0.0",
                          "resolved": "http://beta-internal.beta.gitter:4873/once/-/once-1.4.0.tgz",
                          "dependencies": {
                            "wrappy": {
                              "version": "1.0.2",
                              "from": "wrappy@>=1.0.0 <2.0.0",
                              "resolved": "http://beta-internal.beta.gitter:4873/wrappy/-/wrappy-1.0.2.tgz"
                            }
                          }
                        }
                      }
                    }
                  }
                }
              }
            }
          }
        },
        "npm-run-all": {
          "version": "2.3.0",
          "from": "npm-run-all@2.3.0",
          "resolved": "http://beta-internal.beta.gitter:4873/npm-run-all/-/npm-run-all-2.3.0.tgz",
          "dependencies": {
            "chalk": {
              "version": "1.1.3",
              "from": "chalk@>=1.1.3 <2.0.0",
              "resolved": "http://beta-internal.beta.gitter:4873/chalk/-/chalk-1.1.3.tgz",
              "dependencies": {
                "ansi-styles": {
                  "version": "2.2.1",
                  "from": "ansi-styles@>=2.2.1 <3.0.0",
                  "resolved": "http://beta-internal.beta.gitter:4873/ansi-styles/-/ansi-styles-2.2.1.tgz"
                },
                "has-ansi": {
                  "version": "2.0.0",
                  "from": "has-ansi@>=2.0.0 <3.0.0",
                  "resolved": "http://beta-internal.beta.gitter:4873/has-ansi/-/has-ansi-2.0.0.tgz",
                  "dependencies": {
                    "ansi-regex": {
                      "version": "2.0.0",
                      "from": "ansi-regex@>=2.0.0 <3.0.0",
                      "resolved": "http://beta-internal.beta.gitter:4873/ansi-regex/-/ansi-regex-2.0.0.tgz"
                    }
                  }
                },
                "strip-ansi": {
                  "version": "3.0.1",
                  "from": "strip-ansi@>=3.0.0 <4.0.0",
                  "resolved": "http://beta-internal.beta.gitter:4873/strip-ansi/-/strip-ansi-3.0.1.tgz",
                  "dependencies": {
                    "ansi-regex": {
                      "version": "2.0.0",
                      "from": "ansi-regex@>=2.0.0 <3.0.0",
                      "resolved": "http://beta-internal.beta.gitter:4873/ansi-regex/-/ansi-regex-2.0.0.tgz"
                    }
                  }
                },
                "supports-color": {
                  "version": "2.0.0",
                  "from": "supports-color@>=2.0.0 <3.0.0",
                  "resolved": "http://beta-internal.beta.gitter:4873/supports-color/-/supports-color-2.0.0.tgz"
                }
              }
            },
            "cross-spawn": {
              "version": "4.0.2",
              "from": "cross-spawn@>=4.0.0 <5.0.0",
              "resolved": "http://beta-internal.beta.gitter:4873/cross-spawn/-/cross-spawn-4.0.2.tgz",
              "dependencies": {
                "lru-cache": {
                  "version": "4.0.1",
                  "from": "lru-cache@>=4.0.1 <5.0.0",
                  "resolved": "http://beta-internal.beta.gitter:4873/lru-cache/-/lru-cache-4.0.1.tgz",
                  "dependencies": {
                    "pseudomap": {
                      "version": "1.0.2",
                      "from": "pseudomap@>=1.0.1 <2.0.0",
                      "resolved": "http://beta-internal.beta.gitter:4873/pseudomap/-/pseudomap-1.0.2.tgz"
                    },
                    "yallist": {
                      "version": "2.0.0",
                      "from": "yallist@>=2.0.0 <3.0.0",
                      "resolved": "http://beta-internal.beta.gitter:4873/yallist/-/yallist-2.0.0.tgz"
                    }
                  }
                },
                "which": {
                  "version": "1.2.11",
                  "from": "which@>=1.2.9 <2.0.0",
                  "resolved": "http://beta-internal.beta.gitter:4873/which/-/which-1.2.11.tgz",
                  "dependencies": {
                    "isexe": {
                      "version": "1.1.2",
                      "from": "isexe@>=1.1.1 <2.0.0",
                      "resolved": "http://beta-internal.beta.gitter:4873/isexe/-/isexe-1.1.2.tgz"
                    }
                  }
                }
              }
            },
            "minimatch": {
              "version": "3.0.3",
              "from": "minimatch@>=3.0.2 <4.0.0",
              "resolved": "http://beta-internal.beta.gitter:4873/minimatch/-/minimatch-3.0.3.tgz",
              "dependencies": {
                "brace-expansion": {
                  "version": "1.1.6",
                  "from": "brace-expansion@>=1.0.0 <2.0.0",
                  "resolved": "http://beta-internal.beta.gitter:4873/brace-expansion/-/brace-expansion-1.1.6.tgz",
                  "dependencies": {
                    "balanced-match": {
                      "version": "0.4.2",
                      "from": "balanced-match@>=0.4.1 <0.5.0",
                      "resolved": "http://beta-internal.beta.gitter:4873/balanced-match/-/balanced-match-0.4.2.tgz"
                    },
                    "concat-map": {
                      "version": "0.0.1",
                      "from": "concat-map@0.0.1",
                      "resolved": "http://beta-internal.beta.gitter:4873/concat-map/-/concat-map-0.0.1.tgz"
                    }
                  }
                }
              }
            },
            "object-assign": {
              "version": "4.1.0",
              "from": "object-assign@>=4.0.1 <5.0.0",
              "resolved": "http://beta-internal.beta.gitter:4873/object-assign/-/object-assign-4.1.0.tgz"
            },
            "pinkie-promise": {
              "version": "2.0.1",
              "from": "pinkie-promise@>=2.0.1 <3.0.0",
              "resolved": "http://beta-internal.beta.gitter:4873/pinkie-promise/-/pinkie-promise-2.0.1.tgz",
              "dependencies": {
                "pinkie": {
                  "version": "2.0.4",
                  "from": "pinkie@>=2.0.0 <3.0.0",
                  "resolved": "http://beta-internal.beta.gitter:4873/pinkie/-/pinkie-2.0.4.tgz"
                }
              }
            },
            "ps-tree": {
              "version": "1.1.0",
              "from": "ps-tree@>=1.0.1 <2.0.0",
              "resolved": "http://beta-internal.beta.gitter:4873/ps-tree/-/ps-tree-1.1.0.tgz"
            },
            "read-pkg": {
              "version": "1.1.0",
              "from": "read-pkg@>=1.1.0 <2.0.0",
              "resolved": "http://beta-internal.beta.gitter:4873/read-pkg/-/read-pkg-1.1.0.tgz",
              "dependencies": {
                "load-json-file": {
                  "version": "1.1.0",
                  "from": "load-json-file@>=1.0.0 <2.0.0",
                  "resolved": "http://beta-internal.beta.gitter:4873/load-json-file/-/load-json-file-1.1.0.tgz",
                  "dependencies": {
                    "graceful-fs": {
                      "version": "4.1.10",
                      "from": "graceful-fs@>=4.1.2 <5.0.0",
                      "resolved": "http://beta-internal.beta.gitter:4873/graceful-fs/-/graceful-fs-4.1.10.tgz"
                    },
                    "parse-json": {
                      "version": "2.2.0",
                      "from": "parse-json@>=2.2.0 <3.0.0",
                      "resolved": "http://beta-internal.beta.gitter:4873/parse-json/-/parse-json-2.2.0.tgz",
                      "dependencies": {
                        "error-ex": {
                          "version": "1.3.0",
                          "from": "error-ex@>=1.2.0 <2.0.0",
                          "resolved": "http://beta-internal.beta.gitter:4873/error-ex/-/error-ex-1.3.0.tgz",
                          "dependencies": {
                            "is-arrayish": {
                              "version": "0.2.1",
                              "from": "is-arrayish@>=0.2.1 <0.3.0",
                              "resolved": "http://beta-internal.beta.gitter:4873/is-arrayish/-/is-arrayish-0.2.1.tgz"
                            }
                          }
                        }
                      }
                    },
                    "pify": {
                      "version": "2.3.0",
                      "from": "pify@>=2.0.0 <3.0.0",
                      "resolved": "http://beta-internal.beta.gitter:4873/pify/-/pify-2.3.0.tgz"
                    },
                    "strip-bom": {
                      "version": "2.0.0",
                      "from": "strip-bom@>=2.0.0 <3.0.0",
                      "resolved": "http://beta-internal.beta.gitter:4873/strip-bom/-/strip-bom-2.0.0.tgz",
                      "dependencies": {
                        "is-utf8": {
                          "version": "0.2.1",
                          "from": "is-utf8@>=0.2.0 <0.3.0",
                          "resolved": "http://beta-internal.beta.gitter:4873/is-utf8/-/is-utf8-0.2.1.tgz"
                        }
                      }
                    }
                  }
                },
                "normalize-package-data": {
                  "version": "2.3.5",
                  "from": "normalize-package-data@>=2.3.2 <3.0.0",
                  "resolved": "http://beta-internal.beta.gitter:4873/normalize-package-data/-/normalize-package-data-2.3.5.tgz",
                  "dependencies": {
                    "hosted-git-info": {
                      "version": "2.1.5",
                      "from": "hosted-git-info@>=2.1.4 <3.0.0",
                      "resolved": "http://beta-internal.beta.gitter:4873/hosted-git-info/-/hosted-git-info-2.1.5.tgz"
                    },
                    "is-builtin-module": {
                      "version": "1.0.0",
                      "from": "is-builtin-module@>=1.0.0 <2.0.0",
                      "resolved": "http://beta-internal.beta.gitter:4873/is-builtin-module/-/is-builtin-module-1.0.0.tgz",
                      "dependencies": {
                        "builtin-modules": {
                          "version": "1.1.1",
                          "from": "builtin-modules@>=1.0.0 <2.0.0",
                          "resolved": "http://beta-internal.beta.gitter:4873/builtin-modules/-/builtin-modules-1.1.1.tgz"
                        }
                      }
                    },
                    "semver": {
                      "version": "5.3.0",
                      "from": "semver@>=2.0.0 <3.0.0||>=3.0.0 <4.0.0||>=4.0.0 <5.0.0||>=5.0.0 <6.0.0",
                      "resolved": "https://registry.npmjs.org/semver/-/semver-5.3.0.tgz"
                    },
                    "validate-npm-package-license": {
                      "version": "3.0.1",
                      "from": "validate-npm-package-license@>=3.0.1 <4.0.0",
                      "resolved": "http://beta-internal.beta.gitter:4873/validate-npm-package-license/-/validate-npm-package-license-3.0.1.tgz",
                      "dependencies": {
                        "spdx-correct": {
                          "version": "1.0.2",
                          "from": "spdx-correct@>=1.0.0 <1.1.0",
                          "resolved": "http://beta-internal.beta.gitter:4873/spdx-correct/-/spdx-correct-1.0.2.tgz",
                          "dependencies": {
                            "spdx-license-ids": {
                              "version": "1.2.2",
                              "from": "spdx-license-ids@>=1.0.2 <2.0.0",
                              "resolved": "http://beta-internal.beta.gitter:4873/spdx-license-ids/-/spdx-license-ids-1.2.2.tgz"
                            }
                          }
                        },
                        "spdx-expression-parse": {
                          "version": "1.0.4",
                          "from": "spdx-expression-parse@>=1.0.0 <1.1.0",
                          "resolved": "http://beta-internal.beta.gitter:4873/spdx-expression-parse/-/spdx-expression-parse-1.0.4.tgz"
                        }
                      }
                    }
                  }
                },
                "path-type": {
                  "version": "1.1.0",
                  "from": "path-type@>=1.0.0 <2.0.0",
                  "resolved": "http://beta-internal.beta.gitter:4873/path-type/-/path-type-1.1.0.tgz",
                  "dependencies": {
                    "graceful-fs": {
                      "version": "4.1.10",
                      "from": "graceful-fs@>=4.1.2 <5.0.0",
                      "resolved": "http://beta-internal.beta.gitter:4873/graceful-fs/-/graceful-fs-4.1.10.tgz"
                    },
                    "pify": {
                      "version": "2.3.0",
                      "from": "pify@>=2.0.0 <3.0.0",
                      "resolved": "http://beta-internal.beta.gitter:4873/pify/-/pify-2.3.0.tgz"
                    }
                  }
                }
              }
            },
            "read-pkg-up": {
              "version": "1.0.1",
              "from": "read-pkg-up@>=1.0.1 <2.0.0",
              "resolved": "http://beta-internal.beta.gitter:4873/read-pkg-up/-/read-pkg-up-1.0.1.tgz",
              "dependencies": {
                "find-up": {
                  "version": "1.1.2",
                  "from": "find-up@>=1.0.0 <2.0.0",
                  "resolved": "http://beta-internal.beta.gitter:4873/find-up/-/find-up-1.1.2.tgz",
                  "dependencies": {
                    "path-exists": {
                      "version": "2.1.0",
                      "from": "path-exists@>=2.0.0 <3.0.0",
                      "resolved": "http://beta-internal.beta.gitter:4873/path-exists/-/path-exists-2.1.0.tgz"
                    }
                  }
                }
              }
            },
            "shell-quote": {
              "version": "1.6.1",
              "from": "shell-quote@>=1.6.1 <2.0.0",
              "resolved": "http://beta-internal.beta.gitter:4873/shell-quote/-/shell-quote-1.6.1.tgz",
              "dependencies": {
                "jsonify": {
                  "version": "0.0.0",
                  "from": "jsonify@>=0.0.0 <0.1.0",
                  "resolved": "http://beta-internal.beta.gitter:4873/jsonify/-/jsonify-0.0.0.tgz"
                },
                "array-filter": {
                  "version": "0.0.1",
                  "from": "array-filter@>=0.0.0 <0.1.0",
                  "resolved": "http://beta-internal.beta.gitter:4873/array-filter/-/array-filter-0.0.1.tgz"
                },
                "array-reduce": {
                  "version": "0.0.0",
                  "from": "array-reduce@>=0.0.0 <0.1.0",
                  "resolved": "http://beta-internal.beta.gitter:4873/array-reduce/-/array-reduce-0.0.0.tgz"
                },
                "array-map": {
                  "version": "0.0.0",
                  "from": "array-map@>=0.0.0 <0.1.0",
                  "resolved": "http://beta-internal.beta.gitter:4873/array-map/-/array-map-0.0.0.tgz"
                }
              }
            },
            "string.prototype.padend": {
              "version": "3.0.0",
              "from": "string.prototype.padend@>=3.0.0 <4.0.0",
              "resolved": "http://beta-internal.beta.gitter:4873/string.prototype.padend/-/string.prototype.padend-3.0.0.tgz",
              "dependencies": {
                "define-properties": {
                  "version": "1.1.2",
                  "from": "define-properties@>=1.1.2 <2.0.0",
                  "resolved": "http://beta-internal.beta.gitter:4873/define-properties/-/define-properties-1.1.2.tgz",
                  "dependencies": {
                    "foreach": {
                      "version": "2.0.5",
                      "from": "foreach@>=2.0.5 <3.0.0",
                      "resolved": "http://beta-internal.beta.gitter:4873/foreach/-/foreach-2.0.5.tgz"
                    },
                    "object-keys": {
                      "version": "1.0.11",
                      "from": "object-keys@>=1.0.8 <2.0.0",
                      "resolved": "http://beta-internal.beta.gitter:4873/object-keys/-/object-keys-1.0.11.tgz"
                    }
                  }
                },
                "es-abstract": {
                  "version": "1.6.1",
                  "from": "es-abstract@>=1.4.3 <2.0.0",
                  "resolved": "http://beta-internal.beta.gitter:4873/es-abstract/-/es-abstract-1.6.1.tgz",
                  "dependencies": {
                    "is-callable": {
                      "version": "1.1.3",
                      "from": "is-callable@>=1.1.3 <2.0.0",
                      "resolved": "http://beta-internal.beta.gitter:4873/is-callable/-/is-callable-1.1.3.tgz"
                    },
                    "es-to-primitive": {
                      "version": "1.1.1",
                      "from": "es-to-primitive@>=1.1.1 <2.0.0",
                      "resolved": "http://beta-internal.beta.gitter:4873/es-to-primitive/-/es-to-primitive-1.1.1.tgz",
                      "dependencies": {
                        "is-date-object": {
                          "version": "1.0.1",
                          "from": "is-date-object@>=1.0.1 <2.0.0",
                          "resolved": "http://beta-internal.beta.gitter:4873/is-date-object/-/is-date-object-1.0.1.tgz"
                        },
                        "is-symbol": {
                          "version": "1.0.1",
                          "from": "is-symbol@>=1.0.1 <2.0.0",
                          "resolved": "http://beta-internal.beta.gitter:4873/is-symbol/-/is-symbol-1.0.1.tgz"
                        }
                      }
                    },
                    "is-regex": {
                      "version": "1.0.3",
                      "from": "is-regex@>=1.0.3 <2.0.0",
                      "resolved": "http://beta-internal.beta.gitter:4873/is-regex/-/is-regex-1.0.3.tgz"
                    }
                  }
                },
                "function-bind": {
                  "version": "1.1.0",
                  "from": "function-bind@>=1.0.2 <2.0.0",
                  "resolved": "http://beta-internal.beta.gitter:4873/function-bind/-/function-bind-1.1.0.tgz"
                }
              }
            }
          }
        },
        "request": {
          "version": "2.74.0",
          "from": "request@2.74.0",
          "resolved": "http://beta-internal.beta.gitter:4873/request/-/request-2.74.0.tgz",
          "dependencies": {
            "aws-sign2": {
              "version": "0.6.0",
              "from": "aws-sign2@>=0.6.0 <0.7.0",
              "resolved": "http://beta-internal.beta.gitter:4873/aws-sign2/-/aws-sign2-0.6.0.tgz"
            },
            "aws4": {
              "version": "1.5.0",
              "from": "aws4@>=1.2.1 <2.0.0",
              "resolved": "http://beta-internal.beta.gitter:4873/aws4/-/aws4-1.5.0.tgz"
            },
            "bl": {
              "version": "1.1.2",
              "from": "bl@>=1.1.2 <1.2.0",
              "resolved": "http://beta-internal.beta.gitter:4873/bl/-/bl-1.1.2.tgz",
              "dependencies": {
                "readable-stream": {
                  "version": "2.0.6",
                  "from": "readable-stream@>=2.0.5 <2.1.0",
                  "resolved": "http://beta-internal.beta.gitter:4873/readable-stream/-/readable-stream-2.0.6.tgz",
                  "dependencies": {
                    "core-util-is": {
                      "version": "1.0.2",
                      "from": "core-util-is@>=1.0.0 <1.1.0",
                      "resolved": "http://beta-internal.beta.gitter:4873/core-util-is/-/core-util-is-1.0.2.tgz"
                    },
                    "inherits": {
                      "version": "2.0.3",
                      "from": "inherits@>=2.0.1 <2.1.0",
                      "resolved": "http://beta-internal.beta.gitter:4873/inherits/-/inherits-2.0.3.tgz"
                    },
                    "isarray": {
                      "version": "1.0.0",
                      "from": "isarray@>=1.0.0 <1.1.0",
                      "resolved": "http://beta-internal.beta.gitter:4873/isarray/-/isarray-1.0.0.tgz"
                    },
                    "process-nextick-args": {
                      "version": "1.0.7",
                      "from": "process-nextick-args@>=1.0.6 <1.1.0",
                      "resolved": "http://beta-internal.beta.gitter:4873/process-nextick-args/-/process-nextick-args-1.0.7.tgz"
                    },
                    "string_decoder": {
                      "version": "0.10.31",
                      "from": "string_decoder@>=0.10.0 <0.11.0",
                      "resolved": "http://beta-internal.beta.gitter:4873/string_decoder/-/string_decoder-0.10.31.tgz"
                    },
                    "util-deprecate": {
                      "version": "1.0.2",
                      "from": "util-deprecate@>=1.0.1 <1.1.0",
                      "resolved": "http://beta-internal.beta.gitter:4873/util-deprecate/-/util-deprecate-1.0.2.tgz"
                    }
                  }
                }
              }
            },
            "caseless": {
              "version": "0.11.0",
              "from": "caseless@>=0.11.0 <0.12.0",
              "resolved": "http://beta-internal.beta.gitter:4873/caseless/-/caseless-0.11.0.tgz"
            },
            "combined-stream": {
              "version": "1.0.5",
              "from": "combined-stream@>=1.0.5 <1.1.0",
              "resolved": "http://beta-internal.beta.gitter:4873/combined-stream/-/combined-stream-1.0.5.tgz",
              "dependencies": {
                "delayed-stream": {
                  "version": "1.0.0",
                  "from": "delayed-stream@>=1.0.0 <1.1.0",
                  "resolved": "http://beta-internal.beta.gitter:4873/delayed-stream/-/delayed-stream-1.0.0.tgz"
                }
              }
            },
            "extend": {
              "version": "3.0.0",
              "from": "extend@>=3.0.0 <3.1.0",
              "resolved": "http://beta-internal.beta.gitter:4873/extend/-/extend-3.0.0.tgz"
            },
            "forever-agent": {
              "version": "0.6.1",
              "from": "forever-agent@>=0.6.1 <0.7.0",
              "resolved": "http://beta-internal.beta.gitter:4873/forever-agent/-/forever-agent-0.6.1.tgz"
            },
            "form-data": {
              "version": "1.0.1",
              "from": "form-data@>=1.0.0-rc4 <1.1.0",
              "resolved": "http://beta-internal.beta.gitter:4873/form-data/-/form-data-1.0.1.tgz",
              "dependencies": {
                "async": {
                  "version": "2.1.2",
                  "from": "async@>=2.0.1 <3.0.0",
                  "resolved": "http://beta-internal.beta.gitter:4873/async/-/async-2.1.2.tgz",
                  "dependencies": {
                    "lodash": {
                      "version": "4.16.6",
                      "from": "lodash@>=4.14.0 <5.0.0",
                      "resolved": "https://registry.npmjs.org/lodash/-/lodash-4.16.6.tgz"
                    }
                  }
                }
              }
            },
            "har-validator": {
              "version": "2.0.6",
              "from": "har-validator@>=2.0.6 <2.1.0",
              "resolved": "http://beta-internal.beta.gitter:4873/har-validator/-/har-validator-2.0.6.tgz",
              "dependencies": {
                "chalk": {
                  "version": "1.1.3",
                  "from": "chalk@>=1.1.1 <2.0.0",
                  "resolved": "http://beta-internal.beta.gitter:4873/chalk/-/chalk-1.1.3.tgz",
                  "dependencies": {
                    "ansi-styles": {
                      "version": "2.2.1",
                      "from": "ansi-styles@>=2.2.1 <3.0.0",
                      "resolved": "http://beta-internal.beta.gitter:4873/ansi-styles/-/ansi-styles-2.2.1.tgz"
                    },
                    "has-ansi": {
                      "version": "2.0.0",
                      "from": "has-ansi@>=2.0.0 <3.0.0",
                      "resolved": "http://beta-internal.beta.gitter:4873/has-ansi/-/has-ansi-2.0.0.tgz",
                      "dependencies": {
                        "ansi-regex": {
                          "version": "2.0.0",
                          "from": "ansi-regex@>=2.0.0 <3.0.0",
                          "resolved": "http://beta-internal.beta.gitter:4873/ansi-regex/-/ansi-regex-2.0.0.tgz"
                        }
                      }
                    },
                    "strip-ansi": {
                      "version": "3.0.1",
                      "from": "strip-ansi@>=3.0.0 <4.0.0",
                      "resolved": "http://beta-internal.beta.gitter:4873/strip-ansi/-/strip-ansi-3.0.1.tgz",
                      "dependencies": {
                        "ansi-regex": {
                          "version": "2.0.0",
                          "from": "ansi-regex@>=2.0.0 <3.0.0",
                          "resolved": "http://beta-internal.beta.gitter:4873/ansi-regex/-/ansi-regex-2.0.0.tgz"
                        }
                      }
                    },
                    "supports-color": {
                      "version": "2.0.0",
                      "from": "supports-color@>=2.0.0 <3.0.0",
                      "resolved": "http://beta-internal.beta.gitter:4873/supports-color/-/supports-color-2.0.0.tgz"
                    }
                  }
                },
                "commander": {
                  "version": "2.9.0",
                  "from": "commander@>=2.9.0 <3.0.0",
                  "resolved": "http://beta-internal.beta.gitter:4873/commander/-/commander-2.9.0.tgz",
                  "dependencies": {
                    "graceful-readlink": {
                      "version": "1.0.1",
                      "from": "graceful-readlink@>=1.0.0",
                      "resolved": "http://beta-internal.beta.gitter:4873/graceful-readlink/-/graceful-readlink-1.0.1.tgz"
                    }
                  }
                },
                "is-my-json-valid": {
                  "version": "2.15.0",
                  "from": "is-my-json-valid@>=2.12.4 <3.0.0",
                  "resolved": "http://beta-internal.beta.gitter:4873/is-my-json-valid/-/is-my-json-valid-2.15.0.tgz",
                  "dependencies": {
                    "generate-function": {
                      "version": "2.0.0",
                      "from": "generate-function@>=2.0.0 <3.0.0",
                      "resolved": "http://beta-internal.beta.gitter:4873/generate-function/-/generate-function-2.0.0.tgz"
                    },
                    "generate-object-property": {
                      "version": "1.2.0",
                      "from": "generate-object-property@>=1.1.0 <2.0.0",
                      "resolved": "http://beta-internal.beta.gitter:4873/generate-object-property/-/generate-object-property-1.2.0.tgz",
                      "dependencies": {
                        "is-property": {
                          "version": "1.0.2",
                          "from": "is-property@>=1.0.0 <2.0.0",
                          "resolved": "http://beta-internal.beta.gitter:4873/is-property/-/is-property-1.0.2.tgz"
                        }
                      }
                    },
                    "jsonpointer": {
                      "version": "4.0.0",
                      "from": "jsonpointer@>=4.0.0 <5.0.0",
                      "resolved": "http://beta-internal.beta.gitter:4873/jsonpointer/-/jsonpointer-4.0.0.tgz"
                    },
                    "xtend": {
                      "version": "4.0.1",
                      "from": "xtend@>=4.0.0 <5.0.0",
                      "resolved": "http://beta-internal.beta.gitter:4873/xtend/-/xtend-4.0.1.tgz"
                    }
                  }
                },
                "pinkie-promise": {
                  "version": "2.0.1",
                  "from": "pinkie-promise@>=2.0.0 <3.0.0",
                  "resolved": "http://beta-internal.beta.gitter:4873/pinkie-promise/-/pinkie-promise-2.0.1.tgz",
                  "dependencies": {
                    "pinkie": {
                      "version": "2.0.4",
                      "from": "pinkie@>=2.0.0 <3.0.0",
                      "resolved": "http://beta-internal.beta.gitter:4873/pinkie/-/pinkie-2.0.4.tgz"
                    }
                  }
                }
              }
            },
            "hawk": {
              "version": "3.1.3",
              "from": "hawk@>=3.1.3 <3.2.0",
              "resolved": "http://beta-internal.beta.gitter:4873/hawk/-/hawk-3.1.3.tgz",
              "dependencies": {
                "hoek": {
                  "version": "2.16.3",
                  "from": "hoek@>=2.0.0 <3.0.0",
                  "resolved": "http://beta-internal.beta.gitter:4873/hoek/-/hoek-2.16.3.tgz"
                },
                "boom": {
                  "version": "2.10.1",
                  "from": "boom@>=2.0.0 <3.0.0",
                  "resolved": "http://beta-internal.beta.gitter:4873/boom/-/boom-2.10.1.tgz"
                },
                "cryptiles": {
                  "version": "2.0.5",
                  "from": "cryptiles@>=2.0.0 <3.0.0",
                  "resolved": "http://beta-internal.beta.gitter:4873/cryptiles/-/cryptiles-2.0.5.tgz"
                },
                "sntp": {
                  "version": "1.0.9",
                  "from": "sntp@>=1.0.0 <2.0.0",
                  "resolved": "http://beta-internal.beta.gitter:4873/sntp/-/sntp-1.0.9.tgz"
                }
              }
            },
            "http-signature": {
              "version": "1.1.1",
              "from": "http-signature@>=1.1.0 <1.2.0",
              "resolved": "http://beta-internal.beta.gitter:4873/http-signature/-/http-signature-1.1.1.tgz",
              "dependencies": {
                "assert-plus": {
                  "version": "0.2.0",
                  "from": "assert-plus@>=0.2.0 <0.3.0",
                  "resolved": "http://beta-internal.beta.gitter:4873/assert-plus/-/assert-plus-0.2.0.tgz"
                },
                "jsprim": {
                  "version": "1.3.1",
                  "from": "jsprim@>=1.2.2 <2.0.0",
                  "resolved": "http://beta-internal.beta.gitter:4873/jsprim/-/jsprim-1.3.1.tgz",
                  "dependencies": {
                    "extsprintf": {
                      "version": "1.0.2",
                      "from": "extsprintf@1.0.2",
                      "resolved": "http://beta-internal.beta.gitter:4873/extsprintf/-/extsprintf-1.0.2.tgz"
                    },
                    "json-schema": {
                      "version": "0.2.3",
                      "from": "json-schema@0.2.3",
                      "resolved": "http://beta-internal.beta.gitter:4873/json-schema/-/json-schema-0.2.3.tgz"
                    },
                    "verror": {
                      "version": "1.3.6",
                      "from": "verror@1.3.6",
                      "resolved": "http://beta-internal.beta.gitter:4873/verror/-/verror-1.3.6.tgz"
                    }
                  }
                },
                "sshpk": {
                  "version": "1.10.1",
                  "from": "sshpk@>=1.7.0 <2.0.0",
                  "resolved": "http://beta-internal.beta.gitter:4873/sshpk/-/sshpk-1.10.1.tgz",
                  "dependencies": {
                    "asn1": {
                      "version": "0.2.3",
                      "from": "asn1@>=0.2.3 <0.3.0",
                      "resolved": "http://beta-internal.beta.gitter:4873/asn1/-/asn1-0.2.3.tgz"
                    },
                    "assert-plus": {
                      "version": "1.0.0",
                      "from": "assert-plus@>=1.0.0 <2.0.0",
                      "resolved": "http://beta-internal.beta.gitter:4873/assert-plus/-/assert-plus-1.0.0.tgz"
                    },
                    "dashdash": {
                      "version": "1.14.0",
                      "from": "dashdash@>=1.12.0 <2.0.0",
                      "resolved": "http://beta-internal.beta.gitter:4873/dashdash/-/dashdash-1.14.0.tgz"
                    },
                    "getpass": {
                      "version": "0.1.6",
                      "from": "getpass@>=0.1.1 <0.2.0",
                      "resolved": "http://beta-internal.beta.gitter:4873/getpass/-/getpass-0.1.6.tgz"
                    },
                    "jsbn": {
                      "version": "0.1.0",
                      "from": "jsbn@>=0.1.0 <0.2.0",
                      "resolved": "http://beta-internal.beta.gitter:4873/jsbn/-/jsbn-0.1.0.tgz"
                    },
                    "tweetnacl": {
                      "version": "0.14.3",
                      "from": "tweetnacl@>=0.14.0 <0.15.0",
                      "resolved": "http://beta-internal.beta.gitter:4873/tweetnacl/-/tweetnacl-0.14.3.tgz"
                    },
                    "jodid25519": {
                      "version": "1.0.2",
                      "from": "jodid25519@>=1.0.0 <2.0.0",
                      "resolved": "http://beta-internal.beta.gitter:4873/jodid25519/-/jodid25519-1.0.2.tgz"
                    },
                    "ecc-jsbn": {
                      "version": "0.1.1",
                      "from": "ecc-jsbn@>=0.1.1 <0.2.0",
                      "resolved": "http://beta-internal.beta.gitter:4873/ecc-jsbn/-/ecc-jsbn-0.1.1.tgz"
                    },
                    "bcrypt-pbkdf": {
                      "version": "1.0.0",
                      "from": "bcrypt-pbkdf@>=1.0.0 <2.0.0",
                      "resolved": "http://beta-internal.beta.gitter:4873/bcrypt-pbkdf/-/bcrypt-pbkdf-1.0.0.tgz"
                    }
                  }
                }
              }
            },
            "is-typedarray": {
              "version": "1.0.0",
              "from": "is-typedarray@>=1.0.0 <1.1.0",
              "resolved": "http://beta-internal.beta.gitter:4873/is-typedarray/-/is-typedarray-1.0.0.tgz"
            },
            "isstream": {
              "version": "0.1.2",
              "from": "isstream@>=0.1.2 <0.2.0",
              "resolved": "http://beta-internal.beta.gitter:4873/isstream/-/isstream-0.1.2.tgz"
            },
            "json-stringify-safe": {
              "version": "5.0.1",
              "from": "json-stringify-safe@>=5.0.1 <5.1.0",
              "resolved": "http://beta-internal.beta.gitter:4873/json-stringify-safe/-/json-stringify-safe-5.0.1.tgz"
            },
            "mime-types": {
              "version": "2.1.12",
              "from": "mime-types@>=2.1.7 <2.2.0",
              "resolved": "http://beta-internal.beta.gitter:4873/mime-types/-/mime-types-2.1.12.tgz",
              "dependencies": {
                "mime-db": {
                  "version": "1.24.0",
                  "from": "mime-db@>=1.24.0 <1.25.0",
                  "resolved": "http://beta-internal.beta.gitter:4873/mime-db/-/mime-db-1.24.0.tgz"
                }
              }
            },
            "node-uuid": {
              "version": "1.4.7",
              "from": "node-uuid@>=1.4.7 <1.5.0",
              "resolved": "http://beta-internal.beta.gitter:4873/node-uuid/-/node-uuid-1.4.7.tgz"
            },
            "oauth-sign": {
              "version": "0.8.2",
              "from": "oauth-sign@>=0.8.1 <0.9.0",
              "resolved": "http://beta-internal.beta.gitter:4873/oauth-sign/-/oauth-sign-0.8.2.tgz"
            },
            "qs": {
              "version": "6.2.1",
              "from": "qs@>=6.2.0 <6.3.0",
              "resolved": "http://beta-internal.beta.gitter:4873/qs/-/qs-6.2.1.tgz"
            },
            "stringstream": {
              "version": "0.0.5",
              "from": "stringstream@>=0.0.4 <0.1.0",
              "resolved": "http://beta-internal.beta.gitter:4873/stringstream/-/stringstream-0.0.5.tgz"
            },
            "tough-cookie": {
              "version": "2.3.2",
              "from": "tough-cookie@>=2.3.0 <2.4.0",
              "resolved": "http://beta-internal.beta.gitter:4873/tough-cookie/-/tough-cookie-2.3.2.tgz",
              "dependencies": {
                "punycode": {
                  "version": "1.4.1",
                  "from": "punycode@>=1.4.1 <2.0.0",
                  "resolved": "http://beta-internal.beta.gitter:4873/punycode/-/punycode-1.4.1.tgz"
                }
              }
            },
            "tunnel-agent": {
              "version": "0.4.3",
              "from": "tunnel-agent@>=0.4.1 <0.5.0",
              "resolved": "http://beta-internal.beta.gitter:4873/tunnel-agent/-/tunnel-agent-0.4.3.tgz"
            }
          }
        },
        "retry": {
          "version": "0.9.0",
          "from": "retry@>=0.9.0 <0.10.0",
          "resolved": "http://beta-internal.beta.gitter:4873/retry/-/retry-0.9.0.tgz"
        }
      }
    },
    "underscore": {
      "version": "1.8.3",
      "from": "underscore@>=1.8.3 <2.0.0",
      "resolved": "http://beta-internal.beta.gitter:4873/underscore/-/underscore-1.8.3.tgz"
    },
    "url-join": {
      "version": "0.0.1",
      "from": "url-join@0.0.1",
      "resolved": "http://beta-internal.beta.gitter:4873/url-join/-/url-join-0.0.1.tgz"
    },
    "url-parse": {
      "version": "1.1.7",
      "from": "url-parse@>=1.0.5 <2.0.0",
      "resolved": "http://beta-internal.beta.gitter:4873/url-parse/-/url-parse-1.1.7.tgz",
      "dependencies": {
        "querystringify": {
          "version": "0.0.4",
          "from": "querystringify@>=0.0.0 <0.1.0",
          "resolved": "http://beta-internal.beta.gitter:4873/querystringify/-/querystringify-0.0.4.tgz"
        },
        "requires-port": {
          "version": "1.0.0",
          "from": "requires-port@>=1.0.0 <1.1.0",
          "resolved": "http://beta-internal.beta.gitter:4873/requires-port/-/requires-port-1.0.0.tgz"
        }
      }
    },
    "useragent": {
      "version": "2.0.6",
      "from": "useragent@2.0.6",
      "resolved": "http://beta-internal.beta.gitter:4873/useragent/-/useragent-2.0.6.tgz",
      "dependencies": {
        "lru-cache": {
          "version": "2.2.4",
          "from": "lru-cache@>=2.2.0 <2.3.0",
          "resolved": "http://beta-internal.beta.gitter:4873/lru-cache/-/lru-cache-2.2.4.tgz"
        }
      }
    },
    "web-push": {
      "version": "3.1.0",
      "from": "web-push@>=3.1.0 <4.0.0",
      "resolved": "http://beta-internal.beta.gitter:4873/web-push/-/web-push-3.1.0.tgz",
      "dependencies": {
        "asn1.js": {
          "version": "4.8.1",
          "from": "asn1.js@>=4.8.1 <5.0.0",
          "resolved": "http://beta-internal.beta.gitter:4873/asn1.js/-/asn1.js-4.8.1.tgz",
          "dependencies": {
            "bn.js": {
              "version": "4.11.6",
              "from": "bn.js@>=4.0.0 <5.0.0",
              "resolved": "http://beta-internal.beta.gitter:4873/bn.js/-/bn.js-4.11.6.tgz"
            },
            "inherits": {
              "version": "2.0.3",
              "from": "inherits@>=2.0.1 <3.0.0",
              "resolved": "http://beta-internal.beta.gitter:4873/inherits/-/inherits-2.0.3.tgz"
            },
            "minimalistic-assert": {
              "version": "1.0.0",
              "from": "minimalistic-assert@>=1.0.0 <2.0.0",
              "resolved": "http://beta-internal.beta.gitter:4873/minimalistic-assert/-/minimalistic-assert-1.0.0.tgz"
            }
          }
        },
        "http_ece": {
          "version": "0.5.2",
          "from": "http_ece@>=0.5.2 <0.6.0",
          "resolved": "http://beta-internal.beta.gitter:4873/http_ece/-/http_ece-0.5.2.tgz"
        },
        "jws": {
          "version": "3.1.4",
          "from": "jws@>=3.1.3 <4.0.0",
          "resolved": "http://beta-internal.beta.gitter:4873/jws/-/jws-3.1.4.tgz",
          "dependencies": {
            "base64url": {
              "version": "2.0.0",
              "from": "base64url@>=2.0.0 <3.0.0",
              "resolved": "http://beta-internal.beta.gitter:4873/base64url/-/base64url-2.0.0.tgz"
            },
            "jwa": {
              "version": "1.1.4",
              "from": "jwa@>=1.1.4 <2.0.0",
              "resolved": "http://beta-internal.beta.gitter:4873/jwa/-/jwa-1.1.4.tgz",
              "dependencies": {
                "buffer-equal-constant-time": {
                  "version": "1.0.1",
                  "from": "buffer-equal-constant-time@1.0.1",
                  "resolved": "http://beta-internal.beta.gitter:4873/buffer-equal-constant-time/-/buffer-equal-constant-time-1.0.1.tgz"
                },
                "ecdsa-sig-formatter": {
                  "version": "1.0.7",
                  "from": "ecdsa-sig-formatter@1.0.7",
                  "resolved": "http://beta-internal.beta.gitter:4873/ecdsa-sig-formatter/-/ecdsa-sig-formatter-1.0.7.tgz",
                  "dependencies": {
                    "base64-url": {
                      "version": "1.3.3",
                      "from": "base64-url@>=1.2.1 <2.0.0",
                      "resolved": "http://beta-internal.beta.gitter:4873/base64-url/-/base64-url-1.3.3.tgz"
                    }
                  }
                }
              }
            },
            "safe-buffer": {
              "version": "5.0.1",
              "from": "safe-buffer@>=5.0.1 <6.0.0",
              "resolved": "http://beta-internal.beta.gitter:4873/safe-buffer/-/safe-buffer-5.0.1.tgz"
            }
          }
        },
        "minimist": {
          "version": "1.2.0",
          "from": "minimist@>=1.2.0 <2.0.0",
          "resolved": "http://beta-internal.beta.gitter:4873/minimist/-/minimist-1.2.0.tgz"
        },
        "urlsafe-base64": {
          "version": "1.0.0",
          "from": "urlsafe-base64@>=1.0.0 <2.0.0",
          "resolved": "http://beta-internal.beta.gitter:4873/urlsafe-base64/-/urlsafe-base64-1.0.0.tgz"
        }
      }
    },
    "xregexp": {
      "version": "2.0.0",
      "from": "xregexp@>=2.0.0 <3.0.0",
      "resolved": "http://beta-internal.beta.gitter:4873/xregexp/-/xregexp-2.0.0.tgz"
    },
    "yargs": {
      "version": "4.8.1",
      "from": "yargs@>=4.2.0 <5.0.0",
      "resolved": "http://beta-internal.beta.gitter:4873/yargs/-/yargs-4.8.1.tgz",
      "dependencies": {
        "cliui": {
          "version": "3.2.0",
          "from": "cliui@>=3.2.0 <4.0.0",
          "resolved": "http://beta-internal.beta.gitter:4873/cliui/-/cliui-3.2.0.tgz",
          "dependencies": {
            "strip-ansi": {
              "version": "3.0.1",
              "from": "strip-ansi@>=3.0.1 <4.0.0",
              "resolved": "http://beta-internal.beta.gitter:4873/strip-ansi/-/strip-ansi-3.0.1.tgz",
              "dependencies": {
                "ansi-regex": {
                  "version": "2.0.0",
                  "from": "ansi-regex@>=2.0.0 <3.0.0",
                  "resolved": "http://beta-internal.beta.gitter:4873/ansi-regex/-/ansi-regex-2.0.0.tgz"
                }
              }
            },
            "wrap-ansi": {
              "version": "2.0.0",
              "from": "wrap-ansi@>=2.0.0 <3.0.0",
              "resolved": "http://beta-internal.beta.gitter:4873/wrap-ansi/-/wrap-ansi-2.0.0.tgz"
            }
          }
        },
        "decamelize": {
          "version": "1.2.0",
          "from": "decamelize@>=1.1.1 <2.0.0",
          "resolved": "http://beta-internal.beta.gitter:4873/decamelize/-/decamelize-1.2.0.tgz"
        },
        "get-caller-file": {
          "version": "1.0.2",
          "from": "get-caller-file@>=1.0.1 <2.0.0",
          "resolved": "http://beta-internal.beta.gitter:4873/get-caller-file/-/get-caller-file-1.0.2.tgz"
        },
        "lodash.assign": {
          "version": "4.2.0",
          "from": "lodash.assign@>=4.0.3 <5.0.0",
          "resolved": "http://beta-internal.beta.gitter:4873/lodash.assign/-/lodash.assign-4.2.0.tgz"
        },
        "os-locale": {
          "version": "1.4.0",
          "from": "os-locale@>=1.4.0 <2.0.0",
          "resolved": "http://beta-internal.beta.gitter:4873/os-locale/-/os-locale-1.4.0.tgz",
          "dependencies": {
            "lcid": {
              "version": "1.0.0",
              "from": "lcid@>=1.0.0 <2.0.0",
              "resolved": "http://beta-internal.beta.gitter:4873/lcid/-/lcid-1.0.0.tgz",
              "dependencies": {
                "invert-kv": {
                  "version": "1.0.0",
                  "from": "invert-kv@>=1.0.0 <2.0.0",
                  "resolved": "http://beta-internal.beta.gitter:4873/invert-kv/-/invert-kv-1.0.0.tgz"
                }
              }
            }
          }
        },
        "read-pkg-up": {
          "version": "1.0.1",
          "from": "read-pkg-up@>=1.0.1 <2.0.0",
          "resolved": "http://beta-internal.beta.gitter:4873/read-pkg-up/-/read-pkg-up-1.0.1.tgz",
          "dependencies": {
            "find-up": {
              "version": "1.1.2",
              "from": "find-up@>=1.0.0 <2.0.0",
              "resolved": "http://beta-internal.beta.gitter:4873/find-up/-/find-up-1.1.2.tgz",
              "dependencies": {
                "path-exists": {
                  "version": "2.1.0",
                  "from": "path-exists@>=2.0.0 <3.0.0",
                  "resolved": "http://beta-internal.beta.gitter:4873/path-exists/-/path-exists-2.1.0.tgz"
                },
                "pinkie-promise": {
                  "version": "2.0.1",
                  "from": "pinkie-promise@>=2.0.0 <3.0.0",
                  "resolved": "http://beta-internal.beta.gitter:4873/pinkie-promise/-/pinkie-promise-2.0.1.tgz",
                  "dependencies": {
                    "pinkie": {
                      "version": "2.0.4",
                      "from": "pinkie@>=2.0.0 <3.0.0",
                      "resolved": "http://beta-internal.beta.gitter:4873/pinkie/-/pinkie-2.0.4.tgz"
                    }
                  }
                }
              }
            },
            "read-pkg": {
              "version": "1.1.0",
              "from": "read-pkg@>=1.0.0 <2.0.0",
              "resolved": "http://beta-internal.beta.gitter:4873/read-pkg/-/read-pkg-1.1.0.tgz",
              "dependencies": {
                "load-json-file": {
                  "version": "1.1.0",
                  "from": "load-json-file@>=1.0.0 <2.0.0",
                  "resolved": "http://beta-internal.beta.gitter:4873/load-json-file/-/load-json-file-1.1.0.tgz",
                  "dependencies": {
                    "graceful-fs": {
                      "version": "4.1.10",
                      "from": "graceful-fs@>=4.1.2 <5.0.0",
                      "resolved": "http://beta-internal.beta.gitter:4873/graceful-fs/-/graceful-fs-4.1.10.tgz"
                    },
                    "parse-json": {
                      "version": "2.2.0",
                      "from": "parse-json@>=2.2.0 <3.0.0",
                      "resolved": "http://beta-internal.beta.gitter:4873/parse-json/-/parse-json-2.2.0.tgz",
                      "dependencies": {
                        "error-ex": {
                          "version": "1.3.0",
                          "from": "error-ex@>=1.2.0 <2.0.0",
                          "resolved": "http://beta-internal.beta.gitter:4873/error-ex/-/error-ex-1.3.0.tgz",
                          "dependencies": {
                            "is-arrayish": {
                              "version": "0.2.1",
                              "from": "is-arrayish@>=0.2.1 <0.3.0",
                              "resolved": "http://beta-internal.beta.gitter:4873/is-arrayish/-/is-arrayish-0.2.1.tgz"
                            }
                          }
                        }
                      }
                    },
                    "pify": {
                      "version": "2.3.0",
                      "from": "pify@>=2.0.0 <3.0.0",
                      "resolved": "http://beta-internal.beta.gitter:4873/pify/-/pify-2.3.0.tgz"
                    },
                    "pinkie-promise": {
                      "version": "2.0.1",
                      "from": "pinkie-promise@>=2.0.0 <3.0.0",
                      "resolved": "http://beta-internal.beta.gitter:4873/pinkie-promise/-/pinkie-promise-2.0.1.tgz",
                      "dependencies": {
                        "pinkie": {
                          "version": "2.0.4",
                          "from": "pinkie@>=2.0.0 <3.0.0",
                          "resolved": "http://beta-internal.beta.gitter:4873/pinkie/-/pinkie-2.0.4.tgz"
                        }
                      }
                    },
                    "strip-bom": {
                      "version": "2.0.0",
                      "from": "strip-bom@>=2.0.0 <3.0.0",
                      "resolved": "http://beta-internal.beta.gitter:4873/strip-bom/-/strip-bom-2.0.0.tgz",
                      "dependencies": {
                        "is-utf8": {
                          "version": "0.2.1",
                          "from": "is-utf8@>=0.2.0 <0.3.0",
                          "resolved": "http://beta-internal.beta.gitter:4873/is-utf8/-/is-utf8-0.2.1.tgz"
                        }
                      }
                    }
                  }
                },
                "normalize-package-data": {
                  "version": "2.3.5",
                  "from": "normalize-package-data@>=2.3.2 <3.0.0",
                  "resolved": "http://beta-internal.beta.gitter:4873/normalize-package-data/-/normalize-package-data-2.3.5.tgz",
                  "dependencies": {
                    "hosted-git-info": {
                      "version": "2.1.5",
                      "from": "hosted-git-info@>=2.1.4 <3.0.0",
                      "resolved": "http://beta-internal.beta.gitter:4873/hosted-git-info/-/hosted-git-info-2.1.5.tgz"
                    },
                    "is-builtin-module": {
                      "version": "1.0.0",
                      "from": "is-builtin-module@>=1.0.0 <2.0.0",
                      "resolved": "http://beta-internal.beta.gitter:4873/is-builtin-module/-/is-builtin-module-1.0.0.tgz",
                      "dependencies": {
                        "builtin-modules": {
                          "version": "1.1.1",
                          "from": "builtin-modules@>=1.0.0 <2.0.0",
                          "resolved": "http://beta-internal.beta.gitter:4873/builtin-modules/-/builtin-modules-1.1.1.tgz"
                        }
                      }
                    },
                    "semver": {
                      "version": "5.3.0",
                      "from": "semver@>=2.0.0 <3.0.0||>=3.0.0 <4.0.0||>=4.0.0 <5.0.0||>=5.0.0 <6.0.0",
                      "resolved": "https://registry.npmjs.org/semver/-/semver-5.3.0.tgz"
                    },
                    "validate-npm-package-license": {
                      "version": "3.0.1",
                      "from": "validate-npm-package-license@>=3.0.1 <4.0.0",
                      "resolved": "http://beta-internal.beta.gitter:4873/validate-npm-package-license/-/validate-npm-package-license-3.0.1.tgz",
                      "dependencies": {
                        "spdx-correct": {
                          "version": "1.0.2",
                          "from": "spdx-correct@>=1.0.0 <1.1.0",
                          "resolved": "http://beta-internal.beta.gitter:4873/spdx-correct/-/spdx-correct-1.0.2.tgz",
                          "dependencies": {
                            "spdx-license-ids": {
                              "version": "1.2.2",
                              "from": "spdx-license-ids@>=1.0.2 <2.0.0",
                              "resolved": "http://beta-internal.beta.gitter:4873/spdx-license-ids/-/spdx-license-ids-1.2.2.tgz"
                            }
                          }
                        },
                        "spdx-expression-parse": {
                          "version": "1.0.4",
                          "from": "spdx-expression-parse@>=1.0.0 <1.1.0",
                          "resolved": "http://beta-internal.beta.gitter:4873/spdx-expression-parse/-/spdx-expression-parse-1.0.4.tgz"
                        }
                      }
                    }
                  }
                },
                "path-type": {
                  "version": "1.1.0",
                  "from": "path-type@>=1.0.0 <2.0.0",
                  "resolved": "http://beta-internal.beta.gitter:4873/path-type/-/path-type-1.1.0.tgz",
                  "dependencies": {
                    "graceful-fs": {
                      "version": "4.1.10",
                      "from": "graceful-fs@>=4.1.2 <5.0.0",
                      "resolved": "http://beta-internal.beta.gitter:4873/graceful-fs/-/graceful-fs-4.1.10.tgz"
                    },
                    "pify": {
                      "version": "2.3.0",
                      "from": "pify@>=2.0.0 <3.0.0",
                      "resolved": "http://beta-internal.beta.gitter:4873/pify/-/pify-2.3.0.tgz"
                    },
                    "pinkie-promise": {
                      "version": "2.0.1",
                      "from": "pinkie-promise@>=2.0.0 <3.0.0",
                      "resolved": "http://beta-internal.beta.gitter:4873/pinkie-promise/-/pinkie-promise-2.0.1.tgz",
                      "dependencies": {
                        "pinkie": {
                          "version": "2.0.4",
                          "from": "pinkie@>=2.0.0 <3.0.0",
                          "resolved": "http://beta-internal.beta.gitter:4873/pinkie/-/pinkie-2.0.4.tgz"
                        }
                      }
                    }
                  }
                }
              }
            }
          }
        },
        "require-directory": {
          "version": "2.1.1",
          "from": "require-directory@>=2.1.1 <3.0.0",
          "resolved": "http://beta-internal.beta.gitter:4873/require-directory/-/require-directory-2.1.1.tgz"
        },
        "require-main-filename": {
          "version": "1.0.1",
          "from": "require-main-filename@>=1.0.1 <2.0.0",
          "resolved": "http://beta-internal.beta.gitter:4873/require-main-filename/-/require-main-filename-1.0.1.tgz"
        },
        "set-blocking": {
          "version": "2.0.0",
          "from": "set-blocking@>=2.0.0 <3.0.0",
          "resolved": "http://beta-internal.beta.gitter:4873/set-blocking/-/set-blocking-2.0.0.tgz"
        },
        "string-width": {
          "version": "1.0.2",
          "from": "string-width@>=1.0.1 <2.0.0",
          "resolved": "http://beta-internal.beta.gitter:4873/string-width/-/string-width-1.0.2.tgz",
          "dependencies": {
            "code-point-at": {
              "version": "1.1.0",
              "from": "code-point-at@>=1.0.0 <2.0.0",
              "resolved": "http://beta-internal.beta.gitter:4873/code-point-at/-/code-point-at-1.1.0.tgz"
            },
            "is-fullwidth-code-point": {
              "version": "1.0.0",
              "from": "is-fullwidth-code-point@>=1.0.0 <2.0.0",
              "resolved": "http://beta-internal.beta.gitter:4873/is-fullwidth-code-point/-/is-fullwidth-code-point-1.0.0.tgz",
              "dependencies": {
                "number-is-nan": {
                  "version": "1.0.1",
                  "from": "number-is-nan@>=1.0.0 <2.0.0",
                  "resolved": "http://beta-internal.beta.gitter:4873/number-is-nan/-/number-is-nan-1.0.1.tgz"
                }
              }
            },
            "strip-ansi": {
              "version": "3.0.1",
              "from": "strip-ansi@>=3.0.0 <4.0.0",
              "resolved": "http://beta-internal.beta.gitter:4873/strip-ansi/-/strip-ansi-3.0.1.tgz",
              "dependencies": {
                "ansi-regex": {
                  "version": "2.0.0",
                  "from": "ansi-regex@>=2.0.0 <3.0.0",
                  "resolved": "http://beta-internal.beta.gitter:4873/ansi-regex/-/ansi-regex-2.0.0.tgz"
                }
              }
            }
          }
        },
        "which-module": {
          "version": "1.0.0",
          "from": "which-module@>=1.0.0 <2.0.0",
          "resolved": "http://beta-internal.beta.gitter:4873/which-module/-/which-module-1.0.0.tgz"
        },
        "window-size": {
          "version": "0.2.0",
          "from": "window-size@>=0.2.0 <0.3.0",
          "resolved": "http://beta-internal.beta.gitter:4873/window-size/-/window-size-0.2.0.tgz"
        },
        "y18n": {
          "version": "3.2.1",
          "from": "y18n@>=3.2.1 <4.0.0",
          "resolved": "http://beta-internal.beta.gitter:4873/y18n/-/y18n-3.2.1.tgz"
        },
        "yargs-parser": {
          "version": "2.4.1",
          "from": "yargs-parser@>=2.4.1 <3.0.0",
          "resolved": "http://beta-internal.beta.gitter:4873/yargs-parser/-/yargs-parser-2.4.1.tgz",
          "dependencies": {
            "camelcase": {
              "version": "3.0.0",
              "from": "camelcase@>=3.0.0 <4.0.0",
              "resolved": "http://beta-internal.beta.gitter:4873/camelcase/-/camelcase-3.0.0.tgz"
            }
          }
        }
      }
    }
  }
}<|MERGE_RESOLUTION|>--- conflicted
+++ resolved
@@ -390,7 +390,7 @@
       "dependencies": {
         "redis": {
           "version": "2.6.3",
-          "from": "redis@>=2.1.0 <3.0.0",
+          "from": "redis@latest",
           "resolved": "http://beta-internal.beta.gitter:4873/redis/-/redis-2.6.3.tgz",
           "dependencies": {
             "double-ended-queue": {
@@ -966,7 +966,7 @@
         },
         "vary": {
           "version": "1.1.0",
-          "from": "vary@>=1.0.0 <2.0.0",
+          "from": "vary@>=1.1.0 <1.2.0",
           "resolved": "http://beta-internal.beta.gitter:4873/vary/-/vary-1.1.0.tgz"
         }
       }
@@ -1896,15 +1896,9 @@
           }
         },
         "winston": {
-<<<<<<< HEAD
-          "version": "2.3.0",
-          "from": "winston@>=2.2.0 <3.0.0",
-          "resolved": "http://beta-internal.beta.gitter:4873/winston/-/winston-2.3.0.tgz",
-=======
           "version": "2.2.0",
           "from": "winston@2.2.0",
           "resolved": "http://beta-internal.beta.gitter:4873/winston/-/winston-2.2.0.tgz",
->>>>>>> 9a7ef466
           "dependencies": {
             "async": {
               "version": "1.0.0",
@@ -1931,6 +1925,11 @@
               "from": "isstream@>=0.1.0 <0.2.0",
               "resolved": "http://beta-internal.beta.gitter:4873/isstream/-/isstream-0.1.2.tgz"
             },
+            "pkginfo": {
+              "version": "0.3.1",
+              "from": "pkginfo@>=0.3.0 <0.4.0",
+              "resolved": "http://beta-internal.beta.gitter:4873/pkginfo/-/pkginfo-0.3.1.tgz"
+            },
             "stack-trace": {
               "version": "0.0.9",
               "from": "stack-trace@>=0.0.0 <0.1.0",
@@ -1940,57 +1939,8 @@
         },
         "winston-udp": {
           "version": "0.0.6",
-<<<<<<< HEAD
-          "from": "winston-udp@>=0.0.6 <0.0.7",
-          "resolved": "http://beta-internal.beta.gitter:4873/winston-udp/-/winston-udp-0.0.6.tgz",
-          "dependencies": {
-            "winston": {
-              "version": "2.2.0",
-              "from": "winston@>=0.5.0 <=2.2.0",
-              "resolved": "http://beta-internal.beta.gitter:4873/winston/-/winston-2.2.0.tgz",
-              "dependencies": {
-                "async": {
-                  "version": "1.0.0",
-                  "from": "async@>=1.0.0 <1.1.0",
-                  "resolved": "http://beta-internal.beta.gitter:4873/async/-/async-1.0.0.tgz"
-                },
-                "colors": {
-                  "version": "1.0.3",
-                  "from": "colors@>=1.0.0 <1.1.0",
-                  "resolved": "http://beta-internal.beta.gitter:4873/colors/-/colors-1.0.3.tgz"
-                },
-                "cycle": {
-                  "version": "1.0.3",
-                  "from": "cycle@>=1.0.0 <1.1.0",
-                  "resolved": "http://beta-internal.beta.gitter:4873/cycle/-/cycle-1.0.3.tgz"
-                },
-                "eyes": {
-                  "version": "0.1.8",
-                  "from": "eyes@>=0.1.0 <0.2.0",
-                  "resolved": "http://beta-internal.beta.gitter:4873/eyes/-/eyes-0.1.8.tgz"
-                },
-                "isstream": {
-                  "version": "0.1.2",
-                  "from": "isstream@>=0.1.0 <0.2.0",
-                  "resolved": "http://beta-internal.beta.gitter:4873/isstream/-/isstream-0.1.2.tgz"
-                },
-                "pkginfo": {
-                  "version": "0.3.1",
-                  "from": "pkginfo@>=0.3.0 <0.4.0",
-                  "resolved": "http://beta-internal.beta.gitter:4873/pkginfo/-/pkginfo-0.3.1.tgz"
-                },
-                "stack-trace": {
-                  "version": "0.0.9",
-                  "from": "stack-trace@>=0.0.0 <0.1.0",
-                  "resolved": "http://beta-internal.beta.gitter:4873/stack-trace/-/stack-trace-0.0.9.tgz"
-                }
-              }
-            }
-          }
-=======
           "from": "suprememoocow/winston-udp#update-dependencies",
           "resolved": "git://github.com/suprememoocow/winston-udp.git#6d9fd0f5b8299771f004e65eee7f15ed50dec8cb"
->>>>>>> 9a7ef466
         }
       }
     },
@@ -3590,7 +3540,7 @@
         },
         "parseurl": {
           "version": "1.3.1",
-          "from": "parseurl@>=1.3.0 <1.4.0",
+          "from": "parseurl@>=1.3.1 <1.4.0",
           "resolved": "http://beta-internal.beta.gitter:4873/parseurl/-/parseurl-1.3.1.tgz"
         },
         "vary": {
@@ -5000,7 +4950,7 @@
         },
         "parseurl": {
           "version": "1.3.1",
-          "from": "parseurl@>=1.3.0 <1.4.0",
+          "from": "parseurl@>=1.3.1 <1.4.0",
           "resolved": "http://beta-internal.beta.gitter:4873/parseurl/-/parseurl-1.3.1.tgz"
         }
       }
@@ -6522,7 +6472,7 @@
           "dependencies": {
             "strip-ansi": {
               "version": "3.0.1",
-              "from": "strip-ansi@>=3.0.1 <4.0.0",
+              "from": "strip-ansi@>=3.0.0 <4.0.0",
               "resolved": "http://beta-internal.beta.gitter:4873/strip-ansi/-/strip-ansi-3.0.1.tgz",
               "dependencies": {
                 "ansi-regex": {
