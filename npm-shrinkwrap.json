--- conflicted
+++ resolved
@@ -390,7 +390,7 @@
       "dependencies": {
         "redis": {
           "version": "2.6.2",
-          "from": "redis@>=2.1.0 <3.0.0",
+          "from": "redis@latest",
           "resolved": "http://beta-internal:4873/redis/-/redis-2.6.2.tgz",
           "dependencies": {
             "double-ended-queue": {
@@ -743,7 +743,7 @@
           "dependencies": {
             "mime-types": {
               "version": "2.1.11",
-              "from": "mime-types@>=2.1.11 <2.2.0",
+              "from": "mime-types@>=2.1.7 <2.2.0",
               "resolved": "http://beta-internal:4873/mime-types/-/mime-types-2.1.11.tgz",
               "dependencies": {
                 "mime-db": {
@@ -947,7 +947,7 @@
             },
             "mime-types": {
               "version": "2.1.11",
-              "from": "mime-types@>=2.1.11 <2.2.0",
+              "from": "mime-types@>=2.1.7 <2.2.0",
               "resolved": "http://beta-internal:4873/mime-types/-/mime-types-2.1.11.tgz",
               "dependencies": {
                 "mime-db": {
@@ -1006,7 +1006,7 @@
                 "minimist": {
                   "version": "0.0.8",
                   "from": "minimist@0.0.8",
-                  "resolved": "https://registry.npmjs.org/minimist/-/minimist-0.0.8.tgz"
+                  "resolved": "http://beta-internal:4873/minimist/-/minimist-0.0.8.tgz"
                 }
               }
             },
@@ -2727,7 +2727,7 @@
                         },
                         "inherits": {
                           "version": "2.0.3",
-                          "from": "inherits@>=2.0.0 <3.0.0",
+                          "from": "inherits@>=2.0.1 <2.1.0",
                           "resolved": "http://beta-internal:4873/inherits/-/inherits-2.0.3.tgz"
                         },
                         "isarray": {
@@ -3329,7 +3329,7 @@
             "minimist": {
               "version": "0.0.8",
               "from": "minimist@0.0.8",
-              "resolved": "https://registry.npmjs.org/minimist/-/minimist-0.0.8.tgz"
+              "resolved": "http://beta-internal:4873/minimist/-/minimist-0.0.8.tgz"
             }
           }
         },
@@ -3410,36 +3410,24 @@
       "resolved": "http://beta-internal:4873/moment/-/moment-2.14.1.tgz"
     },
     "mongodb": {
-<<<<<<< HEAD
-      "version": "2.2.9",
-      "from": "mongodb@>=2.2.9 <3.0.0",
-      "resolved": "http://beta-internal:4873/mongodb/-/mongodb-2.2.9.tgz",
-=======
       "version": "2.1.21",
       "from": "mongodb@>=2.1.18 <2.2.0",
       "resolved": "http://beta-internal:4873/mongodb/-/mongodb-2.1.21.tgz",
->>>>>>> c598cc30
       "dependencies": {
         "es6-promise": {
-          "version": "3.2.1",
-          "from": "es6-promise@3.2.1",
-          "resolved": "http://beta-internal:4873/es6-promise/-/es6-promise-3.2.1.tgz"
+          "version": "3.0.2",
+          "from": "es6-promise@3.0.2",
+          "resolved": "http://beta-internal:4873/es6-promise/-/es6-promise-3.0.2.tgz"
         },
         "mongodb-core": {
-<<<<<<< HEAD
-          "version": "2.0.11",
-          "from": "mongodb-core@2.0.11",
-          "resolved": "http://beta-internal:4873/mongodb-core/-/mongodb-core-2.0.11.tgz",
-=======
           "version": "1.3.21",
           "from": "mongodb-core@1.3.21",
           "resolved": "http://beta-internal:4873/mongodb-core/-/mongodb-core-1.3.21.tgz",
->>>>>>> c598cc30
           "dependencies": {
             "bson": {
-              "version": "0.5.4",
-              "from": "bson@>=0.5.4 <0.6.0",
-              "resolved": "http://beta-internal:4873/bson/-/bson-0.5.4.tgz"
+              "version": "0.4.23",
+              "from": "bson@>=0.4.23 <0.5.0",
+              "resolved": "http://beta-internal:4873/bson/-/bson-0.4.23.tgz"
             },
             "require_optional": {
               "version": "1.0.0",
@@ -3461,51 +3449,29 @@
           }
         },
         "readable-stream": {
-          "version": "2.1.5",
-          "from": "readable-stream@2.1.5",
-          "resolved": "http://beta-internal:4873/readable-stream/-/readable-stream-2.1.5.tgz",
-          "dependencies": {
-            "buffer-shims": {
-              "version": "1.0.0",
-              "from": "buffer-shims@>=1.0.0 <2.0.0",
-              "resolved": "http://beta-internal:4873/buffer-shims/-/buffer-shims-1.0.0.tgz"
-            },
+          "version": "1.0.31",
+          "from": "readable-stream@1.0.31",
+          "resolved": "http://beta-internal:4873/readable-stream/-/readable-stream-1.0.31.tgz",
+          "dependencies": {
             "core-util-is": {
               "version": "1.0.2",
               "from": "core-util-is@>=1.0.0 <1.1.0",
               "resolved": "http://beta-internal:4873/core-util-is/-/core-util-is-1.0.2.tgz"
             },
+            "isarray": {
+              "version": "0.0.1",
+              "from": "isarray@0.0.1",
+              "resolved": "http://beta-internal:4873/isarray/-/isarray-0.0.1.tgz"
+            },
+            "string_decoder": {
+              "version": "0.10.31",
+              "from": "string_decoder@>=0.10.0 <0.11.0",
+              "resolved": "http://beta-internal:4873/string_decoder/-/string_decoder-0.10.31.tgz"
+            },
             "inherits": {
               "version": "2.0.3",
               "from": "inherits@>=2.0.1 <2.1.0",
               "resolved": "http://beta-internal:4873/inherits/-/inherits-2.0.3.tgz"
-            },
-            "isarray": {
-              "version": "1.0.0",
-              "from": "isarray@>=1.0.0 <1.1.0",
-              "resolved": "http://beta-internal:4873/isarray/-/isarray-1.0.0.tgz"
-            },
-            "process-nextick-args": {
-              "version": "1.0.7",
-              "from": "process-nextick-args@>=1.0.6 <1.1.0",
-              "resolved": "http://beta-internal:4873/process-nextick-args/-/process-nextick-args-1.0.7.tgz"
-            },
-            "string_decoder": {
-              "version": "0.10.31",
-              "from": "string_decoder@>=0.10.0 <0.11.0",
-              "resolved": "http://beta-internal:4873/string_decoder/-/string_decoder-0.10.31.tgz"
-            },
-<<<<<<< HEAD
-            "util-deprecate": {
-              "version": "1.0.2",
-              "from": "util-deprecate@>=1.0.1 <1.1.0",
-              "resolved": "http://beta-internal:4873/util-deprecate/-/util-deprecate-1.0.2.tgz"
-=======
-            "inherits": {
-              "version": "2.0.3",
-              "from": "inherits@>=2.0.1 <2.1.0",
-              "resolved": "http://beta-internal:4873/inherits/-/inherits-2.0.3.tgz"
->>>>>>> c598cc30
             }
           }
         }
@@ -3517,15 +3483,9 @@
       "resolved": "http://beta-internal:4873/mongodb-unique-ids/-/mongodb-unique-ids-0.2.0.tgz"
     },
     "mongoose": {
-<<<<<<< HEAD
-      "version": "4.6.0",
-      "from": "mongoose@>=4.5.3 <5.0.0",
-      "resolved": "http://beta-internal:4873/mongoose/-/mongoose-4.6.0.tgz",
-=======
       "version": "4.5.10",
       "from": "mongoose@>=4.5.3 <4.6.0",
       "resolved": "http://beta-internal:4873/mongoose/-/mongoose-4.5.10.tgz",
->>>>>>> c598cc30
       "dependencies": {
         "async": {
           "version": "1.5.2",
@@ -3533,9 +3493,9 @@
           "resolved": "http://beta-internal:4873/async/-/async-1.5.2.tgz"
         },
         "bson": {
-          "version": "0.5.4",
-          "from": "bson@>=0.5.4 <0.6.0",
-          "resolved": "http://beta-internal:4873/bson/-/bson-0.5.4.tgz"
+          "version": "0.4.23",
+          "from": "bson@>=0.4.23 <0.5.0",
+          "resolved": "http://beta-internal:4873/bson/-/bson-0.4.23.tgz"
         },
         "hooks-fixed": {
           "version": "1.2.0",
@@ -4071,7 +4031,7 @@
       "dependencies": {
         "passport-oauth2": {
           "version": "1.3.0",
-          "from": "passport-oauth2@>=1.0.0 <2.0.0",
+          "from": "passport-oauth2@>=1.1.2 <2.0.0",
           "resolved": "http://beta-internal:4873/passport-oauth2/-/passport-oauth2-1.3.0.tgz",
           "dependencies": {
             "passport-strategy": {
@@ -4124,7 +4084,7 @@
       "dependencies": {
         "passport-oauth2": {
           "version": "1.3.0",
-          "from": "passport-oauth2@>=1.0.0 <2.0.0",
+          "from": "passport-oauth2@>=1.1.2 <2.0.0",
           "resolved": "http://beta-internal:4873/passport-oauth2/-/passport-oauth2-1.3.0.tgz",
           "dependencies": {
             "passport-strategy": {
@@ -5579,7 +5539,7 @@
           "dependencies": {
             "chalk": {
               "version": "1.1.3",
-              "from": "chalk@>=1.1.3 <2.0.0",
+              "from": "chalk@>=1.1.1 <2.0.0",
               "resolved": "http://beta-internal:4873/chalk/-/chalk-1.1.3.tgz",
               "dependencies": {
                 "ansi-styles": {
@@ -6048,7 +6008,7 @@
               "dependencies": {
                 "chalk": {
                   "version": "1.1.3",
-                  "from": "chalk@>=1.1.1 <2.0.0",
+                  "from": "chalk@>=1.0.0 <2.0.0",
                   "resolved": "http://beta-internal:4873/chalk/-/chalk-1.1.3.tgz",
                   "dependencies": {
                     "ansi-styles": {
@@ -6389,7 +6349,7 @@
           "dependencies": {
             "strip-ansi": {
               "version": "3.0.1",
-              "from": "strip-ansi@>=3.0.1 <4.0.0",
+              "from": "strip-ansi@>=3.0.0 <4.0.0",
               "resolved": "http://beta-internal:4873/strip-ansi/-/strip-ansi-3.0.1.tgz",
               "dependencies": {
                 "ansi-regex": {
