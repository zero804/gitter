--- conflicted
+++ resolved
@@ -100,7 +100,7 @@
             },
             "statuses": {
               "version": "1.2.1",
-              "from": "statuses@>=1.2.1 <1.3.0",
+              "from": "statuses@>=1.2.1 <2.0.0",
               "resolved": "http://beta-internal:4873/statuses/-/statuses-1.2.1.tgz"
             }
           }
@@ -139,14 +139,14 @@
             },
             "unpipe": {
               "version": "1.0.0",
-              "from": "unpipe@>=1.0.0 <1.1.0",
+              "from": "unpipe@1.0.0",
               "resolved": "http://beta-internal:4873/unpipe/-/unpipe-1.0.0.tgz"
             }
           }
         },
         "type-is": {
           "version": "1.6.12",
-          "from": "type-is@>=1.6.6 <1.7.0",
+          "from": "type-is@>=1.6.11 <1.7.0",
           "resolved": "http://beta-internal:4873/type-is/-/type-is-1.6.12.tgz",
           "dependencies": {
             "media-typer": {
@@ -243,7 +243,7 @@
         "nan": {
           "version": "2.2.1",
           "from": "nan@>=2.0.5 <3.0.0",
-          "resolved": "https://registry.npmjs.org/nan/-/nan-2.2.1.tgz"
+          "resolved": "http://beta-internal:4873/nan/-/nan-2.2.1.tgz"
         },
         "rimraf": {
           "version": "2.5.2",
@@ -326,13 +326,13 @@
       "dependencies": {
         "debug": {
           "version": "1.0.4",
-          "from": "debug@>=1.0.2 <2.0.0",
+          "from": "debug@>=1.0.4 <2.0.0",
           "resolved": "http://beta-internal:4873/debug/-/debug-1.0.4.tgz",
           "dependencies": {
             "ms": {
               "version": "0.6.2",
               "from": "ms@0.6.2",
-              "resolved": "https://registry.npmjs.org/ms/-/ms-0.6.2.tgz"
+              "resolved": "http://beta-internal:4873/ms/-/ms-0.6.2.tgz"
             }
           }
         },
@@ -466,7 +466,7 @@
                     "ctype": {
                       "version": "0.5.3",
                       "from": "ctype@0.5.3",
-                      "resolved": "https://registry.npmjs.org/ctype/-/ctype-0.5.3.tgz"
+                      "resolved": "http://beta-internal:4873/ctype/-/ctype-0.5.3.tgz"
                     }
                   }
                 },
@@ -579,7 +579,7 @@
               "dependencies": {
                 "ansi-regex": {
                   "version": "0.2.1",
-                  "from": "ansi-regex@>=0.2.1 <0.3.0",
+                  "from": "ansi-regex@>=0.2.0 <0.3.0",
                   "resolved": "http://beta-internal:4873/ansi-regex/-/ansi-regex-0.2.1.tgz"
                 }
               }
@@ -591,7 +591,7 @@
               "dependencies": {
                 "ansi-regex": {
                   "version": "0.2.1",
-                  "from": "ansi-regex@>=0.2.1 <0.3.0",
+                  "from": "ansi-regex@>=0.2.0 <0.3.0",
                   "resolved": "http://beta-internal:4873/ansi-regex/-/ansi-regex-0.2.1.tgz"
                 }
               }
@@ -684,7 +684,7 @@
           "dependencies": {
             "mime-types": {
               "version": "2.1.10",
-              "from": "mime-types@>=2.1.10 <2.2.0",
+              "from": "mime-types@>=2.1.6 <2.2.0",
               "resolved": "http://beta-internal:4873/mime-types/-/mime-types-2.1.10.tgz",
               "dependencies": {
                 "mime-db": {
@@ -873,7 +873,7 @@
             },
             "mime-types": {
               "version": "2.1.10",
-              "from": "mime-types@>=2.1.10 <2.2.0",
+              "from": "mime-types@>=2.1.6 <2.2.0",
               "resolved": "http://beta-internal:4873/mime-types/-/mime-types-2.1.10.tgz",
               "dependencies": {
                 "mime-db": {
@@ -1139,12 +1139,12 @@
         "ncp": {
           "version": "0.4.2",
           "from": "ncp@>=0.4.2 <0.5.0",
-          "resolved": "https://registry.npmjs.org/ncp/-/ncp-0.4.2.tgz"
+          "resolved": "http://beta-internal:4873/ncp/-/ncp-0.4.2.tgz"
         },
         "mkdirp": {
           "version": "0.3.5",
           "from": "mkdirp@>=0.3.0 <0.4.0",
-          "resolved": "https://registry.npmjs.org/mkdirp/-/mkdirp-0.3.5.tgz"
+          "resolved": "http://beta-internal:4873/mkdirp/-/mkdirp-0.3.5.tgz"
         },
         "jsonfile": {
           "version": "1.1.1",
@@ -1154,7 +1154,7 @@
         "rimraf": {
           "version": "2.2.8",
           "from": "rimraf@>=2.2.0 <2.3.0",
-          "resolved": "https://registry.npmjs.org/rimraf/-/rimraf-2.2.8.tgz"
+          "resolved": "http://beta-internal:4873/rimraf/-/rimraf-2.2.8.tgz"
         }
       }
     },
@@ -1626,7 +1626,7 @@
             },
             "inherits": {
               "version": "2.0.1",
-              "from": "inherits@>=2.0.1 <2.1.0",
+              "from": "inherits@>=2.0.0 <3.0.0",
               "resolved": "http://beta-internal:4873/inherits/-/inherits-2.0.1.tgz"
             }
           }
@@ -2039,7 +2039,7 @@
                     "ctype": {
                       "version": "0.5.3",
                       "from": "ctype@0.5.3",
-                      "resolved": "https://registry.npmjs.org/ctype/-/ctype-0.5.3.tgz"
+                      "resolved": "http://beta-internal:4873/ctype/-/ctype-0.5.3.tgz"
                     }
                   }
                 },
@@ -2175,7 +2175,7 @@
                 "ctype": {
                   "version": "0.5.3",
                   "from": "ctype@0.5.3",
-                  "resolved": "https://registry.npmjs.org/ctype/-/ctype-0.5.3.tgz"
+                  "resolved": "http://beta-internal:4873/ctype/-/ctype-0.5.3.tgz"
                 }
               }
             },
@@ -2397,7 +2397,7 @@
         "nan": {
           "version": "2.2.1",
           "from": "nan@>=2.0.0 <3.0.0",
-          "resolved": "https://registry.npmjs.org/nan/-/nan-2.2.1.tgz"
+          "resolved": "http://beta-internal:4873/nan/-/nan-2.2.1.tgz"
         }
       }
     },
@@ -2460,7 +2460,7 @@
               "dependencies": {
                 "semver": {
                   "version": "5.1.0",
-                  "from": "semver@>=5.1.0 <6.0.0",
+                  "from": "semver@>=2.0.0 <3.0.0||>=3.0.0 <4.0.0||>=4.0.0 <5.0.0||>=5.0.0 <6.0.0",
                   "resolved": "http://beta-internal:4873/semver/-/semver-5.1.0.tgz"
                 },
                 "resolve-from": {
@@ -2541,7 +2541,7 @@
         "async": {
           "version": "1.5.2",
           "from": "async@1.5.2",
-          "resolved": "https://registry.npmjs.org/async/-/async-1.5.2.tgz"
+          "resolved": "http://beta-internal:4873/async/-/async-1.5.2.tgz"
         },
         "bson": {
           "version": "0.4.23",
@@ -2996,7 +2996,7 @@
                 "ctype": {
                   "version": "0.5.3",
                   "from": "ctype@0.5.3",
-                  "resolved": "https://registry.npmjs.org/ctype/-/ctype-0.5.3.tgz"
+                  "resolved": "http://beta-internal:4873/ctype/-/ctype-0.5.3.tgz"
                 }
               }
             },
@@ -3324,7 +3324,7 @@
             "ctype": {
               "version": "0.5.3",
               "from": "ctype@0.5.3",
-              "resolved": "https://registry.npmjs.org/ctype/-/ctype-0.5.3.tgz"
+              "resolved": "http://beta-internal:4873/ctype/-/ctype-0.5.3.tgz"
             }
           }
         },
@@ -3378,15 +3378,9 @@
       "resolved": "http://beta-internal:4873/request-extensible/-/request-extensible-0.1.1.tgz",
       "dependencies": {
         "request": {
-<<<<<<< HEAD
           "version": "2.72.0",
           "from": "request@>=2.53.0 <3.0.0",
           "resolved": "http://beta-internal:4873/request/-/request-2.72.0.tgz",
-=======
-          "version": "2.71.0",
-          "from": "request@>=2.53.0 <3.0.0",
-          "resolved": "https://registry.npmjs.org/request/-/request-2.71.0.tgz",
->>>>>>> 58c8a7a6
           "dependencies": {
             "aws-sign2": {
               "version": "0.6.0",
@@ -3496,7 +3490,7 @@
                 "async": {
                   "version": "1.5.2",
                   "from": "async@>=1.5.2 <2.0.0",
-                  "resolved": "https://registry.npmjs.org/async/-/async-1.5.2.tgz"
+                  "resolved": "http://beta-internal:4873/async/-/async-1.5.2.tgz"
                 }
               }
             },
@@ -3595,11 +3589,7 @@
                 "pinkie-promise": {
                   "version": "2.0.1",
                   "from": "pinkie-promise@>=2.0.0 <3.0.0",
-<<<<<<< HEAD
                   "resolved": "http://beta-internal:4873/pinkie-promise/-/pinkie-promise-2.0.1.tgz",
-=======
-                  "resolved": "https://registry.npmjs.org/pinkie-promise/-/pinkie-promise-2.0.1.tgz",
->>>>>>> 58c8a7a6
                   "dependencies": {
                     "pinkie": {
                       "version": "2.0.4",
@@ -3732,11 +3722,7 @@
             },
             "mime-types": {
               "version": "2.1.10",
-<<<<<<< HEAD
-              "from": "mime-types@>=2.1.10 <2.2.0",
-=======
               "from": "mime-types@>=2.1.7 <2.2.0",
->>>>>>> 58c8a7a6
               "resolved": "http://beta-internal:4873/mime-types/-/mime-types-2.1.10.tgz",
               "dependencies": {
                 "mime-db": {
@@ -3863,13 +3849,13 @@
       "dependencies": {
         "debug": {
           "version": "1.0.4",
-          "from": "debug@>=1.0.2 <2.0.0",
+          "from": "debug@>=1.0.4 <2.0.0",
           "resolved": "http://beta-internal:4873/debug/-/debug-1.0.4.tgz",
           "dependencies": {
             "ms": {
               "version": "0.6.2",
               "from": "ms@0.6.2",
-              "resolved": "https://registry.npmjs.org/ms/-/ms-0.6.2.tgz"
+              "resolved": "http://beta-internal:4873/ms/-/ms-0.6.2.tgz"
             }
           }
         }
@@ -3923,15 +3909,9 @@
           "resolved": "http://beta-internal:4873/lodash/-/lodash-3.10.1.tgz"
         },
         "request": {
-<<<<<<< HEAD
           "version": "2.72.0",
           "from": "request@>=2.53.0 <3.0.0",
           "resolved": "http://beta-internal:4873/request/-/request-2.72.0.tgz",
-=======
-          "version": "2.71.0",
-          "from": "request@>=2.53.0 <3.0.0",
-          "resolved": "https://registry.npmjs.org/request/-/request-2.71.0.tgz",
->>>>>>> 58c8a7a6
           "dependencies": {
             "aws-sign2": {
               "version": "0.6.0",
@@ -4041,7 +4021,7 @@
                 "async": {
                   "version": "1.5.2",
                   "from": "async@>=1.5.2 <2.0.0",
-                  "resolved": "https://registry.npmjs.org/async/-/async-1.5.2.tgz"
+                  "resolved": "http://beta-internal:4873/async/-/async-1.5.2.tgz"
                 }
               }
             },
@@ -4140,11 +4120,7 @@
                 "pinkie-promise": {
                   "version": "2.0.1",
                   "from": "pinkie-promise@>=2.0.0 <3.0.0",
-<<<<<<< HEAD
                   "resolved": "http://beta-internal:4873/pinkie-promise/-/pinkie-promise-2.0.1.tgz",
-=======
-                  "resolved": "https://registry.npmjs.org/pinkie-promise/-/pinkie-promise-2.0.1.tgz",
->>>>>>> 58c8a7a6
                   "dependencies": {
                     "pinkie": {
                       "version": "2.0.4",
@@ -4488,7 +4464,7 @@
                 "async": {
                   "version": "1.5.2",
                   "from": "async@>=1.5.2 <2.0.0",
-                  "resolved": "https://registry.npmjs.org/async/-/async-1.5.2.tgz"
+                  "resolved": "http://beta-internal:4873/async/-/async-1.5.2.tgz"
                 }
               }
             },
@@ -4537,7 +4513,7 @@
                 "ctype": {
                   "version": "0.5.3",
                   "from": "ctype@0.5.3",
-                  "resolved": "https://registry.npmjs.org/ctype/-/ctype-0.5.3.tgz"
+                  "resolved": "http://beta-internal:4873/ctype/-/ctype-0.5.3.tgz"
                 }
               }
             },
@@ -4933,7 +4909,7 @@
           "dependencies": {
             "strip-ansi": {
               "version": "3.0.1",
-              "from": "strip-ansi@>=3.0.1 <4.0.0",
+              "from": "strip-ansi@>=3.0.0 <4.0.0",
               "resolved": "http://beta-internal:4873/strip-ansi/-/strip-ansi-3.0.1.tgz",
               "dependencies": {
                 "ansi-regex": {
@@ -5009,11 +4985,7 @@
                 "pinkie-promise": {
                   "version": "2.0.1",
                   "from": "pinkie-promise@>=2.0.0 <3.0.0",
-<<<<<<< HEAD
                   "resolved": "http://beta-internal:4873/pinkie-promise/-/pinkie-promise-2.0.1.tgz",
-=======
-                  "resolved": "https://registry.npmjs.org/pinkie-promise/-/pinkie-promise-2.0.1.tgz",
->>>>>>> 58c8a7a6
                   "dependencies": {
                     "pinkie": {
                       "version": "2.0.4",
@@ -5061,11 +5033,7 @@
                 "pinkie-promise": {
                   "version": "2.0.1",
                   "from": "pinkie-promise@>=2.0.0 <3.0.0",
-<<<<<<< HEAD
                   "resolved": "http://beta-internal:4873/pinkie-promise/-/pinkie-promise-2.0.1.tgz",
-=======
-                  "resolved": "https://registry.npmjs.org/pinkie-promise/-/pinkie-promise-2.0.1.tgz",
->>>>>>> 58c8a7a6
                   "dependencies": {
                     "pinkie": {
                       "version": "2.0.4",
@@ -5118,11 +5086,7 @@
                 "pinkie-promise": {
                   "version": "2.0.1",
                   "from": "pinkie-promise@>=2.0.0 <3.0.0",
-<<<<<<< HEAD
                   "resolved": "http://beta-internal:4873/pinkie-promise/-/pinkie-promise-2.0.1.tgz",
-=======
-                  "resolved": "https://registry.npmjs.org/pinkie-promise/-/pinkie-promise-2.0.1.tgz",
->>>>>>> 58c8a7a6
                   "dependencies": {
                     "pinkie": {
                       "version": "2.0.4",
@@ -5175,11 +5139,7 @@
                     "pinkie-promise": {
                       "version": "2.0.1",
                       "from": "pinkie-promise@>=2.0.0 <3.0.0",
-<<<<<<< HEAD
                       "resolved": "http://beta-internal:4873/pinkie-promise/-/pinkie-promise-2.0.1.tgz",
-=======
-                      "resolved": "https://registry.npmjs.org/pinkie-promise/-/pinkie-promise-2.0.1.tgz",
->>>>>>> 58c8a7a6
                       "dependencies": {
                         "pinkie": {
                           "version": "2.0.4",
@@ -5226,7 +5186,7 @@
                     },
                     "semver": {
                       "version": "5.1.0",
-                      "from": "semver@>=5.1.0 <6.0.0",
+                      "from": "semver@>=2.0.0 <3.0.0||>=3.0.0 <4.0.0||>=4.0.0 <5.0.0||>=5.0.0 <6.0.0",
                       "resolved": "http://beta-internal:4873/semver/-/semver-5.1.0.tgz"
                     },
                     "validate-npm-package-license": {
@@ -5241,7 +5201,7 @@
                           "dependencies": {
                             "spdx-license-ids": {
                               "version": "1.2.1",
-                              "from": "spdx-license-ids@>=1.0.0 <2.0.0",
+                              "from": "spdx-license-ids@>=1.0.2 <2.0.0",
                               "resolved": "http://beta-internal:4873/spdx-license-ids/-/spdx-license-ids-1.2.1.tgz"
                             }
                           }
@@ -5258,7 +5218,7 @@
                             },
                             "spdx-license-ids": {
                               "version": "1.2.1",
-                              "from": "spdx-license-ids@>=1.0.0 <2.0.0",
+                              "from": "spdx-license-ids@>=1.0.2 <2.0.0",
                               "resolved": "http://beta-internal:4873/spdx-license-ids/-/spdx-license-ids-1.2.1.tgz"
                             }
                           }
@@ -5285,11 +5245,7 @@
                     "pinkie-promise": {
                       "version": "2.0.1",
                       "from": "pinkie-promise@>=2.0.0 <3.0.0",
-<<<<<<< HEAD
                       "resolved": "http://beta-internal:4873/pinkie-promise/-/pinkie-promise-2.0.1.tgz",
-=======
-                      "resolved": "https://registry.npmjs.org/pinkie-promise/-/pinkie-promise-2.0.1.tgz",
->>>>>>> 58c8a7a6
                       "dependencies": {
                         "pinkie": {
                           "version": "2.0.4",
@@ -5340,7 +5296,7 @@
             },
             "strip-ansi": {
               "version": "3.0.1",
-              "from": "strip-ansi@>=3.0.1 <4.0.0",
+              "from": "strip-ansi@>=3.0.0 <4.0.0",
               "resolved": "http://beta-internal:4873/strip-ansi/-/strip-ansi-3.0.1.tgz",
               "dependencies": {
                 "ansi-regex": {
