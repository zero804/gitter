{
  "name": "gitter-webapp",
  "version": "13.4.0",
  "dependencies": {
    "@gitterhq/translations": {
      "version": "1.2.2",
      "from": "@gitterhq/translations@>=1.2.2 <2.0.0",
      "resolved": "https://registry.npmjs.org/@gitterhq/translations/-/translations-1.2.2.tgz"
    },
    "apn": {
      "version": "1.7.5",
      "from": "apn@1.7.5",
      "resolved": "http://beta-internal:4873/apn/-/apn-1.7.5.tgz",
      "dependencies": {
        "node-forge": {
          "version": "0.6.42",
          "from": "node-forge@>=0.6.20 <0.7.0",
          "resolved": "http://beta-internal:4873/node-forge/-/node-forge-0.6.42.tgz"
        },
        "q": {
          "version": "1.4.1",
          "from": "q@>=1.1.0 <2.0.0",
          "resolved": "http://beta-internal:4873/q/-/q-1.4.1.tgz"
        }
      }
    },
    "async": {
      "version": "0.9.2",
      "from": "async@>=0.9.0 <0.10.0",
      "resolved": "http://beta-internal:4873/async/-/async-0.9.2.tgz"
    },
    "batch-stream": {
      "version": "0.1.3",
      "from": "batch-stream@>=0.1.2 <0.2.0",
      "resolved": "http://beta-internal:4873/batch-stream/-/batch-stream-0.1.3.tgz",
      "dependencies": {
        "readable-stream": {
          "version": "1.0.34",
          "from": "readable-stream@>=1.0.2 <1.1.0",
          "resolved": "http://beta-internal:4873/readable-stream/-/readable-stream-1.0.34.tgz",
          "dependencies": {
            "core-util-is": {
              "version": "1.0.2",
              "from": "core-util-is@>=1.0.0 <1.1.0",
              "resolved": "http://beta-internal:4873/core-util-is/-/core-util-is-1.0.2.tgz"
            },
            "isarray": {
              "version": "0.0.1",
              "from": "isarray@0.0.1",
              "resolved": "http://beta-internal:4873/isarray/-/isarray-0.0.1.tgz"
            },
            "string_decoder": {
              "version": "0.10.31",
              "from": "string_decoder@>=0.10.0 <0.11.0",
              "resolved": "http://beta-internal:4873/string_decoder/-/string_decoder-0.10.31.tgz"
            },
            "inherits": {
              "version": "2.0.1",
              "from": "inherits@2.0.1",
              "resolved": "http://beta-internal:4873/inherits/-/inherits-2.0.1.tgz"
            }
          }
        }
      }
    },
    "bluebird": {
      "version": "3.4.1",
      "from": "bluebird@>=3.2.1 <4.0.0",
      "resolved": "http://beta-internal:4873/bluebird/-/bluebird-3.4.1.tgz"
    },
    "body-parser": {
      "version": "1.15.2",
      "from": "body-parser@>=1.13.2 <2.0.0",
      "resolved": "http://beta-internal:4873/body-parser/-/body-parser-1.15.2.tgz",
      "dependencies": {
        "bytes": {
          "version": "2.4.0",
          "from": "bytes@2.4.0",
          "resolved": "http://beta-internal:4873/bytes/-/bytes-2.4.0.tgz"
        },
        "content-type": {
          "version": "1.0.2",
          "from": "content-type@>=1.0.2 <1.1.0",
          "resolved": "http://beta-internal:4873/content-type/-/content-type-1.0.2.tgz"
        },
        "depd": {
          "version": "1.1.0",
          "from": "depd@>=1.1.0 <1.2.0",
          "resolved": "http://beta-internal:4873/depd/-/depd-1.1.0.tgz"
        },
        "http-errors": {
          "version": "1.5.0",
          "from": "http-errors@>=1.5.0 <1.6.0",
          "resolved": "http://beta-internal:4873/http-errors/-/http-errors-1.5.0.tgz",
          "dependencies": {
            "inherits": {
              "version": "2.0.1",
              "from": "inherits@2.0.1",
              "resolved": "http://beta-internal:4873/inherits/-/inherits-2.0.1.tgz"
            },
            "setprototypeof": {
              "version": "1.0.1",
              "from": "setprototypeof@1.0.1",
              "resolved": "http://beta-internal:4873/setprototypeof/-/setprototypeof-1.0.1.tgz"
            },
            "statuses": {
              "version": "1.3.0",
              "from": "statuses@>=1.3.0 <2.0.0",
              "resolved": "http://beta-internal:4873/statuses/-/statuses-1.3.0.tgz"
            }
          }
        },
        "iconv-lite": {
          "version": "0.4.13",
          "from": "iconv-lite@0.4.13",
          "resolved": "http://beta-internal:4873/iconv-lite/-/iconv-lite-0.4.13.tgz"
        },
        "on-finished": {
          "version": "2.3.0",
          "from": "on-finished@>=2.3.0 <2.4.0",
          "resolved": "http://beta-internal:4873/on-finished/-/on-finished-2.3.0.tgz",
          "dependencies": {
            "ee-first": {
              "version": "1.1.1",
              "from": "ee-first@1.1.1",
              "resolved": "http://beta-internal:4873/ee-first/-/ee-first-1.1.1.tgz"
            }
          }
        },
        "qs": {
          "version": "6.2.0",
          "from": "qs@6.2.0",
          "resolved": "http://beta-internal:4873/qs/-/qs-6.2.0.tgz"
        },
        "raw-body": {
          "version": "2.1.7",
          "from": "raw-body@>=2.1.7 <2.2.0",
          "resolved": "http://beta-internal:4873/raw-body/-/raw-body-2.1.7.tgz",
          "dependencies": {
            "unpipe": {
              "version": "1.0.0",
              "from": "unpipe@1.0.0",
              "resolved": "http://beta-internal:4873/unpipe/-/unpipe-1.0.0.tgz"
            }
          }
        },
        "type-is": {
          "version": "1.6.13",
          "from": "type-is@>=1.6.13 <1.7.0",
          "resolved": "http://beta-internal:4873/type-is/-/type-is-1.6.13.tgz",
          "dependencies": {
            "media-typer": {
              "version": "0.3.0",
              "from": "media-typer@0.3.0",
              "resolved": "http://beta-internal:4873/media-typer/-/media-typer-0.3.0.tgz"
            },
            "mime-types": {
              "version": "2.1.11",
              "from": "mime-types@>=2.1.11 <2.2.0",
              "resolved": "http://beta-internal:4873/mime-types/-/mime-types-2.1.11.tgz",
              "dependencies": {
                "mime-db": {
                  "version": "1.23.0",
                  "from": "mime-db@>=1.23.0 <1.24.0",
                  "resolved": "http://beta-internal:4873/mime-db/-/mime-db-1.23.0.tgz"
                }
              }
            }
          }
        }
      }
    },
    "cld": {
      "version": "2.4.6",
      "from": "cld@>=2.4.5 <3.0.0",
      "resolved": "http://beta-internal:4873/cld/-/cld-2.4.6.tgz",
      "dependencies": {
        "glob": {
          "version": "5.0.15",
          "from": "glob@>=5.0.10 <6.0.0",
          "resolved": "http://beta-internal:4873/glob/-/glob-5.0.15.tgz",
          "dependencies": {
            "inflight": {
              "version": "1.0.5",
              "from": "inflight@>=1.0.4 <2.0.0",
              "resolved": "http://beta-internal:4873/inflight/-/inflight-1.0.5.tgz",
              "dependencies": {
                "wrappy": {
                  "version": "1.0.2",
                  "from": "wrappy@>=1.0.0 <2.0.0",
                  "resolved": "http://beta-internal:4873/wrappy/-/wrappy-1.0.2.tgz"
                }
              }
            },
            "inherits": {
              "version": "2.0.1",
              "from": "inherits@>=2.0.0 <3.0.0",
              "resolved": "http://beta-internal:4873/inherits/-/inherits-2.0.1.tgz"
            },
            "minimatch": {
              "version": "3.0.3",
              "from": "minimatch@>=2.0.0 <3.0.0||>=3.0.0 <4.0.0",
              "resolved": "http://beta-internal:4873/minimatch/-/minimatch-3.0.3.tgz",
              "dependencies": {
                "brace-expansion": {
                  "version": "1.1.6",
                  "from": "brace-expansion@>=1.0.0 <2.0.0",
                  "resolved": "http://beta-internal:4873/brace-expansion/-/brace-expansion-1.1.6.tgz",
                  "dependencies": {
                    "balanced-match": {
                      "version": "0.4.2",
                      "from": "balanced-match@>=0.4.1 <0.5.0",
                      "resolved": "http://beta-internal:4873/balanced-match/-/balanced-match-0.4.2.tgz"
                    },
                    "concat-map": {
                      "version": "0.0.1",
                      "from": "concat-map@0.0.1",
                      "resolved": "http://beta-internal:4873/concat-map/-/concat-map-0.0.1.tgz"
                    }
                  }
                }
              }
            },
            "once": {
              "version": "1.3.3",
              "from": "once@>=1.3.0 <2.0.0",
              "resolved": "http://beta-internal:4873/once/-/once-1.3.3.tgz",
              "dependencies": {
                "wrappy": {
                  "version": "1.0.2",
                  "from": "wrappy@>=1.0.0 <2.0.0",
                  "resolved": "http://beta-internal:4873/wrappy/-/wrappy-1.0.2.tgz"
                }
              }
            },
            "path-is-absolute": {
              "version": "1.0.0",
              "from": "path-is-absolute@>=1.0.0 <2.0.0",
              "resolved": "http://beta-internal:4873/path-is-absolute/-/path-is-absolute-1.0.0.tgz"
            }
          }
        },
        "nan": {
          "version": "2.4.0",
          "from": "nan@>=2.0.5 <3.0.0",
          "resolved": "http://beta-internal:4873/nan/-/nan-2.4.0.tgz"
        },
        "rimraf": {
          "version": "2.5.4",
          "from": "rimraf@>=2.4.0 <3.0.0",
          "resolved": "http://beta-internal:4873/rimraf/-/rimraf-2.5.4.tgz",
          "dependencies": {
            "glob": {
              "version": "7.0.5",
              "from": "glob@>=7.0.5 <8.0.0",
              "resolved": "http://beta-internal:4873/glob/-/glob-7.0.5.tgz",
              "dependencies": {
                "fs.realpath": {
                  "version": "1.0.0",
                  "from": "fs.realpath@>=1.0.0 <2.0.0",
                  "resolved": "http://beta-internal:4873/fs.realpath/-/fs.realpath-1.0.0.tgz"
                },
                "inflight": {
                  "version": "1.0.5",
                  "from": "inflight@>=1.0.4 <2.0.0",
                  "resolved": "http://beta-internal:4873/inflight/-/inflight-1.0.5.tgz",
                  "dependencies": {
                    "wrappy": {
                      "version": "1.0.2",
                      "from": "wrappy@>=1.0.0 <2.0.0",
                      "resolved": "http://beta-internal:4873/wrappy/-/wrappy-1.0.2.tgz"
                    }
                  }
                },
                "inherits": {
                  "version": "2.0.1",
                  "from": "inherits@>=2.0.0 <3.0.0",
                  "resolved": "http://beta-internal:4873/inherits/-/inherits-2.0.1.tgz"
                },
                "minimatch": {
                  "version": "3.0.3",
                  "from": "minimatch@>=3.0.2 <4.0.0",
                  "resolved": "http://beta-internal:4873/minimatch/-/minimatch-3.0.3.tgz",
                  "dependencies": {
                    "brace-expansion": {
                      "version": "1.1.6",
                      "from": "brace-expansion@>=1.0.0 <2.0.0",
                      "resolved": "http://beta-internal:4873/brace-expansion/-/brace-expansion-1.1.6.tgz",
                      "dependencies": {
                        "balanced-match": {
                          "version": "0.4.2",
                          "from": "balanced-match@>=0.4.1 <0.5.0",
                          "resolved": "http://beta-internal:4873/balanced-match/-/balanced-match-0.4.2.tgz"
                        },
                        "concat-map": {
                          "version": "0.0.1",
                          "from": "concat-map@0.0.1",
                          "resolved": "http://beta-internal:4873/concat-map/-/concat-map-0.0.1.tgz"
                        }
                      }
                    }
                  }
                },
                "once": {
                  "version": "1.3.3",
                  "from": "once@>=1.3.0 <2.0.0",
                  "resolved": "http://beta-internal:4873/once/-/once-1.3.3.tgz",
                  "dependencies": {
                    "wrappy": {
                      "version": "1.0.2",
                      "from": "wrappy@>=1.0.0 <2.0.0",
                      "resolved": "http://beta-internal:4873/wrappy/-/wrappy-1.0.2.tgz"
                    }
                  }
                },
                "path-is-absolute": {
                  "version": "1.0.0",
                  "from": "path-is-absolute@>=1.0.0 <2.0.0",
                  "resolved": "http://beta-internal:4873/path-is-absolute/-/path-is-absolute-1.0.0.tgz"
                }
              }
            }
          }
        }
      }
    },
    "cliff": {
      "version": "0.1.10",
      "from": "cliff@>=0.1.10 <0.2.0",
      "resolved": "http://beta-internal:4873/cliff/-/cliff-0.1.10.tgz",
      "dependencies": {
        "colors": {
          "version": "1.0.3",
          "from": "colors@>=1.0.3 <1.1.0",
          "resolved": "http://beta-internal:4873/colors/-/colors-1.0.3.tgz"
        },
        "eyes": {
          "version": "0.1.8",
          "from": "eyes@>=0.1.8 <0.2.0",
          "resolved": "http://beta-internal:4873/eyes/-/eyes-0.1.8.tgz"
        },
        "winston": {
          "version": "0.8.3",
          "from": "winston@>=0.8.0 <0.9.0",
          "resolved": "http://beta-internal:4873/winston/-/winston-0.8.3.tgz",
          "dependencies": {
            "async": {
              "version": "0.2.10",
              "from": "async@>=0.2.0 <0.3.0",
              "resolved": "http://beta-internal:4873/async/-/async-0.2.10.tgz"
            },
            "colors": {
              "version": "0.6.2",
              "from": "colors@>=0.6.0 <0.7.0",
              "resolved": "http://beta-internal:4873/colors/-/colors-0.6.2.tgz"
            },
            "cycle": {
              "version": "1.0.3",
              "from": "cycle@>=1.0.0 <1.1.0",
              "resolved": "http://beta-internal:4873/cycle/-/cycle-1.0.3.tgz"
            },
            "isstream": {
              "version": "0.1.2",
              "from": "isstream@>=0.1.0 <0.2.0",
              "resolved": "http://beta-internal:4873/isstream/-/isstream-0.1.2.tgz"
            },
            "pkginfo": {
              "version": "0.3.1",
              "from": "pkginfo@>=0.3.0 <0.4.0",
              "resolved": "http://beta-internal:4873/pkginfo/-/pkginfo-0.3.1.tgz"
            },
            "stack-trace": {
              "version": "0.0.9",
              "from": "stack-trace@>=0.0.0 <0.1.0",
              "resolved": "http://beta-internal:4873/stack-trace/-/stack-trace-0.0.9.tgz"
            }
          }
        }
      }
    },
    "connect-redis": {
      "version": "3.1.0",
      "from": "connect-redis@>=3.1.0 <4.0.0",
      "resolved": "http://beta-internal:4873/connect-redis/-/connect-redis-3.1.0.tgz",
      "dependencies": {
        "redis": {
          "version": "2.6.2",
          "from": "redis@latest",
          "resolved": "http://beta-internal:4873/redis/-/redis-2.6.2.tgz",
          "dependencies": {
            "double-ended-queue": {
              "version": "2.1.0-0",
              "from": "double-ended-queue@>=2.1.0-0 <3.0.0",
              "resolved": "http://beta-internal:4873/double-ended-queue/-/double-ended-queue-2.1.0-0.tgz"
            },
            "redis-commands": {
              "version": "1.2.0",
              "from": "redis-commands@>=1.2.0 <2.0.0",
              "resolved": "http://beta-internal:4873/redis-commands/-/redis-commands-1.2.0.tgz"
            },
            "redis-parser": {
              "version": "2.0.4",
              "from": "redis-parser@>=2.0.0 <3.0.0",
              "resolved": "http://beta-internal:4873/redis-parser/-/redis-parser-2.0.4.tgz"
            }
          }
        }
      }
    },
    "cookie-parser": {
      "version": "1.4.3",
      "from": "cookie-parser@>=1.3.5 <2.0.0",
      "resolved": "http://beta-internal:4873/cookie-parser/-/cookie-parser-1.4.3.tgz",
      "dependencies": {
        "cookie": {
          "version": "0.3.1",
          "from": "cookie@0.3.1",
          "resolved": "http://beta-internal:4873/cookie/-/cookie-0.3.1.tgz"
        },
        "cookie-signature": {
          "version": "1.0.6",
          "from": "cookie-signature@1.0.6",
          "resolved": "http://beta-internal:4873/cookie-signature/-/cookie-signature-1.0.6.tgz"
        }
      }
    },
    "cors": {
      "version": "2.7.1",
      "from": "cors@>=2.4.2 <3.0.0",
      "resolved": "http://beta-internal:4873/cors/-/cors-2.7.1.tgz",
      "dependencies": {
        "vary": {
          "version": "1.1.0",
          "from": "vary@>=1.0.0 <2.0.0",
          "resolved": "http://beta-internal:4873/vary/-/vary-1.1.0.tgz"
        }
      }
    },
    "cypher-promise": {
      "version": "1.0.2",
      "from": "cypher-promise@>=1.0.1 <2.0.0",
      "resolved": "http://beta-internal:4873/cypher-promise/-/cypher-promise-1.0.2.tgz",
      "dependencies": {
        "any-promise": {
          "version": "0.1.0",
          "from": "any-promise@>=0.1.0 <0.2.0",
          "resolved": "http://beta-internal:4873/any-promise/-/any-promise-0.1.0.tgz"
        },
        "node-cypher": {
          "version": "0.1.4",
          "from": "node-cypher@>=0.1.4 <0.2.0",
          "resolved": "http://beta-internal:4873/node-cypher/-/node-cypher-0.1.4.tgz",
          "dependencies": {
            "request": {
              "version": "2.34.0",
              "from": "request@>=2.34.0 <2.35.0",
              "resolved": "http://beta-internal:4873/request/-/request-2.34.0.tgz",
              "dependencies": {
                "qs": {
                  "version": "0.6.6",
                  "from": "qs@>=0.6.0 <0.7.0",
                  "resolved": "http://beta-internal:4873/qs/-/qs-0.6.6.tgz"
                },
                "json-stringify-safe": {
                  "version": "5.0.1",
                  "from": "json-stringify-safe@>=5.0.0 <5.1.0",
                  "resolved": "http://beta-internal:4873/json-stringify-safe/-/json-stringify-safe-5.0.1.tgz"
                },
                "forever-agent": {
                  "version": "0.5.2",
                  "from": "forever-agent@>=0.5.0 <0.6.0",
                  "resolved": "http://beta-internal:4873/forever-agent/-/forever-agent-0.5.2.tgz"
                },
                "mime": {
                  "version": "1.2.11",
                  "from": "mime@>=1.2.9 <1.3.0",
                  "resolved": "http://beta-internal:4873/mime/-/mime-1.2.11.tgz"
                },
                "form-data": {
                  "version": "0.1.4",
                  "from": "form-data@>=0.1.0 <0.2.0",
                  "resolved": "http://beta-internal:4873/form-data/-/form-data-0.1.4.tgz",
                  "dependencies": {
                    "combined-stream": {
                      "version": "0.0.7",
                      "from": "combined-stream@>=0.0.4 <0.1.0",
                      "resolved": "http://beta-internal:4873/combined-stream/-/combined-stream-0.0.7.tgz",
                      "dependencies": {
                        "delayed-stream": {
                          "version": "0.0.5",
                          "from": "delayed-stream@0.0.5",
                          "resolved": "http://beta-internal:4873/delayed-stream/-/delayed-stream-0.0.5.tgz"
                        }
                      }
                    }
                  }
                },
                "tunnel-agent": {
                  "version": "0.3.0",
                  "from": "tunnel-agent@>=0.3.0 <0.4.0",
                  "resolved": "http://beta-internal:4873/tunnel-agent/-/tunnel-agent-0.3.0.tgz"
                },
                "http-signature": {
                  "version": "0.10.1",
                  "from": "http-signature@>=0.10.0 <0.11.0",
                  "resolved": "http://beta-internal:4873/http-signature/-/http-signature-0.10.1.tgz",
                  "dependencies": {
                    "assert-plus": {
                      "version": "0.1.5",
                      "from": "assert-plus@>=0.1.5 <0.2.0",
                      "resolved": "http://beta-internal:4873/assert-plus/-/assert-plus-0.1.5.tgz"
                    },
                    "asn1": {
                      "version": "0.1.11",
                      "from": "asn1@0.1.11",
                      "resolved": "http://beta-internal:4873/asn1/-/asn1-0.1.11.tgz"
                    },
                    "ctype": {
                      "version": "0.5.3",
                      "from": "ctype@0.5.3",
                      "resolved": "http://beta-internal:4873/ctype/-/ctype-0.5.3.tgz"
                    }
                  }
                },
                "oauth-sign": {
                  "version": "0.3.0",
                  "from": "oauth-sign@>=0.3.0 <0.4.0",
                  "resolved": "http://beta-internal:4873/oauth-sign/-/oauth-sign-0.3.0.tgz"
                },
                "hawk": {
                  "version": "1.0.0",
                  "from": "hawk@>=1.0.0 <1.1.0",
                  "resolved": "http://beta-internal:4873/hawk/-/hawk-1.0.0.tgz",
                  "dependencies": {
                    "hoek": {
                      "version": "0.9.1",
                      "from": "hoek@>=0.9.0 <0.10.0",
                      "resolved": "http://beta-internal:4873/hoek/-/hoek-0.9.1.tgz"
                    },
                    "boom": {
                      "version": "0.4.2",
                      "from": "boom@>=0.4.0 <0.5.0",
                      "resolved": "http://beta-internal:4873/boom/-/boom-0.4.2.tgz"
                    },
                    "cryptiles": {
                      "version": "0.2.2",
                      "from": "cryptiles@>=0.2.0 <0.3.0",
                      "resolved": "http://beta-internal:4873/cryptiles/-/cryptiles-0.2.2.tgz"
                    },
                    "sntp": {
                      "version": "0.2.4",
                      "from": "sntp@>=0.2.0 <0.3.0",
                      "resolved": "http://beta-internal:4873/sntp/-/sntp-0.2.4.tgz"
                    }
                  }
                },
                "aws-sign2": {
                  "version": "0.5.0",
                  "from": "aws-sign2@>=0.5.0 <0.6.0",
                  "resolved": "http://beta-internal:4873/aws-sign2/-/aws-sign2-0.5.0.tgz"
                }
              }
            },
            "underscore": {
              "version": "1.6.0",
              "from": "underscore@>=1.6.0 <1.7.0",
              "resolved": "http://beta-internal:4873/underscore/-/underscore-1.6.0.tgz"
            }
          }
        },
        "par": {
          "version": "0.3.0",
          "from": "par@>=0.3.0 <0.4.0",
          "resolved": "http://beta-internal:4873/par/-/par-0.3.0.tgz"
        }
      }
    },
    "debug": {
      "version": "2.2.0",
      "from": "debug@>=2.2.0 <3.0.0",
      "resolved": "https://registry.npmjs.org/debug/-/debug-2.2.0.tgz",
      "dependencies": {
        "ms": {
          "version": "0.7.1",
          "from": "ms@0.7.1",
          "resolved": "http://beta-internal:4873/ms/-/ms-0.7.1.tgz"
        }
      }
    },
    "dolph": {
      "version": "0.2.0",
      "from": "dolph@>=0.2.0 <0.3.0",
      "resolved": "http://beta-internal:4873/dolph/-/dolph-0.2.0.tgz",
      "dependencies": {
        "redis": {
          "version": "0.10.3",
          "from": "redis@>=0.10.1 <0.11.0",
          "resolved": "http://beta-internal:4873/redis/-/redis-0.10.3.tgz"
        }
      }
    },
    "elasticsearch": {
      "version": "11.0.1",
      "from": "elasticsearch@>=11.0.0 <12.0.0",
      "resolved": "http://beta-internal:4873/elasticsearch/-/elasticsearch-11.0.1.tgz",
      "dependencies": {
        "chalk": {
          "version": "1.1.3",
          "from": "chalk@>=1.0.0 <2.0.0",
          "resolved": "http://beta-internal:4873/chalk/-/chalk-1.1.3.tgz",
          "dependencies": {
            "ansi-styles": {
              "version": "2.2.1",
              "from": "ansi-styles@>=2.2.1 <3.0.0",
              "resolved": "http://beta-internal:4873/ansi-styles/-/ansi-styles-2.2.1.tgz"
            },
            "has-ansi": {
              "version": "2.0.0",
              "from": "has-ansi@>=2.0.0 <3.0.0",
              "resolved": "http://beta-internal:4873/has-ansi/-/has-ansi-2.0.0.tgz",
              "dependencies": {
                "ansi-regex": {
                  "version": "2.0.0",
                  "from": "ansi-regex@>=2.0.0 <3.0.0",
                  "resolved": "http://beta-internal:4873/ansi-regex/-/ansi-regex-2.0.0.tgz"
                }
              }
            },
            "strip-ansi": {
              "version": "3.0.1",
              "from": "strip-ansi@>=3.0.0 <4.0.0",
              "resolved": "http://beta-internal:4873/strip-ansi/-/strip-ansi-3.0.1.tgz",
              "dependencies": {
                "ansi-regex": {
                  "version": "2.0.0",
                  "from": "ansi-regex@>=2.0.0 <3.0.0",
                  "resolved": "http://beta-internal:4873/ansi-regex/-/ansi-regex-2.0.0.tgz"
                }
              }
            },
            "supports-color": {
              "version": "2.0.0",
              "from": "supports-color@>=2.0.0 <3.0.0",
              "resolved": "http://beta-internal:4873/supports-color/-/supports-color-2.0.0.tgz"
            }
          }
        },
        "forever-agent": {
          "version": "0.6.1",
          "from": "forever-agent@>=0.6.0 <0.7.0",
          "resolved": "http://beta-internal:4873/forever-agent/-/forever-agent-0.6.1.tgz"
        },
        "lodash-compat": {
          "version": "3.10.2",
          "from": "lodash-compat@>=3.0.0 <4.0.0",
          "resolved": "http://beta-internal:4873/lodash-compat/-/lodash-compat-3.10.2.tgz"
        },
        "promise": {
          "version": "7.1.1",
          "from": "promise@>=7.1.1 <8.0.0",
          "resolved": "http://beta-internal:4873/promise/-/promise-7.1.1.tgz",
          "dependencies": {
            "asap": {
              "version": "2.0.4",
              "from": "asap@>=2.0.3 <2.1.0",
              "resolved": "http://beta-internal:4873/asap/-/asap-2.0.4.tgz"
            }
          }
        }
      }
    },
    "email-validator": {
      "version": "1.0.4",
      "from": "email-validator@>=1.0.0 <2.0.0",
      "resolved": "http://beta-internal:4873/email-validator/-/email-validator-1.0.4.tgz"
    },
    "ent": {
      "version": "0.1.0",
      "from": "ent@>=0.1.0 <0.2.0",
      "resolved": "http://beta-internal:4873/ent/-/ent-0.1.0.tgz"
    },
    "escape-string-regexp": {
      "version": "1.0.5",
      "from": "escape-string-regexp@>=1.0.5 <2.0.0",
      "resolved": "http://beta-internal:4873/escape-string-regexp/-/escape-string-regexp-1.0.5.tgz"
    },
    "event-stream": {
      "version": "3.3.4",
      "from": "event-stream@>=3.3.1 <4.0.0",
      "resolved": "http://beta-internal:4873/event-stream/-/event-stream-3.3.4.tgz",
      "dependencies": {
        "through": {
          "version": "2.3.8",
          "from": "through@>=2.3.1 <2.4.0",
          "resolved": "http://beta-internal:4873/through/-/through-2.3.8.tgz"
        },
        "duplexer": {
          "version": "0.1.1",
          "from": "duplexer@>=0.1.1 <0.2.0",
          "resolved": "http://beta-internal:4873/duplexer/-/duplexer-0.1.1.tgz"
        },
        "from": {
          "version": "0.1.3",
          "from": "from@>=0.0.0 <1.0.0",
          "resolved": "http://beta-internal:4873/from/-/from-0.1.3.tgz"
        },
        "map-stream": {
          "version": "0.1.0",
          "from": "map-stream@>=0.1.0 <0.2.0",
          "resolved": "http://beta-internal:4873/map-stream/-/map-stream-0.1.0.tgz"
        },
        "pause-stream": {
          "version": "0.0.11",
          "from": "pause-stream@0.0.11",
          "resolved": "http://beta-internal:4873/pause-stream/-/pause-stream-0.0.11.tgz"
        },
        "split": {
          "version": "0.3.3",
          "from": "split@>=0.3.0 <0.4.0",
          "resolved": "http://beta-internal:4873/split/-/split-0.3.3.tgz"
        },
        "stream-combiner": {
          "version": "0.0.4",
          "from": "stream-combiner@>=0.0.4 <0.1.0",
          "resolved": "http://beta-internal:4873/stream-combiner/-/stream-combiner-0.0.4.tgz"
        }
      }
    },
    "express": {
      "version": "4.14.0",
      "from": "express@>=4.13.1 <5.0.0",
      "resolved": "http://beta-internal:4873/express/-/express-4.14.0.tgz",
      "dependencies": {
        "accepts": {
          "version": "1.3.3",
          "from": "accepts@>=1.3.3 <1.4.0",
          "resolved": "http://beta-internal:4873/accepts/-/accepts-1.3.3.tgz",
          "dependencies": {
            "mime-types": {
              "version": "2.1.11",
              "from": "mime-types@>=2.1.11 <2.2.0",
              "resolved": "http://beta-internal:4873/mime-types/-/mime-types-2.1.11.tgz",
              "dependencies": {
                "mime-db": {
                  "version": "1.23.0",
                  "from": "mime-db@>=1.23.0 <1.24.0",
                  "resolved": "http://beta-internal:4873/mime-db/-/mime-db-1.23.0.tgz"
                }
              }
            },
            "negotiator": {
              "version": "0.6.1",
              "from": "negotiator@0.6.1",
              "resolved": "http://beta-internal:4873/negotiator/-/negotiator-0.6.1.tgz"
            }
          }
        },
        "array-flatten": {
          "version": "1.1.1",
          "from": "array-flatten@1.1.1",
          "resolved": "http://beta-internal:4873/array-flatten/-/array-flatten-1.1.1.tgz"
        },
        "content-disposition": {
          "version": "0.5.1",
          "from": "content-disposition@0.5.1",
          "resolved": "http://beta-internal:4873/content-disposition/-/content-disposition-0.5.1.tgz"
        },
        "content-type": {
          "version": "1.0.2",
          "from": "content-type@>=1.0.2 <1.1.0",
          "resolved": "http://beta-internal:4873/content-type/-/content-type-1.0.2.tgz"
        },
        "cookie": {
          "version": "0.3.1",
          "from": "cookie@0.3.1",
          "resolved": "http://beta-internal:4873/cookie/-/cookie-0.3.1.tgz"
        },
        "cookie-signature": {
          "version": "1.0.6",
          "from": "cookie-signature@1.0.6",
          "resolved": "http://beta-internal:4873/cookie-signature/-/cookie-signature-1.0.6.tgz"
        },
        "depd": {
          "version": "1.1.0",
          "from": "depd@>=1.1.0 <1.2.0",
          "resolved": "http://beta-internal:4873/depd/-/depd-1.1.0.tgz"
        },
        "encodeurl": {
          "version": "1.0.1",
          "from": "encodeurl@>=1.0.1 <1.1.0",
          "resolved": "http://beta-internal:4873/encodeurl/-/encodeurl-1.0.1.tgz"
        },
        "escape-html": {
          "version": "1.0.3",
          "from": "escape-html@>=1.0.3 <1.1.0",
          "resolved": "http://beta-internal:4873/escape-html/-/escape-html-1.0.3.tgz"
        },
        "etag": {
          "version": "1.7.0",
          "from": "etag@>=1.7.0 <1.8.0",
          "resolved": "http://beta-internal:4873/etag/-/etag-1.7.0.tgz"
        },
        "finalhandler": {
          "version": "0.5.0",
          "from": "finalhandler@0.5.0",
          "resolved": "http://beta-internal:4873/finalhandler/-/finalhandler-0.5.0.tgz",
          "dependencies": {
            "statuses": {
              "version": "1.3.0",
              "from": "statuses@>=1.3.0 <1.4.0",
              "resolved": "http://beta-internal:4873/statuses/-/statuses-1.3.0.tgz"
            },
            "unpipe": {
              "version": "1.0.0",
              "from": "unpipe@>=1.0.0 <1.1.0",
              "resolved": "http://beta-internal:4873/unpipe/-/unpipe-1.0.0.tgz"
            }
          }
        },
        "fresh": {
          "version": "0.3.0",
          "from": "fresh@0.3.0",
          "resolved": "http://beta-internal:4873/fresh/-/fresh-0.3.0.tgz"
        },
        "merge-descriptors": {
          "version": "1.0.1",
          "from": "merge-descriptors@1.0.1",
          "resolved": "http://beta-internal:4873/merge-descriptors/-/merge-descriptors-1.0.1.tgz"
        },
        "methods": {
          "version": "1.1.2",
          "from": "methods@>=1.1.2 <1.2.0",
          "resolved": "http://beta-internal:4873/methods/-/methods-1.1.2.tgz"
        },
        "on-finished": {
          "version": "2.3.0",
          "from": "on-finished@>=2.3.0 <2.4.0",
          "resolved": "http://beta-internal:4873/on-finished/-/on-finished-2.3.0.tgz",
          "dependencies": {
            "ee-first": {
              "version": "1.1.1",
              "from": "ee-first@1.1.1",
              "resolved": "http://beta-internal:4873/ee-first/-/ee-first-1.1.1.tgz"
            }
          }
        },
        "parseurl": {
          "version": "1.3.1",
          "from": "parseurl@>=1.3.1 <1.4.0",
          "resolved": "http://beta-internal:4873/parseurl/-/parseurl-1.3.1.tgz"
        },
        "path-to-regexp": {
          "version": "0.1.7",
          "from": "path-to-regexp@0.1.7",
          "resolved": "http://beta-internal:4873/path-to-regexp/-/path-to-regexp-0.1.7.tgz"
        },
        "proxy-addr": {
          "version": "1.1.2",
          "from": "proxy-addr@>=1.1.2 <1.2.0",
          "resolved": "http://beta-internal:4873/proxy-addr/-/proxy-addr-1.1.2.tgz",
          "dependencies": {
            "forwarded": {
              "version": "0.1.0",
              "from": "forwarded@>=0.1.0 <0.2.0",
              "resolved": "http://beta-internal:4873/forwarded/-/forwarded-0.1.0.tgz"
            },
            "ipaddr.js": {
              "version": "1.1.1",
              "from": "ipaddr.js@1.1.1",
              "resolved": "http://beta-internal:4873/ipaddr.js/-/ipaddr.js-1.1.1.tgz"
            }
          }
        },
        "qs": {
          "version": "6.2.0",
          "from": "qs@6.2.0",
          "resolved": "http://beta-internal:4873/qs/-/qs-6.2.0.tgz"
        },
        "range-parser": {
          "version": "1.2.0",
          "from": "range-parser@>=1.2.0 <1.3.0",
          "resolved": "https://registry.npmjs.org/range-parser/-/range-parser-1.2.0.tgz"
        },
        "send": {
          "version": "0.14.1",
          "from": "send@0.14.1",
          "resolved": "http://beta-internal:4873/send/-/send-0.14.1.tgz",
          "dependencies": {
            "destroy": {
              "version": "1.0.4",
              "from": "destroy@>=1.0.4 <1.1.0",
              "resolved": "http://beta-internal:4873/destroy/-/destroy-1.0.4.tgz"
            },
            "http-errors": {
              "version": "1.5.0",
              "from": "http-errors@>=1.5.0 <1.6.0",
              "resolved": "http://beta-internal:4873/http-errors/-/http-errors-1.5.0.tgz",
              "dependencies": {
                "inherits": {
                  "version": "2.0.1",
                  "from": "inherits@2.0.1",
                  "resolved": "http://beta-internal:4873/inherits/-/inherits-2.0.1.tgz"
                },
                "setprototypeof": {
                  "version": "1.0.1",
                  "from": "setprototypeof@1.0.1",
                  "resolved": "http://beta-internal:4873/setprototypeof/-/setprototypeof-1.0.1.tgz"
                }
              }
            },
            "mime": {
              "version": "1.3.4",
              "from": "mime@1.3.4",
              "resolved": "http://beta-internal:4873/mime/-/mime-1.3.4.tgz"
            },
            "ms": {
              "version": "0.7.1",
              "from": "ms@0.7.1",
              "resolved": "http://beta-internal:4873/ms/-/ms-0.7.1.tgz"
            },
            "statuses": {
              "version": "1.3.0",
              "from": "statuses@>=1.3.0 <1.4.0",
              "resolved": "http://beta-internal:4873/statuses/-/statuses-1.3.0.tgz"
            }
          }
        },
        "serve-static": {
          "version": "1.11.1",
          "from": "serve-static@>=1.11.1 <1.12.0",
          "resolved": "http://beta-internal:4873/serve-static/-/serve-static-1.11.1.tgz"
        },
        "type-is": {
          "version": "1.6.13",
          "from": "type-is@>=1.6.13 <1.7.0",
          "resolved": "http://beta-internal:4873/type-is/-/type-is-1.6.13.tgz",
          "dependencies": {
            "media-typer": {
              "version": "0.3.0",
              "from": "media-typer@0.3.0",
              "resolved": "http://beta-internal:4873/media-typer/-/media-typer-0.3.0.tgz"
            },
            "mime-types": {
              "version": "2.1.11",
              "from": "mime-types@>=2.1.11 <2.2.0",
              "resolved": "http://beta-internal:4873/mime-types/-/mime-types-2.1.11.tgz",
              "dependencies": {
                "mime-db": {
                  "version": "1.23.0",
                  "from": "mime-db@>=1.23.0 <1.24.0",
                  "resolved": "http://beta-internal:4873/mime-db/-/mime-db-1.23.0.tgz"
                }
              }
            }
          }
        },
        "utils-merge": {
          "version": "1.0.0",
          "from": "utils-merge@1.0.0",
          "resolved": "http://beta-internal:4873/utils-merge/-/utils-merge-1.0.0.tgz"
        },
        "vary": {
          "version": "1.1.0",
          "from": "vary@>=1.1.0 <1.2.0",
          "resolved": "http://beta-internal:4873/vary/-/vary-1.1.0.tgz"
        }
      }
    },
    "express-hbs": {
      "version": "0.8.4",
      "from": "express-hbs@>=0.8.4 <0.9.0",
      "resolved": "http://beta-internal:4873/express-hbs/-/express-hbs-0.8.4.tgz",
      "dependencies": {
        "js-beautify": {
          "version": "1.5.4",
          "from": "js-beautify@1.5.4",
          "resolved": "http://beta-internal:4873/js-beautify/-/js-beautify-1.5.4.tgz",
          "dependencies": {
            "config-chain": {
              "version": "1.1.10",
              "from": "config-chain@>=1.1.5 <1.2.0",
              "resolved": "http://beta-internal:4873/config-chain/-/config-chain-1.1.10.tgz",
              "dependencies": {
                "proto-list": {
                  "version": "1.2.4",
                  "from": "proto-list@>=1.2.1 <1.3.0",
                  "resolved": "http://beta-internal:4873/proto-list/-/proto-list-1.2.4.tgz"
                },
                "ini": {
                  "version": "1.3.4",
                  "from": "ini@>=1.3.4 <2.0.0",
                  "resolved": "http://beta-internal:4873/ini/-/ini-1.3.4.tgz"
                }
              }
            },
            "mkdirp": {
              "version": "0.5.1",
              "from": "mkdirp@>=0.5.0 <0.6.0",
              "resolved": "https://registry.npmjs.org/mkdirp/-/mkdirp-0.5.1.tgz",
              "dependencies": {
                "minimist": {
                  "version": "0.0.8",
                  "from": "minimist@0.0.8",
                  "resolved": "https://registry.npmjs.org/minimist/-/minimist-0.0.8.tgz"
                }
              }
            },
            "nopt": {
              "version": "3.0.6",
              "from": "nopt@>=3.0.1 <3.1.0",
              "resolved": "http://beta-internal:4873/nopt/-/nopt-3.0.6.tgz",
              "dependencies": {
                "abbrev": {
                  "version": "1.0.9",
                  "from": "abbrev@>=1.0.0 <2.0.0",
                  "resolved": "http://beta-internal:4873/abbrev/-/abbrev-1.0.9.tgz"
                }
              }
            }
          }
        },
        "readdirp": {
          "version": "1.3.0",
          "from": "readdirp@>=1.3.0 <1.4.0",
          "resolved": "http://beta-internal:4873/readdirp/-/readdirp-1.3.0.tgz",
          "dependencies": {
            "graceful-fs": {
              "version": "2.0.3",
              "from": "graceful-fs@>=2.0.0 <2.1.0",
              "resolved": "http://beta-internal:4873/graceful-fs/-/graceful-fs-2.0.3.tgz"
            },
            "minimatch": {
              "version": "0.2.14",
              "from": "minimatch@>=0.2.12 <0.3.0",
              "resolved": "http://beta-internal:4873/minimatch/-/minimatch-0.2.14.tgz",
              "dependencies": {
                "sigmund": {
                  "version": "1.0.1",
                  "from": "sigmund@>=1.0.0 <1.1.0",
                  "resolved": "http://beta-internal:4873/sigmund/-/sigmund-1.0.1.tgz"
                }
              }
            },
            "readable-stream": {
              "version": "1.0.34",
              "from": "readable-stream@>=1.0.26-2 <1.1.0",
              "resolved": "http://beta-internal:4873/readable-stream/-/readable-stream-1.0.34.tgz",
              "dependencies": {
                "core-util-is": {
                  "version": "1.0.2",
                  "from": "core-util-is@>=1.0.0 <1.1.0",
                  "resolved": "http://beta-internal:4873/core-util-is/-/core-util-is-1.0.2.tgz"
                },
                "isarray": {
                  "version": "0.0.1",
                  "from": "isarray@0.0.1",
                  "resolved": "http://beta-internal:4873/isarray/-/isarray-0.0.1.tgz"
                },
                "string_decoder": {
                  "version": "0.10.31",
                  "from": "string_decoder@>=0.10.0 <0.11.0",
                  "resolved": "http://beta-internal:4873/string_decoder/-/string_decoder-0.10.31.tgz"
                },
                "inherits": {
                  "version": "2.0.1",
                  "from": "inherits@>=2.0.1 <2.1.0",
                  "resolved": "http://beta-internal:4873/inherits/-/inherits-2.0.1.tgz"
                }
              }
            }
          }
        }
      }
    },
    "express-session": {
      "version": "1.14.0",
      "from": "express-session@>=1.11.3 <2.0.0",
      "resolved": "http://beta-internal:4873/express-session/-/express-session-1.14.0.tgz",
      "dependencies": {
        "cookie": {
          "version": "0.3.1",
          "from": "cookie@0.3.1",
          "resolved": "http://beta-internal:4873/cookie/-/cookie-0.3.1.tgz"
        },
        "cookie-signature": {
          "version": "1.0.6",
          "from": "cookie-signature@1.0.6",
          "resolved": "http://beta-internal:4873/cookie-signature/-/cookie-signature-1.0.6.tgz"
        },
        "crc": {
          "version": "3.4.0",
          "from": "crc@3.4.0",
          "resolved": "http://beta-internal:4873/crc/-/crc-3.4.0.tgz"
        },
        "depd": {
          "version": "1.1.0",
          "from": "depd@>=1.1.0 <1.2.0",
          "resolved": "http://beta-internal:4873/depd/-/depd-1.1.0.tgz"
        },
        "parseurl": {
          "version": "1.3.1",
          "from": "parseurl@>=1.3.1 <1.4.0",
          "resolved": "http://beta-internal:4873/parseurl/-/parseurl-1.3.1.tgz"
        },
        "uid-safe": {
          "version": "2.1.2",
          "from": "uid-safe@>=2.1.1 <2.2.0",
          "resolved": "http://beta-internal:4873/uid-safe/-/uid-safe-2.1.2.tgz",
          "dependencies": {
            "base64-url": {
              "version": "1.3.2",
              "from": "base64-url@1.3.2",
              "resolved": "http://beta-internal:4873/base64-url/-/base64-url-1.3.2.tgz"
            },
            "random-bytes": {
              "version": "1.0.0",
              "from": "random-bytes@>=1.0.0 <1.1.0",
              "resolved": "http://beta-internal:4873/random-bytes/-/random-bytes-1.0.0.tgz"
            }
          }
        },
        "utils-merge": {
          "version": "1.0.0",
          "from": "utils-merge@1.0.0",
          "resolved": "http://beta-internal:4873/utils-merge/-/utils-merge-1.0.0.tgz"
        }
      }
    },
    "faker": {
      "version": "3.1.0",
      "from": "faker@>=3.1.0 <4.0.0",
      "resolved": "http://beta-internal:4873/faker/-/faker-3.1.0.tgz"
    },
    "fast-csv": {
      "version": "0.6.0",
      "from": "fast-csv@>=0.6.0 <0.7.0",
      "resolved": "http://beta-internal:4873/fast-csv/-/fast-csv-0.6.0.tgz",
      "dependencies": {
        "is-extended": {
          "version": "0.0.10",
          "from": "is-extended@0.0.10",
          "resolved": "http://beta-internal:4873/is-extended/-/is-extended-0.0.10.tgz"
        },
        "object-extended": {
          "version": "0.0.7",
          "from": "object-extended@0.0.7",
          "resolved": "http://beta-internal:4873/object-extended/-/object-extended-0.0.7.tgz",
          "dependencies": {
            "array-extended": {
              "version": "0.0.11",
              "from": "array-extended@>=0.0.4 <0.1.0",
              "resolved": "http://beta-internal:4873/array-extended/-/array-extended-0.0.11.tgz",
              "dependencies": {
                "arguments-extended": {
                  "version": "0.0.3",
                  "from": "arguments-extended@>=0.0.3 <0.1.0",
                  "resolved": "http://beta-internal:4873/arguments-extended/-/arguments-extended-0.0.3.tgz"
                }
              }
            }
          }
        },
        "extended": {
          "version": "0.0.6",
          "from": "extended@0.0.6",
          "resolved": "http://beta-internal:4873/extended/-/extended-0.0.6.tgz",
          "dependencies": {
            "extender": {
              "version": "0.0.10",
              "from": "extender@>=0.0.5 <0.1.0",
              "resolved": "http://beta-internal:4873/extender/-/extender-0.0.10.tgz",
              "dependencies": {
                "declare.js": {
                  "version": "0.0.8",
                  "from": "declare.js@>=0.0.4 <0.1.0",
                  "resolved": "http://beta-internal:4873/declare.js/-/declare.js-0.0.8.tgz"
                }
              }
            }
          }
        },
        "string-extended": {
          "version": "0.0.8",
          "from": "string-extended@0.0.8",
          "resolved": "http://beta-internal:4873/string-extended/-/string-extended-0.0.8.tgz",
          "dependencies": {
            "date-extended": {
              "version": "0.0.6",
              "from": "date-extended@>=0.0.3 <0.1.0",
              "resolved": "http://beta-internal:4873/date-extended/-/date-extended-0.0.6.tgz"
            },
            "array-extended": {
              "version": "0.0.11",
              "from": "array-extended@>=0.0.5 <0.1.0",
              "resolved": "http://beta-internal:4873/array-extended/-/array-extended-0.0.11.tgz",
              "dependencies": {
                "arguments-extended": {
                  "version": "0.0.3",
                  "from": "arguments-extended@>=0.0.3 <0.1.0",
                  "resolved": "http://beta-internal:4873/arguments-extended/-/arguments-extended-0.0.3.tgz"
                }
              }
            }
          }
        }
      }
    },
    "fflip": {
      "version": "2.1.0",
      "from": "git+https://github.com/suprememoocow/fflip.git#fa77d5d981c2b93279c42305e8fe5632716c06a5",
      "resolved": "git+https://github.com/suprememoocow/fflip.git#fa77d5d981c2b93279c42305e8fe5632716c06a5"
    },
    "fs-extra": {
      "version": "0.8.1",
      "from": "fs-extra@>=0.8.1 <0.9.0",
      "resolved": "http://beta-internal:4873/fs-extra/-/fs-extra-0.8.1.tgz",
      "dependencies": {
        "ncp": {
          "version": "0.4.2",
          "from": "ncp@>=0.4.2 <0.5.0",
          "resolved": "http://beta-internal:4873/ncp/-/ncp-0.4.2.tgz"
        },
        "mkdirp": {
          "version": "0.3.5",
          "from": "mkdirp@>=0.3.0 <0.4.0",
          "resolved": "http://beta-internal:4873/mkdirp/-/mkdirp-0.3.5.tgz"
        },
        "jsonfile": {
          "version": "1.1.1",
          "from": "jsonfile@>=1.1.0 <1.2.0",
          "resolved": "http://beta-internal:4873/jsonfile/-/jsonfile-1.1.1.tgz"
        },
        "rimraf": {
          "version": "2.2.8",
          "from": "rimraf@>=2.2.0 <2.3.0",
          "resolved": "https://registry.npmjs.org/rimraf/-/rimraf-2.2.8.tgz"
        }
      }
    },
    "gitter-app-version": {
      "version": "0.1.0",
      "from": "modules/app-version",
      "resolved": "file:modules/app-version"
    },
    "gitter-client-env": {
      "version": "0.1.0",
      "from": "modules/client-env",
      "resolved": "file:modules/client-env"
    },
    "gitter-env": {
      "version": "0.26.0",
      "from": "gitter-env@>=0.26.0 <0.27.0",
      "resolved": "http://beta-internal:4873/gitter-env/-/gitter-env-0.26.0.tgz",
      "dependencies": {
        "async": {
          "version": "0.8.0",
          "from": "async@>=0.8.0 <0.9.0",
          "resolved": "http://beta-internal:4873/async/-/async-0.8.0.tgz"
        },
        "blocked": {
          "version": "1.2.1",
          "from": "blocked@>=1.1.0 <2.0.0",
          "resolved": "http://beta-internal:4873/blocked/-/blocked-1.2.1.tgz"
        },
        "gitter-private-cube": {
          "version": "0.2.12",
          "from": "gitter-private-cube@>=0.2.12 <0.3.0",
          "resolved": "http://beta-internal:4873/gitter-private-cube/-/gitter-private-cube-0.2.12.tgz",
          "dependencies": {
            "mongodb": {
              "version": "1.3.23",
              "from": "mongodb@>=1.3.18 <1.4.0",
              "resolved": "http://beta-internal:4873/mongodb/-/mongodb-1.3.23.tgz",
              "dependencies": {
                "bson": {
                  "version": "0.2.5",
                  "from": "bson@0.2.5",
                  "resolved": "http://beta-internal:4873/bson/-/bson-0.2.5.tgz"
                },
                "kerberos": {
                  "version": "0.0.3",
                  "from": "kerberos@0.0.3",
                  "resolved": "http://beta-internal:4873/kerberos/-/kerberos-0.0.3.tgz"
                }
              }
            },
            "node-static": {
              "version": "0.6.5",
              "from": "node-static@0.6.5",
              "resolved": "http://beta-internal:4873/node-static/-/node-static-0.6.5.tgz",
              "dependencies": {
                "optimist": {
                  "version": "0.6.1",
                  "from": "optimist@>=0.3.4",
                  "resolved": "http://beta-internal:4873/optimist/-/optimist-0.6.1.tgz",
                  "dependencies": {
                    "wordwrap": {
                      "version": "0.0.3",
                      "from": "wordwrap@>=0.0.2 <0.1.0",
                      "resolved": "http://beta-internal:4873/wordwrap/-/wordwrap-0.0.3.tgz"
                    },
                    "minimist": {
                      "version": "0.0.10",
                      "from": "minimist@>=0.0.1 <0.1.0",
                      "resolved": "http://beta-internal:4873/minimist/-/minimist-0.0.10.tgz"
                    }
                  }
                },
                "colors": {
                  "version": "1.1.2",
                  "from": "colors@>=0.6.0",
                  "resolved": "http://beta-internal:4873/colors/-/colors-1.1.2.tgz"
                }
              }
            },
            "pegjs": {
              "version": "0.7.0",
              "from": "pegjs@0.7.0",
              "resolved": "http://beta-internal:4873/pegjs/-/pegjs-0.7.0.tgz"
            },
            "vows": {
              "version": "0.7.0",
              "from": "vows@0.7.0",
              "resolved": "http://beta-internal:4873/vows/-/vows-0.7.0.tgz",
              "dependencies": {
                "eyes": {
                  "version": "0.1.8",
                  "from": "eyes@>=0.1.6",
                  "resolved": "http://beta-internal:4873/eyes/-/eyes-0.1.8.tgz"
                },
                "diff": {
                  "version": "1.0.8",
                  "from": "diff@>=1.0.3 <1.1.0",
                  "resolved": "http://beta-internal:4873/diff/-/diff-1.0.8.tgz"
                }
              }
            },
            "websocket": {
              "version": "1.0.8",
              "from": "websocket@1.0.8",
              "resolved": "http://beta-internal:4873/websocket/-/websocket-1.0.8.tgz"
            },
            "websocket-server": {
              "version": "1.4.4",
              "from": "websocket-server@1.4.4",
              "resolved": "http://beta-internal:4873/websocket-server/-/websocket-server-1.4.4.tgz"
            }
          }
        },
        "gitter-redis-sentinel-client": {
          "version": "0.3.0",
          "from": "gitter-redis-sentinel-client@>=0.3.0 <0.4.0",
          "resolved": "http://beta-internal:4873/gitter-redis-sentinel-client/-/gitter-redis-sentinel-client-0.3.0.tgz",
          "dependencies": {
            "debug": {
              "version": "0.8.1",
              "from": "debug@>=0.8.0 <0.9.0",
              "resolved": "http://beta-internal:4873/debug/-/debug-0.8.1.tgz"
            }
          }
        },
        "intercom.io": {
          "version": "1.2.1",
          "from": "intercom.io@>=1.2.1 <1.3.0",
          "resolved": "http://beta-internal:4873/intercom.io/-/intercom.io-1.2.1.tgz",
          "dependencies": {
            "lodash": {
              "version": "4.3.0",
              "from": "lodash@>=4.3.0 <4.4.0",
              "resolved": "http://beta-internal:4873/lodash/-/lodash-4.3.0.tgz"
            },
            "q": {
              "version": "1.4.1",
              "from": "q@>=1.4.1 <1.5.0",
              "resolved": "http://beta-internal:4873/q/-/q-1.4.1.tgz"
            },
            "qs": {
              "version": "6.1.0",
              "from": "qs@>=6.1.0 <6.2.0",
              "resolved": "http://beta-internal:4873/qs/-/qs-6.1.0.tgz"
            },
            "request": {
              "version": "2.69.0",
              "from": "request@>=2.69.0 <2.70.0",
              "resolved": "http://beta-internal:4873/request/-/request-2.69.0.tgz",
              "dependencies": {
                "aws-sign2": {
                  "version": "0.6.0",
                  "from": "aws-sign2@>=0.6.0 <0.7.0",
                  "resolved": "http://beta-internal:4873/aws-sign2/-/aws-sign2-0.6.0.tgz"
                },
                "aws4": {
                  "version": "1.4.1",
                  "from": "aws4@>=1.2.1 <2.0.0",
                  "resolved": "http://beta-internal:4873/aws4/-/aws4-1.4.1.tgz"
                },
                "bl": {
                  "version": "1.0.3",
                  "from": "bl@>=1.0.0 <1.1.0",
                  "resolved": "http://beta-internal:4873/bl/-/bl-1.0.3.tgz",
                  "dependencies": {
                    "readable-stream": {
                      "version": "2.0.6",
                      "from": "readable-stream@>=2.0.5 <2.1.0",
                      "resolved": "http://beta-internal:4873/readable-stream/-/readable-stream-2.0.6.tgz",
                      "dependencies": {
                        "core-util-is": {
                          "version": "1.0.2",
                          "from": "core-util-is@>=1.0.0 <1.1.0",
                          "resolved": "http://beta-internal:4873/core-util-is/-/core-util-is-1.0.2.tgz"
                        },
                        "inherits": {
                          "version": "2.0.1",
                          "from": "inherits@>=2.0.0 <3.0.0",
                          "resolved": "http://beta-internal:4873/inherits/-/inherits-2.0.1.tgz"
                        },
                        "isarray": {
                          "version": "1.0.0",
                          "from": "isarray@>=1.0.0 <1.1.0",
                          "resolved": "http://beta-internal:4873/isarray/-/isarray-1.0.0.tgz"
                        },
                        "process-nextick-args": {
                          "version": "1.0.7",
                          "from": "process-nextick-args@>=1.0.6 <1.1.0",
                          "resolved": "http://beta-internal:4873/process-nextick-args/-/process-nextick-args-1.0.7.tgz"
                        },
                        "string_decoder": {
                          "version": "0.10.31",
                          "from": "string_decoder@>=0.10.0 <0.11.0",
                          "resolved": "http://beta-internal:4873/string_decoder/-/string_decoder-0.10.31.tgz"
                        },
                        "util-deprecate": {
                          "version": "1.0.2",
                          "from": "util-deprecate@>=1.0.1 <1.1.0",
                          "resolved": "http://beta-internal:4873/util-deprecate/-/util-deprecate-1.0.2.tgz"
                        }
                      }
                    }
                  }
                },
                "caseless": {
                  "version": "0.11.0",
                  "from": "caseless@>=0.11.0 <0.12.0",
                  "resolved": "http://beta-internal:4873/caseless/-/caseless-0.11.0.tgz"
                },
                "combined-stream": {
                  "version": "1.0.5",
                  "from": "combined-stream@>=1.0.5 <1.1.0",
                  "resolved": "http://beta-internal:4873/combined-stream/-/combined-stream-1.0.5.tgz",
                  "dependencies": {
                    "delayed-stream": {
                      "version": "1.0.0",
                      "from": "delayed-stream@>=1.0.0 <1.1.0",
                      "resolved": "http://beta-internal:4873/delayed-stream/-/delayed-stream-1.0.0.tgz"
                    }
                  }
                },
                "extend": {
                  "version": "3.0.0",
                  "from": "extend@>=3.0.0 <3.1.0",
                  "resolved": "http://beta-internal:4873/extend/-/extend-3.0.0.tgz"
                },
                "forever-agent": {
                  "version": "0.6.1",
                  "from": "forever-agent@>=0.6.1 <0.7.0",
                  "resolved": "http://beta-internal:4873/forever-agent/-/forever-agent-0.6.1.tgz"
                },
                "form-data": {
                  "version": "1.0.0-rc4",
                  "from": "form-data@>=1.0.0-rc3 <1.1.0",
                  "resolved": "http://beta-internal:4873/form-data/-/form-data-1.0.0-rc4.tgz",
                  "dependencies": {
                    "async": {
                      "version": "1.5.2",
                      "from": "async@>=1.5.2 <2.0.0",
                      "resolved": "https://registry.npmjs.org/async/-/async-1.5.2.tgz"
                    }
                  }
                },
                "har-validator": {
                  "version": "2.0.6",
                  "from": "har-validator@>=2.0.6 <2.1.0",
                  "resolved": "http://beta-internal:4873/har-validator/-/har-validator-2.0.6.tgz",
                  "dependencies": {
                    "chalk": {
                      "version": "1.1.3",
                      "from": "chalk@>=1.1.1 <2.0.0",
                      "resolved": "http://beta-internal:4873/chalk/-/chalk-1.1.3.tgz",
                      "dependencies": {
                        "ansi-styles": {
                          "version": "2.2.1",
                          "from": "ansi-styles@>=2.2.1 <3.0.0",
                          "resolved": "http://beta-internal:4873/ansi-styles/-/ansi-styles-2.2.1.tgz"
                        },
                        "has-ansi": {
                          "version": "2.0.0",
                          "from": "has-ansi@>=2.0.0 <3.0.0",
                          "resolved": "http://beta-internal:4873/has-ansi/-/has-ansi-2.0.0.tgz",
                          "dependencies": {
                            "ansi-regex": {
                              "version": "2.0.0",
                              "from": "ansi-regex@>=2.0.0 <3.0.0",
                              "resolved": "http://beta-internal:4873/ansi-regex/-/ansi-regex-2.0.0.tgz"
                            }
                          }
                        },
                        "strip-ansi": {
                          "version": "3.0.1",
                          "from": "strip-ansi@>=3.0.0 <4.0.0",
                          "resolved": "http://beta-internal:4873/strip-ansi/-/strip-ansi-3.0.1.tgz",
                          "dependencies": {
                            "ansi-regex": {
                              "version": "2.0.0",
                              "from": "ansi-regex@>=2.0.0 <3.0.0",
                              "resolved": "http://beta-internal:4873/ansi-regex/-/ansi-regex-2.0.0.tgz"
                            }
                          }
                        },
                        "supports-color": {
                          "version": "2.0.0",
                          "from": "supports-color@>=2.0.0 <3.0.0",
                          "resolved": "http://beta-internal:4873/supports-color/-/supports-color-2.0.0.tgz"
                        }
                      }
                    },
                    "commander": {
                      "version": "2.9.0",
                      "from": "commander@>=2.9.0 <3.0.0",
                      "resolved": "http://beta-internal:4873/commander/-/commander-2.9.0.tgz",
                      "dependencies": {
                        "graceful-readlink": {
                          "version": "1.0.1",
                          "from": "graceful-readlink@>=1.0.0",
                          "resolved": "http://beta-internal:4873/graceful-readlink/-/graceful-readlink-1.0.1.tgz"
                        }
                      }
                    },
                    "is-my-json-valid": {
                      "version": "2.13.1",
                      "from": "is-my-json-valid@>=2.12.4 <3.0.0",
                      "resolved": "http://beta-internal:4873/is-my-json-valid/-/is-my-json-valid-2.13.1.tgz",
                      "dependencies": {
                        "generate-function": {
                          "version": "2.0.0",
                          "from": "generate-function@>=2.0.0 <3.0.0",
                          "resolved": "http://beta-internal:4873/generate-function/-/generate-function-2.0.0.tgz"
                        },
                        "generate-object-property": {
                          "version": "1.2.0",
                          "from": "generate-object-property@>=1.1.0 <2.0.0",
                          "resolved": "http://beta-internal:4873/generate-object-property/-/generate-object-property-1.2.0.tgz",
                          "dependencies": {
                            "is-property": {
                              "version": "1.0.2",
                              "from": "is-property@>=1.0.0 <2.0.0",
                              "resolved": "http://beta-internal:4873/is-property/-/is-property-1.0.2.tgz"
                            }
                          }
                        },
                        "jsonpointer": {
                          "version": "2.0.0",
                          "from": "jsonpointer@2.0.0",
                          "resolved": "http://beta-internal:4873/jsonpointer/-/jsonpointer-2.0.0.tgz"
                        },
                        "xtend": {
                          "version": "4.0.1",
                          "from": "xtend@>=4.0.0 <5.0.0",
                          "resolved": "http://beta-internal:4873/xtend/-/xtend-4.0.1.tgz"
                        }
                      }
                    },
                    "pinkie-promise": {
                      "version": "2.0.1",
                      "from": "pinkie-promise@>=2.0.0 <3.0.0",
                      "resolved": "http://beta-internal:4873/pinkie-promise/-/pinkie-promise-2.0.1.tgz",
                      "dependencies": {
                        "pinkie": {
                          "version": "2.0.4",
                          "from": "pinkie@>=2.0.0 <3.0.0",
                          "resolved": "http://beta-internal:4873/pinkie/-/pinkie-2.0.4.tgz"
                        }
                      }
                    }
                  }
                },
                "hawk": {
                  "version": "3.1.3",
                  "from": "hawk@>=3.1.0 <3.2.0",
                  "resolved": "http://beta-internal:4873/hawk/-/hawk-3.1.3.tgz",
                  "dependencies": {
                    "hoek": {
                      "version": "2.16.3",
                      "from": "hoek@>=2.0.0 <3.0.0",
                      "resolved": "http://beta-internal:4873/hoek/-/hoek-2.16.3.tgz"
                    },
                    "boom": {
                      "version": "2.10.1",
                      "from": "boom@>=2.0.0 <3.0.0",
                      "resolved": "http://beta-internal:4873/boom/-/boom-2.10.1.tgz"
                    },
                    "cryptiles": {
                      "version": "2.0.5",
                      "from": "cryptiles@>=2.0.0 <3.0.0",
                      "resolved": "http://beta-internal:4873/cryptiles/-/cryptiles-2.0.5.tgz"
                    },
                    "sntp": {
                      "version": "1.0.9",
                      "from": "sntp@>=1.0.0 <2.0.0",
                      "resolved": "http://beta-internal:4873/sntp/-/sntp-1.0.9.tgz"
                    }
                  }
                },
                "http-signature": {
                  "version": "1.1.1",
                  "from": "http-signature@>=1.1.0 <1.2.0",
                  "resolved": "http://beta-internal:4873/http-signature/-/http-signature-1.1.1.tgz",
                  "dependencies": {
                    "assert-plus": {
                      "version": "0.2.0",
                      "from": "assert-plus@>=0.2.0 <0.3.0",
                      "resolved": "http://beta-internal:4873/assert-plus/-/assert-plus-0.2.0.tgz"
                    },
                    "jsprim": {
                      "version": "1.3.0",
                      "from": "jsprim@>=1.2.2 <2.0.0",
                      "resolved": "http://beta-internal:4873/jsprim/-/jsprim-1.3.0.tgz",
                      "dependencies": {
                        "extsprintf": {
                          "version": "1.0.2",
                          "from": "extsprintf@1.0.2",
                          "resolved": "http://beta-internal:4873/extsprintf/-/extsprintf-1.0.2.tgz"
                        },
                        "json-schema": {
                          "version": "0.2.2",
                          "from": "json-schema@0.2.2",
                          "resolved": "http://beta-internal:4873/json-schema/-/json-schema-0.2.2.tgz"
                        },
                        "verror": {
                          "version": "1.3.6",
                          "from": "verror@1.3.6",
                          "resolved": "http://beta-internal:4873/verror/-/verror-1.3.6.tgz"
                        }
                      }
                    },
                    "sshpk": {
                      "version": "1.9.2",
                      "from": "sshpk@>=1.7.0 <2.0.0",
                      "resolved": "http://beta-internal:4873/sshpk/-/sshpk-1.9.2.tgz",
                      "dependencies": {
                        "asn1": {
                          "version": "0.2.3",
                          "from": "asn1@>=0.2.3 <0.3.0",
                          "resolved": "http://beta-internal:4873/asn1/-/asn1-0.2.3.tgz"
                        },
                        "assert-plus": {
                          "version": "1.0.0",
                          "from": "assert-plus@>=1.0.0 <2.0.0",
                          "resolved": "http://beta-internal:4873/assert-plus/-/assert-plus-1.0.0.tgz"
                        },
                        "dashdash": {
                          "version": "1.14.0",
                          "from": "dashdash@>=1.12.0 <2.0.0",
                          "resolved": "http://beta-internal:4873/dashdash/-/dashdash-1.14.0.tgz"
                        },
                        "getpass": {
                          "version": "0.1.6",
                          "from": "getpass@>=0.1.1 <0.2.0",
                          "resolved": "http://beta-internal:4873/getpass/-/getpass-0.1.6.tgz"
                        },
                        "jsbn": {
                          "version": "0.1.0",
                          "from": "jsbn@>=0.1.0 <0.2.0",
                          "resolved": "http://beta-internal:4873/jsbn/-/jsbn-0.1.0.tgz"
                        },
                        "tweetnacl": {
                          "version": "0.13.3",
                          "from": "tweetnacl@>=0.13.0 <0.14.0",
                          "resolved": "http://beta-internal:4873/tweetnacl/-/tweetnacl-0.13.3.tgz"
                        },
                        "jodid25519": {
                          "version": "1.0.2",
                          "from": "jodid25519@>=1.0.0 <2.0.0",
                          "resolved": "http://beta-internal:4873/jodid25519/-/jodid25519-1.0.2.tgz"
                        },
                        "ecc-jsbn": {
                          "version": "0.1.1",
                          "from": "ecc-jsbn@>=0.1.1 <0.2.0",
                          "resolved": "http://beta-internal:4873/ecc-jsbn/-/ecc-jsbn-0.1.1.tgz"
                        }
                      }
                    }
                  }
                },
                "is-typedarray": {
                  "version": "1.0.0",
                  "from": "is-typedarray@>=1.0.0 <1.1.0",
                  "resolved": "http://beta-internal:4873/is-typedarray/-/is-typedarray-1.0.0.tgz"
                },
                "isstream": {
                  "version": "0.1.2",
                  "from": "isstream@>=0.1.2 <0.2.0",
                  "resolved": "http://beta-internal:4873/isstream/-/isstream-0.1.2.tgz"
                },
                "json-stringify-safe": {
                  "version": "5.0.1",
                  "from": "json-stringify-safe@>=5.0.1 <5.1.0",
                  "resolved": "http://beta-internal:4873/json-stringify-safe/-/json-stringify-safe-5.0.1.tgz"
                },
                "mime-types": {
                  "version": "2.1.11",
                  "from": "mime-types@>=2.1.7 <2.2.0",
                  "resolved": "http://beta-internal:4873/mime-types/-/mime-types-2.1.11.tgz",
                  "dependencies": {
                    "mime-db": {
                      "version": "1.23.0",
                      "from": "mime-db@>=1.23.0 <1.24.0",
                      "resolved": "http://beta-internal:4873/mime-db/-/mime-db-1.23.0.tgz"
                    }
                  }
                },
                "node-uuid": {
                  "version": "1.4.7",
                  "from": "node-uuid@>=1.4.7 <1.5.0",
                  "resolved": "http://beta-internal:4873/node-uuid/-/node-uuid-1.4.7.tgz"
                },
                "oauth-sign": {
                  "version": "0.8.2",
                  "from": "oauth-sign@>=0.8.0 <0.9.0",
                  "resolved": "http://beta-internal:4873/oauth-sign/-/oauth-sign-0.8.2.tgz"
                },
                "qs": {
                  "version": "6.0.2",
                  "from": "qs@>=6.0.2 <6.1.0",
                  "resolved": "http://beta-internal:4873/qs/-/qs-6.0.2.tgz"
                },
                "stringstream": {
                  "version": "0.0.5",
                  "from": "stringstream@>=0.0.4 <0.1.0",
                  "resolved": "http://beta-internal:4873/stringstream/-/stringstream-0.0.5.tgz"
                },
                "tough-cookie": {
                  "version": "2.2.2",
                  "from": "tough-cookie@>=2.2.0 <2.3.0",
                  "resolved": "http://beta-internal:4873/tough-cookie/-/tough-cookie-2.2.2.tgz"
                },
                "tunnel-agent": {
                  "version": "0.4.3",
                  "from": "tunnel-agent@>=0.4.1 <0.5.0",
                  "resolved": "http://beta-internal:4873/tunnel-agent/-/tunnel-agent-0.4.3.tgz"
                }
              }
            }
          }
        },
        "lodash": {
          "version": "4.15.0",
          "from": "lodash@>=4.6.1 <5.0.0",
<<<<<<< HEAD
          "resolved": "https://registry.npmjs.org/lodash/-/lodash-4.15.0.tgz"
=======
          "resolved": "http://beta-internal:4873/lodash/-/lodash-4.15.0.tgz"
>>>>>>> 3c6b04ee
        },
        "mandrill-api": {
          "version": "1.0.45",
          "from": "mandrill-api@>=1.0.41 <2.0.0",
          "resolved": "http://beta-internal:4873/mandrill-api/-/mandrill-api-1.0.45.tgz"
        },
        "mongodb-arbiter-discovery": {
          "version": "0.1.2",
          "from": "mongodb-arbiter-discovery@>=0.1.2 <0.2.0",
          "resolved": "http://beta-internal:4873/mongodb-arbiter-discovery/-/mongodb-arbiter-discovery-0.1.2.tgz"
        },
        "mongodb-connection-string": {
          "version": "0.1.1",
          "from": "mongodb-connection-string@>=0.1.1 <0.2.0",
          "resolved": "http://beta-internal:4873/mongodb-connection-string/-/mongodb-connection-string-0.1.1.tgz"
        },
        "mongodb-datadog-stats": {
          "version": "0.1.2",
          "from": "mongodb-datadog-stats@>=0.1.2 <0.2.0",
          "resolved": "http://beta-internal:4873/mongodb-datadog-stats/-/mongodb-datadog-stats-0.1.2.tgz",
          "dependencies": {
            "mongodb-perf-wrapper": {
              "version": "0.1.3",
              "from": "mongodb-perf-wrapper@>=0.1.3 <0.2.0",
              "resolved": "http://beta-internal:4873/mongodb-perf-wrapper/-/mongodb-perf-wrapper-0.1.3.tgz"
            }
          }
        },
        "nconf": {
          "version": "0.6.9",
          "from": "nconf@>=0.6.9 <0.7.0",
          "resolved": "http://beta-internal:4873/nconf/-/nconf-0.6.9.tgz",
          "dependencies": {
            "async": {
              "version": "0.2.9",
              "from": "async@0.2.9",
              "resolved": "http://beta-internal:4873/async/-/async-0.2.9.tgz"
            },
            "ini": {
              "version": "1.3.4",
              "from": "ini@>=1.0.0 <2.0.0",
              "resolved": "http://beta-internal:4873/ini/-/ini-1.3.4.tgz"
            },
            "optimist": {
              "version": "0.6.0",
              "from": "optimist@0.6.0",
              "resolved": "http://beta-internal:4873/optimist/-/optimist-0.6.0.tgz",
              "dependencies": {
                "wordwrap": {
                  "version": "0.0.3",
                  "from": "wordwrap@>=0.0.2 <0.1.0",
                  "resolved": "http://beta-internal:4873/wordwrap/-/wordwrap-0.0.3.tgz"
                },
                "minimist": {
                  "version": "0.0.10",
                  "from": "minimist@>=0.0.1 <0.1.0",
                  "resolved": "http://beta-internal:4873/minimist/-/minimist-0.0.10.tgz"
                }
              }
            }
          }
        },
        "node-statsd": {
          "version": "0.1.1",
          "from": "node-statsd@>=0.1.1 <0.2.0",
          "resolved": "http://beta-internal:4873/node-statsd/-/node-statsd-0.1.1.tgz"
        },
        "raven": {
          "version": "0.8.1",
          "from": "raven@>=0.8.1 <0.9.0",
          "resolved": "http://beta-internal:4873/raven/-/raven-0.8.1.tgz",
          "dependencies": {
            "cookie": {
              "version": "0.1.0",
              "from": "cookie@0.1.0",
              "resolved": "http://beta-internal:4873/cookie/-/cookie-0.1.0.tgz"
            },
            "lsmod": {
              "version": "0.0.3",
              "from": "lsmod@>=0.0.3 <0.1.0",
              "resolved": "http://beta-internal:4873/lsmod/-/lsmod-0.0.3.tgz"
            },
            "node-uuid": {
              "version": "1.4.7",
              "from": "node-uuid@>=1.4.1 <1.5.0",
              "resolved": "http://beta-internal:4873/node-uuid/-/node-uuid-1.4.7.tgz"
            },
            "stack-trace": {
              "version": "0.0.7",
              "from": "stack-trace@0.0.7",
              "resolved": "http://beta-internal:4873/stack-trace/-/stack-trace-0.0.7.tgz"
            }
          }
        },
        "redis": {
          "version": "0.10.3",
          "from": "redis@>=0.10.1 <0.11.0",
          "resolved": "http://beta-internal:4873/redis/-/redis-0.10.3.tgz"
        },
        "response-time": {
          "version": "2.3.1",
          "from": "response-time@>=2.3.1 <3.0.0",
          "resolved": "http://beta-internal:4873/response-time/-/response-time-2.3.1.tgz",
          "dependencies": {
            "depd": {
              "version": "1.0.1",
              "from": "depd@>=1.0.1 <1.1.0",
              "resolved": "https://registry.npmjs.org/depd/-/depd-1.0.1.tgz"
            }
          }
        },
        "universal-analytics": {
          "version": "0.3.11",
          "from": "universal-analytics@>=0.3.4 <0.4.0",
          "resolved": "http://beta-internal:4873/universal-analytics/-/universal-analytics-0.3.11.tgz",
          "dependencies": {
            "async": {
              "version": "0.2.10",
              "from": "async@>=0.2.0 <0.3.0",
              "resolved": "http://beta-internal:4873/async/-/async-0.2.10.tgz"
            }
          }
        },
        "winston": {
          "version": "2.2.0",
          "from": "winston@>=2.2.0 <3.0.0",
          "resolved": "http://beta-internal:4873/winston/-/winston-2.2.0.tgz",
          "dependencies": {
            "async": {
              "version": "1.0.0",
              "from": "async@>=1.0.0 <1.1.0",
              "resolved": "http://beta-internal:4873/async/-/async-1.0.0.tgz"
            },
            "colors": {
              "version": "1.0.3",
              "from": "colors@>=1.0.0 <1.1.0",
              "resolved": "http://beta-internal:4873/colors/-/colors-1.0.3.tgz"
            },
            "cycle": {
              "version": "1.0.3",
              "from": "cycle@>=1.0.0 <1.1.0",
              "resolved": "http://beta-internal:4873/cycle/-/cycle-1.0.3.tgz"
            },
            "eyes": {
              "version": "0.1.8",
              "from": "eyes@>=0.1.0 <0.2.0",
              "resolved": "http://beta-internal:4873/eyes/-/eyes-0.1.8.tgz"
            },
            "isstream": {
              "version": "0.1.2",
              "from": "isstream@>=0.1.0 <0.2.0",
              "resolved": "http://beta-internal:4873/isstream/-/isstream-0.1.2.tgz"
            },
            "pkginfo": {
              "version": "0.3.1",
              "from": "pkginfo@>=0.3.0 <0.4.0",
              "resolved": "http://beta-internal:4873/pkginfo/-/pkginfo-0.3.1.tgz"
            },
            "stack-trace": {
              "version": "0.0.9",
              "from": "stack-trace@>=0.0.0 <0.1.0",
              "resolved": "http://beta-internal:4873/stack-trace/-/stack-trace-0.0.9.tgz"
            }
          }
        },
        "winston-udp": {
          "version": "0.0.6",
          "from": "winston-udp@>=0.0.6 <0.0.7",
          "resolved": "http://beta-internal:4873/winston-udp/-/winston-udp-0.0.6.tgz"
        }
      }
    },
    "gitter-faye": {
      "version": "1.1.0-h",
      "from": "gitter-faye@>=1.1.0-e <2.0.0",
      "resolved": "http://beta-internal:4873/gitter-faye/-/gitter-faye-1.1.0-h.tgz",
      "dependencies": {
        "csprng": {
          "version": "0.1.1",
          "from": "csprng@latest",
          "resolved": "http://beta-internal:4873/csprng/-/csprng-0.1.1.tgz",
          "dependencies": {
            "sequin": {
              "version": "0.1.0",
              "from": "sequin@latest",
              "resolved": "http://beta-internal:4873/sequin/-/sequin-0.1.0.tgz"
            }
          }
        },
        "faye-websocket": {
          "version": "0.9.4",
          "from": "faye-websocket@>=0.9.4 <0.10.0",
          "resolved": "http://beta-internal:4873/faye-websocket/-/faye-websocket-0.9.4.tgz",
          "dependencies": {
            "websocket-driver": {
              "version": "0.6.5",
              "from": "websocket-driver@>=0.5.1",
              "resolved": "http://beta-internal:4873/websocket-driver/-/websocket-driver-0.6.5.tgz",
              "dependencies": {
                "websocket-extensions": {
                  "version": "0.1.1",
                  "from": "websocket-extensions@>=0.1.1",
                  "resolved": "http://beta-internal:4873/websocket-extensions/-/websocket-extensions-0.1.1.tgz"
                }
              }
            }
          }
        },
        "tunnel-agent": {
          "version": "0.4.3",
          "from": "tunnel-agent@latest",
          "resolved": "http://beta-internal:4873/tunnel-agent/-/tunnel-agent-0.4.3.tgz"
        }
      }
    },
    "gitter-faye-redis": {
      "version": "0.4.4",
      "from": "gitter-faye-redis@>=0.4.4 <0.5.0",
      "resolved": "http://beta-internal:4873/gitter-faye-redis/-/gitter-faye-redis-0.4.4.tgz",
      "dependencies": {
        "redis": {
          "version": "2.6.2",
          "from": "redis@>=2.1.0 <3.0.0",
          "resolved": "http://beta-internal:4873/redis/-/redis-2.6.2.tgz",
          "dependencies": {
            "double-ended-queue": {
              "version": "2.1.0-0",
              "from": "double-ended-queue@>=2.1.0-0 <3.0.0",
              "resolved": "http://beta-internal:4873/double-ended-queue/-/double-ended-queue-2.1.0-0.tgz"
            },
            "redis-commands": {
              "version": "1.2.0",
              "from": "redis-commands@>=1.2.0 <2.0.0",
              "resolved": "http://beta-internal:4873/redis-commands/-/redis-commands-1.2.0.tgz"
            },
            "redis-parser": {
              "version": "2.0.4",
              "from": "redis-parser@>=2.0.0 <3.0.0",
              "resolved": "http://beta-internal:4873/redis-parser/-/redis-parser-2.0.4.tgz"
            }
          }
        }
      }
    },
    "gitter-markdown-processor": {
      "version": "11.2.0",
      "from": "gitter-markdown-processor@>=11.2.0 <12.0.0",
      "resolved": "http://beta-internal:4873/gitter-markdown-processor/-/gitter-markdown-processor-11.2.0.tgz",
      "dependencies": {
        "gitter-marked": {
          "version": "0.10.0",
          "from": "gitter-marked@>=0.10.0 <0.11.0",
          "resolved": "http://beta-internal:4873/gitter-marked/-/gitter-marked-0.10.0.tgz"
        },
        "highlight.js": {
          "version": "8.5.0",
          "from": "highlight.js@>=8.5.0 <8.6.0",
          "resolved": "http://beta-internal:4873/highlight.js/-/highlight.js-8.5.0.tgz"
        },
        "htmlencode": {
          "version": "0.0.4",
          "from": "htmlencode@0.0.4",
          "resolved": "http://beta-internal:4873/htmlencode/-/htmlencode-0.0.4.tgz"
        },
        "katex": {
          "version": "0.5.1",
          "from": "katex@>=0.5.1 <0.6.0",
          "resolved": "http://beta-internal:4873/katex/-/katex-0.5.1.tgz",
          "dependencies": {
            "match-at": {
              "version": "0.1.0",
              "from": "match-at@>=0.1.0 <0.2.0",
              "resolved": "http://beta-internal:4873/match-at/-/match-at-0.1.0.tgz"
            }
          }
        },
        "statuserror": {
          "version": "0.0.1",
          "from": "statuserror@0.0.1",
          "resolved": "http://beta-internal:4873/statuserror/-/statuserror-0.0.1.tgz"
        },
        "worker-farm": {
          "version": "1.3.1",
          "from": "worker-farm@>=1.0.1 <2.0.0",
          "resolved": "http://beta-internal:4873/worker-farm/-/worker-farm-1.3.1.tgz",
          "dependencies": {
            "errno": {
              "version": "0.1.4",
              "from": "errno@>=0.1.1 <0.2.0-0",
              "resolved": "http://beta-internal:4873/errno/-/errno-0.1.4.tgz",
              "dependencies": {
                "prr": {
                  "version": "0.0.0",
                  "from": "prr@>=0.0.0 <0.1.0",
                  "resolved": "http://beta-internal:4873/prr/-/prr-0.0.0.tgz"
                }
              }
            },
            "xtend": {
              "version": "4.0.1",
              "from": "xtend@>=4.0.0 <4.1.0-0",
              "resolved": "http://beta-internal:4873/xtend/-/xtend-4.0.1.tgz"
            }
          }
        }
      }
    },
    "gitter-passport-github": {
      "version": "0.1.8-f",
      "from": "gitter-passport-github@>=0.1.8-f <0.2.0",
      "resolved": "http://beta-internal:4873/gitter-passport-github/-/gitter-passport-github-0.1.8-f.tgz",
      "dependencies": {
        "gitter-passport-oauth": {
          "version": "1.0.0-f",
          "from": "gitter-passport-oauth@>=1.0.0-f <2.0.0",
          "resolved": "http://beta-internal:4873/gitter-passport-oauth/-/gitter-passport-oauth-1.0.0-f.tgz",
          "dependencies": {
            "passport-oauth1": {
              "version": "1.1.0",
              "from": "passport-oauth1@>=1.0.0 <2.0.0",
              "resolved": "http://beta-internal:4873/passport-oauth1/-/passport-oauth1-1.1.0.tgz",
              "dependencies": {
                "passport-strategy": {
                  "version": "1.0.0",
                  "from": "passport-strategy@>=1.0.0 <2.0.0",
                  "resolved": "http://beta-internal:4873/passport-strategy/-/passport-strategy-1.0.0.tgz"
                },
                "oauth": {
                  "version": "0.9.14",
                  "from": "oauth@>=0.9.0 <0.10.0",
                  "resolved": "http://beta-internal:4873/oauth/-/oauth-0.9.14.tgz"
                },
                "utils-merge": {
                  "version": "1.0.0",
                  "from": "utils-merge@>=1.0.0 <2.0.0",
                  "resolved": "http://beta-internal:4873/utils-merge/-/utils-merge-1.0.0.tgz"
                }
              }
            }
          }
        },
        "pkginfo": {
          "version": "0.2.3",
          "from": "pkginfo@>=0.2.0 <0.3.0",
          "resolved": "http://beta-internal:4873/pkginfo/-/pkginfo-0.2.3.tgz"
        }
      }
    },
    "gitter-passport-http-bearer": {
      "version": "1.1.2",
      "from": "gitter-passport-http-bearer@>=1.1.2 <2.0.0",
      "resolved": "http://beta-internal:4873/gitter-passport-http-bearer/-/gitter-passport-http-bearer-1.1.2.tgz",
      "dependencies": {
        "passport-strategy": {
          "version": "1.0.0",
          "from": "passport-strategy@>=1.0.0 <2.0.0",
          "resolved": "http://beta-internal:4873/passport-strategy/-/passport-strategy-1.0.0.tgz"
        }
      }
    },
    "gitter-passport-oauth2": {
      "version": "1.1.2-b",
      "from": "gitter-passport-oauth2@>=1.1.2-b <2.0.0",
      "resolved": "http://beta-internal:4873/gitter-passport-oauth2/-/gitter-passport-oauth2-1.1.2-b.tgz",
      "dependencies": {
        "passport-strategy": {
          "version": "1.0.0",
          "from": "passport-strategy@>=1.0.0 <2.0.0",
          "resolved": "http://beta-internal:4873/passport-strategy/-/passport-strategy-1.0.0.tgz"
        },
        "oauth": {
          "version": "0.9.14",
          "from": "oauth@>=0.9.0 <0.10.0",
          "resolved": "http://beta-internal:4873/oauth/-/oauth-0.9.14.tgz"
        },
        "uid2": {
          "version": "0.0.3",
          "from": "uid2@>=0.0.0 <0.1.0",
          "resolved": "http://beta-internal:4873/uid2/-/uid2-0.0.3.tgz"
        }
      }
    },
    "gitter-realtime-client": {
      "version": "1.5.1",
      "from": "gitter-realtime-client@>=1.5.1 <2.0.0",
      "dependencies": {
        "backbone": {
          "version": "1.3.3",
          "from": "backbone@>=1.3.3 <2.0.0",
          "resolved": "http://beta-internal:4873/backbone/-/backbone-1.3.3.tgz"
        },
        "backbone-url-resolver": {
          "version": "0.1.1",
          "from": "backbone-url-resolver@>=0.1.1 <0.2.0",
          "resolved": "http://beta-internal:4873/backbone-url-resolver/-/backbone-url-resolver-0.1.1.tgz"
        },
        "debug-proxy": {
          "version": "0.2.0",
          "from": "debug-proxy@>=0.2.0 <0.3.0",
          "resolved": "http://beta-internal:4873/debug-proxy/-/debug-proxy-0.2.0.tgz"
        },
        "halley": {
          "version": "0.4.7",
          "from": "halley@>=0.4.6 <0.5.0",
          "resolved": "http://beta-internal:4873/halley/-/halley-0.4.7.tgz",
          "dependencies": {
            "backbone": {
              "version": "1.2.3",
              "from": "backbone@1.2.3",
              "resolved": "http://beta-internal:4873/backbone/-/backbone-1.2.3.tgz"
            },
            "backbone-events-standalone": {
              "version": "0.2.7",
              "from": "git://github.com/suprememoocow/backbone-events-standalone.git#e3cf6aaf0742d655687296753836339dcf0ff483",
              "resolved": "git://github.com/suprememoocow/backbone-events-standalone.git#e3cf6aaf0742d655687296753836339dcf0ff483"
            },
            "faye-websocket": {
              "version": "0.10.0",
              "from": "faye-websocket@>=0.10.0 <0.11.0",
              "resolved": "http://beta-internal:4873/faye-websocket/-/faye-websocket-0.10.0.tgz",
              "dependencies": {
                "websocket-driver": {
                  "version": "0.6.5",
                  "from": "websocket-driver@>=0.5.1",
                  "resolved": "http://beta-internal:4873/websocket-driver/-/websocket-driver-0.6.5.tgz",
                  "dependencies": {
                    "websocket-extensions": {
                      "version": "0.1.1",
                      "from": "websocket-extensions@>=0.1.1",
                      "resolved": "http://beta-internal:4873/websocket-extensions/-/websocket-extensions-0.1.1.tgz"
                    }
                  }
                }
              }
            },
            "inherits": {
              "version": "2.0.1",
              "from": "inherits@>=2.0.0 <3.0.0",
              "resolved": "http://beta-internal:4873/inherits/-/inherits-2.0.1.tgz"
            }
          }
        }
      }
    },
    "gitter-redis-scripto": {
      "version": "0.2.3",
      "from": "gitter-redis-scripto@>=0.2.2 <0.3.0",
      "resolved": "http://beta-internal:4873/gitter-redis-scripto/-/gitter-redis-scripto-0.2.3.tgz",
      "dependencies": {
        "redis": {
          "version": "0.8.6",
          "from": "redis@>=0.8.0 <0.9.0",
          "resolved": "http://beta-internal:4873/redis/-/redis-0.8.6.tgz"
        },
        "debug": {
          "version": "0.7.4",
          "from": "debug@>=0.7.0 <0.8.0",
          "resolved": "http://beta-internal:4873/debug/-/debug-0.7.4.tgz"
        }
      }
    },
    "gitter-services": {
      "version": "1.18.0",
      "from": "git+https://github.com/gitterHQ/services.git#1.18.0",
      "resolved": "git+https://github.com/gitterHQ/services.git#9cb44ba3dda8f7ca915451971ae95b6fb73442dc",
      "dependencies": {
        "require-all": {
          "version": "0.0.8",
          "from": "require-all@0.0.8",
          "resolved": "http://beta-internal:4873/require-all/-/require-all-0.0.8.tgz"
        },
        "qs": {
          "version": "1.2.2",
          "from": "qs@>=1.0.0 <2.0.0",
          "resolved": "http://beta-internal:4873/qs/-/qs-1.2.2.tgz"
        },
        "extend": {
          "version": "1.3.0",
          "from": "extend@>=1.2.1 <2.0.0",
          "resolved": "http://beta-internal:4873/extend/-/extend-1.3.0.tgz"
        }
      }
    },
    "gitter-web-appevents": {
      "version": "1.0.0",
      "from": "modules/appevents",
      "resolved": "file:modules/appevents"
    },
    "gitter-web-avatars": {
      "version": "1.0.0",
      "from": "modules/avatars",
      "resolved": "file:modules/avatars"
    },
    "gitter-web-backend-muxer": {
      "version": "1.0.0",
      "from": "modules/backend-muxer",
      "resolved": "file:modules/backend-muxer"
    },
    "gitter-web-cache-wrapper": {
      "version": "1.0.0",
      "from": "modules/cache-wrapper",
      "resolved": "file:modules/cache-wrapper"
    },
    "gitter-web-cdn": {
      "version": "1.0.0",
      "from": "modules/cdn",
      "resolved": "file:modules/cdn"
    },
    "gitter-web-collaborators": {
      "version": "1.0.0",
      "from": "modules/collaborators",
      "resolved": "file:modules/collaborators"
    },
    "gitter-web-env": {
      "version": "1.0.0",
      "from": "modules/env",
      "resolved": "file:modules/env"
    },
    "gitter-web-fake-data": {
      "version": "1.0.0",
      "from": "modules/fake-data",
      "resolved": "file:modules/fake-data",
      "dependencies": {
        "lodash": {
          "version": "4.15.0",
          "from": "lodash@>=4.13.1 <5.0.0",
<<<<<<< HEAD
          "resolved": "https://registry.npmjs.org/lodash/-/lodash-4.15.0.tgz"
=======
          "resolved": "http://beta-internal:4873/lodash/-/lodash-4.15.0.tgz"
>>>>>>> 3c6b04ee
        }
      }
    },
    "gitter-web-forums": {
      "version": "1.0.0",
      "from": "modules/forums",
      "resolved": "file:modules/forums"
    },
    "gitter-web-github": {
      "version": "1.0.0",
      "from": "modules/github",
      "resolved": "file:modules/github"
    },
    "gitter-web-github-backend": {
      "version": "1.0.0",
      "from": "modules/github-backend",
      "resolved": "file:modules/github-backend"
    },
    "gitter-web-google-backend": {
      "version": "1.0.0",
      "from": "modules/google-backend",
      "resolved": "file:modules/google-backend"
    },
    "gitter-web-groups": {
      "version": "1.0.0",
      "from": "modules/groups",
      "resolved": "file:modules/groups"
    },
    "gitter-web-i18n": {
      "version": "1.0.0",
      "from": "modules/i18n",
      "resolved": "file:modules/i18n"
    },
    "gitter-web-identity": {
      "version": "1.0.0",
      "from": "modules/identity",
      "resolved": "file:modules/identity"
    },
    "gitter-web-intercom": {
      "version": "1.0.0",
      "from": "modules/intercom",
      "resolved": "file:modules/intercom"
    },
    "gitter-web-invites": {
      "version": "1.0.0",
      "from": "modules/invites",
      "resolved": "file:modules/invites"
    },
    "gitter-web-linkedin-backend": {
      "version": "1.0.0",
      "from": "modules/linkedin-backend",
      "resolved": "file:modules/linkedin-backend"
    },
    "gitter-web-mongoose-bluebird": {
      "version": "1.0.0",
      "from": "modules/mongoose-bluebird",
      "resolved": "file:modules/mongoose-bluebird"
    },
    "gitter-web-permissions": {
      "version": "1.0.0",
      "from": "modules/permissions",
      "resolved": "file:modules/permissions"
    },
    "gitter-web-persistence": {
      "version": "1.0.0",
      "from": "modules/persistence",
      "resolved": "file:modules/persistence"
    },
    "gitter-web-persistence-utils": {
      "version": "1.0.0",
      "from": "modules/persistence-utils",
      "resolved": "file:modules/persistence-utils"
    },
    "gitter-web-presence": {
      "version": "1.0.0",
      "from": "modules/presence",
      "resolved": "file:modules/presence"
    },
    "gitter-web-push-notification-filter": {
      "version": "1.0.0",
      "from": "modules/push-notification-filter",
      "resolved": "file:modules/push-notification-filter"
    },
    "gitter-web-qs": {
      "version": "0.1.0",
      "from": "modules/qs",
      "resolved": "file:modules/qs"
    },
    "gitter-web-shared": {
      "version": "1.0.0",
      "from": "shared",
      "resolved": "file:shared"
    },
    "gitter-web-slugify": {
      "version": "1.0.0",
      "from": "modules/slugify",
      "resolved": "file:modules/slugify"
    },
    "gitter-web-split-tests": {
      "version": "1.0.0",
      "from": "modules/split-tests",
      "resolved": "file:modules/split-tests"
    },
    "gitter-web-suggestions": {
      "version": "1.0.0",
      "from": "modules/suggestions",
      "resolved": "file:modules/suggestions"
    },
    "gitter-web-text-processor": {
      "version": "1.0.0",
      "from": "modules/text-processor",
      "resolved": "file:modules/text-processor"
    },
    "gitter-web-topics": {
      "version": "1.0.0",
      "from": "modules/topics",
      "resolved": "file:modules/topics"
    },
    "gitter-web-topics-ui": {
      "version": "1.0.0",
      "from": "modules/topics-ui",
      "resolved": "file:modules/topics-ui",
      "dependencies": {
        "lodash": {
          "version": "4.15.0",
          "from": "lodash@>=4.14.0 <5.0.0",
<<<<<<< HEAD
          "resolved": "https://registry.npmjs.org/lodash/-/lodash-4.15.0.tgz"
        },
        "mocha": {
          "version": "2.5.3",
          "from": "mocha@>=2.5.3 <3.0.0",
          "resolved": "http://beta-internal:4873/mocha/-/mocha-2.5.3.tgz",
          "dependencies": {
            "commander": {
              "version": "2.3.0",
              "from": "commander@2.3.0",
              "resolved": "https://registry.npmjs.org/commander/-/commander-2.3.0.tgz"
            },
            "diff": {
              "version": "1.4.0",
              "from": "diff@1.4.0",
              "resolved": "https://registry.npmjs.org/diff/-/diff-1.4.0.tgz"
            },
            "escape-string-regexp": {
              "version": "1.0.2",
              "from": "escape-string-regexp@1.0.2",
              "resolved": "http://beta-internal:4873/escape-string-regexp/-/escape-string-regexp-1.0.2.tgz"
            },
            "glob": {
              "version": "3.2.11",
              "from": "glob@3.2.11",
              "resolved": "https://registry.npmjs.org/glob/-/glob-3.2.11.tgz",
              "dependencies": {
                "inherits": {
                  "version": "2.0.1",
                  "from": "inherits@>=2.0.0 <3.0.0",
                  "resolved": "http://beta-internal:4873/inherits/-/inherits-2.0.1.tgz"
                },
                "minimatch": {
                  "version": "0.3.0",
                  "from": "minimatch@>=0.3.0 <0.4.0",
                  "resolved": "http://beta-internal:4873/minimatch/-/minimatch-0.3.0.tgz",
                  "dependencies": {
                    "sigmund": {
                      "version": "1.0.1",
                      "from": "sigmund@>=1.0.0 <1.1.0",
                      "resolved": "http://beta-internal:4873/sigmund/-/sigmund-1.0.1.tgz"
                    }
                  }
                }
              }
            },
            "growl": {
              "version": "1.9.2",
              "from": "growl@1.9.2",
              "resolved": "https://registry.npmjs.org/growl/-/growl-1.9.2.tgz"
            },
            "jade": {
              "version": "0.26.3",
              "from": "jade@0.26.3",
              "resolved": "http://beta-internal:4873/jade/-/jade-0.26.3.tgz",
              "dependencies": {
                "commander": {
                  "version": "0.6.1",
                  "from": "commander@0.6.1",
                  "resolved": "http://beta-internal:4873/commander/-/commander-0.6.1.tgz"
                },
                "mkdirp": {
                  "version": "0.3.0",
                  "from": "mkdirp@0.3.0",
                  "resolved": "http://beta-internal:4873/mkdirp/-/mkdirp-0.3.0.tgz"
                }
              }
            },
            "mkdirp": {
              "version": "0.5.1",
              "from": "mkdirp@0.5.1",
              "resolved": "http://beta-internal:4873/mkdirp/-/mkdirp-0.5.1.tgz",
              "dependencies": {
                "minimist": {
                  "version": "0.0.8",
                  "from": "minimist@0.0.8",
                  "resolved": "http://beta-internal:4873/minimist/-/minimist-0.0.8.tgz"
                }
              }
            },
            "supports-color": {
              "version": "1.2.0",
              "from": "supports-color@1.2.0",
              "resolved": "http://beta-internal:4873/supports-color/-/supports-color-1.2.0.tgz"
            },
            "to-iso-string": {
              "version": "0.0.2",
              "from": "to-iso-string@0.0.2",
              "resolved": "http://beta-internal:4873/to-iso-string/-/to-iso-string-0.0.2.tgz"
            }
          }
=======
          "resolved": "http://beta-internal:4873/lodash/-/lodash-4.15.0.tgz"
>>>>>>> 3c6b04ee
        }
      }
    },
    "gitter-web-twitter": {
      "version": "1.0.0",
      "from": "modules/twitter",
      "resolved": "file:modules/twitter"
    },
    "gitter-web-twitter-backend": {
      "version": "1.0.0",
      "from": "modules/twitter-backend",
      "resolved": "file:modules/twitter-backend"
    },
    "gitter-web-validators": {
      "version": "1.0.0",
      "from": "modules/validators",
      "resolved": "file:modules/validators"
    },
    "glob": {
      "version": "6.0.4",
      "from": "glob@>=6.0.4 <7.0.0",
      "resolved": "http://beta-internal:4873/glob/-/glob-6.0.4.tgz",
      "dependencies": {
        "inflight": {
          "version": "1.0.5",
          "from": "inflight@>=1.0.4 <2.0.0",
          "resolved": "http://beta-internal:4873/inflight/-/inflight-1.0.5.tgz",
          "dependencies": {
            "wrappy": {
              "version": "1.0.2",
              "from": "wrappy@>=1.0.0 <2.0.0",
              "resolved": "http://beta-internal:4873/wrappy/-/wrappy-1.0.2.tgz"
            }
          }
        },
        "inherits": {
          "version": "2.0.1",
          "from": "inherits@>=2.0.0 <3.0.0",
          "resolved": "http://beta-internal:4873/inherits/-/inherits-2.0.1.tgz"
        },
        "minimatch": {
          "version": "3.0.3",
          "from": "minimatch@>=2.0.0 <3.0.0||>=3.0.0 <4.0.0",
          "resolved": "http://beta-internal:4873/minimatch/-/minimatch-3.0.3.tgz",
          "dependencies": {
            "brace-expansion": {
              "version": "1.1.6",
              "from": "brace-expansion@>=1.0.0 <2.0.0",
              "resolved": "http://beta-internal:4873/brace-expansion/-/brace-expansion-1.1.6.tgz",
              "dependencies": {
                "balanced-match": {
                  "version": "0.4.2",
                  "from": "balanced-match@>=0.4.1 <0.5.0",
                  "resolved": "http://beta-internal:4873/balanced-match/-/balanced-match-0.4.2.tgz"
                },
                "concat-map": {
                  "version": "0.0.1",
                  "from": "concat-map@0.0.1",
                  "resolved": "http://beta-internal:4873/concat-map/-/concat-map-0.0.1.tgz"
                }
              }
            }
          }
        },
        "once": {
          "version": "1.3.3",
          "from": "once@>=1.3.0 <2.0.0",
          "resolved": "http://beta-internal:4873/once/-/once-1.3.3.tgz",
          "dependencies": {
            "wrappy": {
              "version": "1.0.2",
              "from": "wrappy@>=1.0.0 <2.0.0",
              "resolved": "http://beta-internal:4873/wrappy/-/wrappy-1.0.2.tgz"
            }
          }
        },
        "path-is-absolute": {
          "version": "1.0.0",
          "from": "path-is-absolute@>=1.0.0 <2.0.0",
          "resolved": "http://beta-internal:4873/path-is-absolute/-/path-is-absolute-1.0.0.tgz"
        }
      }
    },
    "handlebars": {
      "version": "3.0.3",
      "from": "handlebars@>=3.0.3 <3.1.0",
      "resolved": "https://registry.npmjs.org/handlebars/-/handlebars-3.0.3.tgz",
      "dependencies": {
        "optimist": {
          "version": "0.6.1",
          "from": "optimist@>=0.6.1 <0.7.0",
          "resolved": "http://beta-internal:4873/optimist/-/optimist-0.6.1.tgz",
          "dependencies": {
            "wordwrap": {
              "version": "0.0.3",
              "from": "wordwrap@>=0.0.2 <0.1.0",
              "resolved": "http://beta-internal:4873/wordwrap/-/wordwrap-0.0.3.tgz"
            },
            "minimist": {
              "version": "0.0.10",
              "from": "minimist@>=0.0.1 <0.1.0",
              "resolved": "http://beta-internal:4873/minimist/-/minimist-0.0.10.tgz"
            }
          }
        },
        "source-map": {
          "version": "0.1.43",
          "from": "source-map@>=0.1.40 <0.2.0",
          "resolved": "https://registry.npmjs.org/source-map/-/source-map-0.1.43.tgz",
          "dependencies": {
            "amdefine": {
              "version": "1.0.0",
              "from": "amdefine@>=0.0.4",
              "resolved": "https://registry.npmjs.org/amdefine/-/amdefine-1.0.0.tgz"
            }
          }
        },
        "uglify-js": {
          "version": "2.3.6",
          "from": "uglify-js@>=2.3.0 <2.4.0",
          "resolved": "http://beta-internal:4873/uglify-js/-/uglify-js-2.3.6.tgz",
          "dependencies": {
            "async": {
              "version": "0.2.10",
              "from": "async@>=0.2.6 <0.3.0",
              "resolved": "http://beta-internal:4873/async/-/async-0.2.10.tgz"
            },
            "optimist": {
              "version": "0.3.7",
              "from": "optimist@>=0.3.5 <0.4.0",
              "resolved": "https://registry.npmjs.org/optimist/-/optimist-0.3.7.tgz",
              "dependencies": {
                "wordwrap": {
                  "version": "0.0.3",
                  "from": "wordwrap@>=0.0.2 <0.1.0",
                  "resolved": "http://beta-internal:4873/wordwrap/-/wordwrap-0.0.3.tgz"
                }
              }
            }
          }
        }
      }
    },
    "heapdump": {
      "version": "0.3.7",
      "from": "heapdump@>=0.3.7 <0.4.0",
      "resolved": "http://beta-internal:4873/heapdump/-/heapdump-0.3.7.tgz"
    },
    "highlight.js": {
      "version": "8.9.1",
      "from": "highlight.js@>=8.6.0 <9.0.0",
      "resolved": "http://beta-internal:4873/highlight.js/-/highlight.js-8.9.1.tgz"
    },
    "i18n-2": {
      "version": "0.4.6",
      "from": "i18n-2@>=0.4.6 <0.5.0",
      "resolved": "http://beta-internal:4873/i18n-2/-/i18n-2-0.4.6.tgz",
      "dependencies": {
        "sprintf": {
          "version": "0.1.5",
          "from": "sprintf@>=0.1.1",
          "resolved": "http://beta-internal:4873/sprintf/-/sprintf-0.1.5.tgz"
        }
      }
    },
    "intercom-client": {
      "version": "2.8.0",
      "from": "intercom-client@>=2.6.0 <3.0.0",
      "resolved": "http://beta-internal:4873/intercom-client/-/intercom-client-2.8.0.tgz",
      "dependencies": {
        "unirest": {
          "version": "0.4.2",
          "from": "unirest@>=0.4.2 <0.5.0",
          "resolved": "http://beta-internal:4873/unirest/-/unirest-0.4.2.tgz",
          "dependencies": {
            "form-data": {
              "version": "0.2.0",
              "from": "form-data@>=0.2.0 <0.3.0",
              "resolved": "http://beta-internal:4873/form-data/-/form-data-0.2.0.tgz",
              "dependencies": {
                "combined-stream": {
                  "version": "0.0.7",
                  "from": "combined-stream@>=0.0.4 <0.1.0",
                  "resolved": "http://beta-internal:4873/combined-stream/-/combined-stream-0.0.7.tgz",
                  "dependencies": {
                    "delayed-stream": {
                      "version": "0.0.5",
                      "from": "delayed-stream@0.0.5",
                      "resolved": "http://beta-internal:4873/delayed-stream/-/delayed-stream-0.0.5.tgz"
                    }
                  }
                },
                "mime-types": {
                  "version": "2.0.14",
                  "from": "mime-types@>=2.0.3 <2.1.0",
                  "resolved": "http://beta-internal:4873/mime-types/-/mime-types-2.0.14.tgz",
                  "dependencies": {
                    "mime-db": {
                      "version": "1.12.0",
                      "from": "mime-db@>=1.12.0 <1.13.0",
                      "resolved": "http://beta-internal:4873/mime-db/-/mime-db-1.12.0.tgz"
                    }
                  }
                }
              }
            },
            "mime": {
              "version": "1.2.11",
              "from": "mime@>=1.2.11 <1.3.0",
              "resolved": "http://beta-internal:4873/mime/-/mime-1.2.11.tgz"
            },
            "request": {
              "version": "2.51.0",
              "from": "request@>=2.51.0 <2.52.0",
              "resolved": "http://beta-internal:4873/request/-/request-2.51.0.tgz",
              "dependencies": {
                "bl": {
                  "version": "0.9.5",
                  "from": "bl@>=0.9.0 <0.10.0",
                  "resolved": "http://beta-internal:4873/bl/-/bl-0.9.5.tgz",
                  "dependencies": {
                    "readable-stream": {
                      "version": "1.0.34",
                      "from": "readable-stream@>=1.0.26 <1.1.0",
                      "resolved": "http://beta-internal:4873/readable-stream/-/readable-stream-1.0.34.tgz",
                      "dependencies": {
                        "core-util-is": {
                          "version": "1.0.2",
                          "from": "core-util-is@>=1.0.0 <1.1.0",
                          "resolved": "http://beta-internal:4873/core-util-is/-/core-util-is-1.0.2.tgz"
                        },
                        "isarray": {
                          "version": "0.0.1",
                          "from": "isarray@0.0.1",
                          "resolved": "http://beta-internal:4873/isarray/-/isarray-0.0.1.tgz"
                        },
                        "string_decoder": {
                          "version": "0.10.31",
                          "from": "string_decoder@>=0.10.0 <0.11.0",
                          "resolved": "http://beta-internal:4873/string_decoder/-/string_decoder-0.10.31.tgz"
                        },
                        "inherits": {
                          "version": "2.0.1",
                          "from": "inherits@>=2.0.1 <2.1.0",
                          "resolved": "http://beta-internal:4873/inherits/-/inherits-2.0.1.tgz"
                        }
                      }
                    }
                  }
                },
                "caseless": {
                  "version": "0.8.0",
                  "from": "caseless@>=0.8.0 <0.9.0",
                  "resolved": "http://beta-internal:4873/caseless/-/caseless-0.8.0.tgz"
                },
                "forever-agent": {
                  "version": "0.5.2",
                  "from": "forever-agent@>=0.5.0 <0.6.0",
                  "resolved": "http://beta-internal:4873/forever-agent/-/forever-agent-0.5.2.tgz"
                },
                "json-stringify-safe": {
                  "version": "5.0.1",
                  "from": "json-stringify-safe@>=5.0.0 <5.1.0",
                  "resolved": "http://beta-internal:4873/json-stringify-safe/-/json-stringify-safe-5.0.1.tgz"
                },
                "mime-types": {
                  "version": "1.0.2",
                  "from": "mime-types@>=1.0.1 <1.1.0",
                  "resolved": "http://beta-internal:4873/mime-types/-/mime-types-1.0.2.tgz"
                },
                "qs": {
                  "version": "2.3.3",
                  "from": "qs@>=2.3.1 <2.4.0",
                  "resolved": "http://beta-internal:4873/qs/-/qs-2.3.3.tgz"
                },
                "tunnel-agent": {
                  "version": "0.4.3",
                  "from": "tunnel-agent@>=0.4.0 <0.5.0",
                  "resolved": "http://beta-internal:4873/tunnel-agent/-/tunnel-agent-0.4.3.tgz"
                },
                "http-signature": {
                  "version": "0.10.1",
                  "from": "http-signature@>=0.10.0 <0.11.0",
                  "resolved": "http://beta-internal:4873/http-signature/-/http-signature-0.10.1.tgz",
                  "dependencies": {
                    "assert-plus": {
                      "version": "0.1.5",
                      "from": "assert-plus@>=0.1.5 <0.2.0",
                      "resolved": "http://beta-internal:4873/assert-plus/-/assert-plus-0.1.5.tgz"
                    },
                    "asn1": {
                      "version": "0.1.11",
                      "from": "asn1@0.1.11",
                      "resolved": "http://beta-internal:4873/asn1/-/asn1-0.1.11.tgz"
                    },
                    "ctype": {
                      "version": "0.5.3",
                      "from": "ctype@0.5.3",
                      "resolved": "http://beta-internal:4873/ctype/-/ctype-0.5.3.tgz"
                    }
                  }
                },
                "oauth-sign": {
                  "version": "0.5.0",
                  "from": "oauth-sign@>=0.5.0 <0.6.0",
                  "resolved": "http://beta-internal:4873/oauth-sign/-/oauth-sign-0.5.0.tgz"
                },
                "hawk": {
                  "version": "1.1.1",
                  "from": "hawk@1.1.1",
                  "resolved": "http://beta-internal:4873/hawk/-/hawk-1.1.1.tgz",
                  "dependencies": {
                    "hoek": {
                      "version": "0.9.1",
                      "from": "hoek@>=0.9.0 <0.10.0",
                      "resolved": "http://beta-internal:4873/hoek/-/hoek-0.9.1.tgz"
                    },
                    "boom": {
                      "version": "0.4.2",
                      "from": "boom@>=0.4.0 <0.5.0",
                      "resolved": "http://beta-internal:4873/boom/-/boom-0.4.2.tgz"
                    },
                    "cryptiles": {
                      "version": "0.2.2",
                      "from": "cryptiles@>=0.2.0 <0.3.0",
                      "resolved": "http://beta-internal:4873/cryptiles/-/cryptiles-0.2.2.tgz"
                    },
                    "sntp": {
                      "version": "0.2.4",
                      "from": "sntp@>=0.2.0 <0.3.0",
                      "resolved": "http://beta-internal:4873/sntp/-/sntp-0.2.4.tgz"
                    }
                  }
                },
                "aws-sign2": {
                  "version": "0.5.0",
                  "from": "aws-sign2@>=0.5.0 <0.6.0",
                  "resolved": "http://beta-internal:4873/aws-sign2/-/aws-sign2-0.5.0.tgz"
                },
                "stringstream": {
                  "version": "0.0.5",
                  "from": "stringstream@>=0.0.4 <0.1.0",
                  "resolved": "http://beta-internal:4873/stringstream/-/stringstream-0.0.5.tgz"
                },
                "combined-stream": {
                  "version": "0.0.7",
                  "from": "combined-stream@>=0.0.5 <0.1.0",
                  "resolved": "http://beta-internal:4873/combined-stream/-/combined-stream-0.0.7.tgz",
                  "dependencies": {
                    "delayed-stream": {
                      "version": "0.0.5",
                      "from": "delayed-stream@0.0.5",
                      "resolved": "http://beta-internal:4873/delayed-stream/-/delayed-stream-0.0.5.tgz"
                    }
                  }
                }
              }
            }
          }
        }
      }
    },
    "intercom-stream": {
      "version": "1.0.0",
      "from": "intercom-stream@>=1.0.0 <2.0.0",
      "resolved": "http://beta-internal:4873/intercom-stream/-/intercom-stream-1.0.0.tgz"
    },
    "intercom.io": {
      "version": "0.0.8",
      "from": "intercom.io@>=0.0.8 <0.1.0",
      "resolved": "http://beta-internal:4873/intercom.io/-/intercom.io-0.0.8.tgz",
      "dependencies": {
        "request": {
          "version": "2.34.0",
          "from": "request@2.34.0",
          "resolved": "http://beta-internal:4873/request/-/request-2.34.0.tgz",
          "dependencies": {
            "json-stringify-safe": {
              "version": "5.0.1",
              "from": "json-stringify-safe@>=5.0.0 <5.1.0",
              "resolved": "http://beta-internal:4873/json-stringify-safe/-/json-stringify-safe-5.0.1.tgz"
            },
            "forever-agent": {
              "version": "0.5.2",
              "from": "forever-agent@>=0.5.0 <0.6.0",
              "resolved": "http://beta-internal:4873/forever-agent/-/forever-agent-0.5.2.tgz"
            },
            "mime": {
              "version": "1.2.11",
              "from": "mime@>=1.2.9 <1.3.0",
              "resolved": "http://beta-internal:4873/mime/-/mime-1.2.11.tgz"
            },
            "form-data": {
              "version": "0.1.4",
              "from": "form-data@>=0.1.0 <0.2.0",
              "resolved": "http://beta-internal:4873/form-data/-/form-data-0.1.4.tgz",
              "dependencies": {
                "combined-stream": {
                  "version": "0.0.7",
                  "from": "combined-stream@>=0.0.4 <0.1.0",
                  "resolved": "http://beta-internal:4873/combined-stream/-/combined-stream-0.0.7.tgz",
                  "dependencies": {
                    "delayed-stream": {
                      "version": "0.0.5",
                      "from": "delayed-stream@0.0.5",
                      "resolved": "http://beta-internal:4873/delayed-stream/-/delayed-stream-0.0.5.tgz"
                    }
                  }
                }
              }
            },
            "tunnel-agent": {
              "version": "0.3.0",
              "from": "tunnel-agent@>=0.3.0 <0.4.0",
              "resolved": "http://beta-internal:4873/tunnel-agent/-/tunnel-agent-0.3.0.tgz"
            },
            "http-signature": {
              "version": "0.10.1",
              "from": "http-signature@>=0.10.0 <0.11.0",
              "resolved": "http://beta-internal:4873/http-signature/-/http-signature-0.10.1.tgz",
              "dependencies": {
                "assert-plus": {
                  "version": "0.1.5",
                  "from": "assert-plus@>=0.1.5 <0.2.0",
                  "resolved": "http://beta-internal:4873/assert-plus/-/assert-plus-0.1.5.tgz"
                },
                "asn1": {
                  "version": "0.1.11",
                  "from": "asn1@0.1.11",
                  "resolved": "http://beta-internal:4873/asn1/-/asn1-0.1.11.tgz"
                },
                "ctype": {
                  "version": "0.5.3",
                  "from": "ctype@0.5.3",
                  "resolved": "http://beta-internal:4873/ctype/-/ctype-0.5.3.tgz"
                }
              }
            },
            "oauth-sign": {
              "version": "0.3.0",
              "from": "oauth-sign@>=0.3.0 <0.4.0",
              "resolved": "http://beta-internal:4873/oauth-sign/-/oauth-sign-0.3.0.tgz"
            },
            "hawk": {
              "version": "1.0.0",
              "from": "hawk@>=1.0.0 <1.1.0",
              "resolved": "http://beta-internal:4873/hawk/-/hawk-1.0.0.tgz",
              "dependencies": {
                "hoek": {
                  "version": "0.9.1",
                  "from": "hoek@>=0.9.0 <0.10.0",
                  "resolved": "http://beta-internal:4873/hoek/-/hoek-0.9.1.tgz"
                },
                "boom": {
                  "version": "0.4.2",
                  "from": "boom@>=0.4.0 <0.5.0",
                  "resolved": "http://beta-internal:4873/boom/-/boom-0.4.2.tgz"
                },
                "cryptiles": {
                  "version": "0.2.2",
                  "from": "cryptiles@>=0.2.0 <0.3.0",
                  "resolved": "http://beta-internal:4873/cryptiles/-/cryptiles-0.2.2.tgz"
                },
                "sntp": {
                  "version": "0.2.4",
                  "from": "sntp@>=0.2.0 <0.3.0",
                  "resolved": "http://beta-internal:4873/sntp/-/sntp-0.2.4.tgz"
                }
              }
            },
            "aws-sign2": {
              "version": "0.5.0",
              "from": "aws-sign2@>=0.5.0 <0.6.0",
              "resolved": "http://beta-internal:4873/aws-sign2/-/aws-sign2-0.5.0.tgz"
            }
          }
        },
        "qs": {
          "version": "0.6.6",
          "from": "qs@0.6.6",
          "resolved": "http://beta-internal:4873/qs/-/qs-0.6.6.tgz"
        },
        "lodash": {
          "version": "2.4.1",
          "from": "lodash@2.4.1",
          "resolved": "http://beta-internal:4873/lodash/-/lodash-2.4.1.tgz"
        },
        "debug": {
          "version": "0.8.1",
          "from": "debug@0.8.1",
          "resolved": "http://beta-internal:4873/debug/-/debug-0.8.1.tgz"
        },
        "q": {
          "version": "1.0.1",
          "from": "q@1.0.1",
          "resolved": "http://beta-internal:4873/q/-/q-1.0.1.tgz"
        }
      }
    },
    "ioredis": {
      "version": "1.15.1",
      "from": "ioredis@>=1.10.0 <2.0.0",
      "resolved": "http://beta-internal:4873/ioredis/-/ioredis-1.15.1.tgz",
      "dependencies": {
        "bluebird": {
          "version": "2.10.2",
          "from": "bluebird@>=2.9.34 <3.0.0",
          "resolved": "http://beta-internal:4873/bluebird/-/bluebird-2.10.2.tgz"
        },
        "double-ended-queue": {
          "version": "2.1.0-0",
          "from": "double-ended-queue@>=2.1.0-0 <3.0.0",
          "resolved": "http://beta-internal:4873/double-ended-queue/-/double-ended-queue-2.1.0-0.tgz"
        },
        "flexbuffer": {
          "version": "0.0.6",
          "from": "flexbuffer@0.0.6",
          "resolved": "http://beta-internal:4873/flexbuffer/-/flexbuffer-0.0.6.tgz"
        }
      }
    },
    "jwt-simple": {
      "version": "0.1.0",
      "from": "jwt-simple@>=0.1.0 <0.2.0",
      "resolved": "http://beta-internal:4873/jwt-simple/-/jwt-simple-0.1.0.tgz"
    },
    "keyword-extractor": {
      "version": "0.0.9",
      "from": "keyword-extractor@0.0.9",
      "resolved": "http://beta-internal:4873/keyword-extractor/-/keyword-extractor-0.0.9.tgz",
      "dependencies": {
        "underscore": {
          "version": "1.6.0",
          "from": "underscore@1.6.0",
          "resolved": "http://beta-internal:4873/underscore/-/underscore-1.6.0.tgz"
        },
        "underscore.string": {
          "version": "2.3.3",
          "from": "underscore.string@2.3.3",
          "resolved": "http://beta-internal:4873/underscore.string/-/underscore.string-2.3.3.tgz"
        }
      }
    },
    "langs": {
      "version": "1.0.2",
      "from": "langs@>=1.0.1 <2.0.0",
      "resolved": "http://beta-internal:4873/langs/-/langs-1.0.2.tgz"
    },
    "languagedetect": {
      "version": "1.1.1",
      "from": "languagedetect@>=1.1.1 <2.0.0",
      "resolved": "http://beta-internal:4873/languagedetect/-/languagedetect-1.1.1.tgz"
    },
    "lazy.js": {
      "version": "0.4.2",
      "from": "lazy.js@>=0.4.2 <0.5.0",
      "resolved": "http://beta-internal:4873/lazy.js/-/lazy.js-0.4.2.tgz"
    },
    "linklocal": {
      "version": "2.6.0",
      "from": "linklocal@>=2.5.2 <3.0.0",
      "resolved": "http://beta-internal:4873/linklocal/-/linklocal-2.6.0.tgz",
      "dependencies": {
        "commander": {
          "version": "2.8.1",
          "from": "commander@>=2.8.1 <2.9.0",
          "resolved": "http://beta-internal:4873/commander/-/commander-2.8.1.tgz",
          "dependencies": {
            "graceful-readlink": {
              "version": "1.0.1",
              "from": "graceful-readlink@>=1.0.0",
              "resolved": "http://beta-internal:4873/graceful-readlink/-/graceful-readlink-1.0.1.tgz"
            }
          }
        },
        "map-limit": {
          "version": "0.0.1",
          "from": "map-limit@0.0.1",
          "resolved": "http://beta-internal:4873/map-limit/-/map-limit-0.0.1.tgz",
          "dependencies": {
            "once": {
              "version": "1.3.3",
              "from": "once@>=1.3.0 <1.4.0",
              "resolved": "http://beta-internal:4873/once/-/once-1.3.3.tgz",
              "dependencies": {
                "wrappy": {
                  "version": "1.0.2",
                  "from": "wrappy@>=1.0.0 <2.0.0",
                  "resolved": "http://beta-internal:4873/wrappy/-/wrappy-1.0.2.tgz"
                }
              }
            }
          }
        },
        "mkdirp": {
          "version": "0.5.1",
          "from": "mkdirp@>=0.5.1 <0.6.0",
          "resolved": "https://registry.npmjs.org/mkdirp/-/mkdirp-0.5.1.tgz",
          "dependencies": {
            "minimist": {
              "version": "0.0.8",
              "from": "minimist@0.0.8",
              "resolved": "https://registry.npmjs.org/minimist/-/minimist-0.0.8.tgz"
            }
          }
        },
        "rimraf": {
          "version": "2.4.5",
          "from": "rimraf@>=2.4.3 <2.5.0",
          "resolved": "http://beta-internal:4873/rimraf/-/rimraf-2.4.5.tgz"
        }
      }
    },
    "locale": {
      "version": "0.0.17",
      "from": "locale@0.0.17",
      "resolved": "http://beta-internal:4873/locale/-/locale-0.0.17.tgz"
    },
    "lodash": {
      "version": "3.10.1",
      "from": "lodash@>=3.2.0 <4.0.0",
      "resolved": "http://beta-internal:4873/lodash/-/lodash-3.10.1.tgz"
    },
    "loglevel": {
      "version": "1.4.1",
      "from": "loglevel@>=1.2.0 <2.0.0",
      "resolved": "http://beta-internal:4873/loglevel/-/loglevel-1.4.1.tgz"
    },
    "lru-cache": {
      "version": "2.7.3",
      "from": "lru-cache@>=2.5.0 <3.0.0",
      "resolved": "http://beta-internal:4873/lru-cache/-/lru-cache-2.7.3.tgz"
    },
    "memwatch-next": {
      "version": "0.2.10",
      "from": "memwatch-next@>=0.2.6 <0.3.0",
      "resolved": "http://beta-internal:4873/memwatch-next/-/memwatch-next-0.2.10.tgz",
      "dependencies": {
        "bindings": {
          "version": "1.2.1",
          "from": "bindings@>=1.2.0 <2.0.0",
          "resolved": "http://beta-internal:4873/bindings/-/bindings-1.2.1.tgz"
        },
        "nan": {
          "version": "2.4.0",
          "from": "nan@>=2.0.0 <3.0.0",
          "resolved": "http://beta-internal:4873/nan/-/nan-2.4.0.tgz"
        }
      }
    },
    "method-override": {
      "version": "2.3.6",
      "from": "method-override@>=2.3.4 <3.0.0",
      "resolved": "http://beta-internal:4873/method-override/-/method-override-2.3.6.tgz",
      "dependencies": {
        "methods": {
          "version": "1.1.2",
          "from": "methods@>=1.1.2 <1.2.0",
          "resolved": "http://beta-internal:4873/methods/-/methods-1.1.2.tgz"
        },
        "parseurl": {
          "version": "1.3.1",
          "from": "parseurl@>=1.3.0 <1.4.0",
          "resolved": "http://beta-internal:4873/parseurl/-/parseurl-1.3.1.tgz"
        },
        "vary": {
          "version": "1.1.0",
          "from": "vary@>=1.1.0 <1.2.0",
          "resolved": "http://beta-internal:4873/vary/-/vary-1.1.0.tgz"
        }
      }
    },
    "mixpanel": {
      "version": "0.0.20",
      "from": "mixpanel@>=0.0.19 <0.1.0",
      "resolved": "http://beta-internal:4873/mixpanel/-/mixpanel-0.0.20.tgz"
    },
    "moment": {
      "version": "2.14.1",
      "from": "moment@>=2.10.3 <3.0.0",
      "resolved": "http://beta-internal:4873/moment/-/moment-2.14.1.tgz"
    },
    "mongodb": {
      "version": "2.1.18",
      "from": "mongodb@2.1.18",
      "resolved": "http://beta-internal:4873/mongodb/-/mongodb-2.1.18.tgz",
      "dependencies": {
        "es6-promise": {
          "version": "3.0.2",
          "from": "es6-promise@3.0.2",
          "resolved": "http://beta-internal:4873/es6-promise/-/es6-promise-3.0.2.tgz"
        },
        "mongodb-core": {
          "version": "1.3.18",
          "from": "mongodb-core@1.3.18",
          "resolved": "http://beta-internal:4873/mongodb-core/-/mongodb-core-1.3.18.tgz",
          "dependencies": {
            "bson": {
              "version": "0.4.23",
              "from": "bson@>=0.4.23 <0.5.0",
              "resolved": "http://beta-internal:4873/bson/-/bson-0.4.23.tgz"
            },
            "require_optional": {
              "version": "1.0.0",
              "from": "require_optional@>=1.0.0 <1.1.0",
              "resolved": "http://beta-internal:4873/require_optional/-/require_optional-1.0.0.tgz",
              "dependencies": {
                "semver": {
                  "version": "5.3.0",
                  "from": "semver@>=5.1.0 <6.0.0",
                  "resolved": "http://beta-internal:4873/semver/-/semver-5.3.0.tgz"
                },
                "resolve-from": {
                  "version": "2.0.0",
                  "from": "resolve-from@>=2.0.0 <3.0.0",
                  "resolved": "https://registry.npmjs.org/resolve-from/-/resolve-from-2.0.0.tgz"
                }
              }
            }
          }
        },
        "readable-stream": {
          "version": "1.0.31",
          "from": "readable-stream@1.0.31",
          "resolved": "http://beta-internal:4873/readable-stream/-/readable-stream-1.0.31.tgz",
          "dependencies": {
            "core-util-is": {
              "version": "1.0.2",
              "from": "core-util-is@>=1.0.0 <1.1.0",
              "resolved": "http://beta-internal:4873/core-util-is/-/core-util-is-1.0.2.tgz"
            },
            "isarray": {
              "version": "0.0.1",
              "from": "isarray@0.0.1",
              "resolved": "http://beta-internal:4873/isarray/-/isarray-0.0.1.tgz"
            },
            "string_decoder": {
              "version": "0.10.31",
              "from": "string_decoder@>=0.10.0 <0.11.0",
              "resolved": "http://beta-internal:4873/string_decoder/-/string_decoder-0.10.31.tgz"
            },
            "inherits": {
              "version": "2.0.1",
              "from": "inherits@>=2.0.1 <2.1.0",
              "resolved": "http://beta-internal:4873/inherits/-/inherits-2.0.1.tgz"
            }
          }
        }
      }
    },
    "mongodb-unique-ids": {
      "version": "0.1.2",
      "from": "mongodb-unique-ids@>=0.1.2 <0.2.0",
      "resolved": "http://beta-internal:4873/mongodb-unique-ids/-/mongodb-unique-ids-0.1.2.tgz"
    },
    "mongoose": {
      "version": "4.5.9",
      "from": "mongoose@>=4.5.3 <5.0.0",
      "resolved": "http://beta-internal:4873/mongoose/-/mongoose-4.5.9.tgz",
      "dependencies": {
        "async": {
          "version": "1.5.2",
          "from": "async@1.5.2",
          "resolved": "https://registry.npmjs.org/async/-/async-1.5.2.tgz"
        },
        "bson": {
          "version": "0.4.23",
          "from": "bson@>=0.4.23 <0.5.0",
          "resolved": "http://beta-internal:4873/bson/-/bson-0.4.23.tgz"
        },
        "hooks-fixed": {
          "version": "1.2.0",
          "from": "hooks-fixed@1.2.0",
          "resolved": "http://beta-internal:4873/hooks-fixed/-/hooks-fixed-1.2.0.tgz"
        },
        "kareem": {
          "version": "1.1.3",
          "from": "kareem@1.1.3",
          "resolved": "http://beta-internal:4873/kareem/-/kareem-1.1.3.tgz"
        },
        "mpath": {
          "version": "0.2.1",
          "from": "mpath@0.2.1",
          "resolved": "http://beta-internal:4873/mpath/-/mpath-0.2.1.tgz"
        },
        "mpromise": {
          "version": "0.5.5",
          "from": "mpromise@0.5.5",
          "resolved": "http://beta-internal:4873/mpromise/-/mpromise-0.5.5.tgz"
        },
        "mquery": {
          "version": "1.11.0",
          "from": "mquery@1.11.0",
          "resolved": "http://beta-internal:4873/mquery/-/mquery-1.11.0.tgz",
          "dependencies": {
            "bluebird": {
              "version": "2.10.2",
              "from": "bluebird@2.10.2",
              "resolved": "http://beta-internal:4873/bluebird/-/bluebird-2.10.2.tgz"
            },
            "sliced": {
              "version": "0.0.5",
              "from": "sliced@0.0.5",
              "resolved": "http://beta-internal:4873/sliced/-/sliced-0.0.5.tgz"
            }
          }
        },
        "ms": {
          "version": "0.7.1",
          "from": "ms@0.7.1",
          "resolved": "http://beta-internal:4873/ms/-/ms-0.7.1.tgz"
        },
        "muri": {
          "version": "1.1.0",
          "from": "muri@1.1.0",
          "resolved": "http://beta-internal:4873/muri/-/muri-1.1.0.tgz"
        },
        "regexp-clone": {
          "version": "0.0.1",
          "from": "regexp-clone@0.0.1",
          "resolved": "http://beta-internal:4873/regexp-clone/-/regexp-clone-0.0.1.tgz"
        },
        "sliced": {
          "version": "1.0.1",
          "from": "sliced@1.0.1",
          "resolved": "http://beta-internal:4873/sliced/-/sliced-1.0.1.tgz"
        }
      }
    },
    "mongoose-number": {
      "version": "0.1.1",
      "from": "mongoose-number@>=0.1.1 <0.2.0",
      "resolved": "http://beta-internal:4873/mongoose-number/-/mongoose-number-0.1.1.tgz"
    },
    "newrelic": {
      "version": "1.29.0",
      "from": "newrelic@>=1.18.3 <2.0.0",
      "resolved": "http://beta-internal:4873/newrelic/-/newrelic-1.29.0.tgz",
      "dependencies": {
        "concat-stream": {
          "version": "1.5.1",
          "from": "concat-stream@>=1.5.0 <2.0.0",
          "resolved": "https://registry.npmjs.org/concat-stream/-/concat-stream-1.5.1.tgz",
          "dependencies": {
            "inherits": {
              "version": "2.0.1",
              "from": "inherits@>=2.0.1 <2.1.0",
              "resolved": "https://registry.npmjs.org/inherits/-/inherits-2.0.1.tgz"
            },
            "typedarray": {
              "version": "0.0.6",
              "from": "typedarray@>=0.0.5 <0.1.0",
              "resolved": "https://registry.npmjs.org/typedarray/-/typedarray-0.0.6.tgz"
            },
            "readable-stream": {
              "version": "2.0.6",
              "from": "readable-stream@>=2.0.0 <2.1.0",
              "resolved": "https://registry.npmjs.org/readable-stream/-/readable-stream-2.0.6.tgz",
              "dependencies": {
                "core-util-is": {
                  "version": "1.0.2",
                  "from": "core-util-is@>=1.0.0 <1.1.0",
                  "resolved": "https://registry.npmjs.org/core-util-is/-/core-util-is-1.0.2.tgz"
                },
                "isarray": {
                  "version": "1.0.0",
                  "from": "isarray@>=1.0.0 <1.1.0",
                  "resolved": "https://registry.npmjs.org/isarray/-/isarray-1.0.0.tgz"
                },
                "process-nextick-args": {
                  "version": "1.0.7",
                  "from": "process-nextick-args@>=1.0.6 <1.1.0",
                  "resolved": "https://registry.npmjs.org/process-nextick-args/-/process-nextick-args-1.0.7.tgz"
                },
                "string_decoder": {
                  "version": "0.10.31",
                  "from": "string_decoder@>=0.10.0 <0.11.0",
                  "resolved": "https://registry.npmjs.org/string_decoder/-/string_decoder-0.10.31.tgz"
                },
                "util-deprecate": {
                  "version": "1.0.2",
                  "from": "util-deprecate@>=1.0.1 <1.1.0",
                  "resolved": "https://registry.npmjs.org/util-deprecate/-/util-deprecate-1.0.2.tgz"
                }
              }
            }
          }
        },
        "https-proxy-agent": {
          "version": "0.3.6",
          "from": "https-proxy-agent@>=0.3.5 <0.4.0",
          "resolved": "https://registry.npmjs.org/https-proxy-agent/-/https-proxy-agent-0.3.6.tgz",
          "dependencies": {
            "agent-base": {
              "version": "1.0.2",
              "from": "agent-base@>=1.0.1 <1.1.0",
              "resolved": "https://registry.npmjs.org/agent-base/-/agent-base-1.0.2.tgz"
            },
            "debug": {
              "version": "2.2.0",
              "from": "debug@>=2.0.0 <3.0.0",
              "resolved": "https://registry.npmjs.org/debug/-/debug-2.2.0.tgz",
              "dependencies": {
                "ms": {
                  "version": "0.7.1",
                  "from": "ms@0.7.1",
                  "resolved": "https://registry.npmjs.org/ms/-/ms-0.7.1.tgz"
                }
              }
            },
            "extend": {
              "version": "3.0.0",
              "from": "extend@>=3.0.0 <4.0.0",
              "resolved": "https://registry.npmjs.org/extend/-/extend-3.0.0.tgz"
            }
          }
        },
        "json-stringify-safe": {
          "version": "5.0.1",
          "from": "json-stringify-safe@>=5.0.0 <6.0.0",
          "resolved": "https://registry.npmjs.org/json-stringify-safe/-/json-stringify-safe-5.0.1.tgz"
        },
        "readable-stream": {
          "version": "1.1.14",
          "from": "readable-stream@>=1.1.13 <2.0.0",
          "resolved": "https://registry.npmjs.org/readable-stream/-/readable-stream-1.1.14.tgz",
          "dependencies": {
            "core-util-is": {
              "version": "1.0.2",
              "from": "core-util-is@>=1.0.0 <1.1.0",
              "resolved": "https://registry.npmjs.org/core-util-is/-/core-util-is-1.0.2.tgz"
            },
            "isarray": {
              "version": "0.0.1",
              "from": "isarray@0.0.1",
              "resolved": "https://registry.npmjs.org/isarray/-/isarray-0.0.1.tgz"
            },
            "string_decoder": {
              "version": "0.10.31",
              "from": "string_decoder@>=0.10.0 <0.11.0",
              "resolved": "https://registry.npmjs.org/string_decoder/-/string_decoder-0.10.31.tgz"
            },
            "inherits": {
              "version": "2.0.1",
              "from": "inherits@>=2.0.1 <2.1.0",
              "resolved": "https://registry.npmjs.org/inherits/-/inherits-2.0.1.tgz"
            }
          }
        },
        "semver": {
          "version": "4.3.6",
          "from": "semver@>=4.2.0 <5.0.0",
          "resolved": "https://registry.npmjs.org/semver/-/semver-4.3.6.tgz"
        },
        "yakaa": {
          "version": "1.0.1",
          "from": "yakaa@>=1.0.1 <2.0.0",
          "resolved": "https://registry.npmjs.org/yakaa/-/yakaa-1.0.1.tgz"
        }
      }
    },
    "node-gcm": {
      "version": "0.9.15",
      "from": "node-gcm@>=0.9.12 <0.10.0",
      "resolved": "http://beta-internal:4873/node-gcm/-/node-gcm-0.9.15.tgz",
      "dependencies": {
        "debug": {
          "version": "0.8.1",
          "from": "debug@>=0.8.1 <0.9.0",
          "resolved": "http://beta-internal:4873/debug/-/debug-0.8.1.tgz"
        }
      }
    },
    "node-mongodb-debug-log": {
      "version": "0.1.2",
      "from": "node-mongodb-debug-log@>=0.1.2 <0.2.0",
      "resolved": "http://beta-internal:4873/node-mongodb-debug-log/-/node-mongodb-debug-log-0.1.2.tgz",
      "dependencies": {
        "mongodb-perf-wrapper": {
          "version": "0.1.3",
          "from": "mongodb-perf-wrapper@>=0.1.3 <0.2.0",
          "resolved": "http://beta-internal:4873/mongodb-perf-wrapper/-/mongodb-perf-wrapper-0.1.3.tgz"
        }
      }
    },
    "node-resque": {
      "version": "1.3.2",
      "from": "node-resque@>=1.0.1 <2.0.0",
      "resolved": "http://beta-internal:4873/node-resque/-/node-resque-1.3.2.tgz"
    },
    "node-uuid": {
      "version": "1.4.0",
      "from": "node-uuid@1.4.0",
      "resolved": "http://beta-internal:4873/node-uuid/-/node-uuid-1.4.0.tgz"
    },
    "oauth2orize": {
      "version": "1.0.1",
      "from": "oauth2orize@>=1.0.0 <1.1.0",
      "resolved": "http://beta-internal:4873/oauth2orize/-/oauth2orize-1.0.1.tgz",
      "dependencies": {
        "uid2": {
          "version": "0.0.3",
          "from": "uid2@>=0.0.0 <0.1.0",
          "resolved": "http://beta-internal:4873/uid2/-/uid2-0.0.3.tgz"
        },
        "utils-merge": {
          "version": "1.0.0",
          "from": "utils-merge@>=1.0.0 <2.0.0",
          "resolved": "http://beta-internal:4873/utils-merge/-/utils-merge-1.0.0.tgz"
        },
        "debug": {
          "version": "0.7.4",
          "from": "debug@>=0.7.0 <0.8.0",
          "resolved": "http://beta-internal:4873/debug/-/debug-0.7.4.tgz"
        }
      }
    },
    "octonode": {
      "version": "0.6.18",
      "from": "octonode@>=0.6.8 <0.7.0",
      "resolved": "http://beta-internal:4873/octonode/-/octonode-0.6.18.tgz",
      "dependencies": {
        "request": {
          "version": "2.51.0",
          "from": "request@>=2.51.0 <2.52.0",
          "resolved": "http://beta-internal:4873/request/-/request-2.51.0.tgz",
          "dependencies": {
            "bl": {
              "version": "0.9.5",
              "from": "bl@>=0.9.0 <0.10.0",
              "resolved": "http://beta-internal:4873/bl/-/bl-0.9.5.tgz",
              "dependencies": {
                "readable-stream": {
                  "version": "1.0.34",
                  "from": "readable-stream@>=1.0.26 <1.1.0",
                  "resolved": "http://beta-internal:4873/readable-stream/-/readable-stream-1.0.34.tgz",
                  "dependencies": {
                    "core-util-is": {
                      "version": "1.0.2",
                      "from": "core-util-is@>=1.0.0 <1.1.0",
                      "resolved": "http://beta-internal:4873/core-util-is/-/core-util-is-1.0.2.tgz"
                    },
                    "isarray": {
                      "version": "0.0.1",
                      "from": "isarray@0.0.1",
                      "resolved": "http://beta-internal:4873/isarray/-/isarray-0.0.1.tgz"
                    },
                    "string_decoder": {
                      "version": "0.10.31",
                      "from": "string_decoder@>=0.10.0 <0.11.0",
                      "resolved": "http://beta-internal:4873/string_decoder/-/string_decoder-0.10.31.tgz"
                    },
                    "inherits": {
                      "version": "2.0.1",
                      "from": "inherits@>=2.0.1 <2.1.0",
                      "resolved": "http://beta-internal:4873/inherits/-/inherits-2.0.1.tgz"
                    }
                  }
                }
              }
            },
            "caseless": {
              "version": "0.8.0",
              "from": "caseless@>=0.8.0 <0.9.0",
              "resolved": "http://beta-internal:4873/caseless/-/caseless-0.8.0.tgz"
            },
            "forever-agent": {
              "version": "0.5.2",
              "from": "forever-agent@>=0.5.0 <0.6.0",
              "resolved": "http://beta-internal:4873/forever-agent/-/forever-agent-0.5.2.tgz"
            },
            "form-data": {
              "version": "0.2.0",
              "from": "form-data@>=0.2.0 <0.3.0",
              "resolved": "http://beta-internal:4873/form-data/-/form-data-0.2.0.tgz",
              "dependencies": {
                "mime-types": {
                  "version": "2.0.14",
                  "from": "mime-types@>=2.0.3 <2.1.0",
                  "resolved": "http://beta-internal:4873/mime-types/-/mime-types-2.0.14.tgz",
                  "dependencies": {
                    "mime-db": {
                      "version": "1.12.0",
                      "from": "mime-db@>=1.12.0 <1.13.0",
                      "resolved": "http://beta-internal:4873/mime-db/-/mime-db-1.12.0.tgz"
                    }
                  }
                }
              }
            },
            "json-stringify-safe": {
              "version": "5.0.1",
              "from": "json-stringify-safe@>=5.0.0 <5.1.0",
              "resolved": "http://beta-internal:4873/json-stringify-safe/-/json-stringify-safe-5.0.1.tgz"
            },
            "mime-types": {
              "version": "1.0.2",
              "from": "mime-types@>=1.0.1 <1.1.0",
              "resolved": "http://beta-internal:4873/mime-types/-/mime-types-1.0.2.tgz"
            },
            "qs": {
              "version": "2.3.3",
              "from": "qs@>=2.3.1 <2.4.0",
              "resolved": "http://beta-internal:4873/qs/-/qs-2.3.3.tgz"
            },
            "tunnel-agent": {
              "version": "0.4.3",
              "from": "tunnel-agent@>=0.4.0 <0.5.0",
              "resolved": "http://beta-internal:4873/tunnel-agent/-/tunnel-agent-0.4.3.tgz"
            },
            "http-signature": {
              "version": "0.10.1",
              "from": "http-signature@>=0.10.0 <0.11.0",
              "resolved": "http://beta-internal:4873/http-signature/-/http-signature-0.10.1.tgz",
              "dependencies": {
                "assert-plus": {
                  "version": "0.1.5",
                  "from": "assert-plus@>=0.1.5 <0.2.0",
                  "resolved": "http://beta-internal:4873/assert-plus/-/assert-plus-0.1.5.tgz"
                },
                "asn1": {
                  "version": "0.1.11",
                  "from": "asn1@0.1.11",
                  "resolved": "http://beta-internal:4873/asn1/-/asn1-0.1.11.tgz"
                },
                "ctype": {
                  "version": "0.5.3",
                  "from": "ctype@0.5.3",
                  "resolved": "http://beta-internal:4873/ctype/-/ctype-0.5.3.tgz"
                }
              }
            },
            "oauth-sign": {
              "version": "0.5.0",
              "from": "oauth-sign@>=0.5.0 <0.6.0",
              "resolved": "http://beta-internal:4873/oauth-sign/-/oauth-sign-0.5.0.tgz"
            },
            "hawk": {
              "version": "1.1.1",
              "from": "hawk@1.1.1",
              "resolved": "http://beta-internal:4873/hawk/-/hawk-1.1.1.tgz",
              "dependencies": {
                "hoek": {
                  "version": "0.9.1",
                  "from": "hoek@>=0.9.0 <0.10.0",
                  "resolved": "http://beta-internal:4873/hoek/-/hoek-0.9.1.tgz"
                },
                "boom": {
                  "version": "0.4.2",
                  "from": "boom@>=0.4.0 <0.5.0",
                  "resolved": "http://beta-internal:4873/boom/-/boom-0.4.2.tgz"
                },
                "cryptiles": {
                  "version": "0.2.2",
                  "from": "cryptiles@>=0.2.0 <0.3.0",
                  "resolved": "http://beta-internal:4873/cryptiles/-/cryptiles-0.2.2.tgz"
                },
                "sntp": {
                  "version": "0.2.4",
                  "from": "sntp@>=0.2.0 <0.3.0",
                  "resolved": "http://beta-internal:4873/sntp/-/sntp-0.2.4.tgz"
                }
              }
            },
            "aws-sign2": {
              "version": "0.5.0",
              "from": "aws-sign2@>=0.5.0 <0.6.0",
              "resolved": "http://beta-internal:4873/aws-sign2/-/aws-sign2-0.5.0.tgz"
            },
            "stringstream": {
              "version": "0.0.5",
              "from": "stringstream@>=0.0.4 <0.1.0",
              "resolved": "http://beta-internal:4873/stringstream/-/stringstream-0.0.5.tgz"
            },
            "combined-stream": {
              "version": "0.0.7",
              "from": "combined-stream@>=0.0.5 <0.1.0",
              "resolved": "http://beta-internal:4873/combined-stream/-/combined-stream-0.0.7.tgz",
              "dependencies": {
                "delayed-stream": {
                  "version": "0.0.5",
                  "from": "delayed-stream@0.0.5",
                  "resolved": "http://beta-internal:4873/delayed-stream/-/delayed-stream-0.0.5.tgz"
                }
              }
            }
          }
        },
        "randomstring": {
          "version": "1.1.5",
          "from": "randomstring@>=1.0.0 <2.0.0",
          "resolved": "http://beta-internal:4873/randomstring/-/randomstring-1.1.5.tgz",
          "dependencies": {
            "array-uniq": {
              "version": "1.0.2",
              "from": "array-uniq@1.0.2",
              "resolved": "http://beta-internal:4873/array-uniq/-/array-uniq-1.0.2.tgz"
            }
          }
        },
        "deep-extend": {
          "version": "0.4.1",
          "from": "deep-extend@>=0.0.0 <1.0.0",
          "resolved": "http://beta-internal:4873/deep-extend/-/deep-extend-0.4.1.tgz"
        }
      }
    },
    "on-headers": {
      "version": "1.0.1",
      "from": "on-headers@>=1.0.1 <2.0.0",
      "resolved": "http://beta-internal:4873/on-headers/-/on-headers-1.0.1.tgz"
    },
    "parse-links": {
      "version": "0.1.0",
      "from": "parse-links@>=0.1.0 <0.2.0",
      "resolved": "http://beta-internal:4873/parse-links/-/parse-links-0.1.0.tgz"
    },
    "passport": {
      "version": "0.2.2",
      "from": "passport@>=0.2.2 <0.3.0",
      "resolved": "http://beta-internal:4873/passport/-/passport-0.2.2.tgz",
      "dependencies": {
        "passport-strategy": {
          "version": "1.0.0",
          "from": "passport-strategy@>=1.0.0 <2.0.0",
          "resolved": "http://beta-internal:4873/passport-strategy/-/passport-strategy-1.0.0.tgz"
        },
        "pause": {
          "version": "0.0.1",
          "from": "pause@0.0.1",
          "resolved": "http://beta-internal:4873/pause/-/pause-0.0.1.tgz"
        }
      }
    },
    "passport-google-oauth2": {
      "version": "0.1.6",
      "from": "passport-google-oauth2@>=0.1.6 <0.2.0",
      "resolved": "http://beta-internal:4873/passport-google-oauth2/-/passport-google-oauth2-0.1.6.tgz",
      "dependencies": {
        "passport-oauth2": {
          "version": "1.3.0",
          "from": "passport-oauth2@>=1.1.2 <2.0.0",
          "resolved": "http://beta-internal:4873/passport-oauth2/-/passport-oauth2-1.3.0.tgz",
          "dependencies": {
            "passport-strategy": {
              "version": "1.0.0",
              "from": "passport-strategy@>=1.0.0 <2.0.0",
              "resolved": "http://beta-internal:4873/passport-strategy/-/passport-strategy-1.0.0.tgz"
            },
            "oauth": {
              "version": "0.9.14",
              "from": "oauth@>=0.9.0 <0.10.0",
              "resolved": "http://beta-internal:4873/oauth/-/oauth-0.9.14.tgz"
            },
            "uid2": {
              "version": "0.0.3",
              "from": "uid2@>=0.0.0 <0.1.0",
              "resolved": "http://beta-internal:4873/uid2/-/uid2-0.0.3.tgz"
            }
          }
        }
      }
    },
    "passport-http": {
      "version": "0.2.2",
      "from": "passport-http@>=0.2.2 <0.3.0",
      "resolved": "http://beta-internal:4873/passport-http/-/passport-http-0.2.2.tgz",
      "dependencies": {
        "pkginfo": {
          "version": "0.2.3",
          "from": "pkginfo@>=0.2.0 <0.3.0",
          "resolved": "http://beta-internal:4873/pkginfo/-/pkginfo-0.2.3.tgz"
        },
        "passport": {
          "version": "0.1.18",
          "from": "passport@>=0.1.3 <0.2.0",
          "resolved": "http://beta-internal:4873/passport/-/passport-0.1.18.tgz",
          "dependencies": {
            "pause": {
              "version": "0.0.1",
              "from": "pause@0.0.1",
              "resolved": "http://beta-internal:4873/pause/-/pause-0.0.1.tgz"
            }
          }
        }
      }
    },
    "passport-linkedin-oauth2": {
      "version": "1.4.1",
      "from": "passport-linkedin-oauth2@>=1.4.0 <2.0.0",
      "resolved": "http://beta-internal:4873/passport-linkedin-oauth2/-/passport-linkedin-oauth2-1.4.1.tgz",
      "dependencies": {
        "passport-oauth2": {
          "version": "1.3.0",
          "from": "passport-oauth2@>=1.1.2 <2.0.0",
          "resolved": "http://beta-internal:4873/passport-oauth2/-/passport-oauth2-1.3.0.tgz",
          "dependencies": {
            "passport-strategy": {
              "version": "1.0.0",
              "from": "passport-strategy@>=1.0.0 <2.0.0",
              "resolved": "http://beta-internal:4873/passport-strategy/-/passport-strategy-1.0.0.tgz"
            },
            "oauth": {
              "version": "0.9.14",
              "from": "oauth@>=0.9.0 <0.10.0",
              "resolved": "http://beta-internal:4873/oauth/-/oauth-0.9.14.tgz"
            },
            "uid2": {
              "version": "0.0.3",
              "from": "uid2@>=0.0.0 <0.1.0",
              "resolved": "http://beta-internal:4873/uid2/-/uid2-0.0.3.tgz"
            }
          }
        }
      }
    },
    "passport-oauth2-client-password": {
      "version": "0.1.2",
      "from": "passport-oauth2-client-password@>=0.1.2 <0.2.0",
      "resolved": "http://beta-internal:4873/passport-oauth2-client-password/-/passport-oauth2-client-password-0.1.2.tgz",
      "dependencies": {
        "passport-strategy": {
          "version": "1.0.0",
          "from": "passport-strategy@>=1.0.0 <2.0.0",
          "resolved": "http://beta-internal:4873/passport-strategy/-/passport-strategy-1.0.0.tgz"
        }
      }
    },
    "passport-twitter": {
      "version": "1.0.4",
      "from": "passport-twitter@>=1.0.3 <2.0.0",
      "resolved": "http://beta-internal:4873/passport-twitter/-/passport-twitter-1.0.4.tgz",
      "dependencies": {
        "passport-oauth1": {
          "version": "1.1.0",
          "from": "passport-oauth1@>=1.0.0 <2.0.0",
          "resolved": "http://beta-internal:4873/passport-oauth1/-/passport-oauth1-1.1.0.tgz",
          "dependencies": {
            "passport-strategy": {
              "version": "1.0.0",
              "from": "passport-strategy@>=1.0.0 <2.0.0",
              "resolved": "http://beta-internal:4873/passport-strategy/-/passport-strategy-1.0.0.tgz"
            },
            "oauth": {
              "version": "0.9.14",
              "from": "oauth@>=0.9.0 <0.10.0",
              "resolved": "http://beta-internal:4873/oauth/-/oauth-0.9.14.tgz"
            },
            "utils-merge": {
              "version": "1.0.0",
              "from": "utils-merge@>=1.0.0 <2.0.0",
              "resolved": "http://beta-internal:4873/utils-merge/-/utils-merge-1.0.0.tgz"
            }
          }
        },
        "xtraverse": {
          "version": "0.1.0",
          "from": "xtraverse@>=0.1.0 <0.2.0",
          "resolved": "http://beta-internal:4873/xtraverse/-/xtraverse-0.1.0.tgz",
          "dependencies": {
            "xmldom": {
              "version": "0.1.22",
              "from": "xmldom@>=0.1.0 <0.2.0",
              "resolved": "http://beta-internal:4873/xmldom/-/xmldom-0.1.22.tgz"
            }
          }
        }
      }
    },
    "permessage-deflate": {
      "version": "0.1.5",
      "from": "permessage-deflate@>=0.1.2 <0.2.0",
      "resolved": "http://beta-internal:4873/permessage-deflate/-/permessage-deflate-0.1.5.tgz"
    },
    "react": {
      "version": "15.3.0",
      "from": "react@>=15.2.1 <16.0.0",
      "resolved": "http://beta-internal:4873/react/-/react-15.3.0.tgz",
      "dependencies": {
        "fbjs": {
          "version": "0.8.3",
          "from": "fbjs@>=0.8.1 <0.9.0",
          "resolved": "https://registry.npmjs.org/fbjs/-/fbjs-0.8.3.tgz",
          "dependencies": {
            "core-js": {
              "version": "1.2.7",
              "from": "core-js@>=1.0.0 <2.0.0",
              "resolved": "https://registry.npmjs.org/core-js/-/core-js-1.2.7.tgz"
            },
            "immutable": {
              "version": "3.8.1",
              "from": "immutable@>=3.7.6 <4.0.0",
              "resolved": "https://registry.npmjs.org/immutable/-/immutable-3.8.1.tgz"
            },
            "isomorphic-fetch": {
              "version": "2.2.1",
              "from": "isomorphic-fetch@>=2.1.1 <3.0.0",
              "resolved": "https://registry.npmjs.org/isomorphic-fetch/-/isomorphic-fetch-2.2.1.tgz",
              "dependencies": {
                "node-fetch": {
                  "version": "1.6.0",
                  "from": "node-fetch@>=1.0.1 <2.0.0",
                  "resolved": "http://beta-internal:4873/node-fetch/-/node-fetch-1.6.0.tgz",
                  "dependencies": {
                    "encoding": {
                      "version": "0.1.12",
                      "from": "encoding@>=0.1.11 <0.2.0",
                      "resolved": "https://registry.npmjs.org/encoding/-/encoding-0.1.12.tgz",
                      "dependencies": {
                        "iconv-lite": {
                          "version": "0.4.13",
                          "from": "iconv-lite@>=0.4.13 <0.5.0",
                          "resolved": "http://beta-internal:4873/iconv-lite/-/iconv-lite-0.4.13.tgz"
                        }
                      }
                    },
                    "is-stream": {
                      "version": "1.1.0",
                      "from": "is-stream@>=1.0.1 <2.0.0",
                      "resolved": "http://beta-internal:4873/is-stream/-/is-stream-1.1.0.tgz"
                    }
                  }
                },
                "whatwg-fetch": {
                  "version": "1.0.0",
                  "from": "whatwg-fetch@>=0.10.0",
                  "resolved": "https://registry.npmjs.org/whatwg-fetch/-/whatwg-fetch-1.0.0.tgz"
                }
              }
            },
            "promise": {
              "version": "7.1.1",
              "from": "promise@>=7.1.1 <8.0.0",
              "resolved": "http://beta-internal:4873/promise/-/promise-7.1.1.tgz",
              "dependencies": {
                "asap": {
                  "version": "2.0.4",
                  "from": "asap@>=2.0.3 <2.1.0",
                  "resolved": "http://beta-internal:4873/asap/-/asap-2.0.4.tgz"
                }
              }
            },
            "ua-parser-js": {
              "version": "0.7.10",
              "from": "ua-parser-js@>=0.7.9 <0.8.0",
              "resolved": "https://registry.npmjs.org/ua-parser-js/-/ua-parser-js-0.7.10.tgz"
            }
          }
        },
        "loose-envify": {
          "version": "1.2.0",
          "from": "loose-envify@>=1.1.0 <2.0.0",
          "resolved": "http://beta-internal:4873/loose-envify/-/loose-envify-1.2.0.tgz",
          "dependencies": {
            "js-tokens": {
              "version": "1.0.3",
              "from": "js-tokens@>=1.0.1 <2.0.0",
              "resolved": "http://beta-internal:4873/js-tokens/-/js-tokens-1.0.3.tgz"
            }
          }
        },
        "object-assign": {
          "version": "4.1.0",
          "from": "object-assign@>=4.1.0 <5.0.0",
          "resolved": "http://beta-internal:4873/object-assign/-/object-assign-4.1.0.tgz"
        }
      }
    },
    "react-dom": {
      "version": "15.3.0",
      "from": "react-dom@>=15.2.1 <16.0.0",
      "resolved": "http://beta-internal:4873/react-dom/-/react-dom-15.3.0.tgz"
    },
    "readme-badger": {
      "version": "0.1.2",
      "from": "readme-badger@>=0.1.2 <0.2.0",
      "resolved": "http://beta-internal:4873/readme-badger/-/readme-badger-0.1.2.tgz"
    },
    "redis-lock": {
      "version": "0.0.8",
      "from": "redis-lock@0.0.8",
      "resolved": "http://beta-internal:4873/redis-lock/-/redis-lock-0.0.8.tgz"
    },
    "request": {
      "version": "2.40.0",
      "from": "request@>=2.40.0 <2.41.0",
      "resolved": "http://beta-internal:4873/request/-/request-2.40.0.tgz",
      "dependencies": {
        "qs": {
          "version": "1.0.2",
          "from": "qs@>=1.0.0 <1.1.0",
          "resolved": "http://beta-internal:4873/qs/-/qs-1.0.2.tgz"
        },
        "json-stringify-safe": {
          "version": "5.0.1",
          "from": "json-stringify-safe@>=5.0.0 <5.1.0",
          "resolved": "http://beta-internal:4873/json-stringify-safe/-/json-stringify-safe-5.0.1.tgz"
        },
        "mime-types": {
          "version": "1.0.2",
          "from": "mime-types@>=1.0.1 <1.1.0",
          "resolved": "http://beta-internal:4873/mime-types/-/mime-types-1.0.2.tgz"
        },
        "forever-agent": {
          "version": "0.5.2",
          "from": "forever-agent@>=0.5.0 <0.6.0",
          "resolved": "http://beta-internal:4873/forever-agent/-/forever-agent-0.5.2.tgz"
        },
        "form-data": {
          "version": "0.1.4",
          "from": "form-data@>=0.1.0 <0.2.0",
          "resolved": "http://beta-internal:4873/form-data/-/form-data-0.1.4.tgz",
          "dependencies": {
            "combined-stream": {
              "version": "0.0.7",
              "from": "combined-stream@>=0.0.4 <0.1.0",
              "resolved": "http://beta-internal:4873/combined-stream/-/combined-stream-0.0.7.tgz",
              "dependencies": {
                "delayed-stream": {
                  "version": "0.0.5",
                  "from": "delayed-stream@0.0.5",
                  "resolved": "http://beta-internal:4873/delayed-stream/-/delayed-stream-0.0.5.tgz"
                }
              }
            },
            "mime": {
              "version": "1.2.11",
              "from": "mime@>=1.2.11 <1.3.0",
              "resolved": "http://beta-internal:4873/mime/-/mime-1.2.11.tgz"
            }
          }
        },
        "tunnel-agent": {
          "version": "0.4.3",
          "from": "tunnel-agent@>=0.4.0 <0.5.0",
          "resolved": "http://beta-internal:4873/tunnel-agent/-/tunnel-agent-0.4.3.tgz"
        },
        "http-signature": {
          "version": "0.10.1",
          "from": "http-signature@>=0.10.0 <0.11.0",
          "resolved": "http://beta-internal:4873/http-signature/-/http-signature-0.10.1.tgz",
          "dependencies": {
            "assert-plus": {
              "version": "0.1.5",
              "from": "assert-plus@>=0.1.5 <0.2.0",
              "resolved": "http://beta-internal:4873/assert-plus/-/assert-plus-0.1.5.tgz"
            },
            "asn1": {
              "version": "0.1.11",
              "from": "asn1@0.1.11",
              "resolved": "http://beta-internal:4873/asn1/-/asn1-0.1.11.tgz"
            },
            "ctype": {
              "version": "0.5.3",
              "from": "ctype@0.5.3",
              "resolved": "http://beta-internal:4873/ctype/-/ctype-0.5.3.tgz"
            }
          }
        },
        "oauth-sign": {
          "version": "0.3.0",
          "from": "oauth-sign@>=0.3.0 <0.4.0",
          "resolved": "http://beta-internal:4873/oauth-sign/-/oauth-sign-0.3.0.tgz"
        },
        "hawk": {
          "version": "1.1.1",
          "from": "hawk@1.1.1",
          "resolved": "http://beta-internal:4873/hawk/-/hawk-1.1.1.tgz",
          "dependencies": {
            "hoek": {
              "version": "0.9.1",
              "from": "hoek@>=0.9.0 <0.10.0",
              "resolved": "http://beta-internal:4873/hoek/-/hoek-0.9.1.tgz"
            },
            "boom": {
              "version": "0.4.2",
              "from": "boom@>=0.4.0 <0.5.0",
              "resolved": "http://beta-internal:4873/boom/-/boom-0.4.2.tgz"
            },
            "cryptiles": {
              "version": "0.2.2",
              "from": "cryptiles@>=0.2.0 <0.3.0",
              "resolved": "http://beta-internal:4873/cryptiles/-/cryptiles-0.2.2.tgz"
            },
            "sntp": {
              "version": "0.2.4",
              "from": "sntp@>=0.2.0 <0.3.0",
              "resolved": "http://beta-internal:4873/sntp/-/sntp-0.2.4.tgz"
            }
          }
        },
        "aws-sign2": {
          "version": "0.5.0",
          "from": "aws-sign2@>=0.5.0 <0.6.0",
          "resolved": "http://beta-internal:4873/aws-sign2/-/aws-sign2-0.5.0.tgz"
        },
        "stringstream": {
          "version": "0.0.5",
          "from": "stringstream@>=0.0.4 <0.1.0",
          "resolved": "http://beta-internal:4873/stringstream/-/stringstream-0.0.5.tgz"
        }
      }
    },
    "request-extensible": {
      "version": "0.1.1",
      "from": "request-extensible@>=0.1.1 <0.2.0",
      "resolved": "http://beta-internal:4873/request-extensible/-/request-extensible-0.1.1.tgz",
      "dependencies": {
        "request": {
          "version": "2.74.0",
          "from": "request@>=2.53.0 <3.0.0",
          "resolved": "http://beta-internal:4873/request/-/request-2.74.0.tgz",
          "dependencies": {
            "aws-sign2": {
              "version": "0.6.0",
              "from": "aws-sign2@>=0.6.0 <0.7.0",
              "resolved": "http://beta-internal:4873/aws-sign2/-/aws-sign2-0.6.0.tgz"
            },
            "aws4": {
              "version": "1.4.1",
              "from": "aws4@>=1.2.1 <2.0.0",
              "resolved": "http://beta-internal:4873/aws4/-/aws4-1.4.1.tgz"
            },
            "bl": {
              "version": "1.1.2",
              "from": "bl@>=1.1.2 <1.2.0",
              "resolved": "http://beta-internal:4873/bl/-/bl-1.1.2.tgz",
              "dependencies": {
                "readable-stream": {
                  "version": "2.0.6",
                  "from": "readable-stream@>=2.0.5 <2.1.0",
                  "resolved": "http://beta-internal:4873/readable-stream/-/readable-stream-2.0.6.tgz",
                  "dependencies": {
                    "core-util-is": {
                      "version": "1.0.2",
                      "from": "core-util-is@>=1.0.0 <1.1.0",
                      "resolved": "http://beta-internal:4873/core-util-is/-/core-util-is-1.0.2.tgz"
                    },
                    "inherits": {
                      "version": "2.0.1",
                      "from": "inherits@>=2.0.1 <2.1.0",
                      "resolved": "http://beta-internal:4873/inherits/-/inherits-2.0.1.tgz"
                    },
                    "isarray": {
                      "version": "1.0.0",
                      "from": "isarray@>=1.0.0 <1.1.0",
                      "resolved": "http://beta-internal:4873/isarray/-/isarray-1.0.0.tgz"
                    },
                    "process-nextick-args": {
                      "version": "1.0.7",
                      "from": "process-nextick-args@>=1.0.6 <1.1.0",
                      "resolved": "http://beta-internal:4873/process-nextick-args/-/process-nextick-args-1.0.7.tgz"
                    },
                    "string_decoder": {
                      "version": "0.10.31",
                      "from": "string_decoder@>=0.10.0 <0.11.0",
                      "resolved": "http://beta-internal:4873/string_decoder/-/string_decoder-0.10.31.tgz"
                    },
                    "util-deprecate": {
                      "version": "1.0.2",
                      "from": "util-deprecate@>=1.0.1 <1.1.0",
                      "resolved": "http://beta-internal:4873/util-deprecate/-/util-deprecate-1.0.2.tgz"
                    }
                  }
                }
              }
            },
            "caseless": {
              "version": "0.11.0",
              "from": "caseless@>=0.11.0 <0.12.0",
              "resolved": "http://beta-internal:4873/caseless/-/caseless-0.11.0.tgz"
            },
            "combined-stream": {
              "version": "1.0.5",
              "from": "combined-stream@>=1.0.5 <1.1.0",
              "resolved": "http://beta-internal:4873/combined-stream/-/combined-stream-1.0.5.tgz",
              "dependencies": {
                "delayed-stream": {
                  "version": "1.0.0",
                  "from": "delayed-stream@>=1.0.0 <1.1.0",
                  "resolved": "http://beta-internal:4873/delayed-stream/-/delayed-stream-1.0.0.tgz"
                }
              }
            },
            "extend": {
              "version": "3.0.0",
              "from": "extend@>=3.0.0 <3.1.0",
              "resolved": "http://beta-internal:4873/extend/-/extend-3.0.0.tgz"
            },
            "forever-agent": {
              "version": "0.6.1",
              "from": "forever-agent@>=0.6.1 <0.7.0",
              "resolved": "http://beta-internal:4873/forever-agent/-/forever-agent-0.6.1.tgz"
            },
            "form-data": {
              "version": "1.0.0-rc4",
              "from": "form-data@>=1.0.0-rc4 <1.1.0",
              "resolved": "http://beta-internal:4873/form-data/-/form-data-1.0.0-rc4.tgz",
              "dependencies": {
                "async": {
                  "version": "1.5.2",
                  "from": "async@>=1.5.2 <2.0.0",
                  "resolved": "https://registry.npmjs.org/async/-/async-1.5.2.tgz"
                }
              }
            },
            "har-validator": {
              "version": "2.0.6",
              "from": "har-validator@>=2.0.6 <2.1.0",
              "resolved": "http://beta-internal:4873/har-validator/-/har-validator-2.0.6.tgz",
              "dependencies": {
                "chalk": {
                  "version": "1.1.3",
                  "from": "chalk@>=1.1.1 <2.0.0",
                  "resolved": "http://beta-internal:4873/chalk/-/chalk-1.1.3.tgz",
                  "dependencies": {
                    "ansi-styles": {
                      "version": "2.2.1",
                      "from": "ansi-styles@>=2.2.1 <3.0.0",
                      "resolved": "http://beta-internal:4873/ansi-styles/-/ansi-styles-2.2.1.tgz"
                    },
                    "has-ansi": {
                      "version": "2.0.0",
                      "from": "has-ansi@>=2.0.0 <3.0.0",
                      "resolved": "http://beta-internal:4873/has-ansi/-/has-ansi-2.0.0.tgz",
                      "dependencies": {
                        "ansi-regex": {
                          "version": "2.0.0",
                          "from": "ansi-regex@>=2.0.0 <3.0.0",
                          "resolved": "http://beta-internal:4873/ansi-regex/-/ansi-regex-2.0.0.tgz"
                        }
                      }
                    },
                    "strip-ansi": {
                      "version": "3.0.1",
                      "from": "strip-ansi@>=3.0.0 <4.0.0",
                      "resolved": "http://beta-internal:4873/strip-ansi/-/strip-ansi-3.0.1.tgz",
                      "dependencies": {
                        "ansi-regex": {
                          "version": "2.0.0",
                          "from": "ansi-regex@>=2.0.0 <3.0.0",
                          "resolved": "http://beta-internal:4873/ansi-regex/-/ansi-regex-2.0.0.tgz"
                        }
                      }
                    },
                    "supports-color": {
                      "version": "2.0.0",
                      "from": "supports-color@>=2.0.0 <3.0.0",
                      "resolved": "http://beta-internal:4873/supports-color/-/supports-color-2.0.0.tgz"
                    }
                  }
                },
                "commander": {
                  "version": "2.9.0",
                  "from": "commander@>=2.9.0 <3.0.0",
                  "resolved": "http://beta-internal:4873/commander/-/commander-2.9.0.tgz",
                  "dependencies": {
                    "graceful-readlink": {
                      "version": "1.0.1",
                      "from": "graceful-readlink@>=1.0.0",
                      "resolved": "http://beta-internal:4873/graceful-readlink/-/graceful-readlink-1.0.1.tgz"
                    }
                  }
                },
                "is-my-json-valid": {
                  "version": "2.13.1",
                  "from": "is-my-json-valid@>=2.12.4 <3.0.0",
                  "resolved": "http://beta-internal:4873/is-my-json-valid/-/is-my-json-valid-2.13.1.tgz",
                  "dependencies": {
                    "generate-function": {
                      "version": "2.0.0",
                      "from": "generate-function@>=2.0.0 <3.0.0",
                      "resolved": "http://beta-internal:4873/generate-function/-/generate-function-2.0.0.tgz"
                    },
                    "generate-object-property": {
                      "version": "1.2.0",
                      "from": "generate-object-property@>=1.1.0 <2.0.0",
                      "resolved": "http://beta-internal:4873/generate-object-property/-/generate-object-property-1.2.0.tgz",
                      "dependencies": {
                        "is-property": {
                          "version": "1.0.2",
                          "from": "is-property@>=1.0.0 <2.0.0",
                          "resolved": "http://beta-internal:4873/is-property/-/is-property-1.0.2.tgz"
                        }
                      }
                    },
                    "jsonpointer": {
                      "version": "2.0.0",
                      "from": "jsonpointer@2.0.0",
                      "resolved": "http://beta-internal:4873/jsonpointer/-/jsonpointer-2.0.0.tgz"
                    },
                    "xtend": {
                      "version": "4.0.1",
                      "from": "xtend@>=4.0.0 <5.0.0",
                      "resolved": "http://beta-internal:4873/xtend/-/xtend-4.0.1.tgz"
                    }
                  }
                },
                "pinkie-promise": {
                  "version": "2.0.1",
                  "from": "pinkie-promise@>=2.0.0 <3.0.0",
                  "resolved": "http://beta-internal:4873/pinkie-promise/-/pinkie-promise-2.0.1.tgz",
                  "dependencies": {
                    "pinkie": {
                      "version": "2.0.4",
                      "from": "pinkie@>=2.0.0 <3.0.0",
                      "resolved": "http://beta-internal:4873/pinkie/-/pinkie-2.0.4.tgz"
                    }
                  }
                }
              }
            },
            "hawk": {
              "version": "3.1.3",
              "from": "hawk@>=3.1.3 <3.2.0",
              "resolved": "http://beta-internal:4873/hawk/-/hawk-3.1.3.tgz",
              "dependencies": {
                "hoek": {
                  "version": "2.16.3",
                  "from": "hoek@>=2.0.0 <3.0.0",
                  "resolved": "http://beta-internal:4873/hoek/-/hoek-2.16.3.tgz"
                },
                "boom": {
                  "version": "2.10.1",
                  "from": "boom@>=2.0.0 <3.0.0",
                  "resolved": "http://beta-internal:4873/boom/-/boom-2.10.1.tgz"
                },
                "cryptiles": {
                  "version": "2.0.5",
                  "from": "cryptiles@>=2.0.0 <3.0.0",
                  "resolved": "http://beta-internal:4873/cryptiles/-/cryptiles-2.0.5.tgz"
                },
                "sntp": {
                  "version": "1.0.9",
                  "from": "sntp@>=1.0.0 <2.0.0",
                  "resolved": "http://beta-internal:4873/sntp/-/sntp-1.0.9.tgz"
                }
              }
            },
            "http-signature": {
              "version": "1.1.1",
              "from": "http-signature@>=1.1.0 <1.2.0",
              "resolved": "http://beta-internal:4873/http-signature/-/http-signature-1.1.1.tgz",
              "dependencies": {
                "assert-plus": {
                  "version": "0.2.0",
                  "from": "assert-plus@>=0.2.0 <0.3.0",
                  "resolved": "http://beta-internal:4873/assert-plus/-/assert-plus-0.2.0.tgz"
                },
                "jsprim": {
                  "version": "1.3.0",
                  "from": "jsprim@>=1.2.2 <2.0.0",
                  "resolved": "http://beta-internal:4873/jsprim/-/jsprim-1.3.0.tgz",
                  "dependencies": {
                    "extsprintf": {
                      "version": "1.0.2",
                      "from": "extsprintf@1.0.2",
                      "resolved": "http://beta-internal:4873/extsprintf/-/extsprintf-1.0.2.tgz"
                    },
                    "json-schema": {
                      "version": "0.2.2",
                      "from": "json-schema@0.2.2",
                      "resolved": "http://beta-internal:4873/json-schema/-/json-schema-0.2.2.tgz"
                    },
                    "verror": {
                      "version": "1.3.6",
                      "from": "verror@1.3.6",
                      "resolved": "http://beta-internal:4873/verror/-/verror-1.3.6.tgz"
                    }
                  }
                },
                "sshpk": {
                  "version": "1.9.2",
                  "from": "sshpk@>=1.7.0 <2.0.0",
                  "resolved": "http://beta-internal:4873/sshpk/-/sshpk-1.9.2.tgz",
                  "dependencies": {
                    "asn1": {
                      "version": "0.2.3",
                      "from": "asn1@>=0.2.3 <0.3.0",
                      "resolved": "http://beta-internal:4873/asn1/-/asn1-0.2.3.tgz"
                    },
                    "assert-plus": {
                      "version": "1.0.0",
                      "from": "assert-plus@>=1.0.0 <2.0.0",
                      "resolved": "http://beta-internal:4873/assert-plus/-/assert-plus-1.0.0.tgz"
                    },
                    "dashdash": {
                      "version": "1.14.0",
                      "from": "dashdash@>=1.12.0 <2.0.0",
                      "resolved": "http://beta-internal:4873/dashdash/-/dashdash-1.14.0.tgz"
                    },
                    "getpass": {
                      "version": "0.1.6",
                      "from": "getpass@>=0.1.1 <0.2.0",
                      "resolved": "http://beta-internal:4873/getpass/-/getpass-0.1.6.tgz"
                    },
                    "jsbn": {
                      "version": "0.1.0",
                      "from": "jsbn@>=0.1.0 <0.2.0",
                      "resolved": "http://beta-internal:4873/jsbn/-/jsbn-0.1.0.tgz"
                    },
                    "tweetnacl": {
                      "version": "0.13.3",
                      "from": "tweetnacl@>=0.13.0 <0.14.0",
                      "resolved": "http://beta-internal:4873/tweetnacl/-/tweetnacl-0.13.3.tgz"
                    },
                    "jodid25519": {
                      "version": "1.0.2",
                      "from": "jodid25519@>=1.0.0 <2.0.0",
                      "resolved": "http://beta-internal:4873/jodid25519/-/jodid25519-1.0.2.tgz"
                    },
                    "ecc-jsbn": {
                      "version": "0.1.1",
                      "from": "ecc-jsbn@>=0.1.1 <0.2.0",
                      "resolved": "http://beta-internal:4873/ecc-jsbn/-/ecc-jsbn-0.1.1.tgz"
                    }
                  }
                }
              }
            },
            "is-typedarray": {
              "version": "1.0.0",
              "from": "is-typedarray@>=1.0.0 <1.1.0",
              "resolved": "http://beta-internal:4873/is-typedarray/-/is-typedarray-1.0.0.tgz"
            },
            "isstream": {
              "version": "0.1.2",
              "from": "isstream@>=0.1.2 <0.2.0",
              "resolved": "http://beta-internal:4873/isstream/-/isstream-0.1.2.tgz"
            },
            "json-stringify-safe": {
              "version": "5.0.1",
              "from": "json-stringify-safe@>=5.0.1 <5.1.0",
              "resolved": "http://beta-internal:4873/json-stringify-safe/-/json-stringify-safe-5.0.1.tgz"
            },
            "mime-types": {
              "version": "2.1.11",
              "from": "mime-types@>=2.1.7 <2.2.0",
              "resolved": "http://beta-internal:4873/mime-types/-/mime-types-2.1.11.tgz",
              "dependencies": {
                "mime-db": {
                  "version": "1.23.0",
                  "from": "mime-db@>=1.23.0 <1.24.0",
                  "resolved": "http://beta-internal:4873/mime-db/-/mime-db-1.23.0.tgz"
                }
              }
            },
            "node-uuid": {
              "version": "1.4.7",
              "from": "node-uuid@>=1.4.7 <1.5.0",
              "resolved": "http://beta-internal:4873/node-uuid/-/node-uuid-1.4.7.tgz"
            },
            "oauth-sign": {
              "version": "0.8.2",
              "from": "oauth-sign@>=0.8.1 <0.9.0",
              "resolved": "http://beta-internal:4873/oauth-sign/-/oauth-sign-0.8.2.tgz"
            },
            "qs": {
              "version": "6.2.1",
              "from": "qs@>=6.2.0 <6.3.0",
              "resolved": "http://beta-internal:4873/qs/-/qs-6.2.1.tgz"
            },
            "stringstream": {
              "version": "0.0.5",
              "from": "stringstream@>=0.0.4 <0.1.0",
              "resolved": "http://beta-internal:4873/stringstream/-/stringstream-0.0.5.tgz"
            },
            "tough-cookie": {
              "version": "2.3.1",
              "from": "tough-cookie@>=2.3.0 <2.4.0",
              "resolved": "http://beta-internal:4873/tough-cookie/-/tough-cookie-2.3.1.tgz"
            },
            "tunnel-agent": {
              "version": "0.4.3",
              "from": "tunnel-agent@>=0.4.1 <0.5.0",
              "resolved": "http://beta-internal:4873/tunnel-agent/-/tunnel-agent-0.4.3.tgz"
            }
          }
        }
      }
    },
    "request-http-cache": {
      "version": "1.0.1",
      "from": "request-http-cache@>=1.0.1 <2.0.0",
      "resolved": "http://beta-internal:4873/request-http-cache/-/request-http-cache-1.0.1.tgz",
      "dependencies": {
        "json-buffer": {
          "version": "2.0.11",
          "from": "json-buffer@>=2.0.11 <3.0.0",
          "resolved": "http://beta-internal:4873/json-buffer/-/json-buffer-2.0.11.tgz"
        },
        "redis": {
          "version": "0.12.1",
          "from": "redis@>=0.12.1 <0.13.0",
          "resolved": "http://beta-internal:4873/redis/-/redis-0.12.1.tgz"
        },
        "wreck": {
          "version": "5.6.1",
          "from": "wreck@>=5.2.0 <6.0.0",
          "resolved": "http://beta-internal:4873/wreck/-/wreck-5.6.1.tgz",
          "dependencies": {
            "hoek": {
              "version": "2.16.3",
              "from": "hoek@>=2.0.0 <3.0.0",
              "resolved": "http://beta-internal:4873/hoek/-/hoek-2.16.3.tgz"
            },
            "boom": {
              "version": "2.10.1",
              "from": "boom@>=2.0.0 <3.0.0",
              "resolved": "http://beta-internal:4873/boom/-/boom-2.10.1.tgz"
            }
          }
        }
      }
    },
    "sanitizer": {
      "version": "0.0.15",
      "from": "sanitizer@0.0.15",
      "resolved": "http://beta-internal:4873/sanitizer/-/sanitizer-0.0.15.tgz"
    },
    "scriptjs": {
      "version": "2.5.8",
      "from": "scriptjs@>=2.5.7 <3.0.0",
      "resolved": "http://beta-internal:4873/scriptjs/-/scriptjs-2.5.8.tgz"
    },
    "sechash": {
      "version": "0.1.3",
      "from": "sechash@0.1.3",
      "resolved": "http://beta-internal:4873/sechash/-/sechash-0.1.3.tgz"
    },
    "serve-favicon": {
      "version": "2.3.0",
      "from": "serve-favicon@>=2.3.0 <3.0.0",
      "resolved": "http://beta-internal:4873/serve-favicon/-/serve-favicon-2.3.0.tgz",
      "dependencies": {
        "etag": {
          "version": "1.7.0",
          "from": "etag@>=1.7.0 <1.8.0",
          "resolved": "http://beta-internal:4873/etag/-/etag-1.7.0.tgz"
        },
        "fresh": {
          "version": "0.3.0",
          "from": "fresh@0.3.0",
          "resolved": "http://beta-internal:4873/fresh/-/fresh-0.3.0.tgz"
        },
        "ms": {
          "version": "0.7.1",
          "from": "ms@0.7.1",
          "resolved": "http://beta-internal:4873/ms/-/ms-0.7.1.tgz"
        },
        "parseurl": {
          "version": "1.3.1",
          "from": "parseurl@>=1.3.0 <1.4.0",
          "resolved": "http://beta-internal:4873/parseurl/-/parseurl-1.3.1.tgz"
        }
      }
    },
    "shutdown": {
      "version": "0.2.4",
      "from": "shutdown@>=0.2.3 <0.3.0",
      "resolved": "http://beta-internal:4873/shutdown/-/shutdown-0.2.4.tgz",
      "dependencies": {
        "debug": {
          "version": "1.0.4",
          "from": "debug@>=1.0.2 <2.0.0",
          "resolved": "http://beta-internal:4873/debug/-/debug-1.0.4.tgz",
          "dependencies": {
            "ms": {
              "version": "0.6.2",
              "from": "ms@0.6.2",
              "resolved": "http://beta-internal:4873/ms/-/ms-0.6.2.tgz"
            }
          }
        }
      }
    },
    "slug": {
      "version": "0.9.1",
      "from": "slug@>=0.9.1 <0.10.0",
      "resolved": "http://beta-internal:4873/slug/-/slug-0.9.1.tgz",
      "dependencies": {
        "unicode": {
          "version": "0.6.1",
          "from": "unicode@>=0.3.1",
          "resolved": "http://beta-internal:4873/unicode/-/unicode-0.6.1.tgz",
          "dependencies": {
            "bufferstream": {
              "version": "0.6.2",
              "from": "bufferstream@>=0.6.2",
              "resolved": "http://beta-internal:4873/bufferstream/-/bufferstream-0.6.2.tgz",
              "dependencies": {
                "bufferjs": {
                  "version": "3.0.1",
                  "from": "bufferjs@>=2.0.0",
                  "resolved": "http://beta-internal:4873/bufferjs/-/bufferjs-3.0.1.tgz"
                },
                "buffertools": {
                  "version": "2.1.4",
                  "from": "buffertools@>=1.0.3",
                  "resolved": "http://beta-internal:4873/buffertools/-/buffertools-2.1.4.tgz"
                }
              }
            }
          }
        }
      }
    },
    "snappy-cache": {
      "version": "0.3.0",
      "from": "snappy-cache@>=0.3.0 <0.4.0",
      "resolved": "http://beta-internal:4873/snappy-cache/-/snappy-cache-0.3.0.tgz",
      "dependencies": {
        "redis": {
          "version": "0.12.1",
          "from": "redis@>=0.12.1 <0.13.0",
          "resolved": "http://beta-internal:4873/redis/-/redis-0.12.1.tgz"
        }
      }
    },
    "statuserror": {
      "version": "0.1.3",
      "from": "statuserror@>=0.1.3 <0.2.0",
      "resolved": "http://beta-internal:4873/statuserror/-/statuserror-0.1.3.tgz"
    },
    "stringformat": {
      "version": "0.0.5",
      "from": "stringformat@0.0.5",
      "resolved": "http://beta-internal:4873/stringformat/-/stringformat-0.0.5.tgz"
    },
    "temp": {
      "version": "0.4.0",
      "from": "temp@0.4.0",
      "resolved": "http://beta-internal:4873/temp/-/temp-0.4.0.tgz"
    },
    "tentacles": {
      "version": "0.3.3",
      "from": "tentacles@>=0.3.3 <0.4.0",
      "resolved": "http://beta-internal:4873/tentacles/-/tentacles-0.3.3.tgz",
      "dependencies": {
        "create-error": {
          "version": "0.3.1",
          "from": "create-error@>=0.3.1 <0.4.0",
          "resolved": "http://beta-internal:4873/create-error/-/create-error-0.3.1.tgz"
        },
        "request": {
          "version": "2.74.0",
          "from": "request@>=2.53.0 <3.0.0",
          "resolved": "http://beta-internal:4873/request/-/request-2.74.0.tgz",
          "dependencies": {
            "aws-sign2": {
              "version": "0.6.0",
              "from": "aws-sign2@>=0.6.0 <0.7.0",
              "resolved": "http://beta-internal:4873/aws-sign2/-/aws-sign2-0.6.0.tgz"
            },
            "aws4": {
              "version": "1.4.1",
              "from": "aws4@>=1.2.1 <2.0.0",
              "resolved": "http://beta-internal:4873/aws4/-/aws4-1.4.1.tgz"
            },
            "bl": {
              "version": "1.1.2",
              "from": "bl@>=1.1.2 <1.2.0",
              "resolved": "http://beta-internal:4873/bl/-/bl-1.1.2.tgz",
              "dependencies": {
                "readable-stream": {
                  "version": "2.0.6",
                  "from": "readable-stream@>=2.0.5 <2.1.0",
                  "resolved": "http://beta-internal:4873/readable-stream/-/readable-stream-2.0.6.tgz",
                  "dependencies": {
                    "core-util-is": {
                      "version": "1.0.2",
                      "from": "core-util-is@>=1.0.0 <1.1.0",
                      "resolved": "http://beta-internal:4873/core-util-is/-/core-util-is-1.0.2.tgz"
                    },
                    "inherits": {
                      "version": "2.0.1",
                      "from": "inherits@>=2.0.1 <2.1.0",
                      "resolved": "http://beta-internal:4873/inherits/-/inherits-2.0.1.tgz"
                    },
                    "isarray": {
                      "version": "1.0.0",
                      "from": "isarray@>=1.0.0 <1.1.0",
                      "resolved": "http://beta-internal:4873/isarray/-/isarray-1.0.0.tgz"
                    },
                    "process-nextick-args": {
                      "version": "1.0.7",
                      "from": "process-nextick-args@>=1.0.6 <1.1.0",
                      "resolved": "http://beta-internal:4873/process-nextick-args/-/process-nextick-args-1.0.7.tgz"
                    },
                    "string_decoder": {
                      "version": "0.10.31",
                      "from": "string_decoder@>=0.10.0 <0.11.0",
                      "resolved": "http://beta-internal:4873/string_decoder/-/string_decoder-0.10.31.tgz"
                    },
                    "util-deprecate": {
                      "version": "1.0.2",
                      "from": "util-deprecate@>=1.0.1 <1.1.0",
                      "resolved": "http://beta-internal:4873/util-deprecate/-/util-deprecate-1.0.2.tgz"
                    }
                  }
                }
              }
            },
            "caseless": {
              "version": "0.11.0",
              "from": "caseless@>=0.11.0 <0.12.0",
              "resolved": "http://beta-internal:4873/caseless/-/caseless-0.11.0.tgz"
            },
            "combined-stream": {
              "version": "1.0.5",
              "from": "combined-stream@>=1.0.5 <1.1.0",
              "resolved": "http://beta-internal:4873/combined-stream/-/combined-stream-1.0.5.tgz",
              "dependencies": {
                "delayed-stream": {
                  "version": "1.0.0",
                  "from": "delayed-stream@>=1.0.0 <1.1.0",
                  "resolved": "http://beta-internal:4873/delayed-stream/-/delayed-stream-1.0.0.tgz"
                }
              }
            },
            "extend": {
              "version": "3.0.0",
              "from": "extend@>=3.0.0 <3.1.0",
              "resolved": "http://beta-internal:4873/extend/-/extend-3.0.0.tgz"
            },
            "forever-agent": {
              "version": "0.6.1",
              "from": "forever-agent@>=0.6.1 <0.7.0",
              "resolved": "http://beta-internal:4873/forever-agent/-/forever-agent-0.6.1.tgz"
            },
            "form-data": {
              "version": "1.0.0-rc4",
              "from": "form-data@>=1.0.0-rc4 <1.1.0",
              "resolved": "http://beta-internal:4873/form-data/-/form-data-1.0.0-rc4.tgz",
              "dependencies": {
                "async": {
                  "version": "1.5.2",
                  "from": "async@>=1.5.2 <2.0.0",
                  "resolved": "https://registry.npmjs.org/async/-/async-1.5.2.tgz"
                }
              }
            },
            "har-validator": {
              "version": "2.0.6",
              "from": "har-validator@>=2.0.6 <2.1.0",
              "resolved": "http://beta-internal:4873/har-validator/-/har-validator-2.0.6.tgz",
              "dependencies": {
                "chalk": {
                  "version": "1.1.3",
                  "from": "chalk@>=1.1.1 <2.0.0",
                  "resolved": "http://beta-internal:4873/chalk/-/chalk-1.1.3.tgz",
                  "dependencies": {
                    "ansi-styles": {
                      "version": "2.2.1",
                      "from": "ansi-styles@>=2.2.1 <3.0.0",
                      "resolved": "http://beta-internal:4873/ansi-styles/-/ansi-styles-2.2.1.tgz"
                    },
                    "has-ansi": {
                      "version": "2.0.0",
                      "from": "has-ansi@>=2.0.0 <3.0.0",
                      "resolved": "http://beta-internal:4873/has-ansi/-/has-ansi-2.0.0.tgz",
                      "dependencies": {
                        "ansi-regex": {
                          "version": "2.0.0",
                          "from": "ansi-regex@>=2.0.0 <3.0.0",
                          "resolved": "http://beta-internal:4873/ansi-regex/-/ansi-regex-2.0.0.tgz"
                        }
                      }
                    },
                    "strip-ansi": {
                      "version": "3.0.1",
                      "from": "strip-ansi@>=3.0.0 <4.0.0",
                      "resolved": "http://beta-internal:4873/strip-ansi/-/strip-ansi-3.0.1.tgz",
                      "dependencies": {
                        "ansi-regex": {
                          "version": "2.0.0",
                          "from": "ansi-regex@>=2.0.0 <3.0.0",
                          "resolved": "http://beta-internal:4873/ansi-regex/-/ansi-regex-2.0.0.tgz"
                        }
                      }
                    },
                    "supports-color": {
                      "version": "2.0.0",
                      "from": "supports-color@>=2.0.0 <3.0.0",
                      "resolved": "http://beta-internal:4873/supports-color/-/supports-color-2.0.0.tgz"
                    }
                  }
                },
                "commander": {
                  "version": "2.9.0",
                  "from": "commander@>=2.9.0 <3.0.0",
                  "resolved": "http://beta-internal:4873/commander/-/commander-2.9.0.tgz",
                  "dependencies": {
                    "graceful-readlink": {
                      "version": "1.0.1",
                      "from": "graceful-readlink@>=1.0.0",
                      "resolved": "http://beta-internal:4873/graceful-readlink/-/graceful-readlink-1.0.1.tgz"
                    }
                  }
                },
                "is-my-json-valid": {
                  "version": "2.13.1",
                  "from": "is-my-json-valid@>=2.12.4 <3.0.0",
                  "resolved": "http://beta-internal:4873/is-my-json-valid/-/is-my-json-valid-2.13.1.tgz",
                  "dependencies": {
                    "generate-function": {
                      "version": "2.0.0",
                      "from": "generate-function@>=2.0.0 <3.0.0",
                      "resolved": "http://beta-internal:4873/generate-function/-/generate-function-2.0.0.tgz"
                    },
                    "generate-object-property": {
                      "version": "1.2.0",
                      "from": "generate-object-property@>=1.1.0 <2.0.0",
                      "resolved": "http://beta-internal:4873/generate-object-property/-/generate-object-property-1.2.0.tgz",
                      "dependencies": {
                        "is-property": {
                          "version": "1.0.2",
                          "from": "is-property@>=1.0.0 <2.0.0",
                          "resolved": "http://beta-internal:4873/is-property/-/is-property-1.0.2.tgz"
                        }
                      }
                    },
                    "jsonpointer": {
                      "version": "2.0.0",
                      "from": "jsonpointer@2.0.0",
                      "resolved": "http://beta-internal:4873/jsonpointer/-/jsonpointer-2.0.0.tgz"
                    },
                    "xtend": {
                      "version": "4.0.1",
                      "from": "xtend@>=4.0.0 <5.0.0",
                      "resolved": "http://beta-internal:4873/xtend/-/xtend-4.0.1.tgz"
                    }
                  }
                },
                "pinkie-promise": {
                  "version": "2.0.1",
                  "from": "pinkie-promise@>=2.0.0 <3.0.0",
                  "resolved": "http://beta-internal:4873/pinkie-promise/-/pinkie-promise-2.0.1.tgz",
                  "dependencies": {
                    "pinkie": {
                      "version": "2.0.4",
                      "from": "pinkie@>=2.0.0 <3.0.0",
                      "resolved": "http://beta-internal:4873/pinkie/-/pinkie-2.0.4.tgz"
                    }
                  }
                }
              }
            },
            "hawk": {
              "version": "3.1.3",
              "from": "hawk@>=3.1.3 <3.2.0",
              "resolved": "http://beta-internal:4873/hawk/-/hawk-3.1.3.tgz",
              "dependencies": {
                "hoek": {
                  "version": "2.16.3",
                  "from": "hoek@>=2.0.0 <3.0.0",
                  "resolved": "http://beta-internal:4873/hoek/-/hoek-2.16.3.tgz"
                },
                "boom": {
                  "version": "2.10.1",
                  "from": "boom@>=2.0.0 <3.0.0",
                  "resolved": "http://beta-internal:4873/boom/-/boom-2.10.1.tgz"
                },
                "cryptiles": {
                  "version": "2.0.5",
                  "from": "cryptiles@>=2.0.0 <3.0.0",
                  "resolved": "http://beta-internal:4873/cryptiles/-/cryptiles-2.0.5.tgz"
                },
                "sntp": {
                  "version": "1.0.9",
                  "from": "sntp@>=1.0.0 <2.0.0",
                  "resolved": "http://beta-internal:4873/sntp/-/sntp-1.0.9.tgz"
                }
              }
            },
            "http-signature": {
              "version": "1.1.1",
              "from": "http-signature@>=1.1.0 <1.2.0",
              "resolved": "http://beta-internal:4873/http-signature/-/http-signature-1.1.1.tgz",
              "dependencies": {
                "assert-plus": {
                  "version": "0.2.0",
                  "from": "assert-plus@>=0.2.0 <0.3.0",
                  "resolved": "http://beta-internal:4873/assert-plus/-/assert-plus-0.2.0.tgz"
                },
                "jsprim": {
                  "version": "1.3.0",
                  "from": "jsprim@>=1.2.2 <2.0.0",
                  "resolved": "http://beta-internal:4873/jsprim/-/jsprim-1.3.0.tgz",
                  "dependencies": {
                    "extsprintf": {
                      "version": "1.0.2",
                      "from": "extsprintf@1.0.2",
                      "resolved": "http://beta-internal:4873/extsprintf/-/extsprintf-1.0.2.tgz"
                    },
                    "json-schema": {
                      "version": "0.2.2",
                      "from": "json-schema@0.2.2",
                      "resolved": "http://beta-internal:4873/json-schema/-/json-schema-0.2.2.tgz"
                    },
                    "verror": {
                      "version": "1.3.6",
                      "from": "verror@1.3.6",
                      "resolved": "http://beta-internal:4873/verror/-/verror-1.3.6.tgz"
                    }
                  }
                },
                "sshpk": {
                  "version": "1.9.2",
                  "from": "sshpk@>=1.7.0 <2.0.0",
                  "resolved": "http://beta-internal:4873/sshpk/-/sshpk-1.9.2.tgz",
                  "dependencies": {
                    "asn1": {
                      "version": "0.2.3",
                      "from": "asn1@>=0.2.3 <0.3.0",
                      "resolved": "http://beta-internal:4873/asn1/-/asn1-0.2.3.tgz"
                    },
                    "assert-plus": {
                      "version": "1.0.0",
                      "from": "assert-plus@>=1.0.0 <2.0.0",
                      "resolved": "http://beta-internal:4873/assert-plus/-/assert-plus-1.0.0.tgz"
                    },
                    "dashdash": {
                      "version": "1.14.0",
                      "from": "dashdash@>=1.12.0 <2.0.0",
                      "resolved": "http://beta-internal:4873/dashdash/-/dashdash-1.14.0.tgz"
                    },
                    "getpass": {
                      "version": "0.1.6",
                      "from": "getpass@>=0.1.1 <0.2.0",
                      "resolved": "http://beta-internal:4873/getpass/-/getpass-0.1.6.tgz"
                    },
                    "jsbn": {
                      "version": "0.1.0",
                      "from": "jsbn@>=0.1.0 <0.2.0",
                      "resolved": "http://beta-internal:4873/jsbn/-/jsbn-0.1.0.tgz"
                    },
                    "tweetnacl": {
                      "version": "0.13.3",
                      "from": "tweetnacl@>=0.13.0 <0.14.0",
                      "resolved": "http://beta-internal:4873/tweetnacl/-/tweetnacl-0.13.3.tgz"
                    },
                    "jodid25519": {
                      "version": "1.0.2",
                      "from": "jodid25519@>=1.0.0 <2.0.0",
                      "resolved": "http://beta-internal:4873/jodid25519/-/jodid25519-1.0.2.tgz"
                    },
                    "ecc-jsbn": {
                      "version": "0.1.1",
                      "from": "ecc-jsbn@>=0.1.1 <0.2.0",
                      "resolved": "http://beta-internal:4873/ecc-jsbn/-/ecc-jsbn-0.1.1.tgz"
                    }
                  }
                }
              }
            },
            "is-typedarray": {
              "version": "1.0.0",
              "from": "is-typedarray@>=1.0.0 <1.1.0",
              "resolved": "http://beta-internal:4873/is-typedarray/-/is-typedarray-1.0.0.tgz"
            },
            "isstream": {
              "version": "0.1.2",
              "from": "isstream@>=0.1.2 <0.2.0",
              "resolved": "http://beta-internal:4873/isstream/-/isstream-0.1.2.tgz"
            },
            "json-stringify-safe": {
              "version": "5.0.1",
              "from": "json-stringify-safe@>=5.0.1 <5.1.0",
              "resolved": "http://beta-internal:4873/json-stringify-safe/-/json-stringify-safe-5.0.1.tgz"
            },
            "mime-types": {
              "version": "2.1.11",
              "from": "mime-types@>=2.1.7 <2.2.0",
              "resolved": "http://beta-internal:4873/mime-types/-/mime-types-2.1.11.tgz",
              "dependencies": {
                "mime-db": {
                  "version": "1.23.0",
                  "from": "mime-db@>=1.23.0 <1.24.0",
                  "resolved": "http://beta-internal:4873/mime-db/-/mime-db-1.23.0.tgz"
                }
              }
            },
            "node-uuid": {
              "version": "1.4.7",
              "from": "node-uuid@>=1.4.7 <1.5.0",
              "resolved": "http://beta-internal:4873/node-uuid/-/node-uuid-1.4.7.tgz"
            },
            "oauth-sign": {
              "version": "0.8.2",
              "from": "oauth-sign@>=0.8.1 <0.9.0",
              "resolved": "http://beta-internal:4873/oauth-sign/-/oauth-sign-0.8.2.tgz"
            },
            "qs": {
              "version": "6.2.1",
              "from": "qs@>=6.2.0 <6.3.0",
              "resolved": "http://beta-internal:4873/qs/-/qs-6.2.1.tgz"
            },
            "stringstream": {
              "version": "0.0.5",
              "from": "stringstream@>=0.0.4 <0.1.0",
              "resolved": "http://beta-internal:4873/stringstream/-/stringstream-0.0.5.tgz"
            },
            "tough-cookie": {
              "version": "2.3.1",
              "from": "tough-cookie@>=2.3.0 <2.4.0",
              "resolved": "http://beta-internal:4873/tough-cookie/-/tough-cookie-2.3.1.tgz"
            },
            "tunnel-agent": {
              "version": "0.4.3",
              "from": "tunnel-agent@>=0.4.1 <0.5.0",
              "resolved": "http://beta-internal:4873/tunnel-agent/-/tunnel-agent-0.4.3.tgz"
            }
          }
        },
        "require-directory": {
          "version": "2.1.1",
          "from": "require-directory@>=2.1.0 <3.0.0",
          "resolved": "http://beta-internal:4873/require-directory/-/require-directory-2.1.1.tgz"
        }
      }
    },
    "text-filter": {
      "version": "0.1.1",
      "from": "text-filter@>=0.1.1 <0.2.0",
      "resolved": "http://beta-internal:4873/text-filter/-/text-filter-0.1.1.tgz"
    },
    "through2": {
      "version": "2.0.1",
      "from": "through2@>=2.0.1 <3.0.0",
      "resolved": "http://beta-internal:4873/through2/-/through2-2.0.1.tgz",
      "dependencies": {
        "readable-stream": {
          "version": "2.0.6",
          "from": "readable-stream@>=2.0.0 <2.1.0",
          "resolved": "http://beta-internal:4873/readable-stream/-/readable-stream-2.0.6.tgz",
          "dependencies": {
            "core-util-is": {
              "version": "1.0.2",
              "from": "core-util-is@>=1.0.0 <1.1.0",
              "resolved": "http://beta-internal:4873/core-util-is/-/core-util-is-1.0.2.tgz"
            },
            "inherits": {
              "version": "2.0.1",
              "from": "inherits@2.0.1",
              "resolved": "http://beta-internal:4873/inherits/-/inherits-2.0.1.tgz"
            },
            "isarray": {
              "version": "1.0.0",
              "from": "isarray@>=1.0.0 <1.1.0",
              "resolved": "http://beta-internal:4873/isarray/-/isarray-1.0.0.tgz"
            },
            "process-nextick-args": {
              "version": "1.0.7",
              "from": "process-nextick-args@>=1.0.6 <1.1.0",
              "resolved": "http://beta-internal:4873/process-nextick-args/-/process-nextick-args-1.0.7.tgz"
            },
            "string_decoder": {
              "version": "0.10.31",
              "from": "string_decoder@>=0.10.0 <0.11.0",
              "resolved": "http://beta-internal:4873/string_decoder/-/string_decoder-0.10.31.tgz"
            },
            "util-deprecate": {
              "version": "1.0.2",
              "from": "util-deprecate@>=1.0.1 <1.1.0",
              "resolved": "http://beta-internal:4873/util-deprecate/-/util-deprecate-1.0.2.tgz"
            }
          }
        },
        "xtend": {
          "version": "4.0.1",
          "from": "xtend@>=4.0.0 <4.1.0",
          "resolved": "http://beta-internal:4873/xtend/-/xtend-4.0.1.tgz"
        }
      }
    },
    "through2-concurrent": {
      "version": "1.1.1",
      "from": "through2-concurrent@>=1.1.0 <2.0.0",
      "resolved": "http://beta-internal:4873/through2-concurrent/-/through2-concurrent-1.1.1.tgz"
    },
    "tough-cookie": {
      "version": "0.12.1",
      "from": "tough-cookie@>=0.12.1 <0.13.0",
      "resolved": "http://beta-internal:4873/tough-cookie/-/tough-cookie-0.12.1.tgz",
      "dependencies": {
        "punycode": {
          "version": "2.0.0",
          "from": "punycode@>=0.2.0",
          "resolved": "http://beta-internal:4873/punycode/-/punycode-2.0.0.tgz"
        }
      }
    },
    "transloadit": {
      "version": "1.5.3",
      "from": "transloadit@>=1.5.0 <2.0.0",
      "resolved": "http://beta-internal:4873/transloadit/-/transloadit-1.5.3.tgz",
      "dependencies": {
        "request": {
          "version": "2.64.0",
          "from": "request@>=2.64.0 <2.65.0",
          "resolved": "http://beta-internal:4873/request/-/request-2.64.0.tgz",
          "dependencies": {
            "bl": {
              "version": "1.0.3",
              "from": "bl@>=1.0.0 <1.1.0",
              "resolved": "http://beta-internal:4873/bl/-/bl-1.0.3.tgz",
              "dependencies": {
                "readable-stream": {
                  "version": "2.0.6",
                  "from": "readable-stream@>=2.0.5 <2.1.0",
                  "resolved": "http://beta-internal:4873/readable-stream/-/readable-stream-2.0.6.tgz",
                  "dependencies": {
                    "core-util-is": {
                      "version": "1.0.2",
                      "from": "core-util-is@>=1.0.0 <1.1.0",
                      "resolved": "http://beta-internal:4873/core-util-is/-/core-util-is-1.0.2.tgz"
                    },
                    "inherits": {
                      "version": "2.0.1",
                      "from": "inherits@>=2.0.1 <2.1.0",
                      "resolved": "http://beta-internal:4873/inherits/-/inherits-2.0.1.tgz"
                    },
                    "isarray": {
                      "version": "1.0.0",
                      "from": "isarray@>=1.0.0 <1.1.0",
                      "resolved": "http://beta-internal:4873/isarray/-/isarray-1.0.0.tgz"
                    },
                    "process-nextick-args": {
                      "version": "1.0.7",
                      "from": "process-nextick-args@>=1.0.6 <1.1.0",
                      "resolved": "http://beta-internal:4873/process-nextick-args/-/process-nextick-args-1.0.7.tgz"
                    },
                    "string_decoder": {
                      "version": "0.10.31",
                      "from": "string_decoder@>=0.10.0 <0.11.0",
                      "resolved": "http://beta-internal:4873/string_decoder/-/string_decoder-0.10.31.tgz"
                    },
                    "util-deprecate": {
                      "version": "1.0.2",
                      "from": "util-deprecate@>=1.0.1 <1.1.0",
                      "resolved": "http://beta-internal:4873/util-deprecate/-/util-deprecate-1.0.2.tgz"
                    }
                  }
                }
              }
            },
            "caseless": {
              "version": "0.11.0",
              "from": "caseless@>=0.11.0 <0.12.0",
              "resolved": "http://beta-internal:4873/caseless/-/caseless-0.11.0.tgz"
            },
            "extend": {
              "version": "3.0.0",
              "from": "extend@>=3.0.0 <3.1.0",
              "resolved": "http://beta-internal:4873/extend/-/extend-3.0.0.tgz"
            },
            "forever-agent": {
              "version": "0.6.1",
              "from": "forever-agent@>=0.6.0 <0.7.0",
              "resolved": "http://beta-internal:4873/forever-agent/-/forever-agent-0.6.1.tgz"
            },
            "form-data": {
              "version": "1.0.0-rc4",
              "from": "form-data@>=1.0.0-rc1 <1.1.0",
              "resolved": "http://beta-internal:4873/form-data/-/form-data-1.0.0-rc4.tgz",
              "dependencies": {
                "async": {
                  "version": "1.5.2",
                  "from": "async@>=1.5.2 <2.0.0",
                  "resolved": "https://registry.npmjs.org/async/-/async-1.5.2.tgz"
                }
              }
            },
            "json-stringify-safe": {
              "version": "5.0.1",
              "from": "json-stringify-safe@>=5.0.0 <5.1.0",
              "resolved": "http://beta-internal:4873/json-stringify-safe/-/json-stringify-safe-5.0.1.tgz"
            },
            "mime-types": {
              "version": "2.1.11",
              "from": "mime-types@>=2.1.2 <2.2.0",
              "resolved": "http://beta-internal:4873/mime-types/-/mime-types-2.1.11.tgz",
              "dependencies": {
                "mime-db": {
                  "version": "1.23.0",
                  "from": "mime-db@>=1.23.0 <1.24.0",
                  "resolved": "http://beta-internal:4873/mime-db/-/mime-db-1.23.0.tgz"
                }
              }
            },
            "qs": {
              "version": "5.1.0",
              "from": "qs@>=5.1.0 <5.2.0",
              "resolved": "http://beta-internal:4873/qs/-/qs-5.1.0.tgz"
            },
            "tunnel-agent": {
              "version": "0.4.3",
              "from": "tunnel-agent@>=0.4.0 <0.5.0",
              "resolved": "http://beta-internal:4873/tunnel-agent/-/tunnel-agent-0.4.3.tgz"
            },
            "http-signature": {
              "version": "0.11.0",
              "from": "http-signature@>=0.11.0 <0.12.0",
              "resolved": "http://beta-internal:4873/http-signature/-/http-signature-0.11.0.tgz",
              "dependencies": {
                "assert-plus": {
                  "version": "0.1.5",
                  "from": "assert-plus@>=0.1.5 <0.2.0",
                  "resolved": "http://beta-internal:4873/assert-plus/-/assert-plus-0.1.5.tgz"
                },
                "asn1": {
                  "version": "0.1.11",
                  "from": "asn1@0.1.11",
                  "resolved": "http://beta-internal:4873/asn1/-/asn1-0.1.11.tgz"
                },
                "ctype": {
                  "version": "0.5.3",
                  "from": "ctype@0.5.3",
                  "resolved": "http://beta-internal:4873/ctype/-/ctype-0.5.3.tgz"
                }
              }
            },
            "oauth-sign": {
              "version": "0.8.2",
              "from": "oauth-sign@>=0.8.0 <0.9.0",
              "resolved": "http://beta-internal:4873/oauth-sign/-/oauth-sign-0.8.2.tgz"
            },
            "hawk": {
              "version": "3.1.3",
              "from": "hawk@>=3.1.0 <3.2.0",
              "resolved": "http://beta-internal:4873/hawk/-/hawk-3.1.3.tgz",
              "dependencies": {
                "hoek": {
                  "version": "2.16.3",
                  "from": "hoek@>=2.0.0 <3.0.0",
                  "resolved": "http://beta-internal:4873/hoek/-/hoek-2.16.3.tgz"
                },
                "boom": {
                  "version": "2.10.1",
                  "from": "boom@>=2.0.0 <3.0.0",
                  "resolved": "http://beta-internal:4873/boom/-/boom-2.10.1.tgz"
                },
                "cryptiles": {
                  "version": "2.0.5",
                  "from": "cryptiles@>=2.0.0 <3.0.0",
                  "resolved": "http://beta-internal:4873/cryptiles/-/cryptiles-2.0.5.tgz"
                },
                "sntp": {
                  "version": "1.0.9",
                  "from": "sntp@>=1.0.0 <2.0.0",
                  "resolved": "http://beta-internal:4873/sntp/-/sntp-1.0.9.tgz"
                }
              }
            },
            "aws-sign2": {
              "version": "0.5.0",
              "from": "aws-sign2@>=0.5.0 <0.6.0",
              "resolved": "http://beta-internal:4873/aws-sign2/-/aws-sign2-0.5.0.tgz"
            },
            "stringstream": {
              "version": "0.0.5",
              "from": "stringstream@>=0.0.4 <0.1.0",
              "resolved": "http://beta-internal:4873/stringstream/-/stringstream-0.0.5.tgz"
            },
            "combined-stream": {
              "version": "1.0.5",
              "from": "combined-stream@>=1.0.1 <1.1.0",
              "resolved": "http://beta-internal:4873/combined-stream/-/combined-stream-1.0.5.tgz",
              "dependencies": {
                "delayed-stream": {
                  "version": "1.0.0",
                  "from": "delayed-stream@>=1.0.0 <1.1.0",
                  "resolved": "http://beta-internal:4873/delayed-stream/-/delayed-stream-1.0.0.tgz"
                }
              }
            },
            "isstream": {
              "version": "0.1.2",
              "from": "isstream@>=0.1.1 <0.2.0",
              "resolved": "http://beta-internal:4873/isstream/-/isstream-0.1.2.tgz"
            },
            "har-validator": {
              "version": "1.8.0",
              "from": "har-validator@>=1.6.1 <2.0.0",
              "resolved": "http://beta-internal:4873/har-validator/-/har-validator-1.8.0.tgz",
              "dependencies": {
                "bluebird": {
                  "version": "2.10.2",
                  "from": "bluebird@>=2.9.30 <3.0.0",
                  "resolved": "http://beta-internal:4873/bluebird/-/bluebird-2.10.2.tgz"
                },
                "chalk": {
                  "version": "1.1.3",
                  "from": "chalk@>=1.0.0 <2.0.0",
                  "resolved": "http://beta-internal:4873/chalk/-/chalk-1.1.3.tgz",
                  "dependencies": {
                    "ansi-styles": {
                      "version": "2.2.1",
                      "from": "ansi-styles@>=2.2.1 <3.0.0",
                      "resolved": "http://beta-internal:4873/ansi-styles/-/ansi-styles-2.2.1.tgz"
                    },
                    "has-ansi": {
                      "version": "2.0.0",
                      "from": "has-ansi@>=2.0.0 <3.0.0",
                      "resolved": "http://beta-internal:4873/has-ansi/-/has-ansi-2.0.0.tgz",
                      "dependencies": {
                        "ansi-regex": {
                          "version": "2.0.0",
                          "from": "ansi-regex@>=2.0.0 <3.0.0",
                          "resolved": "http://beta-internal:4873/ansi-regex/-/ansi-regex-2.0.0.tgz"
                        }
                      }
                    },
                    "strip-ansi": {
                      "version": "3.0.1",
                      "from": "strip-ansi@>=3.0.0 <4.0.0",
                      "resolved": "http://beta-internal:4873/strip-ansi/-/strip-ansi-3.0.1.tgz",
                      "dependencies": {
                        "ansi-regex": {
                          "version": "2.0.0",
                          "from": "ansi-regex@>=2.0.0 <3.0.0",
                          "resolved": "http://beta-internal:4873/ansi-regex/-/ansi-regex-2.0.0.tgz"
                        }
                      }
                    },
                    "supports-color": {
                      "version": "2.0.0",
                      "from": "supports-color@>=2.0.0 <3.0.0",
                      "resolved": "http://beta-internal:4873/supports-color/-/supports-color-2.0.0.tgz"
                    }
                  }
                },
                "commander": {
                  "version": "2.9.0",
                  "from": "commander@>=2.8.1 <3.0.0",
                  "resolved": "http://beta-internal:4873/commander/-/commander-2.9.0.tgz",
                  "dependencies": {
                    "graceful-readlink": {
                      "version": "1.0.1",
                      "from": "graceful-readlink@>=1.0.0",
                      "resolved": "http://beta-internal:4873/graceful-readlink/-/graceful-readlink-1.0.1.tgz"
                    }
                  }
                },
                "is-my-json-valid": {
                  "version": "2.13.1",
                  "from": "is-my-json-valid@>=2.12.0 <3.0.0",
                  "resolved": "http://beta-internal:4873/is-my-json-valid/-/is-my-json-valid-2.13.1.tgz",
                  "dependencies": {
                    "generate-function": {
                      "version": "2.0.0",
                      "from": "generate-function@>=2.0.0 <3.0.0",
                      "resolved": "http://beta-internal:4873/generate-function/-/generate-function-2.0.0.tgz"
                    },
                    "generate-object-property": {
                      "version": "1.2.0",
                      "from": "generate-object-property@>=1.1.0 <2.0.0",
                      "resolved": "http://beta-internal:4873/generate-object-property/-/generate-object-property-1.2.0.tgz",
                      "dependencies": {
                        "is-property": {
                          "version": "1.0.2",
                          "from": "is-property@>=1.0.0 <2.0.0",
                          "resolved": "http://beta-internal:4873/is-property/-/is-property-1.0.2.tgz"
                        }
                      }
                    },
                    "jsonpointer": {
                      "version": "2.0.0",
                      "from": "jsonpointer@2.0.0",
                      "resolved": "http://beta-internal:4873/jsonpointer/-/jsonpointer-2.0.0.tgz"
                    },
                    "xtend": {
                      "version": "4.0.1",
                      "from": "xtend@>=4.0.0 <5.0.0",
                      "resolved": "http://beta-internal:4873/xtend/-/xtend-4.0.1.tgz"
                    }
                  }
                }
              }
            }
          }
        },
        "retry": {
          "version": "0.9.0",
          "from": "retry@>=0.9.0 <0.10.0",
          "resolved": "http://beta-internal:4873/retry/-/retry-0.9.0.tgz"
        }
      }
    },
    "underscore": {
      "version": "1.8.3",
      "from": "underscore@>=1.8.3 <2.0.0",
      "resolved": "http://beta-internal:4873/underscore/-/underscore-1.8.3.tgz"
    },
    "url-join": {
      "version": "0.0.1",
      "from": "url-join@0.0.1",
      "resolved": "http://beta-internal:4873/url-join/-/url-join-0.0.1.tgz"
    },
    "url-parse": {
      "version": "1.1.3",
      "from": "url-parse@>=1.0.5 <2.0.0",
      "resolved": "http://beta-internal:4873/url-parse/-/url-parse-1.1.3.tgz",
      "dependencies": {
        "querystringify": {
          "version": "0.0.4",
          "from": "querystringify@>=0.0.0 <0.1.0",
          "resolved": "http://beta-internal:4873/querystringify/-/querystringify-0.0.4.tgz"
        },
        "requires-port": {
          "version": "1.0.0",
          "from": "requires-port@>=1.0.0 <1.1.0",
          "resolved": "http://beta-internal:4873/requires-port/-/requires-port-1.0.0.tgz"
        }
      }
    },
    "useragent": {
      "version": "2.0.6",
      "from": "useragent@2.0.6",
      "resolved": "http://beta-internal:4873/useragent/-/useragent-2.0.6.tgz",
      "dependencies": {
        "lru-cache": {
          "version": "2.2.4",
          "from": "lru-cache@>=2.2.0 <2.3.0",
          "resolved": "http://beta-internal:4873/lru-cache/-/lru-cache-2.2.4.tgz"
        }
      }
    },
    "xregexp": {
      "version": "2.0.0",
      "from": "xregexp@>=2.0.0 <3.0.0",
      "resolved": "http://beta-internal:4873/xregexp/-/xregexp-2.0.0.tgz"
    },
    "yargs": {
      "version": "4.8.1",
      "from": "yargs@>=4.2.0 <5.0.0",
      "resolved": "http://beta-internal:4873/yargs/-/yargs-4.8.1.tgz",
      "dependencies": {
        "cliui": {
          "version": "3.2.0",
          "from": "cliui@>=3.2.0 <4.0.0",
          "resolved": "http://beta-internal:4873/cliui/-/cliui-3.2.0.tgz",
          "dependencies": {
            "strip-ansi": {
              "version": "3.0.1",
              "from": "strip-ansi@>=3.0.0 <4.0.0",
              "resolved": "http://beta-internal:4873/strip-ansi/-/strip-ansi-3.0.1.tgz",
              "dependencies": {
                "ansi-regex": {
                  "version": "2.0.0",
                  "from": "ansi-regex@>=2.0.0 <3.0.0",
                  "resolved": "http://beta-internal:4873/ansi-regex/-/ansi-regex-2.0.0.tgz"
                }
              }
            },
            "wrap-ansi": {
              "version": "2.0.0",
              "from": "wrap-ansi@>=2.0.0 <3.0.0",
              "resolved": "http://beta-internal:4873/wrap-ansi/-/wrap-ansi-2.0.0.tgz"
            }
          }
        },
        "decamelize": {
          "version": "1.2.0",
          "from": "decamelize@>=1.1.1 <2.0.0",
          "resolved": "http://beta-internal:4873/decamelize/-/decamelize-1.2.0.tgz"
        },
        "get-caller-file": {
          "version": "1.0.2",
          "from": "get-caller-file@>=1.0.1 <2.0.0",
          "resolved": "http://beta-internal:4873/get-caller-file/-/get-caller-file-1.0.2.tgz"
        },
        "lodash.assign": {
          "version": "4.2.0",
          "from": "lodash.assign@>=4.0.3 <5.0.0",
          "resolved": "http://beta-internal:4873/lodash.assign/-/lodash.assign-4.2.0.tgz"
        },
        "os-locale": {
          "version": "1.4.0",
          "from": "os-locale@>=1.4.0 <2.0.0",
          "resolved": "http://beta-internal:4873/os-locale/-/os-locale-1.4.0.tgz",
          "dependencies": {
            "lcid": {
              "version": "1.0.0",
              "from": "lcid@>=1.0.0 <2.0.0",
              "resolved": "http://beta-internal:4873/lcid/-/lcid-1.0.0.tgz",
              "dependencies": {
                "invert-kv": {
                  "version": "1.0.0",
                  "from": "invert-kv@>=1.0.0 <2.0.0",
                  "resolved": "http://beta-internal:4873/invert-kv/-/invert-kv-1.0.0.tgz"
                }
              }
            }
          }
        },
        "read-pkg-up": {
          "version": "1.0.1",
          "from": "read-pkg-up@>=1.0.1 <2.0.0",
          "resolved": "http://beta-internal:4873/read-pkg-up/-/read-pkg-up-1.0.1.tgz",
          "dependencies": {
            "find-up": {
              "version": "1.1.2",
              "from": "find-up@>=1.0.0 <2.0.0",
              "resolved": "http://beta-internal:4873/find-up/-/find-up-1.1.2.tgz",
              "dependencies": {
                "path-exists": {
                  "version": "2.1.0",
                  "from": "path-exists@>=2.0.0 <3.0.0",
                  "resolved": "http://beta-internal:4873/path-exists/-/path-exists-2.1.0.tgz"
                },
                "pinkie-promise": {
                  "version": "2.0.1",
                  "from": "pinkie-promise@>=2.0.0 <3.0.0",
                  "resolved": "http://beta-internal:4873/pinkie-promise/-/pinkie-promise-2.0.1.tgz",
                  "dependencies": {
                    "pinkie": {
                      "version": "2.0.4",
                      "from": "pinkie@>=2.0.0 <3.0.0",
                      "resolved": "http://beta-internal:4873/pinkie/-/pinkie-2.0.4.tgz"
                    }
                  }
                }
              }
            },
            "read-pkg": {
              "version": "1.1.0",
              "from": "read-pkg@>=1.0.0 <2.0.0",
              "resolved": "http://beta-internal:4873/read-pkg/-/read-pkg-1.1.0.tgz",
              "dependencies": {
                "load-json-file": {
                  "version": "1.1.0",
                  "from": "load-json-file@>=1.0.0 <2.0.0",
                  "resolved": "http://beta-internal:4873/load-json-file/-/load-json-file-1.1.0.tgz",
                  "dependencies": {
                    "graceful-fs": {
                      "version": "4.1.5",
                      "from": "graceful-fs@>=4.1.2 <5.0.0",
                      "resolved": "http://beta-internal:4873/graceful-fs/-/graceful-fs-4.1.5.tgz"
                    },
                    "parse-json": {
                      "version": "2.2.0",
                      "from": "parse-json@>=2.2.0 <3.0.0",
                      "resolved": "http://beta-internal:4873/parse-json/-/parse-json-2.2.0.tgz",
                      "dependencies": {
                        "error-ex": {
                          "version": "1.3.0",
                          "from": "error-ex@>=1.2.0 <2.0.0",
                          "resolved": "http://beta-internal:4873/error-ex/-/error-ex-1.3.0.tgz",
                          "dependencies": {
                            "is-arrayish": {
                              "version": "0.2.1",
                              "from": "is-arrayish@>=0.2.1 <0.3.0",
                              "resolved": "http://beta-internal:4873/is-arrayish/-/is-arrayish-0.2.1.tgz"
                            }
                          }
                        }
                      }
                    },
                    "pify": {
                      "version": "2.3.0",
                      "from": "pify@>=2.0.0 <3.0.0",
                      "resolved": "http://beta-internal:4873/pify/-/pify-2.3.0.tgz"
                    },
                    "pinkie-promise": {
                      "version": "2.0.1",
                      "from": "pinkie-promise@>=2.0.0 <3.0.0",
                      "resolved": "http://beta-internal:4873/pinkie-promise/-/pinkie-promise-2.0.1.tgz",
                      "dependencies": {
                        "pinkie": {
                          "version": "2.0.4",
                          "from": "pinkie@>=2.0.0 <3.0.0",
                          "resolved": "http://beta-internal:4873/pinkie/-/pinkie-2.0.4.tgz"
                        }
                      }
                    },
                    "strip-bom": {
                      "version": "2.0.0",
                      "from": "strip-bom@>=2.0.0 <3.0.0",
                      "resolved": "http://beta-internal:4873/strip-bom/-/strip-bom-2.0.0.tgz",
                      "dependencies": {
                        "is-utf8": {
                          "version": "0.2.1",
                          "from": "is-utf8@>=0.2.0 <0.3.0",
                          "resolved": "http://beta-internal:4873/is-utf8/-/is-utf8-0.2.1.tgz"
                        }
                      }
                    }
                  }
                },
                "normalize-package-data": {
                  "version": "2.3.5",
                  "from": "normalize-package-data@>=2.3.2 <3.0.0",
                  "resolved": "http://beta-internal:4873/normalize-package-data/-/normalize-package-data-2.3.5.tgz",
                  "dependencies": {
                    "hosted-git-info": {
                      "version": "2.1.5",
                      "from": "hosted-git-info@>=2.1.4 <3.0.0",
                      "resolved": "http://beta-internal:4873/hosted-git-info/-/hosted-git-info-2.1.5.tgz"
                    },
                    "is-builtin-module": {
                      "version": "1.0.0",
                      "from": "is-builtin-module@>=1.0.0 <2.0.0",
                      "resolved": "http://beta-internal:4873/is-builtin-module/-/is-builtin-module-1.0.0.tgz",
                      "dependencies": {
                        "builtin-modules": {
                          "version": "1.1.1",
                          "from": "builtin-modules@>=1.0.0 <2.0.0",
                          "resolved": "http://beta-internal:4873/builtin-modules/-/builtin-modules-1.1.1.tgz"
                        }
                      }
                    },
                    "semver": {
                      "version": "5.3.0",
                      "from": "semver@>=2.0.0 <3.0.0||>=3.0.0 <4.0.0||>=4.0.0 <5.0.0||>=5.0.0 <6.0.0",
                      "resolved": "http://beta-internal:4873/semver/-/semver-5.3.0.tgz"
                    },
                    "validate-npm-package-license": {
                      "version": "3.0.1",
                      "from": "validate-npm-package-license@>=3.0.1 <4.0.0",
                      "resolved": "http://beta-internal:4873/validate-npm-package-license/-/validate-npm-package-license-3.0.1.tgz",
                      "dependencies": {
                        "spdx-correct": {
                          "version": "1.0.2",
                          "from": "spdx-correct@>=1.0.0 <1.1.0",
                          "resolved": "http://beta-internal:4873/spdx-correct/-/spdx-correct-1.0.2.tgz",
                          "dependencies": {
                            "spdx-license-ids": {
                              "version": "1.2.2",
                              "from": "spdx-license-ids@>=1.0.0 <2.0.0",
                              "resolved": "http://beta-internal:4873/spdx-license-ids/-/spdx-license-ids-1.2.2.tgz"
                            }
                          }
                        },
                        "spdx-expression-parse": {
                          "version": "1.0.2",
                          "from": "spdx-expression-parse@>=1.0.0 <1.1.0",
                          "resolved": "http://beta-internal:4873/spdx-expression-parse/-/spdx-expression-parse-1.0.2.tgz",
                          "dependencies": {
                            "spdx-exceptions": {
                              "version": "1.0.5",
                              "from": "spdx-exceptions@>=1.0.4 <2.0.0",
                              "resolved": "http://beta-internal:4873/spdx-exceptions/-/spdx-exceptions-1.0.5.tgz"
                            },
                            "spdx-license-ids": {
                              "version": "1.2.2",
                              "from": "spdx-license-ids@>=1.0.0 <2.0.0",
                              "resolved": "http://beta-internal:4873/spdx-license-ids/-/spdx-license-ids-1.2.2.tgz"
                            }
                          }
                        }
                      }
                    }
                  }
                },
                "path-type": {
                  "version": "1.1.0",
                  "from": "path-type@>=1.0.0 <2.0.0",
                  "resolved": "http://beta-internal:4873/path-type/-/path-type-1.1.0.tgz",
                  "dependencies": {
                    "graceful-fs": {
                      "version": "4.1.5",
                      "from": "graceful-fs@>=4.1.2 <5.0.0",
                      "resolved": "http://beta-internal:4873/graceful-fs/-/graceful-fs-4.1.5.tgz"
                    },
                    "pify": {
                      "version": "2.3.0",
                      "from": "pify@>=2.0.0 <3.0.0",
                      "resolved": "http://beta-internal:4873/pify/-/pify-2.3.0.tgz"
                    },
                    "pinkie-promise": {
                      "version": "2.0.1",
                      "from": "pinkie-promise@>=2.0.0 <3.0.0",
                      "resolved": "http://beta-internal:4873/pinkie-promise/-/pinkie-promise-2.0.1.tgz",
                      "dependencies": {
                        "pinkie": {
                          "version": "2.0.4",
                          "from": "pinkie@>=2.0.0 <3.0.0",
                          "resolved": "http://beta-internal:4873/pinkie/-/pinkie-2.0.4.tgz"
                        }
                      }
                    }
                  }
                }
              }
            }
          }
        },
        "require-directory": {
          "version": "2.1.1",
          "from": "require-directory@>=2.1.1 <3.0.0",
          "resolved": "http://beta-internal:4873/require-directory/-/require-directory-2.1.1.tgz"
        },
        "require-main-filename": {
          "version": "1.0.1",
          "from": "require-main-filename@>=1.0.1 <2.0.0",
          "resolved": "http://beta-internal:4873/require-main-filename/-/require-main-filename-1.0.1.tgz"
        },
        "set-blocking": {
          "version": "2.0.0",
          "from": "set-blocking@>=2.0.0 <3.0.0",
          "resolved": "http://beta-internal:4873/set-blocking/-/set-blocking-2.0.0.tgz"
        },
        "string-width": {
          "version": "1.0.2",
          "from": "string-width@>=1.0.1 <2.0.0",
          "resolved": "http://beta-internal:4873/string-width/-/string-width-1.0.2.tgz",
          "dependencies": {
            "code-point-at": {
              "version": "1.0.0",
              "from": "code-point-at@>=1.0.0 <2.0.0",
              "resolved": "http://beta-internal:4873/code-point-at/-/code-point-at-1.0.0.tgz",
              "dependencies": {
                "number-is-nan": {
                  "version": "1.0.0",
                  "from": "number-is-nan@>=1.0.0 <2.0.0",
                  "resolved": "http://beta-internal:4873/number-is-nan/-/number-is-nan-1.0.0.tgz"
                }
              }
            },
            "is-fullwidth-code-point": {
              "version": "1.0.0",
              "from": "is-fullwidth-code-point@>=1.0.0 <2.0.0",
              "resolved": "http://beta-internal:4873/is-fullwidth-code-point/-/is-fullwidth-code-point-1.0.0.tgz",
              "dependencies": {
                "number-is-nan": {
                  "version": "1.0.0",
                  "from": "number-is-nan@>=1.0.0 <2.0.0",
                  "resolved": "http://beta-internal:4873/number-is-nan/-/number-is-nan-1.0.0.tgz"
                }
              }
            },
            "strip-ansi": {
              "version": "3.0.1",
              "from": "strip-ansi@>=3.0.1 <4.0.0",
              "resolved": "http://beta-internal:4873/strip-ansi/-/strip-ansi-3.0.1.tgz",
              "dependencies": {
                "ansi-regex": {
                  "version": "2.0.0",
                  "from": "ansi-regex@>=2.0.0 <3.0.0",
                  "resolved": "http://beta-internal:4873/ansi-regex/-/ansi-regex-2.0.0.tgz"
                }
              }
            }
          }
        },
        "which-module": {
          "version": "1.0.0",
          "from": "which-module@>=1.0.0 <2.0.0",
          "resolved": "http://beta-internal:4873/which-module/-/which-module-1.0.0.tgz"
        },
        "window-size": {
          "version": "0.2.0",
          "from": "window-size@>=0.2.0 <0.3.0",
          "resolved": "http://beta-internal:4873/window-size/-/window-size-0.2.0.tgz"
        },
        "y18n": {
          "version": "3.2.1",
          "from": "y18n@>=3.2.1 <4.0.0",
          "resolved": "http://beta-internal:4873/y18n/-/y18n-3.2.1.tgz"
        },
        "yargs-parser": {
          "version": "2.4.1",
          "from": "yargs-parser@>=2.4.1 <3.0.0",
          "resolved": "http://beta-internal:4873/yargs-parser/-/yargs-parser-2.4.1.tgz",
          "dependencies": {
            "camelcase": {
              "version": "3.0.0",
              "from": "camelcase@>=3.0.0 <4.0.0",
              "resolved": "http://beta-internal:4873/camelcase/-/camelcase-3.0.0.tgz"
            }
          }
        }
      }
    }
  }
}<|MERGE_RESOLUTION|>--- conflicted
+++ resolved
@@ -56,7 +56,7 @@
             },
             "inherits": {
               "version": "2.0.1",
-              "from": "inherits@2.0.1",
+              "from": "inherits@>=2.0.1 <2.1.0",
               "resolved": "http://beta-internal:4873/inherits/-/inherits-2.0.1.tgz"
             }
           }
@@ -385,7 +385,7 @@
       "dependencies": {
         "redis": {
           "version": "2.6.2",
-          "from": "redis@latest",
+          "from": "redis@>=2.1.0 <3.0.0",
           "resolved": "http://beta-internal:4873/redis/-/redis-2.6.2.tgz",
           "dependencies": {
             "double-ended-queue": {
@@ -879,7 +879,7 @@
         "range-parser": {
           "version": "1.2.0",
           "from": "range-parser@>=1.2.0 <1.3.0",
-          "resolved": "https://registry.npmjs.org/range-parser/-/range-parser-1.2.0.tgz"
+          "resolved": "http://beta-internal:4873/range-parser/-/range-parser-1.2.0.tgz"
         },
         "send": {
           "version": "0.14.1",
@@ -996,7 +996,7 @@
             "mkdirp": {
               "version": "0.5.1",
               "from": "mkdirp@>=0.5.0 <0.6.0",
-              "resolved": "https://registry.npmjs.org/mkdirp/-/mkdirp-0.5.1.tgz",
+              "resolved": "http://beta-internal:4873/mkdirp/-/mkdirp-0.5.1.tgz",
               "dependencies": {
                 "minimist": {
                   "version": "0.0.8",
@@ -1411,7 +1411,7 @@
                         },
                         "inherits": {
                           "version": "2.0.1",
-                          "from": "inherits@>=2.0.0 <3.0.0",
+                          "from": "inherits@>=2.0.1 <2.1.0",
                           "resolved": "http://beta-internal:4873/inherits/-/inherits-2.0.1.tgz"
                         },
                         "isarray": {
@@ -1473,7 +1473,7 @@
                     "async": {
                       "version": "1.5.2",
                       "from": "async@>=1.5.2 <2.0.0",
-                      "resolved": "https://registry.npmjs.org/async/-/async-1.5.2.tgz"
+                      "resolved": "http://beta-internal:4873/async/-/async-1.5.2.tgz"
                     }
                   }
                 },
@@ -1755,11 +1755,7 @@
         "lodash": {
           "version": "4.15.0",
           "from": "lodash@>=4.6.1 <5.0.0",
-<<<<<<< HEAD
           "resolved": "https://registry.npmjs.org/lodash/-/lodash-4.15.0.tgz"
-=======
-          "resolved": "http://beta-internal:4873/lodash/-/lodash-4.15.0.tgz"
->>>>>>> 3c6b04ee
         },
         "mandrill-api": {
           "version": "1.0.45",
@@ -1867,7 +1863,7 @@
             "depd": {
               "version": "1.0.1",
               "from": "depd@>=1.0.1 <1.1.0",
-              "resolved": "https://registry.npmjs.org/depd/-/depd-1.0.1.tgz"
+              "resolved": "http://beta-internal:4873/depd/-/depd-1.0.1.tgz"
             }
           }
         },
@@ -2145,6 +2141,7 @@
     "gitter-realtime-client": {
       "version": "1.5.1",
       "from": "gitter-realtime-client@>=1.5.1 <2.0.0",
+      "resolved": "http://beta-internal:4873/gitter-realtime-client/-/gitter-realtime-client-1.5.1.tgz",
       "dependencies": {
         "backbone": {
           "version": "1.3.3",
@@ -2286,11 +2283,7 @@
         "lodash": {
           "version": "4.15.0",
           "from": "lodash@>=4.13.1 <5.0.0",
-<<<<<<< HEAD
           "resolved": "https://registry.npmjs.org/lodash/-/lodash-4.15.0.tgz"
-=======
-          "resolved": "http://beta-internal:4873/lodash/-/lodash-4.15.0.tgz"
->>>>>>> 3c6b04ee
         }
       }
     },
@@ -2417,101 +2410,7 @@
         "lodash": {
           "version": "4.15.0",
           "from": "lodash@>=4.14.0 <5.0.0",
-<<<<<<< HEAD
           "resolved": "https://registry.npmjs.org/lodash/-/lodash-4.15.0.tgz"
-        },
-        "mocha": {
-          "version": "2.5.3",
-          "from": "mocha@>=2.5.3 <3.0.0",
-          "resolved": "http://beta-internal:4873/mocha/-/mocha-2.5.3.tgz",
-          "dependencies": {
-            "commander": {
-              "version": "2.3.0",
-              "from": "commander@2.3.0",
-              "resolved": "https://registry.npmjs.org/commander/-/commander-2.3.0.tgz"
-            },
-            "diff": {
-              "version": "1.4.0",
-              "from": "diff@1.4.0",
-              "resolved": "https://registry.npmjs.org/diff/-/diff-1.4.0.tgz"
-            },
-            "escape-string-regexp": {
-              "version": "1.0.2",
-              "from": "escape-string-regexp@1.0.2",
-              "resolved": "http://beta-internal:4873/escape-string-regexp/-/escape-string-regexp-1.0.2.tgz"
-            },
-            "glob": {
-              "version": "3.2.11",
-              "from": "glob@3.2.11",
-              "resolved": "https://registry.npmjs.org/glob/-/glob-3.2.11.tgz",
-              "dependencies": {
-                "inherits": {
-                  "version": "2.0.1",
-                  "from": "inherits@>=2.0.0 <3.0.0",
-                  "resolved": "http://beta-internal:4873/inherits/-/inherits-2.0.1.tgz"
-                },
-                "minimatch": {
-                  "version": "0.3.0",
-                  "from": "minimatch@>=0.3.0 <0.4.0",
-                  "resolved": "http://beta-internal:4873/minimatch/-/minimatch-0.3.0.tgz",
-                  "dependencies": {
-                    "sigmund": {
-                      "version": "1.0.1",
-                      "from": "sigmund@>=1.0.0 <1.1.0",
-                      "resolved": "http://beta-internal:4873/sigmund/-/sigmund-1.0.1.tgz"
-                    }
-                  }
-                }
-              }
-            },
-            "growl": {
-              "version": "1.9.2",
-              "from": "growl@1.9.2",
-              "resolved": "https://registry.npmjs.org/growl/-/growl-1.9.2.tgz"
-            },
-            "jade": {
-              "version": "0.26.3",
-              "from": "jade@0.26.3",
-              "resolved": "http://beta-internal:4873/jade/-/jade-0.26.3.tgz",
-              "dependencies": {
-                "commander": {
-                  "version": "0.6.1",
-                  "from": "commander@0.6.1",
-                  "resolved": "http://beta-internal:4873/commander/-/commander-0.6.1.tgz"
-                },
-                "mkdirp": {
-                  "version": "0.3.0",
-                  "from": "mkdirp@0.3.0",
-                  "resolved": "http://beta-internal:4873/mkdirp/-/mkdirp-0.3.0.tgz"
-                }
-              }
-            },
-            "mkdirp": {
-              "version": "0.5.1",
-              "from": "mkdirp@0.5.1",
-              "resolved": "http://beta-internal:4873/mkdirp/-/mkdirp-0.5.1.tgz",
-              "dependencies": {
-                "minimist": {
-                  "version": "0.0.8",
-                  "from": "minimist@0.0.8",
-                  "resolved": "http://beta-internal:4873/minimist/-/minimist-0.0.8.tgz"
-                }
-              }
-            },
-            "supports-color": {
-              "version": "1.2.0",
-              "from": "supports-color@1.2.0",
-              "resolved": "http://beta-internal:4873/supports-color/-/supports-color-1.2.0.tgz"
-            },
-            "to-iso-string": {
-              "version": "0.0.2",
-              "from": "to-iso-string@0.0.2",
-              "resolved": "http://beta-internal:4873/to-iso-string/-/to-iso-string-0.0.2.tgz"
-            }
-          }
-=======
-          "resolved": "http://beta-internal:4873/lodash/-/lodash-4.15.0.tgz"
->>>>>>> 3c6b04ee
         }
       }
     },
@@ -2620,12 +2519,12 @@
         "source-map": {
           "version": "0.1.43",
           "from": "source-map@>=0.1.40 <0.2.0",
-          "resolved": "https://registry.npmjs.org/source-map/-/source-map-0.1.43.tgz",
+          "resolved": "http://beta-internal:4873/source-map/-/source-map-0.1.43.tgz",
           "dependencies": {
             "amdefine": {
               "version": "1.0.0",
               "from": "amdefine@>=0.0.4",
-              "resolved": "https://registry.npmjs.org/amdefine/-/amdefine-1.0.0.tgz"
+              "resolved": "http://beta-internal:4873/amdefine/-/amdefine-1.0.0.tgz"
             }
           }
         },
@@ -2642,7 +2541,7 @@
             "optimist": {
               "version": "0.3.7",
               "from": "optimist@>=0.3.5 <0.4.0",
-              "resolved": "https://registry.npmjs.org/optimist/-/optimist-0.3.7.tgz",
+              "resolved": "http://beta-internal:4873/optimist/-/optimist-0.3.7.tgz",
               "dependencies": {
                 "wordwrap": {
                   "version": "0.0.3",
@@ -3109,7 +3008,7 @@
         "mkdirp": {
           "version": "0.5.1",
           "from": "mkdirp@>=0.5.1 <0.6.0",
-          "resolved": "https://registry.npmjs.org/mkdirp/-/mkdirp-0.5.1.tgz",
+          "resolved": "http://beta-internal:4873/mkdirp/-/mkdirp-0.5.1.tgz",
           "dependencies": {
             "minimist": {
               "version": "0.0.8",
@@ -3174,7 +3073,7 @@
         },
         "parseurl": {
           "version": "1.3.1",
-          "from": "parseurl@>=1.3.0 <1.4.0",
+          "from": "parseurl@>=1.3.1 <1.4.0",
           "resolved": "http://beta-internal:4873/parseurl/-/parseurl-1.3.1.tgz"
         },
         "vary": {
@@ -3275,7 +3174,7 @@
         "async": {
           "version": "1.5.2",
           "from": "async@1.5.2",
-          "resolved": "https://registry.npmjs.org/async/-/async-1.5.2.tgz"
+          "resolved": "http://beta-internal:4873/async/-/async-1.5.2.tgz"
         },
         "bson": {
           "version": "0.4.23",
@@ -3753,7 +3652,7 @@
       "dependencies": {
         "passport-oauth2": {
           "version": "1.3.0",
-          "from": "passport-oauth2@>=1.1.2 <2.0.0",
+          "from": "passport-oauth2@>=1.0.0 <2.0.0",
           "resolved": "http://beta-internal:4873/passport-oauth2/-/passport-oauth2-1.3.0.tgz",
           "dependencies": {
             "passport-strategy": {
@@ -3806,7 +3705,7 @@
       "dependencies": {
         "passport-oauth2": {
           "version": "1.3.0",
-          "from": "passport-oauth2@>=1.1.2 <2.0.0",
+          "from": "passport-oauth2@>=1.0.0 <2.0.0",
           "resolved": "http://beta-internal:4873/passport-oauth2/-/passport-oauth2-1.3.0.tgz",
           "dependencies": {
             "passport-strategy": {
@@ -3894,22 +3793,22 @@
         "fbjs": {
           "version": "0.8.3",
           "from": "fbjs@>=0.8.1 <0.9.0",
-          "resolved": "https://registry.npmjs.org/fbjs/-/fbjs-0.8.3.tgz",
+          "resolved": "http://beta-internal:4873/fbjs/-/fbjs-0.8.3.tgz",
           "dependencies": {
             "core-js": {
               "version": "1.2.7",
               "from": "core-js@>=1.0.0 <2.0.0",
-              "resolved": "https://registry.npmjs.org/core-js/-/core-js-1.2.7.tgz"
+              "resolved": "http://beta-internal:4873/core-js/-/core-js-1.2.7.tgz"
             },
             "immutable": {
               "version": "3.8.1",
               "from": "immutable@>=3.7.6 <4.0.0",
-              "resolved": "https://registry.npmjs.org/immutable/-/immutable-3.8.1.tgz"
+              "resolved": "http://beta-internal:4873/immutable/-/immutable-3.8.1.tgz"
             },
             "isomorphic-fetch": {
               "version": "2.2.1",
               "from": "isomorphic-fetch@>=2.1.1 <3.0.0",
-              "resolved": "https://registry.npmjs.org/isomorphic-fetch/-/isomorphic-fetch-2.2.1.tgz",
+              "resolved": "http://beta-internal:4873/isomorphic-fetch/-/isomorphic-fetch-2.2.1.tgz",
               "dependencies": {
                 "node-fetch": {
                   "version": "1.6.0",
@@ -3919,7 +3818,7 @@
                     "encoding": {
                       "version": "0.1.12",
                       "from": "encoding@>=0.1.11 <0.2.0",
-                      "resolved": "https://registry.npmjs.org/encoding/-/encoding-0.1.12.tgz",
+                      "resolved": "http://beta-internal:4873/encoding/-/encoding-0.1.12.tgz",
                       "dependencies": {
                         "iconv-lite": {
                           "version": "0.4.13",
@@ -3938,7 +3837,7 @@
                 "whatwg-fetch": {
                   "version": "1.0.0",
                   "from": "whatwg-fetch@>=0.10.0",
-                  "resolved": "https://registry.npmjs.org/whatwg-fetch/-/whatwg-fetch-1.0.0.tgz"
+                  "resolved": "http://beta-internal:4873/whatwg-fetch/-/whatwg-fetch-1.0.0.tgz"
                 }
               }
             },
@@ -3957,7 +3856,7 @@
             "ua-parser-js": {
               "version": "0.7.10",
               "from": "ua-parser-js@>=0.7.9 <0.8.0",
-              "resolved": "https://registry.npmjs.org/ua-parser-js/-/ua-parser-js-0.7.10.tgz"
+              "resolved": "http://beta-internal:4873/ua-parser-js/-/ua-parser-js-0.7.10.tgz"
             }
           }
         },
@@ -4214,7 +4113,7 @@
                 "async": {
                   "version": "1.5.2",
                   "from": "async@>=1.5.2 <2.0.0",
-                  "resolved": "https://registry.npmjs.org/async/-/async-1.5.2.tgz"
+                  "resolved": "http://beta-internal:4873/async/-/async-1.5.2.tgz"
                 }
               }
             },
@@ -4564,7 +4463,7 @@
         },
         "parseurl": {
           "version": "1.3.1",
-          "from": "parseurl@>=1.3.0 <1.4.0",
+          "from": "parseurl@>=1.3.1 <1.4.0",
           "resolved": "http://beta-internal:4873/parseurl/-/parseurl-1.3.1.tgz"
         }
       }
@@ -4750,7 +4649,7 @@
                 "async": {
                   "version": "1.5.2",
                   "from": "async@>=1.5.2 <2.0.0",
-                  "resolved": "https://registry.npmjs.org/async/-/async-1.5.2.tgz"
+                  "resolved": "http://beta-internal:4873/async/-/async-1.5.2.tgz"
                 }
               }
             },
@@ -5056,7 +4955,7 @@
             },
             "inherits": {
               "version": "2.0.1",
-              "from": "inherits@2.0.1",
+              "from": "inherits@>=2.0.1 <2.1.0",
               "resolved": "http://beta-internal:4873/inherits/-/inherits-2.0.1.tgz"
             },
             "isarray": {
@@ -5182,7 +5081,7 @@
                 "async": {
                   "version": "1.5.2",
                   "from": "async@>=1.5.2 <2.0.0",
-                  "resolved": "https://registry.npmjs.org/async/-/async-1.5.2.tgz"
+                  "resolved": "http://beta-internal:4873/async/-/async-1.5.2.tgz"
                 }
               }
             },
@@ -5458,7 +5357,7 @@
           "dependencies": {
             "strip-ansi": {
               "version": "3.0.1",
-              "from": "strip-ansi@>=3.0.0 <4.0.0",
+              "from": "strip-ansi@>=3.0.1 <4.0.0",
               "resolved": "http://beta-internal:4873/strip-ansi/-/strip-ansi-3.0.1.tgz",
               "dependencies": {
                 "ansi-regex": {
@@ -5627,7 +5526,7 @@
                     },
                     "semver": {
                       "version": "5.3.0",
-                      "from": "semver@>=2.0.0 <3.0.0||>=3.0.0 <4.0.0||>=4.0.0 <5.0.0||>=5.0.0 <6.0.0",
+                      "from": "semver@>=5.1.0 <6.0.0",
                       "resolved": "http://beta-internal:4873/semver/-/semver-5.3.0.tgz"
                     },
                     "validate-npm-package-license": {
@@ -5642,7 +5541,7 @@
                           "dependencies": {
                             "spdx-license-ids": {
                               "version": "1.2.2",
-                              "from": "spdx-license-ids@>=1.0.0 <2.0.0",
+                              "from": "spdx-license-ids@>=1.0.2 <2.0.0",
                               "resolved": "http://beta-internal:4873/spdx-license-ids/-/spdx-license-ids-1.2.2.tgz"
                             }
                           }
@@ -5659,7 +5558,7 @@
                             },
                             "spdx-license-ids": {
                               "version": "1.2.2",
-                              "from": "spdx-license-ids@>=1.0.0 <2.0.0",
+                              "from": "spdx-license-ids@>=1.0.2 <2.0.0",
                               "resolved": "http://beta-internal:4873/spdx-license-ids/-/spdx-license-ids-1.2.2.tgz"
                             }
                           }
@@ -5747,7 +5646,7 @@
             },
             "strip-ansi": {
               "version": "3.0.1",
-              "from": "strip-ansi@>=3.0.1 <4.0.0",
+              "from": "strip-ansi@>=3.0.0 <4.0.0",
               "resolved": "http://beta-internal:4873/strip-ansi/-/strip-ansi-3.0.1.tgz",
               "dependencies": {
                 "ansi-regex": {
