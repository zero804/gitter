{
  "name": "gitter-webapp",
  "version": "13.4.0",
  "dependencies": {
    "@gitterhq/translations": {
      "version": "1.0.0",
      "from": "@gitterhq/translations@>=1.0.0 <2.0.0",
      "resolved": "https://registry.npmjs.org/@gitterhq/translations/-/translations-1.0.0.tgz"
    },
    "apn": {
      "version": "1.7.5",
      "from": "apn@>=1.7.3 <1.8.0",
      "resolved": "http://beta-internal:4873/apn/-/apn-1.7.5.tgz",
      "dependencies": {
        "node-forge": {
          "version": "0.6.39",
          "from": "node-forge@>=0.6.20 <0.7.0",
          "resolved": "http://beta-internal:4873/node-forge/-/node-forge-0.6.39.tgz"
        },
        "q": {
          "version": "1.4.1",
          "from": "q@>=1.1.0 <2.0.0",
          "resolved": "http://beta-internal:4873/q/-/q-1.4.1.tgz"
        }
      }
    },
    "async": {
      "version": "0.9.2",
      "from": "async@>=0.9.0 <0.10.0",
      "resolved": "http://beta-internal:4873/async/-/async-0.9.2.tgz"
    },
    "batch-stream": {
      "version": "0.1.2",
      "from": "batch-stream@>=0.1.0 <0.2.0",
      "resolved": "http://beta-internal:4873/batch-stream/-/batch-stream-0.1.2.tgz",
      "dependencies": {
        "readable-stream": {
          "version": "1.0.34",
          "from": "readable-stream@>=1.0.2 <1.1.0",
          "resolved": "http://beta-internal:4873/readable-stream/-/readable-stream-1.0.34.tgz",
          "dependencies": {
            "core-util-is": {
              "version": "1.0.2",
              "from": "core-util-is@>=1.0.0 <1.1.0",
              "resolved": "http://beta-internal:4873/core-util-is/-/core-util-is-1.0.2.tgz"
            },
            "isarray": {
              "version": "0.0.1",
              "from": "isarray@0.0.1",
              "resolved": "http://beta-internal:4873/isarray/-/isarray-0.0.1.tgz"
            },
            "string_decoder": {
              "version": "0.10.31",
              "from": "string_decoder@>=0.10.0 <0.11.0",
              "resolved": "http://beta-internal:4873/string_decoder/-/string_decoder-0.10.31.tgz"
            },
            "inherits": {
              "version": "2.0.1",
              "from": "inherits@>=2.0.1 <2.1.0",
              "resolved": "http://beta-internal:4873/inherits/-/inherits-2.0.1.tgz"
            }
          }
        }
      }
    },
    "bluebird": {
      "version": "3.3.5",
      "from": "bluebird@>=3.2.1 <4.0.0",
      "resolved": "http://beta-internal:4873/bluebird/-/bluebird-3.3.5.tgz"
    },
    "body-parser": {
      "version": "1.15.0",
      "from": "body-parser@>=1.13.2 <2.0.0",
      "resolved": "http://beta-internal:4873/body-parser/-/body-parser-1.15.0.tgz",
      "dependencies": {
        "bytes": {
          "version": "2.2.0",
          "from": "bytes@2.2.0",
          "resolved": "http://beta-internal:4873/bytes/-/bytes-2.2.0.tgz"
        },
        "content-type": {
          "version": "1.0.1",
          "from": "content-type@>=1.0.1 <1.1.0",
          "resolved": "http://beta-internal:4873/content-type/-/content-type-1.0.1.tgz"
        },
        "depd": {
          "version": "1.1.0",
          "from": "depd@>=1.1.0 <1.2.0",
          "resolved": "http://beta-internal:4873/depd/-/depd-1.1.0.tgz"
        },
        "http-errors": {
          "version": "1.4.0",
          "from": "http-errors@>=1.4.0 <1.5.0",
          "resolved": "http://beta-internal:4873/http-errors/-/http-errors-1.4.0.tgz",
          "dependencies": {
            "inherits": {
              "version": "2.0.1",
              "from": "inherits@2.0.1",
              "resolved": "http://beta-internal:4873/inherits/-/inherits-2.0.1.tgz"
            },
            "statuses": {
              "version": "1.2.1",
              "from": "statuses@>=1.2.1 <2.0.0",
              "resolved": "http://beta-internal:4873/statuses/-/statuses-1.2.1.tgz"
            }
          }
        },
        "iconv-lite": {
          "version": "0.4.13",
          "from": "iconv-lite@0.4.13",
          "resolved": "http://beta-internal:4873/iconv-lite/-/iconv-lite-0.4.13.tgz"
        },
        "on-finished": {
          "version": "2.3.0",
          "from": "on-finished@>=2.3.0 <2.4.0",
          "resolved": "http://beta-internal:4873/on-finished/-/on-finished-2.3.0.tgz",
          "dependencies": {
            "ee-first": {
              "version": "1.1.1",
              "from": "ee-first@1.1.1",
              "resolved": "http://beta-internal:4873/ee-first/-/ee-first-1.1.1.tgz"
            }
          }
        },
        "raw-body": {
          "version": "2.1.6",
          "from": "raw-body@>=2.1.5 <2.2.0",
          "resolved": "http://beta-internal:4873/raw-body/-/raw-body-2.1.6.tgz",
          "dependencies": {
            "bytes": {
              "version": "2.3.0",
              "from": "bytes@2.3.0",
              "resolved": "http://beta-internal:4873/bytes/-/bytes-2.3.0.tgz"
            },
            "unpipe": {
              "version": "1.0.0",
              "from": "unpipe@1.0.0",
              "resolved": "http://beta-internal:4873/unpipe/-/unpipe-1.0.0.tgz"
            }
          }
        },
        "type-is": {
          "version": "1.6.12",
          "from": "type-is@>=1.6.11 <1.7.0",
          "resolved": "http://beta-internal:4873/type-is/-/type-is-1.6.12.tgz",
          "dependencies": {
            "media-typer": {
              "version": "0.3.0",
              "from": "media-typer@0.3.0",
              "resolved": "http://beta-internal:4873/media-typer/-/media-typer-0.3.0.tgz"
            },
            "mime-types": {
              "version": "2.1.10",
              "from": "mime-types@>=2.1.10 <2.2.0",
              "resolved": "http://beta-internal:4873/mime-types/-/mime-types-2.1.10.tgz",
              "dependencies": {
                "mime-db": {
                  "version": "1.22.0",
                  "from": "mime-db@>=1.22.0 <1.23.0",
                  "resolved": "http://beta-internal:4873/mime-db/-/mime-db-1.22.0.tgz"
                }
              }
            }
          }
        }
      }
    },
    "cld": {
      "version": "2.4.5",
      "from": "cld@>=2.4.5 <3.0.0",
      "resolved": "http://beta-internal:4873/cld/-/cld-2.4.5.tgz",
      "dependencies": {
        "glob": {
          "version": "5.0.15",
          "from": "glob@>=5.0.10 <6.0.0",
          "resolved": "http://beta-internal:4873/glob/-/glob-5.0.15.tgz",
          "dependencies": {
            "inflight": {
              "version": "1.0.4",
              "from": "inflight@>=1.0.4 <2.0.0",
              "resolved": "http://beta-internal:4873/inflight/-/inflight-1.0.4.tgz",
              "dependencies": {
                "wrappy": {
                  "version": "1.0.1",
                  "from": "wrappy@>=1.0.0 <2.0.0",
                  "resolved": "http://beta-internal:4873/wrappy/-/wrappy-1.0.1.tgz"
                }
              }
            },
            "inherits": {
              "version": "2.0.1",
              "from": "inherits@>=2.0.0 <3.0.0",
              "resolved": "http://beta-internal:4873/inherits/-/inherits-2.0.1.tgz"
            },
            "minimatch": {
              "version": "3.0.0",
              "from": "minimatch@>=2.0.0 <3.0.0||>=3.0.0 <4.0.0",
              "resolved": "http://beta-internal:4873/minimatch/-/minimatch-3.0.0.tgz",
              "dependencies": {
                "brace-expansion": {
                  "version": "1.1.3",
                  "from": "brace-expansion@>=1.0.0 <2.0.0",
                  "resolved": "http://beta-internal:4873/brace-expansion/-/brace-expansion-1.1.3.tgz",
                  "dependencies": {
                    "balanced-match": {
                      "version": "0.3.0",
                      "from": "balanced-match@>=0.3.0 <0.4.0",
                      "resolved": "http://beta-internal:4873/balanced-match/-/balanced-match-0.3.0.tgz"
                    },
                    "concat-map": {
                      "version": "0.0.1",
                      "from": "concat-map@0.0.1",
                      "resolved": "https://registry.npmjs.org/concat-map/-/concat-map-0.0.1.tgz"
                    }
                  }
                }
              }
            },
            "once": {
              "version": "1.3.3",
              "from": "once@>=1.3.0 <2.0.0",
              "resolved": "http://beta-internal:4873/once/-/once-1.3.3.tgz",
              "dependencies": {
                "wrappy": {
                  "version": "1.0.1",
                  "from": "wrappy@>=1.0.0 <2.0.0",
                  "resolved": "http://beta-internal:4873/wrappy/-/wrappy-1.0.1.tgz"
                }
              }
            },
            "path-is-absolute": {
              "version": "1.0.0",
              "from": "path-is-absolute@>=1.0.0 <2.0.0",
              "resolved": "http://beta-internal:4873/path-is-absolute/-/path-is-absolute-1.0.0.tgz"
            }
          }
        },
        "nan": {
          "version": "2.2.1",
          "from": "nan@>=2.0.5 <3.0.0",
          "resolved": "http://beta-internal:4873/nan/-/nan-2.2.1.tgz"
        },
        "rimraf": {
          "version": "2.5.2",
          "from": "rimraf@>=2.4.0 <3.0.0",
          "resolved": "http://beta-internal:4873/rimraf/-/rimraf-2.5.2.tgz",
          "dependencies": {
            "glob": {
              "version": "7.0.3",
              "from": "glob@>=7.0.0 <8.0.0",
              "resolved": "http://beta-internal:4873/glob/-/glob-7.0.3.tgz",
              "dependencies": {
                "inflight": {
                  "version": "1.0.4",
                  "from": "inflight@>=1.0.4 <2.0.0",
                  "resolved": "http://beta-internal:4873/inflight/-/inflight-1.0.4.tgz",
                  "dependencies": {
                    "wrappy": {
                      "version": "1.0.1",
                      "from": "wrappy@>=1.0.0 <2.0.0",
                      "resolved": "http://beta-internal:4873/wrappy/-/wrappy-1.0.1.tgz"
                    }
                  }
                },
                "inherits": {
                  "version": "2.0.1",
                  "from": "inherits@>=2.0.0 <3.0.0",
                  "resolved": "http://beta-internal:4873/inherits/-/inherits-2.0.1.tgz"
                },
                "minimatch": {
                  "version": "3.0.0",
                  "from": "minimatch@>=2.0.0 <3.0.0||>=3.0.0 <4.0.0",
                  "resolved": "http://beta-internal:4873/minimatch/-/minimatch-3.0.0.tgz",
                  "dependencies": {
                    "brace-expansion": {
                      "version": "1.1.3",
                      "from": "brace-expansion@>=1.0.0 <2.0.0",
                      "resolved": "http://beta-internal:4873/brace-expansion/-/brace-expansion-1.1.3.tgz",
                      "dependencies": {
                        "balanced-match": {
                          "version": "0.3.0",
                          "from": "balanced-match@>=0.3.0 <0.4.0",
                          "resolved": "http://beta-internal:4873/balanced-match/-/balanced-match-0.3.0.tgz"
                        },
                        "concat-map": {
                          "version": "0.0.1",
                          "from": "concat-map@0.0.1",
                          "resolved": "https://registry.npmjs.org/concat-map/-/concat-map-0.0.1.tgz"
                        }
                      }
                    }
                  }
                },
                "once": {
                  "version": "1.3.3",
                  "from": "once@>=1.3.0 <2.0.0",
                  "resolved": "http://beta-internal:4873/once/-/once-1.3.3.tgz",
                  "dependencies": {
                    "wrappy": {
                      "version": "1.0.1",
                      "from": "wrappy@>=1.0.0 <2.0.0",
                      "resolved": "http://beta-internal:4873/wrappy/-/wrappy-1.0.1.tgz"
                    }
                  }
                },
                "path-is-absolute": {
                  "version": "1.0.0",
                  "from": "path-is-absolute@>=1.0.0 <2.0.0",
                  "resolved": "http://beta-internal:4873/path-is-absolute/-/path-is-absolute-1.0.0.tgz"
                }
              }
            }
          }
        }
      }
    },
    "connect-redis": {
      "version": "2.5.1",
      "from": "connect-redis@>=2.4.0 <3.0.0",
      "resolved": "http://beta-internal:4873/connect-redis/-/connect-redis-2.5.1.tgz",
      "dependencies": {
        "debug": {
          "version": "1.0.4",
          "from": "debug@>=1.0.2 <2.0.0",
          "resolved": "http://beta-internal:4873/debug/-/debug-1.0.4.tgz",
          "dependencies": {
            "ms": {
              "version": "0.6.2",
              "from": "ms@0.6.2",
              "resolved": "http://beta-internal:4873/ms/-/ms-0.6.2.tgz"
            }
          }
        },
        "redis": {
          "version": "0.12.1",
          "from": "redis@>=0.12.1 <0.13.0",
          "resolved": "http://beta-internal:4873/redis/-/redis-0.12.1.tgz"
        }
      }
    },
    "cookie-parser": {
      "version": "1.4.1",
      "from": "cookie-parser@>=1.3.5 <2.0.0",
      "resolved": "http://beta-internal:4873/cookie-parser/-/cookie-parser-1.4.1.tgz",
      "dependencies": {
        "cookie": {
          "version": "0.2.3",
          "from": "cookie@0.2.3",
          "resolved": "http://beta-internal:4873/cookie/-/cookie-0.2.3.tgz"
        },
        "cookie-signature": {
          "version": "1.0.6",
          "from": "cookie-signature@1.0.6",
          "resolved": "http://beta-internal:4873/cookie-signature/-/cookie-signature-1.0.6.tgz"
        }
      }
    },
    "cors": {
      "version": "2.7.1",
      "from": "cors@>=2.4.2 <3.0.0",
      "resolved": "http://beta-internal:4873/cors/-/cors-2.7.1.tgz",
      "dependencies": {
        "vary": {
          "version": "1.1.0",
          "from": "vary@>=1.0.0 <2.0.0",
          "resolved": "http://beta-internal:4873/vary/-/vary-1.1.0.tgz"
        }
      }
    },
    "csprng": {
      "version": "0.1.1",
      "from": "csprng@>=0.1.1 <0.2.0",
      "resolved": "http://beta-internal:4873/csprng/-/csprng-0.1.1.tgz",
      "dependencies": {
        "sequin": {
          "version": "0.1.0",
          "from": "sequin@*",
          "resolved": "http://beta-internal:4873/sequin/-/sequin-0.1.0.tgz"
        }
      }
    },
    "cypher-promise": {
      "version": "1.0.1",
      "from": "cypher-promise@>=1.0.1 <2.0.0",
      "resolved": "http://beta-internal:4873/cypher-promise/-/cypher-promise-1.0.1.tgz",
      "dependencies": {
        "any-promise": {
          "version": "0.1.0",
          "from": "any-promise@>=0.1.0 <0.2.0",
          "resolved": "http://beta-internal:4873/any-promise/-/any-promise-0.1.0.tgz"
        },
        "node-cypher": {
          "version": "0.1.4",
          "from": "node-cypher@>=0.1.4 <0.2.0",
          "resolved": "http://beta-internal:4873/node-cypher/-/node-cypher-0.1.4.tgz",
          "dependencies": {
            "request": {
              "version": "2.34.0",
              "from": "request@>=2.34.0 <2.35.0",
              "resolved": "http://beta-internal:4873/request/-/request-2.34.0.tgz",
              "dependencies": {
                "qs": {
                  "version": "0.6.6",
                  "from": "qs@>=0.6.0 <0.7.0",
                  "resolved": "http://beta-internal:4873/qs/-/qs-0.6.6.tgz"
                },
                "json-stringify-safe": {
                  "version": "5.0.1",
                  "from": "json-stringify-safe@>=5.0.0 <5.1.0",
                  "resolved": "http://beta-internal:4873/json-stringify-safe/-/json-stringify-safe-5.0.1.tgz"
                },
                "forever-agent": {
                  "version": "0.5.2",
                  "from": "forever-agent@>=0.5.0 <0.6.0",
                  "resolved": "http://beta-internal:4873/forever-agent/-/forever-agent-0.5.2.tgz"
                },
                "mime": {
                  "version": "1.2.11",
                  "from": "mime@>=1.2.9 <1.3.0",
                  "resolved": "http://beta-internal:4873/mime/-/mime-1.2.11.tgz"
                },
                "form-data": {
                  "version": "0.1.4",
                  "from": "form-data@>=0.1.0 <0.2.0",
                  "resolved": "http://beta-internal:4873/form-data/-/form-data-0.1.4.tgz",
                  "dependencies": {
                    "combined-stream": {
                      "version": "0.0.7",
                      "from": "combined-stream@>=0.0.4 <0.1.0",
                      "resolved": "http://beta-internal:4873/combined-stream/-/combined-stream-0.0.7.tgz",
                      "dependencies": {
                        "delayed-stream": {
                          "version": "0.0.5",
                          "from": "delayed-stream@0.0.5",
                          "resolved": "http://beta-internal:4873/delayed-stream/-/delayed-stream-0.0.5.tgz"
                        }
                      }
                    }
                  }
                },
                "tunnel-agent": {
                  "version": "0.3.0",
                  "from": "tunnel-agent@>=0.3.0 <0.4.0",
                  "resolved": "http://beta-internal:4873/tunnel-agent/-/tunnel-agent-0.3.0.tgz"
                },
                "http-signature": {
                  "version": "0.10.1",
                  "from": "http-signature@>=0.10.0 <0.11.0",
                  "resolved": "http://beta-internal:4873/http-signature/-/http-signature-0.10.1.tgz",
                  "dependencies": {
                    "assert-plus": {
                      "version": "0.1.5",
                      "from": "assert-plus@>=0.1.5 <0.2.0",
                      "resolved": "http://beta-internal:4873/assert-plus/-/assert-plus-0.1.5.tgz"
                    },
                    "asn1": {
                      "version": "0.1.11",
                      "from": "asn1@0.1.11",
                      "resolved": "http://beta-internal:4873/asn1/-/asn1-0.1.11.tgz"
                    },
                    "ctype": {
                      "version": "0.5.3",
                      "from": "ctype@0.5.3",
                      "resolved": "http://beta-internal:4873/ctype/-/ctype-0.5.3.tgz"
                    }
                  }
                },
                "oauth-sign": {
                  "version": "0.3.0",
                  "from": "oauth-sign@>=0.3.0 <0.4.0",
                  "resolved": "http://beta-internal:4873/oauth-sign/-/oauth-sign-0.3.0.tgz"
                },
                "hawk": {
                  "version": "1.0.0",
                  "from": "hawk@>=1.0.0 <1.1.0",
                  "resolved": "http://beta-internal:4873/hawk/-/hawk-1.0.0.tgz",
                  "dependencies": {
                    "hoek": {
                      "version": "0.9.1",
                      "from": "hoek@>=0.9.0 <0.10.0",
                      "resolved": "http://beta-internal:4873/hoek/-/hoek-0.9.1.tgz"
                    },
                    "boom": {
                      "version": "0.4.2",
                      "from": "boom@>=0.4.0 <0.5.0",
                      "resolved": "http://beta-internal:4873/boom/-/boom-0.4.2.tgz"
                    },
                    "cryptiles": {
                      "version": "0.2.2",
                      "from": "cryptiles@>=0.2.0 <0.3.0",
                      "resolved": "http://beta-internal:4873/cryptiles/-/cryptiles-0.2.2.tgz"
                    },
                    "sntp": {
                      "version": "0.2.4",
                      "from": "sntp@>=0.2.0 <0.3.0",
                      "resolved": "http://beta-internal:4873/sntp/-/sntp-0.2.4.tgz"
                    }
                  }
                },
                "aws-sign2": {
                  "version": "0.5.0",
                  "from": "aws-sign2@>=0.5.0 <0.6.0",
                  "resolved": "http://beta-internal:4873/aws-sign2/-/aws-sign2-0.5.0.tgz"
                }
              }
            },
            "underscore": {
              "version": "1.6.0",
              "from": "underscore@>=1.6.0 <1.7.0",
              "resolved": "http://beta-internal:4873/underscore/-/underscore-1.6.0.tgz"
            }
          }
        },
        "par": {
          "version": "0.3.0",
          "from": "par@>=0.3.0 <0.4.0",
          "resolved": "http://beta-internal:4873/par/-/par-0.3.0.tgz"
        }
      }
    },
    "debug": {
      "version": "2.2.0",
      "from": "debug@>=2.2.0 <3.0.0",
      "resolved": "http://beta-internal:4873/debug/-/debug-2.2.0.tgz",
      "dependencies": {
        "ms": {
          "version": "0.7.1",
          "from": "ms@0.7.1",
          "resolved": "http://beta-internal:4873/ms/-/ms-0.7.1.tgz"
        }
      }
    },
    "diskspace": {
      "version": "0.1.5",
      "from": "diskspace@0.1.5",
      "resolved": "http://beta-internal:4873/diskspace/-/diskspace-0.1.5.tgz"
    },
    "dolph": {
      "version": "0.2.0",
      "from": "dolph@>=0.2.0 <0.3.0",
      "resolved": "http://beta-internal:4873/dolph/-/dolph-0.2.0.tgz",
      "dependencies": {
        "redis": {
          "version": "0.10.3",
          "from": "redis@>=0.10.1 <0.11.0",
          "resolved": "http://beta-internal:4873/redis/-/redis-0.10.3.tgz"
        }
      }
    },
    "elasticsearch": {
      "version": "2.4.3",
      "from": "elasticsearch@>=2.4.3 <3.0.0",
      "resolved": "http://beta-internal:4873/elasticsearch/-/elasticsearch-2.4.3.tgz",
      "dependencies": {
        "bluebird": {
          "version": "2.2.2",
          "from": "bluebird@>=2.2.2 <2.3.0",
          "resolved": "http://beta-internal:4873/bluebird/-/bluebird-2.2.2.tgz"
        },
        "chalk": {
          "version": "0.5.1",
          "from": "chalk@>=0.5.1 <0.6.0",
          "resolved": "http://beta-internal:4873/chalk/-/chalk-0.5.1.tgz",
          "dependencies": {
            "ansi-styles": {
              "version": "1.1.0",
              "from": "ansi-styles@>=1.1.0 <2.0.0",
              "resolved": "http://beta-internal:4873/ansi-styles/-/ansi-styles-1.1.0.tgz"
            },
            "has-ansi": {
              "version": "0.1.0",
              "from": "has-ansi@>=0.1.0 <0.2.0",
              "resolved": "http://beta-internal:4873/has-ansi/-/has-ansi-0.1.0.tgz",
              "dependencies": {
                "ansi-regex": {
                  "version": "0.2.1",
                  "from": "ansi-regex@>=0.2.0 <0.3.0",
                  "resolved": "http://beta-internal:4873/ansi-regex/-/ansi-regex-0.2.1.tgz"
                }
              }
            },
            "strip-ansi": {
              "version": "0.3.0",
              "from": "strip-ansi@>=0.3.0 <0.4.0",
              "resolved": "http://beta-internal:4873/strip-ansi/-/strip-ansi-0.3.0.tgz",
              "dependencies": {
                "ansi-regex": {
                  "version": "0.2.1",
                  "from": "ansi-regex@>=0.2.0 <0.3.0",
                  "resolved": "http://beta-internal:4873/ansi-regex/-/ansi-regex-0.2.1.tgz"
                }
              }
            },
            "supports-color": {
              "version": "0.2.0",
              "from": "supports-color@>=0.2.0 <0.3.0",
              "resolved": "http://beta-internal:4873/supports-color/-/supports-color-0.2.0.tgz"
            }
          }
        },
        "forever-agent": {
          "version": "0.5.2",
          "from": "forever-agent@>=0.5.2 <0.6.0",
          "resolved": "http://beta-internal:4873/forever-agent/-/forever-agent-0.5.2.tgz"
        },
        "lodash-node": {
          "version": "2.4.1",
          "from": "lodash-node@>=2.4.0 <2.5.0",
          "resolved": "http://beta-internal:4873/lodash-node/-/lodash-node-2.4.1.tgz"
        }
      }
    },
    "email-validator": {
      "version": "1.0.4",
      "from": "email-validator@>=1.0.0 <2.0.0",
      "resolved": "http://beta-internal:4873/email-validator/-/email-validator-1.0.4.tgz"
    },
    "ent": {
      "version": "0.1.0",
      "from": "ent@>=0.1.0 <0.2.0",
      "resolved": "http://beta-internal:4873/ent/-/ent-0.1.0.tgz"
    },
    "escape-string-regexp": {
      "version": "1.0.5",
      "from": "escape-string-regexp@>=1.0.5 <2.0.0",
      "resolved": "http://beta-internal:4873/escape-string-regexp/-/escape-string-regexp-1.0.5.tgz"
    },
    "event-stream": {
      "version": "3.3.2",
      "from": "event-stream@>=3.3.1 <4.0.0",
      "resolved": "http://beta-internal:4873/event-stream/-/event-stream-3.3.2.tgz",
      "dependencies": {
        "through": {
          "version": "2.3.8",
          "from": "through@>=2.3.1 <2.4.0",
          "resolved": "http://beta-internal:4873/through/-/through-2.3.8.tgz"
        },
        "duplexer": {
          "version": "0.1.1",
          "from": "duplexer@>=0.1.1 <0.2.0",
          "resolved": "http://beta-internal:4873/duplexer/-/duplexer-0.1.1.tgz"
        },
        "from": {
          "version": "0.1.3",
          "from": "from@>=0.0.0 <1.0.0",
          "resolved": "http://beta-internal:4873/from/-/from-0.1.3.tgz"
        },
        "map-stream": {
          "version": "0.1.0",
          "from": "map-stream@>=0.1.0 <0.2.0",
          "resolved": "http://beta-internal:4873/map-stream/-/map-stream-0.1.0.tgz"
        },
        "pause-stream": {
          "version": "0.0.11",
          "from": "pause-stream@0.0.11",
          "resolved": "http://beta-internal:4873/pause-stream/-/pause-stream-0.0.11.tgz"
        },
        "split": {
          "version": "0.3.3",
          "from": "split@>=0.3.0 <0.4.0",
          "resolved": "http://beta-internal:4873/split/-/split-0.3.3.tgz"
        },
        "stream-combiner": {
          "version": "0.0.4",
          "from": "stream-combiner@>=0.0.4 <0.1.0",
          "resolved": "http://beta-internal:4873/stream-combiner/-/stream-combiner-0.0.4.tgz"
        }
      }
    },
    "express": {
      "version": "4.13.4",
      "from": "express@>=4.13.1 <5.0.0",
      "resolved": "http://beta-internal:4873/express/-/express-4.13.4.tgz",
      "dependencies": {
        "accepts": {
          "version": "1.2.13",
          "from": "accepts@>=1.2.12 <1.3.0",
          "resolved": "http://beta-internal:4873/accepts/-/accepts-1.2.13.tgz",
          "dependencies": {
            "mime-types": {
              "version": "2.1.10",
              "from": "mime-types@>=2.1.6 <2.2.0",
              "resolved": "http://beta-internal:4873/mime-types/-/mime-types-2.1.10.tgz",
              "dependencies": {
                "mime-db": {
                  "version": "1.22.0",
                  "from": "mime-db@>=1.22.0 <1.23.0",
                  "resolved": "http://beta-internal:4873/mime-db/-/mime-db-1.22.0.tgz"
                }
              }
            },
            "negotiator": {
              "version": "0.5.3",
              "from": "negotiator@0.5.3",
              "resolved": "http://beta-internal:4873/negotiator/-/negotiator-0.5.3.tgz"
            }
          }
        },
        "array-flatten": {
          "version": "1.1.1",
          "from": "array-flatten@1.1.1",
          "resolved": "http://beta-internal:4873/array-flatten/-/array-flatten-1.1.1.tgz"
        },
        "content-disposition": {
          "version": "0.5.1",
          "from": "content-disposition@0.5.1",
          "resolved": "http://beta-internal:4873/content-disposition/-/content-disposition-0.5.1.tgz"
        },
        "content-type": {
          "version": "1.0.1",
          "from": "content-type@>=1.0.1 <1.1.0",
          "resolved": "http://beta-internal:4873/content-type/-/content-type-1.0.1.tgz"
        },
        "cookie": {
          "version": "0.1.5",
          "from": "cookie@0.1.5",
          "resolved": "http://beta-internal:4873/cookie/-/cookie-0.1.5.tgz"
        },
        "cookie-signature": {
          "version": "1.0.6",
          "from": "cookie-signature@1.0.6",
          "resolved": "http://beta-internal:4873/cookie-signature/-/cookie-signature-1.0.6.tgz"
        },
        "depd": {
          "version": "1.1.0",
          "from": "depd@>=1.1.0 <1.2.0",
          "resolved": "http://beta-internal:4873/depd/-/depd-1.1.0.tgz"
        },
        "escape-html": {
          "version": "1.0.3",
          "from": "escape-html@>=1.0.3 <1.1.0",
          "resolved": "http://beta-internal:4873/escape-html/-/escape-html-1.0.3.tgz"
        },
        "etag": {
          "version": "1.7.0",
          "from": "etag@>=1.7.0 <1.8.0",
          "resolved": "http://beta-internal:4873/etag/-/etag-1.7.0.tgz"
        },
        "finalhandler": {
          "version": "0.4.1",
          "from": "finalhandler@0.4.1",
          "resolved": "http://beta-internal:4873/finalhandler/-/finalhandler-0.4.1.tgz",
          "dependencies": {
            "unpipe": {
              "version": "1.0.0",
              "from": "unpipe@>=1.0.0 <1.1.0",
              "resolved": "http://beta-internal:4873/unpipe/-/unpipe-1.0.0.tgz"
            }
          }
        },
        "fresh": {
          "version": "0.3.0",
          "from": "fresh@0.3.0",
          "resolved": "http://beta-internal:4873/fresh/-/fresh-0.3.0.tgz"
        },
        "merge-descriptors": {
          "version": "1.0.1",
          "from": "merge-descriptors@1.0.1",
          "resolved": "http://beta-internal:4873/merge-descriptors/-/merge-descriptors-1.0.1.tgz"
        },
        "methods": {
          "version": "1.1.2",
          "from": "methods@>=1.1.2 <1.2.0",
          "resolved": "http://beta-internal:4873/methods/-/methods-1.1.2.tgz"
        },
        "on-finished": {
          "version": "2.3.0",
          "from": "on-finished@>=2.3.0 <2.4.0",
          "resolved": "http://beta-internal:4873/on-finished/-/on-finished-2.3.0.tgz",
          "dependencies": {
            "ee-first": {
              "version": "1.1.1",
              "from": "ee-first@1.1.1",
              "resolved": "http://beta-internal:4873/ee-first/-/ee-first-1.1.1.tgz"
            }
          }
        },
        "parseurl": {
          "version": "1.3.1",
          "from": "parseurl@>=1.3.1 <1.4.0",
          "resolved": "http://beta-internal:4873/parseurl/-/parseurl-1.3.1.tgz"
        },
        "path-to-regexp": {
          "version": "0.1.7",
          "from": "path-to-regexp@0.1.7",
          "resolved": "http://beta-internal:4873/path-to-regexp/-/path-to-regexp-0.1.7.tgz"
        },
        "proxy-addr": {
          "version": "1.0.10",
          "from": "proxy-addr@>=1.0.10 <1.1.0",
          "resolved": "http://beta-internal:4873/proxy-addr/-/proxy-addr-1.0.10.tgz",
          "dependencies": {
            "forwarded": {
              "version": "0.1.0",
              "from": "forwarded@>=0.1.0 <0.2.0",
              "resolved": "http://beta-internal:4873/forwarded/-/forwarded-0.1.0.tgz"
            },
            "ipaddr.js": {
              "version": "1.0.5",
              "from": "ipaddr.js@1.0.5",
              "resolved": "http://beta-internal:4873/ipaddr.js/-/ipaddr.js-1.0.5.tgz"
            }
          }
        },
        "qs": {
          "version": "4.0.0",
          "from": "qs@4.0.0",
          "resolved": "http://beta-internal:4873/qs/-/qs-4.0.0.tgz"
        },
        "range-parser": {
          "version": "1.0.3",
          "from": "range-parser@>=1.0.3 <1.1.0",
          "resolved": "http://beta-internal:4873/range-parser/-/range-parser-1.0.3.tgz"
        },
        "send": {
          "version": "0.13.1",
          "from": "send@0.13.1",
          "resolved": "http://beta-internal:4873/send/-/send-0.13.1.tgz",
          "dependencies": {
            "destroy": {
              "version": "1.0.4",
              "from": "destroy@>=1.0.4 <1.1.0",
              "resolved": "http://beta-internal:4873/destroy/-/destroy-1.0.4.tgz"
            },
            "http-errors": {
              "version": "1.3.1",
              "from": "http-errors@>=1.3.1 <1.4.0",
              "resolved": "http://beta-internal:4873/http-errors/-/http-errors-1.3.1.tgz",
              "dependencies": {
                "inherits": {
                  "version": "2.0.1",
                  "from": "inherits@>=2.0.1 <2.1.0",
                  "resolved": "http://beta-internal:4873/inherits/-/inherits-2.0.1.tgz"
                }
              }
            },
            "mime": {
              "version": "1.3.4",
              "from": "mime@1.3.4",
              "resolved": "http://beta-internal:4873/mime/-/mime-1.3.4.tgz"
            },
            "ms": {
              "version": "0.7.1",
              "from": "ms@0.7.1",
              "resolved": "http://beta-internal:4873/ms/-/ms-0.7.1.tgz"
            },
            "statuses": {
              "version": "1.2.1",
              "from": "statuses@>=1.2.1 <1.3.0",
              "resolved": "http://beta-internal:4873/statuses/-/statuses-1.2.1.tgz"
            }
          }
        },
        "serve-static": {
          "version": "1.10.2",
          "from": "serve-static@>=1.10.2 <1.11.0",
          "resolved": "http://beta-internal:4873/serve-static/-/serve-static-1.10.2.tgz"
        },
        "type-is": {
          "version": "1.6.12",
          "from": "type-is@>=1.6.6 <1.7.0",
          "resolved": "http://beta-internal:4873/type-is/-/type-is-1.6.12.tgz",
          "dependencies": {
            "media-typer": {
              "version": "0.3.0",
              "from": "media-typer@0.3.0",
              "resolved": "http://beta-internal:4873/media-typer/-/media-typer-0.3.0.tgz"
            },
            "mime-types": {
              "version": "2.1.10",
              "from": "mime-types@>=2.1.6 <2.2.0",
              "resolved": "http://beta-internal:4873/mime-types/-/mime-types-2.1.10.tgz",
              "dependencies": {
                "mime-db": {
                  "version": "1.22.0",
                  "from": "mime-db@>=1.22.0 <1.23.0",
                  "resolved": "http://beta-internal:4873/mime-db/-/mime-db-1.22.0.tgz"
                }
              }
            }
          }
        },
        "utils-merge": {
          "version": "1.0.0",
          "from": "utils-merge@1.0.0",
          "resolved": "http://beta-internal:4873/utils-merge/-/utils-merge-1.0.0.tgz"
        },
        "vary": {
          "version": "1.0.1",
          "from": "vary@>=1.0.1 <1.1.0",
          "resolved": "http://beta-internal:4873/vary/-/vary-1.0.1.tgz"
        }
      }
    },
    "express-hbs": {
      "version": "0.8.4",
      "from": "express-hbs@>=0.8.4 <0.9.0",
      "resolved": "http://beta-internal:4873/express-hbs/-/express-hbs-0.8.4.tgz",
      "dependencies": {
        "js-beautify": {
          "version": "1.5.4",
          "from": "js-beautify@1.5.4",
          "resolved": "http://beta-internal:4873/js-beautify/-/js-beautify-1.5.4.tgz",
          "dependencies": {
            "config-chain": {
              "version": "1.1.10",
              "from": "config-chain@>=1.1.5 <1.2.0",
              "resolved": "http://beta-internal:4873/config-chain/-/config-chain-1.1.10.tgz",
              "dependencies": {
                "proto-list": {
                  "version": "1.2.4",
                  "from": "proto-list@>=1.2.1 <1.3.0",
                  "resolved": "http://beta-internal:4873/proto-list/-/proto-list-1.2.4.tgz"
                },
                "ini": {
                  "version": "1.3.4",
                  "from": "ini@>=1.3.4 <2.0.0",
                  "resolved": "http://beta-internal:4873/ini/-/ini-1.3.4.tgz"
                }
              }
            },
            "mkdirp": {
              "version": "0.5.1",
              "from": "mkdirp@>=0.5.0 <0.6.0",
              "resolved": "http://beta-internal:4873/mkdirp/-/mkdirp-0.5.1.tgz",
              "dependencies": {
                "minimist": {
                  "version": "0.0.8",
                  "from": "minimist@0.0.8",
                  "resolved": "http://beta-internal:4873/minimist/-/minimist-0.0.8.tgz"
                }
              }
            },
            "nopt": {
              "version": "3.0.6",
              "from": "nopt@>=3.0.1 <3.1.0",
              "resolved": "http://beta-internal:4873/nopt/-/nopt-3.0.6.tgz",
              "dependencies": {
                "abbrev": {
                  "version": "1.0.7",
                  "from": "abbrev@>=1.0.0 <2.0.0",
                  "resolved": "http://beta-internal:4873/abbrev/-/abbrev-1.0.7.tgz"
                }
              }
            }
          }
        },
        "readdirp": {
          "version": "1.3.0",
          "from": "readdirp@>=1.3.0 <1.4.0",
          "resolved": "http://beta-internal:4873/readdirp/-/readdirp-1.3.0.tgz",
          "dependencies": {
            "graceful-fs": {
              "version": "2.0.3",
              "from": "graceful-fs@>=2.0.0 <2.1.0",
              "resolved": "http://beta-internal:4873/graceful-fs/-/graceful-fs-2.0.3.tgz"
            },
            "minimatch": {
              "version": "0.2.14",
              "from": "minimatch@>=0.2.12 <0.3.0",
              "resolved": "http://beta-internal:4873/minimatch/-/minimatch-0.2.14.tgz",
              "dependencies": {
                "sigmund": {
                  "version": "1.0.1",
                  "from": "sigmund@>=1.0.0 <1.1.0",
                  "resolved": "http://beta-internal:4873/sigmund/-/sigmund-1.0.1.tgz"
                }
              }
            },
            "readable-stream": {
              "version": "1.0.34",
              "from": "readable-stream@>=1.0.26-2 <1.1.0",
              "resolved": "http://beta-internal:4873/readable-stream/-/readable-stream-1.0.34.tgz",
              "dependencies": {
                "core-util-is": {
                  "version": "1.0.2",
                  "from": "core-util-is@>=1.0.0 <1.1.0",
                  "resolved": "http://beta-internal:4873/core-util-is/-/core-util-is-1.0.2.tgz"
                },
                "isarray": {
                  "version": "0.0.1",
                  "from": "isarray@0.0.1",
                  "resolved": "http://beta-internal:4873/isarray/-/isarray-0.0.1.tgz"
                },
                "string_decoder": {
                  "version": "0.10.31",
                  "from": "string_decoder@>=0.10.0 <0.11.0",
                  "resolved": "http://beta-internal:4873/string_decoder/-/string_decoder-0.10.31.tgz"
                },
                "inherits": {
                  "version": "2.0.1",
                  "from": "inherits@>=2.0.1 <2.1.0",
                  "resolved": "http://beta-internal:4873/inherits/-/inherits-2.0.1.tgz"
                }
              }
            }
          }
        }
      }
    },
    "express-session": {
      "version": "1.13.0",
      "from": "express-session@>=1.11.3 <2.0.0",
      "resolved": "http://beta-internal:4873/express-session/-/express-session-1.13.0.tgz",
      "dependencies": {
        "cookie": {
          "version": "0.2.3",
          "from": "cookie@0.2.3",
          "resolved": "http://beta-internal:4873/cookie/-/cookie-0.2.3.tgz"
        },
        "cookie-signature": {
          "version": "1.0.6",
          "from": "cookie-signature@1.0.6",
          "resolved": "http://beta-internal:4873/cookie-signature/-/cookie-signature-1.0.6.tgz"
        },
        "crc": {
          "version": "3.4.0",
          "from": "crc@3.4.0",
          "resolved": "http://beta-internal:4873/crc/-/crc-3.4.0.tgz"
        },
        "depd": {
          "version": "1.1.0",
          "from": "depd@>=1.1.0 <1.2.0",
          "resolved": "http://beta-internal:4873/depd/-/depd-1.1.0.tgz"
        },
        "parseurl": {
          "version": "1.3.1",
          "from": "parseurl@>=1.3.0 <1.4.0",
          "resolved": "http://beta-internal:4873/parseurl/-/parseurl-1.3.1.tgz"
        },
        "uid-safe": {
          "version": "2.0.0",
          "from": "uid-safe@>=2.0.0 <2.1.0",
          "resolved": "http://beta-internal:4873/uid-safe/-/uid-safe-2.0.0.tgz",
          "dependencies": {
            "base64-url": {
              "version": "1.2.1",
              "from": "base64-url@1.2.1",
              "resolved": "http://beta-internal:4873/base64-url/-/base64-url-1.2.1.tgz"
            }
          }
        },
        "utils-merge": {
          "version": "1.0.0",
          "from": "utils-merge@1.0.0",
          "resolved": "http://beta-internal:4873/utils-merge/-/utils-merge-1.0.0.tgz"
        }
      }
    },
    "fast-csv": {
      "version": "0.6.0",
      "from": "fast-csv@>=0.6.0 <0.7.0",
      "resolved": "http://beta-internal:4873/fast-csv/-/fast-csv-0.6.0.tgz",
      "dependencies": {
        "is-extended": {
          "version": "0.0.10",
          "from": "is-extended@0.0.10",
          "resolved": "http://beta-internal:4873/is-extended/-/is-extended-0.0.10.tgz"
        },
        "object-extended": {
          "version": "0.0.7",
          "from": "object-extended@0.0.7",
          "resolved": "http://beta-internal:4873/object-extended/-/object-extended-0.0.7.tgz",
          "dependencies": {
            "array-extended": {
              "version": "0.0.11",
              "from": "array-extended@>=0.0.4 <0.1.0",
              "resolved": "http://beta-internal:4873/array-extended/-/array-extended-0.0.11.tgz",
              "dependencies": {
                "arguments-extended": {
                  "version": "0.0.3",
                  "from": "arguments-extended@>=0.0.3 <0.1.0",
                  "resolved": "http://beta-internal:4873/arguments-extended/-/arguments-extended-0.0.3.tgz"
                }
              }
            }
          }
        },
        "extended": {
          "version": "0.0.6",
          "from": "extended@0.0.6",
          "resolved": "http://beta-internal:4873/extended/-/extended-0.0.6.tgz",
          "dependencies": {
            "extender": {
              "version": "0.0.10",
              "from": "extender@>=0.0.5 <0.1.0",
              "resolved": "http://beta-internal:4873/extender/-/extender-0.0.10.tgz",
              "dependencies": {
                "declare.js": {
                  "version": "0.0.8",
                  "from": "declare.js@>=0.0.4 <0.1.0",
                  "resolved": "http://beta-internal:4873/declare.js/-/declare.js-0.0.8.tgz"
                }
              }
            }
          }
        },
        "string-extended": {
          "version": "0.0.8",
          "from": "string-extended@0.0.8",
          "resolved": "http://beta-internal:4873/string-extended/-/string-extended-0.0.8.tgz",
          "dependencies": {
            "date-extended": {
              "version": "0.0.6",
              "from": "date-extended@>=0.0.3 <0.1.0",
              "resolved": "http://beta-internal:4873/date-extended/-/date-extended-0.0.6.tgz"
            },
            "array-extended": {
              "version": "0.0.11",
              "from": "array-extended@>=0.0.5 <0.1.0",
              "resolved": "http://beta-internal:4873/array-extended/-/array-extended-0.0.11.tgz",
              "dependencies": {
                "arguments-extended": {
                  "version": "0.0.3",
                  "from": "arguments-extended@>=0.0.3 <0.1.0",
                  "resolved": "http://beta-internal:4873/arguments-extended/-/arguments-extended-0.0.3.tgz"
                }
              }
            }
          }
        }
      }
    },
    "fflip": {
      "version": "2.1.0",
      "from": "git+https://github.com/suprememoocow/fflip.git#fa77d5d981c2b93279c42305e8fe5632716c06a5",
      "resolved": "git+https://github.com/suprememoocow/fflip.git#fa77d5d981c2b93279c42305e8fe5632716c06a5"
    },
    "fs-extra": {
      "version": "0.8.1",
      "from": "fs-extra@>=0.8.1 <0.9.0",
      "resolved": "http://beta-internal:4873/fs-extra/-/fs-extra-0.8.1.tgz",
      "dependencies": {
        "ncp": {
          "version": "0.4.2",
          "from": "ncp@>=0.4.2 <0.5.0",
          "resolved": "http://beta-internal:4873/ncp/-/ncp-0.4.2.tgz"
        },
        "mkdirp": {
          "version": "0.3.5",
          "from": "mkdirp@>=0.3.0 <0.4.0",
          "resolved": "http://beta-internal:4873/mkdirp/-/mkdirp-0.3.5.tgz"
        },
        "jsonfile": {
          "version": "1.1.1",
          "from": "jsonfile@>=1.1.0 <1.2.0",
          "resolved": "http://beta-internal:4873/jsonfile/-/jsonfile-1.1.1.tgz"
        },
        "rimraf": {
          "version": "2.2.8",
          "from": "rimraf@>=2.2.0 <2.3.0",
          "resolved": "http://beta-internal:4873/rimraf/-/rimraf-2.2.8.tgz"
        }
      }
    },
    "gitter-app-version": {
      "version": "0.1.0",
      "from": "modules/app-version",
      "resolved": "file:modules/app-version"
    },
    "gitter-client-env": {
      "version": "0.1.0",
      "from": "modules/client-env",
      "resolved": "file:modules/client-env"
    },
    "gitter-env": {
      "version": "0.23.2",
      "from": "gitter-env@>=0.23.1 <0.24.0",
      "resolved": "http://beta-internal:4873/gitter-env/-/gitter-env-0.23.2.tgz",
      "dependencies": {
        "async": {
          "version": "0.8.0",
          "from": "async@>=0.8.0 <0.9.0",
          "resolved": "http://beta-internal:4873/async/-/async-0.8.0.tgz"
        },
        "blocked": {
          "version": "1.2.1",
          "from": "blocked@>=1.1.0 <2.0.0",
          "resolved": "http://beta-internal:4873/blocked/-/blocked-1.2.1.tgz"
        },
        "gitter-private-cube": {
          "version": "0.2.12",
          "from": "gitter-private-cube@>=0.2.12 <0.3.0",
          "resolved": "http://beta-internal:4873/gitter-private-cube/-/gitter-private-cube-0.2.12.tgz",
          "dependencies": {
            "mongodb": {
              "version": "1.3.23",
              "from": "mongodb@>=1.3.18 <1.4.0",
              "resolved": "http://beta-internal:4873/mongodb/-/mongodb-1.3.23.tgz",
              "dependencies": {
                "bson": {
                  "version": "0.2.5",
                  "from": "bson@0.2.5",
                  "resolved": "http://beta-internal:4873/bson/-/bson-0.2.5.tgz"
                },
                "kerberos": {
                  "version": "0.0.3",
                  "from": "kerberos@0.0.3",
                  "resolved": "http://beta-internal:4873/kerberos/-/kerberos-0.0.3.tgz"
                }
              }
            },
            "node-static": {
              "version": "0.6.5",
              "from": "node-static@0.6.5",
              "resolved": "http://beta-internal:4873/node-static/-/node-static-0.6.5.tgz",
              "dependencies": {
                "optimist": {
                  "version": "0.6.1",
                  "from": "optimist@>=0.3.4",
                  "resolved": "http://beta-internal:4873/optimist/-/optimist-0.6.1.tgz",
                  "dependencies": {
                    "wordwrap": {
                      "version": "0.0.3",
                      "from": "wordwrap@>=0.0.2 <0.1.0",
                      "resolved": "http://beta-internal:4873/wordwrap/-/wordwrap-0.0.3.tgz"
                    },
                    "minimist": {
                      "version": "0.0.10",
                      "from": "minimist@>=0.0.1 <0.1.0",
                      "resolved": "http://beta-internal:4873/minimist/-/minimist-0.0.10.tgz"
                    }
                  }
                },
                "colors": {
                  "version": "1.1.2",
                  "from": "colors@>=0.6.0",
                  "resolved": "http://beta-internal:4873/colors/-/colors-1.1.2.tgz"
                }
              }
            },
            "pegjs": {
              "version": "0.7.0",
              "from": "pegjs@0.7.0",
              "resolved": "http://beta-internal:4873/pegjs/-/pegjs-0.7.0.tgz"
            },
            "vows": {
              "version": "0.7.0",
              "from": "vows@0.7.0",
              "resolved": "http://beta-internal:4873/vows/-/vows-0.7.0.tgz",
              "dependencies": {
                "eyes": {
                  "version": "0.1.8",
                  "from": "eyes@>=0.1.6",
                  "resolved": "http://beta-internal:4873/eyes/-/eyes-0.1.8.tgz"
                },
                "diff": {
                  "version": "1.0.8",
                  "from": "diff@>=1.0.3 <1.1.0",
                  "resolved": "http://beta-internal:4873/diff/-/diff-1.0.8.tgz"
                }
              }
            },
            "websocket": {
              "version": "1.0.8",
              "from": "websocket@1.0.8",
              "resolved": "http://beta-internal:4873/websocket/-/websocket-1.0.8.tgz"
            },
            "websocket-server": {
              "version": "1.4.4",
              "from": "websocket-server@1.4.4",
              "resolved": "http://beta-internal:4873/websocket-server/-/websocket-server-1.4.4.tgz"
            }
          }
        },
        "gitter-redis-sentinel-client": {
          "version": "0.3.0",
          "from": "gitter-redis-sentinel-client@>=0.3.0 <0.4.0",
          "resolved": "http://beta-internal:4873/gitter-redis-sentinel-client/-/gitter-redis-sentinel-client-0.3.0.tgz",
          "dependencies": {
            "debug": {
              "version": "0.8.1",
              "from": "debug@>=0.8.0 <0.9.0",
              "resolved": "http://beta-internal:4873/debug/-/debug-0.8.1.tgz"
            }
          }
        },
        "lodash": {
          "version": "4.11.1",
          "from": "lodash@>=4.6.1 <5.0.0",
          "resolved": "http://beta-internal:4873/lodash/-/lodash-4.11.1.tgz"
        },
        "nconf": {
          "version": "0.6.9",
          "from": "nconf@>=0.6.9 <0.7.0",
          "resolved": "http://beta-internal:4873/nconf/-/nconf-0.6.9.tgz",
          "dependencies": {
            "async": {
              "version": "0.2.9",
              "from": "async@0.2.9",
              "resolved": "http://beta-internal:4873/async/-/async-0.2.9.tgz"
            },
            "ini": {
              "version": "1.3.4",
              "from": "ini@>=1.0.0 <2.0.0",
              "resolved": "http://beta-internal:4873/ini/-/ini-1.3.4.tgz"
            },
            "optimist": {
              "version": "0.6.0",
              "from": "optimist@0.6.0",
              "resolved": "http://beta-internal:4873/optimist/-/optimist-0.6.0.tgz",
              "dependencies": {
                "wordwrap": {
                  "version": "0.0.3",
                  "from": "wordwrap@>=0.0.2 <0.1.0",
                  "resolved": "http://beta-internal:4873/wordwrap/-/wordwrap-0.0.3.tgz"
                },
                "minimist": {
                  "version": "0.0.10",
                  "from": "minimist@>=0.0.1 <0.1.0",
                  "resolved": "http://beta-internal:4873/minimist/-/minimist-0.0.10.tgz"
                }
              }
            }
          }
        },
        "node-statsd": {
          "version": "0.1.1",
          "from": "node-statsd@>=0.1.1 <0.2.0",
          "resolved": "http://beta-internal:4873/node-statsd/-/node-statsd-0.1.1.tgz"
        },
        "raven": {
          "version": "0.8.1",
          "from": "raven@>=0.8.1 <0.9.0",
          "resolved": "http://beta-internal:4873/raven/-/raven-0.8.1.tgz",
          "dependencies": {
            "cookie": {
              "version": "0.1.0",
              "from": "cookie@0.1.0",
              "resolved": "http://beta-internal:4873/cookie/-/cookie-0.1.0.tgz"
            },
            "lsmod": {
              "version": "0.0.3",
              "from": "lsmod@>=0.0.3 <0.1.0",
              "resolved": "http://beta-internal:4873/lsmod/-/lsmod-0.0.3.tgz"
            },
            "node-uuid": {
              "version": "1.4.7",
              "from": "node-uuid@>=1.4.1 <1.5.0",
              "resolved": "http://beta-internal:4873/node-uuid/-/node-uuid-1.4.7.tgz"
            },
            "stack-trace": {
              "version": "0.0.7",
              "from": "stack-trace@0.0.7",
              "resolved": "http://beta-internal:4873/stack-trace/-/stack-trace-0.0.7.tgz"
            }
          }
        },
        "redis": {
          "version": "0.10.3",
          "from": "redis@>=0.10.1 <0.11.0",
          "resolved": "http://beta-internal:4873/redis/-/redis-0.10.3.tgz"
        },
        "universal-analytics": {
          "version": "0.3.11",
          "from": "universal-analytics@>=0.3.4 <0.4.0",
          "resolved": "http://beta-internal:4873/universal-analytics/-/universal-analytics-0.3.11.tgz",
          "dependencies": {
            "async": {
              "version": "0.2.10",
              "from": "async@>=0.2.0 <0.3.0",
              "resolved": "http://beta-internal:4873/async/-/async-0.2.10.tgz"
            }
          }
        }
      }
    },
    "gitter-faye": {
      "version": "1.1.0-h",
      "from": "gitter-faye@>=1.1.0-e <2.0.0",
      "resolved": "http://beta-internal:4873/gitter-faye/-/gitter-faye-1.1.0-h.tgz",
      "dependencies": {
        "faye-websocket": {
          "version": "0.9.4",
          "from": "faye-websocket@>=0.9.4 <0.10.0",
          "resolved": "http://beta-internal:4873/faye-websocket/-/faye-websocket-0.9.4.tgz",
          "dependencies": {
            "websocket-driver": {
              "version": "0.6.4",
              "from": "websocket-driver@>=0.5.1",
              "resolved": "http://beta-internal:4873/websocket-driver/-/websocket-driver-0.6.4.tgz",
              "dependencies": {
                "websocket-extensions": {
                  "version": "0.1.1",
                  "from": "websocket-extensions@>=0.1.1",
                  "resolved": "http://beta-internal:4873/websocket-extensions/-/websocket-extensions-0.1.1.tgz"
                }
              }
            }
          }
        },
        "tunnel-agent": {
          "version": "0.4.2",
          "from": "tunnel-agent@*",
          "resolved": "http://beta-internal:4873/tunnel-agent/-/tunnel-agent-0.4.2.tgz"
        }
      }
    },
    "gitter-faye-redis": {
      "version": "0.4.4",
      "from": "gitter-faye-redis@>=0.4.4 <0.5.0",
      "resolved": "http://beta-internal:4873/gitter-faye-redis/-/gitter-faye-redis-0.4.4.tgz",
      "dependencies": {
        "redis": {
          "version": "2.5.3",
          "from": "redis@*",
          "resolved": "http://beta-internal:4873/redis/-/redis-2.5.3.tgz",
          "dependencies": {
            "double-ended-queue": {
              "version": "2.1.0-0",
              "from": "double-ended-queue@>=2.1.0-0 <3.0.0",
              "resolved": "http://beta-internal:4873/double-ended-queue/-/double-ended-queue-2.1.0-0.tgz"
            },
            "redis-commands": {
<<<<<<< HEAD
              "version": "1.1.0",
              "from": "redis-commands@>=1.0.1 <2.0.0",
              "resolved": "http://beta-internal:4873/redis-commands/-/redis-commands-1.1.0.tgz"
=======
              "version": "1.2.0",
              "from": "redis-commands@>=1.1.0 <2.0.0",
              "resolved": "http://beta-internal:4873/redis-commands/-/redis-commands-1.2.0.tgz"
>>>>>>> 31922058
            },
            "redis-parser": {
              "version": "1.3.0",
              "from": "redis-parser@>=1.1.0 <2.0.0",
              "resolved": "http://beta-internal:4873/redis-parser/-/redis-parser-1.3.0.tgz"
            }
          }
        }
      }
    },
    "gitter-markdown-processor": {
      "version": "11.1.1",
      "from": "gitter-markdown-processor@>=11.1.1 <12.0.0",
      "resolved": "http://beta-internal:4873/gitter-markdown-processor/-/gitter-markdown-processor-11.1.1.tgz",
      "dependencies": {
        "gitter-marked": {
          "version": "0.9.1",
          "from": "gitter-marked@>=0.9.1 <0.10.0",
          "resolved": "http://beta-internal:4873/gitter-marked/-/gitter-marked-0.9.1.tgz"
        },
        "highlight.js": {
          "version": "8.5.0",
          "from": "highlight.js@>=8.5.0 <8.6.0",
          "resolved": "http://beta-internal:4873/highlight.js/-/highlight.js-8.5.0.tgz"
        },
        "htmlencode": {
          "version": "0.0.4",
          "from": "htmlencode@0.0.4",
          "resolved": "http://beta-internal:4873/htmlencode/-/htmlencode-0.0.4.tgz"
        },
        "katex": {
          "version": "0.5.1",
          "from": "katex@>=0.5.1 <0.6.0",
          "resolved": "http://beta-internal:4873/katex/-/katex-0.5.1.tgz",
          "dependencies": {
            "match-at": {
              "version": "0.1.0",
              "from": "match-at@>=0.1.0 <0.2.0",
              "resolved": "http://beta-internal:4873/match-at/-/match-at-0.1.0.tgz"
            }
          }
        },
        "statuserror": {
          "version": "0.0.1",
          "from": "statuserror@0.0.1",
          "resolved": "http://beta-internal:4873/statuserror/-/statuserror-0.0.1.tgz"
        },
        "worker-farm": {
          "version": "1.3.1",
          "from": "worker-farm@>=1.0.1 <2.0.0",
          "resolved": "http://beta-internal:4873/worker-farm/-/worker-farm-1.3.1.tgz",
          "dependencies": {
            "errno": {
              "version": "0.1.4",
              "from": "errno@>=0.1.1 <0.2.0-0",
              "resolved": "http://beta-internal:4873/errno/-/errno-0.1.4.tgz",
              "dependencies": {
                "prr": {
                  "version": "0.0.0",
                  "from": "prr@>=0.0.0 <0.1.0",
                  "resolved": "http://beta-internal:4873/prr/-/prr-0.0.0.tgz"
                }
              }
            },
            "xtend": {
              "version": "4.0.1",
              "from": "xtend@>=4.0.0 <4.1.0-0",
              "resolved": "http://beta-internal:4873/xtend/-/xtend-4.0.1.tgz"
            }
          }
        }
      }
    },
    "gitter-passport-github": {
      "version": "0.1.8-f",
      "from": "gitter-passport-github@>=0.1.8-f <0.2.0",
      "resolved": "http://beta-internal:4873/gitter-passport-github/-/gitter-passport-github-0.1.8-f.tgz",
      "dependencies": {
        "gitter-passport-oauth": {
          "version": "1.0.0-f",
          "from": "gitter-passport-oauth@>=1.0.0-f <2.0.0",
          "resolved": "http://beta-internal:4873/gitter-passport-oauth/-/gitter-passport-oauth-1.0.0-f.tgz",
          "dependencies": {
            "passport-oauth1": {
              "version": "1.1.0",
              "from": "passport-oauth1@>=1.0.0 <2.0.0",
              "resolved": "http://beta-internal:4873/passport-oauth1/-/passport-oauth1-1.1.0.tgz",
              "dependencies": {
                "passport-strategy": {
                  "version": "1.0.0",
                  "from": "passport-strategy@>=1.0.0 <2.0.0",
                  "resolved": "http://beta-internal:4873/passport-strategy/-/passport-strategy-1.0.0.tgz"
                },
                "oauth": {
                  "version": "0.9.14",
                  "from": "oauth@>=0.9.0 <0.10.0",
                  "resolved": "http://beta-internal:4873/oauth/-/oauth-0.9.14.tgz"
                },
                "utils-merge": {
                  "version": "1.0.0",
                  "from": "utils-merge@>=1.0.0 <2.0.0",
                  "resolved": "http://beta-internal:4873/utils-merge/-/utils-merge-1.0.0.tgz"
                }
              }
            }
          }
        },
        "pkginfo": {
          "version": "0.2.3",
          "from": "pkginfo@>=0.2.0 <0.3.0",
          "resolved": "http://beta-internal:4873/pkginfo/-/pkginfo-0.2.3.tgz"
        }
      }
    },
    "gitter-passport-http-bearer": {
      "version": "1.1.2",
      "from": "gitter-passport-http-bearer@>=1.1.2 <2.0.0",
      "resolved": "http://beta-internal:4873/gitter-passport-http-bearer/-/gitter-passport-http-bearer-1.1.2.tgz",
      "dependencies": {
        "passport-strategy": {
          "version": "1.0.0",
          "from": "passport-strategy@>=1.0.0 <2.0.0",
          "resolved": "http://beta-internal:4873/passport-strategy/-/passport-strategy-1.0.0.tgz"
        }
      }
    },
    "gitter-passport-oauth2": {
      "version": "1.1.2-b",
      "from": "gitter-passport-oauth2@>=1.1.2-b <2.0.0",
      "resolved": "http://beta-internal:4873/gitter-passport-oauth2/-/gitter-passport-oauth2-1.1.2-b.tgz",
      "dependencies": {
        "passport-strategy": {
          "version": "1.0.0",
          "from": "passport-strategy@>=1.0.0 <2.0.0",
          "resolved": "http://beta-internal:4873/passport-strategy/-/passport-strategy-1.0.0.tgz"
        },
        "oauth": {
          "version": "0.9.14",
          "from": "oauth@>=0.9.0 <0.10.0",
          "resolved": "http://beta-internal:4873/oauth/-/oauth-0.9.14.tgz"
        },
        "uid2": {
          "version": "0.0.3",
          "from": "uid2@>=0.0.0 <0.1.0",
          "resolved": "http://beta-internal:4873/uid2/-/uid2-0.0.3.tgz"
        }
      }
    },
    "gitter-realtime-client": {
      "version": "1.1.0",
      "from": "gitter-realtime-client@>=1.1.0 <2.0.0",
      "resolved": "http://beta-internal:4873/gitter-realtime-client/-/gitter-realtime-client-1.1.0.tgz",
      "dependencies": {
        "backbone": {
          "version": "1.3.3",
          "from": "backbone@>=1.1.2 <2.0.0",
          "resolved": "http://beta-internal:4873/backbone/-/backbone-1.3.3.tgz"
        },
        "backbone-sorted-collection": {
          "version": "0.3.9",
          "from": "git://github.com/gitterhq/backbone-sorted-collection.git#79ce522",
          "resolved": "git://github.com/gitterhq/backbone-sorted-collection.git#79ce5228344e26a64f2d5b648698a9349c9030dd",
          "dependencies": {
            "backbone-collection-proxy": {
              "version": "0.2.5",
              "from": "backbone-collection-proxy@>=0.2.0 <0.3.0",
              "resolved": "http://beta-internal:4873/backbone-collection-proxy/-/backbone-collection-proxy-0.2.5.tgz"
            }
          }
        },
        "backbone-url-resolver": {
          "version": "0.1.1",
          "from": "backbone-url-resolver@>=0.1.1 <0.2.0",
          "resolved": "http://beta-internal:4873/backbone-url-resolver/-/backbone-url-resolver-0.1.1.tgz"
        },
        "debug-proxy": {
          "version": "0.2.0",
          "from": "debug-proxy@>=0.2.0 <0.3.0",
          "resolved": "http://beta-internal:4873/debug-proxy/-/debug-proxy-0.2.0.tgz"
        },
        "halley": {
          "version": "0.4.7",
          "from": "halley@>=0.4.6 <0.5.0",
          "resolved": "http://beta-internal:4873/halley/-/halley-0.4.7.tgz",
          "dependencies": {
            "backbone": {
              "version": "1.2.3",
              "from": "backbone@1.2.3",
              "resolved": "http://beta-internal:4873/backbone/-/backbone-1.2.3.tgz"
            },
            "backbone-events-standalone": {
              "version": "0.2.7",
              "from": "git://github.com/suprememoocow/backbone-events-standalone.git#e3cf6aaf0742d655687296753836339dcf0ff483",
              "resolved": "git://github.com/suprememoocow/backbone-events-standalone.git#e3cf6aaf0742d655687296753836339dcf0ff483"
            },
            "faye-websocket": {
              "version": "0.10.0",
              "from": "faye-websocket@>=0.10.0 <0.11.0",
              "resolved": "http://beta-internal:4873/faye-websocket/-/faye-websocket-0.10.0.tgz",
              "dependencies": {
                "websocket-driver": {
                  "version": "0.6.4",
                  "from": "websocket-driver@>=0.5.1",
                  "resolved": "http://beta-internal:4873/websocket-driver/-/websocket-driver-0.6.4.tgz",
                  "dependencies": {
                    "websocket-extensions": {
                      "version": "0.1.1",
                      "from": "websocket-extensions@>=0.1.1",
                      "resolved": "http://beta-internal:4873/websocket-extensions/-/websocket-extensions-0.1.1.tgz"
                    }
                  }
                }
              }
            },
            "inherits": {
              "version": "2.0.1",
              "from": "inherits@>=2.0.0 <3.0.0",
              "resolved": "http://beta-internal:4873/inherits/-/inherits-2.0.1.tgz"
            }
          }
        }
      }
    },
    "gitter-redis-scripto": {
      "version": "0.2.3",
      "from": "gitter-redis-scripto@>=0.2.2 <0.3.0",
      "resolved": "http://beta-internal:4873/gitter-redis-scripto/-/gitter-redis-scripto-0.2.3.tgz",
      "dependencies": {
        "redis": {
          "version": "0.8.6",
          "from": "redis@>=0.8.0 <0.9.0",
          "resolved": "http://beta-internal:4873/redis/-/redis-0.8.6.tgz"
        },
        "debug": {
          "version": "0.7.4",
          "from": "debug@>=0.7.0 <0.8.0",
          "resolved": "http://beta-internal:4873/debug/-/debug-0.7.4.tgz"
        }
      }
    },
    "gitter-services": {
      "version": "1.17.0",
      "from": "git+https://github.com/gitterHQ/services.git#1.17.0",
      "resolved": "git+https://github.com/gitterHQ/services.git#eac2aa23433cdf73c2fddc8ca63033f23dce70e0",
      "dependencies": {
        "require-all": {
          "version": "0.0.8",
          "from": "require-all@0.0.8",
          "resolved": "http://beta-internal:4873/require-all/-/require-all-0.0.8.tgz"
        },
        "qs": {
          "version": "1.2.2",
          "from": "qs@>=1.0.0 <2.0.0",
          "resolved": "http://beta-internal:4873/qs/-/qs-1.2.2.tgz"
        },
        "extend": {
          "version": "1.3.0",
          "from": "extend@>=1.2.1 <2.0.0",
          "resolved": "http://beta-internal:4873/extend/-/extend-1.3.0.tgz"
        }
      }
    },
    "gitter-web-appevents": {
      "version": "1.0.0",
      "from": "modules/appevents",
      "resolved": "file:modules/appevents"
    },
    "gitter-web-cache-wrapper": {
      "version": "1.0.0",
      "from": "modules/cache-wrapper",
      "resolved": "file:modules/cache-wrapper"
    },
    "gitter-web-env": {
      "version": "1.0.0",
      "from": "modules/env",
      "resolved": "file:modules/env"
    },
    "gitter-web-github": {
      "version": "1.0.0",
      "from": "modules/github",
      "resolved": "file:modules/github"
    },
    "gitter-web-github-backend": {
      "version": "1.0.0",
      "from": "modules/github-backend",
      "resolved": "file:modules/github-backend"
    },
    "gitter-web-google-backend": {
      "version": "1.0.0",
      "from": "modules/google-backend",
      "resolved": "file:modules/google-backend"
    },
    "gitter-web-intercom": {
      "version": "1.0.0",
      "from": "modules/intercom",
      "resolved": "file:modules/intercom"
    },
    "gitter-web-linkedin-backend": {
      "version": "1.0.0",
      "from": "modules/linkedin-backend",
      "resolved": "file:modules/linkedin-backend"
    },
    "gitter-web-mongoose-bluebird": {
      "version": "1.0.0",
      "from": "modules/mongoose-bluebird",
      "resolved": "file:modules/mongoose-bluebird"
    },
    "gitter-web-persistence": {
      "version": "1.0.0",
      "from": "modules/persistence",
      "resolved": "file:modules/persistence"
    },
    "gitter-web-presence": {
      "version": "1.0.0",
      "from": "modules/presence",
      "resolved": "file:modules/presence"
    },
    "gitter-web-push-notification-filter": {
      "version": "1.0.0",
      "from": "modules/push-notification-filter",
      "resolved": "file:modules/push-notification-filter"
    },
    "gitter-web-shared": {
      "version": "1.0.0",
      "from": "shared",
      "resolved": "file:shared"
    },
    "gitter-web-split-tests": {
      "version": "1.0.0",
      "from": "modules/split-tests",
      "resolved": "file:modules/split-tests"
    },
    "gitter-web-suggestions": {
      "version": "1.0.0",
      "from": "modules/suggestions",
      "resolved": "file:modules/suggestions"
    },
    "gitter-web-twitter-backend": {
      "version": "1.0.0",
      "from": "modules/twitter-backend",
      "resolved": "file:modules/twitter-backend"
    },
    "glob": {
      "version": "6.0.4",
      "from": "glob@>=6.0.4 <7.0.0",
      "resolved": "http://beta-internal:4873/glob/-/glob-6.0.4.tgz",
      "dependencies": {
        "inflight": {
          "version": "1.0.4",
          "from": "inflight@>=1.0.4 <2.0.0",
          "resolved": "http://beta-internal:4873/inflight/-/inflight-1.0.4.tgz",
          "dependencies": {
            "wrappy": {
              "version": "1.0.1",
              "from": "wrappy@>=1.0.0 <2.0.0",
              "resolved": "http://beta-internal:4873/wrappy/-/wrappy-1.0.1.tgz"
            }
          }
        },
        "inherits": {
          "version": "2.0.1",
          "from": "inherits@>=2.0.0 <3.0.0",
          "resolved": "http://beta-internal:4873/inherits/-/inherits-2.0.1.tgz"
        },
        "minimatch": {
          "version": "3.0.0",
          "from": "minimatch@>=2.0.0 <3.0.0||>=3.0.0 <4.0.0",
          "resolved": "http://beta-internal:4873/minimatch/-/minimatch-3.0.0.tgz",
          "dependencies": {
            "brace-expansion": {
              "version": "1.1.3",
              "from": "brace-expansion@>=1.0.0 <2.0.0",
              "resolved": "http://beta-internal:4873/brace-expansion/-/brace-expansion-1.1.3.tgz",
              "dependencies": {
                "balanced-match": {
                  "version": "0.3.0",
                  "from": "balanced-match@>=0.3.0 <0.4.0",
                  "resolved": "http://beta-internal:4873/balanced-match/-/balanced-match-0.3.0.tgz"
                },
                "concat-map": {
                  "version": "0.0.1",
                  "from": "concat-map@0.0.1",
                  "resolved": "https://registry.npmjs.org/concat-map/-/concat-map-0.0.1.tgz"
                }
              }
            }
          }
        },
        "once": {
          "version": "1.3.3",
          "from": "once@>=1.3.0 <2.0.0",
          "resolved": "http://beta-internal:4873/once/-/once-1.3.3.tgz",
          "dependencies": {
            "wrappy": {
              "version": "1.0.1",
              "from": "wrappy@>=1.0.0 <2.0.0",
              "resolved": "http://beta-internal:4873/wrappy/-/wrappy-1.0.1.tgz"
            }
          }
        },
        "path-is-absolute": {
          "version": "1.0.0",
          "from": "path-is-absolute@>=1.0.0 <2.0.0",
          "resolved": "http://beta-internal:4873/path-is-absolute/-/path-is-absolute-1.0.0.tgz"
        }
      }
    },
    "handlebars": {
      "version": "3.0.3",
      "from": "handlebars@>=3.0.3 <3.1.0",
      "resolved": "https://registry.npmjs.org/handlebars/-/handlebars-3.0.3.tgz",
      "dependencies": {
        "optimist": {
          "version": "0.6.1",
          "from": "optimist@>=0.6.1 <0.7.0",
          "resolved": "http://beta-internal:4873/optimist/-/optimist-0.6.1.tgz",
          "dependencies": {
            "wordwrap": {
              "version": "0.0.3",
              "from": "wordwrap@>=0.0.2 <0.1.0",
              "resolved": "http://beta-internal:4873/wordwrap/-/wordwrap-0.0.3.tgz"
            },
            "minimist": {
              "version": "0.0.10",
              "from": "minimist@>=0.0.1 <0.1.0",
              "resolved": "http://beta-internal:4873/minimist/-/minimist-0.0.10.tgz"
            }
          }
        },
        "source-map": {
          "version": "0.1.43",
          "from": "source-map@>=0.1.40 <0.2.0",
          "resolved": "http://beta-internal:4873/source-map/-/source-map-0.1.43.tgz",
          "dependencies": {
            "amdefine": {
              "version": "1.0.0",
              "from": "amdefine@>=0.0.4",
              "resolved": "http://beta-internal:4873/amdefine/-/amdefine-1.0.0.tgz"
            }
          }
        },
        "uglify-js": {
          "version": "2.3.6",
          "from": "uglify-js@>=2.3.0 <2.4.0",
          "resolved": "http://beta-internal:4873/uglify-js/-/uglify-js-2.3.6.tgz",
          "dependencies": {
            "async": {
              "version": "0.2.10",
              "from": "async@>=0.2.6 <0.3.0",
              "resolved": "http://beta-internal:4873/async/-/async-0.2.10.tgz"
            },
            "optimist": {
              "version": "0.3.7",
              "from": "optimist@>=0.3.5 <0.4.0",
              "resolved": "http://beta-internal:4873/optimist/-/optimist-0.3.7.tgz",
              "dependencies": {
                "wordwrap": {
                  "version": "0.0.3",
                  "from": "wordwrap@>=0.0.2 <0.1.0",
                  "resolved": "http://beta-internal:4873/wordwrap/-/wordwrap-0.0.3.tgz"
                }
              }
            }
          }
        }
      }
    },
    "heapdump": {
      "version": "0.3.7",
      "from": "heapdump@>=0.3.7 <0.4.0",
      "resolved": "http://beta-internal:4873/heapdump/-/heapdump-0.3.7.tgz"
    },
    "highlight.js": {
      "version": "8.9.1",
      "from": "highlight.js@>=8.6.0 <9.0.0",
      "resolved": "http://beta-internal:4873/highlight.js/-/highlight.js-8.9.1.tgz"
    },
    "i18n": {
      "version": "0.4.1",
      "from": "i18n@>=0.4.1 <0.5.0",
      "resolved": "http://beta-internal:4873/i18n/-/i18n-0.4.1.tgz",
      "dependencies": {
        "sprintf": {
          "version": "0.1.5",
          "from": "sprintf@>=0.1.1",
          "resolved": "http://beta-internal:4873/sprintf/-/sprintf-0.1.5.tgz"
        }
      }
    },
    "i18n-2": {
      "version": "0.4.6",
      "from": "i18n-2@>=0.4.6 <0.5.0",
      "resolved": "http://beta-internal:4873/i18n-2/-/i18n-2-0.4.6.tgz",
      "dependencies": {
        "sprintf": {
          "version": "0.1.5",
          "from": "sprintf@>=0.1.1",
          "resolved": "http://beta-internal:4873/sprintf/-/sprintf-0.1.5.tgz"
        }
      }
    },
    "intercom-client": {
      "version": "2.8.0",
      "from": "intercom-client@>=2.6.0 <3.0.0",
      "resolved": "http://beta-internal:4873/intercom-client/-/intercom-client-2.8.0.tgz",
      "dependencies": {
        "unirest": {
          "version": "0.4.2",
          "from": "unirest@>=0.4.2 <0.5.0",
          "resolved": "http://beta-internal:4873/unirest/-/unirest-0.4.2.tgz",
          "dependencies": {
            "form-data": {
              "version": "0.2.0",
              "from": "form-data@>=0.2.0 <0.3.0",
              "resolved": "http://beta-internal:4873/form-data/-/form-data-0.2.0.tgz",
              "dependencies": {
                "combined-stream": {
                  "version": "0.0.7",
                  "from": "combined-stream@>=0.0.4 <0.1.0",
                  "resolved": "http://beta-internal:4873/combined-stream/-/combined-stream-0.0.7.tgz",
                  "dependencies": {
                    "delayed-stream": {
                      "version": "0.0.5",
                      "from": "delayed-stream@0.0.5",
                      "resolved": "http://beta-internal:4873/delayed-stream/-/delayed-stream-0.0.5.tgz"
                    }
                  }
                },
                "mime-types": {
                  "version": "2.0.14",
                  "from": "mime-types@>=2.0.3 <2.1.0",
                  "resolved": "http://beta-internal:4873/mime-types/-/mime-types-2.0.14.tgz",
                  "dependencies": {
                    "mime-db": {
                      "version": "1.12.0",
                      "from": "mime-db@>=1.12.0 <1.13.0",
                      "resolved": "http://beta-internal:4873/mime-db/-/mime-db-1.12.0.tgz"
                    }
                  }
                }
              }
            },
            "mime": {
              "version": "1.2.11",
              "from": "mime@>=1.2.11 <1.3.0",
              "resolved": "http://beta-internal:4873/mime/-/mime-1.2.11.tgz"
            },
            "request": {
              "version": "2.51.0",
              "from": "request@>=2.51.0 <2.52.0",
              "resolved": "http://beta-internal:4873/request/-/request-2.51.0.tgz",
              "dependencies": {
                "bl": {
                  "version": "0.9.5",
                  "from": "bl@>=0.9.0 <0.10.0",
                  "resolved": "http://beta-internal:4873/bl/-/bl-0.9.5.tgz",
                  "dependencies": {
                    "readable-stream": {
                      "version": "1.0.34",
                      "from": "readable-stream@>=1.0.26 <1.1.0",
                      "resolved": "http://beta-internal:4873/readable-stream/-/readable-stream-1.0.34.tgz",
                      "dependencies": {
                        "core-util-is": {
                          "version": "1.0.2",
                          "from": "core-util-is@>=1.0.0 <1.1.0",
                          "resolved": "http://beta-internal:4873/core-util-is/-/core-util-is-1.0.2.tgz"
                        },
                        "isarray": {
                          "version": "0.0.1",
                          "from": "isarray@0.0.1",
                          "resolved": "http://beta-internal:4873/isarray/-/isarray-0.0.1.tgz"
                        },
                        "string_decoder": {
                          "version": "0.10.31",
                          "from": "string_decoder@>=0.10.0 <0.11.0",
                          "resolved": "http://beta-internal:4873/string_decoder/-/string_decoder-0.10.31.tgz"
                        },
                        "inherits": {
                          "version": "2.0.1",
                          "from": "inherits@>=2.0.1 <2.1.0",
                          "resolved": "http://beta-internal:4873/inherits/-/inherits-2.0.1.tgz"
                        }
                      }
                    }
                  }
                },
                "caseless": {
                  "version": "0.8.0",
                  "from": "caseless@>=0.8.0 <0.9.0",
                  "resolved": "http://beta-internal:4873/caseless/-/caseless-0.8.0.tgz"
                },
                "forever-agent": {
                  "version": "0.5.2",
                  "from": "forever-agent@>=0.5.0 <0.6.0",
                  "resolved": "http://beta-internal:4873/forever-agent/-/forever-agent-0.5.2.tgz"
                },
                "json-stringify-safe": {
                  "version": "5.0.1",
                  "from": "json-stringify-safe@>=5.0.0 <5.1.0",
                  "resolved": "http://beta-internal:4873/json-stringify-safe/-/json-stringify-safe-5.0.1.tgz"
                },
                "mime-types": {
                  "version": "1.0.2",
                  "from": "mime-types@>=1.0.1 <1.1.0",
                  "resolved": "http://beta-internal:4873/mime-types/-/mime-types-1.0.2.tgz"
                },
                "qs": {
                  "version": "2.3.3",
                  "from": "qs@>=2.3.1 <2.4.0",
                  "resolved": "http://beta-internal:4873/qs/-/qs-2.3.3.tgz"
                },
                "tunnel-agent": {
                  "version": "0.4.2",
                  "from": "tunnel-agent@>=0.4.0 <0.5.0",
                  "resolved": "http://beta-internal:4873/tunnel-agent/-/tunnel-agent-0.4.2.tgz"
                },
                "http-signature": {
                  "version": "0.10.1",
                  "from": "http-signature@>=0.10.0 <0.11.0",
                  "resolved": "http://beta-internal:4873/http-signature/-/http-signature-0.10.1.tgz",
                  "dependencies": {
                    "assert-plus": {
                      "version": "0.1.5",
                      "from": "assert-plus@>=0.1.5 <0.2.0",
                      "resolved": "http://beta-internal:4873/assert-plus/-/assert-plus-0.1.5.tgz"
                    },
                    "asn1": {
                      "version": "0.1.11",
                      "from": "asn1@0.1.11",
                      "resolved": "http://beta-internal:4873/asn1/-/asn1-0.1.11.tgz"
                    },
                    "ctype": {
                      "version": "0.5.3",
                      "from": "ctype@0.5.3",
                      "resolved": "http://beta-internal:4873/ctype/-/ctype-0.5.3.tgz"
                    }
                  }
                },
                "oauth-sign": {
                  "version": "0.5.0",
                  "from": "oauth-sign@>=0.5.0 <0.6.0",
                  "resolved": "http://beta-internal:4873/oauth-sign/-/oauth-sign-0.5.0.tgz"
                },
                "hawk": {
                  "version": "1.1.1",
                  "from": "hawk@1.1.1",
                  "resolved": "http://beta-internal:4873/hawk/-/hawk-1.1.1.tgz",
                  "dependencies": {
                    "hoek": {
                      "version": "0.9.1",
                      "from": "hoek@>=0.9.0 <0.10.0",
                      "resolved": "http://beta-internal:4873/hoek/-/hoek-0.9.1.tgz"
                    },
                    "boom": {
                      "version": "0.4.2",
                      "from": "boom@>=0.4.0 <0.5.0",
                      "resolved": "http://beta-internal:4873/boom/-/boom-0.4.2.tgz"
                    },
                    "cryptiles": {
                      "version": "0.2.2",
                      "from": "cryptiles@>=0.2.0 <0.3.0",
                      "resolved": "http://beta-internal:4873/cryptiles/-/cryptiles-0.2.2.tgz"
                    },
                    "sntp": {
                      "version": "0.2.4",
                      "from": "sntp@>=0.2.0 <0.3.0",
                      "resolved": "http://beta-internal:4873/sntp/-/sntp-0.2.4.tgz"
                    }
                  }
                },
                "aws-sign2": {
                  "version": "0.5.0",
                  "from": "aws-sign2@>=0.5.0 <0.6.0",
                  "resolved": "http://beta-internal:4873/aws-sign2/-/aws-sign2-0.5.0.tgz"
                },
                "stringstream": {
                  "version": "0.0.5",
                  "from": "stringstream@>=0.0.4 <0.1.0",
                  "resolved": "http://beta-internal:4873/stringstream/-/stringstream-0.0.5.tgz"
                },
                "combined-stream": {
                  "version": "0.0.7",
                  "from": "combined-stream@>=0.0.5 <0.1.0",
                  "resolved": "http://beta-internal:4873/combined-stream/-/combined-stream-0.0.7.tgz",
                  "dependencies": {
                    "delayed-stream": {
                      "version": "0.0.5",
                      "from": "delayed-stream@0.0.5",
                      "resolved": "http://beta-internal:4873/delayed-stream/-/delayed-stream-0.0.5.tgz"
                    }
                  }
                }
              }
            }
          }
        }
      }
    },
    "intercom-stream": {
      "version": "1.0.0",
      "from": "intercom-stream@>=1.0.0 <2.0.0",
      "resolved": "http://beta-internal:4873/intercom-stream/-/intercom-stream-1.0.0.tgz"
    },
    "intercom.io": {
      "version": "0.0.8",
      "from": "intercom.io@>=0.0.8 <0.1.0",
      "resolved": "http://beta-internal:4873/intercom.io/-/intercom.io-0.0.8.tgz",
      "dependencies": {
        "request": {
          "version": "2.34.0",
          "from": "request@2.34.0",
          "resolved": "http://beta-internal:4873/request/-/request-2.34.0.tgz",
          "dependencies": {
            "json-stringify-safe": {
              "version": "5.0.1",
              "from": "json-stringify-safe@>=5.0.0 <5.1.0",
              "resolved": "http://beta-internal:4873/json-stringify-safe/-/json-stringify-safe-5.0.1.tgz"
            },
            "forever-agent": {
              "version": "0.5.2",
              "from": "forever-agent@>=0.5.0 <0.6.0",
              "resolved": "http://beta-internal:4873/forever-agent/-/forever-agent-0.5.2.tgz"
            },
            "mime": {
              "version": "1.2.11",
              "from": "mime@>=1.2.9 <1.3.0",
              "resolved": "http://beta-internal:4873/mime/-/mime-1.2.11.tgz"
            },
            "form-data": {
              "version": "0.1.4",
              "from": "form-data@>=0.1.0 <0.2.0",
              "resolved": "http://beta-internal:4873/form-data/-/form-data-0.1.4.tgz",
              "dependencies": {
                "combined-stream": {
                  "version": "0.0.7",
                  "from": "combined-stream@>=0.0.4 <0.1.0",
                  "resolved": "http://beta-internal:4873/combined-stream/-/combined-stream-0.0.7.tgz",
                  "dependencies": {
                    "delayed-stream": {
                      "version": "0.0.5",
                      "from": "delayed-stream@0.0.5",
                      "resolved": "http://beta-internal:4873/delayed-stream/-/delayed-stream-0.0.5.tgz"
                    }
                  }
                }
              }
            },
            "tunnel-agent": {
              "version": "0.3.0",
              "from": "tunnel-agent@>=0.3.0 <0.4.0",
              "resolved": "http://beta-internal:4873/tunnel-agent/-/tunnel-agent-0.3.0.tgz"
            },
            "http-signature": {
              "version": "0.10.1",
              "from": "http-signature@>=0.10.0 <0.11.0",
              "resolved": "http://beta-internal:4873/http-signature/-/http-signature-0.10.1.tgz",
              "dependencies": {
                "assert-plus": {
                  "version": "0.1.5",
                  "from": "assert-plus@>=0.1.5 <0.2.0",
                  "resolved": "http://beta-internal:4873/assert-plus/-/assert-plus-0.1.5.tgz"
                },
                "asn1": {
                  "version": "0.1.11",
                  "from": "asn1@0.1.11",
                  "resolved": "http://beta-internal:4873/asn1/-/asn1-0.1.11.tgz"
                },
                "ctype": {
                  "version": "0.5.3",
                  "from": "ctype@0.5.3",
                  "resolved": "http://beta-internal:4873/ctype/-/ctype-0.5.3.tgz"
                }
              }
            },
            "oauth-sign": {
              "version": "0.3.0",
              "from": "oauth-sign@>=0.3.0 <0.4.0",
              "resolved": "http://beta-internal:4873/oauth-sign/-/oauth-sign-0.3.0.tgz"
            },
            "hawk": {
              "version": "1.0.0",
              "from": "hawk@>=1.0.0 <1.1.0",
              "resolved": "http://beta-internal:4873/hawk/-/hawk-1.0.0.tgz",
              "dependencies": {
                "hoek": {
                  "version": "0.9.1",
                  "from": "hoek@>=0.9.0 <0.10.0",
                  "resolved": "http://beta-internal:4873/hoek/-/hoek-0.9.1.tgz"
                },
                "boom": {
                  "version": "0.4.2",
                  "from": "boom@>=0.4.0 <0.5.0",
                  "resolved": "http://beta-internal:4873/boom/-/boom-0.4.2.tgz"
                },
                "cryptiles": {
                  "version": "0.2.2",
                  "from": "cryptiles@>=0.2.0 <0.3.0",
                  "resolved": "http://beta-internal:4873/cryptiles/-/cryptiles-0.2.2.tgz"
                },
                "sntp": {
                  "version": "0.2.4",
                  "from": "sntp@>=0.2.0 <0.3.0",
                  "resolved": "http://beta-internal:4873/sntp/-/sntp-0.2.4.tgz"
                }
              }
            },
            "aws-sign2": {
              "version": "0.5.0",
              "from": "aws-sign2@>=0.5.0 <0.6.0",
              "resolved": "http://beta-internal:4873/aws-sign2/-/aws-sign2-0.5.0.tgz"
            }
          }
        },
        "qs": {
          "version": "0.6.6",
          "from": "qs@0.6.6",
          "resolved": "http://beta-internal:4873/qs/-/qs-0.6.6.tgz"
        },
        "lodash": {
          "version": "2.4.1",
          "from": "lodash@2.4.1",
          "resolved": "http://beta-internal:4873/lodash/-/lodash-2.4.1.tgz"
        },
        "debug": {
          "version": "0.8.1",
          "from": "debug@0.8.1",
          "resolved": "http://beta-internal:4873/debug/-/debug-0.8.1.tgz"
        },
        "q": {
          "version": "1.0.1",
          "from": "q@1.0.1",
          "resolved": "http://beta-internal:4873/q/-/q-1.0.1.tgz"
        }
      }
    },
    "ioredis": {
      "version": "1.15.1",
      "from": "ioredis@>=1.10.0 <2.0.0",
      "resolved": "http://beta-internal:4873/ioredis/-/ioredis-1.15.1.tgz",
      "dependencies": {
        "bluebird": {
          "version": "2.10.2",
          "from": "bluebird@>=2.9.34 <3.0.0",
          "resolved": "http://beta-internal:4873/bluebird/-/bluebird-2.10.2.tgz"
        },
        "double-ended-queue": {
          "version": "2.1.0-0",
          "from": "double-ended-queue@>=2.1.0-0 <3.0.0",
          "resolved": "http://beta-internal:4873/double-ended-queue/-/double-ended-queue-2.1.0-0.tgz"
        },
        "flexbuffer": {
          "version": "0.0.6",
          "from": "flexbuffer@0.0.6",
          "resolved": "http://beta-internal:4873/flexbuffer/-/flexbuffer-0.0.6.tgz"
        },
        "lodash": {
          "version": "3.10.1",
          "from": "lodash@>=3.6.0 <4.0.0",
          "resolved": "http://beta-internal:4873/lodash/-/lodash-3.10.1.tgz"
        }
      }
    },
    "jwt-simple": {
      "version": "0.1.0",
      "from": "jwt-simple@>=0.1.0 <0.2.0",
      "resolved": "http://beta-internal:4873/jwt-simple/-/jwt-simple-0.1.0.tgz"
    },
    "keyword-extractor": {
      "version": "0.0.9",
      "from": "keyword-extractor@0.0.9",
      "resolved": "http://beta-internal:4873/keyword-extractor/-/keyword-extractor-0.0.9.tgz",
      "dependencies": {
        "underscore": {
          "version": "1.6.0",
          "from": "underscore@1.6.0",
          "resolved": "http://beta-internal:4873/underscore/-/underscore-1.6.0.tgz"
        },
        "underscore.string": {
          "version": "2.3.3",
          "from": "underscore.string@2.3.3",
          "resolved": "http://beta-internal:4873/underscore.string/-/underscore.string-2.3.3.tgz"
        }
      }
    },
    "langs": {
      "version": "1.0.1",
      "from": "langs@>=1.0.1 <2.0.0",
      "resolved": "http://beta-internal:4873/langs/-/langs-1.0.1.tgz"
    },
    "languagedetect": {
      "version": "1.1.1",
      "from": "languagedetect@>=1.1.1 <2.0.0",
      "resolved": "http://beta-internal:4873/languagedetect/-/languagedetect-1.1.1.tgz"
    },
    "lazy.js": {
      "version": "0.4.2",
      "from": "lazy.js@>=0.4.2 <0.5.0",
      "resolved": "http://beta-internal:4873/lazy.js/-/lazy.js-0.4.2.tgz"
    },
    "linklocal": {
      "version": "2.6.0",
      "from": "linklocal@>=2.5.2 <3.0.0",
      "resolved": "http://beta-internal:4873/linklocal/-/linklocal-2.6.0.tgz",
      "dependencies": {
        "commander": {
          "version": "2.8.1",
          "from": "commander@>=2.8.1 <2.9.0",
          "resolved": "http://beta-internal:4873/commander/-/commander-2.8.1.tgz",
          "dependencies": {
            "graceful-readlink": {
              "version": "1.0.1",
              "from": "graceful-readlink@>=1.0.0",
              "resolved": "http://beta-internal:4873/graceful-readlink/-/graceful-readlink-1.0.1.tgz"
            }
          }
        },
        "map-limit": {
          "version": "0.0.1",
          "from": "map-limit@0.0.1",
          "resolved": "http://beta-internal:4873/map-limit/-/map-limit-0.0.1.tgz",
          "dependencies": {
            "once": {
              "version": "1.3.3",
              "from": "once@>=1.3.0 <1.4.0",
              "resolved": "http://beta-internal:4873/once/-/once-1.3.3.tgz",
              "dependencies": {
                "wrappy": {
                  "version": "1.0.1",
                  "from": "wrappy@>=1.0.0 <2.0.0",
                  "resolved": "http://beta-internal:4873/wrappy/-/wrappy-1.0.1.tgz"
                }
              }
            }
          }
        },
        "mkdirp": {
          "version": "0.5.1",
          "from": "mkdirp@>=0.5.1 <0.6.0",
          "resolved": "http://beta-internal:4873/mkdirp/-/mkdirp-0.5.1.tgz",
          "dependencies": {
            "minimist": {
              "version": "0.0.8",
              "from": "minimist@0.0.8",
              "resolved": "http://beta-internal:4873/minimist/-/minimist-0.0.8.tgz"
            }
          }
        },
        "rimraf": {
          "version": "2.4.5",
          "from": "rimraf@>=2.4.3 <2.5.0",
          "resolved": "http://beta-internal:4873/rimraf/-/rimraf-2.4.5.tgz"
        }
      }
    },
    "locale": {
      "version": "0.0.17",
      "from": "locale@0.0.17",
      "resolved": "http://beta-internal:4873/locale/-/locale-0.0.17.tgz"
    },
    "lodash": {
      "version": "3.2.0",
      "from": "lodash@>=3.2.0 <3.3.0",
      "resolved": "http://beta-internal:4873/lodash/-/lodash-3.2.0.tgz"
    },
    "loglevel": {
      "version": "1.4.0",
      "from": "loglevel@>=1.2.0 <2.0.0",
      "resolved": "http://beta-internal:4873/loglevel/-/loglevel-1.4.0.tgz"
    },
    "lru-cache": {
      "version": "2.7.3",
      "from": "lru-cache@>=2.5.0 <3.0.0",
      "resolved": "http://beta-internal:4873/lru-cache/-/lru-cache-2.7.3.tgz"
    },
    "mandrill-api": {
      "version": "1.0.45",
      "from": "mandrill-api@>=1.0.40 <1.1.0",
      "resolved": "http://beta-internal:4873/mandrill-api/-/mandrill-api-1.0.45.tgz"
    },
    "memwatch-next": {
      "version": "0.2.10",
      "from": "memwatch-next@>=0.2.6 <0.3.0",
      "resolved": "http://beta-internal:4873/memwatch-next/-/memwatch-next-0.2.10.tgz",
      "dependencies": {
        "bindings": {
          "version": "1.2.1",
          "from": "bindings@>=1.2.0 <2.0.0",
          "resolved": "http://beta-internal:4873/bindings/-/bindings-1.2.1.tgz"
        },
        "nan": {
          "version": "2.2.1",
          "from": "nan@>=2.0.0 <3.0.0",
          "resolved": "http://beta-internal:4873/nan/-/nan-2.2.1.tgz"
        }
      }
    },
    "method-override": {
      "version": "2.3.5",
      "from": "method-override@>=2.3.4 <3.0.0",
      "resolved": "http://beta-internal:4873/method-override/-/method-override-2.3.5.tgz",
      "dependencies": {
        "methods": {
          "version": "1.1.2",
          "from": "methods@>=1.1.1 <1.2.0",
          "resolved": "http://beta-internal:4873/methods/-/methods-1.1.2.tgz"
        },
        "parseurl": {
          "version": "1.3.1",
          "from": "parseurl@>=1.3.0 <1.4.0",
          "resolved": "http://beta-internal:4873/parseurl/-/parseurl-1.3.1.tgz"
        },
        "vary": {
          "version": "1.0.1",
          "from": "vary@>=1.0.1 <1.1.0",
          "resolved": "http://beta-internal:4873/vary/-/vary-1.0.1.tgz"
        }
      }
    },
    "mixpanel": {
      "version": "0.0.20",
      "from": "mixpanel@>=0.0.19 <0.1.0",
      "resolved": "http://beta-internal:4873/mixpanel/-/mixpanel-0.0.20.tgz"
    },
    "moment": {
      "version": "2.13.0",
      "from": "moment@>=2.10.3 <3.0.0",
      "resolved": "http://beta-internal:4873/moment/-/moment-2.13.0.tgz"
    },
    "mongodb": {
      "version": "2.1.16",
      "from": "mongodb@>=2.0.34 <3.0.0",
      "resolved": "http://beta-internal:4873/mongodb/-/mongodb-2.1.16.tgz",
      "dependencies": {
        "es6-promise": {
          "version": "3.0.2",
          "from": "es6-promise@3.0.2",
          "resolved": "http://beta-internal:4873/es6-promise/-/es6-promise-3.0.2.tgz"
        },
        "mongodb-core": {
          "version": "1.3.16",
          "from": "mongodb-core@1.3.16",
          "resolved": "http://beta-internal:4873/mongodb-core/-/mongodb-core-1.3.16.tgz",
          "dependencies": {
            "bson": {
              "version": "0.4.23",
              "from": "bson@>=0.4.21 <0.5.0",
              "resolved": "http://beta-internal:4873/bson/-/bson-0.4.23.tgz"
            },
            "require_optional": {
              "version": "1.0.0",
              "from": "require_optional@>=1.0.0 <1.1.0",
              "resolved": "http://beta-internal:4873/require_optional/-/require_optional-1.0.0.tgz",
              "dependencies": {
                "semver": {
                  "version": "5.1.0",
                  "from": "semver@>=5.1.0 <6.0.0",
                  "resolved": "http://beta-internal:4873/semver/-/semver-5.1.0.tgz"
                },
                "resolve-from": {
                  "version": "2.0.0",
                  "from": "resolve-from@>=2.0.0 <3.0.0",
                  "resolved": "http://beta-internal:4873/resolve-from/-/resolve-from-2.0.0.tgz"
                }
              }
            }
          }
        },
        "readable-stream": {
          "version": "1.0.31",
          "from": "readable-stream@1.0.31",
          "resolved": "http://beta-internal:4873/readable-stream/-/readable-stream-1.0.31.tgz",
          "dependencies": {
            "core-util-is": {
              "version": "1.0.2",
              "from": "core-util-is@>=1.0.0 <1.1.0",
              "resolved": "http://beta-internal:4873/core-util-is/-/core-util-is-1.0.2.tgz"
            },
            "isarray": {
              "version": "0.0.1",
              "from": "isarray@0.0.1",
              "resolved": "http://beta-internal:4873/isarray/-/isarray-0.0.1.tgz"
            },
            "string_decoder": {
              "version": "0.10.31",
              "from": "string_decoder@>=0.10.0 <0.11.0",
              "resolved": "http://beta-internal:4873/string_decoder/-/string_decoder-0.10.31.tgz"
            },
            "inherits": {
              "version": "2.0.1",
              "from": "inherits@>=2.0.1 <2.1.0",
              "resolved": "http://beta-internal:4873/inherits/-/inherits-2.0.1.tgz"
            }
          }
        }
      }
    },
    "mongodb-arbiter-discovery": {
      "version": "0.1.2",
      "from": "mongodb-arbiter-discovery@>=0.1.1 <0.2.0",
      "resolved": "http://beta-internal:4873/mongodb-arbiter-discovery/-/mongodb-arbiter-discovery-0.1.2.tgz"
    },
    "mongodb-connection-string": {
      "version": "0.1.1",
      "from": "mongodb-connection-string@>=0.1.1 <0.2.0",
      "resolved": "http://beta-internal:4873/mongodb-connection-string/-/mongodb-connection-string-0.1.1.tgz"
    },
    "mongodb-datadog-stats": {
      "version": "0.1.2",
      "from": "mongodb-datadog-stats@>=0.1.2 <0.2.0",
      "resolved": "http://beta-internal:4873/mongodb-datadog-stats/-/mongodb-datadog-stats-0.1.2.tgz",
      "dependencies": {
        "mongodb-perf-wrapper": {
          "version": "0.1.3",
          "from": "mongodb-perf-wrapper@>=0.1.3 <0.2.0",
          "resolved": "http://beta-internal:4873/mongodb-perf-wrapper/-/mongodb-perf-wrapper-0.1.3.tgz"
        },
        "node-statsd": {
          "version": "0.1.1",
          "from": "node-statsd@>=0.1.1 <0.2.0",
          "resolved": "http://beta-internal:4873/node-statsd/-/node-statsd-0.1.1.tgz"
        }
      }
    },
    "mongodb-unique-ids": {
      "version": "0.1.2",
      "from": "mongodb-unique-ids@>=0.1.2 <0.2.0",
      "resolved": "http://beta-internal:4873/mongodb-unique-ids/-/mongodb-unique-ids-0.1.2.tgz"
    },
    "mongoose": {
      "version": "4.4.13",
      "from": "mongoose@>=4.4.5 <5.0.0",
      "resolved": "http://beta-internal:4873/mongoose/-/mongoose-4.4.13.tgz",
      "dependencies": {
        "async": {
          "version": "1.5.2",
          "from": "async@1.5.2",
          "resolved": "http://beta-internal:4873/async/-/async-1.5.2.tgz"
        },
        "bson": {
          "version": "0.4.23",
          "from": "bson@>=0.4.21 <0.5.0",
          "resolved": "http://beta-internal:4873/bson/-/bson-0.4.23.tgz"
        },
        "hooks-fixed": {
          "version": "1.1.0",
          "from": "hooks-fixed@1.1.0",
          "resolved": "http://beta-internal:4873/hooks-fixed/-/hooks-fixed-1.1.0.tgz"
        },
        "kareem": {
          "version": "1.0.1",
          "from": "kareem@1.0.1",
          "resolved": "http://beta-internal:4873/kareem/-/kareem-1.0.1.tgz"
        },
        "mpath": {
          "version": "0.2.1",
          "from": "mpath@0.2.1",
          "resolved": "http://beta-internal:4873/mpath/-/mpath-0.2.1.tgz"
        },
        "mpromise": {
          "version": "0.5.5",
          "from": "mpromise@0.5.5",
          "resolved": "http://beta-internal:4873/mpromise/-/mpromise-0.5.5.tgz"
        },
        "mquery": {
          "version": "1.10.0",
          "from": "mquery@1.10.0",
          "resolved": "http://beta-internal:4873/mquery/-/mquery-1.10.0.tgz",
          "dependencies": {
            "bluebird": {
              "version": "2.10.2",
              "from": "bluebird@2.10.2",
              "resolved": "http://beta-internal:4873/bluebird/-/bluebird-2.10.2.tgz"
            },
            "sliced": {
              "version": "0.0.5",
              "from": "sliced@0.0.5",
              "resolved": "http://beta-internal:4873/sliced/-/sliced-0.0.5.tgz"
            }
          }
        },
        "ms": {
          "version": "0.7.1",
          "from": "ms@0.7.1",
          "resolved": "http://beta-internal:4873/ms/-/ms-0.7.1.tgz"
        },
        "muri": {
          "version": "1.1.0",
          "from": "muri@1.1.0",
          "resolved": "http://beta-internal:4873/muri/-/muri-1.1.0.tgz"
        },
        "regexp-clone": {
          "version": "0.0.1",
          "from": "regexp-clone@0.0.1",
          "resolved": "http://beta-internal:4873/regexp-clone/-/regexp-clone-0.0.1.tgz"
        },
        "sliced": {
          "version": "1.0.1",
          "from": "sliced@1.0.1",
          "resolved": "http://beta-internal:4873/sliced/-/sliced-1.0.1.tgz"
        }
      }
    },
    "mongoose-number": {
      "version": "0.1.1",
      "from": "mongoose-number@>=0.1.1 <0.2.0",
      "resolved": "http://beta-internal:4873/mongoose-number/-/mongoose-number-0.1.1.tgz"
    },
    "newrelic": {
      "version": "1.26.2",
      "from": "newrelic@>=1.18.3 <2.0.0",
      "resolved": "http://beta-internal:4873/newrelic/-/newrelic-1.26.2.tgz",
      "dependencies": {
        "concat-stream": {
          "version": "1.5.1",
          "from": "concat-stream@>=1.5.0 <2.0.0",
          "resolved": "https://registry.npmjs.org/concat-stream/-/concat-stream-1.5.1.tgz",
          "dependencies": {
            "inherits": {
              "version": "2.0.1",
              "from": "inherits@>=2.0.1 <2.1.0",
              "resolved": "https://registry.npmjs.org/inherits/-/inherits-2.0.1.tgz"
            },
            "typedarray": {
              "version": "0.0.6",
              "from": "typedarray@>=0.0.5 <0.1.0",
              "resolved": "https://registry.npmjs.org/typedarray/-/typedarray-0.0.6.tgz"
            },
            "readable-stream": {
              "version": "2.0.6",
              "from": "readable-stream@>=2.0.0 <2.1.0",
              "resolved": "https://registry.npmjs.org/readable-stream/-/readable-stream-2.0.6.tgz",
              "dependencies": {
                "core-util-is": {
                  "version": "1.0.2",
                  "from": "core-util-is@>=1.0.0 <1.1.0",
                  "resolved": "https://registry.npmjs.org/core-util-is/-/core-util-is-1.0.2.tgz"
                },
                "isarray": {
                  "version": "1.0.0",
                  "from": "isarray@>=1.0.0 <1.1.0",
                  "resolved": "https://registry.npmjs.org/isarray/-/isarray-1.0.0.tgz"
                },
                "process-nextick-args": {
                  "version": "1.0.6",
                  "from": "process-nextick-args@>=1.0.6 <1.1.0",
                  "resolved": "https://registry.npmjs.org/process-nextick-args/-/process-nextick-args-1.0.6.tgz"
                },
                "string_decoder": {
                  "version": "0.10.31",
                  "from": "string_decoder@>=0.10.0 <0.11.0",
                  "resolved": "https://registry.npmjs.org/string_decoder/-/string_decoder-0.10.31.tgz"
                },
                "util-deprecate": {
                  "version": "1.0.2",
                  "from": "util-deprecate@>=1.0.1 <1.1.0",
                  "resolved": "https://registry.npmjs.org/util-deprecate/-/util-deprecate-1.0.2.tgz"
                }
              }
            }
          }
        },
        "https-proxy-agent": {
          "version": "0.3.6",
          "from": "https-proxy-agent@>=0.3.5 <0.4.0",
          "resolved": "https://registry.npmjs.org/https-proxy-agent/-/https-proxy-agent-0.3.6.tgz",
          "dependencies": {
            "agent-base": {
              "version": "1.0.2",
              "from": "agent-base@>=1.0.1 <1.1.0",
              "resolved": "https://registry.npmjs.org/agent-base/-/agent-base-1.0.2.tgz"
            },
            "debug": {
              "version": "2.2.0",
              "from": "debug@2.2.0",
              "resolved": "https://registry.npmjs.org/debug/-/debug-2.2.0.tgz",
              "dependencies": {
                "ms": {
                  "version": "0.7.1",
                  "from": "ms@0.7.1",
                  "resolved": "https://registry.npmjs.org/ms/-/ms-0.7.1.tgz"
                }
              }
            },
            "extend": {
              "version": "3.0.0",
              "from": "extend@>=3.0.0 <4.0.0",
              "resolved": "https://registry.npmjs.org/extend/-/extend-3.0.0.tgz"
            }
          }
        },
        "json-stringify-safe": {
          "version": "5.0.1",
          "from": "json-stringify-safe@>=5.0.0 <6.0.0",
          "resolved": "https://registry.npmjs.org/json-stringify-safe/-/json-stringify-safe-5.0.1.tgz"
        },
        "readable-stream": {
          "version": "1.1.13",
          "from": "readable-stream@>=1.1.13 <2.0.0",
          "resolved": "https://registry.npmjs.org/readable-stream/-/readable-stream-1.1.13.tgz",
          "dependencies": {
            "core-util-is": {
              "version": "1.0.2",
              "from": "core-util-is@>=1.0.0 <1.1.0",
              "resolved": "https://registry.npmjs.org/core-util-is/-/core-util-is-1.0.2.tgz"
            },
            "isarray": {
              "version": "0.0.1",
              "from": "isarray@0.0.1",
              "resolved": "https://registry.npmjs.org/isarray/-/isarray-0.0.1.tgz"
            },
            "string_decoder": {
              "version": "0.10.31",
              "from": "string_decoder@>=0.10.0 <0.11.0",
              "resolved": "https://registry.npmjs.org/string_decoder/-/string_decoder-0.10.31.tgz"
            },
            "inherits": {
              "version": "2.0.1",
              "from": "inherits@>=2.0.1 <2.1.0",
              "resolved": "https://registry.npmjs.org/inherits/-/inherits-2.0.1.tgz"
            }
          }
        },
        "semver": {
          "version": "4.3.6",
          "from": "semver@>=4.2.0 <5.0.0",
          "resolved": "https://registry.npmjs.org/semver/-/semver-4.3.6.tgz"
        },
        "yakaa": {
          "version": "1.0.1",
          "from": "yakaa@>=1.0.1 <2.0.0",
          "resolved": "https://registry.npmjs.org/yakaa/-/yakaa-1.0.1.tgz"
        }
      }
    },
    "node-gcm": {
      "version": "0.9.15",
      "from": "node-gcm@>=0.9.12 <0.10.0",
      "resolved": "http://beta-internal:4873/node-gcm/-/node-gcm-0.9.15.tgz",
      "dependencies": {
        "debug": {
          "version": "0.8.1",
          "from": "debug@>=0.8.1 <0.9.0",
          "resolved": "http://beta-internal:4873/debug/-/debug-0.8.1.tgz"
        }
      }
    },
    "node-mongodb-debug-log": {
      "version": "0.1.2",
      "from": "node-mongodb-debug-log@>=0.1.2 <0.2.0",
      "resolved": "http://beta-internal:4873/node-mongodb-debug-log/-/node-mongodb-debug-log-0.1.2.tgz",
      "dependencies": {
        "mongodb-perf-wrapper": {
          "version": "0.1.3",
          "from": "mongodb-perf-wrapper@>=0.1.3 <0.2.0",
          "resolved": "http://beta-internal:4873/mongodb-perf-wrapper/-/mongodb-perf-wrapper-0.1.3.tgz"
        }
      }
    },
    "node-resque": {
      "version": "1.3.2",
      "from": "node-resque@>=1.0.1 <2.0.0",
      "resolved": "http://beta-internal:4873/node-resque/-/node-resque-1.3.2.tgz"
    },
    "node-statsd": {
      "version": "0.0.7",
      "from": "node-statsd@0.0.7",
      "resolved": "http://beta-internal:4873/node-statsd/-/node-statsd-0.0.7.tgz"
    },
    "node-uuid": {
      "version": "1.4.0",
      "from": "node-uuid@1.4.0",
      "resolved": "http://beta-internal:4873/node-uuid/-/node-uuid-1.4.0.tgz"
    },
    "nodemailer": {
      "version": "0.3.14",
      "from": "nodemailer@0.3.14",
      "resolved": "http://beta-internal:4873/nodemailer/-/nodemailer-0.3.14.tgz",
      "dependencies": {
        "mailcomposer": {
          "version": "3.7.0",
          "from": "mailcomposer@>=0.1.11",
          "resolved": "http://beta-internal:4873/mailcomposer/-/mailcomposer-3.7.0.tgz",
          "dependencies": {
            "buildmail": {
              "version": "3.6.0",
              "from": "buildmail@3.6.0",
              "resolved": "http://beta-internal:4873/buildmail/-/buildmail-3.6.0.tgz",
              "dependencies": {
                "addressparser": {
                  "version": "1.0.1",
                  "from": "addressparser@1.0.1",
                  "resolved": "http://beta-internal:4873/addressparser/-/addressparser-1.0.1.tgz"
                },
                "libbase64": {
                  "version": "0.1.0",
                  "from": "libbase64@0.1.0",
                  "resolved": "http://beta-internal:4873/libbase64/-/libbase64-0.1.0.tgz"
                },
                "libqp": {
                  "version": "1.1.0",
                  "from": "libqp@1.1.0",
                  "resolved": "http://beta-internal:4873/libqp/-/libqp-1.1.0.tgz"
                },
                "nodemailer-fetch": {
                  "version": "1.3.0",
                  "from": "nodemailer-fetch@1.3.0",
                  "resolved": "http://beta-internal:4873/nodemailer-fetch/-/nodemailer-fetch-1.3.0.tgz"
                },
                "nodemailer-shared": {
                  "version": "1.0.4",
                  "from": "nodemailer-shared@1.0.4",
                  "resolved": "http://beta-internal:4873/nodemailer-shared/-/nodemailer-shared-1.0.4.tgz"
                }
              }
            },
            "libmime": {
              "version": "2.0.3",
              "from": "libmime@2.0.3",
              "resolved": "http://beta-internal:4873/libmime/-/libmime-2.0.3.tgz",
              "dependencies": {
                "iconv-lite": {
                  "version": "0.4.13",
                  "from": "iconv-lite@0.4.13",
                  "resolved": "http://beta-internal:4873/iconv-lite/-/iconv-lite-0.4.13.tgz"
                },
                "libbase64": {
                  "version": "0.1.0",
                  "from": "libbase64@0.1.0",
                  "resolved": "http://beta-internal:4873/libbase64/-/libbase64-0.1.0.tgz"
                },
                "libqp": {
                  "version": "1.1.0",
                  "from": "libqp@1.1.0",
                  "resolved": "http://beta-internal:4873/libqp/-/libqp-1.1.0.tgz"
                }
              }
            }
          }
        },
        "simplesmtp": {
          "version": "0.3.35",
          "from": "simplesmtp@>=0.1.15",
          "resolved": "http://beta-internal:4873/simplesmtp/-/simplesmtp-0.3.35.tgz",
          "dependencies": {
            "rai": {
              "version": "0.1.12",
              "from": "rai@>=0.1.11 <0.2.0",
              "resolved": "http://beta-internal:4873/rai/-/rai-0.1.12.tgz"
            },
            "xoauth2": {
              "version": "0.1.8",
              "from": "xoauth2@>=0.1.8 <0.2.0",
              "resolved": "http://beta-internal:4873/xoauth2/-/xoauth2-0.1.8.tgz"
            }
          }
        }
      }
    },
    "oauth2orize": {
      "version": "1.0.1",
      "from": "oauth2orize@>=1.0.0 <1.1.0",
      "resolved": "http://beta-internal:4873/oauth2orize/-/oauth2orize-1.0.1.tgz",
      "dependencies": {
        "uid2": {
          "version": "0.0.3",
          "from": "uid2@>=0.0.0 <0.1.0",
          "resolved": "http://beta-internal:4873/uid2/-/uid2-0.0.3.tgz"
        },
        "utils-merge": {
          "version": "1.0.0",
          "from": "utils-merge@>=1.0.0 <2.0.0",
          "resolved": "http://beta-internal:4873/utils-merge/-/utils-merge-1.0.0.tgz"
        },
        "debug": {
          "version": "0.7.4",
          "from": "debug@>=0.7.0 <0.8.0",
          "resolved": "http://beta-internal:4873/debug/-/debug-0.7.4.tgz"
        }
      }
    },
    "octonode": {
      "version": "0.6.18",
      "from": "octonode@>=0.6.8 <0.7.0",
      "resolved": "http://beta-internal:4873/octonode/-/octonode-0.6.18.tgz",
      "dependencies": {
        "request": {
          "version": "2.51.0",
          "from": "request@>=2.51.0 <2.52.0",
          "resolved": "http://beta-internal:4873/request/-/request-2.51.0.tgz",
          "dependencies": {
            "bl": {
              "version": "0.9.5",
              "from": "bl@>=0.9.0 <0.10.0",
              "resolved": "http://beta-internal:4873/bl/-/bl-0.9.5.tgz",
              "dependencies": {
                "readable-stream": {
                  "version": "1.0.34",
                  "from": "readable-stream@>=1.0.26 <1.1.0",
                  "resolved": "http://beta-internal:4873/readable-stream/-/readable-stream-1.0.34.tgz",
                  "dependencies": {
                    "core-util-is": {
                      "version": "1.0.2",
                      "from": "core-util-is@>=1.0.0 <1.1.0",
                      "resolved": "http://beta-internal:4873/core-util-is/-/core-util-is-1.0.2.tgz"
                    },
                    "isarray": {
                      "version": "0.0.1",
                      "from": "isarray@0.0.1",
                      "resolved": "http://beta-internal:4873/isarray/-/isarray-0.0.1.tgz"
                    },
                    "string_decoder": {
                      "version": "0.10.31",
                      "from": "string_decoder@>=0.10.0 <0.11.0",
                      "resolved": "http://beta-internal:4873/string_decoder/-/string_decoder-0.10.31.tgz"
                    },
                    "inherits": {
                      "version": "2.0.1",
                      "from": "inherits@>=2.0.1 <2.1.0",
                      "resolved": "http://beta-internal:4873/inherits/-/inherits-2.0.1.tgz"
                    }
                  }
                }
              }
            },
            "caseless": {
              "version": "0.8.0",
              "from": "caseless@>=0.8.0 <0.9.0",
              "resolved": "http://beta-internal:4873/caseless/-/caseless-0.8.0.tgz"
            },
            "forever-agent": {
              "version": "0.5.2",
              "from": "forever-agent@>=0.5.0 <0.6.0",
              "resolved": "http://beta-internal:4873/forever-agent/-/forever-agent-0.5.2.tgz"
            },
            "form-data": {
              "version": "0.2.0",
              "from": "form-data@>=0.2.0 <0.3.0",
              "resolved": "http://beta-internal:4873/form-data/-/form-data-0.2.0.tgz",
              "dependencies": {
                "mime-types": {
                  "version": "2.0.14",
                  "from": "mime-types@>=2.0.3 <2.1.0",
                  "resolved": "http://beta-internal:4873/mime-types/-/mime-types-2.0.14.tgz",
                  "dependencies": {
                    "mime-db": {
                      "version": "1.12.0",
                      "from": "mime-db@>=1.12.0 <1.13.0",
                      "resolved": "http://beta-internal:4873/mime-db/-/mime-db-1.12.0.tgz"
                    }
                  }
                }
              }
            },
            "json-stringify-safe": {
              "version": "5.0.1",
              "from": "json-stringify-safe@>=5.0.0 <5.1.0",
              "resolved": "http://beta-internal:4873/json-stringify-safe/-/json-stringify-safe-5.0.1.tgz"
            },
            "mime-types": {
              "version": "1.0.2",
              "from": "mime-types@>=1.0.1 <1.1.0",
              "resolved": "http://beta-internal:4873/mime-types/-/mime-types-1.0.2.tgz"
            },
            "qs": {
              "version": "2.3.3",
              "from": "qs@>=2.3.1 <2.4.0",
              "resolved": "http://beta-internal:4873/qs/-/qs-2.3.3.tgz"
            },
            "tunnel-agent": {
              "version": "0.4.2",
              "from": "tunnel-agent@>=0.4.0 <0.5.0",
              "resolved": "http://beta-internal:4873/tunnel-agent/-/tunnel-agent-0.4.2.tgz"
            },
            "http-signature": {
              "version": "0.10.1",
              "from": "http-signature@>=0.10.0 <0.11.0",
              "resolved": "http://beta-internal:4873/http-signature/-/http-signature-0.10.1.tgz",
              "dependencies": {
                "assert-plus": {
                  "version": "0.1.5",
                  "from": "assert-plus@>=0.1.5 <0.2.0",
                  "resolved": "http://beta-internal:4873/assert-plus/-/assert-plus-0.1.5.tgz"
                },
                "asn1": {
                  "version": "0.1.11",
                  "from": "asn1@0.1.11",
                  "resolved": "http://beta-internal:4873/asn1/-/asn1-0.1.11.tgz"
                },
                "ctype": {
                  "version": "0.5.3",
                  "from": "ctype@0.5.3",
                  "resolved": "http://beta-internal:4873/ctype/-/ctype-0.5.3.tgz"
                }
              }
            },
            "oauth-sign": {
              "version": "0.5.0",
              "from": "oauth-sign@>=0.5.0 <0.6.0",
              "resolved": "http://beta-internal:4873/oauth-sign/-/oauth-sign-0.5.0.tgz"
            },
            "hawk": {
              "version": "1.1.1",
              "from": "hawk@1.1.1",
              "resolved": "http://beta-internal:4873/hawk/-/hawk-1.1.1.tgz",
              "dependencies": {
                "hoek": {
                  "version": "0.9.1",
                  "from": "hoek@>=0.9.0 <0.10.0",
                  "resolved": "http://beta-internal:4873/hoek/-/hoek-0.9.1.tgz"
                },
                "boom": {
                  "version": "0.4.2",
                  "from": "boom@>=0.4.0 <0.5.0",
                  "resolved": "http://beta-internal:4873/boom/-/boom-0.4.2.tgz"
                },
                "cryptiles": {
                  "version": "0.2.2",
                  "from": "cryptiles@>=0.2.0 <0.3.0",
                  "resolved": "http://beta-internal:4873/cryptiles/-/cryptiles-0.2.2.tgz"
                },
                "sntp": {
                  "version": "0.2.4",
                  "from": "sntp@>=0.2.0 <0.3.0",
                  "resolved": "http://beta-internal:4873/sntp/-/sntp-0.2.4.tgz"
                }
              }
            },
            "aws-sign2": {
              "version": "0.5.0",
              "from": "aws-sign2@>=0.5.0 <0.6.0",
              "resolved": "http://beta-internal:4873/aws-sign2/-/aws-sign2-0.5.0.tgz"
            },
            "stringstream": {
              "version": "0.0.5",
              "from": "stringstream@>=0.0.4 <0.1.0",
              "resolved": "http://beta-internal:4873/stringstream/-/stringstream-0.0.5.tgz"
            },
            "combined-stream": {
              "version": "0.0.7",
              "from": "combined-stream@>=0.0.5 <0.1.0",
              "resolved": "http://beta-internal:4873/combined-stream/-/combined-stream-0.0.7.tgz",
              "dependencies": {
                "delayed-stream": {
                  "version": "0.0.5",
                  "from": "delayed-stream@0.0.5",
                  "resolved": "http://beta-internal:4873/delayed-stream/-/delayed-stream-0.0.5.tgz"
                }
              }
            }
          }
        },
        "randomstring": {
          "version": "1.1.4",
          "from": "randomstring@>=1.0.0 <2.0.0",
          "resolved": "http://beta-internal:4873/randomstring/-/randomstring-1.1.4.tgz",
          "dependencies": {
            "array-uniq": {
              "version": "1.0.2",
              "from": "array-uniq@1.0.2",
              "resolved": "http://beta-internal:4873/array-uniq/-/array-uniq-1.0.2.tgz"
            }
          }
        },
        "deep-extend": {
          "version": "0.4.1",
          "from": "deep-extend@>=0.0.0 <1.0.0",
          "resolved": "http://beta-internal:4873/deep-extend/-/deep-extend-0.4.1.tgz"
        }
      }
    },
    "on-headers": {
      "version": "1.0.1",
      "from": "on-headers@>=1.0.1 <2.0.0",
      "resolved": "http://beta-internal:4873/on-headers/-/on-headers-1.0.1.tgz"
    },
    "parse-links": {
      "version": "0.1.0",
      "from": "parse-links@>=0.1.0 <0.2.0",
      "resolved": "http://beta-internal:4873/parse-links/-/parse-links-0.1.0.tgz"
    },
    "passport": {
      "version": "0.2.2",
      "from": "passport@>=0.2.2 <0.3.0",
      "resolved": "http://beta-internal:4873/passport/-/passport-0.2.2.tgz",
      "dependencies": {
        "passport-strategy": {
          "version": "1.0.0",
          "from": "passport-strategy@>=1.0.0 <2.0.0",
          "resolved": "http://beta-internal:4873/passport-strategy/-/passport-strategy-1.0.0.tgz"
        },
        "pause": {
          "version": "0.0.1",
          "from": "pause@0.0.1",
          "resolved": "http://beta-internal:4873/pause/-/pause-0.0.1.tgz"
        }
      }
    },
    "passport-google-oauth2": {
      "version": "0.1.6",
      "from": "passport-google-oauth2@>=0.1.6 <0.2.0",
      "resolved": "http://beta-internal:4873/passport-google-oauth2/-/passport-google-oauth2-0.1.6.tgz",
      "dependencies": {
        "passport-oauth2": {
          "version": "1.3.0",
          "from": "passport-oauth2@>=1.1.2 <2.0.0",
          "resolved": "http://beta-internal:4873/passport-oauth2/-/passport-oauth2-1.3.0.tgz",
          "dependencies": {
            "passport-strategy": {
              "version": "1.0.0",
              "from": "passport-strategy@>=1.0.0 <2.0.0",
              "resolved": "http://beta-internal:4873/passport-strategy/-/passport-strategy-1.0.0.tgz"
            },
            "oauth": {
              "version": "0.9.14",
              "from": "oauth@>=0.9.0 <0.10.0",
              "resolved": "http://beta-internal:4873/oauth/-/oauth-0.9.14.tgz"
            },
            "uid2": {
              "version": "0.0.3",
              "from": "uid2@>=0.0.0 <0.1.0",
              "resolved": "http://beta-internal:4873/uid2/-/uid2-0.0.3.tgz"
            }
          }
        }
      }
    },
    "passport-http": {
      "version": "0.2.2",
      "from": "passport-http@>=0.2.2 <0.3.0",
      "resolved": "http://beta-internal:4873/passport-http/-/passport-http-0.2.2.tgz",
      "dependencies": {
        "pkginfo": {
          "version": "0.2.3",
          "from": "pkginfo@>=0.2.0 <0.3.0",
          "resolved": "http://beta-internal:4873/pkginfo/-/pkginfo-0.2.3.tgz"
        },
        "passport": {
          "version": "0.1.18",
          "from": "passport@>=0.1.3 <0.2.0",
          "resolved": "http://beta-internal:4873/passport/-/passport-0.1.18.tgz",
          "dependencies": {
            "pause": {
              "version": "0.0.1",
              "from": "pause@0.0.1",
              "resolved": "http://beta-internal:4873/pause/-/pause-0.0.1.tgz"
            }
          }
        }
      }
    },
    "passport-linkedin-oauth2": {
      "version": "1.4.0",
      "from": "passport-linkedin-oauth2@>=1.4.0 <2.0.0",
      "resolved": "http://beta-internal:4873/passport-linkedin-oauth2/-/passport-linkedin-oauth2-1.4.0.tgz",
      "dependencies": {
        "passport-oauth2": {
          "version": "1.3.0",
          "from": "passport-oauth2@>=1.1.2 <2.0.0",
          "resolved": "http://beta-internal:4873/passport-oauth2/-/passport-oauth2-1.3.0.tgz",
          "dependencies": {
            "passport-strategy": {
              "version": "1.0.0",
              "from": "passport-strategy@>=1.0.0 <2.0.0",
              "resolved": "http://beta-internal:4873/passport-strategy/-/passport-strategy-1.0.0.tgz"
            },
            "oauth": {
              "version": "0.9.14",
              "from": "oauth@>=0.9.0 <0.10.0",
              "resolved": "http://beta-internal:4873/oauth/-/oauth-0.9.14.tgz"
            },
            "uid2": {
              "version": "0.0.3",
              "from": "uid2@>=0.0.0 <0.1.0",
              "resolved": "http://beta-internal:4873/uid2/-/uid2-0.0.3.tgz"
            }
          }
        }
      }
    },
    "passport-oauth2-client-password": {
      "version": "0.1.2",
      "from": "passport-oauth2-client-password@>=0.1.2 <0.2.0",
      "resolved": "http://beta-internal:4873/passport-oauth2-client-password/-/passport-oauth2-client-password-0.1.2.tgz",
      "dependencies": {
        "passport-strategy": {
          "version": "1.0.0",
          "from": "passport-strategy@>=1.0.0 <2.0.0",
          "resolved": "http://beta-internal:4873/passport-strategy/-/passport-strategy-1.0.0.tgz"
        }
      }
    },
    "passport-twitter": {
      "version": "1.0.4",
      "from": "passport-twitter@>=1.0.3 <2.0.0",
      "resolved": "http://beta-internal:4873/passport-twitter/-/passport-twitter-1.0.4.tgz",
      "dependencies": {
        "passport-oauth1": {
          "version": "1.1.0",
          "from": "passport-oauth1@>=1.0.0 <2.0.0",
          "resolved": "http://beta-internal:4873/passport-oauth1/-/passport-oauth1-1.1.0.tgz",
          "dependencies": {
            "passport-strategy": {
              "version": "1.0.0",
              "from": "passport-strategy@>=1.0.0 <2.0.0",
              "resolved": "http://beta-internal:4873/passport-strategy/-/passport-strategy-1.0.0.tgz"
            },
            "oauth": {
              "version": "0.9.14",
              "from": "oauth@>=0.9.0 <0.10.0",
              "resolved": "http://beta-internal:4873/oauth/-/oauth-0.9.14.tgz"
            },
            "utils-merge": {
              "version": "1.0.0",
              "from": "utils-merge@>=1.0.0 <2.0.0",
              "resolved": "http://beta-internal:4873/utils-merge/-/utils-merge-1.0.0.tgz"
            }
          }
        },
        "xtraverse": {
          "version": "0.1.0",
          "from": "xtraverse@>=0.1.0 <0.2.0",
          "resolved": "http://beta-internal:4873/xtraverse/-/xtraverse-0.1.0.tgz",
          "dependencies": {
            "xmldom": {
              "version": "0.1.22",
              "from": "xmldom@>=0.1.0 <0.2.0",
              "resolved": "http://beta-internal:4873/xmldom/-/xmldom-0.1.22.tgz"
            }
          }
        }
      }
    },
    "permessage-deflate": {
      "version": "0.1.5",
      "from": "permessage-deflate@>=0.1.2 <0.2.0",
      "resolved": "http://beta-internal:4873/permessage-deflate/-/permessage-deflate-0.1.5.tgz"
    },
    "qs": {
      "version": "6.1.0",
      "from": "qs@>=6.1.0 <7.0.0",
      "resolved": "http://beta-internal:4873/qs/-/qs-6.1.0.tgz"
    },
    "readme-badger": {
      "version": "0.1.2",
      "from": "readme-badger@>=0.1.2 <0.2.0",
      "resolved": "http://beta-internal:4873/readme-badger/-/readme-badger-0.1.2.tgz"
    },
    "redis-lock": {
      "version": "0.0.8",
      "from": "redis-lock@0.0.8",
      "resolved": "http://beta-internal:4873/redis-lock/-/redis-lock-0.0.8.tgz"
    },
    "request": {
      "version": "2.40.0",
      "from": "request@>=2.40.0 <2.41.0",
      "resolved": "http://beta-internal:4873/request/-/request-2.40.0.tgz",
      "dependencies": {
        "qs": {
          "version": "1.0.2",
          "from": "qs@>=1.0.0 <1.1.0",
          "resolved": "http://beta-internal:4873/qs/-/qs-1.0.2.tgz"
        },
        "json-stringify-safe": {
          "version": "5.0.1",
          "from": "json-stringify-safe@>=5.0.0 <5.1.0",
          "resolved": "http://beta-internal:4873/json-stringify-safe/-/json-stringify-safe-5.0.1.tgz"
        },
        "mime-types": {
          "version": "1.0.2",
          "from": "mime-types@>=1.0.1 <1.1.0",
          "resolved": "http://beta-internal:4873/mime-types/-/mime-types-1.0.2.tgz"
        },
        "forever-agent": {
          "version": "0.5.2",
          "from": "forever-agent@>=0.5.0 <0.6.0",
          "resolved": "http://beta-internal:4873/forever-agent/-/forever-agent-0.5.2.tgz"
        },
        "form-data": {
          "version": "0.1.4",
          "from": "form-data@>=0.1.0 <0.2.0",
          "resolved": "http://beta-internal:4873/form-data/-/form-data-0.1.4.tgz",
          "dependencies": {
            "combined-stream": {
              "version": "0.0.7",
              "from": "combined-stream@>=0.0.4 <0.1.0",
              "resolved": "http://beta-internal:4873/combined-stream/-/combined-stream-0.0.7.tgz",
              "dependencies": {
                "delayed-stream": {
                  "version": "0.0.5",
                  "from": "delayed-stream@0.0.5",
                  "resolved": "http://beta-internal:4873/delayed-stream/-/delayed-stream-0.0.5.tgz"
                }
              }
            },
            "mime": {
              "version": "1.2.11",
              "from": "mime@>=1.2.11 <1.3.0",
              "resolved": "http://beta-internal:4873/mime/-/mime-1.2.11.tgz"
            }
          }
        },
        "tunnel-agent": {
          "version": "0.4.2",
          "from": "tunnel-agent@>=0.4.0 <0.5.0",
          "resolved": "http://beta-internal:4873/tunnel-agent/-/tunnel-agent-0.4.2.tgz"
        },
        "http-signature": {
          "version": "0.10.1",
          "from": "http-signature@>=0.10.0 <0.11.0",
          "resolved": "http://beta-internal:4873/http-signature/-/http-signature-0.10.1.tgz",
          "dependencies": {
            "assert-plus": {
              "version": "0.1.5",
              "from": "assert-plus@>=0.1.5 <0.2.0",
              "resolved": "http://beta-internal:4873/assert-plus/-/assert-plus-0.1.5.tgz"
            },
            "asn1": {
              "version": "0.1.11",
              "from": "asn1@0.1.11",
              "resolved": "http://beta-internal:4873/asn1/-/asn1-0.1.11.tgz"
            },
            "ctype": {
              "version": "0.5.3",
              "from": "ctype@0.5.3",
              "resolved": "http://beta-internal:4873/ctype/-/ctype-0.5.3.tgz"
            }
          }
        },
        "oauth-sign": {
          "version": "0.3.0",
          "from": "oauth-sign@>=0.3.0 <0.4.0",
          "resolved": "http://beta-internal:4873/oauth-sign/-/oauth-sign-0.3.0.tgz"
        },
        "hawk": {
          "version": "1.1.1",
          "from": "hawk@1.1.1",
          "resolved": "http://beta-internal:4873/hawk/-/hawk-1.1.1.tgz",
          "dependencies": {
            "hoek": {
              "version": "0.9.1",
              "from": "hoek@>=0.9.0 <0.10.0",
              "resolved": "http://beta-internal:4873/hoek/-/hoek-0.9.1.tgz"
            },
            "boom": {
              "version": "0.4.2",
              "from": "boom@>=0.4.0 <0.5.0",
              "resolved": "http://beta-internal:4873/boom/-/boom-0.4.2.tgz"
            },
            "cryptiles": {
              "version": "0.2.2",
              "from": "cryptiles@>=0.2.0 <0.3.0",
              "resolved": "http://beta-internal:4873/cryptiles/-/cryptiles-0.2.2.tgz"
            },
            "sntp": {
              "version": "0.2.4",
              "from": "sntp@>=0.2.0 <0.3.0",
              "resolved": "http://beta-internal:4873/sntp/-/sntp-0.2.4.tgz"
            }
          }
        },
        "aws-sign2": {
          "version": "0.5.0",
          "from": "aws-sign2@>=0.5.0 <0.6.0",
          "resolved": "http://beta-internal:4873/aws-sign2/-/aws-sign2-0.5.0.tgz"
        },
        "stringstream": {
          "version": "0.0.5",
          "from": "stringstream@>=0.0.4 <0.1.0",
          "resolved": "http://beta-internal:4873/stringstream/-/stringstream-0.0.5.tgz"
        }
      }
    },
    "request-extensible": {
      "version": "0.1.1",
      "from": "request-extensible@>=0.1.1 <0.2.0",
      "resolved": "http://beta-internal:4873/request-extensible/-/request-extensible-0.1.1.tgz",
      "dependencies": {
        "request": {
          "version": "2.72.0",
          "from": "request@>=2.53.0 <3.0.0",
          "resolved": "http://beta-internal:4873/request/-/request-2.72.0.tgz",
          "dependencies": {
            "aws-sign2": {
              "version": "0.6.0",
              "from": "aws-sign2@>=0.6.0 <0.7.0",
              "resolved": "http://beta-internal:4873/aws-sign2/-/aws-sign2-0.6.0.tgz"
            },
            "aws4": {
              "version": "1.3.2",
              "from": "aws4@>=1.2.1 <2.0.0",
              "resolved": "http://beta-internal:4873/aws4/-/aws4-1.3.2.tgz",
              "dependencies": {
                "lru-cache": {
                  "version": "4.0.1",
                  "from": "lru-cache@>=4.0.0 <5.0.0",
                  "resolved": "http://beta-internal:4873/lru-cache/-/lru-cache-4.0.1.tgz",
                  "dependencies": {
                    "pseudomap": {
                      "version": "1.0.2",
                      "from": "pseudomap@>=1.0.1 <2.0.0",
                      "resolved": "http://beta-internal:4873/pseudomap/-/pseudomap-1.0.2.tgz"
                    },
                    "yallist": {
                      "version": "2.0.0",
                      "from": "yallist@>=2.0.0 <3.0.0",
                      "resolved": "http://beta-internal:4873/yallist/-/yallist-2.0.0.tgz"
                    }
                  }
                }
              }
            },
            "bl": {
              "version": "1.1.2",
              "from": "bl@>=1.1.2 <1.2.0",
              "resolved": "http://beta-internal:4873/bl/-/bl-1.1.2.tgz",
              "dependencies": {
                "readable-stream": {
                  "version": "2.0.6",
                  "from": "readable-stream@>=2.0.5 <2.1.0",
                  "resolved": "http://beta-internal:4873/readable-stream/-/readable-stream-2.0.6.tgz",
                  "dependencies": {
                    "core-util-is": {
                      "version": "1.0.2",
                      "from": "core-util-is@>=1.0.0 <1.1.0",
                      "resolved": "http://beta-internal:4873/core-util-is/-/core-util-is-1.0.2.tgz"
                    },
                    "inherits": {
                      "version": "2.0.1",
                      "from": "inherits@>=2.0.1 <2.1.0",
                      "resolved": "http://beta-internal:4873/inherits/-/inherits-2.0.1.tgz"
                    },
                    "isarray": {
                      "version": "1.0.0",
                      "from": "isarray@>=1.0.0 <1.1.0",
                      "resolved": "http://beta-internal:4873/isarray/-/isarray-1.0.0.tgz"
                    },
                    "process-nextick-args": {
                      "version": "1.0.6",
                      "from": "process-nextick-args@>=1.0.6 <1.1.0",
                      "resolved": "http://beta-internal:4873/process-nextick-args/-/process-nextick-args-1.0.6.tgz"
                    },
                    "string_decoder": {
                      "version": "0.10.31",
                      "from": "string_decoder@>=0.10.0 <0.11.0",
                      "resolved": "http://beta-internal:4873/string_decoder/-/string_decoder-0.10.31.tgz"
                    },
                    "util-deprecate": {
                      "version": "1.0.2",
                      "from": "util-deprecate@>=1.0.1 <1.1.0",
                      "resolved": "http://beta-internal:4873/util-deprecate/-/util-deprecate-1.0.2.tgz"
                    }
                  }
                }
              }
            },
            "caseless": {
              "version": "0.11.0",
              "from": "caseless@>=0.11.0 <0.12.0",
              "resolved": "http://beta-internal:4873/caseless/-/caseless-0.11.0.tgz"
            },
            "combined-stream": {
              "version": "1.0.5",
              "from": "combined-stream@>=1.0.5 <1.1.0",
              "resolved": "http://beta-internal:4873/combined-stream/-/combined-stream-1.0.5.tgz",
              "dependencies": {
                "delayed-stream": {
                  "version": "1.0.0",
                  "from": "delayed-stream@>=1.0.0 <1.1.0",
                  "resolved": "http://beta-internal:4873/delayed-stream/-/delayed-stream-1.0.0.tgz"
                }
              }
            },
            "extend": {
              "version": "3.0.0",
              "from": "extend@>=3.0.0 <3.1.0",
              "resolved": "http://beta-internal:4873/extend/-/extend-3.0.0.tgz"
            },
            "forever-agent": {
              "version": "0.6.1",
              "from": "forever-agent@>=0.6.1 <0.7.0",
              "resolved": "http://beta-internal:4873/forever-agent/-/forever-agent-0.6.1.tgz"
            },
            "form-data": {
              "version": "1.0.0-rc4",
              "from": "form-data@>=1.0.0-rc3 <1.1.0",
              "resolved": "http://beta-internal:4873/form-data/-/form-data-1.0.0-rc4.tgz",
              "dependencies": {
                "async": {
                  "version": "1.5.2",
                  "from": "async@>=1.5.2 <2.0.0",
                  "resolved": "http://beta-internal:4873/async/-/async-1.5.2.tgz"
                }
              }
            },
            "har-validator": {
              "version": "2.0.6",
              "from": "har-validator@>=2.0.6 <2.1.0",
              "resolved": "http://beta-internal:4873/har-validator/-/har-validator-2.0.6.tgz",
              "dependencies": {
                "chalk": {
                  "version": "1.1.3",
                  "from": "chalk@>=1.1.1 <2.0.0",
                  "resolved": "http://beta-internal:4873/chalk/-/chalk-1.1.3.tgz",
                  "dependencies": {
                    "ansi-styles": {
                      "version": "2.2.1",
                      "from": "ansi-styles@>=2.2.1 <3.0.0",
                      "resolved": "http://beta-internal:4873/ansi-styles/-/ansi-styles-2.2.1.tgz"
                    },
                    "has-ansi": {
                      "version": "2.0.0",
                      "from": "has-ansi@>=2.0.0 <3.0.0",
                      "resolved": "http://beta-internal:4873/has-ansi/-/has-ansi-2.0.0.tgz",
                      "dependencies": {
                        "ansi-regex": {
                          "version": "2.0.0",
                          "from": "ansi-regex@>=2.0.0 <3.0.0",
                          "resolved": "http://beta-internal:4873/ansi-regex/-/ansi-regex-2.0.0.tgz"
                        }
                      }
                    },
                    "strip-ansi": {
                      "version": "3.0.1",
                      "from": "strip-ansi@>=3.0.0 <4.0.0",
                      "resolved": "http://beta-internal:4873/strip-ansi/-/strip-ansi-3.0.1.tgz",
                      "dependencies": {
                        "ansi-regex": {
                          "version": "2.0.0",
                          "from": "ansi-regex@>=2.0.0 <3.0.0",
                          "resolved": "http://beta-internal:4873/ansi-regex/-/ansi-regex-2.0.0.tgz"
                        }
                      }
                    },
                    "supports-color": {
                      "version": "2.0.0",
                      "from": "supports-color@>=2.0.0 <3.0.0",
                      "resolved": "http://beta-internal:4873/supports-color/-/supports-color-2.0.0.tgz"
                    }
                  }
                },
                "commander": {
                  "version": "2.9.0",
                  "from": "commander@>=2.9.0 <3.0.0",
                  "resolved": "http://beta-internal:4873/commander/-/commander-2.9.0.tgz",
                  "dependencies": {
                    "graceful-readlink": {
                      "version": "1.0.1",
                      "from": "graceful-readlink@>=1.0.0",
                      "resolved": "http://beta-internal:4873/graceful-readlink/-/graceful-readlink-1.0.1.tgz"
                    }
                  }
                },
                "is-my-json-valid": {
                  "version": "2.13.1",
                  "from": "is-my-json-valid@>=2.12.4 <3.0.0",
                  "resolved": "http://beta-internal:4873/is-my-json-valid/-/is-my-json-valid-2.13.1.tgz",
                  "dependencies": {
                    "generate-function": {
                      "version": "2.0.0",
                      "from": "generate-function@>=2.0.0 <3.0.0",
                      "resolved": "http://beta-internal:4873/generate-function/-/generate-function-2.0.0.tgz"
                    },
                    "generate-object-property": {
                      "version": "1.2.0",
                      "from": "generate-object-property@>=1.1.0 <2.0.0",
                      "resolved": "http://beta-internal:4873/generate-object-property/-/generate-object-property-1.2.0.tgz",
                      "dependencies": {
                        "is-property": {
                          "version": "1.0.2",
                          "from": "is-property@>=1.0.0 <2.0.0",
                          "resolved": "http://beta-internal:4873/is-property/-/is-property-1.0.2.tgz"
                        }
                      }
                    },
                    "jsonpointer": {
                      "version": "2.0.0",
                      "from": "jsonpointer@2.0.0",
                      "resolved": "http://beta-internal:4873/jsonpointer/-/jsonpointer-2.0.0.tgz"
                    },
                    "xtend": {
                      "version": "4.0.1",
                      "from": "xtend@>=4.0.0 <5.0.0",
                      "resolved": "http://beta-internal:4873/xtend/-/xtend-4.0.1.tgz"
                    }
                  }
                },
                "pinkie-promise": {
                  "version": "2.0.1",
                  "from": "pinkie-promise@>=2.0.0 <3.0.0",
                  "resolved": "http://beta-internal:4873/pinkie-promise/-/pinkie-promise-2.0.1.tgz",
                  "dependencies": {
                    "pinkie": {
                      "version": "2.0.4",
                      "from": "pinkie@>=2.0.0 <3.0.0",
                      "resolved": "http://beta-internal:4873/pinkie/-/pinkie-2.0.4.tgz"
                    }
                  }
                }
              }
            },
            "hawk": {
              "version": "3.1.3",
              "from": "hawk@>=3.1.3 <3.2.0",
              "resolved": "http://beta-internal:4873/hawk/-/hawk-3.1.3.tgz",
              "dependencies": {
                "hoek": {
                  "version": "2.16.3",
                  "from": "hoek@>=2.0.0 <3.0.0",
                  "resolved": "http://beta-internal:4873/hoek/-/hoek-2.16.3.tgz"
                },
                "boom": {
                  "version": "2.10.1",
                  "from": "boom@>=2.0.0 <3.0.0",
                  "resolved": "http://beta-internal:4873/boom/-/boom-2.10.1.tgz"
                },
                "cryptiles": {
                  "version": "2.0.5",
                  "from": "cryptiles@>=2.0.0 <3.0.0",
                  "resolved": "http://beta-internal:4873/cryptiles/-/cryptiles-2.0.5.tgz"
                },
                "sntp": {
                  "version": "1.0.9",
                  "from": "sntp@>=1.0.0 <2.0.0",
                  "resolved": "http://beta-internal:4873/sntp/-/sntp-1.0.9.tgz"
                }
              }
            },
            "http-signature": {
              "version": "1.1.1",
              "from": "http-signature@>=1.1.0 <1.2.0",
              "resolved": "http://beta-internal:4873/http-signature/-/http-signature-1.1.1.tgz",
              "dependencies": {
                "assert-plus": {
                  "version": "0.2.0",
                  "from": "assert-plus@>=0.2.0 <0.3.0",
                  "resolved": "http://beta-internal:4873/assert-plus/-/assert-plus-0.2.0.tgz"
                },
                "jsprim": {
                  "version": "1.2.2",
                  "from": "jsprim@>=1.2.2 <2.0.0",
                  "resolved": "http://beta-internal:4873/jsprim/-/jsprim-1.2.2.tgz",
                  "dependencies": {
                    "extsprintf": {
                      "version": "1.0.2",
                      "from": "extsprintf@1.0.2",
                      "resolved": "http://beta-internal:4873/extsprintf/-/extsprintf-1.0.2.tgz"
                    },
                    "json-schema": {
                      "version": "0.2.2",
                      "from": "json-schema@0.2.2",
                      "resolved": "http://beta-internal:4873/json-schema/-/json-schema-0.2.2.tgz"
                    },
                    "verror": {
                      "version": "1.3.6",
                      "from": "verror@1.3.6",
                      "resolved": "http://beta-internal:4873/verror/-/verror-1.3.6.tgz"
                    }
                  }
                },
                "sshpk": {
                  "version": "1.8.2",
                  "from": "sshpk@>=1.7.0 <2.0.0",
                  "resolved": "http://beta-internal:4873/sshpk/-/sshpk-1.8.2.tgz",
                  "dependencies": {
                    "asn1": {
                      "version": "0.2.3",
                      "from": "asn1@>=0.2.3 <0.3.0",
                      "resolved": "http://beta-internal:4873/asn1/-/asn1-0.2.3.tgz"
                    },
                    "assert-plus": {
                      "version": "1.0.0",
                      "from": "assert-plus@>=1.0.0 <2.0.0",
                      "resolved": "http://beta-internal:4873/assert-plus/-/assert-plus-1.0.0.tgz"
                    },
                    "dashdash": {
                      "version": "1.13.1",
                      "from": "dashdash@>=1.12.0 <2.0.0",
                      "resolved": "http://beta-internal:4873/dashdash/-/dashdash-1.13.1.tgz"
                    },
                    "getpass": {
                      "version": "0.1.5",
                      "from": "getpass@>=0.1.1 <0.2.0",
                      "resolved": "http://beta-internal:4873/getpass/-/getpass-0.1.5.tgz"
                    },
                    "jsbn": {
                      "version": "0.1.0",
                      "from": "jsbn@>=0.1.0 <0.2.0",
                      "resolved": "http://beta-internal:4873/jsbn/-/jsbn-0.1.0.tgz"
                    },
                    "tweetnacl": {
                      "version": "0.13.3",
                      "from": "tweetnacl@>=0.13.0 <0.14.0",
                      "resolved": "http://beta-internal:4873/tweetnacl/-/tweetnacl-0.13.3.tgz"
                    },
                    "jodid25519": {
                      "version": "1.0.2",
                      "from": "jodid25519@>=1.0.0 <2.0.0",
                      "resolved": "http://beta-internal:4873/jodid25519/-/jodid25519-1.0.2.tgz"
                    },
                    "ecc-jsbn": {
                      "version": "0.1.1",
                      "from": "ecc-jsbn@>=0.1.1 <0.2.0",
                      "resolved": "http://beta-internal:4873/ecc-jsbn/-/ecc-jsbn-0.1.1.tgz"
                    }
                  }
                }
              }
            },
            "is-typedarray": {
              "version": "1.0.0",
              "from": "is-typedarray@>=1.0.0 <1.1.0",
              "resolved": "http://beta-internal:4873/is-typedarray/-/is-typedarray-1.0.0.tgz"
            },
            "isstream": {
              "version": "0.1.2",
              "from": "isstream@>=0.1.2 <0.2.0",
              "resolved": "http://beta-internal:4873/isstream/-/isstream-0.1.2.tgz"
            },
            "json-stringify-safe": {
              "version": "5.0.1",
              "from": "json-stringify-safe@>=5.0.1 <5.1.0",
              "resolved": "http://beta-internal:4873/json-stringify-safe/-/json-stringify-safe-5.0.1.tgz"
            },
            "mime-types": {
              "version": "2.1.10",
              "from": "mime-types@>=2.1.7 <2.2.0",
              "resolved": "http://beta-internal:4873/mime-types/-/mime-types-2.1.10.tgz",
              "dependencies": {
                "mime-db": {
                  "version": "1.22.0",
                  "from": "mime-db@>=1.22.0 <1.23.0",
                  "resolved": "http://beta-internal:4873/mime-db/-/mime-db-1.22.0.tgz"
                }
              }
            },
            "node-uuid": {
              "version": "1.4.7",
              "from": "node-uuid@>=1.4.7 <1.5.0",
              "resolved": "http://beta-internal:4873/node-uuid/-/node-uuid-1.4.7.tgz"
            },
            "oauth-sign": {
              "version": "0.8.1",
              "from": "oauth-sign@>=0.8.1 <0.9.0",
              "resolved": "http://beta-internal:4873/oauth-sign/-/oauth-sign-0.8.1.tgz"
            },
            "stringstream": {
              "version": "0.0.5",
              "from": "stringstream@>=0.0.4 <0.1.0",
              "resolved": "http://beta-internal:4873/stringstream/-/stringstream-0.0.5.tgz"
            },
            "tough-cookie": {
              "version": "2.2.2",
              "from": "tough-cookie@>=2.2.0 <2.3.0",
              "resolved": "http://beta-internal:4873/tough-cookie/-/tough-cookie-2.2.2.tgz"
            },
            "tunnel-agent": {
              "version": "0.4.2",
              "from": "tunnel-agent@>=0.4.1 <0.5.0",
              "resolved": "http://beta-internal:4873/tunnel-agent/-/tunnel-agent-0.4.2.tgz"
            }
          }
        }
      }
    },
    "request-http-cache": {
      "version": "1.0.1",
      "from": "request-http-cache@>=1.0.1 <2.0.0",
      "resolved": "http://beta-internal:4873/request-http-cache/-/request-http-cache-1.0.1.tgz",
      "dependencies": {
        "json-buffer": {
          "version": "2.0.11",
          "from": "json-buffer@>=2.0.11 <3.0.0",
          "resolved": "http://beta-internal:4873/json-buffer/-/json-buffer-2.0.11.tgz"
        },
        "lodash": {
          "version": "3.10.1",
          "from": "lodash@>=3.3.1 <4.0.0",
          "resolved": "http://beta-internal:4873/lodash/-/lodash-3.10.1.tgz"
        },
        "redis": {
          "version": "0.12.1",
          "from": "redis@>=0.12.1 <0.13.0",
          "resolved": "http://beta-internal:4873/redis/-/redis-0.12.1.tgz"
        }
      }
    },
    "response-time": {
      "version": "2.3.1",
      "from": "response-time@>=2.3.1 <3.0.0",
      "resolved": "http://beta-internal:4873/response-time/-/response-time-2.3.1.tgz",
      "dependencies": {
        "depd": {
          "version": "1.0.1",
          "from": "depd@>=1.0.1 <1.1.0",
          "resolved": "http://beta-internal:4873/depd/-/depd-1.0.1.tgz"
        }
      }
    },
    "sanitizer": {
      "version": "0.0.15",
      "from": "sanitizer@0.0.15",
      "resolved": "http://beta-internal:4873/sanitizer/-/sanitizer-0.0.15.tgz"
    },
    "scriptjs": {
      "version": "2.5.8",
      "from": "scriptjs@>=2.5.7 <3.0.0",
      "resolved": "http://beta-internal:4873/scriptjs/-/scriptjs-2.5.8.tgz"
    },
    "sechash": {
      "version": "0.1.3",
      "from": "sechash@0.1.3",
      "resolved": "http://beta-internal:4873/sechash/-/sechash-0.1.3.tgz"
    },
    "serve-favicon": {
      "version": "2.3.0",
      "from": "serve-favicon@>=2.3.0 <3.0.0",
      "resolved": "http://beta-internal:4873/serve-favicon/-/serve-favicon-2.3.0.tgz",
      "dependencies": {
        "etag": {
          "version": "1.7.0",
          "from": "etag@>=1.7.0 <1.8.0",
          "resolved": "http://beta-internal:4873/etag/-/etag-1.7.0.tgz"
        },
        "fresh": {
          "version": "0.3.0",
          "from": "fresh@0.3.0",
          "resolved": "http://beta-internal:4873/fresh/-/fresh-0.3.0.tgz"
        },
        "ms": {
          "version": "0.7.1",
          "from": "ms@0.7.1",
          "resolved": "http://beta-internal:4873/ms/-/ms-0.7.1.tgz"
        },
        "parseurl": {
          "version": "1.3.1",
          "from": "parseurl@>=1.3.0 <1.4.0",
          "resolved": "http://beta-internal:4873/parseurl/-/parseurl-1.3.1.tgz"
        }
      }
    },
    "shutdown": {
      "version": "0.2.4",
      "from": "shutdown@>=0.2.3 <0.3.0",
      "resolved": "http://beta-internal:4873/shutdown/-/shutdown-0.2.4.tgz",
      "dependencies": {
        "debug": {
          "version": "1.0.4",
          "from": "debug@>=1.0.4 <2.0.0",
          "resolved": "http://beta-internal:4873/debug/-/debug-1.0.4.tgz",
          "dependencies": {
            "ms": {
              "version": "0.6.2",
              "from": "ms@0.6.2",
              "resolved": "http://beta-internal:4873/ms/-/ms-0.6.2.tgz"
            }
          }
        }
      }
    },
    "snappy-cache": {
      "version": "0.3.0",
      "from": "snappy-cache@>=0.3.0 <0.4.0",
      "resolved": "http://beta-internal:4873/snappy-cache/-/snappy-cache-0.3.0.tgz",
      "dependencies": {
        "redis": {
          "version": "0.12.1",
          "from": "redis@>=0.12.1 <0.13.0",
          "resolved": "http://beta-internal:4873/redis/-/redis-0.12.1.tgz"
        }
      }
    },
    "statuserror": {
      "version": "0.1.3",
      "from": "statuserror@>=0.1.3 <0.2.0",
      "resolved": "http://beta-internal:4873/statuserror/-/statuserror-0.1.3.tgz"
    },
    "stringformat": {
      "version": "0.0.5",
      "from": "stringformat@0.0.5",
      "resolved": "http://beta-internal:4873/stringformat/-/stringformat-0.0.5.tgz"
    },
    "targetenv": {
      "version": "1.0.0",
      "from": "targetenv@>=1.0.0 <2.0.0",
      "resolved": "http://beta-internal:4873/targetenv/-/targetenv-1.0.0.tgz"
    },
    "temp": {
      "version": "0.4.0",
      "from": "temp@0.4.0",
      "resolved": "http://beta-internal:4873/temp/-/temp-0.4.0.tgz"
    },
    "tentacles": {
      "version": "0.3.0",
      "from": "tentacles@>=0.3.0 <0.4.0",
      "resolved": "http://beta-internal:4873/tentacles/-/tentacles-0.3.0.tgz",
      "dependencies": {
        "create-error": {
          "version": "0.3.1",
          "from": "create-error@>=0.3.1 <0.4.0",
          "resolved": "http://beta-internal:4873/create-error/-/create-error-0.3.1.tgz"
        },
        "lodash": {
          "version": "3.10.1",
          "from": "lodash@>=3.3.0 <4.0.0",
          "resolved": "http://beta-internal:4873/lodash/-/lodash-3.10.1.tgz"
        },
        "request": {
          "version": "2.72.0",
          "from": "request@>=2.53.0 <3.0.0",
          "resolved": "http://beta-internal:4873/request/-/request-2.72.0.tgz",
          "dependencies": {
            "aws-sign2": {
              "version": "0.6.0",
              "from": "aws-sign2@>=0.6.0 <0.7.0",
              "resolved": "http://beta-internal:4873/aws-sign2/-/aws-sign2-0.6.0.tgz"
            },
            "aws4": {
              "version": "1.3.2",
              "from": "aws4@>=1.2.1 <2.0.0",
              "resolved": "http://beta-internal:4873/aws4/-/aws4-1.3.2.tgz",
              "dependencies": {
                "lru-cache": {
                  "version": "4.0.1",
                  "from": "lru-cache@>=4.0.0 <5.0.0",
                  "resolved": "http://beta-internal:4873/lru-cache/-/lru-cache-4.0.1.tgz",
                  "dependencies": {
                    "pseudomap": {
                      "version": "1.0.2",
                      "from": "pseudomap@>=1.0.1 <2.0.0",
                      "resolved": "http://beta-internal:4873/pseudomap/-/pseudomap-1.0.2.tgz"
                    },
                    "yallist": {
                      "version": "2.0.0",
                      "from": "yallist@>=2.0.0 <3.0.0",
                      "resolved": "http://beta-internal:4873/yallist/-/yallist-2.0.0.tgz"
                    }
                  }
                }
              }
            },
            "bl": {
              "version": "1.1.2",
              "from": "bl@>=1.1.2 <1.2.0",
              "resolved": "http://beta-internal:4873/bl/-/bl-1.1.2.tgz",
              "dependencies": {
                "readable-stream": {
                  "version": "2.0.6",
                  "from": "readable-stream@>=2.0.5 <2.1.0",
                  "resolved": "http://beta-internal:4873/readable-stream/-/readable-stream-2.0.6.tgz",
                  "dependencies": {
                    "core-util-is": {
                      "version": "1.0.2",
                      "from": "core-util-is@>=1.0.0 <1.1.0",
                      "resolved": "http://beta-internal:4873/core-util-is/-/core-util-is-1.0.2.tgz"
                    },
                    "inherits": {
                      "version": "2.0.1",
                      "from": "inherits@>=2.0.1 <2.1.0",
                      "resolved": "http://beta-internal:4873/inherits/-/inherits-2.0.1.tgz"
                    },
                    "isarray": {
                      "version": "1.0.0",
                      "from": "isarray@>=1.0.0 <1.1.0",
                      "resolved": "http://beta-internal:4873/isarray/-/isarray-1.0.0.tgz"
                    },
                    "process-nextick-args": {
                      "version": "1.0.6",
                      "from": "process-nextick-args@>=1.0.6 <1.1.0",
                      "resolved": "http://beta-internal:4873/process-nextick-args/-/process-nextick-args-1.0.6.tgz"
                    },
                    "string_decoder": {
                      "version": "0.10.31",
                      "from": "string_decoder@>=0.10.0 <0.11.0",
                      "resolved": "http://beta-internal:4873/string_decoder/-/string_decoder-0.10.31.tgz"
                    },
                    "util-deprecate": {
                      "version": "1.0.2",
                      "from": "util-deprecate@>=1.0.1 <1.1.0",
                      "resolved": "http://beta-internal:4873/util-deprecate/-/util-deprecate-1.0.2.tgz"
                    }
                  }
                }
              }
            },
            "caseless": {
              "version": "0.11.0",
              "from": "caseless@>=0.11.0 <0.12.0",
              "resolved": "http://beta-internal:4873/caseless/-/caseless-0.11.0.tgz"
            },
            "combined-stream": {
              "version": "1.0.5",
              "from": "combined-stream@>=1.0.5 <1.1.0",
              "resolved": "http://beta-internal:4873/combined-stream/-/combined-stream-1.0.5.tgz",
              "dependencies": {
                "delayed-stream": {
                  "version": "1.0.0",
                  "from": "delayed-stream@>=1.0.0 <1.1.0",
                  "resolved": "http://beta-internal:4873/delayed-stream/-/delayed-stream-1.0.0.tgz"
                }
              }
            },
            "extend": {
              "version": "3.0.0",
              "from": "extend@>=3.0.0 <3.1.0",
              "resolved": "http://beta-internal:4873/extend/-/extend-3.0.0.tgz"
            },
            "forever-agent": {
              "version": "0.6.1",
              "from": "forever-agent@>=0.6.1 <0.7.0",
              "resolved": "http://beta-internal:4873/forever-agent/-/forever-agent-0.6.1.tgz"
            },
            "form-data": {
              "version": "1.0.0-rc4",
              "from": "form-data@>=1.0.0-rc3 <1.1.0",
              "resolved": "http://beta-internal:4873/form-data/-/form-data-1.0.0-rc4.tgz",
              "dependencies": {
                "async": {
                  "version": "1.5.2",
                  "from": "async@>=1.5.2 <2.0.0",
                  "resolved": "http://beta-internal:4873/async/-/async-1.5.2.tgz"
                }
              }
            },
            "har-validator": {
              "version": "2.0.6",
              "from": "har-validator@>=2.0.6 <2.1.0",
              "resolved": "http://beta-internal:4873/har-validator/-/har-validator-2.0.6.tgz",
              "dependencies": {
                "chalk": {
                  "version": "1.1.3",
                  "from": "chalk@>=1.1.1 <2.0.0",
                  "resolved": "http://beta-internal:4873/chalk/-/chalk-1.1.3.tgz",
                  "dependencies": {
                    "ansi-styles": {
                      "version": "2.2.1",
                      "from": "ansi-styles@>=2.2.1 <3.0.0",
                      "resolved": "http://beta-internal:4873/ansi-styles/-/ansi-styles-2.2.1.tgz"
                    },
                    "has-ansi": {
                      "version": "2.0.0",
                      "from": "has-ansi@>=2.0.0 <3.0.0",
                      "resolved": "http://beta-internal:4873/has-ansi/-/has-ansi-2.0.0.tgz",
                      "dependencies": {
                        "ansi-regex": {
                          "version": "2.0.0",
                          "from": "ansi-regex@>=2.0.0 <3.0.0",
                          "resolved": "http://beta-internal:4873/ansi-regex/-/ansi-regex-2.0.0.tgz"
                        }
                      }
                    },
                    "strip-ansi": {
                      "version": "3.0.1",
                      "from": "strip-ansi@>=3.0.0 <4.0.0",
                      "resolved": "http://beta-internal:4873/strip-ansi/-/strip-ansi-3.0.1.tgz",
                      "dependencies": {
                        "ansi-regex": {
                          "version": "2.0.0",
                          "from": "ansi-regex@>=2.0.0 <3.0.0",
                          "resolved": "http://beta-internal:4873/ansi-regex/-/ansi-regex-2.0.0.tgz"
                        }
                      }
                    },
                    "supports-color": {
                      "version": "2.0.0",
                      "from": "supports-color@>=2.0.0 <3.0.0",
                      "resolved": "http://beta-internal:4873/supports-color/-/supports-color-2.0.0.tgz"
                    }
                  }
                },
                "commander": {
                  "version": "2.9.0",
                  "from": "commander@>=2.9.0 <3.0.0",
                  "resolved": "http://beta-internal:4873/commander/-/commander-2.9.0.tgz",
                  "dependencies": {
                    "graceful-readlink": {
                      "version": "1.0.1",
                      "from": "graceful-readlink@>=1.0.0",
                      "resolved": "http://beta-internal:4873/graceful-readlink/-/graceful-readlink-1.0.1.tgz"
                    }
                  }
                },
                "is-my-json-valid": {
                  "version": "2.13.1",
                  "from": "is-my-json-valid@>=2.12.4 <3.0.0",
                  "resolved": "http://beta-internal:4873/is-my-json-valid/-/is-my-json-valid-2.13.1.tgz",
                  "dependencies": {
                    "generate-function": {
                      "version": "2.0.0",
                      "from": "generate-function@>=2.0.0 <3.0.0",
                      "resolved": "http://beta-internal:4873/generate-function/-/generate-function-2.0.0.tgz"
                    },
                    "generate-object-property": {
                      "version": "1.2.0",
                      "from": "generate-object-property@>=1.1.0 <2.0.0",
                      "resolved": "http://beta-internal:4873/generate-object-property/-/generate-object-property-1.2.0.tgz",
                      "dependencies": {
                        "is-property": {
                          "version": "1.0.2",
                          "from": "is-property@>=1.0.0 <2.0.0",
                          "resolved": "http://beta-internal:4873/is-property/-/is-property-1.0.2.tgz"
                        }
                      }
                    },
                    "jsonpointer": {
                      "version": "2.0.0",
                      "from": "jsonpointer@2.0.0",
                      "resolved": "http://beta-internal:4873/jsonpointer/-/jsonpointer-2.0.0.tgz"
                    },
                    "xtend": {
                      "version": "4.0.1",
                      "from": "xtend@>=4.0.0 <5.0.0",
                      "resolved": "http://beta-internal:4873/xtend/-/xtend-4.0.1.tgz"
                    }
                  }
                },
                "pinkie-promise": {
                  "version": "2.0.1",
                  "from": "pinkie-promise@>=2.0.0 <3.0.0",
                  "resolved": "http://beta-internal:4873/pinkie-promise/-/pinkie-promise-2.0.1.tgz",
                  "dependencies": {
                    "pinkie": {
                      "version": "2.0.4",
                      "from": "pinkie@>=2.0.0 <3.0.0",
                      "resolved": "http://beta-internal:4873/pinkie/-/pinkie-2.0.4.tgz"
                    }
                  }
                }
              }
            },
            "hawk": {
              "version": "3.1.3",
              "from": "hawk@>=3.1.3 <3.2.0",
              "resolved": "http://beta-internal:4873/hawk/-/hawk-3.1.3.tgz",
              "dependencies": {
                "hoek": {
                  "version": "2.16.3",
                  "from": "hoek@>=2.0.0 <3.0.0",
                  "resolved": "http://beta-internal:4873/hoek/-/hoek-2.16.3.tgz"
                },
                "boom": {
                  "version": "2.10.1",
                  "from": "boom@>=2.0.0 <3.0.0",
                  "resolved": "http://beta-internal:4873/boom/-/boom-2.10.1.tgz"
                },
                "cryptiles": {
                  "version": "2.0.5",
                  "from": "cryptiles@>=2.0.0 <3.0.0",
                  "resolved": "http://beta-internal:4873/cryptiles/-/cryptiles-2.0.5.tgz"
                },
                "sntp": {
                  "version": "1.0.9",
                  "from": "sntp@>=1.0.0 <2.0.0",
                  "resolved": "http://beta-internal:4873/sntp/-/sntp-1.0.9.tgz"
                }
              }
            },
            "http-signature": {
              "version": "1.1.1",
              "from": "http-signature@>=1.1.0 <1.2.0",
              "resolved": "http://beta-internal:4873/http-signature/-/http-signature-1.1.1.tgz",
              "dependencies": {
                "assert-plus": {
                  "version": "0.2.0",
                  "from": "assert-plus@>=0.2.0 <0.3.0",
                  "resolved": "http://beta-internal:4873/assert-plus/-/assert-plus-0.2.0.tgz"
                },
                "jsprim": {
                  "version": "1.2.2",
                  "from": "jsprim@>=1.2.2 <2.0.0",
                  "resolved": "http://beta-internal:4873/jsprim/-/jsprim-1.2.2.tgz",
                  "dependencies": {
                    "extsprintf": {
                      "version": "1.0.2",
                      "from": "extsprintf@1.0.2",
                      "resolved": "http://beta-internal:4873/extsprintf/-/extsprintf-1.0.2.tgz"
                    },
                    "json-schema": {
                      "version": "0.2.2",
                      "from": "json-schema@0.2.2",
                      "resolved": "http://beta-internal:4873/json-schema/-/json-schema-0.2.2.tgz"
                    },
                    "verror": {
                      "version": "1.3.6",
                      "from": "verror@1.3.6",
                      "resolved": "http://beta-internal:4873/verror/-/verror-1.3.6.tgz"
                    }
                  }
                },
                "sshpk": {
                  "version": "1.8.2",
                  "from": "sshpk@>=1.7.0 <2.0.0",
                  "resolved": "http://beta-internal:4873/sshpk/-/sshpk-1.8.2.tgz",
                  "dependencies": {
                    "asn1": {
                      "version": "0.2.3",
                      "from": "asn1@>=0.2.3 <0.3.0",
                      "resolved": "http://beta-internal:4873/asn1/-/asn1-0.2.3.tgz"
                    },
                    "assert-plus": {
                      "version": "1.0.0",
                      "from": "assert-plus@>=1.0.0 <2.0.0",
                      "resolved": "http://beta-internal:4873/assert-plus/-/assert-plus-1.0.0.tgz"
                    },
                    "dashdash": {
                      "version": "1.13.1",
                      "from": "dashdash@>=1.12.0 <2.0.0",
                      "resolved": "http://beta-internal:4873/dashdash/-/dashdash-1.13.1.tgz"
                    },
                    "getpass": {
                      "version": "0.1.5",
                      "from": "getpass@>=0.1.1 <0.2.0",
                      "resolved": "http://beta-internal:4873/getpass/-/getpass-0.1.5.tgz"
                    },
                    "jsbn": {
                      "version": "0.1.0",
                      "from": "jsbn@>=0.1.0 <0.2.0",
                      "resolved": "http://beta-internal:4873/jsbn/-/jsbn-0.1.0.tgz"
                    },
                    "tweetnacl": {
                      "version": "0.13.3",
                      "from": "tweetnacl@>=0.13.0 <0.14.0",
                      "resolved": "http://beta-internal:4873/tweetnacl/-/tweetnacl-0.13.3.tgz"
                    },
                    "jodid25519": {
                      "version": "1.0.2",
                      "from": "jodid25519@>=1.0.0 <2.0.0",
                      "resolved": "http://beta-internal:4873/jodid25519/-/jodid25519-1.0.2.tgz"
                    },
                    "ecc-jsbn": {
                      "version": "0.1.1",
                      "from": "ecc-jsbn@>=0.1.1 <0.2.0",
                      "resolved": "http://beta-internal:4873/ecc-jsbn/-/ecc-jsbn-0.1.1.tgz"
                    }
                  }
                }
              }
            },
            "is-typedarray": {
              "version": "1.0.0",
              "from": "is-typedarray@>=1.0.0 <1.1.0",
              "resolved": "http://beta-internal:4873/is-typedarray/-/is-typedarray-1.0.0.tgz"
            },
            "isstream": {
              "version": "0.1.2",
              "from": "isstream@>=0.1.2 <0.2.0",
              "resolved": "http://beta-internal:4873/isstream/-/isstream-0.1.2.tgz"
            },
            "json-stringify-safe": {
              "version": "5.0.1",
              "from": "json-stringify-safe@>=5.0.1 <5.1.0",
              "resolved": "http://beta-internal:4873/json-stringify-safe/-/json-stringify-safe-5.0.1.tgz"
            },
            "mime-types": {
              "version": "2.1.10",
              "from": "mime-types@>=2.1.7 <2.2.0",
              "resolved": "http://beta-internal:4873/mime-types/-/mime-types-2.1.10.tgz",
              "dependencies": {
                "mime-db": {
                  "version": "1.22.0",
                  "from": "mime-db@>=1.22.0 <1.23.0",
                  "resolved": "http://beta-internal:4873/mime-db/-/mime-db-1.22.0.tgz"
                }
              }
            },
            "node-uuid": {
              "version": "1.4.7",
              "from": "node-uuid@>=1.4.7 <1.5.0",
              "resolved": "http://beta-internal:4873/node-uuid/-/node-uuid-1.4.7.tgz"
            },
            "oauth-sign": {
              "version": "0.8.1",
              "from": "oauth-sign@>=0.8.1 <0.9.0",
              "resolved": "http://beta-internal:4873/oauth-sign/-/oauth-sign-0.8.1.tgz"
            },
            "stringstream": {
              "version": "0.0.5",
              "from": "stringstream@>=0.0.4 <0.1.0",
              "resolved": "http://beta-internal:4873/stringstream/-/stringstream-0.0.5.tgz"
            },
            "tough-cookie": {
              "version": "2.2.2",
              "from": "tough-cookie@>=2.2.0 <2.3.0",
              "resolved": "http://beta-internal:4873/tough-cookie/-/tough-cookie-2.2.2.tgz"
            },
            "tunnel-agent": {
              "version": "0.4.2",
              "from": "tunnel-agent@>=0.4.1 <0.5.0",
              "resolved": "http://beta-internal:4873/tunnel-agent/-/tunnel-agent-0.4.2.tgz"
            }
          }
        },
        "require-directory": {
          "version": "2.1.1",
          "from": "require-directory@>=2.1.0 <3.0.0",
          "resolved": "http://beta-internal:4873/require-directory/-/require-directory-2.1.1.tgz"
        }
      }
    },
    "text-filter": {
      "version": "0.1.1",
      "from": "text-filter@>=0.1.1 <0.2.0",
      "resolved": "http://beta-internal:4873/text-filter/-/text-filter-0.1.1.tgz"
    },
    "throat": {
      "version": "1.0.0",
      "from": "throat@>=1.0.0 <1.1.0",
      "resolved": "http://beta-internal:4873/throat/-/throat-1.0.0.tgz",
      "dependencies": {
        "promise": {
          "version": "3.2.0",
          "from": "promise@>=3.2.0 <3.3.0",
          "resolved": "http://beta-internal:4873/promise/-/promise-3.2.0.tgz"
        }
      }
    },
    "through2-concurrent": {
      "version": "1.1.0",
      "from": "through2-concurrent@>=1.1.0 <2.0.0",
      "resolved": "http://beta-internal:4873/through2-concurrent/-/through2-concurrent-1.1.0.tgz",
      "dependencies": {
        "through2": {
          "version": "2.0.1",
          "from": "through2@>=2.0.0 <3.0.0",
          "resolved": "http://beta-internal:4873/through2/-/through2-2.0.1.tgz",
          "dependencies": {
            "readable-stream": {
              "version": "2.0.6",
              "from": "readable-stream@>=2.0.0 <2.1.0",
              "resolved": "http://beta-internal:4873/readable-stream/-/readable-stream-2.0.6.tgz",
              "dependencies": {
                "core-util-is": {
                  "version": "1.0.2",
                  "from": "core-util-is@>=1.0.0 <1.1.0",
                  "resolved": "http://beta-internal:4873/core-util-is/-/core-util-is-1.0.2.tgz"
                },
                "inherits": {
                  "version": "2.0.1",
                  "from": "inherits@>=2.0.1 <2.1.0",
                  "resolved": "http://beta-internal:4873/inherits/-/inherits-2.0.1.tgz"
                },
                "isarray": {
                  "version": "1.0.0",
                  "from": "isarray@>=1.0.0 <1.1.0",
                  "resolved": "http://beta-internal:4873/isarray/-/isarray-1.0.0.tgz"
                },
                "process-nextick-args": {
                  "version": "1.0.6",
                  "from": "process-nextick-args@>=1.0.6 <1.1.0",
                  "resolved": "http://beta-internal:4873/process-nextick-args/-/process-nextick-args-1.0.6.tgz"
                },
                "string_decoder": {
                  "version": "0.10.31",
                  "from": "string_decoder@>=0.10.0 <0.11.0",
                  "resolved": "http://beta-internal:4873/string_decoder/-/string_decoder-0.10.31.tgz"
                },
                "util-deprecate": {
                  "version": "1.0.2",
                  "from": "util-deprecate@>=1.0.1 <1.1.0",
                  "resolved": "http://beta-internal:4873/util-deprecate/-/util-deprecate-1.0.2.tgz"
                }
              }
            },
            "xtend": {
              "version": "4.0.1",
              "from": "xtend@>=4.0.0 <4.1.0",
              "resolved": "http://beta-internal:4873/xtend/-/xtend-4.0.1.tgz"
            }
          }
        }
      }
    },
    "tough-cookie": {
      "version": "0.12.1",
      "from": "tough-cookie@>=0.12.1 <0.13.0",
      "resolved": "http://beta-internal:4873/tough-cookie/-/tough-cookie-0.12.1.tgz",
      "dependencies": {
        "punycode": {
          "version": "1.4.1",
          "from": "punycode@>=0.2.0",
          "resolved": "http://beta-internal:4873/punycode/-/punycode-1.4.1.tgz"
        }
      }
    },
    "transloadit": {
      "version": "1.5.3",
      "from": "transloadit@>=1.5.0 <2.0.0",
      "resolved": "http://beta-internal:4873/transloadit/-/transloadit-1.5.3.tgz",
      "dependencies": {
        "request": {
          "version": "2.64.0",
          "from": "request@>=2.64.0 <2.65.0",
          "resolved": "http://beta-internal:4873/request/-/request-2.64.0.tgz",
          "dependencies": {
            "bl": {
              "version": "1.0.3",
              "from": "bl@>=1.0.0 <1.1.0",
              "resolved": "http://beta-internal:4873/bl/-/bl-1.0.3.tgz",
              "dependencies": {
                "readable-stream": {
                  "version": "2.0.6",
                  "from": "readable-stream@>=2.0.5 <2.1.0",
                  "resolved": "http://beta-internal:4873/readable-stream/-/readable-stream-2.0.6.tgz",
                  "dependencies": {
                    "core-util-is": {
                      "version": "1.0.2",
                      "from": "core-util-is@>=1.0.0 <1.1.0",
                      "resolved": "http://beta-internal:4873/core-util-is/-/core-util-is-1.0.2.tgz"
                    },
                    "inherits": {
                      "version": "2.0.1",
                      "from": "inherits@>=2.0.1 <2.1.0",
                      "resolved": "http://beta-internal:4873/inherits/-/inherits-2.0.1.tgz"
                    },
                    "isarray": {
                      "version": "1.0.0",
                      "from": "isarray@>=1.0.0 <1.1.0",
                      "resolved": "http://beta-internal:4873/isarray/-/isarray-1.0.0.tgz"
                    },
                    "process-nextick-args": {
                      "version": "1.0.6",
                      "from": "process-nextick-args@>=1.0.6 <1.1.0",
                      "resolved": "http://beta-internal:4873/process-nextick-args/-/process-nextick-args-1.0.6.tgz"
                    },
                    "string_decoder": {
                      "version": "0.10.31",
                      "from": "string_decoder@>=0.10.0 <0.11.0",
                      "resolved": "http://beta-internal:4873/string_decoder/-/string_decoder-0.10.31.tgz"
                    },
                    "util-deprecate": {
                      "version": "1.0.2",
                      "from": "util-deprecate@>=1.0.1 <1.1.0",
                      "resolved": "http://beta-internal:4873/util-deprecate/-/util-deprecate-1.0.2.tgz"
                    }
                  }
                }
              }
            },
            "caseless": {
              "version": "0.11.0",
              "from": "caseless@>=0.11.0 <0.12.0",
              "resolved": "http://beta-internal:4873/caseless/-/caseless-0.11.0.tgz"
            },
            "extend": {
              "version": "3.0.0",
              "from": "extend@>=3.0.0 <3.1.0",
              "resolved": "http://beta-internal:4873/extend/-/extend-3.0.0.tgz"
            },
            "forever-agent": {
              "version": "0.6.1",
              "from": "forever-agent@>=0.6.0 <0.7.0",
              "resolved": "http://beta-internal:4873/forever-agent/-/forever-agent-0.6.1.tgz"
            },
            "form-data": {
              "version": "1.0.0-rc4",
              "from": "form-data@>=1.0.0-rc1 <1.1.0",
              "resolved": "http://beta-internal:4873/form-data/-/form-data-1.0.0-rc4.tgz",
              "dependencies": {
                "async": {
                  "version": "1.5.2",
                  "from": "async@>=1.5.2 <2.0.0",
                  "resolved": "http://beta-internal:4873/async/-/async-1.5.2.tgz"
                }
              }
            },
            "json-stringify-safe": {
              "version": "5.0.1",
              "from": "json-stringify-safe@>=5.0.0 <5.1.0",
              "resolved": "http://beta-internal:4873/json-stringify-safe/-/json-stringify-safe-5.0.1.tgz"
            },
            "mime-types": {
              "version": "2.1.10",
              "from": "mime-types@>=2.1.2 <2.2.0",
              "resolved": "http://beta-internal:4873/mime-types/-/mime-types-2.1.10.tgz",
              "dependencies": {
                "mime-db": {
                  "version": "1.22.0",
                  "from": "mime-db@>=1.22.0 <1.23.0",
                  "resolved": "http://beta-internal:4873/mime-db/-/mime-db-1.22.0.tgz"
                }
              }
            },
            "qs": {
              "version": "5.1.0",
              "from": "qs@>=5.1.0 <5.2.0",
              "resolved": "http://beta-internal:4873/qs/-/qs-5.1.0.tgz"
            },
            "tunnel-agent": {
              "version": "0.4.2",
              "from": "tunnel-agent@>=0.4.0 <0.5.0",
              "resolved": "http://beta-internal:4873/tunnel-agent/-/tunnel-agent-0.4.2.tgz"
            },
            "http-signature": {
              "version": "0.11.0",
              "from": "http-signature@>=0.11.0 <0.12.0",
              "resolved": "http://beta-internal:4873/http-signature/-/http-signature-0.11.0.tgz",
              "dependencies": {
                "assert-plus": {
                  "version": "0.1.5",
                  "from": "assert-plus@>=0.1.5 <0.2.0",
                  "resolved": "http://beta-internal:4873/assert-plus/-/assert-plus-0.1.5.tgz"
                },
                "asn1": {
                  "version": "0.1.11",
                  "from": "asn1@0.1.11",
                  "resolved": "http://beta-internal:4873/asn1/-/asn1-0.1.11.tgz"
                },
                "ctype": {
                  "version": "0.5.3",
                  "from": "ctype@0.5.3",
                  "resolved": "http://beta-internal:4873/ctype/-/ctype-0.5.3.tgz"
                }
              }
            },
            "oauth-sign": {
              "version": "0.8.1",
              "from": "oauth-sign@>=0.8.0 <0.9.0",
              "resolved": "http://beta-internal:4873/oauth-sign/-/oauth-sign-0.8.1.tgz"
            },
            "hawk": {
              "version": "3.1.3",
              "from": "hawk@>=3.1.0 <3.2.0",
              "resolved": "http://beta-internal:4873/hawk/-/hawk-3.1.3.tgz",
              "dependencies": {
                "hoek": {
                  "version": "2.16.3",
                  "from": "hoek@>=2.0.0 <3.0.0",
                  "resolved": "http://beta-internal:4873/hoek/-/hoek-2.16.3.tgz"
                },
                "boom": {
                  "version": "2.10.1",
                  "from": "boom@>=2.0.0 <3.0.0",
                  "resolved": "http://beta-internal:4873/boom/-/boom-2.10.1.tgz"
                },
                "cryptiles": {
                  "version": "2.0.5",
                  "from": "cryptiles@>=2.0.0 <3.0.0",
                  "resolved": "http://beta-internal:4873/cryptiles/-/cryptiles-2.0.5.tgz"
                },
                "sntp": {
                  "version": "1.0.9",
                  "from": "sntp@>=1.0.0 <2.0.0",
                  "resolved": "http://beta-internal:4873/sntp/-/sntp-1.0.9.tgz"
                }
              }
            },
            "aws-sign2": {
              "version": "0.5.0",
              "from": "aws-sign2@>=0.5.0 <0.6.0",
              "resolved": "http://beta-internal:4873/aws-sign2/-/aws-sign2-0.5.0.tgz"
            },
            "stringstream": {
              "version": "0.0.5",
              "from": "stringstream@>=0.0.4 <0.1.0",
              "resolved": "http://beta-internal:4873/stringstream/-/stringstream-0.0.5.tgz"
            },
            "combined-stream": {
              "version": "1.0.5",
              "from": "combined-stream@>=1.0.1 <1.1.0",
              "resolved": "http://beta-internal:4873/combined-stream/-/combined-stream-1.0.5.tgz",
              "dependencies": {
                "delayed-stream": {
                  "version": "1.0.0",
                  "from": "delayed-stream@>=1.0.0 <1.1.0",
                  "resolved": "http://beta-internal:4873/delayed-stream/-/delayed-stream-1.0.0.tgz"
                }
              }
            },
            "isstream": {
              "version": "0.1.2",
              "from": "isstream@>=0.1.1 <0.2.0",
              "resolved": "http://beta-internal:4873/isstream/-/isstream-0.1.2.tgz"
            },
            "har-validator": {
              "version": "1.8.0",
              "from": "har-validator@>=1.6.1 <2.0.0",
              "resolved": "http://beta-internal:4873/har-validator/-/har-validator-1.8.0.tgz",
              "dependencies": {
                "bluebird": {
                  "version": "2.10.2",
                  "from": "bluebird@>=2.9.30 <3.0.0",
                  "resolved": "http://beta-internal:4873/bluebird/-/bluebird-2.10.2.tgz"
                },
                "chalk": {
                  "version": "1.1.3",
                  "from": "chalk@>=1.0.0 <2.0.0",
                  "resolved": "http://beta-internal:4873/chalk/-/chalk-1.1.3.tgz",
                  "dependencies": {
                    "ansi-styles": {
                      "version": "2.2.1",
                      "from": "ansi-styles@>=2.2.1 <3.0.0",
                      "resolved": "http://beta-internal:4873/ansi-styles/-/ansi-styles-2.2.1.tgz"
                    },
                    "has-ansi": {
                      "version": "2.0.0",
                      "from": "has-ansi@>=2.0.0 <3.0.0",
                      "resolved": "http://beta-internal:4873/has-ansi/-/has-ansi-2.0.0.tgz",
                      "dependencies": {
                        "ansi-regex": {
                          "version": "2.0.0",
                          "from": "ansi-regex@>=2.0.0 <3.0.0",
                          "resolved": "http://beta-internal:4873/ansi-regex/-/ansi-regex-2.0.0.tgz"
                        }
                      }
                    },
                    "strip-ansi": {
                      "version": "3.0.1",
                      "from": "strip-ansi@>=3.0.0 <4.0.0",
                      "resolved": "http://beta-internal:4873/strip-ansi/-/strip-ansi-3.0.1.tgz",
                      "dependencies": {
                        "ansi-regex": {
                          "version": "2.0.0",
                          "from": "ansi-regex@>=2.0.0 <3.0.0",
                          "resolved": "http://beta-internal:4873/ansi-regex/-/ansi-regex-2.0.0.tgz"
                        }
                      }
                    },
                    "supports-color": {
                      "version": "2.0.0",
                      "from": "supports-color@>=2.0.0 <3.0.0",
                      "resolved": "http://beta-internal:4873/supports-color/-/supports-color-2.0.0.tgz"
                    }
                  }
                },
                "commander": {
                  "version": "2.9.0",
                  "from": "commander@>=2.8.1 <3.0.0",
                  "resolved": "http://beta-internal:4873/commander/-/commander-2.9.0.tgz",
                  "dependencies": {
                    "graceful-readlink": {
                      "version": "1.0.1",
                      "from": "graceful-readlink@>=1.0.0",
                      "resolved": "http://beta-internal:4873/graceful-readlink/-/graceful-readlink-1.0.1.tgz"
                    }
                  }
                },
                "is-my-json-valid": {
                  "version": "2.13.1",
                  "from": "is-my-json-valid@>=2.12.0 <3.0.0",
                  "resolved": "http://beta-internal:4873/is-my-json-valid/-/is-my-json-valid-2.13.1.tgz",
                  "dependencies": {
                    "generate-function": {
                      "version": "2.0.0",
                      "from": "generate-function@>=2.0.0 <3.0.0",
                      "resolved": "http://beta-internal:4873/generate-function/-/generate-function-2.0.0.tgz"
                    },
                    "generate-object-property": {
                      "version": "1.2.0",
                      "from": "generate-object-property@>=1.1.0 <2.0.0",
                      "resolved": "http://beta-internal:4873/generate-object-property/-/generate-object-property-1.2.0.tgz",
                      "dependencies": {
                        "is-property": {
                          "version": "1.0.2",
                          "from": "is-property@>=1.0.0 <2.0.0",
                          "resolved": "http://beta-internal:4873/is-property/-/is-property-1.0.2.tgz"
                        }
                      }
                    },
                    "jsonpointer": {
                      "version": "2.0.0",
                      "from": "jsonpointer@2.0.0",
                      "resolved": "http://beta-internal:4873/jsonpointer/-/jsonpointer-2.0.0.tgz"
                    },
                    "xtend": {
                      "version": "4.0.1",
                      "from": "xtend@>=4.0.0 <5.0.0",
                      "resolved": "http://beta-internal:4873/xtend/-/xtend-4.0.1.tgz"
                    }
                  }
                }
              }
            }
          }
        },
        "retry": {
          "version": "0.9.0",
          "from": "retry@>=0.9.0 <0.10.0",
          "resolved": "http://beta-internal:4873/retry/-/retry-0.9.0.tgz"
        }
      }
    },
    "underscore": {
      "version": "1.8.3",
      "from": "underscore@>=1.8.3 <2.0.0",
      "resolved": "http://beta-internal:4873/underscore/-/underscore-1.8.3.tgz"
    },
    "url-join": {
      "version": "0.0.1",
      "from": "url-join@0.0.1",
      "resolved": "http://beta-internal:4873/url-join/-/url-join-0.0.1.tgz"
    },
    "url-parse": {
      "version": "1.1.1",
      "from": "url-parse@>=1.0.5 <2.0.0",
      "resolved": "http://beta-internal:4873/url-parse/-/url-parse-1.1.1.tgz",
      "dependencies": {
        "querystringify": {
          "version": "0.0.3",
          "from": "querystringify@>=0.0.0 <0.1.0",
          "resolved": "http://beta-internal:4873/querystringify/-/querystringify-0.0.3.tgz"
        },
        "requires-port": {
          "version": "1.0.0",
          "from": "requires-port@>=1.0.0 <1.1.0",
          "resolved": "http://beta-internal:4873/requires-port/-/requires-port-1.0.0.tgz"
        }
      }
    },
    "useragent": {
      "version": "2.0.6",
      "from": "useragent@2.0.6",
      "resolved": "http://beta-internal:4873/useragent/-/useragent-2.0.6.tgz",
      "dependencies": {
        "lru-cache": {
          "version": "2.2.4",
          "from": "lru-cache@>=2.2.0 <2.3.0",
          "resolved": "http://beta-internal:4873/lru-cache/-/lru-cache-2.2.4.tgz"
        }
      }
    },
    "winston": {
      "version": "0.7.3",
      "from": "winston@>=0.7.3 <0.8.0",
      "resolved": "http://beta-internal:4873/winston/-/winston-0.7.3.tgz",
      "dependencies": {
        "async": {
          "version": "0.2.10",
          "from": "async@>=0.2.0 <0.3.0",
          "resolved": "http://beta-internal:4873/async/-/async-0.2.10.tgz"
        },
        "colors": {
          "version": "0.6.2",
          "from": "colors@>=0.6.0 <0.7.0",
          "resolved": "http://beta-internal:4873/colors/-/colors-0.6.2.tgz"
        },
        "cycle": {
          "version": "1.0.3",
          "from": "cycle@>=1.0.0 <1.1.0",
          "resolved": "http://beta-internal:4873/cycle/-/cycle-1.0.3.tgz"
        },
        "eyes": {
          "version": "0.1.8",
          "from": "eyes@>=0.1.0 <0.2.0",
          "resolved": "http://beta-internal:4873/eyes/-/eyes-0.1.8.tgz"
        },
        "pkginfo": {
          "version": "0.3.1",
          "from": "pkginfo@>=0.3.0 <0.4.0",
          "resolved": "http://beta-internal:4873/pkginfo/-/pkginfo-0.3.1.tgz"
        },
        "request": {
          "version": "2.16.6",
          "from": "request@>=2.16.0 <2.17.0",
          "resolved": "http://beta-internal:4873/request/-/request-2.16.6.tgz",
          "dependencies": {
            "form-data": {
              "version": "0.0.10",
              "from": "form-data@>=0.0.3 <0.1.0",
              "resolved": "http://beta-internal:4873/form-data/-/form-data-0.0.10.tgz",
              "dependencies": {
                "combined-stream": {
                  "version": "0.0.7",
                  "from": "combined-stream@>=0.0.4 <0.1.0",
                  "resolved": "http://beta-internal:4873/combined-stream/-/combined-stream-0.0.7.tgz",
                  "dependencies": {
                    "delayed-stream": {
                      "version": "0.0.5",
                      "from": "delayed-stream@0.0.5",
                      "resolved": "http://beta-internal:4873/delayed-stream/-/delayed-stream-0.0.5.tgz"
                    }
                  }
                }
              }
            },
            "mime": {
              "version": "1.2.11",
              "from": "mime@>=1.2.7 <1.3.0",
              "resolved": "http://beta-internal:4873/mime/-/mime-1.2.11.tgz"
            },
            "hawk": {
              "version": "0.10.2",
              "from": "hawk@>=0.10.2 <0.11.0",
              "resolved": "http://beta-internal:4873/hawk/-/hawk-0.10.2.tgz",
              "dependencies": {
                "hoek": {
                  "version": "0.7.6",
                  "from": "hoek@>=0.7.0 <0.8.0",
                  "resolved": "http://beta-internal:4873/hoek/-/hoek-0.7.6.tgz"
                },
                "boom": {
                  "version": "0.3.8",
                  "from": "boom@>=0.3.0 <0.4.0",
                  "resolved": "http://beta-internal:4873/boom/-/boom-0.3.8.tgz"
                },
                "cryptiles": {
                  "version": "0.1.3",
                  "from": "cryptiles@>=0.1.0 <0.2.0",
                  "resolved": "http://beta-internal:4873/cryptiles/-/cryptiles-0.1.3.tgz"
                },
                "sntp": {
                  "version": "0.1.4",
                  "from": "sntp@>=0.1.0 <0.2.0",
                  "resolved": "http://beta-internal:4873/sntp/-/sntp-0.1.4.tgz"
                }
              }
            },
            "cookie-jar": {
              "version": "0.2.0",
              "from": "cookie-jar@>=0.2.0 <0.3.0",
              "resolved": "http://beta-internal:4873/cookie-jar/-/cookie-jar-0.2.0.tgz"
            },
            "aws-sign": {
              "version": "0.2.0",
              "from": "aws-sign@>=0.2.0 <0.3.0",
              "resolved": "http://beta-internal:4873/aws-sign/-/aws-sign-0.2.0.tgz"
            },
            "oauth-sign": {
              "version": "0.2.0",
              "from": "oauth-sign@>=0.2.0 <0.3.0",
              "resolved": "http://beta-internal:4873/oauth-sign/-/oauth-sign-0.2.0.tgz"
            },
            "forever-agent": {
              "version": "0.2.0",
              "from": "forever-agent@>=0.2.0 <0.3.0",
              "resolved": "http://beta-internal:4873/forever-agent/-/forever-agent-0.2.0.tgz"
            },
            "tunnel-agent": {
              "version": "0.2.0",
              "from": "tunnel-agent@>=0.2.0 <0.3.0",
              "resolved": "http://beta-internal:4873/tunnel-agent/-/tunnel-agent-0.2.0.tgz"
            },
            "json-stringify-safe": {
              "version": "3.0.0",
              "from": "json-stringify-safe@>=3.0.0 <3.1.0",
              "resolved": "http://beta-internal:4873/json-stringify-safe/-/json-stringify-safe-3.0.0.tgz"
            },
            "qs": {
              "version": "0.5.6",
              "from": "qs@>=0.5.4 <0.6.0",
              "resolved": "http://beta-internal:4873/qs/-/qs-0.5.6.tgz"
            }
          }
        },
        "stack-trace": {
          "version": "0.0.9",
          "from": "stack-trace@>=0.0.0 <0.1.0",
          "resolved": "http://beta-internal:4873/stack-trace/-/stack-trace-0.0.9.tgz"
        }
      }
    },
    "winston-logstash-udp": {
      "version": "0.0.4",
      "from": "winston-logstash-udp@0.0.4",
      "resolved": "http://beta-internal:4873/winston-logstash-udp/-/winston-logstash-udp-0.0.4.tgz"
    },
    "wreck": {
      "version": "5.6.1",
      "from": "wreck@>=5.2.0 <6.0.0",
      "resolved": "http://beta-internal:4873/wreck/-/wreck-5.6.1.tgz",
      "dependencies": {
        "hoek": {
          "version": "2.16.3",
          "from": "hoek@>=2.0.0 <3.0.0",
          "resolved": "http://beta-internal:4873/hoek/-/hoek-2.16.3.tgz"
        },
        "boom": {
          "version": "2.10.1",
          "from": "boom@>=2.0.0 <3.0.0",
          "resolved": "http://beta-internal:4873/boom/-/boom-2.10.1.tgz"
        }
      }
    },
    "xml2js": {
      "version": "0.2.2",
      "from": "xml2js@0.2.2",
      "resolved": "http://beta-internal:4873/xml2js/-/xml2js-0.2.2.tgz",
      "dependencies": {
        "sax": {
          "version": "1.2.1",
          "from": "sax@>=0.4.2",
          "resolved": "http://beta-internal:4873/sax/-/sax-1.2.1.tgz"
        }
      }
    },
    "xregexp": {
      "version": "2.0.0",
      "from": "xregexp@>=2.0.0 <3.0.0",
      "resolved": "http://beta-internal:4873/xregexp/-/xregexp-2.0.0.tgz"
    },
    "yargs": {
      "version": "4.6.0",
      "from": "yargs@>=4.2.0 <5.0.0",
      "resolved": "http://beta-internal:4873/yargs/-/yargs-4.6.0.tgz",
      "dependencies": {
        "camelcase": {
          "version": "2.1.1",
          "from": "camelcase@>=2.0.1 <3.0.0",
          "resolved": "http://beta-internal:4873/camelcase/-/camelcase-2.1.1.tgz"
        },
        "cliui": {
          "version": "3.2.0",
          "from": "cliui@>=3.2.0 <4.0.0",
          "resolved": "http://beta-internal:4873/cliui/-/cliui-3.2.0.tgz",
          "dependencies": {
            "strip-ansi": {
              "version": "3.0.1",
              "from": "strip-ansi@>=3.0.0 <4.0.0",
              "resolved": "http://beta-internal:4873/strip-ansi/-/strip-ansi-3.0.1.tgz",
              "dependencies": {
                "ansi-regex": {
                  "version": "2.0.0",
                  "from": "ansi-regex@>=2.0.0 <3.0.0",
                  "resolved": "http://beta-internal:4873/ansi-regex/-/ansi-regex-2.0.0.tgz"
                }
              }
            },
            "wrap-ansi": {
              "version": "2.0.0",
              "from": "wrap-ansi@>=2.0.0 <3.0.0",
              "resolved": "http://beta-internal:4873/wrap-ansi/-/wrap-ansi-2.0.0.tgz"
            }
          }
        },
        "decamelize": {
          "version": "1.2.0",
          "from": "decamelize@>=1.1.1 <2.0.0",
          "resolved": "http://beta-internal:4873/decamelize/-/decamelize-1.2.0.tgz"
        },
        "lodash.assign": {
          "version": "4.0.8",
          "from": "lodash.assign@>=4.0.3 <5.0.0",
          "resolved": "http://beta-internal:4873/lodash.assign/-/lodash.assign-4.0.8.tgz",
          "dependencies": {
            "lodash.keys": {
              "version": "4.0.6",
              "from": "lodash.keys@>=4.0.0 <5.0.0",
              "resolved": "http://beta-internal:4873/lodash.keys/-/lodash.keys-4.0.6.tgz"
            },
            "lodash.rest": {
              "version": "4.0.2",
              "from": "lodash.rest@>=4.0.0 <5.0.0",
              "resolved": "http://beta-internal:4873/lodash.rest/-/lodash.rest-4.0.2.tgz"
            }
          }
        },
        "os-locale": {
          "version": "1.4.0",
          "from": "os-locale@>=1.4.0 <2.0.0",
          "resolved": "http://beta-internal:4873/os-locale/-/os-locale-1.4.0.tgz",
          "dependencies": {
            "lcid": {
              "version": "1.0.0",
              "from": "lcid@>=1.0.0 <2.0.0",
              "resolved": "http://beta-internal:4873/lcid/-/lcid-1.0.0.tgz",
              "dependencies": {
                "invert-kv": {
                  "version": "1.0.0",
                  "from": "invert-kv@>=1.0.0 <2.0.0",
                  "resolved": "http://beta-internal:4873/invert-kv/-/invert-kv-1.0.0.tgz"
                }
              }
            }
          }
        },
        "pkg-conf": {
          "version": "1.1.2",
          "from": "pkg-conf@>=1.1.2 <2.0.0",
          "resolved": "http://beta-internal:4873/pkg-conf/-/pkg-conf-1.1.2.tgz",
          "dependencies": {
            "find-up": {
              "version": "1.1.2",
              "from": "find-up@>=1.0.0 <2.0.0",
              "resolved": "http://beta-internal:4873/find-up/-/find-up-1.1.2.tgz",
              "dependencies": {
                "path-exists": {
                  "version": "2.1.0",
                  "from": "path-exists@>=2.0.0 <3.0.0",
                  "resolved": "http://beta-internal:4873/path-exists/-/path-exists-2.1.0.tgz"
                },
                "pinkie-promise": {
                  "version": "2.0.1",
                  "from": "pinkie-promise@>=2.0.0 <3.0.0",
                  "resolved": "http://beta-internal:4873/pinkie-promise/-/pinkie-promise-2.0.1.tgz",
                  "dependencies": {
                    "pinkie": {
                      "version": "2.0.4",
                      "from": "pinkie@>=2.0.0 <3.0.0",
                      "resolved": "http://beta-internal:4873/pinkie/-/pinkie-2.0.4.tgz"
                    }
                  }
                }
              }
            },
            "load-json-file": {
              "version": "1.1.0",
              "from": "load-json-file@>=1.1.0 <2.0.0",
              "resolved": "http://beta-internal:4873/load-json-file/-/load-json-file-1.1.0.tgz",
              "dependencies": {
                "graceful-fs": {
                  "version": "4.1.3",
                  "from": "graceful-fs@>=4.1.2 <5.0.0",
                  "resolved": "http://beta-internal:4873/graceful-fs/-/graceful-fs-4.1.3.tgz"
                },
                "parse-json": {
                  "version": "2.2.0",
                  "from": "parse-json@>=2.2.0 <3.0.0",
                  "resolved": "http://beta-internal:4873/parse-json/-/parse-json-2.2.0.tgz",
                  "dependencies": {
                    "error-ex": {
                      "version": "1.3.0",
                      "from": "error-ex@>=1.2.0 <2.0.0",
                      "resolved": "http://beta-internal:4873/error-ex/-/error-ex-1.3.0.tgz",
                      "dependencies": {
                        "is-arrayish": {
                          "version": "0.2.1",
                          "from": "is-arrayish@>=0.2.1 <0.3.0",
                          "resolved": "http://beta-internal:4873/is-arrayish/-/is-arrayish-0.2.1.tgz"
                        }
                      }
                    }
                  }
                },
                "pify": {
                  "version": "2.3.0",
                  "from": "pify@>=2.0.0 <3.0.0",
                  "resolved": "http://beta-internal:4873/pify/-/pify-2.3.0.tgz"
                },
                "pinkie-promise": {
                  "version": "2.0.1",
                  "from": "pinkie-promise@>=2.0.0 <3.0.0",
                  "resolved": "http://beta-internal:4873/pinkie-promise/-/pinkie-promise-2.0.1.tgz",
                  "dependencies": {
                    "pinkie": {
                      "version": "2.0.4",
                      "from": "pinkie@>=2.0.0 <3.0.0",
                      "resolved": "http://beta-internal:4873/pinkie/-/pinkie-2.0.4.tgz"
                    }
                  }
                },
                "strip-bom": {
                  "version": "2.0.0",
                  "from": "strip-bom@>=2.0.0 <3.0.0",
                  "resolved": "http://beta-internal:4873/strip-bom/-/strip-bom-2.0.0.tgz",
                  "dependencies": {
                    "is-utf8": {
                      "version": "0.2.1",
                      "from": "is-utf8@>=0.2.0 <0.3.0",
                      "resolved": "http://beta-internal:4873/is-utf8/-/is-utf8-0.2.1.tgz"
                    }
                  }
                }
              }
            },
            "object-assign": {
              "version": "4.0.1",
              "from": "object-assign@>=4.0.1 <5.0.0",
              "resolved": "http://beta-internal:4873/object-assign/-/object-assign-4.0.1.tgz"
            },
            "symbol": {
              "version": "0.2.1",
              "from": "symbol@>=0.2.1 <0.3.0",
              "resolved": "http://beta-internal:4873/symbol/-/symbol-0.2.1.tgz"
            }
          }
        },
        "read-pkg-up": {
          "version": "1.0.1",
          "from": "read-pkg-up@>=1.0.1 <2.0.0",
          "resolved": "http://beta-internal:4873/read-pkg-up/-/read-pkg-up-1.0.1.tgz",
          "dependencies": {
            "find-up": {
              "version": "1.1.2",
              "from": "find-up@>=1.0.0 <2.0.0",
              "resolved": "http://beta-internal:4873/find-up/-/find-up-1.1.2.tgz",
              "dependencies": {
                "path-exists": {
                  "version": "2.1.0",
                  "from": "path-exists@>=2.0.0 <3.0.0",
                  "resolved": "http://beta-internal:4873/path-exists/-/path-exists-2.1.0.tgz"
                },
                "pinkie-promise": {
                  "version": "2.0.1",
                  "from": "pinkie-promise@>=2.0.0 <3.0.0",
                  "resolved": "http://beta-internal:4873/pinkie-promise/-/pinkie-promise-2.0.1.tgz",
                  "dependencies": {
                    "pinkie": {
                      "version": "2.0.4",
                      "from": "pinkie@>=2.0.0 <3.0.0",
                      "resolved": "http://beta-internal:4873/pinkie/-/pinkie-2.0.4.tgz"
                    }
                  }
                }
              }
            },
            "read-pkg": {
              "version": "1.1.0",
              "from": "read-pkg@>=1.0.0 <2.0.0",
              "resolved": "http://beta-internal:4873/read-pkg/-/read-pkg-1.1.0.tgz",
              "dependencies": {
                "load-json-file": {
                  "version": "1.1.0",
                  "from": "load-json-file@>=1.0.0 <2.0.0",
                  "resolved": "http://beta-internal:4873/load-json-file/-/load-json-file-1.1.0.tgz",
                  "dependencies": {
                    "graceful-fs": {
                      "version": "4.1.3",
                      "from": "graceful-fs@>=4.1.2 <5.0.0",
                      "resolved": "http://beta-internal:4873/graceful-fs/-/graceful-fs-4.1.3.tgz"
                    },
                    "parse-json": {
                      "version": "2.2.0",
                      "from": "parse-json@>=2.2.0 <3.0.0",
                      "resolved": "http://beta-internal:4873/parse-json/-/parse-json-2.2.0.tgz",
                      "dependencies": {
                        "error-ex": {
                          "version": "1.3.0",
                          "from": "error-ex@>=1.2.0 <2.0.0",
                          "resolved": "http://beta-internal:4873/error-ex/-/error-ex-1.3.0.tgz",
                          "dependencies": {
                            "is-arrayish": {
                              "version": "0.2.1",
                              "from": "is-arrayish@>=0.2.1 <0.3.0",
                              "resolved": "http://beta-internal:4873/is-arrayish/-/is-arrayish-0.2.1.tgz"
                            }
                          }
                        }
                      }
                    },
                    "pify": {
                      "version": "2.3.0",
                      "from": "pify@>=2.0.0 <3.0.0",
                      "resolved": "http://beta-internal:4873/pify/-/pify-2.3.0.tgz"
                    },
                    "pinkie-promise": {
                      "version": "2.0.1",
                      "from": "pinkie-promise@>=2.0.0 <3.0.0",
                      "resolved": "http://beta-internal:4873/pinkie-promise/-/pinkie-promise-2.0.1.tgz",
                      "dependencies": {
                        "pinkie": {
                          "version": "2.0.4",
                          "from": "pinkie@>=2.0.0 <3.0.0",
                          "resolved": "http://beta-internal:4873/pinkie/-/pinkie-2.0.4.tgz"
                        }
                      }
                    },
                    "strip-bom": {
                      "version": "2.0.0",
                      "from": "strip-bom@>=2.0.0 <3.0.0",
                      "resolved": "http://beta-internal:4873/strip-bom/-/strip-bom-2.0.0.tgz",
                      "dependencies": {
                        "is-utf8": {
                          "version": "0.2.1",
                          "from": "is-utf8@>=0.2.0 <0.3.0",
                          "resolved": "http://beta-internal:4873/is-utf8/-/is-utf8-0.2.1.tgz"
                        }
                      }
                    }
                  }
                },
                "normalize-package-data": {
                  "version": "2.3.5",
                  "from": "normalize-package-data@>=2.3.2 <3.0.0",
                  "resolved": "http://beta-internal:4873/normalize-package-data/-/normalize-package-data-2.3.5.tgz",
                  "dependencies": {
                    "hosted-git-info": {
                      "version": "2.1.4",
                      "from": "hosted-git-info@>=2.1.4 <3.0.0",
                      "resolved": "http://beta-internal:4873/hosted-git-info/-/hosted-git-info-2.1.4.tgz"
                    },
                    "is-builtin-module": {
                      "version": "1.0.0",
                      "from": "is-builtin-module@>=1.0.0 <2.0.0",
                      "resolved": "http://beta-internal:4873/is-builtin-module/-/is-builtin-module-1.0.0.tgz",
                      "dependencies": {
                        "builtin-modules": {
                          "version": "1.1.1",
                          "from": "builtin-modules@>=1.0.0 <2.0.0",
                          "resolved": "http://beta-internal:4873/builtin-modules/-/builtin-modules-1.1.1.tgz"
                        }
                      }
                    },
                    "semver": {
                      "version": "5.1.0",
                      "from": "semver@>=2.0.0 <3.0.0||>=3.0.0 <4.0.0||>=4.0.0 <5.0.0||>=5.0.0 <6.0.0",
                      "resolved": "http://beta-internal:4873/semver/-/semver-5.1.0.tgz"
                    },
                    "validate-npm-package-license": {
                      "version": "3.0.1",
                      "from": "validate-npm-package-license@>=3.0.1 <4.0.0",
                      "resolved": "http://beta-internal:4873/validate-npm-package-license/-/validate-npm-package-license-3.0.1.tgz",
                      "dependencies": {
                        "spdx-correct": {
                          "version": "1.0.2",
                          "from": "spdx-correct@>=1.0.0 <1.1.0",
                          "resolved": "http://beta-internal:4873/spdx-correct/-/spdx-correct-1.0.2.tgz",
                          "dependencies": {
                            "spdx-license-ids": {
                              "version": "1.2.1",
                              "from": "spdx-license-ids@>=1.0.2 <2.0.0",
                              "resolved": "http://beta-internal:4873/spdx-license-ids/-/spdx-license-ids-1.2.1.tgz"
                            }
                          }
                        },
                        "spdx-expression-parse": {
                          "version": "1.0.2",
                          "from": "spdx-expression-parse@>=1.0.0 <1.1.0",
                          "resolved": "http://beta-internal:4873/spdx-expression-parse/-/spdx-expression-parse-1.0.2.tgz",
                          "dependencies": {
                            "spdx-exceptions": {
                              "version": "1.0.4",
                              "from": "spdx-exceptions@>=1.0.4 <2.0.0",
                              "resolved": "http://beta-internal:4873/spdx-exceptions/-/spdx-exceptions-1.0.4.tgz"
                            },
                            "spdx-license-ids": {
                              "version": "1.2.1",
                              "from": "spdx-license-ids@>=1.0.2 <2.0.0",
                              "resolved": "http://beta-internal:4873/spdx-license-ids/-/spdx-license-ids-1.2.1.tgz"
                            }
                          }
                        }
                      }
                    }
                  }
                },
                "path-type": {
                  "version": "1.1.0",
                  "from": "path-type@>=1.0.0 <2.0.0",
                  "resolved": "http://beta-internal:4873/path-type/-/path-type-1.1.0.tgz",
                  "dependencies": {
                    "graceful-fs": {
                      "version": "4.1.3",
                      "from": "graceful-fs@>=4.1.2 <5.0.0",
                      "resolved": "http://beta-internal:4873/graceful-fs/-/graceful-fs-4.1.3.tgz"
                    },
                    "pify": {
                      "version": "2.3.0",
                      "from": "pify@>=2.0.0 <3.0.0",
                      "resolved": "http://beta-internal:4873/pify/-/pify-2.3.0.tgz"
                    },
                    "pinkie-promise": {
                      "version": "2.0.1",
                      "from": "pinkie-promise@>=2.0.0 <3.0.0",
                      "resolved": "http://beta-internal:4873/pinkie-promise/-/pinkie-promise-2.0.1.tgz",
                      "dependencies": {
                        "pinkie": {
                          "version": "2.0.4",
                          "from": "pinkie@>=2.0.0 <3.0.0",
                          "resolved": "http://beta-internal:4873/pinkie/-/pinkie-2.0.4.tgz"
                        }
                      }
                    }
                  }
                }
              }
            }
          }
        },
        "require-main-filename": {
          "version": "1.0.1",
          "from": "require-main-filename@>=1.0.1 <2.0.0",
          "resolved": "http://beta-internal:4873/require-main-filename/-/require-main-filename-1.0.1.tgz"
        },
        "string-width": {
          "version": "1.0.1",
          "from": "string-width@>=1.0.1 <2.0.0",
          "resolved": "http://beta-internal:4873/string-width/-/string-width-1.0.1.tgz",
          "dependencies": {
            "code-point-at": {
              "version": "1.0.0",
              "from": "code-point-at@>=1.0.0 <2.0.0",
              "resolved": "http://beta-internal:4873/code-point-at/-/code-point-at-1.0.0.tgz",
              "dependencies": {
                "number-is-nan": {
                  "version": "1.0.0",
                  "from": "number-is-nan@>=1.0.0 <2.0.0",
                  "resolved": "http://beta-internal:4873/number-is-nan/-/number-is-nan-1.0.0.tgz"
                }
              }
            },
            "is-fullwidth-code-point": {
              "version": "1.0.0",
              "from": "is-fullwidth-code-point@>=1.0.0 <2.0.0",
              "resolved": "http://beta-internal:4873/is-fullwidth-code-point/-/is-fullwidth-code-point-1.0.0.tgz",
              "dependencies": {
                "number-is-nan": {
                  "version": "1.0.0",
                  "from": "number-is-nan@>=1.0.0 <2.0.0",
                  "resolved": "http://beta-internal:4873/number-is-nan/-/number-is-nan-1.0.0.tgz"
                }
              }
            },
            "strip-ansi": {
              "version": "3.0.1",
              "from": "strip-ansi@>=3.0.0 <4.0.0",
              "resolved": "http://beta-internal:4873/strip-ansi/-/strip-ansi-3.0.1.tgz",
              "dependencies": {
                "ansi-regex": {
                  "version": "2.0.0",
                  "from": "ansi-regex@>=2.0.0 <3.0.0",
                  "resolved": "http://beta-internal:4873/ansi-regex/-/ansi-regex-2.0.0.tgz"
                }
              }
            }
          }
        },
        "window-size": {
          "version": "0.2.0",
          "from": "window-size@>=0.2.0 <0.3.0",
          "resolved": "http://beta-internal:4873/window-size/-/window-size-0.2.0.tgz"
        },
        "y18n": {
          "version": "3.2.1",
          "from": "y18n@>=3.2.1 <4.0.0",
          "resolved": "http://beta-internal:4873/y18n/-/y18n-3.2.1.tgz"
        },
        "yargs-parser": {
          "version": "2.4.0",
          "from": "yargs-parser@>=2.4.0 <3.0.0",
          "resolved": "http://beta-internal:4873/yargs-parser/-/yargs-parser-2.4.0.tgz"
        }
      }
    }
  }
}<|MERGE_RESOLUTION|>--- conflicted
+++ resolved
@@ -210,7 +210,7 @@
                     "concat-map": {
                       "version": "0.0.1",
                       "from": "concat-map@0.0.1",
-                      "resolved": "https://registry.npmjs.org/concat-map/-/concat-map-0.0.1.tgz"
+                      "resolved": "http://beta-internal:4873/concat-map/-/concat-map-0.0.1.tgz"
                     }
                   }
                 }
@@ -285,7 +285,7 @@
                         "concat-map": {
                           "version": "0.0.1",
                           "from": "concat-map@0.0.1",
-                          "resolved": "https://registry.npmjs.org/concat-map/-/concat-map-0.0.1.tgz"
+                          "resolved": "http://beta-internal:4873/concat-map/-/concat-map-0.0.1.tgz"
                         }
                       }
                     }
@@ -374,7 +374,7 @@
       "dependencies": {
         "sequin": {
           "version": "0.1.0",
-          "from": "sequin@*",
+          "from": "sequin@latest",
           "resolved": "http://beta-internal:4873/sequin/-/sequin-0.1.0.tgz"
         }
       }
@@ -574,7 +574,7 @@
               "dependencies": {
                 "ansi-regex": {
                   "version": "0.2.1",
-                  "from": "ansi-regex@>=0.2.0 <0.3.0",
+                  "from": "ansi-regex@>=0.2.1 <0.3.0",
                   "resolved": "http://beta-internal:4873/ansi-regex/-/ansi-regex-0.2.1.tgz"
                 }
               }
@@ -586,7 +586,7 @@
               "dependencies": {
                 "ansi-regex": {
                   "version": "0.2.1",
-                  "from": "ansi-regex@>=0.2.0 <0.3.0",
+                  "from": "ansi-regex@>=0.2.1 <0.3.0",
                   "resolved": "http://beta-internal:4873/ansi-regex/-/ansi-regex-0.2.1.tgz"
                 }
               }
@@ -714,7 +714,7 @@
         "cookie": {
           "version": "0.1.5",
           "from": "cookie@0.1.5",
-          "resolved": "http://beta-internal:4873/cookie/-/cookie-0.1.5.tgz"
+          "resolved": "https://registry.npmjs.org/cookie/-/cookie-0.1.5.tgz"
         },
         "cookie-signature": {
           "version": "1.0.6",
@@ -739,7 +739,7 @@
         "finalhandler": {
           "version": "0.4.1",
           "from": "finalhandler@0.4.1",
-          "resolved": "http://beta-internal:4873/finalhandler/-/finalhandler-0.4.1.tgz",
+          "resolved": "https://registry.npmjs.org/finalhandler/-/finalhandler-0.4.1.tgz",
           "dependencies": {
             "unpipe": {
               "version": "1.0.0",
@@ -751,7 +751,7 @@
         "fresh": {
           "version": "0.3.0",
           "from": "fresh@0.3.0",
-          "resolved": "http://beta-internal:4873/fresh/-/fresh-0.3.0.tgz"
+          "resolved": "https://registry.npmjs.org/fresh/-/fresh-0.3.0.tgz"
         },
         "merge-descriptors": {
           "version": "1.0.1",
@@ -805,7 +805,7 @@
         "qs": {
           "version": "4.0.0",
           "from": "qs@4.0.0",
-          "resolved": "http://beta-internal:4873/qs/-/qs-4.0.0.tgz"
+          "resolved": "https://registry.npmjs.org/qs/-/qs-4.0.0.tgz"
         },
         "range-parser": {
           "version": "1.0.3",
@@ -1011,7 +1011,7 @@
         "cookie-signature": {
           "version": "1.0.6",
           "from": "cookie-signature@1.0.6",
-          "resolved": "http://beta-internal:4873/cookie-signature/-/cookie-signature-1.0.6.tgz"
+          "resolved": "https://registry.npmjs.org/cookie-signature/-/cookie-signature-1.0.6.tgz"
         },
         "crc": {
           "version": "3.4.0",
@@ -1391,7 +1391,7 @@
         },
         "tunnel-agent": {
           "version": "0.4.2",
-          "from": "tunnel-agent@*",
+          "from": "tunnel-agent@latest",
           "resolved": "http://beta-internal:4873/tunnel-agent/-/tunnel-agent-0.4.2.tgz"
         }
       }
@@ -1402,9 +1402,9 @@
       "resolved": "http://beta-internal:4873/gitter-faye-redis/-/gitter-faye-redis-0.4.4.tgz",
       "dependencies": {
         "redis": {
-          "version": "2.5.3",
-          "from": "redis@*",
-          "resolved": "http://beta-internal:4873/redis/-/redis-2.5.3.tgz",
+          "version": "2.6.0-1",
+          "from": "redis@latest",
+          "resolved": "http://beta-internal:4873/redis/-/redis-2.6.0-1.tgz",
           "dependencies": {
             "double-ended-queue": {
               "version": "2.1.0-0",
@@ -1412,19 +1412,13 @@
               "resolved": "http://beta-internal:4873/double-ended-queue/-/double-ended-queue-2.1.0-0.tgz"
             },
             "redis-commands": {
-<<<<<<< HEAD
-              "version": "1.1.0",
-              "from": "redis-commands@>=1.0.1 <2.0.0",
-              "resolved": "http://beta-internal:4873/redis-commands/-/redis-commands-1.1.0.tgz"
-=======
               "version": "1.2.0",
               "from": "redis-commands@>=1.1.0 <2.0.0",
               "resolved": "http://beta-internal:4873/redis-commands/-/redis-commands-1.2.0.tgz"
->>>>>>> 31922058
             },
             "redis-parser": {
               "version": "1.3.0",
-              "from": "redis-parser@>=1.1.0 <2.0.0",
+              "from": "redis-parser@>=1.2.0 <2.0.0",
               "resolved": "http://beta-internal:4873/redis-parser/-/redis-parser-1.3.0.tgz"
             }
           }
@@ -1803,7 +1797,7 @@
                 "concat-map": {
                   "version": "0.0.1",
                   "from": "concat-map@0.0.1",
-                  "resolved": "https://registry.npmjs.org/concat-map/-/concat-map-0.0.1.tgz"
+                  "resolved": "http://beta-internal:4873/concat-map/-/concat-map-0.0.1.tgz"
                 }
               }
             }
@@ -1965,7 +1959,7 @@
             },
             "mime": {
               "version": "1.2.11",
-              "from": "mime@>=1.2.11 <1.3.0",
+              "from": "mime@>=1.2.7 <1.3.0",
               "resolved": "http://beta-internal:4873/mime/-/mime-1.2.11.tgz"
             },
             "request": {
@@ -3671,12 +3665,12 @@
                     "json-schema": {
                       "version": "0.2.2",
                       "from": "json-schema@0.2.2",
-                      "resolved": "http://beta-internal:4873/json-schema/-/json-schema-0.2.2.tgz"
+                      "resolved": "https://registry.npmjs.org/json-schema/-/json-schema-0.2.2.tgz"
                     },
                     "verror": {
                       "version": "1.3.6",
                       "from": "verror@1.3.6",
-                      "resolved": "http://beta-internal:4873/verror/-/verror-1.3.6.tgz"
+                      "resolved": "https://registry.npmjs.org/verror/-/verror-1.3.6.tgz"
                     }
                   }
                 },
@@ -3698,7 +3692,7 @@
                     "dashdash": {
                       "version": "1.13.1",
                       "from": "dashdash@>=1.12.0 <2.0.0",
-                      "resolved": "http://beta-internal:4873/dashdash/-/dashdash-1.13.1.tgz"
+                      "resolved": "https://registry.npmjs.org/dashdash/-/dashdash-1.13.1.tgz"
                     },
                     "getpass": {
                       "version": "0.1.5",
@@ -3847,7 +3841,7 @@
         "fresh": {
           "version": "0.3.0",
           "from": "fresh@0.3.0",
-          "resolved": "http://beta-internal:4873/fresh/-/fresh-0.3.0.tgz"
+          "resolved": "https://registry.npmjs.org/fresh/-/fresh-0.3.0.tgz"
         },
         "ms": {
           "version": "0.7.1",
@@ -3868,7 +3862,7 @@
       "dependencies": {
         "debug": {
           "version": "1.0.4",
-          "from": "debug@>=1.0.4 <2.0.0",
+          "from": "debug@>=1.0.2 <2.0.0",
           "resolved": "http://beta-internal:4873/debug/-/debug-1.0.4.tgz",
           "dependencies": {
             "ms": {
@@ -4200,12 +4194,12 @@
                     "json-schema": {
                       "version": "0.2.2",
                       "from": "json-schema@0.2.2",
-                      "resolved": "http://beta-internal:4873/json-schema/-/json-schema-0.2.2.tgz"
+                      "resolved": "https://registry.npmjs.org/json-schema/-/json-schema-0.2.2.tgz"
                     },
                     "verror": {
                       "version": "1.3.6",
                       "from": "verror@1.3.6",
-                      "resolved": "http://beta-internal:4873/verror/-/verror-1.3.6.tgz"
+                      "resolved": "https://registry.npmjs.org/verror/-/verror-1.3.6.tgz"
                     }
                   }
                 },
@@ -4227,7 +4221,7 @@
                     "dashdash": {
                       "version": "1.13.1",
                       "from": "dashdash@>=1.12.0 <2.0.0",
-                      "resolved": "http://beta-internal:4873/dashdash/-/dashdash-1.13.1.tgz"
+                      "resolved": "https://registry.npmjs.org/dashdash/-/dashdash-1.13.1.tgz"
                     },
                     "getpass": {
                       "version": "0.1.5",
@@ -4926,7 +4920,7 @@
           "dependencies": {
             "strip-ansi": {
               "version": "3.0.1",
-              "from": "strip-ansi@>=3.0.0 <4.0.0",
+              "from": "strip-ansi@>=3.0.1 <4.0.0",
               "resolved": "http://beta-internal:4873/strip-ansi/-/strip-ansi-3.0.1.tgz",
               "dependencies": {
                 "ansi-regex": {
@@ -5203,7 +5197,7 @@
                     },
                     "semver": {
                       "version": "5.1.0",
-                      "from": "semver@>=2.0.0 <3.0.0||>=3.0.0 <4.0.0||>=4.0.0 <5.0.0||>=5.0.0 <6.0.0",
+                      "from": "semver@>=5.1.0 <6.0.0",
                       "resolved": "http://beta-internal:4873/semver/-/semver-5.1.0.tgz"
                     },
                     "validate-npm-package-license": {
@@ -5218,7 +5212,7 @@
                           "dependencies": {
                             "spdx-license-ids": {
                               "version": "1.2.1",
-                              "from": "spdx-license-ids@>=1.0.2 <2.0.0",
+                              "from": "spdx-license-ids@>=1.0.0 <2.0.0",
                               "resolved": "http://beta-internal:4873/spdx-license-ids/-/spdx-license-ids-1.2.1.tgz"
                             }
                           }
@@ -5235,7 +5229,7 @@
                             },
                             "spdx-license-ids": {
                               "version": "1.2.1",
-                              "from": "spdx-license-ids@>=1.0.2 <2.0.0",
+                              "from": "spdx-license-ids@>=1.0.0 <2.0.0",
                               "resolved": "http://beta-internal:4873/spdx-license-ids/-/spdx-license-ids-1.2.1.tgz"
                             }
                           }
@@ -5313,7 +5307,7 @@
             },
             "strip-ansi": {
               "version": "3.0.1",
-              "from": "strip-ansi@>=3.0.0 <4.0.0",
+              "from": "strip-ansi@>=3.0.1 <4.0.0",
               "resolved": "http://beta-internal:4873/strip-ansi/-/strip-ansi-3.0.1.tgz",
               "dependencies": {
                 "ansi-regex": {
