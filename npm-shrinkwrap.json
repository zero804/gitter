--- conflicted
+++ resolved
@@ -1280,38 +1280,38 @@
     },
     "gitter-realtime-client": {
       "version": "0.1.12",
-      "from": "gitter-realtime-client@>=0.1.12 <0.2.0",
+      "from": "gitter-realtime-client@0.1.12",
       "dependencies": {
         "backbone-sorted-collection": {
           "version": "0.3.9",
-          "from": "backbone-sorted-collection@git://github.com/gitterhq/backbone-sorted-collection.git#79ce522",
+          "from": "backbone-sorted-collection@git://github.com/gitterhq/backbone-sorted-collection.git#79ce5228344e26a64f2d5b648698a9349c9030dd",
           "resolved": "git://github.com/gitterhq/backbone-sorted-collection.git#79ce5228344e26a64f2d5b648698a9349c9030dd",
           "dependencies": {
             "backbone-collection-proxy": {
               "version": "0.2.5",
-              "from": "backbone-collection-proxy@>=0.2.0 <0.3.0",
+              "from": "http://beta-internal:4873/backbone-collection-proxy/-/backbone-collection-proxy-0.2.5.tgz",
               "resolved": "http://beta-internal:4873/backbone-collection-proxy/-/backbone-collection-proxy-0.2.5.tgz"
             }
           }
         },
         "gitter-faye": {
           "version": "1.1.0-g",
-          "from": "gitter-faye@1.1.0-g",
+          "from": "http://beta-internal:4873/gitter-faye/-/gitter-faye-1.1.0-g.tgz",
           "resolved": "http://beta-internal:4873/gitter-faye/-/gitter-faye-1.1.0-g.tgz",
           "dependencies": {
             "faye-websocket": {
               "version": "0.9.1",
-              "from": "faye-websocket@0.9.1",
+              "from": "http://beta-internal:4873/faye-websocket/-/faye-websocket-0.9.1.tgz",
               "resolved": "http://beta-internal:4873/faye-websocket/-/faye-websocket-0.9.1.tgz",
               "dependencies": {
                 "websocket-driver": {
                   "version": "0.5.3",
-                  "from": "websocket-driver@>=0.5.1",
+                  "from": "http://beta-internal:4873/websocket-driver/-/websocket-driver-0.5.3.tgz",
                   "resolved": "http://beta-internal:4873/websocket-driver/-/websocket-driver-0.5.3.tgz",
                   "dependencies": {
                     "websocket-extensions": {
                       "version": "0.1.1",
-                      "from": "websocket-extensions@>=0.1.1",
+                      "from": "http://beta-internal:4873/websocket-extensions/-/websocket-extensions-0.1.1.tgz",
                       "resolved": "http://beta-internal:4873/websocket-extensions/-/websocket-extensions-0.1.1.tgz"
                     }
                   }
@@ -1320,19 +1320,19 @@
             },
             "tunnel-agent": {
               "version": "0.4.0",
-              "from": "tunnel-agent@*",
+              "from": "http://beta-internal:4873/tunnel-agent/-/tunnel-agent-0.4.0.tgz",
               "resolved": "http://beta-internal:4873/tunnel-agent/-/tunnel-agent-0.4.0.tgz"
             }
           }
         },
         "moment": {
           "version": "2.9.0",
-          "from": "moment@>=2.9.0 <3.0.0",
+          "from": "http://beta-internal:4873/moment/-/moment-2.9.0.tgz",
           "resolved": "http://beta-internal:4873/moment/-/moment-2.9.0.tgz"
         },
         "underscore": {
           "version": "1.8.2",
-          "from": "underscore@>=1.7.0 <2.0.0",
+          "from": "http://beta-internal:4873/underscore/-/underscore-1.8.2.tgz",
           "resolved": "http://beta-internal:4873/underscore/-/underscore-1.8.2.tgz"
         }
       }
@@ -2594,51 +2594,41 @@
       }
     },
     "request-http-cache": {
-<<<<<<< HEAD
-      "version": "0.2.1",
-      "from": "request-http-cache@0.2.1",
-      "dependencies": {
-        "debug": {
-          "version": "2.1.2",
-          "from": "http://beta-internal:4873/debug/-/debug-2.1.2.tgz",
-          "resolved": "http://beta-internal:4873/debug/-/debug-2.1.2.tgz",
-=======
       "version": "0.3.2",
-      "from": "request-http-cache@latest",
+      "from": "request-http-cache@>=0.3.2 <0.4.0",
       "dependencies": {
         "debug": {
           "version": "2.1.3",
           "from": "debug@>=2.1.2 <3.0.0",
           "resolved": "http://beta-internal:4873/debug/-/debug-2.1.3.tgz",
->>>>>>> d8777fa2
           "dependencies": {
             "ms": {
               "version": "0.7.0",
-              "from": "http://beta-internal:4873/ms/-/ms-0.7.0.tgz",
+              "from": "ms@0.7.0",
               "resolved": "http://beta-internal:4873/ms/-/ms-0.7.0.tgz"
             }
           }
         },
         "lodash": {
           "version": "3.5.0",
-          "from": "http://beta-internal:4873/lodash/-/lodash-3.5.0.tgz",
+          "from": "lodash@>=3.3.1 <4.0.0",
           "resolved": "http://beta-internal:4873/lodash/-/lodash-3.5.0.tgz"
         },
         "protobuf": {
           "version": "0.11.0",
-          "from": "http://beta-internal:4873/protobuf/-/protobuf-0.11.0.tgz",
+          "from": "protobuf@>=0.11.0 <0.12.0",
           "resolved": "http://beta-internal:4873/protobuf/-/protobuf-0.11.0.tgz",
           "dependencies": {
             "nan": {
               "version": "1.0.0",
-              "from": "http://beta-internal:4873/nan/-/nan-1.0.0.tgz",
+              "from": "nan@>=1.0.0 <1.1.0",
               "resolved": "http://beta-internal:4873/nan/-/nan-1.0.0.tgz"
             }
           }
         },
         "redis": {
           "version": "0.12.1",
-          "from": "http://beta-internal:4873/redis/-/redis-0.12.1.tgz",
+          "from": "redis@>=0.12.1 <0.13.0",
           "resolved": "http://beta-internal:4873/redis/-/redis-0.12.1.tgz"
         },
         "snappy": {
