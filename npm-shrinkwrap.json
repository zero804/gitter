--- conflicted
+++ resolved
@@ -95,7 +95,7 @@
           "dependencies": {
             "inherits": {
               "version": "2.0.1",
-              "from": "inherits@>=2.0.1 <2.1.0",
+              "from": "inherits@2.0.1",
               "resolved": "http://beta-internal:4873/inherits/-/inherits-2.0.1.tgz"
             },
             "setprototypeof": {
@@ -361,7 +361,7 @@
             },
             "isstream": {
               "version": "0.1.2",
-              "from": "isstream@>=0.1.0 <0.2.0",
+              "from": "isstream@>=0.1.2 <0.2.0",
               "resolved": "http://beta-internal:4873/isstream/-/isstream-0.1.2.tgz"
             },
             "pkginfo": {
@@ -1160,7 +1160,7 @@
           "dependencies": {
             "array-extended": {
               "version": "0.0.11",
-              "from": "array-extended@>=0.0.4 <0.1.0",
+              "from": "array-extended@>=0.0.5 <0.1.0",
               "resolved": "http://beta-internal:4873/array-extended/-/array-extended-0.0.11.tgz",
               "dependencies": {
                 "arguments-extended": {
@@ -2873,7 +2873,7 @@
         },
         "through": {
           "version": "2.3.8",
-          "from": "through@>=2.2.7 <3.0.0",
+          "from": "through@>=2.3.1 <2.4.0",
           "resolved": "http://beta-internal:4873/through/-/through-2.3.8.tgz"
         }
       }
@@ -3052,7 +3052,7 @@
         "es6-promise": {
           "version": "3.0.2",
           "from": "es6-promise@3.0.2",
-          "resolved": "https://registry.npmjs.org/es6-promise/-/es6-promise-3.0.2.tgz"
+          "resolved": "http://beta-internal:4873/es6-promise/-/es6-promise-3.0.2.tgz"
         },
         "mongodb-core": {
           "version": "1.3.18",
@@ -3145,9 +3145,9 @@
       "resolved": "http://beta-internal:4873/mongodb-unique-ids/-/mongodb-unique-ids-0.1.2.tgz"
     },
     "mongoose": {
-      "version": "4.5.3",
+      "version": "4.5.4",
       "from": "mongoose@>=4.5.3 <5.0.0",
-      "resolved": "https://registry.npmjs.org/mongoose/-/mongoose-4.5.3.tgz",
+      "resolved": "http://beta-internal:4873/mongoose/-/mongoose-4.5.4.tgz",
       "dependencies": {
         "async": {
           "version": "1.5.2",
@@ -3165,15 +3165,14 @@
           "resolved": "http://beta-internal:4873/hooks-fixed/-/hooks-fixed-1.1.0.tgz"
         },
         "kareem": {
-<<<<<<< HEAD
-          "version": "1.0.1",
-          "from": "kareem@1.0.1",
-          "resolved": "http://beta-internal:4873/kareem/-/kareem-1.0.1.tgz"
+          "version": "1.1.3",
+          "from": "kareem@1.1.3",
+          "resolved": "http://beta-internal:4873/kareem/-/kareem-1.1.3.tgz"
         },
         "mongodb": {
-          "version": "2.1.18",
-          "from": "mongodb@2.1.18",
-          "resolved": "https://registry.npmjs.org/mongodb/-/mongodb-2.1.18.tgz",
+          "version": "2.1.21",
+          "from": "mongodb@2.1.21",
+          "resolved": "http://beta-internal:4873/mongodb/-/mongodb-2.1.21.tgz",
           "dependencies": {
             "es6-promise": {
               "version": "3.0.2",
@@ -3181,9 +3180,9 @@
               "resolved": "http://beta-internal:4873/es6-promise/-/es6-promise-3.0.2.tgz"
             },
             "mongodb-core": {
-              "version": "1.3.18",
-              "from": "mongodb-core@1.3.18",
-              "resolved": "https://registry.npmjs.org/mongodb-core/-/mongodb-core-1.3.18.tgz",
+              "version": "1.3.21",
+              "from": "mongodb-core@1.3.21",
+              "resolved": "http://beta-internal:4873/mongodb-core/-/mongodb-core-1.3.21.tgz",
               "dependencies": {
                 "require_optional": {
                   "version": "1.0.0",
@@ -3232,11 +3231,6 @@
               }
             }
           }
-=======
-          "version": "1.1.3",
-          "from": "kareem@1.1.3",
-          "resolved": "https://registry.npmjs.org/kareem/-/kareem-1.1.3.tgz"
->>>>>>> 5000cc80
         },
         "mpath": {
           "version": "0.2.1",
@@ -4123,7 +4117,7 @@
             },
             "combined-stream": {
               "version": "1.0.5",
-              "from": "combined-stream@>=1.0.5 <1.1.0",
+              "from": "combined-stream@>=1.0.1 <1.1.0",
               "resolved": "http://beta-internal:4873/combined-stream/-/combined-stream-1.0.5.tgz",
               "dependencies": {
                 "delayed-stream": {
@@ -4386,7 +4380,7 @@
             },
             "mime-types": {
               "version": "2.1.11",
-              "from": "mime-types@>=2.1.11 <2.2.0",
+              "from": "mime-types@>=2.1.7 <2.2.0",
               "resolved": "http://beta-internal:4873/mime-types/-/mime-types-2.1.11.tgz",
               "dependencies": {
                 "mime-db": {
@@ -4423,7 +4417,7 @@
             },
             "tunnel-agent": {
               "version": "0.4.3",
-              "from": "tunnel-agent@>=0.4.1 <0.5.0",
+              "from": "tunnel-agent@>=0.4.0 <0.5.0",
               "resolved": "http://beta-internal:4873/tunnel-agent/-/tunnel-agent-0.4.3.tgz"
             }
           }
@@ -5209,7 +5203,7 @@
             },
             "isstream": {
               "version": "0.1.2",
-              "from": "isstream@>=0.1.1 <0.2.0",
+              "from": "isstream@>=0.1.2 <0.2.0",
               "resolved": "http://beta-internal:4873/isstream/-/isstream-0.1.2.tgz"
             },
             "har-validator": {
@@ -5323,7 +5317,7 @@
     "underscore": {
       "version": "1.8.3",
       "from": "underscore@>=1.8.3 <2.0.0",
-      "resolved": "https://registry.npmjs.org/underscore/-/underscore-1.8.3.tgz"
+      "resolved": "http://beta-internal:4873/underscore/-/underscore-1.8.3.tgz"
     },
     "url-join": {
       "version": "0.0.1",
@@ -5540,7 +5534,7 @@
           "dependencies": {
             "strip-ansi": {
               "version": "3.0.1",
-              "from": "strip-ansi@>=3.0.0 <4.0.0",
+              "from": "strip-ansi@>=3.0.1 <4.0.0",
               "resolved": "http://beta-internal:4873/strip-ansi/-/strip-ansi-3.0.1.tgz",
               "dependencies": {
                 "ansi-regex": {
@@ -5716,7 +5710,7 @@
                     },
                     "semver": {
                       "version": "5.2.0",
-                      "from": "semver@>=2.0.0 <3.0.0||>=3.0.0 <4.0.0||>=4.0.0 <5.0.0||>=5.0.0 <6.0.0",
+                      "from": "semver@>=5.1.0 <6.0.0",
                       "resolved": "https://registry.npmjs.org/semver/-/semver-5.2.0.tgz"
                     },
                     "validate-npm-package-license": {
@@ -5731,7 +5725,7 @@
                           "dependencies": {
                             "spdx-license-ids": {
                               "version": "1.2.1",
-                              "from": "spdx-license-ids@>=1.0.0 <2.0.0",
+                              "from": "spdx-license-ids@>=1.0.2 <2.0.0",
                               "resolved": "http://beta-internal:4873/spdx-license-ids/-/spdx-license-ids-1.2.1.tgz"
                             }
                           }
@@ -5748,7 +5742,7 @@
                             },
                             "spdx-license-ids": {
                               "version": "1.2.1",
-                              "from": "spdx-license-ids@>=1.0.0 <2.0.0",
+                              "from": "spdx-license-ids@>=1.0.2 <2.0.0",
                               "resolved": "http://beta-internal:4873/spdx-license-ids/-/spdx-license-ids-1.2.1.tgz"
                             }
                           }
@@ -5792,7 +5786,7 @@
         },
         "require-directory": {
           "version": "2.1.1",
-          "from": "require-directory@>=2.1.1 <3.0.0",
+          "from": "require-directory@>=2.1.0 <3.0.0",
           "resolved": "http://beta-internal:4873/require-directory/-/require-directory-2.1.1.tgz"
         },
         "require-main-filename": {
