--- conflicted
+++ resolved
@@ -199,11 +199,7 @@
             },
             "minimatch": {
               "version": "3.0.2",
-<<<<<<< HEAD
-              "from": "minimatch@>=2.0.0 <3.0.0||>=3.0.0 <4.0.0",
-=======
               "from": "minimatch@>=3.0.2 <4.0.0",
->>>>>>> 4f371f31
               "resolved": "https://registry.npmjs.org/minimatch/-/minimatch-3.0.2.tgz",
               "dependencies": {
                 "brace-expansion": {
@@ -283,11 +279,7 @@
                 },
                 "minimatch": {
                   "version": "3.0.2",
-<<<<<<< HEAD
-                  "from": "minimatch@>=2.0.0 <3.0.0||>=3.0.0 <4.0.0",
-=======
                   "from": "minimatch@>=3.0.2 <4.0.0",
->>>>>>> 4f371f31
                   "resolved": "https://registry.npmjs.org/minimatch/-/minimatch-3.0.2.tgz",
                   "dependencies": {
                     "brace-expansion": {
