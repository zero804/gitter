{
  "name": "gitter-webapp",
  "version": "13.4.0",
  "dependencies": {
    "@gitterhq/translations": {
      "version": "1.2.2",
      "from": "@gitterhq/translations@>=1.2.2 <2.0.0",
      "resolved": "https://registry.npmjs.org/@gitterhq/translations/-/translations-1.2.2.tgz"
    },
    "apn": {
      "version": "1.7.5",
      "from": "apn@1.7.5",
      "resolved": "http://beta-internal:4873/apn/-/apn-1.7.5.tgz",
      "dependencies": {
        "node-forge": {
          "version": "0.6.42",
          "from": "node-forge@>=0.6.20 <0.7.0",
          "resolved": "http://beta-internal:4873/node-forge/-/node-forge-0.6.42.tgz"
        },
        "q": {
          "version": "1.4.1",
          "from": "q@>=1.1.0 <2.0.0",
          "resolved": "http://beta-internal:4873/q/-/q-1.4.1.tgz"
        }
      }
    },
    "async": {
      "version": "0.9.2",
      "from": "async@>=0.9.0 <0.10.0",
      "resolved": "http://beta-internal:4873/async/-/async-0.9.2.tgz"
    },
    "batch-stream": {
      "version": "0.1.3",
      "from": "batch-stream@>=0.1.2 <0.2.0",
      "resolved": "http://beta-internal:4873/batch-stream/-/batch-stream-0.1.3.tgz",
      "dependencies": {
        "readable-stream": {
          "version": "1.0.34",
          "from": "readable-stream@>=1.0.2 <1.1.0",
          "resolved": "http://beta-internal:4873/readable-stream/-/readable-stream-1.0.34.tgz",
          "dependencies": {
            "core-util-is": {
              "version": "1.0.2",
              "from": "core-util-is@>=1.0.0 <1.1.0",
              "resolved": "http://beta-internal:4873/core-util-is/-/core-util-is-1.0.2.tgz"
            },
            "isarray": {
              "version": "0.0.1",
              "from": "isarray@0.0.1",
              "resolved": "http://beta-internal:4873/isarray/-/isarray-0.0.1.tgz"
            },
            "string_decoder": {
              "version": "0.10.31",
              "from": "string_decoder@>=0.10.0 <0.11.0",
              "resolved": "http://beta-internal:4873/string_decoder/-/string_decoder-0.10.31.tgz"
            },
            "inherits": {
              "version": "2.0.1",
              "from": "inherits@>=2.0.1 <2.1.0",
              "resolved": "http://beta-internal:4873/inherits/-/inherits-2.0.1.tgz"
            }
          }
        }
      }
    },
    "bluebird": {
      "version": "3.4.1",
      "from": "bluebird@>=3.2.1 <4.0.0",
      "resolved": "http://beta-internal:4873/bluebird/-/bluebird-3.4.1.tgz"
    },
    "body-parser": {
      "version": "1.15.2",
      "from": "body-parser@>=1.13.2 <2.0.0",
      "resolved": "http://beta-internal:4873/body-parser/-/body-parser-1.15.2.tgz",
      "dependencies": {
        "bytes": {
          "version": "2.4.0",
          "from": "bytes@2.4.0",
          "resolved": "http://beta-internal:4873/bytes/-/bytes-2.4.0.tgz"
        },
        "content-type": {
          "version": "1.0.2",
          "from": "content-type@>=1.0.2 <1.1.0",
          "resolved": "http://beta-internal:4873/content-type/-/content-type-1.0.2.tgz"
        },
        "depd": {
          "version": "1.1.0",
          "from": "depd@>=1.1.0 <1.2.0",
          "resolved": "http://beta-internal:4873/depd/-/depd-1.1.0.tgz"
        },
        "http-errors": {
          "version": "1.5.0",
          "from": "http-errors@>=1.5.0 <1.6.0",
          "resolved": "http://beta-internal:4873/http-errors/-/http-errors-1.5.0.tgz",
          "dependencies": {
            "inherits": {
              "version": "2.0.1",
              "from": "inherits@>=2.0.1 <2.1.0",
              "resolved": "http://beta-internal:4873/inherits/-/inherits-2.0.1.tgz"
            },
            "setprototypeof": {
              "version": "1.0.1",
              "from": "setprototypeof@1.0.1",
              "resolved": "http://beta-internal:4873/setprototypeof/-/setprototypeof-1.0.1.tgz"
            },
            "statuses": {
              "version": "1.3.0",
              "from": "statuses@>=1.3.0 <2.0.0",
              "resolved": "http://beta-internal:4873/statuses/-/statuses-1.3.0.tgz"
            }
          }
        },
        "iconv-lite": {
          "version": "0.4.13",
          "from": "iconv-lite@0.4.13",
          "resolved": "http://beta-internal:4873/iconv-lite/-/iconv-lite-0.4.13.tgz"
        },
        "on-finished": {
          "version": "2.3.0",
          "from": "on-finished@>=2.3.0 <2.4.0",
          "resolved": "http://beta-internal:4873/on-finished/-/on-finished-2.3.0.tgz",
          "dependencies": {
            "ee-first": {
              "version": "1.1.1",
              "from": "ee-first@1.1.1",
              "resolved": "http://beta-internal:4873/ee-first/-/ee-first-1.1.1.tgz"
            }
          }
        },
        "qs": {
          "version": "6.2.0",
          "from": "qs@6.2.0",
          "resolved": "http://beta-internal:4873/qs/-/qs-6.2.0.tgz"
        },
        "raw-body": {
          "version": "2.1.7",
          "from": "raw-body@>=2.1.7 <2.2.0",
          "resolved": "http://beta-internal:4873/raw-body/-/raw-body-2.1.7.tgz",
          "dependencies": {
            "unpipe": {
              "version": "1.0.0",
              "from": "unpipe@1.0.0",
              "resolved": "http://beta-internal:4873/unpipe/-/unpipe-1.0.0.tgz"
            }
          }
        },
        "type-is": {
          "version": "1.6.13",
          "from": "type-is@>=1.6.13 <1.7.0",
          "resolved": "http://beta-internal:4873/type-is/-/type-is-1.6.13.tgz",
          "dependencies": {
            "media-typer": {
              "version": "0.3.0",
              "from": "media-typer@0.3.0",
              "resolved": "http://beta-internal:4873/media-typer/-/media-typer-0.3.0.tgz"
            },
            "mime-types": {
              "version": "2.1.11",
              "from": "mime-types@>=2.1.11 <2.2.0",
              "resolved": "http://beta-internal:4873/mime-types/-/mime-types-2.1.11.tgz",
              "dependencies": {
                "mime-db": {
                  "version": "1.23.0",
                  "from": "mime-db@>=1.23.0 <1.24.0",
                  "resolved": "http://beta-internal:4873/mime-db/-/mime-db-1.23.0.tgz"
                }
              }
            }
          }
        }
      }
    },
    "cld": {
      "version": "2.4.6",
      "from": "cld@>=2.4.5 <3.0.0",
      "resolved": "http://beta-internal:4873/cld/-/cld-2.4.6.tgz",
      "dependencies": {
        "glob": {
          "version": "5.0.15",
          "from": "glob@>=5.0.10 <6.0.0",
          "resolved": "http://beta-internal:4873/glob/-/glob-5.0.15.tgz",
          "dependencies": {
            "inflight": {
              "version": "1.0.5",
              "from": "inflight@>=1.0.4 <2.0.0",
              "resolved": "http://beta-internal:4873/inflight/-/inflight-1.0.5.tgz",
              "dependencies": {
                "wrappy": {
                  "version": "1.0.2",
                  "from": "wrappy@>=1.0.0 <2.0.0",
                  "resolved": "http://beta-internal:4873/wrappy/-/wrappy-1.0.2.tgz"
                }
              }
            },
            "inherits": {
              "version": "2.0.1",
              "from": "inherits@>=2.0.0 <3.0.0",
              "resolved": "http://beta-internal:4873/inherits/-/inherits-2.0.1.tgz"
            },
            "minimatch": {
              "version": "3.0.3",
              "from": "minimatch@>=2.0.0 <3.0.0||>=3.0.0 <4.0.0",
              "resolved": "http://beta-internal:4873/minimatch/-/minimatch-3.0.3.tgz",
              "dependencies": {
                "brace-expansion": {
                  "version": "1.1.6",
                  "from": "brace-expansion@>=1.0.0 <2.0.0",
                  "resolved": "http://beta-internal:4873/brace-expansion/-/brace-expansion-1.1.6.tgz",
                  "dependencies": {
                    "balanced-match": {
                      "version": "0.4.2",
                      "from": "balanced-match@>=0.4.1 <0.5.0",
                      "resolved": "http://beta-internal:4873/balanced-match/-/balanced-match-0.4.2.tgz"
                    },
                    "concat-map": {
                      "version": "0.0.1",
                      "from": "concat-map@0.0.1",
                      "resolved": "http://beta-internal:4873/concat-map/-/concat-map-0.0.1.tgz"
                    }
                  }
                }
              }
            },
            "once": {
              "version": "1.3.3",
              "from": "once@>=1.3.0 <2.0.0",
              "resolved": "http://beta-internal:4873/once/-/once-1.3.3.tgz",
              "dependencies": {
                "wrappy": {
                  "version": "1.0.2",
                  "from": "wrappy@>=1.0.0 <2.0.0",
                  "resolved": "http://beta-internal:4873/wrappy/-/wrappy-1.0.2.tgz"
                }
              }
            },
            "path-is-absolute": {
              "version": "1.0.0",
              "from": "path-is-absolute@>=1.0.0 <2.0.0",
              "resolved": "http://beta-internal:4873/path-is-absolute/-/path-is-absolute-1.0.0.tgz"
            }
          }
        },
        "nan": {
          "version": "2.4.0",
          "from": "nan@>=2.0.5 <3.0.0",
          "resolved": "http://beta-internal:4873/nan/-/nan-2.4.0.tgz"
        },
        "rimraf": {
          "version": "2.5.4",
          "from": "rimraf@>=2.4.0 <3.0.0",
          "resolved": "http://beta-internal:4873/rimraf/-/rimraf-2.5.4.tgz",
          "dependencies": {
            "glob": {
              "version": "7.0.5",
              "from": "glob@>=7.0.5 <8.0.0",
              "resolved": "http://beta-internal:4873/glob/-/glob-7.0.5.tgz",
              "dependencies": {
                "fs.realpath": {
                  "version": "1.0.0",
                  "from": "fs.realpath@>=1.0.0 <2.0.0",
                  "resolved": "http://beta-internal:4873/fs.realpath/-/fs.realpath-1.0.0.tgz"
                },
                "inflight": {
                  "version": "1.0.5",
                  "from": "inflight@>=1.0.4 <2.0.0",
                  "resolved": "http://beta-internal:4873/inflight/-/inflight-1.0.5.tgz",
                  "dependencies": {
                    "wrappy": {
                      "version": "1.0.2",
                      "from": "wrappy@>=1.0.0 <2.0.0",
                      "resolved": "http://beta-internal:4873/wrappy/-/wrappy-1.0.2.tgz"
                    }
                  }
                },
                "inherits": {
                  "version": "2.0.1",
                  "from": "inherits@>=2.0.0 <3.0.0",
                  "resolved": "http://beta-internal:4873/inherits/-/inherits-2.0.1.tgz"
                },
                "minimatch": {
                  "version": "3.0.3",
                  "from": "minimatch@>=2.0.0 <3.0.0||>=3.0.0 <4.0.0",
                  "resolved": "http://beta-internal:4873/minimatch/-/minimatch-3.0.3.tgz",
                  "dependencies": {
                    "brace-expansion": {
                      "version": "1.1.6",
                      "from": "brace-expansion@>=1.0.0 <2.0.0",
                      "resolved": "http://beta-internal:4873/brace-expansion/-/brace-expansion-1.1.6.tgz",
                      "dependencies": {
                        "balanced-match": {
                          "version": "0.4.2",
                          "from": "balanced-match@>=0.4.1 <0.5.0",
                          "resolved": "http://beta-internal:4873/balanced-match/-/balanced-match-0.4.2.tgz"
                        },
                        "concat-map": {
                          "version": "0.0.1",
                          "from": "concat-map@0.0.1",
                          "resolved": "http://beta-internal:4873/concat-map/-/concat-map-0.0.1.tgz"
                        }
                      }
                    }
                  }
                },
                "once": {
                  "version": "1.3.3",
                  "from": "once@>=1.3.0 <2.0.0",
                  "resolved": "http://beta-internal:4873/once/-/once-1.3.3.tgz",
                  "dependencies": {
                    "wrappy": {
                      "version": "1.0.2",
                      "from": "wrappy@>=1.0.0 <2.0.0",
                      "resolved": "http://beta-internal:4873/wrappy/-/wrappy-1.0.2.tgz"
                    }
                  }
                },
                "path-is-absolute": {
                  "version": "1.0.0",
                  "from": "path-is-absolute@>=1.0.0 <2.0.0",
                  "resolved": "http://beta-internal:4873/path-is-absolute/-/path-is-absolute-1.0.0.tgz"
                }
              }
            }
          }
        }
      }
    },
    "cliff": {
      "version": "0.1.10",
      "from": "cliff@>=0.1.10 <0.2.0",
      "resolved": "http://beta-internal:4873/cliff/-/cliff-0.1.10.tgz",
      "dependencies": {
        "colors": {
          "version": "1.0.3",
          "from": "colors@>=1.0.3 <1.1.0",
          "resolved": "http://beta-internal:4873/colors/-/colors-1.0.3.tgz"
        },
        "eyes": {
          "version": "0.1.8",
          "from": "eyes@>=0.1.8 <0.2.0",
          "resolved": "http://beta-internal:4873/eyes/-/eyes-0.1.8.tgz"
        },
        "winston": {
          "version": "0.8.3",
          "from": "winston@>=0.8.0 <0.9.0",
          "resolved": "http://beta-internal:4873/winston/-/winston-0.8.3.tgz",
          "dependencies": {
            "async": {
              "version": "0.2.10",
              "from": "async@>=0.2.0 <0.3.0",
              "resolved": "http://beta-internal:4873/async/-/async-0.2.10.tgz"
            },
            "colors": {
              "version": "0.6.2",
              "from": "colors@>=0.6.0 <0.7.0",
              "resolved": "http://beta-internal:4873/colors/-/colors-0.6.2.tgz"
            },
            "cycle": {
              "version": "1.0.3",
              "from": "cycle@>=1.0.0 <1.1.0",
              "resolved": "http://beta-internal:4873/cycle/-/cycle-1.0.3.tgz"
            },
            "isstream": {
              "version": "0.1.2",
              "from": "isstream@>=0.1.0 <0.2.0",
              "resolved": "http://beta-internal:4873/isstream/-/isstream-0.1.2.tgz"
            },
            "pkginfo": {
              "version": "0.3.1",
              "from": "pkginfo@>=0.3.0 <0.4.0",
              "resolved": "http://beta-internal:4873/pkginfo/-/pkginfo-0.3.1.tgz"
            },
            "stack-trace": {
              "version": "0.0.9",
              "from": "stack-trace@>=0.0.0 <0.1.0",
              "resolved": "http://beta-internal:4873/stack-trace/-/stack-trace-0.0.9.tgz"
            }
          }
        }
      }
    },
    "connect-redis": {
      "version": "3.1.0",
      "from": "connect-redis@>=3.1.0 <4.0.0",
      "resolved": "http://beta-internal:4873/connect-redis/-/connect-redis-3.1.0.tgz",
      "dependencies": {
        "redis": {
          "version": "2.6.2",
          "from": "redis@latest",
          "resolved": "http://beta-internal:4873/redis/-/redis-2.6.2.tgz",
          "dependencies": {
            "double-ended-queue": {
              "version": "2.1.0-0",
              "from": "double-ended-queue@>=2.1.0-0 <3.0.0",
              "resolved": "http://beta-internal:4873/double-ended-queue/-/double-ended-queue-2.1.0-0.tgz"
            },
            "redis-commands": {
              "version": "1.2.0",
              "from": "redis-commands@>=1.2.0 <2.0.0",
              "resolved": "http://beta-internal:4873/redis-commands/-/redis-commands-1.2.0.tgz"
            },
            "redis-parser": {
              "version": "2.0.4",
              "from": "redis-parser@>=2.0.0 <3.0.0",
              "resolved": "http://beta-internal:4873/redis-parser/-/redis-parser-2.0.4.tgz"
            }
          }
        }
      }
    },
    "cookie-parser": {
      "version": "1.4.3",
      "from": "cookie-parser@>=1.3.5 <2.0.0",
      "resolved": "http://beta-internal:4873/cookie-parser/-/cookie-parser-1.4.3.tgz",
      "dependencies": {
        "cookie": {
          "version": "0.3.1",
          "from": "cookie@0.3.1",
          "resolved": "http://beta-internal:4873/cookie/-/cookie-0.3.1.tgz"
        },
        "cookie-signature": {
          "version": "1.0.6",
          "from": "cookie-signature@1.0.6",
          "resolved": "http://beta-internal:4873/cookie-signature/-/cookie-signature-1.0.6.tgz"
        }
      }
    },
    "cors": {
      "version": "2.7.1",
      "from": "cors@>=2.4.2 <3.0.0",
      "resolved": "http://beta-internal:4873/cors/-/cors-2.7.1.tgz",
      "dependencies": {
        "vary": {
          "version": "1.1.0",
          "from": "vary@>=1.0.0 <2.0.0",
          "resolved": "http://beta-internal:4873/vary/-/vary-1.1.0.tgz"
        }
      }
    },
    "cypher-promise": {
      "version": "1.0.2",
      "from": "cypher-promise@>=1.0.1 <2.0.0",
      "resolved": "http://beta-internal:4873/cypher-promise/-/cypher-promise-1.0.2.tgz",
      "dependencies": {
        "any-promise": {
          "version": "0.1.0",
          "from": "any-promise@>=0.1.0 <0.2.0",
          "resolved": "http://beta-internal:4873/any-promise/-/any-promise-0.1.0.tgz"
        },
        "node-cypher": {
          "version": "0.1.4",
          "from": "node-cypher@>=0.1.4 <0.2.0",
          "resolved": "http://beta-internal:4873/node-cypher/-/node-cypher-0.1.4.tgz",
          "dependencies": {
            "request": {
              "version": "2.34.0",
              "from": "request@>=2.34.0 <2.35.0",
              "resolved": "http://beta-internal:4873/request/-/request-2.34.0.tgz",
              "dependencies": {
                "qs": {
                  "version": "0.6.6",
                  "from": "qs@>=0.6.0 <0.7.0",
                  "resolved": "http://beta-internal:4873/qs/-/qs-0.6.6.tgz"
                },
                "json-stringify-safe": {
                  "version": "5.0.1",
                  "from": "json-stringify-safe@>=5.0.0 <5.1.0",
                  "resolved": "http://beta-internal:4873/json-stringify-safe/-/json-stringify-safe-5.0.1.tgz"
                },
                "forever-agent": {
                  "version": "0.5.2",
                  "from": "forever-agent@>=0.5.0 <0.6.0",
                  "resolved": "http://beta-internal:4873/forever-agent/-/forever-agent-0.5.2.tgz"
                },
                "mime": {
                  "version": "1.2.11",
                  "from": "mime@>=1.2.9 <1.3.0",
                  "resolved": "http://beta-internal:4873/mime/-/mime-1.2.11.tgz"
                },
                "form-data": {
                  "version": "0.1.4",
                  "from": "form-data@>=0.1.0 <0.2.0",
                  "resolved": "http://beta-internal:4873/form-data/-/form-data-0.1.4.tgz",
                  "dependencies": {
                    "combined-stream": {
                      "version": "0.0.7",
                      "from": "combined-stream@>=0.0.4 <0.1.0",
                      "resolved": "http://beta-internal:4873/combined-stream/-/combined-stream-0.0.7.tgz",
                      "dependencies": {
                        "delayed-stream": {
                          "version": "0.0.5",
                          "from": "delayed-stream@0.0.5",
                          "resolved": "http://beta-internal:4873/delayed-stream/-/delayed-stream-0.0.5.tgz"
                        }
                      }
                    }
                  }
                },
                "tunnel-agent": {
                  "version": "0.3.0",
                  "from": "tunnel-agent@>=0.3.0 <0.4.0",
                  "resolved": "http://beta-internal:4873/tunnel-agent/-/tunnel-agent-0.3.0.tgz"
                },
                "http-signature": {
                  "version": "0.10.1",
                  "from": "http-signature@>=0.10.0 <0.11.0",
                  "resolved": "http://beta-internal:4873/http-signature/-/http-signature-0.10.1.tgz",
                  "dependencies": {
                    "assert-plus": {
                      "version": "0.1.5",
                      "from": "assert-plus@>=0.1.5 <0.2.0",
                      "resolved": "http://beta-internal:4873/assert-plus/-/assert-plus-0.1.5.tgz"
                    },
                    "asn1": {
                      "version": "0.1.11",
                      "from": "asn1@0.1.11",
                      "resolved": "http://beta-internal:4873/asn1/-/asn1-0.1.11.tgz"
                    },
                    "ctype": {
                      "version": "0.5.3",
                      "from": "ctype@0.5.3",
                      "resolved": "http://beta-internal:4873/ctype/-/ctype-0.5.3.tgz"
                    }
                  }
                },
                "oauth-sign": {
                  "version": "0.3.0",
                  "from": "oauth-sign@>=0.3.0 <0.4.0",
                  "resolved": "http://beta-internal:4873/oauth-sign/-/oauth-sign-0.3.0.tgz"
                },
                "hawk": {
                  "version": "1.0.0",
                  "from": "hawk@>=1.0.0 <1.1.0",
                  "resolved": "http://beta-internal:4873/hawk/-/hawk-1.0.0.tgz",
                  "dependencies": {
                    "hoek": {
                      "version": "0.9.1",
                      "from": "hoek@>=0.9.0 <0.10.0",
                      "resolved": "http://beta-internal:4873/hoek/-/hoek-0.9.1.tgz"
                    },
                    "boom": {
                      "version": "0.4.2",
                      "from": "boom@>=0.4.0 <0.5.0",
                      "resolved": "http://beta-internal:4873/boom/-/boom-0.4.2.tgz"
                    },
                    "cryptiles": {
                      "version": "0.2.2",
                      "from": "cryptiles@>=0.2.0 <0.3.0",
                      "resolved": "http://beta-internal:4873/cryptiles/-/cryptiles-0.2.2.tgz"
                    },
                    "sntp": {
                      "version": "0.2.4",
                      "from": "sntp@>=0.2.0 <0.3.0",
                      "resolved": "http://beta-internal:4873/sntp/-/sntp-0.2.4.tgz"
                    }
                  }
                },
                "aws-sign2": {
                  "version": "0.5.0",
                  "from": "aws-sign2@>=0.5.0 <0.6.0",
                  "resolved": "http://beta-internal:4873/aws-sign2/-/aws-sign2-0.5.0.tgz"
                }
              }
            },
            "underscore": {
              "version": "1.6.0",
              "from": "underscore@>=1.6.0 <1.7.0",
              "resolved": "http://beta-internal:4873/underscore/-/underscore-1.6.0.tgz"
            }
          }
        },
        "par": {
          "version": "0.3.0",
          "from": "par@>=0.3.0 <0.4.0",
          "resolved": "http://beta-internal:4873/par/-/par-0.3.0.tgz"
        }
      }
    },
    "debug": {
      "version": "2.2.0",
      "from": "debug@>=2.2.0 <3.0.0",
      "resolved": "https://registry.npmjs.org/debug/-/debug-2.2.0.tgz",
      "dependencies": {
        "ms": {
          "version": "0.7.1",
          "from": "ms@0.7.1",
          "resolved": "http://beta-internal:4873/ms/-/ms-0.7.1.tgz"
        }
      }
    },
    "dolph": {
      "version": "0.2.0",
      "from": "dolph@>=0.2.0 <0.3.0",
      "resolved": "http://beta-internal:4873/dolph/-/dolph-0.2.0.tgz",
      "dependencies": {
        "redis": {
          "version": "0.10.3",
          "from": "redis@>=0.10.1 <0.11.0",
          "resolved": "http://beta-internal:4873/redis/-/redis-0.10.3.tgz"
        }
      }
    },
    "elasticsearch": {
      "version": "11.0.1",
      "from": "elasticsearch@>=11.0.0 <12.0.0",
      "resolved": "http://beta-internal:4873/elasticsearch/-/elasticsearch-11.0.1.tgz",
      "dependencies": {
        "chalk": {
          "version": "1.1.3",
          "from": "chalk@>=1.0.0 <2.0.0",
          "resolved": "http://beta-internal:4873/chalk/-/chalk-1.1.3.tgz",
          "dependencies": {
            "ansi-styles": {
              "version": "2.2.1",
              "from": "ansi-styles@>=2.2.1 <3.0.0",
              "resolved": "http://beta-internal:4873/ansi-styles/-/ansi-styles-2.2.1.tgz"
            },
            "has-ansi": {
              "version": "2.0.0",
              "from": "has-ansi@>=2.0.0 <3.0.0",
              "resolved": "http://beta-internal:4873/has-ansi/-/has-ansi-2.0.0.tgz",
              "dependencies": {
                "ansi-regex": {
                  "version": "2.0.0",
                  "from": "ansi-regex@>=2.0.0 <3.0.0",
                  "resolved": "http://beta-internal:4873/ansi-regex/-/ansi-regex-2.0.0.tgz"
                }
              }
            },
            "strip-ansi": {
              "version": "3.0.1",
              "from": "strip-ansi@>=3.0.0 <4.0.0",
              "resolved": "http://beta-internal:4873/strip-ansi/-/strip-ansi-3.0.1.tgz",
              "dependencies": {
                "ansi-regex": {
                  "version": "2.0.0",
                  "from": "ansi-regex@>=2.0.0 <3.0.0",
                  "resolved": "http://beta-internal:4873/ansi-regex/-/ansi-regex-2.0.0.tgz"
                }
              }
            },
            "supports-color": {
              "version": "2.0.0",
              "from": "supports-color@>=2.0.0 <3.0.0",
              "resolved": "http://beta-internal:4873/supports-color/-/supports-color-2.0.0.tgz"
            }
          }
        },
        "forever-agent": {
          "version": "0.6.1",
          "from": "forever-agent@>=0.6.0 <0.7.0",
          "resolved": "http://beta-internal:4873/forever-agent/-/forever-agent-0.6.1.tgz"
        },
        "lodash-compat": {
          "version": "3.10.2",
          "from": "lodash-compat@>=3.0.0 <4.0.0",
          "resolved": "http://beta-internal:4873/lodash-compat/-/lodash-compat-3.10.2.tgz"
        },
        "promise": {
          "version": "7.1.1",
          "from": "promise@>=7.1.1 <8.0.0",
          "resolved": "http://beta-internal:4873/promise/-/promise-7.1.1.tgz",
          "dependencies": {
            "asap": {
              "version": "2.0.4",
              "from": "asap@>=2.0.3 <2.1.0",
              "resolved": "http://beta-internal:4873/asap/-/asap-2.0.4.tgz"
            }
          }
        }
      }
    },
    "email-validator": {
      "version": "1.0.4",
      "from": "email-validator@>=1.0.0 <2.0.0",
      "resolved": "http://beta-internal:4873/email-validator/-/email-validator-1.0.4.tgz"
    },
    "ent": {
      "version": "0.1.0",
      "from": "ent@>=0.1.0 <0.2.0",
      "resolved": "http://beta-internal:4873/ent/-/ent-0.1.0.tgz"
    },
    "escape-string-regexp": {
      "version": "1.0.5",
      "from": "escape-string-regexp@>=1.0.5 <2.0.0",
      "resolved": "http://beta-internal:4873/escape-string-regexp/-/escape-string-regexp-1.0.5.tgz"
    },
    "event-stream": {
      "version": "3.3.4",
      "from": "event-stream@>=3.3.1 <4.0.0",
      "resolved": "http://beta-internal:4873/event-stream/-/event-stream-3.3.4.tgz",
      "dependencies": {
        "through": {
          "version": "2.3.8",
          "from": "through@>=2.3.1 <2.4.0",
          "resolved": "http://beta-internal:4873/through/-/through-2.3.8.tgz"
        },
        "duplexer": {
          "version": "0.1.1",
          "from": "duplexer@>=0.1.1 <0.2.0",
          "resolved": "http://beta-internal:4873/duplexer/-/duplexer-0.1.1.tgz"
        },
        "from": {
          "version": "0.1.3",
          "from": "from@>=0.0.0 <1.0.0",
          "resolved": "http://beta-internal:4873/from/-/from-0.1.3.tgz"
        },
        "map-stream": {
          "version": "0.1.0",
          "from": "map-stream@>=0.1.0 <0.2.0",
          "resolved": "http://beta-internal:4873/map-stream/-/map-stream-0.1.0.tgz"
        },
        "pause-stream": {
          "version": "0.0.11",
          "from": "pause-stream@0.0.11",
          "resolved": "http://beta-internal:4873/pause-stream/-/pause-stream-0.0.11.tgz"
        },
        "split": {
          "version": "0.3.3",
          "from": "split@>=0.3.0 <0.4.0",
          "resolved": "http://beta-internal:4873/split/-/split-0.3.3.tgz"
        },
        "stream-combiner": {
          "version": "0.0.4",
          "from": "stream-combiner@>=0.0.4 <0.1.0",
          "resolved": "http://beta-internal:4873/stream-combiner/-/stream-combiner-0.0.4.tgz"
        }
      }
    },
    "express": {
      "version": "4.14.0",
      "from": "express@>=4.13.1 <5.0.0",
      "resolved": "http://beta-internal:4873/express/-/express-4.14.0.tgz",
      "dependencies": {
        "accepts": {
          "version": "1.3.3",
          "from": "accepts@>=1.3.3 <1.4.0",
          "resolved": "http://beta-internal:4873/accepts/-/accepts-1.3.3.tgz",
          "dependencies": {
            "mime-types": {
              "version": "2.1.11",
              "from": "mime-types@>=2.1.11 <2.2.0",
              "resolved": "http://beta-internal:4873/mime-types/-/mime-types-2.1.11.tgz",
              "dependencies": {
                "mime-db": {
                  "version": "1.23.0",
                  "from": "mime-db@>=1.23.0 <1.24.0",
                  "resolved": "http://beta-internal:4873/mime-db/-/mime-db-1.23.0.tgz"
                }
              }
            },
            "negotiator": {
              "version": "0.6.1",
              "from": "negotiator@0.6.1",
              "resolved": "http://beta-internal:4873/negotiator/-/negotiator-0.6.1.tgz"
            }
          }
        },
        "array-flatten": {
          "version": "1.1.1",
          "from": "array-flatten@1.1.1",
          "resolved": "http://beta-internal:4873/array-flatten/-/array-flatten-1.1.1.tgz"
        },
        "content-disposition": {
          "version": "0.5.1",
          "from": "content-disposition@0.5.1",
          "resolved": "http://beta-internal:4873/content-disposition/-/content-disposition-0.5.1.tgz"
        },
        "content-type": {
          "version": "1.0.2",
          "from": "content-type@>=1.0.2 <1.1.0",
          "resolved": "http://beta-internal:4873/content-type/-/content-type-1.0.2.tgz"
        },
        "cookie": {
          "version": "0.3.1",
          "from": "cookie@0.3.1",
          "resolved": "http://beta-internal:4873/cookie/-/cookie-0.3.1.tgz"
        },
        "cookie-signature": {
          "version": "1.0.6",
          "from": "cookie-signature@1.0.6",
          "resolved": "http://beta-internal:4873/cookie-signature/-/cookie-signature-1.0.6.tgz"
        },
        "depd": {
          "version": "1.1.0",
          "from": "depd@>=1.1.0 <1.2.0",
          "resolved": "http://beta-internal:4873/depd/-/depd-1.1.0.tgz"
        },
        "encodeurl": {
          "version": "1.0.1",
          "from": "encodeurl@>=1.0.1 <1.1.0",
          "resolved": "http://beta-internal:4873/encodeurl/-/encodeurl-1.0.1.tgz"
        },
        "escape-html": {
          "version": "1.0.3",
          "from": "escape-html@>=1.0.3 <1.1.0",
          "resolved": "http://beta-internal:4873/escape-html/-/escape-html-1.0.3.tgz"
        },
        "etag": {
          "version": "1.7.0",
          "from": "etag@>=1.7.0 <1.8.0",
          "resolved": "http://beta-internal:4873/etag/-/etag-1.7.0.tgz"
        },
        "finalhandler": {
          "version": "0.5.0",
          "from": "finalhandler@0.5.0",
          "resolved": "http://beta-internal:4873/finalhandler/-/finalhandler-0.5.0.tgz",
          "dependencies": {
            "statuses": {
              "version": "1.3.0",
              "from": "statuses@>=1.3.0 <1.4.0",
              "resolved": "http://beta-internal:4873/statuses/-/statuses-1.3.0.tgz"
            },
            "unpipe": {
              "version": "1.0.0",
              "from": "unpipe@>=1.0.0 <1.1.0",
              "resolved": "http://beta-internal:4873/unpipe/-/unpipe-1.0.0.tgz"
            }
          }
        },
        "fresh": {
          "version": "0.3.0",
          "from": "fresh@0.3.0",
          "resolved": "http://beta-internal:4873/fresh/-/fresh-0.3.0.tgz"
        },
        "merge-descriptors": {
          "version": "1.0.1",
          "from": "merge-descriptors@1.0.1",
          "resolved": "http://beta-internal:4873/merge-descriptors/-/merge-descriptors-1.0.1.tgz"
        },
        "methods": {
          "version": "1.1.2",
          "from": "methods@>=1.1.2 <1.2.0",
          "resolved": "http://beta-internal:4873/methods/-/methods-1.1.2.tgz"
        },
        "on-finished": {
          "version": "2.3.0",
          "from": "on-finished@>=2.3.0 <2.4.0",
          "resolved": "http://beta-internal:4873/on-finished/-/on-finished-2.3.0.tgz",
          "dependencies": {
            "ee-first": {
              "version": "1.1.1",
              "from": "ee-first@1.1.1",
              "resolved": "http://beta-internal:4873/ee-first/-/ee-first-1.1.1.tgz"
            }
          }
        },
        "parseurl": {
          "version": "1.3.1",
          "from": "parseurl@>=1.3.1 <1.4.0",
          "resolved": "http://beta-internal:4873/parseurl/-/parseurl-1.3.1.tgz"
        },
        "path-to-regexp": {
          "version": "0.1.7",
          "from": "path-to-regexp@0.1.7",
          "resolved": "http://beta-internal:4873/path-to-regexp/-/path-to-regexp-0.1.7.tgz"
        },
        "proxy-addr": {
          "version": "1.1.2",
          "from": "proxy-addr@>=1.1.2 <1.2.0",
          "resolved": "http://beta-internal:4873/proxy-addr/-/proxy-addr-1.1.2.tgz",
          "dependencies": {
            "forwarded": {
              "version": "0.1.0",
              "from": "forwarded@>=0.1.0 <0.2.0",
              "resolved": "http://beta-internal:4873/forwarded/-/forwarded-0.1.0.tgz"
            },
            "ipaddr.js": {
              "version": "1.1.1",
              "from": "ipaddr.js@1.1.1",
              "resolved": "http://beta-internal:4873/ipaddr.js/-/ipaddr.js-1.1.1.tgz"
            }
          }
        },
        "qs": {
          "version": "6.2.0",
          "from": "qs@6.2.0",
          "resolved": "http://beta-internal:4873/qs/-/qs-6.2.0.tgz"
        },
        "range-parser": {
          "version": "1.2.0",
          "from": "range-parser@>=1.2.0 <1.3.0",
          "resolved": "https://registry.npmjs.org/range-parser/-/range-parser-1.2.0.tgz"
        },
        "send": {
          "version": "0.14.1",
          "from": "send@0.14.1",
          "resolved": "http://beta-internal:4873/send/-/send-0.14.1.tgz",
          "dependencies": {
            "destroy": {
              "version": "1.0.4",
              "from": "destroy@>=1.0.4 <1.1.0",
              "resolved": "http://beta-internal:4873/destroy/-/destroy-1.0.4.tgz"
            },
            "http-errors": {
              "version": "1.5.0",
              "from": "http-errors@>=1.5.0 <1.6.0",
              "resolved": "http://beta-internal:4873/http-errors/-/http-errors-1.5.0.tgz",
              "dependencies": {
                "inherits": {
                  "version": "2.0.1",
                  "from": "inherits@2.0.1",
                  "resolved": "http://beta-internal:4873/inherits/-/inherits-2.0.1.tgz"
                },
                "setprototypeof": {
                  "version": "1.0.1",
                  "from": "setprototypeof@1.0.1",
                  "resolved": "http://beta-internal:4873/setprototypeof/-/setprototypeof-1.0.1.tgz"
                }
              }
            },
            "mime": {
              "version": "1.3.4",
              "from": "mime@1.3.4",
              "resolved": "http://beta-internal:4873/mime/-/mime-1.3.4.tgz"
            },
            "ms": {
              "version": "0.7.1",
              "from": "ms@0.7.1",
              "resolved": "http://beta-internal:4873/ms/-/ms-0.7.1.tgz"
            },
            "statuses": {
              "version": "1.3.0",
              "from": "statuses@>=1.3.0 <1.4.0",
              "resolved": "http://beta-internal:4873/statuses/-/statuses-1.3.0.tgz"
            }
          }
        },
        "serve-static": {
          "version": "1.11.1",
          "from": "serve-static@>=1.11.1 <1.12.0",
          "resolved": "http://beta-internal:4873/serve-static/-/serve-static-1.11.1.tgz"
        },
        "type-is": {
          "version": "1.6.13",
          "from": "type-is@>=1.6.13 <1.7.0",
          "resolved": "http://beta-internal:4873/type-is/-/type-is-1.6.13.tgz",
          "dependencies": {
            "media-typer": {
              "version": "0.3.0",
              "from": "media-typer@0.3.0",
              "resolved": "http://beta-internal:4873/media-typer/-/media-typer-0.3.0.tgz"
            },
            "mime-types": {
              "version": "2.1.11",
              "from": "mime-types@>=2.1.11 <2.2.0",
              "resolved": "http://beta-internal:4873/mime-types/-/mime-types-2.1.11.tgz",
              "dependencies": {
                "mime-db": {
                  "version": "1.23.0",
                  "from": "mime-db@>=1.23.0 <1.24.0",
                  "resolved": "http://beta-internal:4873/mime-db/-/mime-db-1.23.0.tgz"
                }
              }
            }
          }
        },
        "utils-merge": {
          "version": "1.0.0",
          "from": "utils-merge@1.0.0",
          "resolved": "http://beta-internal:4873/utils-merge/-/utils-merge-1.0.0.tgz"
        },
        "vary": {
          "version": "1.1.0",
          "from": "vary@>=1.1.0 <1.2.0",
          "resolved": "http://beta-internal:4873/vary/-/vary-1.1.0.tgz"
        }
      }
    },
    "express-hbs": {
      "version": "0.8.4",
      "from": "express-hbs@>=0.8.4 <0.9.0",
      "resolved": "http://beta-internal:4873/express-hbs/-/express-hbs-0.8.4.tgz",
      "dependencies": {
        "js-beautify": {
          "version": "1.5.4",
          "from": "js-beautify@1.5.4",
          "resolved": "http://beta-internal:4873/js-beautify/-/js-beautify-1.5.4.tgz",
          "dependencies": {
            "config-chain": {
              "version": "1.1.10",
              "from": "config-chain@>=1.1.5 <1.2.0",
              "resolved": "http://beta-internal:4873/config-chain/-/config-chain-1.1.10.tgz",
              "dependencies": {
                "proto-list": {
                  "version": "1.2.4",
                  "from": "proto-list@>=1.2.1 <1.3.0",
                  "resolved": "http://beta-internal:4873/proto-list/-/proto-list-1.2.4.tgz"
                },
                "ini": {
                  "version": "1.3.4",
                  "from": "ini@>=1.3.4 <2.0.0",
                  "resolved": "http://beta-internal:4873/ini/-/ini-1.3.4.tgz"
                }
              }
            },
            "mkdirp": {
              "version": "0.5.1",
              "from": "mkdirp@>=0.5.0 <0.6.0",
              "resolved": "https://registry.npmjs.org/mkdirp/-/mkdirp-0.5.1.tgz",
              "dependencies": {
                "minimist": {
                  "version": "0.0.8",
                  "from": "minimist@0.0.8",
                  "resolved": "http://beta-internal:4873/minimist/-/minimist-0.0.8.tgz"
                }
              }
            },
            "nopt": {
              "version": "3.0.6",
              "from": "nopt@>=3.0.1 <3.1.0",
              "resolved": "http://beta-internal:4873/nopt/-/nopt-3.0.6.tgz",
              "dependencies": {
                "abbrev": {
                  "version": "1.0.9",
                  "from": "abbrev@>=1.0.0 <2.0.0",
                  "resolved": "http://beta-internal:4873/abbrev/-/abbrev-1.0.9.tgz"
                }
              }
            }
          }
        },
        "readdirp": {
          "version": "1.3.0",
          "from": "readdirp@>=1.3.0 <1.4.0",
          "resolved": "http://beta-internal:4873/readdirp/-/readdirp-1.3.0.tgz",
          "dependencies": {
            "graceful-fs": {
              "version": "2.0.3",
              "from": "graceful-fs@>=2.0.0 <2.1.0",
              "resolved": "http://beta-internal:4873/graceful-fs/-/graceful-fs-2.0.3.tgz"
            },
            "minimatch": {
              "version": "0.2.14",
              "from": "minimatch@>=0.2.12 <0.3.0",
              "resolved": "http://beta-internal:4873/minimatch/-/minimatch-0.2.14.tgz",
              "dependencies": {
                "sigmund": {
                  "version": "1.0.1",
                  "from": "sigmund@>=1.0.0 <1.1.0",
                  "resolved": "http://beta-internal:4873/sigmund/-/sigmund-1.0.1.tgz"
                }
              }
            },
            "readable-stream": {
              "version": "1.0.34",
              "from": "readable-stream@>=1.0.26-2 <1.1.0",
              "resolved": "http://beta-internal:4873/readable-stream/-/readable-stream-1.0.34.tgz",
              "dependencies": {
                "core-util-is": {
                  "version": "1.0.2",
                  "from": "core-util-is@>=1.0.0 <1.1.0",
                  "resolved": "http://beta-internal:4873/core-util-is/-/core-util-is-1.0.2.tgz"
                },
                "isarray": {
                  "version": "0.0.1",
                  "from": "isarray@0.0.1",
                  "resolved": "http://beta-internal:4873/isarray/-/isarray-0.0.1.tgz"
                },
                "string_decoder": {
                  "version": "0.10.31",
                  "from": "string_decoder@>=0.10.0 <0.11.0",
                  "resolved": "http://beta-internal:4873/string_decoder/-/string_decoder-0.10.31.tgz"
                },
                "inherits": {
                  "version": "2.0.1",
                  "from": "inherits@>=2.0.1 <2.1.0",
                  "resolved": "http://beta-internal:4873/inherits/-/inherits-2.0.1.tgz"
                }
              }
            }
          }
        }
      }
    },
    "express-session": {
      "version": "1.14.0",
      "from": "express-session@>=1.11.3 <2.0.0",
      "resolved": "http://beta-internal:4873/express-session/-/express-session-1.14.0.tgz",
      "dependencies": {
        "cookie": {
          "version": "0.3.1",
          "from": "cookie@0.3.1",
          "resolved": "http://beta-internal:4873/cookie/-/cookie-0.3.1.tgz"
        },
        "cookie-signature": {
          "version": "1.0.6",
          "from": "cookie-signature@1.0.6",
          "resolved": "http://beta-internal:4873/cookie-signature/-/cookie-signature-1.0.6.tgz"
        },
        "crc": {
          "version": "3.4.0",
          "from": "crc@3.4.0",
          "resolved": "http://beta-internal:4873/crc/-/crc-3.4.0.tgz"
        },
        "depd": {
          "version": "1.1.0",
          "from": "depd@>=1.1.0 <1.2.0",
          "resolved": "http://beta-internal:4873/depd/-/depd-1.1.0.tgz"
        },
        "parseurl": {
          "version": "1.3.1",
          "from": "parseurl@>=1.3.0 <1.4.0",
          "resolved": "http://beta-internal:4873/parseurl/-/parseurl-1.3.1.tgz"
        },
        "uid-safe": {
          "version": "2.1.2",
          "from": "uid-safe@>=2.1.1 <2.2.0",
          "resolved": "http://beta-internal:4873/uid-safe/-/uid-safe-2.1.2.tgz",
          "dependencies": {
            "base64-url": {
              "version": "1.3.2",
              "from": "base64-url@1.3.2",
              "resolved": "http://beta-internal:4873/base64-url/-/base64-url-1.3.2.tgz"
            },
            "random-bytes": {
              "version": "1.0.0",
              "from": "random-bytes@>=1.0.0 <1.1.0",
              "resolved": "http://beta-internal:4873/random-bytes/-/random-bytes-1.0.0.tgz"
            }
          }
        },
        "utils-merge": {
          "version": "1.0.0",
          "from": "utils-merge@1.0.0",
          "resolved": "http://beta-internal:4873/utils-merge/-/utils-merge-1.0.0.tgz"
        }
      }
    },
    "faker": {
      "version": "3.1.0",
      "from": "faker@>=3.1.0 <4.0.0",
      "resolved": "http://beta-internal:4873/faker/-/faker-3.1.0.tgz"
    },
    "fast-csv": {
      "version": "0.6.0",
      "from": "fast-csv@>=0.6.0 <0.7.0",
      "resolved": "http://beta-internal:4873/fast-csv/-/fast-csv-0.6.0.tgz",
      "dependencies": {
        "is-extended": {
          "version": "0.0.10",
          "from": "is-extended@0.0.10",
          "resolved": "http://beta-internal:4873/is-extended/-/is-extended-0.0.10.tgz"
        },
        "object-extended": {
          "version": "0.0.7",
          "from": "object-extended@0.0.7",
          "resolved": "http://beta-internal:4873/object-extended/-/object-extended-0.0.7.tgz",
          "dependencies": {
            "array-extended": {
              "version": "0.0.11",
              "from": "array-extended@>=0.0.4 <0.1.0",
              "resolved": "http://beta-internal:4873/array-extended/-/array-extended-0.0.11.tgz",
              "dependencies": {
                "arguments-extended": {
                  "version": "0.0.3",
                  "from": "arguments-extended@>=0.0.3 <0.1.0",
                  "resolved": "http://beta-internal:4873/arguments-extended/-/arguments-extended-0.0.3.tgz"
                }
              }
            }
          }
        },
        "extended": {
          "version": "0.0.6",
          "from": "extended@0.0.6",
          "resolved": "http://beta-internal:4873/extended/-/extended-0.0.6.tgz",
          "dependencies": {
            "extender": {
              "version": "0.0.10",
              "from": "extender@>=0.0.5 <0.1.0",
              "resolved": "http://beta-internal:4873/extender/-/extender-0.0.10.tgz",
              "dependencies": {
                "declare.js": {
                  "version": "0.0.8",
                  "from": "declare.js@>=0.0.4 <0.1.0",
                  "resolved": "http://beta-internal:4873/declare.js/-/declare.js-0.0.8.tgz"
                }
              }
            }
          }
        },
        "string-extended": {
          "version": "0.0.8",
          "from": "string-extended@0.0.8",
          "resolved": "http://beta-internal:4873/string-extended/-/string-extended-0.0.8.tgz",
          "dependencies": {
            "date-extended": {
              "version": "0.0.6",
              "from": "date-extended@>=0.0.3 <0.1.0",
              "resolved": "http://beta-internal:4873/date-extended/-/date-extended-0.0.6.tgz"
            },
            "array-extended": {
              "version": "0.0.11",
              "from": "array-extended@>=0.0.5 <0.1.0",
              "resolved": "http://beta-internal:4873/array-extended/-/array-extended-0.0.11.tgz",
              "dependencies": {
                "arguments-extended": {
                  "version": "0.0.3",
                  "from": "arguments-extended@>=0.0.3 <0.1.0",
                  "resolved": "http://beta-internal:4873/arguments-extended/-/arguments-extended-0.0.3.tgz"
                }
              }
            }
          }
        }
      }
    },
    "fflip": {
      "version": "2.1.0",
      "from": "git+https://github.com/suprememoocow/fflip.git#fa77d5d981c2b93279c42305e8fe5632716c06a5",
      "resolved": "git+https://github.com/suprememoocow/fflip.git#fa77d5d981c2b93279c42305e8fe5632716c06a5"
    },
    "fs-extra": {
      "version": "0.8.1",
      "from": "fs-extra@>=0.8.1 <0.9.0",
      "resolved": "http://beta-internal:4873/fs-extra/-/fs-extra-0.8.1.tgz",
      "dependencies": {
        "ncp": {
          "version": "0.4.2",
          "from": "ncp@>=0.4.2 <0.5.0",
          "resolved": "http://beta-internal:4873/ncp/-/ncp-0.4.2.tgz"
        },
        "mkdirp": {
          "version": "0.3.5",
          "from": "mkdirp@>=0.3.0 <0.4.0",
          "resolved": "http://beta-internal:4873/mkdirp/-/mkdirp-0.3.5.tgz"
        },
        "jsonfile": {
          "version": "1.1.1",
          "from": "jsonfile@>=1.1.0 <1.2.0",
          "resolved": "http://beta-internal:4873/jsonfile/-/jsonfile-1.1.1.tgz"
        },
        "rimraf": {
          "version": "2.2.8",
          "from": "rimraf@>=2.2.0 <2.3.0",
          "resolved": "http://beta-internal:4873/rimraf/-/rimraf-2.2.8.tgz"
        }
      }
    },
    "gitter-app-version": {
      "version": "0.1.0",
      "from": "modules/app-version",
      "resolved": "file:modules/app-version"
    },
    "gitter-client-env": {
      "version": "0.1.0",
      "from": "modules/client-env",
      "resolved": "file:modules/client-env"
    },
    "gitter-env": {
      "version": "0.26.0",
      "from": "gitter-env@>=0.26.0 <0.27.0",
      "dependencies": {
        "async": {
          "version": "0.8.0",
          "from": "async@>=0.8.0 <0.9.0",
          "resolved": "http://beta-internal:4873/async/-/async-0.8.0.tgz"
        },
        "blocked": {
          "version": "1.2.1",
          "from": "blocked@>=1.1.0 <2.0.0",
          "resolved": "http://beta-internal:4873/blocked/-/blocked-1.2.1.tgz"
        },
        "gitter-private-cube": {
          "version": "0.2.12",
          "from": "gitter-private-cube@>=0.2.12 <0.3.0",
          "resolved": "http://beta-internal:4873/gitter-private-cube/-/gitter-private-cube-0.2.12.tgz",
          "dependencies": {
            "mongodb": {
              "version": "1.3.23",
              "from": "mongodb@>=1.3.18 <1.4.0",
              "resolved": "http://beta-internal:4873/mongodb/-/mongodb-1.3.23.tgz",
              "dependencies": {
                "bson": {
                  "version": "0.2.5",
                  "from": "bson@0.2.5",
                  "resolved": "http://beta-internal:4873/bson/-/bson-0.2.5.tgz"
                },
                "kerberos": {
                  "version": "0.0.3",
                  "from": "kerberos@0.0.3",
                  "resolved": "http://beta-internal:4873/kerberos/-/kerberos-0.0.3.tgz"
                }
              }
            },
            "node-static": {
              "version": "0.6.5",
              "from": "node-static@0.6.5",
              "resolved": "http://beta-internal:4873/node-static/-/node-static-0.6.5.tgz",
              "dependencies": {
                "optimist": {
                  "version": "0.6.1",
                  "from": "optimist@>=0.3.4",
                  "resolved": "http://beta-internal:4873/optimist/-/optimist-0.6.1.tgz",
                  "dependencies": {
                    "wordwrap": {
                      "version": "0.0.3",
                      "from": "wordwrap@>=0.0.2 <0.1.0",
                      "resolved": "http://beta-internal:4873/wordwrap/-/wordwrap-0.0.3.tgz"
                    },
                    "minimist": {
                      "version": "0.0.10",
                      "from": "minimist@>=0.0.1 <0.1.0",
                      "resolved": "http://beta-internal:4873/minimist/-/minimist-0.0.10.tgz"
                    }
                  }
                },
                "colors": {
                  "version": "1.1.2",
                  "from": "colors@>=0.6.0",
                  "resolved": "http://beta-internal:4873/colors/-/colors-1.1.2.tgz"
                }
              }
            },
            "pegjs": {
              "version": "0.7.0",
              "from": "pegjs@0.7.0",
              "resolved": "http://beta-internal:4873/pegjs/-/pegjs-0.7.0.tgz"
            },
            "vows": {
              "version": "0.7.0",
              "from": "vows@0.7.0",
              "resolved": "http://beta-internal:4873/vows/-/vows-0.7.0.tgz",
              "dependencies": {
                "eyes": {
                  "version": "0.1.8",
                  "from": "eyes@>=0.1.6",
                  "resolved": "http://beta-internal:4873/eyes/-/eyes-0.1.8.tgz"
                },
                "diff": {
                  "version": "1.0.8",
                  "from": "diff@>=1.0.3 <1.1.0",
                  "resolved": "http://beta-internal:4873/diff/-/diff-1.0.8.tgz"
                }
              }
            },
            "websocket": {
              "version": "1.0.8",
              "from": "websocket@1.0.8",
              "resolved": "http://beta-internal:4873/websocket/-/websocket-1.0.8.tgz"
            },
            "websocket-server": {
              "version": "1.4.4",
              "from": "websocket-server@1.4.4",
              "resolved": "http://beta-internal:4873/websocket-server/-/websocket-server-1.4.4.tgz"
            }
          }
        },
        "gitter-redis-sentinel-client": {
          "version": "0.3.0",
          "from": "gitter-redis-sentinel-client@>=0.3.0 <0.4.0",
          "resolved": "http://beta-internal:4873/gitter-redis-sentinel-client/-/gitter-redis-sentinel-client-0.3.0.tgz",
          "dependencies": {
            "debug": {
              "version": "0.8.1",
              "from": "debug@>=0.8.0 <0.9.0",
              "resolved": "http://beta-internal:4873/debug/-/debug-0.8.1.tgz"
            }
          }
        },
        "intercom.io": {
          "version": "1.2.1",
          "from": "intercom.io@>=1.2.1 <1.3.0",
          "resolved": "http://beta-internal:4873/intercom.io/-/intercom.io-1.2.1.tgz",
          "dependencies": {
            "lodash": {
              "version": "4.3.0",
              "from": "lodash@>=4.3.0 <4.4.0",
              "resolved": "http://beta-internal:4873/lodash/-/lodash-4.3.0.tgz"
            },
            "q": {
              "version": "1.4.1",
              "from": "q@>=1.4.1 <1.5.0",
              "resolved": "http://beta-internal:4873/q/-/q-1.4.1.tgz"
            },
            "qs": {
              "version": "6.1.0",
              "from": "qs@>=6.1.0 <6.2.0",
              "resolved": "http://beta-internal:4873/qs/-/qs-6.1.0.tgz"
            },
            "request": {
              "version": "2.69.0",
              "from": "request@>=2.69.0 <2.70.0",
              "resolved": "http://beta-internal:4873/request/-/request-2.69.0.tgz",
              "dependencies": {
                "aws-sign2": {
                  "version": "0.6.0",
                  "from": "aws-sign2@>=0.6.0 <0.7.0",
                  "resolved": "http://beta-internal:4873/aws-sign2/-/aws-sign2-0.6.0.tgz"
                },
                "aws4": {
                  "version": "1.4.1",
                  "from": "aws4@>=1.2.1 <2.0.0",
                  "resolved": "http://beta-internal:4873/aws4/-/aws4-1.4.1.tgz"
                },
                "bl": {
                  "version": "1.0.3",
                  "from": "bl@>=1.0.0 <1.1.0",
                  "resolved": "http://beta-internal:4873/bl/-/bl-1.0.3.tgz",
                  "dependencies": {
                    "readable-stream": {
                      "version": "2.0.6",
                      "from": "readable-stream@>=2.0.5 <2.1.0",
                      "resolved": "http://beta-internal:4873/readable-stream/-/readable-stream-2.0.6.tgz",
                      "dependencies": {
                        "core-util-is": {
                          "version": "1.0.2",
                          "from": "core-util-is@>=1.0.0 <1.1.0",
                          "resolved": "http://beta-internal:4873/core-util-is/-/core-util-is-1.0.2.tgz"
                        },
                        "inherits": {
                          "version": "2.0.1",
                          "from": "inherits@>=2.0.1 <2.1.0",
                          "resolved": "http://beta-internal:4873/inherits/-/inherits-2.0.1.tgz"
                        },
                        "isarray": {
                          "version": "1.0.0",
                          "from": "isarray@>=1.0.0 <1.1.0",
                          "resolved": "http://beta-internal:4873/isarray/-/isarray-1.0.0.tgz"
                        },
                        "process-nextick-args": {
                          "version": "1.0.7",
                          "from": "process-nextick-args@>=1.0.6 <1.1.0",
                          "resolved": "http://beta-internal:4873/process-nextick-args/-/process-nextick-args-1.0.7.tgz"
                        },
                        "string_decoder": {
                          "version": "0.10.31",
                          "from": "string_decoder@>=0.10.0 <0.11.0",
                          "resolved": "http://beta-internal:4873/string_decoder/-/string_decoder-0.10.31.tgz"
                        },
                        "util-deprecate": {
                          "version": "1.0.2",
                          "from": "util-deprecate@>=1.0.1 <1.1.0",
                          "resolved": "http://beta-internal:4873/util-deprecate/-/util-deprecate-1.0.2.tgz"
                        }
                      }
                    }
                  }
                },
                "caseless": {
                  "version": "0.11.0",
                  "from": "caseless@>=0.11.0 <0.12.0",
                  "resolved": "http://beta-internal:4873/caseless/-/caseless-0.11.0.tgz"
                },
                "combined-stream": {
                  "version": "1.0.5",
                  "from": "combined-stream@>=1.0.5 <1.1.0",
                  "resolved": "http://beta-internal:4873/combined-stream/-/combined-stream-1.0.5.tgz",
                  "dependencies": {
                    "delayed-stream": {
                      "version": "1.0.0",
                      "from": "delayed-stream@>=1.0.0 <1.1.0",
                      "resolved": "http://beta-internal:4873/delayed-stream/-/delayed-stream-1.0.0.tgz"
                    }
                  }
                },
                "extend": {
                  "version": "3.0.0",
                  "from": "extend@>=3.0.0 <3.1.0",
                  "resolved": "http://beta-internal:4873/extend/-/extend-3.0.0.tgz"
                },
                "forever-agent": {
                  "version": "0.6.1",
                  "from": "forever-agent@>=0.6.1 <0.7.0",
                  "resolved": "http://beta-internal:4873/forever-agent/-/forever-agent-0.6.1.tgz"
                },
                "form-data": {
                  "version": "1.0.0-rc4",
                  "from": "form-data@>=1.0.0-rc3 <1.1.0",
                  "resolved": "http://beta-internal:4873/form-data/-/form-data-1.0.0-rc4.tgz",
                  "dependencies": {
                    "async": {
                      "version": "1.5.2",
                      "from": "async@>=1.5.2 <2.0.0",
                      "resolved": "https://registry.npmjs.org/async/-/async-1.5.2.tgz"
                    }
                  }
                },
                "har-validator": {
                  "version": "2.0.6",
                  "from": "har-validator@>=2.0.6 <2.1.0",
                  "resolved": "http://beta-internal:4873/har-validator/-/har-validator-2.0.6.tgz",
                  "dependencies": {
                    "chalk": {
                      "version": "1.1.3",
                      "from": "chalk@>=1.1.1 <2.0.0",
                      "resolved": "http://beta-internal:4873/chalk/-/chalk-1.1.3.tgz",
                      "dependencies": {
                        "ansi-styles": {
                          "version": "2.2.1",
                          "from": "ansi-styles@>=2.2.1 <3.0.0",
                          "resolved": "http://beta-internal:4873/ansi-styles/-/ansi-styles-2.2.1.tgz"
                        },
                        "has-ansi": {
                          "version": "2.0.0",
                          "from": "has-ansi@>=2.0.0 <3.0.0",
                          "resolved": "http://beta-internal:4873/has-ansi/-/has-ansi-2.0.0.tgz",
                          "dependencies": {
                            "ansi-regex": {
                              "version": "2.0.0",
                              "from": "ansi-regex@>=2.0.0 <3.0.0",
                              "resolved": "http://beta-internal:4873/ansi-regex/-/ansi-regex-2.0.0.tgz"
                            }
                          }
                        },
                        "strip-ansi": {
                          "version": "3.0.1",
                          "from": "strip-ansi@>=3.0.0 <4.0.0",
                          "resolved": "http://beta-internal:4873/strip-ansi/-/strip-ansi-3.0.1.tgz",
                          "dependencies": {
                            "ansi-regex": {
                              "version": "2.0.0",
                              "from": "ansi-regex@>=2.0.0 <3.0.0",
                              "resolved": "http://beta-internal:4873/ansi-regex/-/ansi-regex-2.0.0.tgz"
                            }
                          }
                        },
                        "supports-color": {
                          "version": "2.0.0",
                          "from": "supports-color@>=2.0.0 <3.0.0",
                          "resolved": "http://beta-internal:4873/supports-color/-/supports-color-2.0.0.tgz"
                        }
                      }
                    },
                    "commander": {
                      "version": "2.9.0",
                      "from": "commander@>=2.9.0 <3.0.0",
                      "resolved": "http://beta-internal:4873/commander/-/commander-2.9.0.tgz",
                      "dependencies": {
                        "graceful-readlink": {
                          "version": "1.0.1",
                          "from": "graceful-readlink@>=1.0.0",
                          "resolved": "http://beta-internal:4873/graceful-readlink/-/graceful-readlink-1.0.1.tgz"
                        }
                      }
                    },
                    "is-my-json-valid": {
                      "version": "2.13.1",
                      "from": "is-my-json-valid@>=2.12.4 <3.0.0",
                      "resolved": "http://beta-internal:4873/is-my-json-valid/-/is-my-json-valid-2.13.1.tgz",
                      "dependencies": {
                        "generate-function": {
                          "version": "2.0.0",
                          "from": "generate-function@>=2.0.0 <3.0.0",
                          "resolved": "http://beta-internal:4873/generate-function/-/generate-function-2.0.0.tgz"
                        },
                        "generate-object-property": {
                          "version": "1.2.0",
                          "from": "generate-object-property@>=1.1.0 <2.0.0",
                          "resolved": "http://beta-internal:4873/generate-object-property/-/generate-object-property-1.2.0.tgz",
                          "dependencies": {
                            "is-property": {
                              "version": "1.0.2",
                              "from": "is-property@>=1.0.0 <2.0.0",
                              "resolved": "http://beta-internal:4873/is-property/-/is-property-1.0.2.tgz"
                            }
                          }
                        },
                        "jsonpointer": {
                          "version": "2.0.0",
                          "from": "jsonpointer@2.0.0",
                          "resolved": "http://beta-internal:4873/jsonpointer/-/jsonpointer-2.0.0.tgz"
                        },
                        "xtend": {
                          "version": "4.0.1",
                          "from": "xtend@>=4.0.0 <5.0.0",
                          "resolved": "http://beta-internal:4873/xtend/-/xtend-4.0.1.tgz"
                        }
                      }
                    },
                    "pinkie-promise": {
                      "version": "2.0.1",
                      "from": "pinkie-promise@>=2.0.0 <3.0.0",
                      "resolved": "http://beta-internal:4873/pinkie-promise/-/pinkie-promise-2.0.1.tgz",
                      "dependencies": {
                        "pinkie": {
                          "version": "2.0.4",
                          "from": "pinkie@>=2.0.0 <3.0.0",
                          "resolved": "http://beta-internal:4873/pinkie/-/pinkie-2.0.4.tgz"
                        }
                      }
                    }
                  }
                },
                "hawk": {
                  "version": "3.1.3",
                  "from": "hawk@>=3.1.0 <3.2.0",
                  "resolved": "http://beta-internal:4873/hawk/-/hawk-3.1.3.tgz",
                  "dependencies": {
                    "hoek": {
                      "version": "2.16.3",
                      "from": "hoek@>=2.0.0 <3.0.0",
                      "resolved": "http://beta-internal:4873/hoek/-/hoek-2.16.3.tgz"
                    },
                    "boom": {
                      "version": "2.10.1",
                      "from": "boom@>=2.0.0 <3.0.0",
                      "resolved": "http://beta-internal:4873/boom/-/boom-2.10.1.tgz"
                    },
                    "cryptiles": {
                      "version": "2.0.5",
                      "from": "cryptiles@>=2.0.0 <3.0.0",
                      "resolved": "http://beta-internal:4873/cryptiles/-/cryptiles-2.0.5.tgz"
                    },
                    "sntp": {
                      "version": "1.0.9",
                      "from": "sntp@>=1.0.0 <2.0.0",
                      "resolved": "http://beta-internal:4873/sntp/-/sntp-1.0.9.tgz"
                    }
                  }
                },
                "http-signature": {
                  "version": "1.1.1",
                  "from": "http-signature@>=1.1.0 <1.2.0",
                  "resolved": "http://beta-internal:4873/http-signature/-/http-signature-1.1.1.tgz",
                  "dependencies": {
                    "assert-plus": {
                      "version": "0.2.0",
                      "from": "assert-plus@>=0.2.0 <0.3.0",
                      "resolved": "http://beta-internal:4873/assert-plus/-/assert-plus-0.2.0.tgz"
                    },
                    "jsprim": {
                      "version": "1.3.0",
                      "from": "jsprim@>=1.2.2 <2.0.0",
                      "resolved": "http://beta-internal:4873/jsprim/-/jsprim-1.3.0.tgz",
                      "dependencies": {
                        "extsprintf": {
                          "version": "1.0.2",
                          "from": "extsprintf@1.0.2",
                          "resolved": "http://beta-internal:4873/extsprintf/-/extsprintf-1.0.2.tgz"
                        },
                        "json-schema": {
                          "version": "0.2.2",
                          "from": "json-schema@0.2.2",
                          "resolved": "http://beta-internal:4873/json-schema/-/json-schema-0.2.2.tgz"
                        },
                        "verror": {
                          "version": "1.3.6",
                          "from": "verror@1.3.6",
                          "resolved": "http://beta-internal:4873/verror/-/verror-1.3.6.tgz"
                        }
                      }
                    },
                    "sshpk": {
                      "version": "1.9.2",
                      "from": "sshpk@>=1.7.0 <2.0.0",
                      "resolved": "http://beta-internal:4873/sshpk/-/sshpk-1.9.2.tgz",
                      "dependencies": {
                        "asn1": {
                          "version": "0.2.3",
                          "from": "asn1@>=0.2.3 <0.3.0",
                          "resolved": "http://beta-internal:4873/asn1/-/asn1-0.2.3.tgz"
                        },
                        "assert-plus": {
                          "version": "1.0.0",
                          "from": "assert-plus@>=1.0.0 <2.0.0",
                          "resolved": "http://beta-internal:4873/assert-plus/-/assert-plus-1.0.0.tgz"
                        },
                        "dashdash": {
                          "version": "1.14.0",
                          "from": "dashdash@>=1.12.0 <2.0.0",
                          "resolved": "http://beta-internal:4873/dashdash/-/dashdash-1.14.0.tgz"
                        },
                        "getpass": {
                          "version": "0.1.6",
                          "from": "getpass@>=0.1.1 <0.2.0",
                          "resolved": "http://beta-internal:4873/getpass/-/getpass-0.1.6.tgz"
                        },
                        "jsbn": {
                          "version": "0.1.0",
                          "from": "jsbn@>=0.1.0 <0.2.0",
                          "resolved": "http://beta-internal:4873/jsbn/-/jsbn-0.1.0.tgz"
                        },
                        "tweetnacl": {
                          "version": "0.13.3",
                          "from": "tweetnacl@>=0.13.0 <0.14.0",
                          "resolved": "http://beta-internal:4873/tweetnacl/-/tweetnacl-0.13.3.tgz"
                        },
                        "jodid25519": {
                          "version": "1.0.2",
                          "from": "jodid25519@>=1.0.0 <2.0.0",
                          "resolved": "http://beta-internal:4873/jodid25519/-/jodid25519-1.0.2.tgz"
                        },
                        "ecc-jsbn": {
                          "version": "0.1.1",
                          "from": "ecc-jsbn@>=0.1.1 <0.2.0",
                          "resolved": "http://beta-internal:4873/ecc-jsbn/-/ecc-jsbn-0.1.1.tgz"
                        }
                      }
                    }
                  }
                },
                "is-typedarray": {
                  "version": "1.0.0",
                  "from": "is-typedarray@>=1.0.0 <1.1.0",
                  "resolved": "http://beta-internal:4873/is-typedarray/-/is-typedarray-1.0.0.tgz"
                },
                "isstream": {
                  "version": "0.1.2",
                  "from": "isstream@>=0.1.2 <0.2.0",
                  "resolved": "http://beta-internal:4873/isstream/-/isstream-0.1.2.tgz"
                },
                "json-stringify-safe": {
                  "version": "5.0.1",
                  "from": "json-stringify-safe@>=5.0.1 <5.1.0",
                  "resolved": "http://beta-internal:4873/json-stringify-safe/-/json-stringify-safe-5.0.1.tgz"
                },
                "mime-types": {
                  "version": "2.1.11",
                  "from": "mime-types@>=2.1.7 <2.2.0",
                  "resolved": "http://beta-internal:4873/mime-types/-/mime-types-2.1.11.tgz",
                  "dependencies": {
                    "mime-db": {
                      "version": "1.23.0",
                      "from": "mime-db@>=1.23.0 <1.24.0",
                      "resolved": "http://beta-internal:4873/mime-db/-/mime-db-1.23.0.tgz"
                    }
                  }
                },
                "node-uuid": {
                  "version": "1.4.7",
                  "from": "node-uuid@>=1.4.7 <1.5.0",
                  "resolved": "http://beta-internal:4873/node-uuid/-/node-uuid-1.4.7.tgz"
                },
                "oauth-sign": {
                  "version": "0.8.2",
                  "from": "oauth-sign@>=0.8.0 <0.9.0",
                  "resolved": "http://beta-internal:4873/oauth-sign/-/oauth-sign-0.8.2.tgz"
                },
                "qs": {
                  "version": "6.0.2",
                  "from": "qs@>=6.0.2 <6.1.0",
                  "resolved": "http://beta-internal:4873/qs/-/qs-6.0.2.tgz"
                },
                "stringstream": {
                  "version": "0.0.5",
                  "from": "stringstream@>=0.0.4 <0.1.0",
                  "resolved": "http://beta-internal:4873/stringstream/-/stringstream-0.0.5.tgz"
                },
                "tough-cookie": {
                  "version": "2.2.2",
                  "from": "tough-cookie@>=2.2.0 <2.3.0",
                  "resolved": "http://beta-internal:4873/tough-cookie/-/tough-cookie-2.2.2.tgz"
                },
                "tunnel-agent": {
                  "version": "0.4.3",
                  "from": "tunnel-agent@>=0.4.1 <0.5.0",
                  "resolved": "http://beta-internal:4873/tunnel-agent/-/tunnel-agent-0.4.3.tgz"
                }
              }
            }
          }
        },
        "lodash": {
          "version": "4.15.0",
          "from": "lodash@>=4.6.1 <5.0.0",
<<<<<<< HEAD
          "resolved": "http://beta-internal:4873/lodash/-/lodash-4.15.0.tgz"
=======
          "resolved": "https://registry.npmjs.org/lodash/-/lodash-4.15.0.tgz"
>>>>>>> 7f5e498b
        },
        "mandrill-api": {
          "version": "1.0.45",
          "from": "mandrill-api@>=1.0.41 <2.0.0",
          "resolved": "http://beta-internal:4873/mandrill-api/-/mandrill-api-1.0.45.tgz"
        },
        "mongodb-arbiter-discovery": {
          "version": "0.1.2",
          "from": "mongodb-arbiter-discovery@>=0.1.2 <0.2.0",
          "resolved": "http://beta-internal:4873/mongodb-arbiter-discovery/-/mongodb-arbiter-discovery-0.1.2.tgz"
        },
        "mongodb-connection-string": {
          "version": "0.1.1",
          "from": "mongodb-connection-string@>=0.1.1 <0.2.0",
          "resolved": "http://beta-internal:4873/mongodb-connection-string/-/mongodb-connection-string-0.1.1.tgz"
        },
        "mongodb-datadog-stats": {
          "version": "0.1.2",
          "from": "mongodb-datadog-stats@>=0.1.2 <0.2.0",
          "resolved": "http://beta-internal:4873/mongodb-datadog-stats/-/mongodb-datadog-stats-0.1.2.tgz",
          "dependencies": {
            "mongodb-perf-wrapper": {
              "version": "0.1.3",
              "from": "mongodb-perf-wrapper@>=0.1.3 <0.2.0",
              "resolved": "http://beta-internal:4873/mongodb-perf-wrapper/-/mongodb-perf-wrapper-0.1.3.tgz"
            }
          }
        },
        "nconf": {
          "version": "0.6.9",
          "from": "nconf@>=0.6.9 <0.7.0",
          "resolved": "http://beta-internal:4873/nconf/-/nconf-0.6.9.tgz",
          "dependencies": {
            "async": {
              "version": "0.2.9",
              "from": "async@0.2.9",
              "resolved": "http://beta-internal:4873/async/-/async-0.2.9.tgz"
            },
            "ini": {
              "version": "1.3.4",
              "from": "ini@>=1.0.0 <2.0.0",
              "resolved": "http://beta-internal:4873/ini/-/ini-1.3.4.tgz"
            },
            "optimist": {
              "version": "0.6.0",
              "from": "optimist@0.6.0",
              "resolved": "http://beta-internal:4873/optimist/-/optimist-0.6.0.tgz",
              "dependencies": {
                "wordwrap": {
                  "version": "0.0.3",
                  "from": "wordwrap@>=0.0.2 <0.1.0",
                  "resolved": "http://beta-internal:4873/wordwrap/-/wordwrap-0.0.3.tgz"
                },
                "minimist": {
                  "version": "0.0.10",
                  "from": "minimist@>=0.0.1 <0.1.0",
                  "resolved": "http://beta-internal:4873/minimist/-/minimist-0.0.10.tgz"
                }
              }
            }
          }
        },
        "node-statsd": {
          "version": "0.1.1",
          "from": "node-statsd@>=0.1.1 <0.2.0",
          "resolved": "http://beta-internal:4873/node-statsd/-/node-statsd-0.1.1.tgz"
        },
        "raven": {
          "version": "0.8.1",
          "from": "raven@>=0.8.1 <0.9.0",
          "resolved": "http://beta-internal:4873/raven/-/raven-0.8.1.tgz",
          "dependencies": {
            "cookie": {
              "version": "0.1.0",
              "from": "cookie@0.1.0",
              "resolved": "http://beta-internal:4873/cookie/-/cookie-0.1.0.tgz"
            },
            "lsmod": {
              "version": "0.0.3",
              "from": "lsmod@>=0.0.3 <0.1.0",
              "resolved": "http://beta-internal:4873/lsmod/-/lsmod-0.0.3.tgz"
            },
            "node-uuid": {
              "version": "1.4.7",
              "from": "node-uuid@>=1.4.1 <1.5.0",
              "resolved": "http://beta-internal:4873/node-uuid/-/node-uuid-1.4.7.tgz"
            },
            "stack-trace": {
              "version": "0.0.7",
              "from": "stack-trace@0.0.7",
              "resolved": "http://beta-internal:4873/stack-trace/-/stack-trace-0.0.7.tgz"
            }
          }
        },
        "redis": {
          "version": "0.10.3",
          "from": "redis@>=0.10.1 <0.11.0",
          "resolved": "http://beta-internal:4873/redis/-/redis-0.10.3.tgz"
        },
        "response-time": {
          "version": "2.3.1",
          "from": "response-time@>=2.3.1 <3.0.0",
          "resolved": "http://beta-internal:4873/response-time/-/response-time-2.3.1.tgz",
          "dependencies": {
            "depd": {
              "version": "1.0.1",
              "from": "depd@>=1.0.1 <1.1.0",
              "resolved": "https://registry.npmjs.org/depd/-/depd-1.0.1.tgz"
            }
          }
        },
        "universal-analytics": {
          "version": "0.3.11",
          "from": "universal-analytics@>=0.3.4 <0.4.0",
          "resolved": "http://beta-internal:4873/universal-analytics/-/universal-analytics-0.3.11.tgz",
          "dependencies": {
            "async": {
              "version": "0.2.10",
              "from": "async@>=0.2.0 <0.3.0",
              "resolved": "http://beta-internal:4873/async/-/async-0.2.10.tgz"
            }
          }
        },
        "winston": {
          "version": "2.2.0",
          "from": "winston@>=2.2.0 <3.0.0",
          "resolved": "http://beta-internal:4873/winston/-/winston-2.2.0.tgz",
          "dependencies": {
            "async": {
              "version": "1.0.0",
              "from": "async@>=1.0.0 <1.1.0",
              "resolved": "http://beta-internal:4873/async/-/async-1.0.0.tgz"
            },
            "colors": {
              "version": "1.0.3",
              "from": "colors@>=1.0.0 <1.1.0",
              "resolved": "http://beta-internal:4873/colors/-/colors-1.0.3.tgz"
            },
            "cycle": {
              "version": "1.0.3",
              "from": "cycle@>=1.0.0 <1.1.0",
              "resolved": "http://beta-internal:4873/cycle/-/cycle-1.0.3.tgz"
            },
            "eyes": {
              "version": "0.1.8",
              "from": "eyes@>=0.1.0 <0.2.0",
              "resolved": "http://beta-internal:4873/eyes/-/eyes-0.1.8.tgz"
            },
            "isstream": {
              "version": "0.1.2",
              "from": "isstream@>=0.1.0 <0.2.0",
              "resolved": "http://beta-internal:4873/isstream/-/isstream-0.1.2.tgz"
            },
            "pkginfo": {
              "version": "0.3.1",
              "from": "pkginfo@>=0.3.0 <0.4.0",
              "resolved": "http://beta-internal:4873/pkginfo/-/pkginfo-0.3.1.tgz"
            },
            "stack-trace": {
              "version": "0.0.9",
              "from": "stack-trace@>=0.0.0 <0.1.0",
              "resolved": "http://beta-internal:4873/stack-trace/-/stack-trace-0.0.9.tgz"
            }
          }
        },
        "winston-udp": {
          "version": "0.0.6",
          "from": "winston-udp@>=0.0.6 <0.0.7",
          "resolved": "http://beta-internal:4873/winston-udp/-/winston-udp-0.0.6.tgz"
        }
      }
    },
    "gitter-faye": {
      "version": "1.1.0-h",
      "from": "gitter-faye@>=1.1.0-e <2.0.0",
      "resolved": "http://beta-internal:4873/gitter-faye/-/gitter-faye-1.1.0-h.tgz",
      "dependencies": {
        "csprng": {
          "version": "0.1.1",
          "from": "csprng@latest",
          "resolved": "http://beta-internal:4873/csprng/-/csprng-0.1.1.tgz",
          "dependencies": {
            "sequin": {
              "version": "0.1.0",
              "from": "sequin@latest",
              "resolved": "http://beta-internal:4873/sequin/-/sequin-0.1.0.tgz"
            }
          }
        },
        "faye-websocket": {
          "version": "0.9.4",
          "from": "faye-websocket@>=0.9.4 <0.10.0",
          "resolved": "http://beta-internal:4873/faye-websocket/-/faye-websocket-0.9.4.tgz",
          "dependencies": {
            "websocket-driver": {
              "version": "0.6.5",
              "from": "websocket-driver@>=0.5.1",
              "resolved": "http://beta-internal:4873/websocket-driver/-/websocket-driver-0.6.5.tgz",
              "dependencies": {
                "websocket-extensions": {
                  "version": "0.1.1",
                  "from": "websocket-extensions@>=0.1.1",
                  "resolved": "http://beta-internal:4873/websocket-extensions/-/websocket-extensions-0.1.1.tgz"
                }
              }
            }
          }
        },
        "tunnel-agent": {
          "version": "0.4.3",
          "from": "tunnel-agent@latest",
          "resolved": "http://beta-internal:4873/tunnel-agent/-/tunnel-agent-0.4.3.tgz"
        }
      }
    },
    "gitter-faye-redis": {
      "version": "0.4.4",
      "from": "gitter-faye-redis@>=0.4.4 <0.5.0",
      "resolved": "http://beta-internal:4873/gitter-faye-redis/-/gitter-faye-redis-0.4.4.tgz",
      "dependencies": {
        "redis": {
          "version": "2.6.2",
          "from": "redis@latest",
          "resolved": "http://beta-internal:4873/redis/-/redis-2.6.2.tgz",
          "dependencies": {
            "double-ended-queue": {
              "version": "2.1.0-0",
              "from": "double-ended-queue@>=2.1.0-0 <3.0.0",
              "resolved": "http://beta-internal:4873/double-ended-queue/-/double-ended-queue-2.1.0-0.tgz"
            },
            "redis-commands": {
              "version": "1.2.0",
              "from": "redis-commands@>=1.2.0 <2.0.0",
              "resolved": "http://beta-internal:4873/redis-commands/-/redis-commands-1.2.0.tgz"
            },
            "redis-parser": {
              "version": "2.0.4",
              "from": "redis-parser@>=2.0.0 <3.0.0",
              "resolved": "http://beta-internal:4873/redis-parser/-/redis-parser-2.0.4.tgz"
            }
          }
        }
      }
    },
    "gitter-markdown-processor": {
      "version": "11.2.0",
      "from": "gitter-markdown-processor@>=11.2.0 <12.0.0",
      "resolved": "http://beta-internal:4873/gitter-markdown-processor/-/gitter-markdown-processor-11.2.0.tgz",
      "dependencies": {
        "gitter-marked": {
          "version": "0.10.0",
          "from": "gitter-marked@>=0.10.0 <0.11.0",
          "resolved": "http://beta-internal:4873/gitter-marked/-/gitter-marked-0.10.0.tgz"
        },
        "highlight.js": {
          "version": "8.5.0",
          "from": "highlight.js@>=8.5.0 <8.6.0",
          "resolved": "http://beta-internal:4873/highlight.js/-/highlight.js-8.5.0.tgz"
        },
        "htmlencode": {
          "version": "0.0.4",
          "from": "htmlencode@0.0.4",
          "resolved": "http://beta-internal:4873/htmlencode/-/htmlencode-0.0.4.tgz"
        },
        "katex": {
          "version": "0.5.1",
          "from": "katex@>=0.5.1 <0.6.0",
          "resolved": "http://beta-internal:4873/katex/-/katex-0.5.1.tgz",
          "dependencies": {
            "match-at": {
              "version": "0.1.0",
              "from": "match-at@>=0.1.0 <0.2.0",
              "resolved": "http://beta-internal:4873/match-at/-/match-at-0.1.0.tgz"
            }
          }
        },
        "statuserror": {
          "version": "0.0.1",
          "from": "statuserror@0.0.1",
          "resolved": "http://beta-internal:4873/statuserror/-/statuserror-0.0.1.tgz"
        },
        "worker-farm": {
          "version": "1.3.1",
          "from": "worker-farm@>=1.0.1 <2.0.0",
          "resolved": "http://beta-internal:4873/worker-farm/-/worker-farm-1.3.1.tgz",
          "dependencies": {
            "errno": {
              "version": "0.1.4",
              "from": "errno@>=0.1.1 <0.2.0-0",
              "resolved": "http://beta-internal:4873/errno/-/errno-0.1.4.tgz",
              "dependencies": {
                "prr": {
                  "version": "0.0.0",
                  "from": "prr@>=0.0.0 <0.1.0",
                  "resolved": "http://beta-internal:4873/prr/-/prr-0.0.0.tgz"
                }
              }
            },
            "xtend": {
              "version": "4.0.1",
              "from": "xtend@>=4.0.0 <4.1.0-0",
              "resolved": "http://beta-internal:4873/xtend/-/xtend-4.0.1.tgz"
            }
          }
        }
      }
    },
    "gitter-passport-github": {
      "version": "0.1.8-f",
      "from": "gitter-passport-github@>=0.1.8-f <0.2.0",
      "resolved": "http://beta-internal:4873/gitter-passport-github/-/gitter-passport-github-0.1.8-f.tgz",
      "dependencies": {
        "gitter-passport-oauth": {
          "version": "1.0.0-f",
          "from": "gitter-passport-oauth@>=1.0.0-f <2.0.0",
          "resolved": "http://beta-internal:4873/gitter-passport-oauth/-/gitter-passport-oauth-1.0.0-f.tgz",
          "dependencies": {
            "passport-oauth1": {
              "version": "1.1.0",
              "from": "passport-oauth1@>=1.0.0 <2.0.0",
              "resolved": "http://beta-internal:4873/passport-oauth1/-/passport-oauth1-1.1.0.tgz",
              "dependencies": {
                "passport-strategy": {
                  "version": "1.0.0",
                  "from": "passport-strategy@>=1.0.0 <2.0.0",
                  "resolved": "http://beta-internal:4873/passport-strategy/-/passport-strategy-1.0.0.tgz"
                },
                "oauth": {
                  "version": "0.9.14",
                  "from": "oauth@>=0.9.0 <0.10.0",
                  "resolved": "http://beta-internal:4873/oauth/-/oauth-0.9.14.tgz"
                },
                "utils-merge": {
                  "version": "1.0.0",
                  "from": "utils-merge@>=1.0.0 <2.0.0",
                  "resolved": "http://beta-internal:4873/utils-merge/-/utils-merge-1.0.0.tgz"
                }
              }
            }
          }
        },
        "pkginfo": {
          "version": "0.2.3",
          "from": "pkginfo@>=0.2.0 <0.3.0",
          "resolved": "http://beta-internal:4873/pkginfo/-/pkginfo-0.2.3.tgz"
        }
      }
    },
    "gitter-passport-http-bearer": {
      "version": "1.1.2",
      "from": "gitter-passport-http-bearer@>=1.1.2 <2.0.0",
      "resolved": "http://beta-internal:4873/gitter-passport-http-bearer/-/gitter-passport-http-bearer-1.1.2.tgz",
      "dependencies": {
        "passport-strategy": {
          "version": "1.0.0",
          "from": "passport-strategy@>=1.0.0 <2.0.0",
          "resolved": "http://beta-internal:4873/passport-strategy/-/passport-strategy-1.0.0.tgz"
        }
      }
    },
    "gitter-passport-oauth2": {
      "version": "1.1.2-b",
      "from": "gitter-passport-oauth2@>=1.1.2-b <2.0.0",
      "resolved": "http://beta-internal:4873/gitter-passport-oauth2/-/gitter-passport-oauth2-1.1.2-b.tgz",
      "dependencies": {
        "passport-strategy": {
          "version": "1.0.0",
          "from": "passport-strategy@>=1.0.0 <2.0.0",
          "resolved": "http://beta-internal:4873/passport-strategy/-/passport-strategy-1.0.0.tgz"
        },
        "oauth": {
          "version": "0.9.14",
          "from": "oauth@>=0.9.0 <0.10.0",
          "resolved": "http://beta-internal:4873/oauth/-/oauth-0.9.14.tgz"
        },
        "uid2": {
          "version": "0.0.3",
          "from": "uid2@>=0.0.0 <0.1.0",
          "resolved": "http://beta-internal:4873/uid2/-/uid2-0.0.3.tgz"
        }
      }
    },
    "gitter-realtime-client": {
      "version": "1.3.1",
      "from": "gitter-realtime-client@>=1.3.1 <2.0.0",
      "resolved": "http://beta-internal:4873/gitter-realtime-client/-/gitter-realtime-client-1.3.1.tgz",
      "dependencies": {
        "backbone": {
          "version": "1.3.3",
          "from": "backbone@>=1.1.2 <2.0.0",
          "resolved": "http://beta-internal:4873/backbone/-/backbone-1.3.3.tgz"
        },
        "backbone-sorted-collection": {
          "version": "0.3.9",
          "from": "git://github.com/gitterhq/backbone-sorted-collection.git#79ce522",
          "resolved": "git://github.com/gitterhq/backbone-sorted-collection.git#79ce5228344e26a64f2d5b648698a9349c9030dd",
          "dependencies": {
            "backbone-collection-proxy": {
              "version": "0.2.5",
              "from": "backbone-collection-proxy@>=0.2.0 <0.3.0",
              "resolved": "http://beta-internal:4873/backbone-collection-proxy/-/backbone-collection-proxy-0.2.5.tgz"
            }
          }
        },
        "backbone-url-resolver": {
          "version": "0.1.1",
          "from": "backbone-url-resolver@>=0.1.1 <0.2.0",
          "resolved": "http://beta-internal:4873/backbone-url-resolver/-/backbone-url-resolver-0.1.1.tgz"
        },
        "debug-proxy": {
          "version": "0.2.0",
          "from": "debug-proxy@>=0.2.0 <0.3.0",
          "resolved": "http://beta-internal:4873/debug-proxy/-/debug-proxy-0.2.0.tgz"
        },
        "halley": {
          "version": "0.4.7",
          "from": "halley@>=0.4.6 <0.5.0",
          "resolved": "http://beta-internal:4873/halley/-/halley-0.4.7.tgz",
          "dependencies": {
            "backbone": {
              "version": "1.2.3",
              "from": "backbone@1.2.3",
              "resolved": "http://beta-internal:4873/backbone/-/backbone-1.2.3.tgz"
            },
            "backbone-events-standalone": {
              "version": "0.2.7",
              "from": "git://github.com/suprememoocow/backbone-events-standalone.git#e3cf6aaf0742d655687296753836339dcf0ff483",
              "resolved": "git://github.com/suprememoocow/backbone-events-standalone.git#e3cf6aaf0742d655687296753836339dcf0ff483"
            },
            "faye-websocket": {
              "version": "0.10.0",
              "from": "faye-websocket@>=0.10.0 <0.11.0",
              "resolved": "http://beta-internal:4873/faye-websocket/-/faye-websocket-0.10.0.tgz",
              "dependencies": {
                "websocket-driver": {
                  "version": "0.6.5",
                  "from": "websocket-driver@>=0.5.1",
                  "resolved": "http://beta-internal:4873/websocket-driver/-/websocket-driver-0.6.5.tgz",
                  "dependencies": {
                    "websocket-extensions": {
                      "version": "0.1.1",
                      "from": "websocket-extensions@>=0.1.1",
                      "resolved": "http://beta-internal:4873/websocket-extensions/-/websocket-extensions-0.1.1.tgz"
                    }
                  }
                }
              }
            },
            "inherits": {
              "version": "2.0.1",
              "from": "inherits@>=2.0.0 <3.0.0",
              "resolved": "http://beta-internal:4873/inherits/-/inherits-2.0.1.tgz"
            }
          }
        }
      }
    },
    "gitter-redis-scripto": {
      "version": "0.2.3",
      "from": "gitter-redis-scripto@>=0.2.2 <0.3.0",
      "resolved": "http://beta-internal:4873/gitter-redis-scripto/-/gitter-redis-scripto-0.2.3.tgz",
      "dependencies": {
        "redis": {
          "version": "0.8.6",
          "from": "redis@>=0.8.0 <0.9.0",
          "resolved": "http://beta-internal:4873/redis/-/redis-0.8.6.tgz"
        },
        "debug": {
          "version": "0.7.4",
          "from": "debug@>=0.7.0 <0.8.0",
          "resolved": "http://beta-internal:4873/debug/-/debug-0.7.4.tgz"
        }
      }
    },
    "gitter-services": {
      "version": "1.18.0",
      "from": "git+https://github.com/gitterHQ/services.git#1.18.0",
      "resolved": "git+https://github.com/gitterHQ/services.git#9cb44ba3dda8f7ca915451971ae95b6fb73442dc",
      "dependencies": {
        "require-all": {
          "version": "0.0.8",
          "from": "require-all@0.0.8",
          "resolved": "http://beta-internal:4873/require-all/-/require-all-0.0.8.tgz"
        },
        "qs": {
          "version": "1.2.2",
          "from": "qs@>=1.0.0 <2.0.0",
          "resolved": "http://beta-internal:4873/qs/-/qs-1.2.2.tgz"
        },
        "extend": {
          "version": "1.3.0",
          "from": "extend@>=1.2.1 <2.0.0",
          "resolved": "http://beta-internal:4873/extend/-/extend-1.3.0.tgz"
        }
      }
    },
    "gitter-web-appevents": {
      "version": "1.0.0",
      "from": "modules/appevents",
      "resolved": "file:modules/appevents"
    },
    "gitter-web-avatars": {
      "version": "1.0.0",
      "from": "modules/avatars",
      "resolved": "file:modules/avatars"
    },
    "gitter-web-backend-muxer": {
      "version": "1.0.0",
      "from": "modules/backend-muxer",
      "resolved": "file:modules/backend-muxer"
    },
    "gitter-web-cache-wrapper": {
      "version": "1.0.0",
      "from": "modules/cache-wrapper",
      "resolved": "file:modules/cache-wrapper"
    },
    "gitter-web-cdn": {
      "version": "1.0.0",
      "from": "modules/cdn",
      "resolved": "file:modules/cdn"
    },
    "gitter-web-collaborators": {
      "version": "1.0.0",
      "from": "modules/collaborators",
      "resolved": "file:modules/collaborators"
    },
    "gitter-web-env": {
      "version": "1.0.0",
      "from": "modules/env",
      "resolved": "file:modules/env"
    },
    "gitter-web-fake-data": {
      "version": "1.0.0",
      "from": "modules/fake-data",
      "resolved": "file:modules/fake-data",
      "dependencies": {
        "lodash": {
          "version": "4.15.0",
<<<<<<< HEAD
          "from": "lodash@>=4.6.1 <5.0.0",
          "resolved": "http://beta-internal:4873/lodash/-/lodash-4.15.0.tgz"
=======
          "from": "lodash@>=4.13.1 <5.0.0",
          "resolved": "https://registry.npmjs.org/lodash/-/lodash-4.15.0.tgz"
>>>>>>> 7f5e498b
        }
      }
    },
    "gitter-web-forums": {
      "version": "1.0.0",
      "from": "modules/forums",
      "resolved": "file:modules/forums"
    },
    "gitter-web-github": {
      "version": "1.0.0",
      "from": "modules/github",
      "resolved": "file:modules/github"
    },
    "gitter-web-github-backend": {
      "version": "1.0.0",
      "from": "modules/github-backend",
      "resolved": "file:modules/github-backend"
    },
    "gitter-web-google-backend": {
      "version": "1.0.0",
      "from": "modules/google-backend",
      "resolved": "file:modules/google-backend"
    },
    "gitter-web-groups": {
      "version": "1.0.0",
      "from": "modules/groups",
      "resolved": "file:modules/groups"
    },
    "gitter-web-i18n": {
      "version": "1.0.0",
      "from": "modules/i18n",
      "resolved": "file:modules/i18n"
    },
    "gitter-web-identity": {
      "version": "1.0.0",
      "from": "modules/identity",
      "resolved": "file:modules/identity"
    },
    "gitter-web-intercom": {
      "version": "1.0.0",
      "from": "modules/intercom",
      "resolved": "file:modules/intercom"
    },
    "gitter-web-invites": {
      "version": "1.0.0",
      "from": "modules/invites",
      "resolved": "file:modules/invites"
    },
    "gitter-web-linkedin-backend": {
      "version": "1.0.0",
      "from": "modules/linkedin-backend",
      "resolved": "file:modules/linkedin-backend"
    },
    "gitter-web-mongoose-bluebird": {
      "version": "1.0.0",
      "from": "modules/mongoose-bluebird",
      "resolved": "file:modules/mongoose-bluebird"
    },
    "gitter-web-permissions": {
      "version": "1.0.0",
      "from": "modules/permissions",
      "resolved": "file:modules/permissions"
    },
    "gitter-web-persistence": {
      "version": "1.0.0",
      "from": "modules/persistence",
      "resolved": "file:modules/persistence"
    },
    "gitter-web-persistence-utils": {
      "version": "1.0.0",
      "from": "modules/persistence-utils",
      "resolved": "file:modules/persistence-utils"
    },
    "gitter-web-presence": {
      "version": "1.0.0",
      "from": "modules/presence",
      "resolved": "file:modules/presence"
    },
    "gitter-web-push-notification-filter": {
      "version": "1.0.0",
      "from": "modules/push-notification-filter",
      "resolved": "file:modules/push-notification-filter"
    },
    "gitter-web-qs": {
      "version": "0.1.0",
      "from": "modules/qs",
      "resolved": "file:modules/qs"
    },
    "gitter-web-shared": {
      "version": "1.0.0",
      "from": "shared",
      "resolved": "file:shared"
    },
    "gitter-web-slugify": {
      "version": "1.0.0",
      "from": "modules/slugify",
      "resolved": "file:modules/slugify"
    },
    "gitter-web-split-tests": {
      "version": "1.0.0",
      "from": "modules/split-tests",
      "resolved": "file:modules/split-tests"
    },
    "gitter-web-suggestions": {
      "version": "1.0.0",
      "from": "modules/suggestions",
      "resolved": "file:modules/suggestions"
    },
    "gitter-web-text-processor": {
      "version": "1.0.0",
      "from": "modules/text-processor",
      "resolved": "file:modules/text-processor"
    },
    "gitter-web-topics": {
      "version": "1.0.0",
      "from": "modules/topics",
      "resolved": "file:modules/topics"
    },
    "gitter-web-topics-ui": {
      "version": "1.0.0",
      "from": "modules/topics-ui",
      "resolved": "file:modules/topics-ui",
      "dependencies": {
        "lodash": {
          "version": "4.15.0",
<<<<<<< HEAD
          "from": "lodash@>=4.6.1 <5.0.0",
          "resolved": "http://beta-internal:4873/lodash/-/lodash-4.15.0.tgz"
        },
        "mocha": {
          "version": "2.5.3",
          "from": "mocha@>=2.5.3 <3.0.0",
          "resolved": "https://registry.npmjs.org/mocha/-/mocha-2.5.3.tgz",
          "dependencies": {
            "commander": {
              "version": "2.3.0",
              "from": "commander@2.3.0",
              "resolved": "http://beta-internal:4873/commander/-/commander-2.3.0.tgz"
            },
            "diff": {
              "version": "1.4.0",
              "from": "diff@1.4.0",
              "resolved": "http://beta-internal:4873/diff/-/diff-1.4.0.tgz"
            },
            "escape-string-regexp": {
              "version": "1.0.2",
              "from": "escape-string-regexp@1.0.2",
              "resolved": "http://beta-internal:4873/escape-string-regexp/-/escape-string-regexp-1.0.2.tgz"
            },
            "glob": {
              "version": "3.2.11",
              "from": "glob@3.2.11",
              "resolved": "https://registry.npmjs.org/glob/-/glob-3.2.11.tgz",
              "dependencies": {
                "inherits": {
                  "version": "2.0.1",
                  "from": "inherits@>=2.0.0 <3.0.0",
                  "resolved": "http://beta-internal:4873/inherits/-/inherits-2.0.1.tgz"
                },
                "minimatch": {
                  "version": "0.3.0",
                  "from": "minimatch@>=0.3.0 <0.4.0",
                  "resolved": "http://beta-internal:4873/minimatch/-/minimatch-0.3.0.tgz",
                  "dependencies": {
                    "sigmund": {
                      "version": "1.0.1",
                      "from": "sigmund@>=1.0.0 <1.1.0",
                      "resolved": "http://beta-internal:4873/sigmund/-/sigmund-1.0.1.tgz"
                    }
                  }
                }
              }
            },
            "growl": {
              "version": "1.9.2",
              "from": "growl@1.9.2",
              "resolved": "http://beta-internal:4873/growl/-/growl-1.9.2.tgz"
            },
            "jade": {
              "version": "0.26.3",
              "from": "jade@0.26.3",
              "resolved": "http://beta-internal:4873/jade/-/jade-0.26.3.tgz",
              "dependencies": {
                "commander": {
                  "version": "0.6.1",
                  "from": "commander@0.6.1",
                  "resolved": "http://beta-internal:4873/commander/-/commander-0.6.1.tgz"
                },
                "mkdirp": {
                  "version": "0.3.0",
                  "from": "mkdirp@0.3.0",
                  "resolved": "http://beta-internal:4873/mkdirp/-/mkdirp-0.3.0.tgz"
                }
              }
            },
            "mkdirp": {
              "version": "0.5.1",
              "from": "mkdirp@0.5.1",
              "resolved": "https://registry.npmjs.org/mkdirp/-/mkdirp-0.5.1.tgz",
              "dependencies": {
                "minimist": {
                  "version": "0.0.8",
                  "from": "minimist@0.0.8",
                  "resolved": "http://beta-internal:4873/minimist/-/minimist-0.0.8.tgz"
                }
              }
            },
            "supports-color": {
              "version": "1.2.0",
              "from": "supports-color@1.2.0",
              "resolved": "http://beta-internal:4873/supports-color/-/supports-color-1.2.0.tgz"
            },
            "to-iso-string": {
              "version": "0.0.2",
              "from": "to-iso-string@0.0.2",
              "resolved": "http://beta-internal:4873/to-iso-string/-/to-iso-string-0.0.2.tgz"
            }
          }
=======
          "from": "lodash@>=4.14.0 <5.0.0",
          "resolved": "https://registry.npmjs.org/lodash/-/lodash-4.15.0.tgz"
>>>>>>> 7f5e498b
        }
      }
    },
    "gitter-web-twitter": {
      "version": "1.0.0",
      "from": "modules/twitter",
      "resolved": "file:modules/twitter"
    },
    "gitter-web-twitter-backend": {
      "version": "1.0.0",
      "from": "modules/twitter-backend",
      "resolved": "file:modules/twitter-backend"
    },
    "gitter-web-validators": {
      "version": "1.0.0",
      "from": "modules/validators",
      "resolved": "file:modules/validators"
    },
    "glob": {
      "version": "6.0.4",
      "from": "glob@>=6.0.4 <7.0.0",
      "resolved": "http://beta-internal:4873/glob/-/glob-6.0.4.tgz",
      "dependencies": {
        "inflight": {
          "version": "1.0.5",
          "from": "inflight@>=1.0.4 <2.0.0",
          "resolved": "http://beta-internal:4873/inflight/-/inflight-1.0.5.tgz",
          "dependencies": {
            "wrappy": {
              "version": "1.0.2",
              "from": "wrappy@>=1.0.0 <2.0.0",
              "resolved": "http://beta-internal:4873/wrappy/-/wrappy-1.0.2.tgz"
            }
          }
        },
        "inherits": {
          "version": "2.0.1",
          "from": "inherits@>=2.0.0 <3.0.0",
          "resolved": "http://beta-internal:4873/inherits/-/inherits-2.0.1.tgz"
        },
        "minimatch": {
          "version": "3.0.3",
          "from": "minimatch@>=2.0.0 <3.0.0||>=3.0.0 <4.0.0",
          "resolved": "http://beta-internal:4873/minimatch/-/minimatch-3.0.3.tgz",
          "dependencies": {
            "brace-expansion": {
              "version": "1.1.6",
              "from": "brace-expansion@>=1.0.0 <2.0.0",
              "resolved": "http://beta-internal:4873/brace-expansion/-/brace-expansion-1.1.6.tgz",
              "dependencies": {
                "balanced-match": {
                  "version": "0.4.2",
                  "from": "balanced-match@>=0.4.1 <0.5.0",
                  "resolved": "http://beta-internal:4873/balanced-match/-/balanced-match-0.4.2.tgz"
                },
                "concat-map": {
                  "version": "0.0.1",
                  "from": "concat-map@0.0.1",
                  "resolved": "http://beta-internal:4873/concat-map/-/concat-map-0.0.1.tgz"
                }
              }
            }
          }
        },
        "once": {
          "version": "1.3.3",
          "from": "once@>=1.3.0 <2.0.0",
          "resolved": "http://beta-internal:4873/once/-/once-1.3.3.tgz",
          "dependencies": {
            "wrappy": {
              "version": "1.0.2",
              "from": "wrappy@>=1.0.0 <2.0.0",
              "resolved": "http://beta-internal:4873/wrappy/-/wrappy-1.0.2.tgz"
            }
          }
        },
        "path-is-absolute": {
          "version": "1.0.0",
          "from": "path-is-absolute@>=1.0.0 <2.0.0",
          "resolved": "http://beta-internal:4873/path-is-absolute/-/path-is-absolute-1.0.0.tgz"
        }
      }
    },
    "handlebars": {
      "version": "3.0.3",
      "from": "handlebars@>=3.0.3 <3.1.0",
      "resolved": "https://registry.npmjs.org/handlebars/-/handlebars-3.0.3.tgz",
      "dependencies": {
        "optimist": {
          "version": "0.6.1",
          "from": "optimist@>=0.6.1 <0.7.0",
          "resolved": "http://beta-internal:4873/optimist/-/optimist-0.6.1.tgz",
          "dependencies": {
            "wordwrap": {
              "version": "0.0.3",
              "from": "wordwrap@>=0.0.2 <0.1.0",
              "resolved": "http://beta-internal:4873/wordwrap/-/wordwrap-0.0.3.tgz"
            },
            "minimist": {
              "version": "0.0.10",
              "from": "minimist@>=0.0.1 <0.1.0",
              "resolved": "http://beta-internal:4873/minimist/-/minimist-0.0.10.tgz"
            }
          }
        },
        "source-map": {
          "version": "0.1.43",
          "from": "source-map@>=0.1.40 <0.2.0",
          "resolved": "https://registry.npmjs.org/source-map/-/source-map-0.1.43.tgz",
          "dependencies": {
            "amdefine": {
              "version": "1.0.0",
              "from": "amdefine@>=0.0.4",
              "resolved": "https://registry.npmjs.org/amdefine/-/amdefine-1.0.0.tgz"
            }
          }
        },
        "uglify-js": {
          "version": "2.3.6",
          "from": "uglify-js@>=2.3.0 <2.4.0",
          "resolved": "http://beta-internal:4873/uglify-js/-/uglify-js-2.3.6.tgz",
          "dependencies": {
            "async": {
              "version": "0.2.10",
              "from": "async@>=0.2.6 <0.3.0",
              "resolved": "http://beta-internal:4873/async/-/async-0.2.10.tgz"
            },
            "optimist": {
              "version": "0.3.7",
              "from": "optimist@>=0.3.5 <0.4.0",
              "resolved": "https://registry.npmjs.org/optimist/-/optimist-0.3.7.tgz",
              "dependencies": {
                "wordwrap": {
                  "version": "0.0.3",
                  "from": "wordwrap@>=0.0.2 <0.1.0",
                  "resolved": "http://beta-internal:4873/wordwrap/-/wordwrap-0.0.3.tgz"
                }
              }
            }
          }
        }
      }
    },
    "heapdump": {
      "version": "0.3.7",
      "from": "heapdump@>=0.3.7 <0.4.0",
      "resolved": "http://beta-internal:4873/heapdump/-/heapdump-0.3.7.tgz"
    },
    "highlight.js": {
      "version": "8.9.1",
      "from": "highlight.js@>=8.6.0 <9.0.0",
      "resolved": "http://beta-internal:4873/highlight.js/-/highlight.js-8.9.1.tgz"
    },
    "i18n-2": {
      "version": "0.4.6",
      "from": "i18n-2@>=0.4.6 <0.5.0",
      "resolved": "http://beta-internal:4873/i18n-2/-/i18n-2-0.4.6.tgz",
      "dependencies": {
        "sprintf": {
          "version": "0.1.5",
          "from": "sprintf@>=0.1.1",
          "resolved": "http://beta-internal:4873/sprintf/-/sprintf-0.1.5.tgz"
        }
      }
    },
    "intercom-client": {
      "version": "2.8.0",
      "from": "intercom-client@>=2.6.0 <3.0.0",
      "resolved": "http://beta-internal:4873/intercom-client/-/intercom-client-2.8.0.tgz",
      "dependencies": {
        "unirest": {
          "version": "0.4.2",
          "from": "unirest@>=0.4.2 <0.5.0",
          "resolved": "http://beta-internal:4873/unirest/-/unirest-0.4.2.tgz",
          "dependencies": {
            "form-data": {
              "version": "0.2.0",
              "from": "form-data@>=0.2.0 <0.3.0",
              "resolved": "http://beta-internal:4873/form-data/-/form-data-0.2.0.tgz",
              "dependencies": {
                "combined-stream": {
                  "version": "0.0.7",
                  "from": "combined-stream@>=0.0.4 <0.1.0",
                  "resolved": "http://beta-internal:4873/combined-stream/-/combined-stream-0.0.7.tgz",
                  "dependencies": {
                    "delayed-stream": {
                      "version": "0.0.5",
                      "from": "delayed-stream@0.0.5",
                      "resolved": "http://beta-internal:4873/delayed-stream/-/delayed-stream-0.0.5.tgz"
                    }
                  }
                },
                "mime-types": {
                  "version": "2.0.14",
                  "from": "mime-types@>=2.0.3 <2.1.0",
                  "resolved": "http://beta-internal:4873/mime-types/-/mime-types-2.0.14.tgz",
                  "dependencies": {
                    "mime-db": {
                      "version": "1.12.0",
                      "from": "mime-db@>=1.12.0 <1.13.0",
                      "resolved": "http://beta-internal:4873/mime-db/-/mime-db-1.12.0.tgz"
                    }
                  }
                }
              }
            },
            "mime": {
              "version": "1.2.11",
              "from": "mime@>=1.2.11 <1.3.0",
              "resolved": "http://beta-internal:4873/mime/-/mime-1.2.11.tgz"
            },
            "request": {
              "version": "2.51.0",
              "from": "request@>=2.51.0 <2.52.0",
              "resolved": "http://beta-internal:4873/request/-/request-2.51.0.tgz",
              "dependencies": {
                "bl": {
                  "version": "0.9.5",
                  "from": "bl@>=0.9.0 <0.10.0",
                  "resolved": "http://beta-internal:4873/bl/-/bl-0.9.5.tgz",
                  "dependencies": {
                    "readable-stream": {
                      "version": "1.0.34",
                      "from": "readable-stream@>=1.0.26 <1.1.0",
                      "resolved": "http://beta-internal:4873/readable-stream/-/readable-stream-1.0.34.tgz",
                      "dependencies": {
                        "core-util-is": {
                          "version": "1.0.2",
                          "from": "core-util-is@>=1.0.0 <1.1.0",
                          "resolved": "http://beta-internal:4873/core-util-is/-/core-util-is-1.0.2.tgz"
                        },
                        "isarray": {
                          "version": "0.0.1",
                          "from": "isarray@0.0.1",
                          "resolved": "http://beta-internal:4873/isarray/-/isarray-0.0.1.tgz"
                        },
                        "string_decoder": {
                          "version": "0.10.31",
                          "from": "string_decoder@>=0.10.0 <0.11.0",
                          "resolved": "http://beta-internal:4873/string_decoder/-/string_decoder-0.10.31.tgz"
                        },
                        "inherits": {
                          "version": "2.0.1",
                          "from": "inherits@>=2.0.1 <2.1.0",
                          "resolved": "http://beta-internal:4873/inherits/-/inherits-2.0.1.tgz"
                        }
                      }
                    }
                  }
                },
                "caseless": {
                  "version": "0.8.0",
                  "from": "caseless@>=0.8.0 <0.9.0",
                  "resolved": "http://beta-internal:4873/caseless/-/caseless-0.8.0.tgz"
                },
                "forever-agent": {
                  "version": "0.5.2",
                  "from": "forever-agent@>=0.5.0 <0.6.0",
                  "resolved": "http://beta-internal:4873/forever-agent/-/forever-agent-0.5.2.tgz"
                },
                "json-stringify-safe": {
                  "version": "5.0.1",
                  "from": "json-stringify-safe@>=5.0.0 <5.1.0",
                  "resolved": "http://beta-internal:4873/json-stringify-safe/-/json-stringify-safe-5.0.1.tgz"
                },
                "mime-types": {
                  "version": "1.0.2",
                  "from": "mime-types@>=1.0.1 <1.1.0",
                  "resolved": "http://beta-internal:4873/mime-types/-/mime-types-1.0.2.tgz"
                },
                "qs": {
                  "version": "2.3.3",
                  "from": "qs@>=2.3.1 <2.4.0",
                  "resolved": "http://beta-internal:4873/qs/-/qs-2.3.3.tgz"
                },
                "tunnel-agent": {
                  "version": "0.4.3",
                  "from": "tunnel-agent@>=0.4.0 <0.5.0",
                  "resolved": "http://beta-internal:4873/tunnel-agent/-/tunnel-agent-0.4.3.tgz"
                },
                "http-signature": {
                  "version": "0.10.1",
                  "from": "http-signature@>=0.10.0 <0.11.0",
                  "resolved": "http://beta-internal:4873/http-signature/-/http-signature-0.10.1.tgz",
                  "dependencies": {
                    "assert-plus": {
                      "version": "0.1.5",
                      "from": "assert-plus@>=0.1.5 <0.2.0",
                      "resolved": "http://beta-internal:4873/assert-plus/-/assert-plus-0.1.5.tgz"
                    },
                    "asn1": {
                      "version": "0.1.11",
                      "from": "asn1@0.1.11",
                      "resolved": "http://beta-internal:4873/asn1/-/asn1-0.1.11.tgz"
                    },
                    "ctype": {
                      "version": "0.5.3",
                      "from": "ctype@0.5.3",
                      "resolved": "http://beta-internal:4873/ctype/-/ctype-0.5.3.tgz"
                    }
                  }
                },
                "oauth-sign": {
                  "version": "0.5.0",
                  "from": "oauth-sign@>=0.5.0 <0.6.0",
                  "resolved": "http://beta-internal:4873/oauth-sign/-/oauth-sign-0.5.0.tgz"
                },
                "hawk": {
                  "version": "1.1.1",
                  "from": "hawk@1.1.1",
                  "resolved": "http://beta-internal:4873/hawk/-/hawk-1.1.1.tgz",
                  "dependencies": {
                    "hoek": {
                      "version": "0.9.1",
                      "from": "hoek@>=0.9.0 <0.10.0",
                      "resolved": "http://beta-internal:4873/hoek/-/hoek-0.9.1.tgz"
                    },
                    "boom": {
                      "version": "0.4.2",
                      "from": "boom@>=0.4.0 <0.5.0",
                      "resolved": "http://beta-internal:4873/boom/-/boom-0.4.2.tgz"
                    },
                    "cryptiles": {
                      "version": "0.2.2",
                      "from": "cryptiles@>=0.2.0 <0.3.0",
                      "resolved": "http://beta-internal:4873/cryptiles/-/cryptiles-0.2.2.tgz"
                    },
                    "sntp": {
                      "version": "0.2.4",
                      "from": "sntp@>=0.2.0 <0.3.0",
                      "resolved": "http://beta-internal:4873/sntp/-/sntp-0.2.4.tgz"
                    }
                  }
                },
                "aws-sign2": {
                  "version": "0.5.0",
                  "from": "aws-sign2@>=0.5.0 <0.6.0",
                  "resolved": "http://beta-internal:4873/aws-sign2/-/aws-sign2-0.5.0.tgz"
                },
                "stringstream": {
                  "version": "0.0.5",
                  "from": "stringstream@>=0.0.4 <0.1.0",
                  "resolved": "http://beta-internal:4873/stringstream/-/stringstream-0.0.5.tgz"
                },
                "combined-stream": {
                  "version": "0.0.7",
                  "from": "combined-stream@>=0.0.5 <0.1.0",
                  "resolved": "http://beta-internal:4873/combined-stream/-/combined-stream-0.0.7.tgz",
                  "dependencies": {
                    "delayed-stream": {
                      "version": "0.0.5",
                      "from": "delayed-stream@0.0.5",
                      "resolved": "http://beta-internal:4873/delayed-stream/-/delayed-stream-0.0.5.tgz"
                    }
                  }
                }
              }
            }
          }
        }
      }
    },
    "intercom-stream": {
      "version": "1.0.0",
      "from": "intercom-stream@>=1.0.0 <2.0.0",
      "resolved": "http://beta-internal:4873/intercom-stream/-/intercom-stream-1.0.0.tgz"
    },
    "intercom.io": {
      "version": "0.0.8",
      "from": "intercom.io@>=0.0.8 <0.1.0",
      "resolved": "http://beta-internal:4873/intercom.io/-/intercom.io-0.0.8.tgz",
      "dependencies": {
        "request": {
          "version": "2.34.0",
          "from": "request@2.34.0",
          "resolved": "http://beta-internal:4873/request/-/request-2.34.0.tgz",
          "dependencies": {
            "json-stringify-safe": {
              "version": "5.0.1",
              "from": "json-stringify-safe@>=5.0.0 <5.1.0",
              "resolved": "http://beta-internal:4873/json-stringify-safe/-/json-stringify-safe-5.0.1.tgz"
            },
            "forever-agent": {
              "version": "0.5.2",
              "from": "forever-agent@>=0.5.0 <0.6.0",
              "resolved": "http://beta-internal:4873/forever-agent/-/forever-agent-0.5.2.tgz"
            },
            "mime": {
              "version": "1.2.11",
              "from": "mime@>=1.2.9 <1.3.0",
              "resolved": "http://beta-internal:4873/mime/-/mime-1.2.11.tgz"
            },
            "form-data": {
              "version": "0.1.4",
              "from": "form-data@>=0.1.0 <0.2.0",
              "resolved": "http://beta-internal:4873/form-data/-/form-data-0.1.4.tgz",
              "dependencies": {
                "combined-stream": {
                  "version": "0.0.7",
                  "from": "combined-stream@>=0.0.4 <0.1.0",
                  "resolved": "http://beta-internal:4873/combined-stream/-/combined-stream-0.0.7.tgz",
                  "dependencies": {
                    "delayed-stream": {
                      "version": "0.0.5",
                      "from": "delayed-stream@0.0.5",
                      "resolved": "http://beta-internal:4873/delayed-stream/-/delayed-stream-0.0.5.tgz"
                    }
                  }
                }
              }
            },
            "tunnel-agent": {
              "version": "0.3.0",
              "from": "tunnel-agent@>=0.3.0 <0.4.0",
              "resolved": "http://beta-internal:4873/tunnel-agent/-/tunnel-agent-0.3.0.tgz"
            },
            "http-signature": {
              "version": "0.10.1",
              "from": "http-signature@>=0.10.0 <0.11.0",
              "resolved": "http://beta-internal:4873/http-signature/-/http-signature-0.10.1.tgz",
              "dependencies": {
                "assert-plus": {
                  "version": "0.1.5",
                  "from": "assert-plus@>=0.1.5 <0.2.0",
                  "resolved": "http://beta-internal:4873/assert-plus/-/assert-plus-0.1.5.tgz"
                },
                "asn1": {
                  "version": "0.1.11",
                  "from": "asn1@0.1.11",
                  "resolved": "http://beta-internal:4873/asn1/-/asn1-0.1.11.tgz"
                },
                "ctype": {
                  "version": "0.5.3",
                  "from": "ctype@0.5.3",
                  "resolved": "http://beta-internal:4873/ctype/-/ctype-0.5.3.tgz"
                }
              }
            },
            "oauth-sign": {
              "version": "0.3.0",
              "from": "oauth-sign@>=0.3.0 <0.4.0",
              "resolved": "http://beta-internal:4873/oauth-sign/-/oauth-sign-0.3.0.tgz"
            },
            "hawk": {
              "version": "1.0.0",
              "from": "hawk@>=1.0.0 <1.1.0",
              "resolved": "http://beta-internal:4873/hawk/-/hawk-1.0.0.tgz",
              "dependencies": {
                "hoek": {
                  "version": "0.9.1",
                  "from": "hoek@>=0.9.0 <0.10.0",
                  "resolved": "http://beta-internal:4873/hoek/-/hoek-0.9.1.tgz"
                },
                "boom": {
                  "version": "0.4.2",
                  "from": "boom@>=0.4.0 <0.5.0",
                  "resolved": "http://beta-internal:4873/boom/-/boom-0.4.2.tgz"
                },
                "cryptiles": {
                  "version": "0.2.2",
                  "from": "cryptiles@>=0.2.0 <0.3.0",
                  "resolved": "http://beta-internal:4873/cryptiles/-/cryptiles-0.2.2.tgz"
                },
                "sntp": {
                  "version": "0.2.4",
                  "from": "sntp@>=0.2.0 <0.3.0",
                  "resolved": "http://beta-internal:4873/sntp/-/sntp-0.2.4.tgz"
                }
              }
            },
            "aws-sign2": {
              "version": "0.5.0",
              "from": "aws-sign2@>=0.5.0 <0.6.0",
              "resolved": "http://beta-internal:4873/aws-sign2/-/aws-sign2-0.5.0.tgz"
            }
          }
        },
        "qs": {
          "version": "0.6.6",
          "from": "qs@0.6.6",
          "resolved": "http://beta-internal:4873/qs/-/qs-0.6.6.tgz"
        },
        "lodash": {
          "version": "2.4.1",
          "from": "lodash@2.4.1",
          "resolved": "http://beta-internal:4873/lodash/-/lodash-2.4.1.tgz"
        },
        "debug": {
          "version": "0.8.1",
          "from": "debug@0.8.1",
          "resolved": "http://beta-internal:4873/debug/-/debug-0.8.1.tgz"
        },
        "q": {
          "version": "1.0.1",
          "from": "q@1.0.1",
          "resolved": "http://beta-internal:4873/q/-/q-1.0.1.tgz"
        }
      }
    },
    "ioredis": {
      "version": "1.15.1",
      "from": "ioredis@>=1.10.0 <2.0.0",
      "resolved": "http://beta-internal:4873/ioredis/-/ioredis-1.15.1.tgz",
      "dependencies": {
        "bluebird": {
          "version": "2.10.2",
          "from": "bluebird@>=2.9.34 <3.0.0",
          "resolved": "http://beta-internal:4873/bluebird/-/bluebird-2.10.2.tgz"
        },
        "double-ended-queue": {
          "version": "2.1.0-0",
          "from": "double-ended-queue@>=2.1.0-0 <3.0.0",
          "resolved": "http://beta-internal:4873/double-ended-queue/-/double-ended-queue-2.1.0-0.tgz"
        },
        "flexbuffer": {
          "version": "0.0.6",
          "from": "flexbuffer@0.0.6",
          "resolved": "http://beta-internal:4873/flexbuffer/-/flexbuffer-0.0.6.tgz"
        }
      }
    },
    "jwt-simple": {
      "version": "0.1.0",
      "from": "jwt-simple@>=0.1.0 <0.2.0",
      "resolved": "http://beta-internal:4873/jwt-simple/-/jwt-simple-0.1.0.tgz"
    },
    "keyword-extractor": {
      "version": "0.0.9",
      "from": "keyword-extractor@0.0.9",
      "resolved": "http://beta-internal:4873/keyword-extractor/-/keyword-extractor-0.0.9.tgz",
      "dependencies": {
        "underscore": {
          "version": "1.6.0",
          "from": "underscore@1.6.0",
          "resolved": "http://beta-internal:4873/underscore/-/underscore-1.6.0.tgz"
        },
        "underscore.string": {
          "version": "2.3.3",
          "from": "underscore.string@2.3.3",
          "resolved": "http://beta-internal:4873/underscore.string/-/underscore.string-2.3.3.tgz"
        }
      }
    },
    "langs": {
      "version": "1.0.2",
      "from": "langs@>=1.0.1 <2.0.0",
      "resolved": "http://beta-internal:4873/langs/-/langs-1.0.2.tgz"
    },
    "languagedetect": {
      "version": "1.1.1",
      "from": "languagedetect@>=1.1.1 <2.0.0",
      "resolved": "http://beta-internal:4873/languagedetect/-/languagedetect-1.1.1.tgz"
    },
    "lazy.js": {
      "version": "0.4.2",
      "from": "lazy.js@>=0.4.2 <0.5.0",
      "resolved": "http://beta-internal:4873/lazy.js/-/lazy.js-0.4.2.tgz"
    },
    "linklocal": {
      "version": "2.6.0",
      "from": "linklocal@>=2.5.2 <3.0.0",
      "resolved": "http://beta-internal:4873/linklocal/-/linklocal-2.6.0.tgz",
      "dependencies": {
        "commander": {
          "version": "2.8.1",
          "from": "commander@>=2.8.1 <2.9.0",
          "resolved": "http://beta-internal:4873/commander/-/commander-2.8.1.tgz",
          "dependencies": {
            "graceful-readlink": {
              "version": "1.0.1",
              "from": "graceful-readlink@>=1.0.0",
              "resolved": "http://beta-internal:4873/graceful-readlink/-/graceful-readlink-1.0.1.tgz"
            }
          }
        },
        "map-limit": {
          "version": "0.0.1",
          "from": "map-limit@0.0.1",
          "resolved": "http://beta-internal:4873/map-limit/-/map-limit-0.0.1.tgz",
          "dependencies": {
            "once": {
              "version": "1.3.3",
              "from": "once@>=1.3.0 <1.4.0",
              "resolved": "http://beta-internal:4873/once/-/once-1.3.3.tgz",
              "dependencies": {
                "wrappy": {
                  "version": "1.0.2",
                  "from": "wrappy@>=1.0.0 <2.0.0",
                  "resolved": "http://beta-internal:4873/wrappy/-/wrappy-1.0.2.tgz"
                }
              }
            }
          }
        },
        "mkdirp": {
          "version": "0.5.1",
          "from": "mkdirp@>=0.5.1 <0.6.0",
          "resolved": "https://registry.npmjs.org/mkdirp/-/mkdirp-0.5.1.tgz",
          "dependencies": {
            "minimist": {
              "version": "0.0.8",
              "from": "minimist@0.0.8",
              "resolved": "http://beta-internal:4873/minimist/-/minimist-0.0.8.tgz"
            }
          }
        },
        "rimraf": {
          "version": "2.4.5",
          "from": "rimraf@>=2.4.3 <2.5.0",
          "resolved": "http://beta-internal:4873/rimraf/-/rimraf-2.4.5.tgz"
        }
      }
    },
    "locale": {
      "version": "0.0.17",
      "from": "locale@0.0.17",
      "resolved": "http://beta-internal:4873/locale/-/locale-0.0.17.tgz"
    },
    "lodash": {
      "version": "3.10.1",
      "from": "lodash@>=3.2.0 <4.0.0",
      "resolved": "http://beta-internal:4873/lodash/-/lodash-3.10.1.tgz"
    },
    "loglevel": {
      "version": "1.4.1",
      "from": "loglevel@>=1.2.0 <2.0.0",
      "resolved": "http://beta-internal:4873/loglevel/-/loglevel-1.4.1.tgz"
    },
    "lru-cache": {
      "version": "2.7.3",
      "from": "lru-cache@>=2.5.0 <3.0.0",
      "resolved": "http://beta-internal:4873/lru-cache/-/lru-cache-2.7.3.tgz"
    },
    "memwatch-next": {
      "version": "0.2.10",
      "from": "memwatch-next@>=0.2.6 <0.3.0",
      "resolved": "http://beta-internal:4873/memwatch-next/-/memwatch-next-0.2.10.tgz",
      "dependencies": {
        "bindings": {
          "version": "1.2.1",
          "from": "bindings@>=1.2.0 <2.0.0",
          "resolved": "http://beta-internal:4873/bindings/-/bindings-1.2.1.tgz"
        },
        "nan": {
          "version": "2.4.0",
          "from": "nan@>=2.0.0 <3.0.0",
          "resolved": "http://beta-internal:4873/nan/-/nan-2.4.0.tgz"
        }
      }
    },
    "method-override": {
      "version": "2.3.6",
      "from": "method-override@>=2.3.4 <3.0.0",
      "resolved": "http://beta-internal:4873/method-override/-/method-override-2.3.6.tgz",
      "dependencies": {
        "methods": {
          "version": "1.1.2",
          "from": "methods@>=1.1.2 <1.2.0",
          "resolved": "http://beta-internal:4873/methods/-/methods-1.1.2.tgz"
        },
        "parseurl": {
          "version": "1.3.1",
          "from": "parseurl@>=1.3.0 <1.4.0",
          "resolved": "http://beta-internal:4873/parseurl/-/parseurl-1.3.1.tgz"
        },
        "vary": {
          "version": "1.1.0",
          "from": "vary@>=1.1.0 <1.2.0",
          "resolved": "http://beta-internal:4873/vary/-/vary-1.1.0.tgz"
        }
      }
    },
    "mixpanel": {
      "version": "0.0.20",
      "from": "mixpanel@>=0.0.19 <0.1.0",
      "resolved": "http://beta-internal:4873/mixpanel/-/mixpanel-0.0.20.tgz"
    },
    "moment": {
      "version": "2.14.1",
      "from": "moment@>=2.10.3 <3.0.0",
      "resolved": "http://beta-internal:4873/moment/-/moment-2.14.1.tgz"
    },
    "mongodb": {
      "version": "2.1.18",
      "from": "mongodb@2.1.18",
      "resolved": "http://beta-internal:4873/mongodb/-/mongodb-2.1.18.tgz",
      "dependencies": {
        "es6-promise": {
          "version": "3.0.2",
          "from": "es6-promise@3.0.2",
          "resolved": "http://beta-internal:4873/es6-promise/-/es6-promise-3.0.2.tgz"
        },
        "mongodb-core": {
          "version": "1.3.18",
          "from": "mongodb-core@1.3.18",
          "resolved": "http://beta-internal:4873/mongodb-core/-/mongodb-core-1.3.18.tgz",
          "dependencies": {
            "bson": {
              "version": "0.4.23",
              "from": "bson@>=0.4.23 <0.5.0",
              "resolved": "http://beta-internal:4873/bson/-/bson-0.4.23.tgz"
            },
            "require_optional": {
              "version": "1.0.0",
              "from": "require_optional@>=1.0.0 <1.1.0",
              "resolved": "http://beta-internal:4873/require_optional/-/require_optional-1.0.0.tgz",
              "dependencies": {
                "semver": {
                  "version": "5.3.0",
                  "from": "semver@>=5.1.0 <6.0.0",
                  "resolved": "http://beta-internal:4873/semver/-/semver-5.3.0.tgz"
                },
                "resolve-from": {
                  "version": "2.0.0",
                  "from": "resolve-from@>=2.0.0 <3.0.0",
                  "resolved": "https://registry.npmjs.org/resolve-from/-/resolve-from-2.0.0.tgz"
                }
              }
            }
          }
        },
        "readable-stream": {
          "version": "1.0.31",
          "from": "readable-stream@1.0.31",
          "resolved": "http://beta-internal:4873/readable-stream/-/readable-stream-1.0.31.tgz",
          "dependencies": {
            "core-util-is": {
              "version": "1.0.2",
              "from": "core-util-is@>=1.0.0 <1.1.0",
              "resolved": "http://beta-internal:4873/core-util-is/-/core-util-is-1.0.2.tgz"
            },
            "isarray": {
              "version": "0.0.1",
              "from": "isarray@0.0.1",
              "resolved": "http://beta-internal:4873/isarray/-/isarray-0.0.1.tgz"
            },
            "string_decoder": {
              "version": "0.10.31",
              "from": "string_decoder@>=0.10.0 <0.11.0",
              "resolved": "http://beta-internal:4873/string_decoder/-/string_decoder-0.10.31.tgz"
            },
            "inherits": {
              "version": "2.0.1",
              "from": "inherits@>=2.0.1 <2.1.0",
              "resolved": "http://beta-internal:4873/inherits/-/inherits-2.0.1.tgz"
            }
          }
        }
      }
    },
    "mongodb-unique-ids": {
      "version": "0.1.2",
      "from": "mongodb-unique-ids@>=0.1.2 <0.2.0",
      "resolved": "http://beta-internal:4873/mongodb-unique-ids/-/mongodb-unique-ids-0.1.2.tgz"
    },
    "mongoose": {
      "version": "4.5.9",
      "from": "mongoose@>=4.5.3 <5.0.0",
      "resolved": "http://beta-internal:4873/mongoose/-/mongoose-4.5.9.tgz",
      "dependencies": {
        "async": {
          "version": "1.5.2",
          "from": "async@1.5.2",
          "resolved": "https://registry.npmjs.org/async/-/async-1.5.2.tgz"
        },
        "bson": {
          "version": "0.4.23",
          "from": "bson@>=0.4.23 <0.5.0",
          "resolved": "http://beta-internal:4873/bson/-/bson-0.4.23.tgz"
        },
        "hooks-fixed": {
          "version": "1.2.0",
          "from": "hooks-fixed@1.2.0",
          "resolved": "http://beta-internal:4873/hooks-fixed/-/hooks-fixed-1.2.0.tgz"
        },
        "kareem": {
          "version": "1.1.3",
          "from": "kareem@1.1.3",
          "resolved": "http://beta-internal:4873/kareem/-/kareem-1.1.3.tgz"
        },
        "mpath": {
          "version": "0.2.1",
          "from": "mpath@0.2.1",
          "resolved": "http://beta-internal:4873/mpath/-/mpath-0.2.1.tgz"
        },
        "mpromise": {
          "version": "0.5.5",
          "from": "mpromise@0.5.5",
          "resolved": "http://beta-internal:4873/mpromise/-/mpromise-0.5.5.tgz"
        },
        "mquery": {
          "version": "1.11.0",
          "from": "mquery@1.11.0",
          "resolved": "http://beta-internal:4873/mquery/-/mquery-1.11.0.tgz",
          "dependencies": {
            "bluebird": {
              "version": "2.10.2",
              "from": "bluebird@2.10.2",
              "resolved": "http://beta-internal:4873/bluebird/-/bluebird-2.10.2.tgz"
            },
            "sliced": {
              "version": "0.0.5",
              "from": "sliced@0.0.5",
              "resolved": "http://beta-internal:4873/sliced/-/sliced-0.0.5.tgz"
            }
          }
        },
        "ms": {
          "version": "0.7.1",
          "from": "ms@0.7.1",
          "resolved": "http://beta-internal:4873/ms/-/ms-0.7.1.tgz"
        },
        "muri": {
          "version": "1.1.0",
          "from": "muri@1.1.0",
          "resolved": "http://beta-internal:4873/muri/-/muri-1.1.0.tgz"
        },
        "regexp-clone": {
          "version": "0.0.1",
          "from": "regexp-clone@0.0.1",
          "resolved": "http://beta-internal:4873/regexp-clone/-/regexp-clone-0.0.1.tgz"
        },
        "sliced": {
          "version": "1.0.1",
          "from": "sliced@1.0.1",
          "resolved": "http://beta-internal:4873/sliced/-/sliced-1.0.1.tgz"
        }
      }
    },
    "mongoose-number": {
      "version": "0.1.1",
      "from": "mongoose-number@>=0.1.1 <0.2.0",
      "resolved": "http://beta-internal:4873/mongoose-number/-/mongoose-number-0.1.1.tgz"
    },
    "newrelic": {
      "version": "1.29.0",
      "from": "newrelic@>=1.18.3 <2.0.0",
      "resolved": "http://beta-internal:4873/newrelic/-/newrelic-1.29.0.tgz",
      "dependencies": {
        "concat-stream": {
          "version": "1.5.1",
          "from": "concat-stream@>=1.5.0 <2.0.0",
          "resolved": "https://registry.npmjs.org/concat-stream/-/concat-stream-1.5.1.tgz",
          "dependencies": {
            "inherits": {
              "version": "2.0.1",
              "from": "inherits@>=2.0.1 <2.1.0",
              "resolved": "https://registry.npmjs.org/inherits/-/inherits-2.0.1.tgz"
            },
            "typedarray": {
              "version": "0.0.6",
              "from": "typedarray@>=0.0.5 <0.1.0",
              "resolved": "https://registry.npmjs.org/typedarray/-/typedarray-0.0.6.tgz"
            },
            "readable-stream": {
              "version": "2.0.6",
              "from": "readable-stream@>=2.0.0 <2.1.0",
              "resolved": "https://registry.npmjs.org/readable-stream/-/readable-stream-2.0.6.tgz",
              "dependencies": {
                "core-util-is": {
                  "version": "1.0.2",
                  "from": "core-util-is@>=1.0.0 <1.1.0",
                  "resolved": "https://registry.npmjs.org/core-util-is/-/core-util-is-1.0.2.tgz"
                },
                "isarray": {
                  "version": "1.0.0",
                  "from": "isarray@>=1.0.0 <1.1.0",
                  "resolved": "https://registry.npmjs.org/isarray/-/isarray-1.0.0.tgz"
                },
                "process-nextick-args": {
                  "version": "1.0.7",
                  "from": "process-nextick-args@>=1.0.6 <1.1.0",
                  "resolved": "https://registry.npmjs.org/process-nextick-args/-/process-nextick-args-1.0.7.tgz"
                },
                "string_decoder": {
                  "version": "0.10.31",
                  "from": "string_decoder@>=0.10.0 <0.11.0",
                  "resolved": "https://registry.npmjs.org/string_decoder/-/string_decoder-0.10.31.tgz"
                },
                "util-deprecate": {
                  "version": "1.0.2",
                  "from": "util-deprecate@>=1.0.1 <1.1.0",
                  "resolved": "https://registry.npmjs.org/util-deprecate/-/util-deprecate-1.0.2.tgz"
                }
              }
            }
          }
        },
        "https-proxy-agent": {
          "version": "0.3.6",
          "from": "https-proxy-agent@>=0.3.5 <0.4.0",
          "resolved": "https://registry.npmjs.org/https-proxy-agent/-/https-proxy-agent-0.3.6.tgz",
          "dependencies": {
            "agent-base": {
              "version": "1.0.2",
              "from": "agent-base@>=1.0.1 <1.1.0",
              "resolved": "https://registry.npmjs.org/agent-base/-/agent-base-1.0.2.tgz"
            },
            "debug": {
              "version": "2.2.0",
              "from": "debug@>=2.0.0 <3.0.0",
              "resolved": "https://registry.npmjs.org/debug/-/debug-2.2.0.tgz",
              "dependencies": {
                "ms": {
                  "version": "0.7.1",
                  "from": "ms@0.7.1",
                  "resolved": "https://registry.npmjs.org/ms/-/ms-0.7.1.tgz"
                }
              }
            },
            "extend": {
              "version": "3.0.0",
              "from": "extend@>=3.0.0 <4.0.0",
              "resolved": "https://registry.npmjs.org/extend/-/extend-3.0.0.tgz"
            }
          }
        },
        "json-stringify-safe": {
          "version": "5.0.1",
          "from": "json-stringify-safe@>=5.0.0 <6.0.0",
          "resolved": "https://registry.npmjs.org/json-stringify-safe/-/json-stringify-safe-5.0.1.tgz"
        },
        "readable-stream": {
          "version": "1.1.14",
          "from": "readable-stream@>=1.1.13 <2.0.0",
          "resolved": "https://registry.npmjs.org/readable-stream/-/readable-stream-1.1.14.tgz",
          "dependencies": {
            "core-util-is": {
              "version": "1.0.2",
              "from": "core-util-is@>=1.0.0 <1.1.0",
              "resolved": "https://registry.npmjs.org/core-util-is/-/core-util-is-1.0.2.tgz"
            },
            "isarray": {
              "version": "0.0.1",
              "from": "isarray@0.0.1",
              "resolved": "https://registry.npmjs.org/isarray/-/isarray-0.0.1.tgz"
            },
            "string_decoder": {
              "version": "0.10.31",
              "from": "string_decoder@>=0.10.0 <0.11.0",
              "resolved": "https://registry.npmjs.org/string_decoder/-/string_decoder-0.10.31.tgz"
            },
            "inherits": {
              "version": "2.0.1",
              "from": "inherits@>=2.0.1 <2.1.0",
              "resolved": "https://registry.npmjs.org/inherits/-/inherits-2.0.1.tgz"
            }
          }
        },
        "semver": {
          "version": "4.3.6",
          "from": "semver@>=4.2.0 <5.0.0",
          "resolved": "https://registry.npmjs.org/semver/-/semver-4.3.6.tgz"
        },
        "yakaa": {
          "version": "1.0.1",
          "from": "yakaa@>=1.0.1 <2.0.0",
          "resolved": "https://registry.npmjs.org/yakaa/-/yakaa-1.0.1.tgz"
        }
      }
    },
    "node-gcm": {
      "version": "0.9.15",
      "from": "node-gcm@>=0.9.12 <0.10.0",
      "resolved": "http://beta-internal:4873/node-gcm/-/node-gcm-0.9.15.tgz",
      "dependencies": {
        "debug": {
          "version": "0.8.1",
          "from": "debug@>=0.8.1 <0.9.0",
          "resolved": "http://beta-internal:4873/debug/-/debug-0.8.1.tgz"
        }
      }
    },
    "node-mongodb-debug-log": {
      "version": "0.1.2",
      "from": "node-mongodb-debug-log@>=0.1.2 <0.2.0",
      "resolved": "http://beta-internal:4873/node-mongodb-debug-log/-/node-mongodb-debug-log-0.1.2.tgz",
      "dependencies": {
        "mongodb-perf-wrapper": {
          "version": "0.1.3",
          "from": "mongodb-perf-wrapper@>=0.1.3 <0.2.0",
          "resolved": "http://beta-internal:4873/mongodb-perf-wrapper/-/mongodb-perf-wrapper-0.1.3.tgz"
        }
      }
    },
    "node-resque": {
      "version": "1.3.2",
      "from": "node-resque@>=1.0.1 <2.0.0",
      "resolved": "http://beta-internal:4873/node-resque/-/node-resque-1.3.2.tgz"
    },
    "node-uuid": {
      "version": "1.4.0",
      "from": "node-uuid@1.4.0",
      "resolved": "http://beta-internal:4873/node-uuid/-/node-uuid-1.4.0.tgz"
    },
    "oauth2orize": {
      "version": "1.0.1",
      "from": "oauth2orize@>=1.0.0 <1.1.0",
      "resolved": "http://beta-internal:4873/oauth2orize/-/oauth2orize-1.0.1.tgz",
      "dependencies": {
        "uid2": {
          "version": "0.0.3",
          "from": "uid2@>=0.0.0 <0.1.0",
          "resolved": "http://beta-internal:4873/uid2/-/uid2-0.0.3.tgz"
        },
        "utils-merge": {
          "version": "1.0.0",
          "from": "utils-merge@>=1.0.0 <2.0.0",
          "resolved": "http://beta-internal:4873/utils-merge/-/utils-merge-1.0.0.tgz"
        },
        "debug": {
          "version": "0.7.4",
          "from": "debug@>=0.7.0 <0.8.0",
          "resolved": "http://beta-internal:4873/debug/-/debug-0.7.4.tgz"
        }
      }
    },
    "octonode": {
      "version": "0.6.18",
      "from": "octonode@>=0.6.8 <0.7.0",
      "resolved": "http://beta-internal:4873/octonode/-/octonode-0.6.18.tgz",
      "dependencies": {
        "request": {
          "version": "2.51.0",
          "from": "request@>=2.51.0 <2.52.0",
          "resolved": "http://beta-internal:4873/request/-/request-2.51.0.tgz",
          "dependencies": {
            "bl": {
              "version": "0.9.5",
              "from": "bl@>=0.9.0 <0.10.0",
              "resolved": "http://beta-internal:4873/bl/-/bl-0.9.5.tgz",
              "dependencies": {
                "readable-stream": {
                  "version": "1.0.34",
                  "from": "readable-stream@>=1.0.26 <1.1.0",
                  "resolved": "http://beta-internal:4873/readable-stream/-/readable-stream-1.0.34.tgz",
                  "dependencies": {
                    "core-util-is": {
                      "version": "1.0.2",
                      "from": "core-util-is@>=1.0.0 <1.1.0",
                      "resolved": "http://beta-internal:4873/core-util-is/-/core-util-is-1.0.2.tgz"
                    },
                    "isarray": {
                      "version": "0.0.1",
                      "from": "isarray@0.0.1",
                      "resolved": "http://beta-internal:4873/isarray/-/isarray-0.0.1.tgz"
                    },
                    "string_decoder": {
                      "version": "0.10.31",
                      "from": "string_decoder@>=0.10.0 <0.11.0",
                      "resolved": "http://beta-internal:4873/string_decoder/-/string_decoder-0.10.31.tgz"
                    },
                    "inherits": {
                      "version": "2.0.1",
                      "from": "inherits@2.0.1",
                      "resolved": "http://beta-internal:4873/inherits/-/inherits-2.0.1.tgz"
                    }
                  }
                }
              }
            },
            "caseless": {
              "version": "0.8.0",
              "from": "caseless@>=0.8.0 <0.9.0",
              "resolved": "http://beta-internal:4873/caseless/-/caseless-0.8.0.tgz"
            },
            "forever-agent": {
              "version": "0.5.2",
              "from": "forever-agent@>=0.5.0 <0.6.0",
              "resolved": "http://beta-internal:4873/forever-agent/-/forever-agent-0.5.2.tgz"
            },
            "form-data": {
              "version": "0.2.0",
              "from": "form-data@>=0.2.0 <0.3.0",
              "resolved": "http://beta-internal:4873/form-data/-/form-data-0.2.0.tgz",
              "dependencies": {
                "mime-types": {
                  "version": "2.0.14",
                  "from": "mime-types@>=2.0.3 <2.1.0",
                  "resolved": "http://beta-internal:4873/mime-types/-/mime-types-2.0.14.tgz",
                  "dependencies": {
                    "mime-db": {
                      "version": "1.12.0",
                      "from": "mime-db@>=1.12.0 <1.13.0",
                      "resolved": "http://beta-internal:4873/mime-db/-/mime-db-1.12.0.tgz"
                    }
                  }
                }
              }
            },
            "json-stringify-safe": {
              "version": "5.0.1",
              "from": "json-stringify-safe@>=5.0.0 <5.1.0",
              "resolved": "http://beta-internal:4873/json-stringify-safe/-/json-stringify-safe-5.0.1.tgz"
            },
            "mime-types": {
              "version": "1.0.2",
              "from": "mime-types@>=1.0.1 <1.1.0",
              "resolved": "http://beta-internal:4873/mime-types/-/mime-types-1.0.2.tgz"
            },
            "qs": {
              "version": "2.3.3",
              "from": "qs@>=2.3.1 <2.4.0",
              "resolved": "http://beta-internal:4873/qs/-/qs-2.3.3.tgz"
            },
            "tunnel-agent": {
              "version": "0.4.3",
              "from": "tunnel-agent@>=0.4.0 <0.5.0",
              "resolved": "http://beta-internal:4873/tunnel-agent/-/tunnel-agent-0.4.3.tgz"
            },
            "http-signature": {
              "version": "0.10.1",
              "from": "http-signature@>=0.10.0 <0.11.0",
              "resolved": "http://beta-internal:4873/http-signature/-/http-signature-0.10.1.tgz",
              "dependencies": {
                "assert-plus": {
                  "version": "0.1.5",
                  "from": "assert-plus@>=0.1.5 <0.2.0",
                  "resolved": "http://beta-internal:4873/assert-plus/-/assert-plus-0.1.5.tgz"
                },
                "asn1": {
                  "version": "0.1.11",
                  "from": "asn1@0.1.11",
                  "resolved": "http://beta-internal:4873/asn1/-/asn1-0.1.11.tgz"
                },
                "ctype": {
                  "version": "0.5.3",
                  "from": "ctype@0.5.3",
                  "resolved": "http://beta-internal:4873/ctype/-/ctype-0.5.3.tgz"
                }
              }
            },
            "oauth-sign": {
              "version": "0.5.0",
              "from": "oauth-sign@>=0.5.0 <0.6.0",
              "resolved": "http://beta-internal:4873/oauth-sign/-/oauth-sign-0.5.0.tgz"
            },
            "hawk": {
              "version": "1.1.1",
              "from": "hawk@1.1.1",
              "resolved": "http://beta-internal:4873/hawk/-/hawk-1.1.1.tgz",
              "dependencies": {
                "hoek": {
                  "version": "0.9.1",
                  "from": "hoek@>=0.9.0 <0.10.0",
                  "resolved": "http://beta-internal:4873/hoek/-/hoek-0.9.1.tgz"
                },
                "boom": {
                  "version": "0.4.2",
                  "from": "boom@>=0.4.0 <0.5.0",
                  "resolved": "http://beta-internal:4873/boom/-/boom-0.4.2.tgz"
                },
                "cryptiles": {
                  "version": "0.2.2",
                  "from": "cryptiles@>=0.2.0 <0.3.0",
                  "resolved": "http://beta-internal:4873/cryptiles/-/cryptiles-0.2.2.tgz"
                },
                "sntp": {
                  "version": "0.2.4",
                  "from": "sntp@>=0.2.0 <0.3.0",
                  "resolved": "http://beta-internal:4873/sntp/-/sntp-0.2.4.tgz"
                }
              }
            },
            "aws-sign2": {
              "version": "0.5.0",
              "from": "aws-sign2@>=0.5.0 <0.6.0",
              "resolved": "http://beta-internal:4873/aws-sign2/-/aws-sign2-0.5.0.tgz"
            },
            "stringstream": {
              "version": "0.0.5",
              "from": "stringstream@>=0.0.4 <0.1.0",
              "resolved": "http://beta-internal:4873/stringstream/-/stringstream-0.0.5.tgz"
            },
            "combined-stream": {
              "version": "0.0.7",
              "from": "combined-stream@>=0.0.5 <0.1.0",
              "resolved": "http://beta-internal:4873/combined-stream/-/combined-stream-0.0.7.tgz",
              "dependencies": {
                "delayed-stream": {
                  "version": "0.0.5",
                  "from": "delayed-stream@0.0.5",
                  "resolved": "http://beta-internal:4873/delayed-stream/-/delayed-stream-0.0.5.tgz"
                }
              }
            }
          }
        },
        "randomstring": {
          "version": "1.1.5",
          "from": "randomstring@>=1.0.0 <2.0.0",
          "resolved": "http://beta-internal:4873/randomstring/-/randomstring-1.1.5.tgz",
          "dependencies": {
            "array-uniq": {
              "version": "1.0.2",
              "from": "array-uniq@1.0.2",
              "resolved": "http://beta-internal:4873/array-uniq/-/array-uniq-1.0.2.tgz"
            }
          }
        },
        "deep-extend": {
          "version": "0.4.1",
          "from": "deep-extend@>=0.0.0 <1.0.0",
          "resolved": "http://beta-internal:4873/deep-extend/-/deep-extend-0.4.1.tgz"
        }
      }
    },
    "on-headers": {
      "version": "1.0.1",
      "from": "on-headers@>=1.0.1 <2.0.0",
      "resolved": "http://beta-internal:4873/on-headers/-/on-headers-1.0.1.tgz"
    },
    "parse-links": {
      "version": "0.1.0",
      "from": "parse-links@>=0.1.0 <0.2.0",
      "resolved": "http://beta-internal:4873/parse-links/-/parse-links-0.1.0.tgz"
    },
    "passport": {
      "version": "0.2.2",
      "from": "passport@>=0.2.2 <0.3.0",
      "resolved": "http://beta-internal:4873/passport/-/passport-0.2.2.tgz",
      "dependencies": {
        "passport-strategy": {
          "version": "1.0.0",
          "from": "passport-strategy@>=1.0.0 <2.0.0",
          "resolved": "http://beta-internal:4873/passport-strategy/-/passport-strategy-1.0.0.tgz"
        },
        "pause": {
          "version": "0.0.1",
          "from": "pause@0.0.1",
          "resolved": "http://beta-internal:4873/pause/-/pause-0.0.1.tgz"
        }
      }
    },
    "passport-google-oauth2": {
      "version": "0.1.6",
      "from": "passport-google-oauth2@>=0.1.6 <0.2.0",
      "resolved": "http://beta-internal:4873/passport-google-oauth2/-/passport-google-oauth2-0.1.6.tgz",
      "dependencies": {
        "passport-oauth2": {
          "version": "1.3.0",
          "from": "passport-oauth2@>=1.1.2 <2.0.0",
          "resolved": "http://beta-internal:4873/passport-oauth2/-/passport-oauth2-1.3.0.tgz",
          "dependencies": {
            "passport-strategy": {
              "version": "1.0.0",
              "from": "passport-strategy@>=1.0.0 <2.0.0",
              "resolved": "http://beta-internal:4873/passport-strategy/-/passport-strategy-1.0.0.tgz"
            },
            "oauth": {
              "version": "0.9.14",
              "from": "oauth@>=0.9.0 <0.10.0",
              "resolved": "http://beta-internal:4873/oauth/-/oauth-0.9.14.tgz"
            },
            "uid2": {
              "version": "0.0.3",
              "from": "uid2@>=0.0.0 <0.1.0",
              "resolved": "http://beta-internal:4873/uid2/-/uid2-0.0.3.tgz"
            }
          }
        }
      }
    },
    "passport-http": {
      "version": "0.2.2",
      "from": "passport-http@>=0.2.2 <0.3.0",
      "resolved": "http://beta-internal:4873/passport-http/-/passport-http-0.2.2.tgz",
      "dependencies": {
        "pkginfo": {
          "version": "0.2.3",
          "from": "pkginfo@>=0.2.0 <0.3.0",
          "resolved": "http://beta-internal:4873/pkginfo/-/pkginfo-0.2.3.tgz"
        },
        "passport": {
          "version": "0.1.18",
          "from": "passport@>=0.1.3 <0.2.0",
          "resolved": "http://beta-internal:4873/passport/-/passport-0.1.18.tgz",
          "dependencies": {
            "pause": {
              "version": "0.0.1",
              "from": "pause@0.0.1",
              "resolved": "http://beta-internal:4873/pause/-/pause-0.0.1.tgz"
            }
          }
        }
      }
    },
    "passport-linkedin-oauth2": {
      "version": "1.4.1",
      "from": "passport-linkedin-oauth2@>=1.4.0 <2.0.0",
      "resolved": "http://beta-internal:4873/passport-linkedin-oauth2/-/passport-linkedin-oauth2-1.4.1.tgz",
      "dependencies": {
        "passport-oauth2": {
          "version": "1.3.0",
          "from": "passport-oauth2@>=1.1.2 <2.0.0",
          "resolved": "http://beta-internal:4873/passport-oauth2/-/passport-oauth2-1.3.0.tgz",
          "dependencies": {
            "passport-strategy": {
              "version": "1.0.0",
              "from": "passport-strategy@>=1.0.0 <2.0.0",
              "resolved": "http://beta-internal:4873/passport-strategy/-/passport-strategy-1.0.0.tgz"
            },
            "oauth": {
              "version": "0.9.14",
              "from": "oauth@>=0.9.0 <0.10.0",
              "resolved": "http://beta-internal:4873/oauth/-/oauth-0.9.14.tgz"
            },
            "uid2": {
              "version": "0.0.3",
              "from": "uid2@>=0.0.0 <0.1.0",
              "resolved": "http://beta-internal:4873/uid2/-/uid2-0.0.3.tgz"
            }
          }
        }
      }
    },
    "passport-oauth2-client-password": {
      "version": "0.1.2",
      "from": "passport-oauth2-client-password@>=0.1.2 <0.2.0",
      "resolved": "http://beta-internal:4873/passport-oauth2-client-password/-/passport-oauth2-client-password-0.1.2.tgz",
      "dependencies": {
        "passport-strategy": {
          "version": "1.0.0",
          "from": "passport-strategy@>=1.0.0 <2.0.0",
          "resolved": "http://beta-internal:4873/passport-strategy/-/passport-strategy-1.0.0.tgz"
        }
      }
    },
    "passport-twitter": {
      "version": "1.0.4",
      "from": "passport-twitter@>=1.0.3 <2.0.0",
      "resolved": "http://beta-internal:4873/passport-twitter/-/passport-twitter-1.0.4.tgz",
      "dependencies": {
        "passport-oauth1": {
          "version": "1.1.0",
          "from": "passport-oauth1@>=1.0.0 <2.0.0",
          "resolved": "http://beta-internal:4873/passport-oauth1/-/passport-oauth1-1.1.0.tgz",
          "dependencies": {
            "passport-strategy": {
              "version": "1.0.0",
              "from": "passport-strategy@>=1.0.0 <2.0.0",
              "resolved": "http://beta-internal:4873/passport-strategy/-/passport-strategy-1.0.0.tgz"
            },
            "oauth": {
              "version": "0.9.14",
              "from": "oauth@>=0.9.0 <0.10.0",
              "resolved": "http://beta-internal:4873/oauth/-/oauth-0.9.14.tgz"
            },
            "utils-merge": {
              "version": "1.0.0",
              "from": "utils-merge@>=1.0.0 <2.0.0",
              "resolved": "http://beta-internal:4873/utils-merge/-/utils-merge-1.0.0.tgz"
            }
          }
        },
        "xtraverse": {
          "version": "0.1.0",
          "from": "xtraverse@>=0.1.0 <0.2.0",
          "resolved": "http://beta-internal:4873/xtraverse/-/xtraverse-0.1.0.tgz",
          "dependencies": {
            "xmldom": {
              "version": "0.1.22",
              "from": "xmldom@>=0.1.0 <0.2.0",
              "resolved": "http://beta-internal:4873/xmldom/-/xmldom-0.1.22.tgz"
            }
          }
        }
      }
    },
    "permessage-deflate": {
      "version": "0.1.5",
      "from": "permessage-deflate@>=0.1.2 <0.2.0",
      "resolved": "http://beta-internal:4873/permessage-deflate/-/permessage-deflate-0.1.5.tgz"
    },
    "react": {
      "version": "15.3.0",
      "from": "react@>=15.2.1 <16.0.0",
      "resolved": "http://beta-internal:4873/react/-/react-15.3.0.tgz",
      "dependencies": {
        "fbjs": {
          "version": "0.8.3",
          "from": "fbjs@>=0.8.1 <0.9.0",
          "resolved": "https://registry.npmjs.org/fbjs/-/fbjs-0.8.3.tgz",
          "dependencies": {
            "core-js": {
              "version": "1.2.7",
              "from": "core-js@>=1.0.0 <2.0.0",
              "resolved": "https://registry.npmjs.org/core-js/-/core-js-1.2.7.tgz"
            },
            "immutable": {
              "version": "3.8.1",
              "from": "immutable@>=3.7.6 <4.0.0",
              "resolved": "https://registry.npmjs.org/immutable/-/immutable-3.8.1.tgz"
            },
            "isomorphic-fetch": {
              "version": "2.2.1",
              "from": "isomorphic-fetch@>=2.1.1 <3.0.0",
              "resolved": "https://registry.npmjs.org/isomorphic-fetch/-/isomorphic-fetch-2.2.1.tgz",
              "dependencies": {
                "node-fetch": {
                  "version": "1.6.0",
                  "from": "node-fetch@>=1.0.1 <2.0.0",
                  "resolved": "http://beta-internal:4873/node-fetch/-/node-fetch-1.6.0.tgz",
                  "dependencies": {
                    "encoding": {
                      "version": "0.1.12",
                      "from": "encoding@>=0.1.11 <0.2.0",
                      "resolved": "https://registry.npmjs.org/encoding/-/encoding-0.1.12.tgz",
                      "dependencies": {
                        "iconv-lite": {
                          "version": "0.4.13",
                          "from": "iconv-lite@>=0.4.13 <0.5.0",
                          "resolved": "http://beta-internal:4873/iconv-lite/-/iconv-lite-0.4.13.tgz"
                        }
                      }
                    },
                    "is-stream": {
                      "version": "1.1.0",
                      "from": "is-stream@>=1.0.1 <2.0.0",
                      "resolved": "http://beta-internal:4873/is-stream/-/is-stream-1.1.0.tgz"
                    }
                  }
                },
                "whatwg-fetch": {
                  "version": "1.0.0",
                  "from": "whatwg-fetch@>=0.10.0",
                  "resolved": "https://registry.npmjs.org/whatwg-fetch/-/whatwg-fetch-1.0.0.tgz"
                }
              }
            },
            "promise": {
              "version": "7.1.1",
              "from": "promise@>=7.1.1 <8.0.0",
              "resolved": "http://beta-internal:4873/promise/-/promise-7.1.1.tgz",
              "dependencies": {
                "asap": {
                  "version": "2.0.4",
                  "from": "asap@>=2.0.3 <2.1.0",
                  "resolved": "http://beta-internal:4873/asap/-/asap-2.0.4.tgz"
                }
              }
            },
            "ua-parser-js": {
              "version": "0.7.10",
              "from": "ua-parser-js@>=0.7.9 <0.8.0",
              "resolved": "https://registry.npmjs.org/ua-parser-js/-/ua-parser-js-0.7.10.tgz"
            }
          }
        },
        "loose-envify": {
          "version": "1.2.0",
          "from": "loose-envify@>=1.1.0 <2.0.0",
          "resolved": "http://beta-internal:4873/loose-envify/-/loose-envify-1.2.0.tgz",
          "dependencies": {
            "js-tokens": {
              "version": "1.0.3",
              "from": "js-tokens@>=1.0.1 <2.0.0",
              "resolved": "http://beta-internal:4873/js-tokens/-/js-tokens-1.0.3.tgz"
            }
          }
        },
        "object-assign": {
          "version": "4.1.0",
          "from": "object-assign@>=4.1.0 <5.0.0",
          "resolved": "http://beta-internal:4873/object-assign/-/object-assign-4.1.0.tgz"
        }
      }
    },
    "react-dom": {
      "version": "15.3.0",
      "from": "react-dom@>=15.2.1 <16.0.0",
      "resolved": "http://beta-internal:4873/react-dom/-/react-dom-15.3.0.tgz"
    },
    "readme-badger": {
      "version": "0.1.2",
      "from": "readme-badger@>=0.1.2 <0.2.0",
      "resolved": "http://beta-internal:4873/readme-badger/-/readme-badger-0.1.2.tgz"
    },
    "redis-lock": {
      "version": "0.0.8",
      "from": "redis-lock@0.0.8",
      "resolved": "http://beta-internal:4873/redis-lock/-/redis-lock-0.0.8.tgz"
    },
    "request": {
      "version": "2.40.0",
      "from": "request@>=2.40.0 <2.41.0",
      "resolved": "http://beta-internal:4873/request/-/request-2.40.0.tgz",
      "dependencies": {
        "qs": {
          "version": "1.0.2",
          "from": "qs@>=1.0.0 <1.1.0",
          "resolved": "http://beta-internal:4873/qs/-/qs-1.0.2.tgz"
        },
        "json-stringify-safe": {
          "version": "5.0.1",
          "from": "json-stringify-safe@>=5.0.0 <5.1.0",
          "resolved": "http://beta-internal:4873/json-stringify-safe/-/json-stringify-safe-5.0.1.tgz"
        },
        "mime-types": {
          "version": "1.0.2",
          "from": "mime-types@>=1.0.1 <1.1.0",
          "resolved": "http://beta-internal:4873/mime-types/-/mime-types-1.0.2.tgz"
        },
        "forever-agent": {
          "version": "0.5.2",
          "from": "forever-agent@>=0.5.0 <0.6.0",
          "resolved": "http://beta-internal:4873/forever-agent/-/forever-agent-0.5.2.tgz"
        },
        "form-data": {
          "version": "0.1.4",
          "from": "form-data@>=0.1.0 <0.2.0",
          "resolved": "http://beta-internal:4873/form-data/-/form-data-0.1.4.tgz",
          "dependencies": {
            "combined-stream": {
              "version": "0.0.7",
              "from": "combined-stream@>=0.0.4 <0.1.0",
              "resolved": "http://beta-internal:4873/combined-stream/-/combined-stream-0.0.7.tgz",
              "dependencies": {
                "delayed-stream": {
                  "version": "0.0.5",
                  "from": "delayed-stream@0.0.5",
                  "resolved": "http://beta-internal:4873/delayed-stream/-/delayed-stream-0.0.5.tgz"
                }
              }
            },
            "mime": {
              "version": "1.2.11",
              "from": "mime@>=1.2.11 <1.3.0",
              "resolved": "http://beta-internal:4873/mime/-/mime-1.2.11.tgz"
            }
          }
        },
        "tunnel-agent": {
          "version": "0.4.3",
          "from": "tunnel-agent@>=0.4.0 <0.5.0",
          "resolved": "http://beta-internal:4873/tunnel-agent/-/tunnel-agent-0.4.3.tgz"
        },
        "http-signature": {
          "version": "0.10.1",
          "from": "http-signature@>=0.10.0 <0.11.0",
          "resolved": "http://beta-internal:4873/http-signature/-/http-signature-0.10.1.tgz",
          "dependencies": {
            "assert-plus": {
              "version": "0.1.5",
              "from": "assert-plus@>=0.1.5 <0.2.0",
              "resolved": "http://beta-internal:4873/assert-plus/-/assert-plus-0.1.5.tgz"
            },
            "asn1": {
              "version": "0.1.11",
              "from": "asn1@0.1.11",
              "resolved": "http://beta-internal:4873/asn1/-/asn1-0.1.11.tgz"
            },
            "ctype": {
              "version": "0.5.3",
              "from": "ctype@0.5.3",
              "resolved": "http://beta-internal:4873/ctype/-/ctype-0.5.3.tgz"
            }
          }
        },
        "oauth-sign": {
          "version": "0.3.0",
          "from": "oauth-sign@>=0.3.0 <0.4.0",
          "resolved": "http://beta-internal:4873/oauth-sign/-/oauth-sign-0.3.0.tgz"
        },
        "hawk": {
          "version": "1.1.1",
          "from": "hawk@1.1.1",
          "resolved": "http://beta-internal:4873/hawk/-/hawk-1.1.1.tgz",
          "dependencies": {
            "hoek": {
              "version": "0.9.1",
              "from": "hoek@>=0.9.0 <0.10.0",
              "resolved": "http://beta-internal:4873/hoek/-/hoek-0.9.1.tgz"
            },
            "boom": {
              "version": "0.4.2",
              "from": "boom@>=0.4.0 <0.5.0",
              "resolved": "http://beta-internal:4873/boom/-/boom-0.4.2.tgz"
            },
            "cryptiles": {
              "version": "0.2.2",
              "from": "cryptiles@>=0.2.0 <0.3.0",
              "resolved": "http://beta-internal:4873/cryptiles/-/cryptiles-0.2.2.tgz"
            },
            "sntp": {
              "version": "0.2.4",
              "from": "sntp@>=0.2.0 <0.3.0",
              "resolved": "http://beta-internal:4873/sntp/-/sntp-0.2.4.tgz"
            }
          }
        },
        "aws-sign2": {
          "version": "0.5.0",
          "from": "aws-sign2@>=0.5.0 <0.6.0",
          "resolved": "http://beta-internal:4873/aws-sign2/-/aws-sign2-0.5.0.tgz"
        },
        "stringstream": {
          "version": "0.0.5",
          "from": "stringstream@>=0.0.4 <0.1.0",
          "resolved": "http://beta-internal:4873/stringstream/-/stringstream-0.0.5.tgz"
        }
      }
    },
    "request-extensible": {
      "version": "0.1.1",
      "from": "request-extensible@>=0.1.1 <0.2.0",
      "resolved": "http://beta-internal:4873/request-extensible/-/request-extensible-0.1.1.tgz",
      "dependencies": {
        "request": {
          "version": "2.74.0",
          "from": "request@>=2.53.0 <3.0.0",
          "resolved": "http://beta-internal:4873/request/-/request-2.74.0.tgz",
          "dependencies": {
            "aws-sign2": {
              "version": "0.6.0",
              "from": "aws-sign2@>=0.6.0 <0.7.0",
              "resolved": "http://beta-internal:4873/aws-sign2/-/aws-sign2-0.6.0.tgz"
            },
            "aws4": {
              "version": "1.4.1",
              "from": "aws4@>=1.2.1 <2.0.0",
              "resolved": "http://beta-internal:4873/aws4/-/aws4-1.4.1.tgz"
            },
            "bl": {
              "version": "1.1.2",
              "from": "bl@>=1.1.2 <1.2.0",
              "resolved": "http://beta-internal:4873/bl/-/bl-1.1.2.tgz",
              "dependencies": {
                "readable-stream": {
                  "version": "2.0.6",
                  "from": "readable-stream@>=2.0.5 <2.1.0",
                  "resolved": "http://beta-internal:4873/readable-stream/-/readable-stream-2.0.6.tgz",
                  "dependencies": {
                    "core-util-is": {
                      "version": "1.0.2",
                      "from": "core-util-is@>=1.0.0 <1.1.0",
                      "resolved": "http://beta-internal:4873/core-util-is/-/core-util-is-1.0.2.tgz"
                    },
                    "inherits": {
                      "version": "2.0.1",
                      "from": "inherits@>=2.0.1 <2.1.0",
                      "resolved": "http://beta-internal:4873/inherits/-/inherits-2.0.1.tgz"
                    },
                    "isarray": {
                      "version": "1.0.0",
                      "from": "isarray@>=1.0.0 <1.1.0",
                      "resolved": "http://beta-internal:4873/isarray/-/isarray-1.0.0.tgz"
                    },
                    "process-nextick-args": {
                      "version": "1.0.7",
                      "from": "process-nextick-args@>=1.0.6 <1.1.0",
                      "resolved": "http://beta-internal:4873/process-nextick-args/-/process-nextick-args-1.0.7.tgz"
                    },
                    "string_decoder": {
                      "version": "0.10.31",
                      "from": "string_decoder@>=0.10.0 <0.11.0",
                      "resolved": "http://beta-internal:4873/string_decoder/-/string_decoder-0.10.31.tgz"
                    },
                    "util-deprecate": {
                      "version": "1.0.2",
                      "from": "util-deprecate@>=1.0.1 <1.1.0",
                      "resolved": "http://beta-internal:4873/util-deprecate/-/util-deprecate-1.0.2.tgz"
                    }
                  }
                }
              }
            },
            "caseless": {
              "version": "0.11.0",
              "from": "caseless@>=0.11.0 <0.12.0",
              "resolved": "http://beta-internal:4873/caseless/-/caseless-0.11.0.tgz"
            },
            "combined-stream": {
              "version": "1.0.5",
              "from": "combined-stream@>=1.0.5 <1.1.0",
              "resolved": "http://beta-internal:4873/combined-stream/-/combined-stream-1.0.5.tgz",
              "dependencies": {
                "delayed-stream": {
                  "version": "1.0.0",
                  "from": "delayed-stream@>=1.0.0 <1.1.0",
                  "resolved": "http://beta-internal:4873/delayed-stream/-/delayed-stream-1.0.0.tgz"
                }
              }
            },
            "extend": {
              "version": "3.0.0",
              "from": "extend@>=3.0.0 <3.1.0",
              "resolved": "http://beta-internal:4873/extend/-/extend-3.0.0.tgz"
            },
            "forever-agent": {
              "version": "0.6.1",
              "from": "forever-agent@>=0.6.1 <0.7.0",
              "resolved": "http://beta-internal:4873/forever-agent/-/forever-agent-0.6.1.tgz"
            },
            "form-data": {
              "version": "1.0.0-rc4",
              "from": "form-data@>=1.0.0-rc4 <1.1.0",
              "resolved": "http://beta-internal:4873/form-data/-/form-data-1.0.0-rc4.tgz",
              "dependencies": {
                "async": {
                  "version": "1.5.2",
                  "from": "async@>=1.5.2 <2.0.0",
                  "resolved": "https://registry.npmjs.org/async/-/async-1.5.2.tgz"
                }
              }
            },
            "har-validator": {
              "version": "2.0.6",
              "from": "har-validator@>=2.0.6 <2.1.0",
              "resolved": "http://beta-internal:4873/har-validator/-/har-validator-2.0.6.tgz",
              "dependencies": {
                "chalk": {
                  "version": "1.1.3",
                  "from": "chalk@>=1.1.1 <2.0.0",
                  "resolved": "http://beta-internal:4873/chalk/-/chalk-1.1.3.tgz",
                  "dependencies": {
                    "ansi-styles": {
                      "version": "2.2.1",
                      "from": "ansi-styles@>=2.2.1 <3.0.0",
                      "resolved": "http://beta-internal:4873/ansi-styles/-/ansi-styles-2.2.1.tgz"
                    },
                    "has-ansi": {
                      "version": "2.0.0",
                      "from": "has-ansi@>=2.0.0 <3.0.0",
                      "resolved": "http://beta-internal:4873/has-ansi/-/has-ansi-2.0.0.tgz",
                      "dependencies": {
                        "ansi-regex": {
                          "version": "2.0.0",
                          "from": "ansi-regex@>=2.0.0 <3.0.0",
                          "resolved": "http://beta-internal:4873/ansi-regex/-/ansi-regex-2.0.0.tgz"
                        }
                      }
                    },
                    "strip-ansi": {
                      "version": "3.0.1",
                      "from": "strip-ansi@>=3.0.0 <4.0.0",
                      "resolved": "http://beta-internal:4873/strip-ansi/-/strip-ansi-3.0.1.tgz",
                      "dependencies": {
                        "ansi-regex": {
                          "version": "2.0.0",
                          "from": "ansi-regex@>=2.0.0 <3.0.0",
                          "resolved": "http://beta-internal:4873/ansi-regex/-/ansi-regex-2.0.0.tgz"
                        }
                      }
                    },
                    "supports-color": {
                      "version": "2.0.0",
                      "from": "supports-color@>=2.0.0 <3.0.0",
                      "resolved": "http://beta-internal:4873/supports-color/-/supports-color-2.0.0.tgz"
                    }
                  }
                },
                "commander": {
                  "version": "2.9.0",
                  "from": "commander@>=2.9.0 <3.0.0",
                  "resolved": "http://beta-internal:4873/commander/-/commander-2.9.0.tgz",
                  "dependencies": {
                    "graceful-readlink": {
                      "version": "1.0.1",
                      "from": "graceful-readlink@>=1.0.0",
                      "resolved": "http://beta-internal:4873/graceful-readlink/-/graceful-readlink-1.0.1.tgz"
                    }
                  }
                },
                "is-my-json-valid": {
                  "version": "2.13.1",
                  "from": "is-my-json-valid@>=2.12.4 <3.0.0",
                  "resolved": "http://beta-internal:4873/is-my-json-valid/-/is-my-json-valid-2.13.1.tgz",
                  "dependencies": {
                    "generate-function": {
                      "version": "2.0.0",
                      "from": "generate-function@>=2.0.0 <3.0.0",
                      "resolved": "http://beta-internal:4873/generate-function/-/generate-function-2.0.0.tgz"
                    },
                    "generate-object-property": {
                      "version": "1.2.0",
                      "from": "generate-object-property@>=1.1.0 <2.0.0",
                      "resolved": "http://beta-internal:4873/generate-object-property/-/generate-object-property-1.2.0.tgz",
                      "dependencies": {
                        "is-property": {
                          "version": "1.0.2",
                          "from": "is-property@>=1.0.0 <2.0.0",
                          "resolved": "http://beta-internal:4873/is-property/-/is-property-1.0.2.tgz"
                        }
                      }
                    },
                    "jsonpointer": {
                      "version": "2.0.0",
                      "from": "jsonpointer@2.0.0",
                      "resolved": "http://beta-internal:4873/jsonpointer/-/jsonpointer-2.0.0.tgz"
                    },
                    "xtend": {
                      "version": "4.0.1",
                      "from": "xtend@>=4.0.0 <5.0.0",
                      "resolved": "http://beta-internal:4873/xtend/-/xtend-4.0.1.tgz"
                    }
                  }
                },
                "pinkie-promise": {
                  "version": "2.0.1",
                  "from": "pinkie-promise@>=2.0.0 <3.0.0",
                  "resolved": "http://beta-internal:4873/pinkie-promise/-/pinkie-promise-2.0.1.tgz",
                  "dependencies": {
                    "pinkie": {
                      "version": "2.0.4",
                      "from": "pinkie@>=2.0.0 <3.0.0",
                      "resolved": "http://beta-internal:4873/pinkie/-/pinkie-2.0.4.tgz"
                    }
                  }
                }
              }
            },
            "hawk": {
              "version": "3.1.3",
              "from": "hawk@>=3.1.3 <3.2.0",
              "resolved": "http://beta-internal:4873/hawk/-/hawk-3.1.3.tgz",
              "dependencies": {
                "hoek": {
                  "version": "2.16.3",
                  "from": "hoek@>=2.0.0 <3.0.0",
                  "resolved": "http://beta-internal:4873/hoek/-/hoek-2.16.3.tgz"
                },
                "boom": {
                  "version": "2.10.1",
                  "from": "boom@>=2.0.0 <3.0.0",
                  "resolved": "http://beta-internal:4873/boom/-/boom-2.10.1.tgz"
                },
                "cryptiles": {
                  "version": "2.0.5",
                  "from": "cryptiles@>=2.0.0 <3.0.0",
                  "resolved": "http://beta-internal:4873/cryptiles/-/cryptiles-2.0.5.tgz"
                },
                "sntp": {
                  "version": "1.0.9",
                  "from": "sntp@>=1.0.0 <2.0.0",
                  "resolved": "http://beta-internal:4873/sntp/-/sntp-1.0.9.tgz"
                }
              }
            },
            "http-signature": {
              "version": "1.1.1",
              "from": "http-signature@>=1.1.0 <1.2.0",
              "resolved": "http://beta-internal:4873/http-signature/-/http-signature-1.1.1.tgz",
              "dependencies": {
                "assert-plus": {
                  "version": "0.2.0",
                  "from": "assert-plus@>=0.2.0 <0.3.0",
                  "resolved": "http://beta-internal:4873/assert-plus/-/assert-plus-0.2.0.tgz"
                },
                "jsprim": {
                  "version": "1.3.0",
                  "from": "jsprim@>=1.2.2 <2.0.0",
                  "resolved": "http://beta-internal:4873/jsprim/-/jsprim-1.3.0.tgz",
                  "dependencies": {
                    "extsprintf": {
                      "version": "1.0.2",
                      "from": "extsprintf@1.0.2",
                      "resolved": "http://beta-internal:4873/extsprintf/-/extsprintf-1.0.2.tgz"
                    },
                    "json-schema": {
                      "version": "0.2.2",
                      "from": "json-schema@0.2.2",
                      "resolved": "http://beta-internal:4873/json-schema/-/json-schema-0.2.2.tgz"
                    },
                    "verror": {
                      "version": "1.3.6",
                      "from": "verror@1.3.6",
                      "resolved": "http://beta-internal:4873/verror/-/verror-1.3.6.tgz"
                    }
                  }
                },
                "sshpk": {
                  "version": "1.9.2",
                  "from": "sshpk@>=1.7.0 <2.0.0",
                  "resolved": "http://beta-internal:4873/sshpk/-/sshpk-1.9.2.tgz",
                  "dependencies": {
                    "asn1": {
                      "version": "0.2.3",
                      "from": "asn1@>=0.2.3 <0.3.0",
                      "resolved": "http://beta-internal:4873/asn1/-/asn1-0.2.3.tgz"
                    },
                    "assert-plus": {
                      "version": "1.0.0",
                      "from": "assert-plus@>=1.0.0 <2.0.0",
                      "resolved": "http://beta-internal:4873/assert-plus/-/assert-plus-1.0.0.tgz"
                    },
                    "dashdash": {
                      "version": "1.14.0",
                      "from": "dashdash@>=1.12.0 <2.0.0",
                      "resolved": "http://beta-internal:4873/dashdash/-/dashdash-1.14.0.tgz"
                    },
                    "getpass": {
                      "version": "0.1.6",
                      "from": "getpass@>=0.1.1 <0.2.0",
                      "resolved": "http://beta-internal:4873/getpass/-/getpass-0.1.6.tgz"
                    },
                    "jsbn": {
                      "version": "0.1.0",
                      "from": "jsbn@>=0.1.0 <0.2.0",
                      "resolved": "http://beta-internal:4873/jsbn/-/jsbn-0.1.0.tgz"
                    },
                    "tweetnacl": {
                      "version": "0.13.3",
                      "from": "tweetnacl@>=0.13.0 <0.14.0",
                      "resolved": "http://beta-internal:4873/tweetnacl/-/tweetnacl-0.13.3.tgz"
                    },
                    "jodid25519": {
                      "version": "1.0.2",
                      "from": "jodid25519@>=1.0.0 <2.0.0",
                      "resolved": "http://beta-internal:4873/jodid25519/-/jodid25519-1.0.2.tgz"
                    },
                    "ecc-jsbn": {
                      "version": "0.1.1",
                      "from": "ecc-jsbn@>=0.1.1 <0.2.0",
                      "resolved": "http://beta-internal:4873/ecc-jsbn/-/ecc-jsbn-0.1.1.tgz"
                    }
                  }
                }
              }
            },
            "is-typedarray": {
              "version": "1.0.0",
              "from": "is-typedarray@>=1.0.0 <1.1.0",
              "resolved": "http://beta-internal:4873/is-typedarray/-/is-typedarray-1.0.0.tgz"
            },
            "isstream": {
              "version": "0.1.2",
              "from": "isstream@>=0.1.2 <0.2.0",
              "resolved": "http://beta-internal:4873/isstream/-/isstream-0.1.2.tgz"
            },
            "json-stringify-safe": {
              "version": "5.0.1",
              "from": "json-stringify-safe@>=5.0.1 <5.1.0",
              "resolved": "http://beta-internal:4873/json-stringify-safe/-/json-stringify-safe-5.0.1.tgz"
            },
            "mime-types": {
              "version": "2.1.11",
              "from": "mime-types@>=2.1.7 <2.2.0",
              "resolved": "http://beta-internal:4873/mime-types/-/mime-types-2.1.11.tgz",
              "dependencies": {
                "mime-db": {
                  "version": "1.23.0",
                  "from": "mime-db@>=1.23.0 <1.24.0",
                  "resolved": "http://beta-internal:4873/mime-db/-/mime-db-1.23.0.tgz"
                }
              }
            },
            "node-uuid": {
              "version": "1.4.7",
              "from": "node-uuid@>=1.4.7 <1.5.0",
              "resolved": "http://beta-internal:4873/node-uuid/-/node-uuid-1.4.7.tgz"
            },
            "oauth-sign": {
              "version": "0.8.2",
              "from": "oauth-sign@>=0.8.1 <0.9.0",
              "resolved": "http://beta-internal:4873/oauth-sign/-/oauth-sign-0.8.2.tgz"
            },
            "qs": {
              "version": "6.2.1",
              "from": "qs@>=6.2.0 <6.3.0",
              "resolved": "http://beta-internal:4873/qs/-/qs-6.2.1.tgz"
            },
            "stringstream": {
              "version": "0.0.5",
              "from": "stringstream@>=0.0.4 <0.1.0",
              "resolved": "http://beta-internal:4873/stringstream/-/stringstream-0.0.5.tgz"
            },
            "tough-cookie": {
              "version": "2.3.1",
              "from": "tough-cookie@>=2.3.0 <2.4.0",
              "resolved": "http://beta-internal:4873/tough-cookie/-/tough-cookie-2.3.1.tgz"
            },
            "tunnel-agent": {
              "version": "0.4.3",
              "from": "tunnel-agent@>=0.4.1 <0.5.0",
              "resolved": "http://beta-internal:4873/tunnel-agent/-/tunnel-agent-0.4.3.tgz"
            }
          }
        }
      }
    },
    "request-http-cache": {
      "version": "1.0.1",
      "from": "request-http-cache@>=1.0.1 <2.0.0",
      "resolved": "http://beta-internal:4873/request-http-cache/-/request-http-cache-1.0.1.tgz",
      "dependencies": {
        "json-buffer": {
          "version": "2.0.11",
          "from": "json-buffer@>=2.0.11 <3.0.0",
          "resolved": "http://beta-internal:4873/json-buffer/-/json-buffer-2.0.11.tgz"
        },
        "redis": {
          "version": "0.12.1",
          "from": "redis@>=0.12.1 <0.13.0",
          "resolved": "http://beta-internal:4873/redis/-/redis-0.12.1.tgz"
        },
        "wreck": {
          "version": "5.6.1",
          "from": "wreck@>=5.2.0 <6.0.0",
          "resolved": "http://beta-internal:4873/wreck/-/wreck-5.6.1.tgz",
          "dependencies": {
            "hoek": {
              "version": "2.16.3",
              "from": "hoek@>=2.0.0 <3.0.0",
              "resolved": "http://beta-internal:4873/hoek/-/hoek-2.16.3.tgz"
            },
            "boom": {
              "version": "2.10.1",
              "from": "boom@>=2.0.0 <3.0.0",
              "resolved": "http://beta-internal:4873/boom/-/boom-2.10.1.tgz"
            }
          }
        }
      }
    },
    "sanitizer": {
      "version": "0.0.15",
      "from": "sanitizer@0.0.15",
      "resolved": "http://beta-internal:4873/sanitizer/-/sanitizer-0.0.15.tgz"
    },
    "scriptjs": {
      "version": "2.5.8",
      "from": "scriptjs@>=2.5.7 <3.0.0",
      "resolved": "http://beta-internal:4873/scriptjs/-/scriptjs-2.5.8.tgz"
    },
    "sechash": {
      "version": "0.1.3",
      "from": "sechash@0.1.3",
      "resolved": "http://beta-internal:4873/sechash/-/sechash-0.1.3.tgz"
    },
    "serve-favicon": {
      "version": "2.3.0",
      "from": "serve-favicon@>=2.3.0 <3.0.0",
      "resolved": "http://beta-internal:4873/serve-favicon/-/serve-favicon-2.3.0.tgz",
      "dependencies": {
        "etag": {
          "version": "1.7.0",
          "from": "etag@>=1.7.0 <1.8.0",
          "resolved": "http://beta-internal:4873/etag/-/etag-1.7.0.tgz"
        },
        "fresh": {
          "version": "0.3.0",
          "from": "fresh@0.3.0",
          "resolved": "http://beta-internal:4873/fresh/-/fresh-0.3.0.tgz"
        },
        "ms": {
          "version": "0.7.1",
          "from": "ms@0.7.1",
          "resolved": "http://beta-internal:4873/ms/-/ms-0.7.1.tgz"
        },
        "parseurl": {
          "version": "1.3.1",
          "from": "parseurl@>=1.3.0 <1.4.0",
          "resolved": "http://beta-internal:4873/parseurl/-/parseurl-1.3.1.tgz"
        }
      }
    },
    "shutdown": {
      "version": "0.2.4",
      "from": "shutdown@>=0.2.3 <0.3.0",
      "resolved": "http://beta-internal:4873/shutdown/-/shutdown-0.2.4.tgz",
      "dependencies": {
        "debug": {
          "version": "1.0.4",
          "from": "debug@>=1.0.2 <2.0.0",
          "resolved": "http://beta-internal:4873/debug/-/debug-1.0.4.tgz",
          "dependencies": {
            "ms": {
              "version": "0.6.2",
              "from": "ms@0.6.2",
              "resolved": "http://beta-internal:4873/ms/-/ms-0.6.2.tgz"
            }
          }
        }
      }
    },
    "slug": {
      "version": "0.9.1",
      "from": "slug@>=0.9.1 <0.10.0",
      "resolved": "http://beta-internal:4873/slug/-/slug-0.9.1.tgz",
      "dependencies": {
        "unicode": {
          "version": "0.6.1",
          "from": "unicode@>=0.3.1",
          "resolved": "http://beta-internal:4873/unicode/-/unicode-0.6.1.tgz",
          "dependencies": {
            "bufferstream": {
              "version": "0.6.2",
              "from": "bufferstream@>=0.6.2",
              "resolved": "http://beta-internal:4873/bufferstream/-/bufferstream-0.6.2.tgz",
              "dependencies": {
                "bufferjs": {
                  "version": "3.0.1",
                  "from": "bufferjs@>=2.0.0",
                  "resolved": "http://beta-internal:4873/bufferjs/-/bufferjs-3.0.1.tgz"
                },
                "buffertools": {
                  "version": "2.1.4",
                  "from": "buffertools@>=1.0.3",
                  "resolved": "http://beta-internal:4873/buffertools/-/buffertools-2.1.4.tgz"
                }
              }
            }
          }
        }
      }
    },
    "snappy-cache": {
      "version": "0.3.0",
      "from": "snappy-cache@>=0.3.0 <0.4.0",
      "resolved": "http://beta-internal:4873/snappy-cache/-/snappy-cache-0.3.0.tgz",
      "dependencies": {
        "redis": {
          "version": "0.12.1",
          "from": "redis@>=0.12.1 <0.13.0",
          "resolved": "http://beta-internal:4873/redis/-/redis-0.12.1.tgz"
        }
      }
    },
    "statuserror": {
      "version": "0.1.3",
      "from": "statuserror@>=0.1.3 <0.2.0",
      "resolved": "http://beta-internal:4873/statuserror/-/statuserror-0.1.3.tgz"
    },
    "stringformat": {
      "version": "0.0.5",
      "from": "stringformat@0.0.5",
      "resolved": "http://beta-internal:4873/stringformat/-/stringformat-0.0.5.tgz"
    },
    "temp": {
      "version": "0.4.0",
      "from": "temp@0.4.0",
      "resolved": "http://beta-internal:4873/temp/-/temp-0.4.0.tgz"
    },
    "tentacles": {
      "version": "0.3.3",
      "from": "tentacles@>=0.3.3 <0.4.0",
      "resolved": "http://beta-internal:4873/tentacles/-/tentacles-0.3.3.tgz",
      "dependencies": {
        "create-error": {
          "version": "0.3.1",
          "from": "create-error@>=0.3.1 <0.4.0",
          "resolved": "http://beta-internal:4873/create-error/-/create-error-0.3.1.tgz"
        },
        "request": {
          "version": "2.74.0",
          "from": "request@>=2.53.0 <3.0.0",
          "resolved": "http://beta-internal:4873/request/-/request-2.74.0.tgz",
          "dependencies": {
            "aws-sign2": {
              "version": "0.6.0",
              "from": "aws-sign2@>=0.6.0 <0.7.0",
              "resolved": "http://beta-internal:4873/aws-sign2/-/aws-sign2-0.6.0.tgz"
            },
            "aws4": {
              "version": "1.4.1",
              "from": "aws4@>=1.2.1 <2.0.0",
              "resolved": "http://beta-internal:4873/aws4/-/aws4-1.4.1.tgz"
            },
            "bl": {
              "version": "1.1.2",
              "from": "bl@>=1.1.2 <1.2.0",
              "resolved": "http://beta-internal:4873/bl/-/bl-1.1.2.tgz",
              "dependencies": {
                "readable-stream": {
                  "version": "2.0.6",
                  "from": "readable-stream@>=2.0.5 <2.1.0",
                  "resolved": "http://beta-internal:4873/readable-stream/-/readable-stream-2.0.6.tgz",
                  "dependencies": {
                    "core-util-is": {
                      "version": "1.0.2",
                      "from": "core-util-is@>=1.0.0 <1.1.0",
                      "resolved": "http://beta-internal:4873/core-util-is/-/core-util-is-1.0.2.tgz"
                    },
                    "inherits": {
                      "version": "2.0.1",
                      "from": "inherits@>=2.0.1 <2.1.0",
                      "resolved": "http://beta-internal:4873/inherits/-/inherits-2.0.1.tgz"
                    },
                    "isarray": {
                      "version": "1.0.0",
                      "from": "isarray@>=1.0.0 <1.1.0",
                      "resolved": "http://beta-internal:4873/isarray/-/isarray-1.0.0.tgz"
                    },
                    "process-nextick-args": {
                      "version": "1.0.7",
                      "from": "process-nextick-args@>=1.0.6 <1.1.0",
                      "resolved": "http://beta-internal:4873/process-nextick-args/-/process-nextick-args-1.0.7.tgz"
                    },
                    "string_decoder": {
                      "version": "0.10.31",
                      "from": "string_decoder@>=0.10.0 <0.11.0",
                      "resolved": "http://beta-internal:4873/string_decoder/-/string_decoder-0.10.31.tgz"
                    },
                    "util-deprecate": {
                      "version": "1.0.2",
                      "from": "util-deprecate@>=1.0.1 <1.1.0",
                      "resolved": "http://beta-internal:4873/util-deprecate/-/util-deprecate-1.0.2.tgz"
                    }
                  }
                }
              }
            },
            "caseless": {
              "version": "0.11.0",
              "from": "caseless@>=0.11.0 <0.12.0",
              "resolved": "http://beta-internal:4873/caseless/-/caseless-0.11.0.tgz"
            },
            "combined-stream": {
              "version": "1.0.5",
              "from": "combined-stream@>=1.0.5 <1.1.0",
              "resolved": "http://beta-internal:4873/combined-stream/-/combined-stream-1.0.5.tgz",
              "dependencies": {
                "delayed-stream": {
                  "version": "1.0.0",
                  "from": "delayed-stream@>=1.0.0 <1.1.0",
                  "resolved": "http://beta-internal:4873/delayed-stream/-/delayed-stream-1.0.0.tgz"
                }
              }
            },
            "extend": {
              "version": "3.0.0",
              "from": "extend@>=3.0.0 <3.1.0",
              "resolved": "http://beta-internal:4873/extend/-/extend-3.0.0.tgz"
            },
            "forever-agent": {
              "version": "0.6.1",
              "from": "forever-agent@>=0.6.1 <0.7.0",
              "resolved": "http://beta-internal:4873/forever-agent/-/forever-agent-0.6.1.tgz"
            },
            "form-data": {
              "version": "1.0.0-rc4",
              "from": "form-data@>=1.0.0-rc4 <1.1.0",
              "resolved": "http://beta-internal:4873/form-data/-/form-data-1.0.0-rc4.tgz",
              "dependencies": {
                "async": {
                  "version": "1.5.2",
                  "from": "async@>=1.5.2 <2.0.0",
                  "resolved": "https://registry.npmjs.org/async/-/async-1.5.2.tgz"
                }
              }
            },
            "har-validator": {
              "version": "2.0.6",
              "from": "har-validator@>=2.0.6 <2.1.0",
              "resolved": "http://beta-internal:4873/har-validator/-/har-validator-2.0.6.tgz",
              "dependencies": {
                "chalk": {
                  "version": "1.1.3",
                  "from": "chalk@>=1.1.1 <2.0.0",
                  "resolved": "http://beta-internal:4873/chalk/-/chalk-1.1.3.tgz",
                  "dependencies": {
                    "ansi-styles": {
                      "version": "2.2.1",
                      "from": "ansi-styles@>=2.2.1 <3.0.0",
                      "resolved": "http://beta-internal:4873/ansi-styles/-/ansi-styles-2.2.1.tgz"
                    },
                    "has-ansi": {
                      "version": "2.0.0",
                      "from": "has-ansi@>=2.0.0 <3.0.0",
                      "resolved": "http://beta-internal:4873/has-ansi/-/has-ansi-2.0.0.tgz",
                      "dependencies": {
                        "ansi-regex": {
                          "version": "2.0.0",
                          "from": "ansi-regex@>=2.0.0 <3.0.0",
                          "resolved": "http://beta-internal:4873/ansi-regex/-/ansi-regex-2.0.0.tgz"
                        }
                      }
                    },
                    "strip-ansi": {
                      "version": "3.0.1",
                      "from": "strip-ansi@>=3.0.0 <4.0.0",
                      "resolved": "http://beta-internal:4873/strip-ansi/-/strip-ansi-3.0.1.tgz",
                      "dependencies": {
                        "ansi-regex": {
                          "version": "2.0.0",
                          "from": "ansi-regex@>=2.0.0 <3.0.0",
                          "resolved": "http://beta-internal:4873/ansi-regex/-/ansi-regex-2.0.0.tgz"
                        }
                      }
                    },
                    "supports-color": {
                      "version": "2.0.0",
                      "from": "supports-color@>=2.0.0 <3.0.0",
                      "resolved": "http://beta-internal:4873/supports-color/-/supports-color-2.0.0.tgz"
                    }
                  }
                },
                "commander": {
                  "version": "2.9.0",
                  "from": "commander@>=2.9.0 <3.0.0",
                  "resolved": "http://beta-internal:4873/commander/-/commander-2.9.0.tgz",
                  "dependencies": {
                    "graceful-readlink": {
                      "version": "1.0.1",
                      "from": "graceful-readlink@>=1.0.0",
                      "resolved": "http://beta-internal:4873/graceful-readlink/-/graceful-readlink-1.0.1.tgz"
                    }
                  }
                },
                "is-my-json-valid": {
                  "version": "2.13.1",
                  "from": "is-my-json-valid@>=2.12.4 <3.0.0",
                  "resolved": "http://beta-internal:4873/is-my-json-valid/-/is-my-json-valid-2.13.1.tgz",
                  "dependencies": {
                    "generate-function": {
                      "version": "2.0.0",
                      "from": "generate-function@>=2.0.0 <3.0.0",
                      "resolved": "http://beta-internal:4873/generate-function/-/generate-function-2.0.0.tgz"
                    },
                    "generate-object-property": {
                      "version": "1.2.0",
                      "from": "generate-object-property@>=1.1.0 <2.0.0",
                      "resolved": "http://beta-internal:4873/generate-object-property/-/generate-object-property-1.2.0.tgz",
                      "dependencies": {
                        "is-property": {
                          "version": "1.0.2",
                          "from": "is-property@>=1.0.0 <2.0.0",
                          "resolved": "http://beta-internal:4873/is-property/-/is-property-1.0.2.tgz"
                        }
                      }
                    },
                    "jsonpointer": {
                      "version": "2.0.0",
                      "from": "jsonpointer@2.0.0",
                      "resolved": "http://beta-internal:4873/jsonpointer/-/jsonpointer-2.0.0.tgz"
                    },
                    "xtend": {
                      "version": "4.0.1",
                      "from": "xtend@>=4.0.0 <5.0.0",
                      "resolved": "http://beta-internal:4873/xtend/-/xtend-4.0.1.tgz"
                    }
                  }
                },
                "pinkie-promise": {
                  "version": "2.0.1",
                  "from": "pinkie-promise@>=2.0.0 <3.0.0",
                  "resolved": "http://beta-internal:4873/pinkie-promise/-/pinkie-promise-2.0.1.tgz",
                  "dependencies": {
                    "pinkie": {
                      "version": "2.0.4",
                      "from": "pinkie@>=2.0.0 <3.0.0",
                      "resolved": "http://beta-internal:4873/pinkie/-/pinkie-2.0.4.tgz"
                    }
                  }
                }
              }
            },
            "hawk": {
              "version": "3.1.3",
              "from": "hawk@>=3.1.3 <3.2.0",
              "resolved": "http://beta-internal:4873/hawk/-/hawk-3.1.3.tgz",
              "dependencies": {
                "hoek": {
                  "version": "2.16.3",
                  "from": "hoek@>=2.0.0 <3.0.0",
                  "resolved": "http://beta-internal:4873/hoek/-/hoek-2.16.3.tgz"
                },
                "boom": {
                  "version": "2.10.1",
                  "from": "boom@>=2.0.0 <3.0.0",
                  "resolved": "http://beta-internal:4873/boom/-/boom-2.10.1.tgz"
                },
                "cryptiles": {
                  "version": "2.0.5",
                  "from": "cryptiles@>=2.0.0 <3.0.0",
                  "resolved": "http://beta-internal:4873/cryptiles/-/cryptiles-2.0.5.tgz"
                },
                "sntp": {
                  "version": "1.0.9",
                  "from": "sntp@>=1.0.0 <2.0.0",
                  "resolved": "http://beta-internal:4873/sntp/-/sntp-1.0.9.tgz"
                }
              }
            },
            "http-signature": {
              "version": "1.1.1",
              "from": "http-signature@>=1.1.0 <1.2.0",
              "resolved": "http://beta-internal:4873/http-signature/-/http-signature-1.1.1.tgz",
              "dependencies": {
                "assert-plus": {
                  "version": "0.2.0",
                  "from": "assert-plus@>=0.2.0 <0.3.0",
                  "resolved": "http://beta-internal:4873/assert-plus/-/assert-plus-0.2.0.tgz"
                },
                "jsprim": {
                  "version": "1.3.0",
                  "from": "jsprim@>=1.2.2 <2.0.0",
                  "resolved": "http://beta-internal:4873/jsprim/-/jsprim-1.3.0.tgz",
                  "dependencies": {
                    "extsprintf": {
                      "version": "1.0.2",
                      "from": "extsprintf@1.0.2",
                      "resolved": "http://beta-internal:4873/extsprintf/-/extsprintf-1.0.2.tgz"
                    },
                    "json-schema": {
                      "version": "0.2.2",
                      "from": "json-schema@0.2.2",
                      "resolved": "http://beta-internal:4873/json-schema/-/json-schema-0.2.2.tgz"
                    },
                    "verror": {
                      "version": "1.3.6",
                      "from": "verror@1.3.6",
                      "resolved": "http://beta-internal:4873/verror/-/verror-1.3.6.tgz"
                    }
                  }
                },
                "sshpk": {
                  "version": "1.9.2",
                  "from": "sshpk@>=1.7.0 <2.0.0",
                  "resolved": "http://beta-internal:4873/sshpk/-/sshpk-1.9.2.tgz",
                  "dependencies": {
                    "asn1": {
                      "version": "0.2.3",
                      "from": "asn1@>=0.2.3 <0.3.0",
                      "resolved": "http://beta-internal:4873/asn1/-/asn1-0.2.3.tgz"
                    },
                    "assert-plus": {
                      "version": "1.0.0",
                      "from": "assert-plus@>=1.0.0 <2.0.0",
                      "resolved": "http://beta-internal:4873/assert-plus/-/assert-plus-1.0.0.tgz"
                    },
                    "dashdash": {
                      "version": "1.14.0",
                      "from": "dashdash@>=1.12.0 <2.0.0",
                      "resolved": "http://beta-internal:4873/dashdash/-/dashdash-1.14.0.tgz"
                    },
                    "getpass": {
                      "version": "0.1.6",
                      "from": "getpass@>=0.1.1 <0.2.0",
                      "resolved": "http://beta-internal:4873/getpass/-/getpass-0.1.6.tgz"
                    },
                    "jsbn": {
                      "version": "0.1.0",
                      "from": "jsbn@>=0.1.0 <0.2.0",
                      "resolved": "http://beta-internal:4873/jsbn/-/jsbn-0.1.0.tgz"
                    },
                    "tweetnacl": {
                      "version": "0.13.3",
                      "from": "tweetnacl@>=0.13.0 <0.14.0",
                      "resolved": "http://beta-internal:4873/tweetnacl/-/tweetnacl-0.13.3.tgz"
                    },
                    "jodid25519": {
                      "version": "1.0.2",
                      "from": "jodid25519@>=1.0.0 <2.0.0",
                      "resolved": "http://beta-internal:4873/jodid25519/-/jodid25519-1.0.2.tgz"
                    },
                    "ecc-jsbn": {
                      "version": "0.1.1",
                      "from": "ecc-jsbn@>=0.1.1 <0.2.0",
                      "resolved": "http://beta-internal:4873/ecc-jsbn/-/ecc-jsbn-0.1.1.tgz"
                    }
                  }
                }
              }
            },
            "is-typedarray": {
              "version": "1.0.0",
              "from": "is-typedarray@>=1.0.0 <1.1.0",
              "resolved": "http://beta-internal:4873/is-typedarray/-/is-typedarray-1.0.0.tgz"
            },
            "isstream": {
              "version": "0.1.2",
              "from": "isstream@>=0.1.2 <0.2.0",
              "resolved": "http://beta-internal:4873/isstream/-/isstream-0.1.2.tgz"
            },
            "json-stringify-safe": {
              "version": "5.0.1",
              "from": "json-stringify-safe@>=5.0.1 <5.1.0",
              "resolved": "http://beta-internal:4873/json-stringify-safe/-/json-stringify-safe-5.0.1.tgz"
            },
            "mime-types": {
              "version": "2.1.11",
              "from": "mime-types@>=2.1.7 <2.2.0",
              "resolved": "http://beta-internal:4873/mime-types/-/mime-types-2.1.11.tgz",
              "dependencies": {
                "mime-db": {
                  "version": "1.23.0",
                  "from": "mime-db@>=1.23.0 <1.24.0",
                  "resolved": "http://beta-internal:4873/mime-db/-/mime-db-1.23.0.tgz"
                }
              }
            },
            "node-uuid": {
              "version": "1.4.7",
              "from": "node-uuid@>=1.4.7 <1.5.0",
              "resolved": "http://beta-internal:4873/node-uuid/-/node-uuid-1.4.7.tgz"
            },
            "oauth-sign": {
              "version": "0.8.2",
              "from": "oauth-sign@>=0.8.1 <0.9.0",
              "resolved": "http://beta-internal:4873/oauth-sign/-/oauth-sign-0.8.2.tgz"
            },
            "qs": {
              "version": "6.2.1",
              "from": "qs@>=6.2.0 <6.3.0",
              "resolved": "http://beta-internal:4873/qs/-/qs-6.2.1.tgz"
            },
            "stringstream": {
              "version": "0.0.5",
              "from": "stringstream@>=0.0.4 <0.1.0",
              "resolved": "http://beta-internal:4873/stringstream/-/stringstream-0.0.5.tgz"
            },
            "tough-cookie": {
              "version": "2.3.1",
              "from": "tough-cookie@>=2.3.0 <2.4.0",
              "resolved": "http://beta-internal:4873/tough-cookie/-/tough-cookie-2.3.1.tgz"
            },
            "tunnel-agent": {
              "version": "0.4.3",
              "from": "tunnel-agent@>=0.4.1 <0.5.0",
              "resolved": "http://beta-internal:4873/tunnel-agent/-/tunnel-agent-0.4.3.tgz"
            }
          }
        },
        "require-directory": {
          "version": "2.1.1",
          "from": "require-directory@>=2.1.0 <3.0.0",
          "resolved": "http://beta-internal:4873/require-directory/-/require-directory-2.1.1.tgz"
        }
      }
    },
    "text-filter": {
      "version": "0.1.1",
      "from": "text-filter@>=0.1.1 <0.2.0",
      "resolved": "http://beta-internal:4873/text-filter/-/text-filter-0.1.1.tgz"
    },
    "through2": {
      "version": "2.0.1",
      "from": "through2@>=2.0.1 <3.0.0",
      "resolved": "http://beta-internal:4873/through2/-/through2-2.0.1.tgz",
      "dependencies": {
        "readable-stream": {
          "version": "2.0.6",
          "from": "readable-stream@>=2.0.0 <2.1.0",
          "resolved": "http://beta-internal:4873/readable-stream/-/readable-stream-2.0.6.tgz",
          "dependencies": {
            "core-util-is": {
              "version": "1.0.2",
              "from": "core-util-is@>=1.0.0 <1.1.0",
              "resolved": "http://beta-internal:4873/core-util-is/-/core-util-is-1.0.2.tgz"
            },
            "inherits": {
              "version": "2.0.1",
              "from": "inherits@>=2.0.1 <2.1.0",
              "resolved": "http://beta-internal:4873/inherits/-/inherits-2.0.1.tgz"
            },
            "isarray": {
              "version": "1.0.0",
              "from": "isarray@>=1.0.0 <1.1.0",
              "resolved": "http://beta-internal:4873/isarray/-/isarray-1.0.0.tgz"
            },
            "process-nextick-args": {
              "version": "1.0.7",
              "from": "process-nextick-args@>=1.0.6 <1.1.0",
              "resolved": "http://beta-internal:4873/process-nextick-args/-/process-nextick-args-1.0.7.tgz"
            },
            "string_decoder": {
              "version": "0.10.31",
              "from": "string_decoder@>=0.10.0 <0.11.0",
              "resolved": "http://beta-internal:4873/string_decoder/-/string_decoder-0.10.31.tgz"
            },
            "util-deprecate": {
              "version": "1.0.2",
              "from": "util-deprecate@>=1.0.1 <1.1.0",
              "resolved": "http://beta-internal:4873/util-deprecate/-/util-deprecate-1.0.2.tgz"
            }
          }
        },
        "xtend": {
          "version": "4.0.1",
          "from": "xtend@>=4.0.0 <4.1.0",
          "resolved": "http://beta-internal:4873/xtend/-/xtend-4.0.1.tgz"
        }
      }
    },
    "through2-concurrent": {
      "version": "1.1.1",
      "from": "through2-concurrent@>=1.1.0 <2.0.0",
      "resolved": "http://beta-internal:4873/through2-concurrent/-/through2-concurrent-1.1.1.tgz"
    },
    "tough-cookie": {
      "version": "0.12.1",
      "from": "tough-cookie@>=0.12.1 <0.13.0",
      "resolved": "http://beta-internal:4873/tough-cookie/-/tough-cookie-0.12.1.tgz",
      "dependencies": {
        "punycode": {
          "version": "2.0.0",
          "from": "punycode@>=0.2.0",
          "resolved": "http://beta-internal:4873/punycode/-/punycode-2.0.0.tgz"
        }
      }
    },
    "transloadit": {
      "version": "1.5.3",
      "from": "transloadit@>=1.5.0 <2.0.0",
      "resolved": "http://beta-internal:4873/transloadit/-/transloadit-1.5.3.tgz",
      "dependencies": {
        "request": {
          "version": "2.64.0",
          "from": "request@>=2.64.0 <2.65.0",
          "resolved": "http://beta-internal:4873/request/-/request-2.64.0.tgz",
          "dependencies": {
            "bl": {
              "version": "1.0.3",
              "from": "bl@>=1.0.0 <1.1.0",
              "resolved": "http://beta-internal:4873/bl/-/bl-1.0.3.tgz",
              "dependencies": {
                "readable-stream": {
                  "version": "2.0.6",
                  "from": "readable-stream@>=2.0.5 <2.1.0",
                  "resolved": "http://beta-internal:4873/readable-stream/-/readable-stream-2.0.6.tgz",
                  "dependencies": {
                    "core-util-is": {
                      "version": "1.0.2",
                      "from": "core-util-is@>=1.0.0 <1.1.0",
                      "resolved": "http://beta-internal:4873/core-util-is/-/core-util-is-1.0.2.tgz"
                    },
                    "inherits": {
                      "version": "2.0.1",
                      "from": "inherits@>=2.0.1 <2.1.0",
                      "resolved": "http://beta-internal:4873/inherits/-/inherits-2.0.1.tgz"
                    },
                    "isarray": {
                      "version": "1.0.0",
                      "from": "isarray@>=1.0.0 <1.1.0",
                      "resolved": "http://beta-internal:4873/isarray/-/isarray-1.0.0.tgz"
                    },
                    "process-nextick-args": {
                      "version": "1.0.7",
                      "from": "process-nextick-args@>=1.0.6 <1.1.0",
                      "resolved": "http://beta-internal:4873/process-nextick-args/-/process-nextick-args-1.0.7.tgz"
                    },
                    "string_decoder": {
                      "version": "0.10.31",
                      "from": "string_decoder@>=0.10.0 <0.11.0",
                      "resolved": "http://beta-internal:4873/string_decoder/-/string_decoder-0.10.31.tgz"
                    },
                    "util-deprecate": {
                      "version": "1.0.2",
                      "from": "util-deprecate@>=1.0.1 <1.1.0",
                      "resolved": "http://beta-internal:4873/util-deprecate/-/util-deprecate-1.0.2.tgz"
                    }
                  }
                }
              }
            },
            "caseless": {
              "version": "0.11.0",
              "from": "caseless@>=0.11.0 <0.12.0",
              "resolved": "http://beta-internal:4873/caseless/-/caseless-0.11.0.tgz"
            },
            "extend": {
              "version": "3.0.0",
              "from": "extend@>=3.0.0 <3.1.0",
              "resolved": "http://beta-internal:4873/extend/-/extend-3.0.0.tgz"
            },
            "forever-agent": {
              "version": "0.6.1",
              "from": "forever-agent@>=0.6.0 <0.7.0",
              "resolved": "http://beta-internal:4873/forever-agent/-/forever-agent-0.6.1.tgz"
            },
            "form-data": {
              "version": "1.0.0-rc4",
              "from": "form-data@>=1.0.0-rc1 <1.1.0",
              "resolved": "http://beta-internal:4873/form-data/-/form-data-1.0.0-rc4.tgz",
              "dependencies": {
                "async": {
                  "version": "1.5.2",
                  "from": "async@>=1.5.2 <2.0.0",
                  "resolved": "https://registry.npmjs.org/async/-/async-1.5.2.tgz"
                }
              }
            },
            "json-stringify-safe": {
              "version": "5.0.1",
              "from": "json-stringify-safe@>=5.0.0 <5.1.0",
              "resolved": "http://beta-internal:4873/json-stringify-safe/-/json-stringify-safe-5.0.1.tgz"
            },
            "mime-types": {
              "version": "2.1.11",
              "from": "mime-types@>=2.1.2 <2.2.0",
              "resolved": "http://beta-internal:4873/mime-types/-/mime-types-2.1.11.tgz",
              "dependencies": {
                "mime-db": {
                  "version": "1.23.0",
                  "from": "mime-db@>=1.23.0 <1.24.0",
                  "resolved": "http://beta-internal:4873/mime-db/-/mime-db-1.23.0.tgz"
                }
              }
            },
            "qs": {
              "version": "5.1.0",
              "from": "qs@>=5.1.0 <5.2.0",
              "resolved": "http://beta-internal:4873/qs/-/qs-5.1.0.tgz"
            },
            "tunnel-agent": {
              "version": "0.4.3",
              "from": "tunnel-agent@>=0.4.0 <0.5.0",
              "resolved": "http://beta-internal:4873/tunnel-agent/-/tunnel-agent-0.4.3.tgz"
            },
            "http-signature": {
              "version": "0.11.0",
              "from": "http-signature@>=0.11.0 <0.12.0",
              "resolved": "http://beta-internal:4873/http-signature/-/http-signature-0.11.0.tgz",
              "dependencies": {
                "assert-plus": {
                  "version": "0.1.5",
                  "from": "assert-plus@>=0.1.5 <0.2.0",
                  "resolved": "http://beta-internal:4873/assert-plus/-/assert-plus-0.1.5.tgz"
                },
                "asn1": {
                  "version": "0.1.11",
                  "from": "asn1@0.1.11",
                  "resolved": "http://beta-internal:4873/asn1/-/asn1-0.1.11.tgz"
                },
                "ctype": {
                  "version": "0.5.3",
                  "from": "ctype@0.5.3",
                  "resolved": "http://beta-internal:4873/ctype/-/ctype-0.5.3.tgz"
                }
              }
            },
            "oauth-sign": {
              "version": "0.8.2",
              "from": "oauth-sign@>=0.8.0 <0.9.0",
              "resolved": "http://beta-internal:4873/oauth-sign/-/oauth-sign-0.8.2.tgz"
            },
            "hawk": {
              "version": "3.1.3",
              "from": "hawk@>=3.1.0 <3.2.0",
              "resolved": "http://beta-internal:4873/hawk/-/hawk-3.1.3.tgz",
              "dependencies": {
                "hoek": {
                  "version": "2.16.3",
                  "from": "hoek@>=2.0.0 <3.0.0",
                  "resolved": "http://beta-internal:4873/hoek/-/hoek-2.16.3.tgz"
                },
                "boom": {
                  "version": "2.10.1",
                  "from": "boom@>=2.0.0 <3.0.0",
                  "resolved": "http://beta-internal:4873/boom/-/boom-2.10.1.tgz"
                },
                "cryptiles": {
                  "version": "2.0.5",
                  "from": "cryptiles@>=2.0.0 <3.0.0",
                  "resolved": "http://beta-internal:4873/cryptiles/-/cryptiles-2.0.5.tgz"
                },
                "sntp": {
                  "version": "1.0.9",
                  "from": "sntp@>=1.0.0 <2.0.0",
                  "resolved": "http://beta-internal:4873/sntp/-/sntp-1.0.9.tgz"
                }
              }
            },
            "aws-sign2": {
              "version": "0.5.0",
              "from": "aws-sign2@>=0.5.0 <0.6.0",
              "resolved": "http://beta-internal:4873/aws-sign2/-/aws-sign2-0.5.0.tgz"
            },
            "stringstream": {
              "version": "0.0.5",
              "from": "stringstream@>=0.0.4 <0.1.0",
              "resolved": "http://beta-internal:4873/stringstream/-/stringstream-0.0.5.tgz"
            },
            "combined-stream": {
              "version": "1.0.5",
              "from": "combined-stream@>=1.0.1 <1.1.0",
              "resolved": "http://beta-internal:4873/combined-stream/-/combined-stream-1.0.5.tgz",
              "dependencies": {
                "delayed-stream": {
                  "version": "1.0.0",
                  "from": "delayed-stream@>=1.0.0 <1.1.0",
                  "resolved": "http://beta-internal:4873/delayed-stream/-/delayed-stream-1.0.0.tgz"
                }
              }
            },
            "isstream": {
              "version": "0.1.2",
              "from": "isstream@>=0.1.1 <0.2.0",
              "resolved": "http://beta-internal:4873/isstream/-/isstream-0.1.2.tgz"
            },
            "har-validator": {
              "version": "1.8.0",
              "from": "har-validator@>=1.6.1 <2.0.0",
              "resolved": "http://beta-internal:4873/har-validator/-/har-validator-1.8.0.tgz",
              "dependencies": {
                "bluebird": {
                  "version": "2.10.2",
                  "from": "bluebird@>=2.9.30 <3.0.0",
                  "resolved": "http://beta-internal:4873/bluebird/-/bluebird-2.10.2.tgz"
                },
                "chalk": {
                  "version": "1.1.3",
                  "from": "chalk@>=1.0.0 <2.0.0",
                  "resolved": "http://beta-internal:4873/chalk/-/chalk-1.1.3.tgz",
                  "dependencies": {
                    "ansi-styles": {
                      "version": "2.2.1",
                      "from": "ansi-styles@>=2.2.1 <3.0.0",
                      "resolved": "http://beta-internal:4873/ansi-styles/-/ansi-styles-2.2.1.tgz"
                    },
                    "has-ansi": {
                      "version": "2.0.0",
                      "from": "has-ansi@>=2.0.0 <3.0.0",
                      "resolved": "http://beta-internal:4873/has-ansi/-/has-ansi-2.0.0.tgz",
                      "dependencies": {
                        "ansi-regex": {
                          "version": "2.0.0",
                          "from": "ansi-regex@>=2.0.0 <3.0.0",
                          "resolved": "http://beta-internal:4873/ansi-regex/-/ansi-regex-2.0.0.tgz"
                        }
                      }
                    },
                    "strip-ansi": {
                      "version": "3.0.1",
                      "from": "strip-ansi@>=3.0.0 <4.0.0",
                      "resolved": "http://beta-internal:4873/strip-ansi/-/strip-ansi-3.0.1.tgz",
                      "dependencies": {
                        "ansi-regex": {
                          "version": "2.0.0",
                          "from": "ansi-regex@>=2.0.0 <3.0.0",
                          "resolved": "http://beta-internal:4873/ansi-regex/-/ansi-regex-2.0.0.tgz"
                        }
                      }
                    },
                    "supports-color": {
                      "version": "2.0.0",
                      "from": "supports-color@>=2.0.0 <3.0.0",
                      "resolved": "http://beta-internal:4873/supports-color/-/supports-color-2.0.0.tgz"
                    }
                  }
                },
                "commander": {
                  "version": "2.9.0",
                  "from": "commander@>=2.8.1 <3.0.0",
                  "resolved": "http://beta-internal:4873/commander/-/commander-2.9.0.tgz",
                  "dependencies": {
                    "graceful-readlink": {
                      "version": "1.0.1",
                      "from": "graceful-readlink@>=1.0.0",
                      "resolved": "http://beta-internal:4873/graceful-readlink/-/graceful-readlink-1.0.1.tgz"
                    }
                  }
                },
                "is-my-json-valid": {
                  "version": "2.13.1",
                  "from": "is-my-json-valid@>=2.12.0 <3.0.0",
                  "resolved": "http://beta-internal:4873/is-my-json-valid/-/is-my-json-valid-2.13.1.tgz",
                  "dependencies": {
                    "generate-function": {
                      "version": "2.0.0",
                      "from": "generate-function@>=2.0.0 <3.0.0",
                      "resolved": "http://beta-internal:4873/generate-function/-/generate-function-2.0.0.tgz"
                    },
                    "generate-object-property": {
                      "version": "1.2.0",
                      "from": "generate-object-property@>=1.1.0 <2.0.0",
                      "resolved": "http://beta-internal:4873/generate-object-property/-/generate-object-property-1.2.0.tgz",
                      "dependencies": {
                        "is-property": {
                          "version": "1.0.2",
                          "from": "is-property@>=1.0.0 <2.0.0",
                          "resolved": "http://beta-internal:4873/is-property/-/is-property-1.0.2.tgz"
                        }
                      }
                    },
                    "jsonpointer": {
                      "version": "2.0.0",
                      "from": "jsonpointer@2.0.0",
                      "resolved": "http://beta-internal:4873/jsonpointer/-/jsonpointer-2.0.0.tgz"
                    },
                    "xtend": {
                      "version": "4.0.1",
                      "from": "xtend@>=4.0.0 <5.0.0",
                      "resolved": "http://beta-internal:4873/xtend/-/xtend-4.0.1.tgz"
                    }
                  }
                }
              }
            }
          }
        },
        "retry": {
          "version": "0.9.0",
          "from": "retry@>=0.9.0 <0.10.0",
          "resolved": "http://beta-internal:4873/retry/-/retry-0.9.0.tgz"
        }
      }
    },
    "underscore": {
      "version": "1.8.3",
      "from": "underscore@>=1.8.3 <2.0.0",
      "resolved": "http://beta-internal:4873/underscore/-/underscore-1.8.3.tgz"
    },
    "url-join": {
      "version": "0.0.1",
      "from": "url-join@0.0.1",
      "resolved": "http://beta-internal:4873/url-join/-/url-join-0.0.1.tgz"
    },
    "url-parse": {
      "version": "1.1.3",
      "from": "url-parse@>=1.0.5 <2.0.0",
      "resolved": "http://beta-internal:4873/url-parse/-/url-parse-1.1.3.tgz",
      "dependencies": {
        "querystringify": {
          "version": "0.0.4",
          "from": "querystringify@>=0.0.0 <0.1.0",
          "resolved": "http://beta-internal:4873/querystringify/-/querystringify-0.0.4.tgz"
        },
        "requires-port": {
          "version": "1.0.0",
          "from": "requires-port@>=1.0.0 <1.1.0",
          "resolved": "http://beta-internal:4873/requires-port/-/requires-port-1.0.0.tgz"
        }
      }
    },
    "useragent": {
      "version": "2.0.6",
      "from": "useragent@2.0.6",
      "resolved": "http://beta-internal:4873/useragent/-/useragent-2.0.6.tgz",
      "dependencies": {
        "lru-cache": {
          "version": "2.2.4",
          "from": "lru-cache@>=2.2.0 <2.3.0",
          "resolved": "http://beta-internal:4873/lru-cache/-/lru-cache-2.2.4.tgz"
        }
      }
    },
    "xregexp": {
      "version": "2.0.0",
      "from": "xregexp@>=2.0.0 <3.0.0",
      "resolved": "http://beta-internal:4873/xregexp/-/xregexp-2.0.0.tgz"
    },
    "yargs": {
      "version": "4.8.1",
      "from": "yargs@>=4.2.0 <5.0.0",
      "resolved": "http://beta-internal:4873/yargs/-/yargs-4.8.1.tgz",
      "dependencies": {
        "cliui": {
          "version": "3.2.0",
          "from": "cliui@>=3.2.0 <4.0.0",
          "resolved": "http://beta-internal:4873/cliui/-/cliui-3.2.0.tgz",
          "dependencies": {
            "strip-ansi": {
              "version": "3.0.1",
              "from": "strip-ansi@>=3.0.0 <4.0.0",
              "resolved": "http://beta-internal:4873/strip-ansi/-/strip-ansi-3.0.1.tgz",
              "dependencies": {
                "ansi-regex": {
                  "version": "2.0.0",
                  "from": "ansi-regex@>=2.0.0 <3.0.0",
                  "resolved": "http://beta-internal:4873/ansi-regex/-/ansi-regex-2.0.0.tgz"
                }
              }
            },
            "wrap-ansi": {
              "version": "2.0.0",
              "from": "wrap-ansi@>=2.0.0 <3.0.0",
              "resolved": "http://beta-internal:4873/wrap-ansi/-/wrap-ansi-2.0.0.tgz"
            }
          }
        },
        "decamelize": {
          "version": "1.2.0",
          "from": "decamelize@>=1.1.1 <2.0.0",
          "resolved": "http://beta-internal:4873/decamelize/-/decamelize-1.2.0.tgz"
        },
        "get-caller-file": {
          "version": "1.0.2",
          "from": "get-caller-file@>=1.0.1 <2.0.0",
          "resolved": "http://beta-internal:4873/get-caller-file/-/get-caller-file-1.0.2.tgz"
        },
        "lodash.assign": {
          "version": "4.2.0",
          "from": "lodash.assign@>=4.0.3 <5.0.0",
          "resolved": "http://beta-internal:4873/lodash.assign/-/lodash.assign-4.2.0.tgz"
        },
        "os-locale": {
          "version": "1.4.0",
          "from": "os-locale@>=1.4.0 <2.0.0",
          "resolved": "http://beta-internal:4873/os-locale/-/os-locale-1.4.0.tgz",
          "dependencies": {
            "lcid": {
              "version": "1.0.0",
              "from": "lcid@>=1.0.0 <2.0.0",
              "resolved": "http://beta-internal:4873/lcid/-/lcid-1.0.0.tgz",
              "dependencies": {
                "invert-kv": {
                  "version": "1.0.0",
                  "from": "invert-kv@>=1.0.0 <2.0.0",
                  "resolved": "http://beta-internal:4873/invert-kv/-/invert-kv-1.0.0.tgz"
                }
              }
            }
          }
        },
        "read-pkg-up": {
          "version": "1.0.1",
          "from": "read-pkg-up@>=1.0.1 <2.0.0",
          "resolved": "http://beta-internal:4873/read-pkg-up/-/read-pkg-up-1.0.1.tgz",
          "dependencies": {
            "find-up": {
              "version": "1.1.2",
              "from": "find-up@>=1.0.0 <2.0.0",
              "resolved": "http://beta-internal:4873/find-up/-/find-up-1.1.2.tgz",
              "dependencies": {
                "path-exists": {
                  "version": "2.1.0",
                  "from": "path-exists@>=2.0.0 <3.0.0",
                  "resolved": "http://beta-internal:4873/path-exists/-/path-exists-2.1.0.tgz"
                },
                "pinkie-promise": {
                  "version": "2.0.1",
                  "from": "pinkie-promise@>=2.0.0 <3.0.0",
                  "resolved": "http://beta-internal:4873/pinkie-promise/-/pinkie-promise-2.0.1.tgz",
                  "dependencies": {
                    "pinkie": {
                      "version": "2.0.4",
                      "from": "pinkie@>=2.0.0 <3.0.0",
                      "resolved": "http://beta-internal:4873/pinkie/-/pinkie-2.0.4.tgz"
                    }
                  }
                }
              }
            },
            "read-pkg": {
              "version": "1.1.0",
              "from": "read-pkg@>=1.0.0 <2.0.0",
              "resolved": "http://beta-internal:4873/read-pkg/-/read-pkg-1.1.0.tgz",
              "dependencies": {
                "load-json-file": {
                  "version": "1.1.0",
                  "from": "load-json-file@>=1.0.0 <2.0.0",
                  "resolved": "http://beta-internal:4873/load-json-file/-/load-json-file-1.1.0.tgz",
                  "dependencies": {
                    "graceful-fs": {
                      "version": "4.1.5",
                      "from": "graceful-fs@>=4.1.2 <5.0.0",
                      "resolved": "http://beta-internal:4873/graceful-fs/-/graceful-fs-4.1.5.tgz"
                    },
                    "parse-json": {
                      "version": "2.2.0",
                      "from": "parse-json@>=2.2.0 <3.0.0",
                      "resolved": "http://beta-internal:4873/parse-json/-/parse-json-2.2.0.tgz",
                      "dependencies": {
                        "error-ex": {
                          "version": "1.3.0",
                          "from": "error-ex@>=1.2.0 <2.0.0",
                          "resolved": "http://beta-internal:4873/error-ex/-/error-ex-1.3.0.tgz",
                          "dependencies": {
                            "is-arrayish": {
                              "version": "0.2.1",
                              "from": "is-arrayish@>=0.2.1 <0.3.0",
                              "resolved": "http://beta-internal:4873/is-arrayish/-/is-arrayish-0.2.1.tgz"
                            }
                          }
                        }
                      }
                    },
                    "pify": {
                      "version": "2.3.0",
                      "from": "pify@>=2.0.0 <3.0.0",
                      "resolved": "http://beta-internal:4873/pify/-/pify-2.3.0.tgz"
                    },
                    "pinkie-promise": {
                      "version": "2.0.1",
                      "from": "pinkie-promise@>=2.0.0 <3.0.0",
                      "resolved": "http://beta-internal:4873/pinkie-promise/-/pinkie-promise-2.0.1.tgz",
                      "dependencies": {
                        "pinkie": {
                          "version": "2.0.4",
                          "from": "pinkie@>=2.0.0 <3.0.0",
                          "resolved": "http://beta-internal:4873/pinkie/-/pinkie-2.0.4.tgz"
                        }
                      }
                    },
                    "strip-bom": {
                      "version": "2.0.0",
                      "from": "strip-bom@>=2.0.0 <3.0.0",
                      "resolved": "http://beta-internal:4873/strip-bom/-/strip-bom-2.0.0.tgz",
                      "dependencies": {
                        "is-utf8": {
                          "version": "0.2.1",
                          "from": "is-utf8@>=0.2.0 <0.3.0",
                          "resolved": "http://beta-internal:4873/is-utf8/-/is-utf8-0.2.1.tgz"
                        }
                      }
                    }
                  }
                },
                "normalize-package-data": {
                  "version": "2.3.5",
                  "from": "normalize-package-data@>=2.3.2 <3.0.0",
                  "resolved": "http://beta-internal:4873/normalize-package-data/-/normalize-package-data-2.3.5.tgz",
                  "dependencies": {
                    "hosted-git-info": {
                      "version": "2.1.5",
                      "from": "hosted-git-info@>=2.1.4 <3.0.0",
                      "resolved": "http://beta-internal:4873/hosted-git-info/-/hosted-git-info-2.1.5.tgz"
                    },
                    "is-builtin-module": {
                      "version": "1.0.0",
                      "from": "is-builtin-module@>=1.0.0 <2.0.0",
                      "resolved": "http://beta-internal:4873/is-builtin-module/-/is-builtin-module-1.0.0.tgz",
                      "dependencies": {
                        "builtin-modules": {
                          "version": "1.1.1",
                          "from": "builtin-modules@>=1.0.0 <2.0.0",
                          "resolved": "http://beta-internal:4873/builtin-modules/-/builtin-modules-1.1.1.tgz"
                        }
                      }
                    },
                    "semver": {
                      "version": "5.3.0",
                      "from": "semver@>=2.0.0 <3.0.0||>=3.0.0 <4.0.0||>=4.0.0 <5.0.0||>=5.0.0 <6.0.0",
                      "resolved": "http://beta-internal:4873/semver/-/semver-5.3.0.tgz"
                    },
                    "validate-npm-package-license": {
                      "version": "3.0.1",
                      "from": "validate-npm-package-license@>=3.0.1 <4.0.0",
                      "resolved": "http://beta-internal:4873/validate-npm-package-license/-/validate-npm-package-license-3.0.1.tgz",
                      "dependencies": {
                        "spdx-correct": {
                          "version": "1.0.2",
                          "from": "spdx-correct@>=1.0.0 <1.1.0",
                          "resolved": "http://beta-internal:4873/spdx-correct/-/spdx-correct-1.0.2.tgz",
                          "dependencies": {
                            "spdx-license-ids": {
                              "version": "1.2.2",
                              "from": "spdx-license-ids@>=1.0.0 <2.0.0",
                              "resolved": "http://beta-internal:4873/spdx-license-ids/-/spdx-license-ids-1.2.2.tgz"
                            }
                          }
                        },
                        "spdx-expression-parse": {
                          "version": "1.0.2",
                          "from": "spdx-expression-parse@>=1.0.0 <1.1.0",
                          "resolved": "http://beta-internal:4873/spdx-expression-parse/-/spdx-expression-parse-1.0.2.tgz",
                          "dependencies": {
                            "spdx-exceptions": {
                              "version": "1.0.5",
                              "from": "spdx-exceptions@>=1.0.4 <2.0.0",
                              "resolved": "http://beta-internal:4873/spdx-exceptions/-/spdx-exceptions-1.0.5.tgz"
                            },
                            "spdx-license-ids": {
                              "version": "1.2.2",
                              "from": "spdx-license-ids@>=1.0.0 <2.0.0",
                              "resolved": "http://beta-internal:4873/spdx-license-ids/-/spdx-license-ids-1.2.2.tgz"
                            }
                          }
                        }
                      }
                    }
                  }
                },
                "path-type": {
                  "version": "1.1.0",
                  "from": "path-type@>=1.0.0 <2.0.0",
                  "resolved": "http://beta-internal:4873/path-type/-/path-type-1.1.0.tgz",
                  "dependencies": {
                    "graceful-fs": {
                      "version": "4.1.5",
                      "from": "graceful-fs@>=4.1.2 <5.0.0",
                      "resolved": "http://beta-internal:4873/graceful-fs/-/graceful-fs-4.1.5.tgz"
                    },
                    "pify": {
                      "version": "2.3.0",
                      "from": "pify@>=2.0.0 <3.0.0",
                      "resolved": "http://beta-internal:4873/pify/-/pify-2.3.0.tgz"
                    },
                    "pinkie-promise": {
                      "version": "2.0.1",
                      "from": "pinkie-promise@>=2.0.0 <3.0.0",
                      "resolved": "http://beta-internal:4873/pinkie-promise/-/pinkie-promise-2.0.1.tgz",
                      "dependencies": {
                        "pinkie": {
                          "version": "2.0.4",
                          "from": "pinkie@>=2.0.0 <3.0.0",
                          "resolved": "http://beta-internal:4873/pinkie/-/pinkie-2.0.4.tgz"
                        }
                      }
                    }
                  }
                }
              }
            }
          }
        },
        "require-directory": {
          "version": "2.1.1",
          "from": "require-directory@>=2.1.1 <3.0.0",
          "resolved": "http://beta-internal:4873/require-directory/-/require-directory-2.1.1.tgz"
        },
        "require-main-filename": {
          "version": "1.0.1",
          "from": "require-main-filename@>=1.0.1 <2.0.0",
          "resolved": "http://beta-internal:4873/require-main-filename/-/require-main-filename-1.0.1.tgz"
        },
        "set-blocking": {
          "version": "2.0.0",
          "from": "set-blocking@>=2.0.0 <3.0.0",
          "resolved": "http://beta-internal:4873/set-blocking/-/set-blocking-2.0.0.tgz"
        },
        "string-width": {
          "version": "1.0.2",
          "from": "string-width@>=1.0.1 <2.0.0",
          "resolved": "http://beta-internal:4873/string-width/-/string-width-1.0.2.tgz",
          "dependencies": {
            "code-point-at": {
              "version": "1.0.0",
              "from": "code-point-at@>=1.0.0 <2.0.0",
              "resolved": "http://beta-internal:4873/code-point-at/-/code-point-at-1.0.0.tgz",
              "dependencies": {
                "number-is-nan": {
                  "version": "1.0.0",
                  "from": "number-is-nan@>=1.0.0 <2.0.0",
                  "resolved": "http://beta-internal:4873/number-is-nan/-/number-is-nan-1.0.0.tgz"
                }
              }
            },
            "is-fullwidth-code-point": {
              "version": "1.0.0",
              "from": "is-fullwidth-code-point@>=1.0.0 <2.0.0",
              "resolved": "http://beta-internal:4873/is-fullwidth-code-point/-/is-fullwidth-code-point-1.0.0.tgz",
              "dependencies": {
                "number-is-nan": {
                  "version": "1.0.0",
                  "from": "number-is-nan@>=1.0.0 <2.0.0",
                  "resolved": "http://beta-internal:4873/number-is-nan/-/number-is-nan-1.0.0.tgz"
                }
              }
            },
            "strip-ansi": {
              "version": "3.0.1",
              "from": "strip-ansi@>=3.0.1 <4.0.0",
              "resolved": "http://beta-internal:4873/strip-ansi/-/strip-ansi-3.0.1.tgz",
              "dependencies": {
                "ansi-regex": {
                  "version": "2.0.0",
                  "from": "ansi-regex@>=2.0.0 <3.0.0",
                  "resolved": "http://beta-internal:4873/ansi-regex/-/ansi-regex-2.0.0.tgz"
                }
              }
            }
          }
        },
        "which-module": {
          "version": "1.0.0",
          "from": "which-module@>=1.0.0 <2.0.0",
          "resolved": "http://beta-internal:4873/which-module/-/which-module-1.0.0.tgz"
        },
        "window-size": {
          "version": "0.2.0",
          "from": "window-size@>=0.2.0 <0.3.0",
          "resolved": "http://beta-internal:4873/window-size/-/window-size-0.2.0.tgz"
        },
        "y18n": {
          "version": "3.2.1",
          "from": "y18n@>=3.2.1 <4.0.0",
          "resolved": "http://beta-internal:4873/y18n/-/y18n-3.2.1.tgz"
        },
        "yargs-parser": {
          "version": "2.4.1",
          "from": "yargs-parser@>=2.4.1 <3.0.0",
          "resolved": "http://beta-internal:4873/yargs-parser/-/yargs-parser-2.4.1.tgz",
          "dependencies": {
            "camelcase": {
              "version": "3.0.0",
              "from": "camelcase@>=3.0.0 <4.0.0",
              "resolved": "http://beta-internal:4873/camelcase/-/camelcase-3.0.0.tgz"
            }
          }
        }
      }
    }
  }
}<|MERGE_RESOLUTION|>--- conflicted
+++ resolved
@@ -56,7 +56,7 @@
             },
             "inherits": {
               "version": "2.0.1",
-              "from": "inherits@>=2.0.1 <2.1.0",
+              "from": "inherits@2.0.1",
               "resolved": "http://beta-internal:4873/inherits/-/inherits-2.0.1.tgz"
             }
           }
@@ -95,7 +95,7 @@
           "dependencies": {
             "inherits": {
               "version": "2.0.1",
-              "from": "inherits@>=2.0.1 <2.1.0",
+              "from": "inherits@2.0.1",
               "resolved": "http://beta-internal:4873/inherits/-/inherits-2.0.1.tgz"
             },
             "setprototypeof": {
@@ -279,7 +279,7 @@
                 },
                 "minimatch": {
                   "version": "3.0.3",
-                  "from": "minimatch@>=2.0.0 <3.0.0||>=3.0.0 <4.0.0",
+                  "from": "minimatch@>=3.0.2 <4.0.0",
                   "resolved": "http://beta-internal:4873/minimatch/-/minimatch-3.0.3.tgz",
                   "dependencies": {
                     "brace-expansion": {
@@ -385,7 +385,7 @@
       "dependencies": {
         "redis": {
           "version": "2.6.2",
-          "from": "redis@latest",
+          "from": "redis@>=2.1.0 <3.0.0",
           "resolved": "http://beta-internal:4873/redis/-/redis-2.6.2.tgz",
           "dependencies": {
             "double-ended-queue": {
@@ -1099,7 +1099,7 @@
         },
         "parseurl": {
           "version": "1.3.1",
-          "from": "parseurl@>=1.3.0 <1.4.0",
+          "from": "parseurl@>=1.3.1 <1.4.0",
           "resolved": "http://beta-internal:4873/parseurl/-/parseurl-1.3.1.tgz"
         },
         "uid-safe": {
@@ -1250,6 +1250,7 @@
     "gitter-env": {
       "version": "0.26.0",
       "from": "gitter-env@>=0.26.0 <0.27.0",
+      "resolved": "http://beta-internal:4873/gitter-env/-/gitter-env-0.26.0.tgz",
       "dependencies": {
         "async": {
           "version": "0.8.0",
@@ -1754,11 +1755,7 @@
         "lodash": {
           "version": "4.15.0",
           "from": "lodash@>=4.6.1 <5.0.0",
-<<<<<<< HEAD
           "resolved": "http://beta-internal:4873/lodash/-/lodash-4.15.0.tgz"
-=======
-          "resolved": "https://registry.npmjs.org/lodash/-/lodash-4.15.0.tgz"
->>>>>>> 7f5e498b
         },
         "mandrill-api": {
           "version": "1.0.45",
@@ -1981,7 +1978,7 @@
       "dependencies": {
         "redis": {
           "version": "2.6.2",
-          "from": "redis@latest",
+          "from": "redis@>=2.1.0 <3.0.0",
           "resolved": "http://beta-internal:4873/redis/-/redis-2.6.2.tgz",
           "dependencies": {
             "double-ended-queue": {
@@ -2297,13 +2294,8 @@
       "dependencies": {
         "lodash": {
           "version": "4.15.0",
-<<<<<<< HEAD
-          "from": "lodash@>=4.6.1 <5.0.0",
+          "from": "lodash@>=4.13.1 <5.0.0",
           "resolved": "http://beta-internal:4873/lodash/-/lodash-4.15.0.tgz"
-=======
-          "from": "lodash@>=4.13.1 <5.0.0",
-          "resolved": "https://registry.npmjs.org/lodash/-/lodash-4.15.0.tgz"
->>>>>>> 7f5e498b
         }
       }
     },
@@ -2429,103 +2421,8 @@
       "dependencies": {
         "lodash": {
           "version": "4.15.0",
-<<<<<<< HEAD
-          "from": "lodash@>=4.6.1 <5.0.0",
+          "from": "lodash@>=4.14.0 <5.0.0",
           "resolved": "http://beta-internal:4873/lodash/-/lodash-4.15.0.tgz"
-        },
-        "mocha": {
-          "version": "2.5.3",
-          "from": "mocha@>=2.5.3 <3.0.0",
-          "resolved": "https://registry.npmjs.org/mocha/-/mocha-2.5.3.tgz",
-          "dependencies": {
-            "commander": {
-              "version": "2.3.0",
-              "from": "commander@2.3.0",
-              "resolved": "http://beta-internal:4873/commander/-/commander-2.3.0.tgz"
-            },
-            "diff": {
-              "version": "1.4.0",
-              "from": "diff@1.4.0",
-              "resolved": "http://beta-internal:4873/diff/-/diff-1.4.0.tgz"
-            },
-            "escape-string-regexp": {
-              "version": "1.0.2",
-              "from": "escape-string-regexp@1.0.2",
-              "resolved": "http://beta-internal:4873/escape-string-regexp/-/escape-string-regexp-1.0.2.tgz"
-            },
-            "glob": {
-              "version": "3.2.11",
-              "from": "glob@3.2.11",
-              "resolved": "https://registry.npmjs.org/glob/-/glob-3.2.11.tgz",
-              "dependencies": {
-                "inherits": {
-                  "version": "2.0.1",
-                  "from": "inherits@>=2.0.0 <3.0.0",
-                  "resolved": "http://beta-internal:4873/inherits/-/inherits-2.0.1.tgz"
-                },
-                "minimatch": {
-                  "version": "0.3.0",
-                  "from": "minimatch@>=0.3.0 <0.4.0",
-                  "resolved": "http://beta-internal:4873/minimatch/-/minimatch-0.3.0.tgz",
-                  "dependencies": {
-                    "sigmund": {
-                      "version": "1.0.1",
-                      "from": "sigmund@>=1.0.0 <1.1.0",
-                      "resolved": "http://beta-internal:4873/sigmund/-/sigmund-1.0.1.tgz"
-                    }
-                  }
-                }
-              }
-            },
-            "growl": {
-              "version": "1.9.2",
-              "from": "growl@1.9.2",
-              "resolved": "http://beta-internal:4873/growl/-/growl-1.9.2.tgz"
-            },
-            "jade": {
-              "version": "0.26.3",
-              "from": "jade@0.26.3",
-              "resolved": "http://beta-internal:4873/jade/-/jade-0.26.3.tgz",
-              "dependencies": {
-                "commander": {
-                  "version": "0.6.1",
-                  "from": "commander@0.6.1",
-                  "resolved": "http://beta-internal:4873/commander/-/commander-0.6.1.tgz"
-                },
-                "mkdirp": {
-                  "version": "0.3.0",
-                  "from": "mkdirp@0.3.0",
-                  "resolved": "http://beta-internal:4873/mkdirp/-/mkdirp-0.3.0.tgz"
-                }
-              }
-            },
-            "mkdirp": {
-              "version": "0.5.1",
-              "from": "mkdirp@0.5.1",
-              "resolved": "https://registry.npmjs.org/mkdirp/-/mkdirp-0.5.1.tgz",
-              "dependencies": {
-                "minimist": {
-                  "version": "0.0.8",
-                  "from": "minimist@0.0.8",
-                  "resolved": "http://beta-internal:4873/minimist/-/minimist-0.0.8.tgz"
-                }
-              }
-            },
-            "supports-color": {
-              "version": "1.2.0",
-              "from": "supports-color@1.2.0",
-              "resolved": "http://beta-internal:4873/supports-color/-/supports-color-1.2.0.tgz"
-            },
-            "to-iso-string": {
-              "version": "0.0.2",
-              "from": "to-iso-string@0.0.2",
-              "resolved": "http://beta-internal:4873/to-iso-string/-/to-iso-string-0.0.2.tgz"
-            }
-          }
-=======
-          "from": "lodash@>=4.14.0 <5.0.0",
-          "resolved": "https://registry.npmjs.org/lodash/-/lodash-4.15.0.tgz"
->>>>>>> 7f5e498b
         }
       }
     },
@@ -3580,7 +3477,7 @@
                     },
                     "inherits": {
                       "version": "2.0.1",
-                      "from": "inherits@2.0.1",
+                      "from": "inherits@>=2.0.1 <2.1.0",
                       "resolved": "http://beta-internal:4873/inherits/-/inherits-2.0.1.tgz"
                     }
                   }
@@ -3767,7 +3664,7 @@
       "dependencies": {
         "passport-oauth2": {
           "version": "1.3.0",
-          "from": "passport-oauth2@>=1.1.2 <2.0.0",
+          "from": "passport-oauth2@>=1.0.0 <2.0.0",
           "resolved": "http://beta-internal:4873/passport-oauth2/-/passport-oauth2-1.3.0.tgz",
           "dependencies": {
             "passport-strategy": {
@@ -3820,7 +3717,7 @@
       "dependencies": {
         "passport-oauth2": {
           "version": "1.3.0",
-          "from": "passport-oauth2@>=1.1.2 <2.0.0",
+          "from": "passport-oauth2@>=1.0.0 <2.0.0",
           "resolved": "http://beta-internal:4873/passport-oauth2/-/passport-oauth2-1.3.0.tgz",
           "dependencies": {
             "passport-strategy": {
@@ -5472,7 +5369,7 @@
           "dependencies": {
             "strip-ansi": {
               "version": "3.0.1",
-              "from": "strip-ansi@>=3.0.0 <4.0.0",
+              "from": "strip-ansi@>=3.0.1 <4.0.0",
               "resolved": "http://beta-internal:4873/strip-ansi/-/strip-ansi-3.0.1.tgz",
               "dependencies": {
                 "ansi-regex": {
@@ -5761,7 +5658,7 @@
             },
             "strip-ansi": {
               "version": "3.0.1",
-              "from": "strip-ansi@>=3.0.1 <4.0.0",
+              "from": "strip-ansi@>=3.0.0 <4.0.0",
               "resolved": "http://beta-internal:4873/strip-ansi/-/strip-ansi-3.0.1.tgz",
               "dependencies": {
                 "ansi-regex": {
