--- conflicted
+++ resolved
@@ -1,53 +1,55 @@
 {
   "name": "gitter-webapp",
   "version": "9.2.3",
+  "npm-shrinkwrap-version": "5.3.0",
+  "node-version": "v0.10.33",
   "dependencies": {
     "apn": {
       "version": "1.4.4",
-      "from": "http://beta-internal:4873/apn/-/apn-1.4.4.tgz",
+      "from": "apn@http://beta-internal:4873/apn/-/apn-1.4.4.tgz",
       "resolved": "http://beta-internal:4873/apn/-/apn-1.4.4.tgz",
       "dependencies": {
         "q": {
           "version": "0.9.7",
-          "from": "http://beta-internal:4873/q/-/q-0.9.7.tgz",
+          "from": "q@http://beta-internal:4873/q/-/q-0.9.7.tgz",
           "resolved": "http://beta-internal:4873/q/-/q-0.9.7.tgz"
         }
       }
     },
     "async": {
       "version": "0.9.0",
-      "from": "http://beta-internal:4873/async/-/async-0.9.0.tgz",
+      "from": "async@http://beta-internal:4873/async/-/async-0.9.0.tgz",
       "resolved": "http://beta-internal:4873/async/-/async-0.9.0.tgz"
     },
     "batch-stream": {
       "version": "0.1.2",
-      "from": "http://beta-internal:4873/batch-stream/-/batch-stream-0.1.2.tgz",
+      "from": "batch-stream@http://beta-internal:4873/batch-stream/-/batch-stream-0.1.2.tgz",
       "resolved": "http://beta-internal:4873/batch-stream/-/batch-stream-0.1.2.tgz",
       "dependencies": {
         "readable-stream": {
           "version": "1.0.33",
-          "from": "http://beta-internal:4873/readable-stream/-/readable-stream-1.0.33.tgz",
+          "from": "readable-stream@http://beta-internal:4873/readable-stream/-/readable-stream-1.0.33.tgz",
           "resolved": "http://beta-internal:4873/readable-stream/-/readable-stream-1.0.33.tgz",
           "dependencies": {
             "core-util-is": {
               "version": "1.0.1",
-              "from": "http://beta-internal:4873/core-util-is/-/core-util-is-1.0.1.tgz",
+              "from": "core-util-is@http://beta-internal:4873/core-util-is/-/core-util-is-1.0.1.tgz",
               "resolved": "http://beta-internal:4873/core-util-is/-/core-util-is-1.0.1.tgz"
+            },
+            "inherits": {
+              "version": "2.0.1",
+              "from": "inherits@http://beta-internal:4873/inherits/-/inherits-2.0.1.tgz",
+              "resolved": "http://beta-internal:4873/inherits/-/inherits-2.0.1.tgz"
             },
             "isarray": {
               "version": "0.0.1",
-              "from": "http://beta-internal:4873/isarray/-/isarray-0.0.1.tgz",
+              "from": "isarray@http://beta-internal:4873/isarray/-/isarray-0.0.1.tgz",
               "resolved": "http://beta-internal:4873/isarray/-/isarray-0.0.1.tgz"
             },
             "string_decoder": {
               "version": "0.10.31",
-              "from": "http://beta-internal:4873/string_decoder/-/string_decoder-0.10.31.tgz",
+              "from": "string_decoder@http://beta-internal:4873/string_decoder/-/string_decoder-0.10.31.tgz",
               "resolved": "http://beta-internal:4873/string_decoder/-/string_decoder-0.10.31.tgz"
-            },
-            "inherits": {
-              "version": "2.0.1",
-              "from": "http://beta-internal:4873/inherits/-/inherits-2.0.1.tgz",
-              "resolved": "http://beta-internal:4873/inherits/-/inherits-2.0.1.tgz"
             }
           }
         }
@@ -55,273 +57,265 @@
     },
     "cld": {
       "version": "2.2.0",
-      "from": "http://beta-internal:4873/cld/-/cld-2.2.0.tgz",
+      "from": "cld@http://beta-internal:4873/cld/-/cld-2.2.0.tgz",
       "resolved": "http://beta-internal:4873/cld/-/cld-2.2.0.tgz",
       "dependencies": {
+        "nan": {
+          "version": "1.4.0",
+          "from": "nan@http://beta-internal:4873/nan/-/nan-1.4.0.tgz",
+          "resolved": "http://beta-internal:4873/nan/-/nan-1.4.0.tgz"
+        },
         "underscore": {
           "version": "1.7.0",
-          "from": "http://beta-internal:4873/underscore/-/underscore-1.7.0.tgz",
+          "from": "underscore@http://beta-internal:4873/underscore/-/underscore-1.7.0.tgz",
           "resolved": "http://beta-internal:4873/underscore/-/underscore-1.7.0.tgz"
-        },
-        "nan": {
-          "version": "1.4.0",
-          "from": "http://beta-internal:4873/nan/-/nan-1.4.0.tgz",
-          "resolved": "http://beta-internal:4873/nan/-/nan-1.4.0.tgz"
         }
       }
     },
     "connect-redis": {
       "version": "1.4.7",
-      "from": "http://beta-internal:4873/connect-redis/-/connect-redis-1.4.7.tgz",
+      "from": "connect-redis@http://beta-internal:4873/connect-redis/-/connect-redis-1.4.7.tgz",
       "resolved": "http://beta-internal:4873/connect-redis/-/connect-redis-1.4.7.tgz",
       "dependencies": {
+        "debug": {
+          "version": "2.1.0",
+          "from": "debug@http://beta-internal:4873/debug/-/debug-2.1.0.tgz",
+          "resolved": "http://beta-internal:4873/debug/-/debug-2.1.0.tgz",
+          "dependencies": {
+            "ms": {
+              "version": "0.6.2",
+              "from": "ms@http://beta-internal:4873/ms/-/ms-0.6.2.tgz",
+              "resolved": "http://beta-internal:4873/ms/-/ms-0.6.2.tgz"
+            }
+          }
+        },
         "redis": {
           "version": "0.10.3",
-          "from": "http://beta-internal:4873/redis/-/redis-0.10.3.tgz",
+          "from": "redis@http://beta-internal:4873/redis/-/redis-0.10.3.tgz",
           "resolved": "http://beta-internal:4873/redis/-/redis-0.10.3.tgz"
-        },
-        "debug": {
-          "version": "2.1.0",
-          "from": "http://beta-internal:4873/debug/-/debug-2.1.0.tgz",
-          "resolved": "http://beta-internal:4873/debug/-/debug-2.1.0.tgz",
-          "dependencies": {
-            "ms": {
-              "version": "0.6.2",
-              "from": "http://beta-internal:4873/ms/-/ms-0.6.2.tgz",
-              "resolved": "http://beta-internal:4873/ms/-/ms-0.6.2.tgz"
-            }
-          }
-        }
-      }
-    },
-<<<<<<< HEAD
-=======
-    "consolidate": {
-      "version": "0.10.0",
-      "from": "http://beta-internal:4873/consolidate/-/consolidate-0.10.0.tgz",
-      "resolved": "http://beta-internal:4873/consolidate/-/consolidate-0.10.0.tgz"
-    },
->>>>>>> 3f0c5314
+        }
+      }
+    },
     "cors": {
       "version": "2.5.3",
-      "from": "http://beta-internal:4873/cors/-/cors-2.5.3.tgz",
+      "from": "cors@http://beta-internal:4873/cors/-/cors-2.5.3.tgz",
       "resolved": "http://beta-internal:4873/cors/-/cors-2.5.3.tgz",
       "dependencies": {
         "vary": {
           "version": "1.0.0",
-          "from": "http://beta-internal:4873/vary/-/vary-1.0.0.tgz",
+          "from": "vary@http://beta-internal:4873/vary/-/vary-1.0.0.tgz",
           "resolved": "http://beta-internal:4873/vary/-/vary-1.0.0.tgz"
         }
       }
     },
     "csprng": {
       "version": "0.1.1",
-      "from": "http://beta-internal:4873/csprng/-/csprng-0.1.1.tgz",
+      "from": "csprng@http://beta-internal:4873/csprng/-/csprng-0.1.1.tgz",
       "resolved": "http://beta-internal:4873/csprng/-/csprng-0.1.1.tgz",
       "dependencies": {
         "sequin": {
           "version": "0.1.0",
-          "from": "http://beta-internal:4873/sequin/-/sequin-0.1.0.tgz",
+          "from": "sequin@http://beta-internal:4873/sequin/-/sequin-0.1.0.tgz",
           "resolved": "http://beta-internal:4873/sequin/-/sequin-0.1.0.tgz"
         }
       }
     },
     "diskspace": {
       "version": "0.1.5",
-      "from": "http://beta-internal:4873/diskspace/-/diskspace-0.1.5.tgz",
+      "from": "diskspace@http://beta-internal:4873/diskspace/-/diskspace-0.1.5.tgz",
       "resolved": "http://beta-internal:4873/diskspace/-/diskspace-0.1.5.tgz"
     },
     "dolph": {
       "version": "0.1.0",
-      "from": "http://beta-internal:4873/dolph/-/dolph-0.1.0.tgz",
+      "from": "dolph@http://beta-internal:4873/dolph/-/dolph-0.1.0.tgz",
       "resolved": "http://beta-internal:4873/dolph/-/dolph-0.1.0.tgz",
       "dependencies": {
         "redis": {
           "version": "0.10.3",
-          "from": "http://beta-internal:4873/redis/-/redis-0.10.3.tgz",
+          "from": "redis@http://beta-internal:4873/redis/-/redis-0.10.3.tgz",
           "resolved": "http://beta-internal:4873/redis/-/redis-0.10.3.tgz"
         }
       }
     },
     "easynexmo": {
       "version": "0.3.3",
-      "from": "http://beta-internal:4873/easynexmo/-/easynexmo-0.3.3.tgz",
+      "from": "easynexmo@http://beta-internal:4873/easynexmo/-/easynexmo-0.3.3.tgz",
       "resolved": "http://beta-internal:4873/easynexmo/-/easynexmo-0.3.3.tgz"
     },
     "elasticsearch": {
       "version": "2.4.3",
-      "from": "http://beta-internal:4873/elasticsearch/-/elasticsearch-2.4.3.tgz",
+      "from": "elasticsearch@http://beta-internal:4873/elasticsearch/-/elasticsearch-2.4.3.tgz",
       "resolved": "http://beta-internal:4873/elasticsearch/-/elasticsearch-2.4.3.tgz",
       "dependencies": {
         "bluebird": {
           "version": "2.2.2",
-          "from": "http://beta-internal:4873/bluebird/-/bluebird-2.2.2.tgz",
+          "from": "bluebird@http://beta-internal:4873/bluebird/-/bluebird-2.2.2.tgz",
           "resolved": "http://beta-internal:4873/bluebird/-/bluebird-2.2.2.tgz"
         },
         "chalk": {
           "version": "0.5.1",
-          "from": "http://beta-internal:4873/chalk/-/chalk-0.5.1.tgz",
+          "from": "chalk@http://beta-internal:4873/chalk/-/chalk-0.5.1.tgz",
           "resolved": "http://beta-internal:4873/chalk/-/chalk-0.5.1.tgz",
           "dependencies": {
             "ansi-styles": {
               "version": "1.1.0",
-              "from": "http://beta-internal:4873/ansi-styles/-/ansi-styles-1.1.0.tgz",
+              "from": "ansi-styles@http://beta-internal:4873/ansi-styles/-/ansi-styles-1.1.0.tgz",
               "resolved": "http://beta-internal:4873/ansi-styles/-/ansi-styles-1.1.0.tgz"
             },
             "escape-string-regexp": {
               "version": "1.0.2",
-              "from": "http://beta-internal:4873/escape-string-regexp/-/escape-string-regexp-1.0.2.tgz",
+              "from": "escape-string-regexp@http://beta-internal:4873/escape-string-regexp/-/escape-string-regexp-1.0.2.tgz",
               "resolved": "http://beta-internal:4873/escape-string-regexp/-/escape-string-regexp-1.0.2.tgz"
             },
             "has-ansi": {
               "version": "0.1.0",
-              "from": "http://beta-internal:4873/has-ansi/-/has-ansi-0.1.0.tgz",
+              "from": "has-ansi@http://beta-internal:4873/has-ansi/-/has-ansi-0.1.0.tgz",
               "resolved": "http://beta-internal:4873/has-ansi/-/has-ansi-0.1.0.tgz",
               "dependencies": {
                 "ansi-regex": {
                   "version": "0.2.1",
-                  "from": "http://beta-internal:4873/ansi-regex/-/ansi-regex-0.2.1.tgz",
+                  "from": "ansi-regex@http://beta-internal:4873/ansi-regex/-/ansi-regex-0.2.1.tgz",
                   "resolved": "http://beta-internal:4873/ansi-regex/-/ansi-regex-0.2.1.tgz"
                 }
               }
             },
             "strip-ansi": {
               "version": "0.3.0",
-              "from": "http://beta-internal:4873/strip-ansi/-/strip-ansi-0.3.0.tgz",
+              "from": "strip-ansi@http://beta-internal:4873/strip-ansi/-/strip-ansi-0.3.0.tgz",
               "resolved": "http://beta-internal:4873/strip-ansi/-/strip-ansi-0.3.0.tgz",
               "dependencies": {
                 "ansi-regex": {
                   "version": "0.2.1",
-                  "from": "http://beta-internal:4873/ansi-regex/-/ansi-regex-0.2.1.tgz",
+                  "from": "ansi-regex@http://beta-internal:4873/ansi-regex/-/ansi-regex-0.2.1.tgz",
                   "resolved": "http://beta-internal:4873/ansi-regex/-/ansi-regex-0.2.1.tgz"
                 }
               }
             },
             "supports-color": {
               "version": "0.2.0",
-              "from": "http://beta-internal:4873/supports-color/-/supports-color-0.2.0.tgz",
+              "from": "supports-color@http://beta-internal:4873/supports-color/-/supports-color-0.2.0.tgz",
               "resolved": "http://beta-internal:4873/supports-color/-/supports-color-0.2.0.tgz"
             }
           }
         },
         "forever-agent": {
           "version": "0.5.2",
-          "from": "http://beta-internal:4873/forever-agent/-/forever-agent-0.5.2.tgz",
+          "from": "forever-agent@http://beta-internal:4873/forever-agent/-/forever-agent-0.5.2.tgz",
           "resolved": "http://beta-internal:4873/forever-agent/-/forever-agent-0.5.2.tgz"
         },
         "lodash-node": {
           "version": "2.4.1",
-          "from": "http://beta-internal:4873/lodash-node/-/lodash-node-2.4.1.tgz",
+          "from": "lodash-node@http://beta-internal:4873/lodash-node/-/lodash-node-2.4.1.tgz",
           "resolved": "http://beta-internal:4873/lodash-node/-/lodash-node-2.4.1.tgz"
         }
       }
     },
     "email-validator": {
       "version": "1.0.1",
-      "from": "http://beta-internal:4873/email-validator/-/email-validator-1.0.1.tgz",
+      "from": "email-validator@http://beta-internal:4873/email-validator/-/email-validator-1.0.1.tgz",
       "resolved": "http://beta-internal:4873/email-validator/-/email-validator-1.0.1.tgz"
     },
     "ent": {
       "version": "0.1.0",
-      "from": "http://beta-internal:4873/ent/-/ent-0.1.0.tgz",
+      "from": "ent@http://beta-internal:4873/ent/-/ent-0.1.0.tgz",
       "resolved": "http://beta-internal:4873/ent/-/ent-0.1.0.tgz"
     },
     "express": {
       "version": "3.20.0",
-      "from": "http://beta-internal:4873/express/-/express-3.20.0.tgz",
+      "from": "express@http://beta-internal:4873/express/-/express-3.20.0.tgz",
       "resolved": "http://beta-internal:4873/express/-/express-3.20.0.tgz",
       "dependencies": {
         "basic-auth": {
           "version": "1.0.0",
-          "from": "http://beta-internal:4873/basic-auth/-/basic-auth-1.0.0.tgz",
+          "from": "basic-auth@http://beta-internal:4873/basic-auth/-/basic-auth-1.0.0.tgz",
           "resolved": "http://beta-internal:4873/basic-auth/-/basic-auth-1.0.0.tgz"
+        },
+        "commander": {
+          "version": "2.6.0",
+          "from": "commander@http://beta-internal:4873/commander/-/commander-2.6.0.tgz",
+          "resolved": "http://beta-internal:4873/commander/-/commander-2.6.0.tgz"
         },
         "connect": {
           "version": "2.29.0",
-          "from": "http://beta-internal:4873/connect/-/connect-2.29.0.tgz",
+          "from": "connect@http://beta-internal:4873/connect/-/connect-2.29.0.tgz",
           "resolved": "http://beta-internal:4873/connect/-/connect-2.29.0.tgz",
           "dependencies": {
             "basic-auth-connect": {
               "version": "1.0.0",
-              "from": "http://beta-internal:4873/basic-auth-connect/-/basic-auth-connect-1.0.0.tgz",
+              "from": "basic-auth-connect@http://beta-internal:4873/basic-auth-connect/-/basic-auth-connect-1.0.0.tgz",
               "resolved": "http://beta-internal:4873/basic-auth-connect/-/basic-auth-connect-1.0.0.tgz"
             },
             "body-parser": {
               "version": "1.12.0",
-              "from": "http://beta-internal:4873/body-parser/-/body-parser-1.12.0.tgz",
+              "from": "body-parser@http://beta-internal:4873/body-parser/-/body-parser-1.12.0.tgz",
               "resolved": "http://beta-internal:4873/body-parser/-/body-parser-1.12.0.tgz",
               "dependencies": {
                 "iconv-lite": {
                   "version": "0.4.7",
-                  "from": "http://beta-internal:4873/iconv-lite/-/iconv-lite-0.4.7.tgz",
+                  "from": "iconv-lite@http://beta-internal:4873/iconv-lite/-/iconv-lite-0.4.7.tgz",
                   "resolved": "http://beta-internal:4873/iconv-lite/-/iconv-lite-0.4.7.tgz"
                 },
                 "on-finished": {
                   "version": "2.2.0",
-                  "from": "http://beta-internal:4873/on-finished/-/on-finished-2.2.0.tgz",
+                  "from": "on-finished@http://beta-internal:4873/on-finished/-/on-finished-2.2.0.tgz",
                   "resolved": "http://beta-internal:4873/on-finished/-/on-finished-2.2.0.tgz",
                   "dependencies": {
                     "ee-first": {
                       "version": "1.1.0",
-                      "from": "http://beta-internal:4873/ee-first/-/ee-first-1.1.0.tgz",
+                      "from": "ee-first@http://beta-internal:4873/ee-first/-/ee-first-1.1.0.tgz",
                       "resolved": "http://beta-internal:4873/ee-first/-/ee-first-1.1.0.tgz"
                     }
                   }
                 },
                 "raw-body": {
                   "version": "1.3.3",
-                  "from": "http://beta-internal:4873/raw-body/-/raw-body-1.3.3.tgz",
+                  "from": "raw-body@http://beta-internal:4873/raw-body/-/raw-body-1.3.3.tgz",
                   "resolved": "http://beta-internal:4873/raw-body/-/raw-body-1.3.3.tgz"
                 }
               }
             },
             "bytes": {
               "version": "1.0.0",
-              "from": "http://beta-internal:4873/bytes/-/bytes-1.0.0.tgz",
+              "from": "bytes@http://beta-internal:4873/bytes/-/bytes-1.0.0.tgz",
               "resolved": "http://beta-internal:4873/bytes/-/bytes-1.0.0.tgz"
-            },
-            "cookie-parser": {
-              "version": "1.3.4",
-              "from": "http://beta-internal:4873/cookie-parser/-/cookie-parser-1.3.4.tgz",
-              "resolved": "http://beta-internal:4873/cookie-parser/-/cookie-parser-1.3.4.tgz"
             },
             "compression": {
               "version": "1.4.1",
-              "from": "http://beta-internal:4873/compression/-/compression-1.4.1.tgz",
+              "from": "compression@http://beta-internal:4873/compression/-/compression-1.4.1.tgz",
               "resolved": "http://beta-internal:4873/compression/-/compression-1.4.1.tgz",
               "dependencies": {
                 "accepts": {
                   "version": "1.2.4",
-                  "from": "http://beta-internal:4873/accepts/-/accepts-1.2.4.tgz",
+                  "from": "accepts@http://beta-internal:4873/accepts/-/accepts-1.2.4.tgz",
                   "resolved": "http://beta-internal:4873/accepts/-/accepts-1.2.4.tgz",
                   "dependencies": {
                     "mime-types": {
                       "version": "2.0.9",
-                      "from": "http://beta-internal:4873/mime-types/-/mime-types-2.0.9.tgz",
+                      "from": "mime-types@http://beta-internal:4873/mime-types/-/mime-types-2.0.9.tgz",
                       "resolved": "http://beta-internal:4873/mime-types/-/mime-types-2.0.9.tgz",
                       "dependencies": {
                         "mime-db": {
                           "version": "1.7.0",
-                          "from": "http://beta-internal:4873/mime-db/-/mime-db-1.7.0.tgz",
+                          "from": "mime-db@http://beta-internal:4873/mime-db/-/mime-db-1.7.0.tgz",
                           "resolved": "http://beta-internal:4873/mime-db/-/mime-db-1.7.0.tgz"
                         }
                       }
                     },
                     "negotiator": {
                       "version": "0.5.1",
-                      "from": "http://beta-internal:4873/negotiator/-/negotiator-0.5.1.tgz",
+                      "from": "negotiator@http://beta-internal:4873/negotiator/-/negotiator-0.5.1.tgz",
                       "resolved": "http://beta-internal:4873/negotiator/-/negotiator-0.5.1.tgz"
                     }
                   }
                 },
                 "compressible": {
                   "version": "2.0.2",
-                  "from": "http://beta-internal:4873/compressible/-/compressible-2.0.2.tgz",
+                  "from": "compressible@http://beta-internal:4873/compressible/-/compressible-2.0.2.tgz",
                   "resolved": "http://beta-internal:4873/compressible/-/compressible-2.0.2.tgz",
                   "dependencies": {
                     "mime-db": {
                       "version": "1.7.0",
-                      "from": "http://beta-internal:4873/mime-db/-/mime-db-1.7.0.tgz",
+                      "from": "mime-db@http://beta-internal:4873/mime-db/-/mime-db-1.7.0.tgz",
                       "resolved": "http://beta-internal:4873/mime-db/-/mime-db-1.7.0.tgz"
                     }
                   }
@@ -330,49 +324,54 @@
             },
             "connect-timeout": {
               "version": "1.6.0",
-              "from": "http://beta-internal:4873/connect-timeout/-/connect-timeout-1.6.0.tgz",
+              "from": "connect-timeout@http://beta-internal:4873/connect-timeout/-/connect-timeout-1.6.0.tgz",
               "resolved": "http://beta-internal:4873/connect-timeout/-/connect-timeout-1.6.0.tgz",
               "dependencies": {
                 "ms": {
                   "version": "0.7.0",
-                  "from": "http://beta-internal:4873/ms/-/ms-0.7.0.tgz",
+                  "from": "ms@http://beta-internal:4873/ms/-/ms-0.7.0.tgz",
                   "resolved": "http://beta-internal:4873/ms/-/ms-0.7.0.tgz"
                 }
               }
+            },
+            "cookie-parser": {
+              "version": "1.3.4",
+              "from": "cookie-parser@http://beta-internal:4873/cookie-parser/-/cookie-parser-1.3.4.tgz",
+              "resolved": "http://beta-internal:4873/cookie-parser/-/cookie-parser-1.3.4.tgz"
             },
             "csurf": {
               "version": "1.7.0",
-              "from": "http://beta-internal:4873/csurf/-/csurf-1.7.0.tgz",
+              "from": "csurf@http://beta-internal:4873/csurf/-/csurf-1.7.0.tgz",
               "resolved": "http://beta-internal:4873/csurf/-/csurf-1.7.0.tgz",
               "dependencies": {
                 "csrf": {
                   "version": "2.0.6",
-                  "from": "http://beta-internal:4873/csrf/-/csrf-2.0.6.tgz",
+                  "from": "csrf@http://beta-internal:4873/csrf/-/csrf-2.0.6.tgz",
                   "resolved": "http://beta-internal:4873/csrf/-/csrf-2.0.6.tgz",
                   "dependencies": {
                     "base64-url": {
                       "version": "1.2.1",
-                      "from": "http://beta-internal:4873/base64-url/-/base64-url-1.2.1.tgz",
+                      "from": "base64-url@http://beta-internal:4873/base64-url/-/base64-url-1.2.1.tgz",
                       "resolved": "http://beta-internal:4873/base64-url/-/base64-url-1.2.1.tgz"
                     },
                     "rndm": {
                       "version": "1.1.0",
-                      "from": "http://beta-internal:4873/rndm/-/rndm-1.1.0.tgz",
+                      "from": "rndm@http://beta-internal:4873/rndm/-/rndm-1.1.0.tgz",
                       "resolved": "http://beta-internal:4873/rndm/-/rndm-1.1.0.tgz"
                     },
                     "scmp": {
                       "version": "1.0.0",
-                      "from": "http://beta-internal:4873/scmp/-/scmp-1.0.0.tgz",
+                      "from": "scmp@http://beta-internal:4873/scmp/-/scmp-1.0.0.tgz",
                       "resolved": "http://beta-internal:4873/scmp/-/scmp-1.0.0.tgz"
                     },
                     "uid-safe": {
                       "version": "1.1.0",
-                      "from": "http://beta-internal:4873/uid-safe/-/uid-safe-1.1.0.tgz",
+                      "from": "uid-safe@http://beta-internal:4873/uid-safe/-/uid-safe-1.1.0.tgz",
                       "resolved": "http://beta-internal:4873/uid-safe/-/uid-safe-1.1.0.tgz",
                       "dependencies": {
                         "native-or-bluebird": {
                           "version": "1.1.2",
-                          "from": "http://beta-internal:4873/native-or-bluebird/-/native-or-bluebird-1.1.2.tgz",
+                          "from": "native-or-bluebird@http://beta-internal:4873/native-or-bluebird/-/native-or-bluebird-1.1.2.tgz",
                           "resolved": "http://beta-internal:4873/native-or-bluebird/-/native-or-bluebird-1.1.2.tgz"
                         }
                       }
@@ -383,29 +382,29 @@
             },
             "errorhandler": {
               "version": "1.3.4",
-              "from": "http://beta-internal:4873/errorhandler/-/errorhandler-1.3.4.tgz",
+              "from": "errorhandler@http://beta-internal:4873/errorhandler/-/errorhandler-1.3.4.tgz",
               "resolved": "http://beta-internal:4873/errorhandler/-/errorhandler-1.3.4.tgz",
               "dependencies": {
                 "accepts": {
                   "version": "1.2.4",
-                  "from": "http://beta-internal:4873/accepts/-/accepts-1.2.4.tgz",
+                  "from": "accepts@http://beta-internal:4873/accepts/-/accepts-1.2.4.tgz",
                   "resolved": "http://beta-internal:4873/accepts/-/accepts-1.2.4.tgz",
                   "dependencies": {
                     "mime-types": {
                       "version": "2.0.9",
-                      "from": "http://beta-internal:4873/mime-types/-/mime-types-2.0.9.tgz",
+                      "from": "mime-types@http://beta-internal:4873/mime-types/-/mime-types-2.0.9.tgz",
                       "resolved": "http://beta-internal:4873/mime-types/-/mime-types-2.0.9.tgz",
                       "dependencies": {
                         "mime-db": {
                           "version": "1.7.0",
-                          "from": "http://beta-internal:4873/mime-db/-/mime-db-1.7.0.tgz",
+                          "from": "mime-db@http://beta-internal:4873/mime-db/-/mime-db-1.7.0.tgz",
                           "resolved": "http://beta-internal:4873/mime-db/-/mime-db-1.7.0.tgz"
                         }
                       }
                     },
                     "negotiator": {
                       "version": "0.5.1",
-                      "from": "http://beta-internal:4873/negotiator/-/negotiator-0.5.1.tgz",
+                      "from": "negotiator@http://beta-internal:4873/negotiator/-/negotiator-0.5.1.tgz",
                       "resolved": "http://beta-internal:4873/negotiator/-/negotiator-0.5.1.tgz"
                     }
                   }
@@ -414,27 +413,27 @@
             },
             "express-session": {
               "version": "1.10.3",
-              "from": "http://beta-internal:4873/express-session/-/express-session-1.10.3.tgz",
+              "from": "express-session@http://beta-internal:4873/express-session/-/express-session-1.10.3.tgz",
               "resolved": "http://beta-internal:4873/express-session/-/express-session-1.10.3.tgz",
               "dependencies": {
                 "crc": {
                   "version": "3.2.1",
-                  "from": "http://beta-internal:4873/crc/-/crc-3.2.1.tgz",
+                  "from": "crc@http://beta-internal:4873/crc/-/crc-3.2.1.tgz",
                   "resolved": "http://beta-internal:4873/crc/-/crc-3.2.1.tgz"
                 },
                 "uid-safe": {
                   "version": "1.1.0",
-                  "from": "http://beta-internal:4873/uid-safe/-/uid-safe-1.1.0.tgz",
+                  "from": "uid-safe@http://beta-internal:4873/uid-safe/-/uid-safe-1.1.0.tgz",
                   "resolved": "http://beta-internal:4873/uid-safe/-/uid-safe-1.1.0.tgz",
                   "dependencies": {
                     "base64-url": {
                       "version": "1.2.1",
-                      "from": "http://beta-internal:4873/base64-url/-/base64-url-1.2.1.tgz",
+                      "from": "base64-url@http://beta-internal:4873/base64-url/-/base64-url-1.2.1.tgz",
                       "resolved": "http://beta-internal:4873/base64-url/-/base64-url-1.2.1.tgz"
                     },
                     "native-or-bluebird": {
                       "version": "1.1.2",
-                      "from": "http://beta-internal:4873/native-or-bluebird/-/native-or-bluebird-1.1.2.tgz",
+                      "from": "native-or-bluebird@http://beta-internal:4873/native-or-bluebird/-/native-or-bluebird-1.1.2.tgz",
                       "resolved": "http://beta-internal:4873/native-or-bluebird/-/native-or-bluebird-1.1.2.tgz"
                     }
                   }
@@ -443,17 +442,17 @@
             },
             "finalhandler": {
               "version": "0.3.3",
-              "from": "http://beta-internal:4873/finalhandler/-/finalhandler-0.3.3.tgz",
+              "from": "finalhandler@http://beta-internal:4873/finalhandler/-/finalhandler-0.3.3.tgz",
               "resolved": "http://beta-internal:4873/finalhandler/-/finalhandler-0.3.3.tgz",
               "dependencies": {
                 "on-finished": {
                   "version": "2.2.0",
-                  "from": "http://beta-internal:4873/on-finished/-/on-finished-2.2.0.tgz",
+                  "from": "on-finished@http://beta-internal:4873/on-finished/-/on-finished-2.2.0.tgz",
                   "resolved": "http://beta-internal:4873/on-finished/-/on-finished-2.2.0.tgz",
                   "dependencies": {
                     "ee-first": {
                       "version": "1.1.0",
-                      "from": "http://beta-internal:4873/ee-first/-/ee-first-1.1.0.tgz",
+                      "from": "ee-first@http://beta-internal:4873/ee-first/-/ee-first-1.1.0.tgz",
                       "resolved": "http://beta-internal:4873/ee-first/-/ee-first-1.1.0.tgz"
                     }
                   }
@@ -462,39 +461,39 @@
             },
             "http-errors": {
               "version": "1.3.1",
-              "from": "http://beta-internal:4873/http-errors/-/http-errors-1.3.1.tgz",
+              "from": "http-errors@http://beta-internal:4873/http-errors/-/http-errors-1.3.1.tgz",
               "resolved": "http://beta-internal:4873/http-errors/-/http-errors-1.3.1.tgz",
               "dependencies": {
                 "inherits": {
                   "version": "2.0.1",
-                  "from": "http://beta-internal:4873/inherits/-/inherits-2.0.1.tgz",
+                  "from": "inherits@http://beta-internal:4873/inherits/-/inherits-2.0.1.tgz",
                   "resolved": "http://beta-internal:4873/inherits/-/inherits-2.0.1.tgz"
                 },
                 "statuses": {
                   "version": "1.2.1",
-                  "from": "http://beta-internal:4873/statuses/-/statuses-1.2.1.tgz",
+                  "from": "statuses@http://beta-internal:4873/statuses/-/statuses-1.2.1.tgz",
                   "resolved": "http://beta-internal:4873/statuses/-/statuses-1.2.1.tgz"
                 }
               }
             },
             "method-override": {
               "version": "2.3.1",
-              "from": "http://beta-internal:4873/method-override/-/method-override-2.3.1.tgz",
+              "from": "method-override@http://beta-internal:4873/method-override/-/method-override-2.3.1.tgz",
               "resolved": "http://beta-internal:4873/method-override/-/method-override-2.3.1.tgz"
             },
             "morgan": {
               "version": "1.5.1",
-              "from": "http://beta-internal:4873/morgan/-/morgan-1.5.1.tgz",
+              "from": "morgan@http://beta-internal:4873/morgan/-/morgan-1.5.1.tgz",
               "resolved": "http://beta-internal:4873/morgan/-/morgan-1.5.1.tgz",
               "dependencies": {
                 "on-finished": {
                   "version": "2.2.0",
-                  "from": "http://beta-internal:4873/on-finished/-/on-finished-2.2.0.tgz",
+                  "from": "on-finished@http://beta-internal:4873/on-finished/-/on-finished-2.2.0.tgz",
                   "resolved": "http://beta-internal:4873/on-finished/-/on-finished-2.2.0.tgz",
                   "dependencies": {
                     "ee-first": {
                       "version": "1.1.0",
-                      "from": "http://beta-internal:4873/ee-first/-/ee-first-1.1.0.tgz",
+                      "from": "ee-first@http://beta-internal:4873/ee-first/-/ee-first-1.1.0.tgz",
                       "resolved": "http://beta-internal:4873/ee-first/-/ee-first-1.1.0.tgz"
                     }
                   }
@@ -503,100 +502,104 @@
             },
             "multiparty": {
               "version": "3.3.2",
-              "from": "http://beta-internal:4873/multiparty/-/multiparty-3.3.2.tgz",
+              "from": "multiparty@http://beta-internal:4873/multiparty/-/multiparty-3.3.2.tgz",
               "resolved": "http://beta-internal:4873/multiparty/-/multiparty-3.3.2.tgz",
               "dependencies": {
                 "readable-stream": {
                   "version": "1.1.13",
-                  "from": "http://beta-internal:4873/readable-stream/-/readable-stream-1.1.13.tgz",
+                  "from": "readable-stream@http://beta-internal:4873/readable-stream/-/readable-stream-1.1.13.tgz",
                   "resolved": "http://beta-internal:4873/readable-stream/-/readable-stream-1.1.13.tgz",
                   "dependencies": {
                     "core-util-is": {
                       "version": "1.0.1",
-                      "from": "http://beta-internal:4873/core-util-is/-/core-util-is-1.0.1.tgz",
+                      "from": "core-util-is@http://beta-internal:4873/core-util-is/-/core-util-is-1.0.1.tgz",
                       "resolved": "http://beta-internal:4873/core-util-is/-/core-util-is-1.0.1.tgz"
+                    },
+                    "inherits": {
+                      "version": "2.0.1",
+                      "from": "inherits@http://beta-internal:4873/inherits/-/inherits-2.0.1.tgz",
+                      "resolved": "http://beta-internal:4873/inherits/-/inherits-2.0.1.tgz"
                     },
                     "isarray": {
                       "version": "0.0.1",
-                      "from": "https://registry.npmjs.org/isarray/-/isarray-0.0.1.tgz",
                       "resolved": "https://registry.npmjs.org/isarray/-/isarray-0.0.1.tgz"
                     },
                     "string_decoder": {
                       "version": "0.10.31",
-                      "from": "http://beta-internal:4873/string_decoder/-/string_decoder-0.10.31.tgz",
+                      "from": "string_decoder@http://beta-internal:4873/string_decoder/-/string_decoder-0.10.31.tgz",
                       "resolved": "http://beta-internal:4873/string_decoder/-/string_decoder-0.10.31.tgz"
-                    },
-                    "inherits": {
-                      "version": "2.0.1",
-                      "from": "http://beta-internal:4873/inherits/-/inherits-2.0.1.tgz",
-                      "resolved": "http://beta-internal:4873/inherits/-/inherits-2.0.1.tgz"
                     }
                   }
                 },
                 "stream-counter": {
                   "version": "0.2.0",
-                  "from": "http://beta-internal:4873/stream-counter/-/stream-counter-0.2.0.tgz",
+                  "from": "stream-counter@http://beta-internal:4873/stream-counter/-/stream-counter-0.2.0.tgz",
                   "resolved": "http://beta-internal:4873/stream-counter/-/stream-counter-0.2.0.tgz"
                 }
               }
             },
             "on-headers": {
               "version": "1.0.0",
-              "from": "http://beta-internal:4873/on-headers/-/on-headers-1.0.0.tgz",
+              "from": "on-headers@http://beta-internal:4873/on-headers/-/on-headers-1.0.0.tgz",
               "resolved": "http://beta-internal:4873/on-headers/-/on-headers-1.0.0.tgz"
+            },
+            "pause": {
+              "version": "0.0.1",
+              "from": "pause@http://beta-internal:4873/pause/-/pause-0.0.1.tgz",
+              "resolved": "http://beta-internal:4873/pause/-/pause-0.0.1.tgz"
             },
             "qs": {
               "version": "2.3.3",
-              "from": "http://beta-internal:4873/qs/-/qs-2.3.3.tgz",
+              "from": "qs@http://beta-internal:4873/qs/-/qs-2.3.3.tgz",
               "resolved": "http://beta-internal:4873/qs/-/qs-2.3.3.tgz"
             },
             "response-time": {
               "version": "2.3.0",
-              "from": "http://beta-internal:4873/response-time/-/response-time-2.3.0.tgz",
+              "from": "response-time@http://beta-internal:4873/response-time/-/response-time-2.3.0.tgz",
               "resolved": "http://beta-internal:4873/response-time/-/response-time-2.3.0.tgz"
             },
             "serve-favicon": {
               "version": "2.2.0",
-              "from": "http://beta-internal:4873/serve-favicon/-/serve-favicon-2.2.0.tgz",
+              "from": "serve-favicon@http://beta-internal:4873/serve-favicon/-/serve-favicon-2.2.0.tgz",
               "resolved": "http://beta-internal:4873/serve-favicon/-/serve-favicon-2.2.0.tgz",
               "dependencies": {
                 "ms": {
                   "version": "0.7.0",
-                  "from": "http://beta-internal:4873/ms/-/ms-0.7.0.tgz",
+                  "from": "ms@http://beta-internal:4873/ms/-/ms-0.7.0.tgz",
                   "resolved": "http://beta-internal:4873/ms/-/ms-0.7.0.tgz"
                 }
               }
             },
             "serve-index": {
               "version": "1.6.2",
-              "from": "http://beta-internal:4873/serve-index/-/serve-index-1.6.2.tgz",
+              "from": "serve-index@http://beta-internal:4873/serve-index/-/serve-index-1.6.2.tgz",
               "resolved": "http://beta-internal:4873/serve-index/-/serve-index-1.6.2.tgz",
               "dependencies": {
                 "accepts": {
                   "version": "1.2.4",
-                  "from": "http://beta-internal:4873/accepts/-/accepts-1.2.4.tgz",
+                  "from": "accepts@http://beta-internal:4873/accepts/-/accepts-1.2.4.tgz",
                   "resolved": "http://beta-internal:4873/accepts/-/accepts-1.2.4.tgz",
                   "dependencies": {
                     "negotiator": {
                       "version": "0.5.1",
-                      "from": "http://beta-internal:4873/negotiator/-/negotiator-0.5.1.tgz",
+                      "from": "negotiator@http://beta-internal:4873/negotiator/-/negotiator-0.5.1.tgz",
                       "resolved": "http://beta-internal:4873/negotiator/-/negotiator-0.5.1.tgz"
                     }
                   }
                 },
                 "batch": {
                   "version": "0.5.2",
-                  "from": "http://beta-internal:4873/batch/-/batch-0.5.2.tgz",
+                  "from": "batch@http://beta-internal:4873/batch/-/batch-0.5.2.tgz",
                   "resolved": "http://beta-internal:4873/batch/-/batch-0.5.2.tgz"
                 },
                 "mime-types": {
                   "version": "2.0.9",
-                  "from": "http://beta-internal:4873/mime-types/-/mime-types-2.0.9.tgz",
+                  "from": "mime-types@http://beta-internal:4873/mime-types/-/mime-types-2.0.9.tgz",
                   "resolved": "http://beta-internal:4873/mime-types/-/mime-types-2.0.9.tgz",
                   "dependencies": {
                     "mime-db": {
                       "version": "1.7.0",
-                      "from": "http://beta-internal:4873/mime-db/-/mime-db-1.7.0.tgz",
+                      "from": "mime-db@http://beta-internal:4873/mime-db/-/mime-db-1.7.0.tgz",
                       "resolved": "http://beta-internal:4873/mime-db/-/mime-db-1.7.0.tgz"
                     }
                   }
@@ -605,27 +608,27 @@
             },
             "serve-static": {
               "version": "1.9.1",
-              "from": "http://beta-internal:4873/serve-static/-/serve-static-1.9.1.tgz",
+              "from": "serve-static@http://beta-internal:4873/serve-static/-/serve-static-1.9.1.tgz",
               "resolved": "http://beta-internal:4873/serve-static/-/serve-static-1.9.1.tgz"
             },
             "type-is": {
               "version": "1.6.0",
-              "from": "http://beta-internal:4873/type-is/-/type-is-1.6.0.tgz",
+              "from": "type-is@http://beta-internal:4873/type-is/-/type-is-1.6.0.tgz",
               "resolved": "http://beta-internal:4873/type-is/-/type-is-1.6.0.tgz",
               "dependencies": {
                 "media-typer": {
                   "version": "0.3.0",
-                  "from": "http://beta-internal:4873/media-typer/-/media-typer-0.3.0.tgz",
+                  "from": "media-typer@http://beta-internal:4873/media-typer/-/media-typer-0.3.0.tgz",
                   "resolved": "http://beta-internal:4873/media-typer/-/media-typer-0.3.0.tgz"
                 },
                 "mime-types": {
                   "version": "2.0.9",
-                  "from": "http://beta-internal:4873/mime-types/-/mime-types-2.0.9.tgz",
+                  "from": "mime-types@http://beta-internal:4873/mime-types/-/mime-types-2.0.9.tgz",
                   "resolved": "http://beta-internal:4873/mime-types/-/mime-types-2.0.9.tgz",
                   "dependencies": {
                     "mime-db": {
                       "version": "1.7.0",
-                      "from": "http://beta-internal:4873/mime-db/-/mime-db-1.7.0.tgz",
+                      "from": "mime-db@http://beta-internal:4873/mime-db/-/mime-db-1.7.0.tgz",
                       "resolved": "http://beta-internal:4873/mime-db/-/mime-db-1.7.0.tgz"
                     }
                   }
@@ -634,135 +637,134 @@
             },
             "vhost": {
               "version": "3.0.0",
-              "from": "http://beta-internal:4873/vhost/-/vhost-3.0.0.tgz",
+              "from": "vhost@http://beta-internal:4873/vhost/-/vhost-3.0.0.tgz",
               "resolved": "http://beta-internal:4873/vhost/-/vhost-3.0.0.tgz"
-            },
-            "pause": {
-              "version": "0.0.1",
-              "from": "http://beta-internal:4873/pause/-/pause-0.0.1.tgz",
-              "resolved": "http://beta-internal:4873/pause/-/pause-0.0.1.tgz"
             }
           }
         },
         "content-disposition": {
           "version": "0.5.0",
-          "from": "http://beta-internal:4873/content-disposition/-/content-disposition-0.5.0.tgz",
+          "from": "content-disposition@http://beta-internal:4873/content-disposition/-/content-disposition-0.5.0.tgz",
           "resolved": "http://beta-internal:4873/content-disposition/-/content-disposition-0.5.0.tgz"
         },
         "content-type": {
           "version": "1.0.1",
-          "from": "http://beta-internal:4873/content-type/-/content-type-1.0.1.tgz",
+          "from": "content-type@http://beta-internal:4873/content-type/-/content-type-1.0.1.tgz",
           "resolved": "http://beta-internal:4873/content-type/-/content-type-1.0.1.tgz"
         },
-        "commander": {
-          "version": "2.6.0",
-          "from": "http://beta-internal:4873/commander/-/commander-2.6.0.tgz",
-          "resolved": "http://beta-internal:4873/commander/-/commander-2.6.0.tgz"
+        "cookie": {
+          "version": "0.1.2",
+          "from": "cookie@http://beta-internal:4873/cookie/-/cookie-0.1.2.tgz",
+          "resolved": "http://beta-internal:4873/cookie/-/cookie-0.1.2.tgz"
         },
         "cookie-signature": {
           "version": "1.0.6",
-          "from": "http://beta-internal:4873/cookie-signature/-/cookie-signature-1.0.6.tgz",
+          "from": "cookie-signature@http://beta-internal:4873/cookie-signature/-/cookie-signature-1.0.6.tgz",
           "resolved": "http://beta-internal:4873/cookie-signature/-/cookie-signature-1.0.6.tgz"
         },
         "debug": {
           "version": "2.1.1",
-          "from": "http://beta-internal:4873/debug/-/debug-2.1.1.tgz",
+          "from": "debug@http://beta-internal:4873/debug/-/debug-2.1.1.tgz",
           "resolved": "http://beta-internal:4873/debug/-/debug-2.1.1.tgz",
           "dependencies": {
             "ms": {
               "version": "0.6.2",
-              "from": "http://beta-internal:4873/ms/-/ms-0.6.2.tgz",
+              "from": "ms@http://beta-internal:4873/ms/-/ms-0.6.2.tgz",
               "resolved": "http://beta-internal:4873/ms/-/ms-0.6.2.tgz"
             }
           }
         },
         "depd": {
           "version": "1.0.0",
-          "from": "http://beta-internal:4873/depd/-/depd-1.0.0.tgz",
+          "from": "depd@http://beta-internal:4873/depd/-/depd-1.0.0.tgz",
           "resolved": "http://beta-internal:4873/depd/-/depd-1.0.0.tgz"
         },
         "escape-html": {
           "version": "1.0.1",
-          "from": "http://beta-internal:4873/escape-html/-/escape-html-1.0.1.tgz",
+          "from": "escape-html@http://beta-internal:4873/escape-html/-/escape-html-1.0.1.tgz",
           "resolved": "http://beta-internal:4873/escape-html/-/escape-html-1.0.1.tgz"
         },
         "etag": {
           "version": "1.5.1",
-          "from": "http://beta-internal:4873/etag/-/etag-1.5.1.tgz",
+          "from": "etag@http://beta-internal:4873/etag/-/etag-1.5.1.tgz",
           "resolved": "http://beta-internal:4873/etag/-/etag-1.5.1.tgz",
           "dependencies": {
             "crc": {
               "version": "3.2.1",
-              "from": "http://beta-internal:4873/crc/-/crc-3.2.1.tgz",
+              "from": "crc@http://beta-internal:4873/crc/-/crc-3.2.1.tgz",
               "resolved": "http://beta-internal:4873/crc/-/crc-3.2.1.tgz"
             }
           }
         },
         "fresh": {
           "version": "0.2.4",
-          "from": "http://beta-internal:4873/fresh/-/fresh-0.2.4.tgz",
+          "from": "fresh@http://beta-internal:4873/fresh/-/fresh-0.2.4.tgz",
           "resolved": "http://beta-internal:4873/fresh/-/fresh-0.2.4.tgz"
+        },
+        "merge-descriptors": {
+          "version": "0.0.2",
+          "from": "merge-descriptors@http://beta-internal:4873/merge-descriptors/-/merge-descriptors-0.0.2.tgz",
+          "resolved": "http://beta-internal:4873/merge-descriptors/-/merge-descriptors-0.0.2.tgz"
         },
         "methods": {
           "version": "1.1.1",
-          "from": "http://beta-internal:4873/methods/-/methods-1.1.1.tgz",
+          "from": "methods@http://beta-internal:4873/methods/-/methods-1.1.1.tgz",
           "resolved": "http://beta-internal:4873/methods/-/methods-1.1.1.tgz"
         },
         "parseurl": {
           "version": "1.3.0",
-          "from": "http://beta-internal:4873/parseurl/-/parseurl-1.3.0.tgz",
+          "from": "parseurl@http://beta-internal:4873/parseurl/-/parseurl-1.3.0.tgz",
           "resolved": "http://beta-internal:4873/parseurl/-/parseurl-1.3.0.tgz"
         },
         "proxy-addr": {
           "version": "1.0.6",
-          "from": "http://beta-internal:4873/proxy-addr/-/proxy-addr-1.0.6.tgz",
+          "from": "proxy-addr@http://beta-internal:4873/proxy-addr/-/proxy-addr-1.0.6.tgz",
           "resolved": "http://beta-internal:4873/proxy-addr/-/proxy-addr-1.0.6.tgz",
           "dependencies": {
             "forwarded": {
               "version": "0.1.0",
-              "from": "http://beta-internal:4873/forwarded/-/forwarded-0.1.0.tgz",
+              "from": "forwarded@http://beta-internal:4873/forwarded/-/forwarded-0.1.0.tgz",
               "resolved": "http://beta-internal:4873/forwarded/-/forwarded-0.1.0.tgz"
             },
             "ipaddr.js": {
               "version": "0.1.8",
-              "from": "http://beta-internal:4873/ipaddr.js/-/ipaddr.js-0.1.8.tgz",
+              "from": "ipaddr.js@http://beta-internal:4873/ipaddr.js/-/ipaddr.js-0.1.8.tgz",
               "resolved": "http://beta-internal:4873/ipaddr.js/-/ipaddr.js-0.1.8.tgz"
             }
           }
         },
         "range-parser": {
           "version": "1.0.2",
-          "from": "http://beta-internal:4873/range-parser/-/range-parser-1.0.2.tgz",
+          "from": "range-parser@http://beta-internal:4873/range-parser/-/range-parser-1.0.2.tgz",
           "resolved": "http://beta-internal:4873/range-parser/-/range-parser-1.0.2.tgz"
         },
         "send": {
           "version": "0.12.1",
-          "from": "http://beta-internal:4873/send/-/send-0.12.1.tgz",
+          "from": "send@http://beta-internal:4873/send/-/send-0.12.1.tgz",
           "resolved": "http://beta-internal:4873/send/-/send-0.12.1.tgz",
           "dependencies": {
             "destroy": {
               "version": "1.0.3",
-              "from": "http://beta-internal:4873/destroy/-/destroy-1.0.3.tgz",
+              "from": "destroy@http://beta-internal:4873/destroy/-/destroy-1.0.3.tgz",
               "resolved": "http://beta-internal:4873/destroy/-/destroy-1.0.3.tgz"
             },
             "mime": {
               "version": "1.3.4",
-              "from": "https://registry.npmjs.org/mime/-/mime-1.3.4.tgz",
               "resolved": "https://registry.npmjs.org/mime/-/mime-1.3.4.tgz"
             },
             "ms": {
               "version": "0.7.0",
-              "from": "http://beta-internal:4873/ms/-/ms-0.7.0.tgz",
+              "from": "ms@http://beta-internal:4873/ms/-/ms-0.7.0.tgz",
               "resolved": "http://beta-internal:4873/ms/-/ms-0.7.0.tgz"
             },
             "on-finished": {
               "version": "2.2.0",
-              "from": "http://beta-internal:4873/on-finished/-/on-finished-2.2.0.tgz",
+              "from": "on-finished@http://beta-internal:4873/on-finished/-/on-finished-2.2.0.tgz",
               "resolved": "http://beta-internal:4873/on-finished/-/on-finished-2.2.0.tgz",
               "dependencies": {
                 "ee-first": {
                   "version": "1.1.0",
-                  "from": "http://beta-internal:4873/ee-first/-/ee-first-1.1.0.tgz",
+                  "from": "ee-first@http://beta-internal:4873/ee-first/-/ee-first-1.1.0.tgz",
                   "resolved": "http://beta-internal:4873/ee-first/-/ee-first-1.1.0.tgz"
                 }
               }
@@ -771,66 +773,56 @@
         },
         "utils-merge": {
           "version": "1.0.0",
-          "from": "http://beta-internal:4873/utils-merge/-/utils-merge-1.0.0.tgz",
+          "from": "utils-merge@http://beta-internal:4873/utils-merge/-/utils-merge-1.0.0.tgz",
           "resolved": "http://beta-internal:4873/utils-merge/-/utils-merge-1.0.0.tgz"
         },
         "vary": {
           "version": "1.0.0",
-          "from": "http://beta-internal:4873/vary/-/vary-1.0.0.tgz",
+          "from": "vary@http://beta-internal:4873/vary/-/vary-1.0.0.tgz",
           "resolved": "http://beta-internal:4873/vary/-/vary-1.0.0.tgz"
-        },
-        "cookie": {
-          "version": "0.1.2",
-          "from": "http://beta-internal:4873/cookie/-/cookie-0.1.2.tgz",
-          "resolved": "http://beta-internal:4873/cookie/-/cookie-0.1.2.tgz"
-        },
-        "merge-descriptors": {
-          "version": "0.0.2",
-          "from": "http://beta-internal:4873/merge-descriptors/-/merge-descriptors-0.0.2.tgz",
-          "resolved": "http://beta-internal:4873/merge-descriptors/-/merge-descriptors-0.0.2.tgz"
         }
       }
     },
     "express-hbs": {
       "version": "0.7.11",
-      "from": "http://beta-internal:4873/express-hbs/-/express-hbs-0.7.11.tgz",
+      "from": "express-hbs@http://beta-internal:4873/express-hbs/-/express-hbs-0.7.11.tgz",
       "resolved": "http://beta-internal:4873/express-hbs/-/express-hbs-0.7.11.tgz",
       "dependencies": {
         "js-beautify": {
           "version": "1.4.2",
-          "from": "http://beta-internal:4873/js-beautify/-/js-beautify-1.4.2.tgz",
+          "from": "js-beautify@http://beta-internal:4873/js-beautify/-/js-beautify-1.4.2.tgz",
           "resolved": "http://beta-internal:4873/js-beautify/-/js-beautify-1.4.2.tgz",
           "dependencies": {
             "config-chain": {
               "version": "1.1.8",
-              "from": "http://beta-internal:4873/config-chain/-/config-chain-1.1.8.tgz",
+              "from": "config-chain@http://beta-internal:4873/config-chain/-/config-chain-1.1.8.tgz",
               "resolved": "http://beta-internal:4873/config-chain/-/config-chain-1.1.8.tgz",
               "dependencies": {
+                "ini": {
+                  "version": "1.3.0",
+                  "from": "ini@http://beta-internal:4873/ini/-/ini-1.3.0.tgz",
+                  "resolved": "http://beta-internal:4873/ini/-/ini-1.3.0.tgz"
+                },
                 "proto-list": {
                   "version": "1.2.3",
-                  "from": "http://beta-internal:4873/proto-list/-/proto-list-1.2.3.tgz",
+                  "from": "proto-list@http://beta-internal:4873/proto-list/-/proto-list-1.2.3.tgz",
                   "resolved": "http://beta-internal:4873/proto-list/-/proto-list-1.2.3.tgz"
-                },
-                "ini": {
-                  "version": "1.3.0",
-                  "from": "http://beta-internal:4873/ini/-/ini-1.3.0.tgz",
-                  "resolved": "http://beta-internal:4873/ini/-/ini-1.3.0.tgz"
                 }
               }
             },
             "mkdirp": {
               "version": "0.3.5",
-              "from": "http://beta-internal:4873/mkdirp/-/mkdirp-0.3.5.tgz",
+              "from": "mkdirp@http://beta-internal:4873/mkdirp/-/mkdirp-0.3.5.tgz",
               "resolved": "http://beta-internal:4873/mkdirp/-/mkdirp-0.3.5.tgz"
             },
             "nopt": {
               "version": "2.1.2",
-              "from": "http://beta-internal:4873/nopt/-/nopt-2.1.2.tgz",
+              "from": "nopt@http://beta-internal:4873/nopt/-/nopt-2.1.2.tgz",
               "resolved": "http://beta-internal:4873/nopt/-/nopt-2.1.2.tgz",
               "dependencies": {
                 "abbrev": {
                   "version": "1.0.5",
-                  "from": "http://beta-internal:4873/abbrev/-/abbrev-1.0.5.tgz",
+                  "from": "abbrev@http://beta-internal:4873/abbrev/-/abbrev-1.0.5.tgz",
                   "resolved": "http://beta-internal:4873/abbrev/-/abbrev-1.0.5.tgz"
                 }
               }
@@ -839,22 +831,22 @@
         },
         "readdirp": {
           "version": "0.3.3",
-          "from": "http://beta-internal:4873/readdirp/-/readdirp-0.3.3.tgz",
+          "from": "readdirp@http://beta-internal:4873/readdirp/-/readdirp-0.3.3.tgz",
           "resolved": "http://beta-internal:4873/readdirp/-/readdirp-0.3.3.tgz",
           "dependencies": {
             "graceful-fs": {
               "version": "2.0.3",
-              "from": "http://beta-internal:4873/graceful-fs/-/graceful-fs-2.0.3.tgz",
+              "from": "graceful-fs@http://beta-internal:4873/graceful-fs/-/graceful-fs-2.0.3.tgz",
               "resolved": "http://beta-internal:4873/graceful-fs/-/graceful-fs-2.0.3.tgz"
             },
             "minimatch": {
               "version": "0.2.14",
-              "from": "http://beta-internal:4873/minimatch/-/minimatch-0.2.14.tgz",
+              "from": "minimatch@http://beta-internal:4873/minimatch/-/minimatch-0.2.14.tgz",
               "resolved": "http://beta-internal:4873/minimatch/-/minimatch-0.2.14.tgz",
               "dependencies": {
                 "sigmund": {
                   "version": "1.0.0",
-                  "from": "http://beta-internal:4873/sigmund/-/sigmund-1.0.0.tgz",
+                  "from": "sigmund@http://beta-internal:4873/sigmund/-/sigmund-1.0.0.tgz",
                   "resolved": "http://beta-internal:4873/sigmund/-/sigmund-1.0.0.tgz"
                 }
               }
@@ -865,46 +857,46 @@
     },
     "express-resource": {
       "version": "1.0.0",
-      "from": "http://beta-internal:4873/express-resource/-/express-resource-1.0.0.tgz",
+      "from": "express-resource@http://beta-internal:4873/express-resource/-/express-resource-1.0.0.tgz",
       "resolved": "http://beta-internal:4873/express-resource/-/express-resource-1.0.0.tgz",
       "dependencies": {
+        "debug": {
+          "version": "2.1.0",
+          "from": "debug@http://beta-internal:4873/debug/-/debug-2.1.0.tgz",
+          "resolved": "http://beta-internal:4873/debug/-/debug-2.1.0.tgz",
+          "dependencies": {
+            "ms": {
+              "version": "0.6.2",
+              "from": "ms@http://beta-internal:4873/ms/-/ms-0.6.2.tgz",
+              "resolved": "http://beta-internal:4873/ms/-/ms-0.6.2.tgz"
+            }
+          }
+        },
         "lingo": {
           "version": "0.0.5",
-          "from": "http://beta-internal:4873/lingo/-/lingo-0.0.5.tgz",
+          "from": "lingo@http://beta-internal:4873/lingo/-/lingo-0.0.5.tgz",
           "resolved": "http://beta-internal:4873/lingo/-/lingo-0.0.5.tgz"
         },
         "methods": {
           "version": "0.0.1",
-          "from": "http://beta-internal:4873/methods/-/methods-0.0.1.tgz",
+          "from": "methods@http://beta-internal:4873/methods/-/methods-0.0.1.tgz",
           "resolved": "http://beta-internal:4873/methods/-/methods-0.0.1.tgz"
-        },
-        "debug": {
-          "version": "2.1.0",
-          "from": "http://beta-internal:4873/debug/-/debug-2.1.0.tgz",
-          "resolved": "http://beta-internal:4873/debug/-/debug-2.1.0.tgz",
-          "dependencies": {
-            "ms": {
-              "version": "0.6.2",
-              "from": "http://beta-internal:4873/ms/-/ms-0.6.2.tgz",
-              "resolved": "http://beta-internal:4873/ms/-/ms-0.6.2.tgz"
-            }
-          }
         }
       }
     },
     "faye-websocket": {
       "version": "0.7.3",
-      "from": "http://beta-internal:4873/faye-websocket/-/faye-websocket-0.7.3.tgz",
+      "from": "faye-websocket@http://beta-internal:4873/faye-websocket/-/faye-websocket-0.7.3.tgz",
       "resolved": "http://beta-internal:4873/faye-websocket/-/faye-websocket-0.7.3.tgz",
       "dependencies": {
         "websocket-driver": {
           "version": "0.5.1",
-          "from": "http://beta-internal:4873/websocket-driver/-/websocket-driver-0.5.1.tgz",
+          "from": "websocket-driver@http://beta-internal:4873/websocket-driver/-/websocket-driver-0.5.1.tgz",
           "resolved": "http://beta-internal:4873/websocket-driver/-/websocket-driver-0.5.1.tgz",
           "dependencies": {
             "websocket-extensions": {
               "version": "0.1.0",
-              "from": "http://beta-internal:4873/websocket-extensions/-/websocket-extensions-0.1.0.tgz",
+              "from": "websocket-extensions@http://beta-internal:4873/websocket-extensions/-/websocket-extensions-0.1.0.tgz",
               "resolved": "http://beta-internal:4873/websocket-extensions/-/websocket-extensions-0.1.0.tgz"
             }
           }
@@ -913,144 +905,143 @@
     },
     "gitter-env": {
       "version": "0.20.7",
-      "from": "gitter-env@0.20.7",
+      "resolved": "https://registry.npmjs.org/gitter-env/-/gitter-env-0.20.7.tgz",
       "dependencies": {
         "async": {
           "version": "0.8.0",
-          "from": "http://beta-internal:4873/async/-/async-0.8.0.tgz",
+          "from": "async@http://beta-internal:4873/async/-/async-0.8.0.tgz",
           "resolved": "http://beta-internal:4873/async/-/async-0.8.0.tgz"
         },
         "blocked": {
           "version": "1.1.0",
-          "from": "http://beta-internal:4873/blocked/-/blocked-1.1.0.tgz",
+          "from": "blocked@http://beta-internal:4873/blocked/-/blocked-1.1.0.tgz",
           "resolved": "http://beta-internal:4873/blocked/-/blocked-1.1.0.tgz"
         },
         "gitter-private-cube": {
           "version": "0.2.12",
-          "from": "http://beta-internal:4873/gitter-private-cube/-/gitter-private-cube-0.2.12.tgz",
+          "from": "gitter-private-cube@http://beta-internal:4873/gitter-private-cube/-/gitter-private-cube-0.2.12.tgz",
           "resolved": "http://beta-internal:4873/gitter-private-cube/-/gitter-private-cube-0.2.12.tgz",
           "dependencies": {
             "mongodb": {
               "version": "1.3.23",
-              "from": "http://beta-internal:4873/mongodb/-/mongodb-1.3.23.tgz",
+              "from": "mongodb@http://beta-internal:4873/mongodb/-/mongodb-1.3.23.tgz",
               "resolved": "http://beta-internal:4873/mongodb/-/mongodb-1.3.23.tgz",
               "dependencies": {
                 "bson": {
                   "version": "0.2.5",
-                  "from": "http://beta-internal:4873/bson/-/bson-0.2.5.tgz",
+                  "from": "bson@http://beta-internal:4873/bson/-/bson-0.2.5.tgz",
                   "resolved": "http://beta-internal:4873/bson/-/bson-0.2.5.tgz"
                 },
                 "kerberos": {
                   "version": "0.0.3",
-                  "from": "http://beta-internal:4873/kerberos/-/kerberos-0.0.3.tgz",
+                  "from": "kerberos@http://beta-internal:4873/kerberos/-/kerberos-0.0.3.tgz",
                   "resolved": "http://beta-internal:4873/kerberos/-/kerberos-0.0.3.tgz"
                 }
               }
             },
             "node-static": {
               "version": "0.6.5",
-              "from": "http://beta-internal:4873/node-static/-/node-static-0.6.5.tgz",
+              "from": "node-static@http://beta-internal:4873/node-static/-/node-static-0.6.5.tgz",
               "resolved": "http://beta-internal:4873/node-static/-/node-static-0.6.5.tgz",
               "dependencies": {
+                "colors": {
+                  "version": "1.0.3",
+                  "from": "colors@http://beta-internal:4873/colors/-/colors-1.0.3.tgz",
+                  "resolved": "http://beta-internal:4873/colors/-/colors-1.0.3.tgz"
+                },
                 "optimist": {
                   "version": "0.6.1",
-                  "from": "http://beta-internal:4873/optimist/-/optimist-0.6.1.tgz",
+                  "from": "optimist@http://beta-internal:4873/optimist/-/optimist-0.6.1.tgz",
                   "resolved": "http://beta-internal:4873/optimist/-/optimist-0.6.1.tgz",
                   "dependencies": {
+                    "minimist": {
+                      "version": "0.0.10",
+                      "from": "minimist@http://beta-internal:4873/minimist/-/minimist-0.0.10.tgz",
+                      "resolved": "http://beta-internal:4873/minimist/-/minimist-0.0.10.tgz"
+                    },
                     "wordwrap": {
                       "version": "0.0.2",
-                      "from": "http://beta-internal:4873/wordwrap/-/wordwrap-0.0.2.tgz",
+                      "from": "wordwrap@http://beta-internal:4873/wordwrap/-/wordwrap-0.0.2.tgz",
                       "resolved": "http://beta-internal:4873/wordwrap/-/wordwrap-0.0.2.tgz"
-                    },
-                    "minimist": {
-                      "version": "0.0.10",
-                      "from": "http://beta-internal:4873/minimist/-/minimist-0.0.10.tgz",
-                      "resolved": "http://beta-internal:4873/minimist/-/minimist-0.0.10.tgz"
                     }
                   }
-                },
-                "colors": {
-                  "version": "1.0.3",
-                  "from": "http://beta-internal:4873/colors/-/colors-1.0.3.tgz",
-                  "resolved": "http://beta-internal:4873/colors/-/colors-1.0.3.tgz"
                 }
               }
             },
             "pegjs": {
               "version": "0.7.0",
-              "from": "http://beta-internal:4873/pegjs/-/pegjs-0.7.0.tgz",
+              "from": "pegjs@http://beta-internal:4873/pegjs/-/pegjs-0.7.0.tgz",
               "resolved": "http://beta-internal:4873/pegjs/-/pegjs-0.7.0.tgz"
             },
             "vows": {
               "version": "0.7.0",
-              "from": "http://beta-internal:4873/vows/-/vows-0.7.0.tgz",
+              "from": "vows@http://beta-internal:4873/vows/-/vows-0.7.0.tgz",
               "resolved": "http://beta-internal:4873/vows/-/vows-0.7.0.tgz",
               "dependencies": {
+                "diff": {
+                  "version": "1.0.8",
+                  "resolved": "https://registry.npmjs.org/diff/-/diff-1.0.8.tgz"
+                },
                 "eyes": {
                   "version": "0.1.8",
-                  "from": "http://beta-internal:4873/eyes/-/eyes-0.1.8.tgz",
+                  "from": "eyes@http://beta-internal:4873/eyes/-/eyes-0.1.8.tgz",
                   "resolved": "http://beta-internal:4873/eyes/-/eyes-0.1.8.tgz"
-                },
-                "diff": {
-                  "version": "1.0.8",
-                  "from": "https://registry.npmjs.org/diff/-/diff-1.0.8.tgz",
-                  "resolved": "https://registry.npmjs.org/diff/-/diff-1.0.8.tgz"
                 }
               }
             },
             "websocket": {
               "version": "1.0.8",
-              "from": "http://beta-internal:4873/websocket/-/websocket-1.0.8.tgz",
+              "from": "websocket@http://beta-internal:4873/websocket/-/websocket-1.0.8.tgz",
               "resolved": "http://beta-internal:4873/websocket/-/websocket-1.0.8.tgz"
             },
             "websocket-server": {
               "version": "1.4.4",
-              "from": "http://beta-internal:4873/websocket-server/-/websocket-server-1.4.4.tgz",
+              "from": "websocket-server@http://beta-internal:4873/websocket-server/-/websocket-server-1.4.4.tgz",
               "resolved": "http://beta-internal:4873/websocket-server/-/websocket-server-1.4.4.tgz"
             }
           }
         },
         "gitter-redis-sentinel-client": {
           "version": "0.3.0",
-          "from": "http://beta-internal:4873/gitter-redis-sentinel-client/-/gitter-redis-sentinel-client-0.3.0.tgz",
+          "from": "gitter-redis-sentinel-client@http://beta-internal:4873/gitter-redis-sentinel-client/-/gitter-redis-sentinel-client-0.3.0.tgz",
           "resolved": "http://beta-internal:4873/gitter-redis-sentinel-client/-/gitter-redis-sentinel-client-0.3.0.tgz",
           "dependencies": {
             "debug": {
               "version": "0.8.1",
-              "from": "http://beta-internal:4873/debug/-/debug-0.8.1.tgz",
+              "from": "debug@http://beta-internal:4873/debug/-/debug-0.8.1.tgz",
               "resolved": "http://beta-internal:4873/debug/-/debug-0.8.1.tgz"
             }
           }
         },
         "nconf": {
           "version": "0.6.9",
-          "from": "http://beta-internal:4873/nconf/-/nconf-0.6.9.tgz",
+          "from": "nconf@http://beta-internal:4873/nconf/-/nconf-0.6.9.tgz",
           "resolved": "http://beta-internal:4873/nconf/-/nconf-0.6.9.tgz",
           "dependencies": {
             "async": {
               "version": "0.2.9",
-              "from": "http://beta-internal:4873/async/-/async-0.2.9.tgz",
+              "from": "async@http://beta-internal:4873/async/-/async-0.2.9.tgz",
               "resolved": "http://beta-internal:4873/async/-/async-0.2.9.tgz"
             },
             "ini": {
               "version": "1.3.3",
-              "from": "http://beta-internal:4873/ini/-/ini-1.3.3.tgz",
+              "from": "ini@http://beta-internal:4873/ini/-/ini-1.3.3.tgz",
               "resolved": "http://beta-internal:4873/ini/-/ini-1.3.3.tgz"
             },
             "optimist": {
               "version": "0.6.0",
-              "from": "http://beta-internal:4873/optimist/-/optimist-0.6.0.tgz",
+              "from": "optimist@http://beta-internal:4873/optimist/-/optimist-0.6.0.tgz",
               "resolved": "http://beta-internal:4873/optimist/-/optimist-0.6.0.tgz",
               "dependencies": {
+                "minimist": {
+                  "version": "0.0.10",
+                  "from": "minimist@http://beta-internal:4873/minimist/-/minimist-0.0.10.tgz",
+                  "resolved": "http://beta-internal:4873/minimist/-/minimist-0.0.10.tgz"
+                },
                 "wordwrap": {
                   "version": "0.0.2",
-                  "from": "http://beta-internal:4873/wordwrap/-/wordwrap-0.0.2.tgz",
+                  "from": "wordwrap@http://beta-internal:4873/wordwrap/-/wordwrap-0.0.2.tgz",
                   "resolved": "http://beta-internal:4873/wordwrap/-/wordwrap-0.0.2.tgz"
-                },
-                "minimist": {
-                  "version": "0.0.10",
-                  "from": "http://beta-internal:4873/minimist/-/minimist-0.0.10.tgz",
-                  "resolved": "http://beta-internal:4873/minimist/-/minimist-0.0.10.tgz"
                 }
               }
             }
@@ -1058,54 +1049,54 @@
         },
         "node-statsd": {
           "version": "0.1.1",
-          "from": "http://beta-internal:4873/node-statsd/-/node-statsd-0.1.1.tgz",
+          "from": "node-statsd@http://beta-internal:4873/node-statsd/-/node-statsd-0.1.1.tgz",
           "resolved": "http://beta-internal:4873/node-statsd/-/node-statsd-0.1.1.tgz"
         },
         "raven": {
           "version": "0.6.3",
-          "from": "http://beta-internal:4873/raven/-/raven-0.6.3.tgz",
+          "from": "raven@http://beta-internal:4873/raven/-/raven-0.6.3.tgz",
           "resolved": "http://beta-internal:4873/raven/-/raven-0.6.3.tgz",
           "dependencies": {
+            "cookie": {
+              "version": "0.1.0",
+              "from": "cookie@http://beta-internal:4873/cookie/-/cookie-0.1.0.tgz",
+              "resolved": "http://beta-internal:4873/cookie/-/cookie-0.1.0.tgz"
+            },
+            "lsmod": {
+              "version": "0.0.3",
+              "from": "lsmod@http://beta-internal:4873/lsmod/-/lsmod-0.0.3.tgz",
+              "resolved": "http://beta-internal:4873/lsmod/-/lsmod-0.0.3.tgz"
+            },
             "node-uuid": {
               "version": "1.4.3",
-              "from": "http://beta-internal:4873/node-uuid/-/node-uuid-1.4.3.tgz",
+              "from": "node-uuid@http://beta-internal:4873/node-uuid/-/node-uuid-1.4.3.tgz",
               "resolved": "http://beta-internal:4873/node-uuid/-/node-uuid-1.4.3.tgz"
             },
             "stack-trace": {
               "version": "0.0.7",
-              "from": "http://beta-internal:4873/stack-trace/-/stack-trace-0.0.7.tgz",
+              "from": "stack-trace@http://beta-internal:4873/stack-trace/-/stack-trace-0.0.7.tgz",
               "resolved": "http://beta-internal:4873/stack-trace/-/stack-trace-0.0.7.tgz"
-            },
-            "lsmod": {
-              "version": "0.0.3",
-              "from": "http://beta-internal:4873/lsmod/-/lsmod-0.0.3.tgz",
-              "resolved": "http://beta-internal:4873/lsmod/-/lsmod-0.0.3.tgz"
-            },
-            "cookie": {
-              "version": "0.1.0",
-              "from": "http://beta-internal:4873/cookie/-/cookie-0.1.0.tgz",
-              "resolved": "http://beta-internal:4873/cookie/-/cookie-0.1.0.tgz"
             }
           }
         },
         "redis": {
           "version": "0.10.3",
-          "from": "http://beta-internal:4873/redis/-/redis-0.10.3.tgz",
+          "from": "redis@http://beta-internal:4873/redis/-/redis-0.10.3.tgz",
           "resolved": "http://beta-internal:4873/redis/-/redis-0.10.3.tgz"
         },
         "underscore": {
           "version": "1.8.2",
-          "from": "http://beta-internal:4873/underscore/-/underscore-1.8.2.tgz",
+          "from": "underscore@http://beta-internal:4873/underscore/-/underscore-1.8.2.tgz",
           "resolved": "http://beta-internal:4873/underscore/-/underscore-1.8.2.tgz"
         },
         "universal-analytics": {
           "version": "0.3.6",
-          "from": "http://beta-internal:4873/universal-analytics/-/universal-analytics-0.3.6.tgz",
+          "from": "universal-analytics@http://beta-internal:4873/universal-analytics/-/universal-analytics-0.3.6.tgz",
           "resolved": "http://beta-internal:4873/universal-analytics/-/universal-analytics-0.3.6.tgz",
           "dependencies": {
             "async": {
               "version": "0.2.10",
-              "from": "http://beta-internal:4873/async/-/async-0.2.10.tgz",
+              "from": "async@http://beta-internal:4873/async/-/async-0.2.10.tgz",
               "resolved": "http://beta-internal:4873/async/-/async-0.2.10.tgz"
             }
           }
@@ -1114,22 +1105,22 @@
     },
     "gitter-faye": {
       "version": "1.1.0-e",
-      "from": "http://beta-internal:4873/gitter-faye/-/gitter-faye-1.1.0-e.tgz",
+      "from": "gitter-faye@http://beta-internal:4873/gitter-faye/-/gitter-faye-1.1.0-e.tgz",
       "resolved": "http://beta-internal:4873/gitter-faye/-/gitter-faye-1.1.0-e.tgz",
       "dependencies": {
         "faye-websocket": {
           "version": "0.9.1",
-          "from": "http://beta-internal:4873/faye-websocket/-/faye-websocket-0.9.1.tgz",
+          "from": "faye-websocket@http://beta-internal:4873/faye-websocket/-/faye-websocket-0.9.1.tgz",
           "resolved": "http://beta-internal:4873/faye-websocket/-/faye-websocket-0.9.1.tgz",
           "dependencies": {
             "websocket-driver": {
               "version": "0.5.1",
-              "from": "http://beta-internal:4873/websocket-driver/-/websocket-driver-0.5.1.tgz",
+              "from": "websocket-driver@http://beta-internal:4873/websocket-driver/-/websocket-driver-0.5.1.tgz",
               "resolved": "http://beta-internal:4873/websocket-driver/-/websocket-driver-0.5.1.tgz",
               "dependencies": {
                 "websocket-extensions": {
                   "version": "0.1.0",
-                  "from": "http://beta-internal:4873/websocket-extensions/-/websocket-extensions-0.1.0.tgz",
+                  "from": "websocket-extensions@http://beta-internal:4873/websocket-extensions/-/websocket-extensions-0.1.0.tgz",
                   "resolved": "http://beta-internal:4873/websocket-extensions/-/websocket-extensions-0.1.0.tgz"
                 }
               }
@@ -1138,31 +1129,31 @@
         },
         "tunnel-agent": {
           "version": "0.4.0",
-          "from": "http://beta-internal:4873/tunnel-agent/-/tunnel-agent-0.4.0.tgz",
+          "from": "tunnel-agent@http://beta-internal:4873/tunnel-agent/-/tunnel-agent-0.4.0.tgz",
           "resolved": "http://beta-internal:4873/tunnel-agent/-/tunnel-agent-0.4.0.tgz"
         }
       }
     },
     "gitter-faye-redis": {
       "version": "0.4.4",
-      "from": "http://beta-internal:4873/gitter-faye-redis/-/gitter-faye-redis-0.4.4.tgz",
+      "from": "gitter-faye-redis@http://beta-internal:4873/gitter-faye-redis/-/gitter-faye-redis-0.4.4.tgz",
       "resolved": "http://beta-internal:4873/gitter-faye-redis/-/gitter-faye-redis-0.4.4.tgz",
       "dependencies": {
         "redis": {
           "version": "0.12.1",
-          "from": "http://beta-internal:4873/redis/-/redis-0.12.1.tgz",
+          "from": "redis@http://beta-internal:4873/redis/-/redis-0.12.1.tgz",
           "resolved": "http://beta-internal:4873/redis/-/redis-0.12.1.tgz"
         }
       }
     },
     "gitter-markdown-processor": {
       "version": "7.1.3",
-      "from": "http://beta-internal:4873/gitter-markdown-processor/-/gitter-markdown-processor-7.1.3.tgz",
+      "from": "gitter-markdown-processor@http://beta-internal:4873/gitter-markdown-processor/-/gitter-markdown-processor-7.1.3.tgz",
       "resolved": "http://beta-internal:4873/gitter-markdown-processor/-/gitter-markdown-processor-7.1.3.tgz",
       "dependencies": {
         "gitter-marked": {
           "version": "0.9.0",
-          "from": "http://beta-internal:4873/gitter-marked/-/gitter-marked-0.9.0.tgz",
+          "from": "gitter-marked@http://beta-internal:4873/gitter-marked/-/gitter-marked-0.9.0.tgz",
           "resolved": "http://beta-internal:4873/gitter-marked/-/gitter-marked-0.9.0.tgz"
         },
         "highlight.js": {
@@ -1172,39 +1163,39 @@
         },
         "htmlencode": {
           "version": "0.0.4",
-          "from": "http://beta-internal:4873/htmlencode/-/htmlencode-0.0.4.tgz",
+          "from": "htmlencode@http://beta-internal:4873/htmlencode/-/htmlencode-0.0.4.tgz",
           "resolved": "http://beta-internal:4873/htmlencode/-/htmlencode-0.0.4.tgz"
         },
         "katex": {
           "version": "0.1.0",
-          "from": "http://beta-internal:4873/katex/-/katex-0.1.0.tgz",
+          "from": "katex@http://beta-internal:4873/katex/-/katex-0.1.0.tgz",
           "resolved": "http://beta-internal:4873/katex/-/katex-0.1.0.tgz"
         },
         "underscore": {
           "version": "1.7.0",
-          "from": "http://beta-internal:4873/underscore/-/underscore-1.7.0.tgz",
+          "from": "underscore@http://beta-internal:4873/underscore/-/underscore-1.7.0.tgz",
           "resolved": "http://beta-internal:4873/underscore/-/underscore-1.7.0.tgz"
         },
         "worker-farm": {
           "version": "1.0.1",
-          "from": "http://beta-internal:4873/worker-farm/-/worker-farm-1.0.1.tgz",
+          "from": "worker-farm@http://beta-internal:4873/worker-farm/-/worker-farm-1.0.1.tgz",
           "resolved": "http://beta-internal:4873/worker-farm/-/worker-farm-1.0.1.tgz",
           "dependencies": {
             "errno": {
               "version": "0.1.1",
-              "from": "http://beta-internal:4873/errno/-/errno-0.1.1.tgz",
+              "from": "errno@http://beta-internal:4873/errno/-/errno-0.1.1.tgz",
               "resolved": "http://beta-internal:4873/errno/-/errno-0.1.1.tgz",
               "dependencies": {
                 "prr": {
                   "version": "0.0.0",
-                  "from": "http://beta-internal:4873/prr/-/prr-0.0.0.tgz",
+                  "from": "prr@http://beta-internal:4873/prr/-/prr-0.0.0.tgz",
                   "resolved": "http://beta-internal:4873/prr/-/prr-0.0.0.tgz"
                 }
               }
             },
             "xtend": {
               "version": "4.0.0",
-              "from": "http://beta-internal:4873/xtend/-/xtend-4.0.0.tgz",
+              "from": "xtend@http://beta-internal:4873/xtend/-/xtend-4.0.0.tgz",
               "resolved": "http://beta-internal:4873/xtend/-/xtend-4.0.0.tgz"
             }
           }
@@ -1213,32 +1204,32 @@
     },
     "gitter-passport-github": {
       "version": "0.1.8-f",
-      "from": "http://beta-internal:4873/gitter-passport-github/-/gitter-passport-github-0.1.8-f.tgz",
+      "from": "gitter-passport-github@http://beta-internal:4873/gitter-passport-github/-/gitter-passport-github-0.1.8-f.tgz",
       "resolved": "http://beta-internal:4873/gitter-passport-github/-/gitter-passport-github-0.1.8-f.tgz",
       "dependencies": {
         "gitter-passport-oauth": {
           "version": "1.0.0-f",
-          "from": "http://beta-internal:4873/gitter-passport-oauth/-/gitter-passport-oauth-1.0.0-f.tgz",
+          "from": "gitter-passport-oauth@http://beta-internal:4873/gitter-passport-oauth/-/gitter-passport-oauth-1.0.0-f.tgz",
           "resolved": "http://beta-internal:4873/gitter-passport-oauth/-/gitter-passport-oauth-1.0.0-f.tgz",
           "dependencies": {
             "passport-oauth1": {
               "version": "1.0.1",
-              "from": "http://beta-internal:4873/passport-oauth1/-/passport-oauth1-1.0.1.tgz",
+              "from": "passport-oauth1@http://beta-internal:4873/passport-oauth1/-/passport-oauth1-1.0.1.tgz",
               "resolved": "http://beta-internal:4873/passport-oauth1/-/passport-oauth1-1.0.1.tgz",
               "dependencies": {
+                "oauth": {
+                  "version": "0.9.12",
+                  "from": "oauth@http://beta-internal:4873/oauth/-/oauth-0.9.12.tgz",
+                  "resolved": "http://beta-internal:4873/oauth/-/oauth-0.9.12.tgz"
+                },
                 "passport-strategy": {
                   "version": "1.0.0",
-                  "from": "http://beta-internal:4873/passport-strategy/-/passport-strategy-1.0.0.tgz",
+                  "from": "passport-strategy@http://beta-internal:4873/passport-strategy/-/passport-strategy-1.0.0.tgz",
                   "resolved": "http://beta-internal:4873/passport-strategy/-/passport-strategy-1.0.0.tgz"
-                },
-                "oauth": {
-                  "version": "0.9.12",
-                  "from": "http://beta-internal:4873/oauth/-/oauth-0.9.12.tgz",
-                  "resolved": "http://beta-internal:4873/oauth/-/oauth-0.9.12.tgz"
                 },
                 "utils-merge": {
                   "version": "1.0.0",
-                  "from": "http://beta-internal:4873/utils-merge/-/utils-merge-1.0.0.tgz",
+                  "from": "utils-merge@http://beta-internal:4873/utils-merge/-/utils-merge-1.0.0.tgz",
                   "resolved": "http://beta-internal:4873/utils-merge/-/utils-merge-1.0.0.tgz"
                 }
               }
@@ -1247,59 +1238,59 @@
         },
         "pkginfo": {
           "version": "0.2.3",
-          "from": "http://beta-internal:4873/pkginfo/-/pkginfo-0.2.3.tgz",
+          "from": "pkginfo@http://beta-internal:4873/pkginfo/-/pkginfo-0.2.3.tgz",
           "resolved": "http://beta-internal:4873/pkginfo/-/pkginfo-0.2.3.tgz"
         }
       }
     },
     "gitter-passport-http-bearer": {
       "version": "1.1.0",
-      "from": "http://beta-internal:4873/gitter-passport-http-bearer/-/gitter-passport-http-bearer-1.1.0.tgz",
+      "from": "gitter-passport-http-bearer@http://beta-internal:4873/gitter-passport-http-bearer/-/gitter-passport-http-bearer-1.1.0.tgz",
       "resolved": "http://beta-internal:4873/gitter-passport-http-bearer/-/gitter-passport-http-bearer-1.1.0.tgz",
       "dependencies": {
         "passport-strategy": {
           "version": "1.0.0",
-          "from": "http://beta-internal:4873/passport-strategy/-/passport-strategy-1.0.0.tgz",
+          "from": "passport-strategy@http://beta-internal:4873/passport-strategy/-/passport-strategy-1.0.0.tgz",
           "resolved": "http://beta-internal:4873/passport-strategy/-/passport-strategy-1.0.0.tgz"
         }
       }
     },
     "gitter-passport-oauth2": {
       "version": "1.1.2-b",
-      "from": "http://beta-internal:4873/gitter-passport-oauth2/-/gitter-passport-oauth2-1.1.2-b.tgz",
+      "from": "gitter-passport-oauth2@http://beta-internal:4873/gitter-passport-oauth2/-/gitter-passport-oauth2-1.1.2-b.tgz",
       "resolved": "http://beta-internal:4873/gitter-passport-oauth2/-/gitter-passport-oauth2-1.1.2-b.tgz",
       "dependencies": {
+        "oauth": {
+          "version": "0.9.12",
+          "from": "oauth@http://beta-internal:4873/oauth/-/oauth-0.9.12.tgz",
+          "resolved": "http://beta-internal:4873/oauth/-/oauth-0.9.12.tgz"
+        },
         "passport-strategy": {
           "version": "1.0.0",
-          "from": "http://beta-internal:4873/passport-strategy/-/passport-strategy-1.0.0.tgz",
+          "from": "passport-strategy@http://beta-internal:4873/passport-strategy/-/passport-strategy-1.0.0.tgz",
           "resolved": "http://beta-internal:4873/passport-strategy/-/passport-strategy-1.0.0.tgz"
-        },
-        "oauth": {
-          "version": "0.9.12",
-          "from": "http://beta-internal:4873/oauth/-/oauth-0.9.12.tgz",
-          "resolved": "http://beta-internal:4873/oauth/-/oauth-0.9.12.tgz"
         },
         "uid2": {
           "version": "0.0.3",
-          "from": "http://beta-internal:4873/uid2/-/uid2-0.0.3.tgz",
+          "from": "uid2@http://beta-internal:4873/uid2/-/uid2-0.0.3.tgz",
           "resolved": "http://beta-internal:4873/uid2/-/uid2-0.0.3.tgz"
         }
       }
     },
     "gitter-redis-scripto": {
       "version": "0.2.2",
-      "from": "http://beta-internal:4873/gitter-redis-scripto/-/gitter-redis-scripto-0.2.2.tgz",
+      "from": "gitter-redis-scripto@http://beta-internal:4873/gitter-redis-scripto/-/gitter-redis-scripto-0.2.2.tgz",
       "resolved": "http://beta-internal:4873/gitter-redis-scripto/-/gitter-redis-scripto-0.2.2.tgz",
       "dependencies": {
+        "debug": {
+          "version": "0.7.4",
+          "from": "debug@http://beta-internal:4873/debug/-/debug-0.7.4.tgz",
+          "resolved": "http://beta-internal:4873/debug/-/debug-0.7.4.tgz"
+        },
         "redis": {
           "version": "0.8.6",
-          "from": "http://beta-internal:4873/redis/-/redis-0.8.6.tgz",
+          "from": "redis@http://beta-internal:4873/redis/-/redis-0.8.6.tgz",
           "resolved": "http://beta-internal:4873/redis/-/redis-0.8.6.tgz"
-        },
-        "debug": {
-          "version": "0.7.4",
-          "from": "http://beta-internal:4873/debug/-/debug-0.7.4.tgz",
-          "resolved": "http://beta-internal:4873/debug/-/debug-0.7.4.tgz"
         }
       }
     },
@@ -1308,58 +1299,55 @@
       "from": "gitter-services@git+ssh://git@github.com:gitterHQ/services.git#db894ca96de3618a31f3b1ae589c5f709b0ccb69",
       "resolved": "git+ssh://git@github.com:gitterHQ/services.git#db894ca96de3618a31f3b1ae589c5f709b0ccb69",
       "dependencies": {
+        "extend": {
+          "version": "1.3.0",
+          "resolved": "http://beta-internal:4873/extend/-/extend-1.3.0.tgz"
+        },
+        "qs": {
+          "version": "1.2.2",
+          "resolved": "http://beta-internal:4873/qs/-/qs-1.2.2.tgz"
+        },
         "require-all": {
           "version": "0.0.8",
-          "from": "http://beta-internal:4873/require-all/-/require-all-0.0.8.tgz",
           "resolved": "http://beta-internal:4873/require-all/-/require-all-0.0.8.tgz"
-        },
-        "qs": {
-          "version": "1.2.2",
-          "from": "http://beta-internal:4873/qs/-/qs-1.2.2.tgz",
-          "resolved": "http://beta-internal:4873/qs/-/qs-1.2.2.tgz"
-        },
-        "extend": {
-          "version": "1.3.0",
-          "from": "http://beta-internal:4873/extend/-/extend-1.3.0.tgz",
-          "resolved": "http://beta-internal:4873/extend/-/extend-1.3.0.tgz"
         }
       }
     },
     "handlebars": {
       "version": "2.0.0",
-      "from": "http://beta-internal:4873/handlebars/-/handlebars-2.0.0.tgz",
+      "from": "handlebars@http://beta-internal:4873/handlebars/-/handlebars-2.0.0.tgz",
       "resolved": "http://beta-internal:4873/handlebars/-/handlebars-2.0.0.tgz",
       "dependencies": {
         "optimist": {
           "version": "0.3.7",
-          "from": "http://beta-internal:4873/optimist/-/optimist-0.3.7.tgz",
+          "from": "optimist@http://beta-internal:4873/optimist/-/optimist-0.3.7.tgz",
           "resolved": "http://beta-internal:4873/optimist/-/optimist-0.3.7.tgz",
           "dependencies": {
             "wordwrap": {
               "version": "0.0.2",
-              "from": "http://beta-internal:4873/wordwrap/-/wordwrap-0.0.2.tgz",
+              "from": "wordwrap@http://beta-internal:4873/wordwrap/-/wordwrap-0.0.2.tgz",
               "resolved": "http://beta-internal:4873/wordwrap/-/wordwrap-0.0.2.tgz"
             }
           }
         },
         "uglify-js": {
           "version": "2.3.6",
-          "from": "http://beta-internal:4873/uglify-js/-/uglify-js-2.3.6.tgz",
+          "from": "uglify-js@http://beta-internal:4873/uglify-js/-/uglify-js-2.3.6.tgz",
           "resolved": "http://beta-internal:4873/uglify-js/-/uglify-js-2.3.6.tgz",
           "dependencies": {
             "async": {
               "version": "0.2.10",
-              "from": "http://beta-internal:4873/async/-/async-0.2.10.tgz",
+              "from": "async@http://beta-internal:4873/async/-/async-0.2.10.tgz",
               "resolved": "http://beta-internal:4873/async/-/async-0.2.10.tgz"
             },
             "source-map": {
               "version": "0.1.43",
-              "from": "http://beta-internal:4873/source-map/-/source-map-0.1.43.tgz",
+              "from": "source-map@http://beta-internal:4873/source-map/-/source-map-0.1.43.tgz",
               "resolved": "http://beta-internal:4873/source-map/-/source-map-0.1.43.tgz",
               "dependencies": {
                 "amdefine": {
                   "version": "0.1.0",
-                  "from": "http://beta-internal:4873/amdefine/-/amdefine-0.1.0.tgz",
+                  "from": "amdefine@http://beta-internal:4873/amdefine/-/amdefine-0.1.0.tgz",
                   "resolved": "http://beta-internal:4873/amdefine/-/amdefine-0.1.0.tgz"
                 }
               }
@@ -1370,7 +1358,7 @@
     },
     "heapdump": {
       "version": "0.2.10",
-      "from": "http://beta-internal:4873/heapdump/-/heapdump-0.2.10.tgz",
+      "from": "heapdump@http://beta-internal:4873/heapdump/-/heapdump-0.2.10.tgz",
       "resolved": "http://beta-internal:4873/heapdump/-/heapdump-0.2.10.tgz"
     },
     "highlight.js": {
@@ -1380,242 +1368,242 @@
     },
     "i18n": {
       "version": "0.4.1",
-      "from": "http://beta-internal:4873/i18n/-/i18n-0.4.1.tgz",
+      "from": "i18n@http://beta-internal:4873/i18n/-/i18n-0.4.1.tgz",
       "resolved": "http://beta-internal:4873/i18n/-/i18n-0.4.1.tgz",
       "dependencies": {
+        "debug": {
+          "version": "2.1.0",
+          "from": "debug@http://beta-internal:4873/debug/-/debug-2.1.0.tgz",
+          "resolved": "http://beta-internal:4873/debug/-/debug-2.1.0.tgz",
+          "dependencies": {
+            "ms": {
+              "version": "0.6.2",
+              "from": "ms@http://beta-internal:4873/ms/-/ms-0.6.2.tgz",
+              "resolved": "http://beta-internal:4873/ms/-/ms-0.6.2.tgz"
+            }
+          }
+        },
         "sprintf": {
           "version": "0.1.4",
-          "from": "http://beta-internal:4873/sprintf/-/sprintf-0.1.4.tgz",
+          "from": "sprintf@http://beta-internal:4873/sprintf/-/sprintf-0.1.4.tgz",
           "resolved": "http://beta-internal:4873/sprintf/-/sprintf-0.1.4.tgz"
-        },
-        "debug": {
-          "version": "2.1.0",
-          "from": "http://beta-internal:4873/debug/-/debug-2.1.0.tgz",
-          "resolved": "http://beta-internal:4873/debug/-/debug-2.1.0.tgz",
-          "dependencies": {
-            "ms": {
-              "version": "0.6.2",
-              "from": "http://beta-internal:4873/ms/-/ms-0.6.2.tgz",
-              "resolved": "http://beta-internal:4873/ms/-/ms-0.6.2.tgz"
-            }
-          }
         }
       }
     },
     "i18n-2": {
       "version": "0.4.6",
-      "from": "http://beta-internal:4873/i18n-2/-/i18n-2-0.4.6.tgz",
+      "from": "i18n-2@http://beta-internal:4873/i18n-2/-/i18n-2-0.4.6.tgz",
       "resolved": "http://beta-internal:4873/i18n-2/-/i18n-2-0.4.6.tgz",
       "dependencies": {
         "sprintf": {
           "version": "0.1.4",
-          "from": "http://beta-internal:4873/sprintf/-/sprintf-0.1.4.tgz",
+          "from": "sprintf@http://beta-internal:4873/sprintf/-/sprintf-0.1.4.tgz",
           "resolved": "http://beta-internal:4873/sprintf/-/sprintf-0.1.4.tgz"
         }
       }
     },
     "imagemagick": {
       "version": "0.1.2",
-      "from": "http://beta-internal:4873/imagemagick/-/imagemagick-0.1.2.tgz",
+      "from": "imagemagick@http://beta-internal:4873/imagemagick/-/imagemagick-0.1.2.tgz",
       "resolved": "http://beta-internal:4873/imagemagick/-/imagemagick-0.1.2.tgz"
     },
     "intercom.io": {
       "version": "0.0.8",
-      "from": "http://beta-internal:4873/intercom.io/-/intercom.io-0.0.8.tgz",
+      "from": "intercom.io@http://beta-internal:4873/intercom.io/-/intercom.io-0.0.8.tgz",
       "resolved": "http://beta-internal:4873/intercom.io/-/intercom.io-0.0.8.tgz",
       "dependencies": {
+        "debug": {
+          "version": "0.8.1",
+          "from": "debug@http://beta-internal:4873/debug/-/debug-0.8.1.tgz",
+          "resolved": "http://beta-internal:4873/debug/-/debug-0.8.1.tgz"
+        },
+        "lodash": {
+          "version": "2.4.1",
+          "from": "lodash@http://beta-internal:4873/lodash/-/lodash-2.4.1.tgz",
+          "resolved": "http://beta-internal:4873/lodash/-/lodash-2.4.1.tgz"
+        },
+        "qs": {
+          "version": "0.6.6",
+          "from": "qs@http://beta-internal:4873/qs/-/qs-0.6.6.tgz",
+          "resolved": "http://beta-internal:4873/qs/-/qs-0.6.6.tgz"
+        },
         "request": {
           "version": "2.34.0",
-          "from": "http://beta-internal:4873/request/-/request-2.34.0.tgz",
+          "from": "request@http://beta-internal:4873/request/-/request-2.34.0.tgz",
           "resolved": "http://beta-internal:4873/request/-/request-2.34.0.tgz",
           "dependencies": {
-            "json-stringify-safe": {
-              "version": "5.0.0",
-              "from": "http://beta-internal:4873/json-stringify-safe/-/json-stringify-safe-5.0.0.tgz",
-              "resolved": "http://beta-internal:4873/json-stringify-safe/-/json-stringify-safe-5.0.0.tgz"
+            "aws-sign2": {
+              "version": "0.5.0",
+              "from": "aws-sign2@http://beta-internal:4873/aws-sign2/-/aws-sign2-0.5.0.tgz",
+              "resolved": "http://beta-internal:4873/aws-sign2/-/aws-sign2-0.5.0.tgz"
             },
             "forever-agent": {
               "version": "0.5.2",
-              "from": "http://beta-internal:4873/forever-agent/-/forever-agent-0.5.2.tgz",
+              "from": "forever-agent@http://beta-internal:4873/forever-agent/-/forever-agent-0.5.2.tgz",
               "resolved": "http://beta-internal:4873/forever-agent/-/forever-agent-0.5.2.tgz"
-            },
-            "mime": {
-              "version": "1.2.11",
-              "from": "http://beta-internal:4873/mime/-/mime-1.2.11.tgz",
-              "resolved": "http://beta-internal:4873/mime/-/mime-1.2.11.tgz"
             },
             "form-data": {
               "version": "0.1.4",
-              "from": "http://beta-internal:4873/form-data/-/form-data-0.1.4.tgz",
+              "from": "form-data@http://beta-internal:4873/form-data/-/form-data-0.1.4.tgz",
               "resolved": "http://beta-internal:4873/form-data/-/form-data-0.1.4.tgz",
               "dependencies": {
                 "combined-stream": {
                   "version": "0.0.7",
-                  "from": "http://beta-internal:4873/combined-stream/-/combined-stream-0.0.7.tgz",
+                  "from": "combined-stream@http://beta-internal:4873/combined-stream/-/combined-stream-0.0.7.tgz",
                   "resolved": "http://beta-internal:4873/combined-stream/-/combined-stream-0.0.7.tgz",
                   "dependencies": {
                     "delayed-stream": {
                       "version": "0.0.5",
-                      "from": "http://beta-internal:4873/delayed-stream/-/delayed-stream-0.0.5.tgz",
+                      "from": "delayed-stream@http://beta-internal:4873/delayed-stream/-/delayed-stream-0.0.5.tgz",
                       "resolved": "http://beta-internal:4873/delayed-stream/-/delayed-stream-0.0.5.tgz"
                     }
                   }
                 }
               }
             },
+            "hawk": {
+              "version": "1.0.0",
+              "from": "hawk@http://beta-internal:4873/hawk/-/hawk-1.0.0.tgz",
+              "resolved": "http://beta-internal:4873/hawk/-/hawk-1.0.0.tgz",
+              "dependencies": {
+                "boom": {
+                  "version": "0.4.2",
+                  "from": "boom@http://beta-internal:4873/boom/-/boom-0.4.2.tgz",
+                  "resolved": "http://beta-internal:4873/boom/-/boom-0.4.2.tgz"
+                },
+                "cryptiles": {
+                  "version": "0.2.2",
+                  "from": "cryptiles@http://beta-internal:4873/cryptiles/-/cryptiles-0.2.2.tgz",
+                  "resolved": "http://beta-internal:4873/cryptiles/-/cryptiles-0.2.2.tgz"
+                },
+                "hoek": {
+                  "version": "0.9.1",
+                  "from": "hoek@http://beta-internal:4873/hoek/-/hoek-0.9.1.tgz",
+                  "resolved": "http://beta-internal:4873/hoek/-/hoek-0.9.1.tgz"
+                },
+                "sntp": {
+                  "version": "0.2.4",
+                  "from": "sntp@http://beta-internal:4873/sntp/-/sntp-0.2.4.tgz",
+                  "resolved": "http://beta-internal:4873/sntp/-/sntp-0.2.4.tgz"
+                }
+              }
+            },
+            "http-signature": {
+              "version": "0.10.0",
+              "from": "http-signature@http://beta-internal:4873/http-signature/-/http-signature-0.10.0.tgz",
+              "resolved": "http://beta-internal:4873/http-signature/-/http-signature-0.10.0.tgz",
+              "dependencies": {
+                "asn1": {
+                  "version": "0.1.11",
+                  "from": "asn1@http://beta-internal:4873/asn1/-/asn1-0.1.11.tgz",
+                  "resolved": "http://beta-internal:4873/asn1/-/asn1-0.1.11.tgz"
+                },
+                "assert-plus": {
+                  "version": "0.1.2",
+                  "from": "assert-plus@http://beta-internal:4873/assert-plus/-/assert-plus-0.1.2.tgz",
+                  "resolved": "http://beta-internal:4873/assert-plus/-/assert-plus-0.1.2.tgz"
+                },
+                "ctype": {
+                  "version": "0.5.2",
+                  "from": "ctype@http://beta-internal:4873/ctype/-/ctype-0.5.2.tgz",
+                  "resolved": "http://beta-internal:4873/ctype/-/ctype-0.5.2.tgz"
+                }
+              }
+            },
+            "json-stringify-safe": {
+              "version": "5.0.0",
+              "from": "json-stringify-safe@http://beta-internal:4873/json-stringify-safe/-/json-stringify-safe-5.0.0.tgz",
+              "resolved": "http://beta-internal:4873/json-stringify-safe/-/json-stringify-safe-5.0.0.tgz"
+            },
+            "mime": {
+              "version": "1.2.11",
+              "from": "mime@http://beta-internal:4873/mime/-/mime-1.2.11.tgz",
+              "resolved": "http://beta-internal:4873/mime/-/mime-1.2.11.tgz"
+            },
+            "oauth-sign": {
+              "version": "0.3.0",
+              "from": "oauth-sign@http://beta-internal:4873/oauth-sign/-/oauth-sign-0.3.0.tgz",
+              "resolved": "http://beta-internal:4873/oauth-sign/-/oauth-sign-0.3.0.tgz"
+            },
             "tunnel-agent": {
               "version": "0.3.0",
-              "from": "http://beta-internal:4873/tunnel-agent/-/tunnel-agent-0.3.0.tgz",
+              "from": "tunnel-agent@http://beta-internal:4873/tunnel-agent/-/tunnel-agent-0.3.0.tgz",
               "resolved": "http://beta-internal:4873/tunnel-agent/-/tunnel-agent-0.3.0.tgz"
-            },
-            "http-signature": {
-              "version": "0.10.0",
-              "from": "http://beta-internal:4873/http-signature/-/http-signature-0.10.0.tgz",
-              "resolved": "http://beta-internal:4873/http-signature/-/http-signature-0.10.0.tgz",
-              "dependencies": {
-                "assert-plus": {
-                  "version": "0.1.2",
-                  "from": "http://beta-internal:4873/assert-plus/-/assert-plus-0.1.2.tgz",
-                  "resolved": "http://beta-internal:4873/assert-plus/-/assert-plus-0.1.2.tgz"
-                },
-                "asn1": {
-                  "version": "0.1.11",
-                  "from": "http://beta-internal:4873/asn1/-/asn1-0.1.11.tgz",
-                  "resolved": "http://beta-internal:4873/asn1/-/asn1-0.1.11.tgz"
-                },
-                "ctype": {
-                  "version": "0.5.2",
-                  "from": "http://beta-internal:4873/ctype/-/ctype-0.5.2.tgz",
-                  "resolved": "http://beta-internal:4873/ctype/-/ctype-0.5.2.tgz"
-                }
-              }
-            },
-            "oauth-sign": {
-              "version": "0.3.0",
-              "from": "http://beta-internal:4873/oauth-sign/-/oauth-sign-0.3.0.tgz",
-              "resolved": "http://beta-internal:4873/oauth-sign/-/oauth-sign-0.3.0.tgz"
-            },
-            "hawk": {
-              "version": "1.0.0",
-              "from": "http://beta-internal:4873/hawk/-/hawk-1.0.0.tgz",
-              "resolved": "http://beta-internal:4873/hawk/-/hawk-1.0.0.tgz",
-              "dependencies": {
-                "hoek": {
-                  "version": "0.9.1",
-                  "from": "http://beta-internal:4873/hoek/-/hoek-0.9.1.tgz",
-                  "resolved": "http://beta-internal:4873/hoek/-/hoek-0.9.1.tgz"
-                },
-                "boom": {
-                  "version": "0.4.2",
-                  "from": "http://beta-internal:4873/boom/-/boom-0.4.2.tgz",
-                  "resolved": "http://beta-internal:4873/boom/-/boom-0.4.2.tgz"
-                },
-                "cryptiles": {
-                  "version": "0.2.2",
-                  "from": "http://beta-internal:4873/cryptiles/-/cryptiles-0.2.2.tgz",
-                  "resolved": "http://beta-internal:4873/cryptiles/-/cryptiles-0.2.2.tgz"
-                },
-                "sntp": {
-                  "version": "0.2.4",
-                  "from": "http://beta-internal:4873/sntp/-/sntp-0.2.4.tgz",
-                  "resolved": "http://beta-internal:4873/sntp/-/sntp-0.2.4.tgz"
-                }
-              }
-            },
-            "aws-sign2": {
-              "version": "0.5.0",
-              "from": "http://beta-internal:4873/aws-sign2/-/aws-sign2-0.5.0.tgz",
-              "resolved": "http://beta-internal:4873/aws-sign2/-/aws-sign2-0.5.0.tgz"
-            }
-          }
-        },
-        "qs": {
-          "version": "0.6.6",
-          "from": "http://beta-internal:4873/qs/-/qs-0.6.6.tgz",
-          "resolved": "http://beta-internal:4873/qs/-/qs-0.6.6.tgz"
-        },
-        "lodash": {
-          "version": "2.4.1",
-          "from": "http://beta-internal:4873/lodash/-/lodash-2.4.1.tgz",
-          "resolved": "http://beta-internal:4873/lodash/-/lodash-2.4.1.tgz"
-        },
-        "debug": {
-          "version": "0.8.1",
-          "from": "http://beta-internal:4873/debug/-/debug-0.8.1.tgz",
-          "resolved": "http://beta-internal:4873/debug/-/debug-0.8.1.tgz"
+            }
+          }
         }
       }
     },
     "jwt-simple": {
       "version": "0.1.0",
-      "from": "http://beta-internal:4873/jwt-simple/-/jwt-simple-0.1.0.tgz",
+      "from": "jwt-simple@http://beta-internal:4873/jwt-simple/-/jwt-simple-0.1.0.tgz",
       "resolved": "http://beta-internal:4873/jwt-simple/-/jwt-simple-0.1.0.tgz"
     },
     "keyword-extractor": {
       "version": "0.0.9",
-      "from": "http://beta-internal:4873/keyword-extractor/-/keyword-extractor-0.0.9.tgz",
+      "from": "keyword-extractor@http://beta-internal:4873/keyword-extractor/-/keyword-extractor-0.0.9.tgz",
       "resolved": "http://beta-internal:4873/keyword-extractor/-/keyword-extractor-0.0.9.tgz",
       "dependencies": {
         "underscore": {
           "version": "1.6.0",
-          "from": "http://beta-internal:4873/underscore/-/underscore-1.6.0.tgz",
+          "from": "underscore@http://beta-internal:4873/underscore/-/underscore-1.6.0.tgz",
           "resolved": "http://beta-internal:4873/underscore/-/underscore-1.6.0.tgz"
         },
         "underscore.string": {
           "version": "2.3.3",
-          "from": "http://beta-internal:4873/underscore.string/-/underscore.string-2.3.3.tgz",
+          "from": "underscore.string@http://beta-internal:4873/underscore.string/-/underscore.string-2.3.3.tgz",
           "resolved": "http://beta-internal:4873/underscore.string/-/underscore.string-2.3.3.tgz"
         }
       }
     },
     "langs": {
       "version": "1.0.1",
-      "from": "http://beta-internal:4873/langs/-/langs-1.0.1.tgz",
+      "from": "langs@http://beta-internal:4873/langs/-/langs-1.0.1.tgz",
       "resolved": "http://beta-internal:4873/langs/-/langs-1.0.1.tgz"
     },
     "languagedetect": {
       "version": "1.1.1",
-      "from": "http://beta-internal:4873/languagedetect/-/languagedetect-1.1.1.tgz",
+      "from": "languagedetect@http://beta-internal:4873/languagedetect/-/languagedetect-1.1.1.tgz",
       "resolved": "http://beta-internal:4873/languagedetect/-/languagedetect-1.1.1.tgz"
     },
     "lazy.js": {
       "version": "0.2.1",
-      "from": "http://beta-internal:4873/lazy.js/-/lazy.js-0.2.1.tgz",
+      "from": "lazy.js@http://beta-internal:4873/lazy.js/-/lazy.js-0.2.1.tgz",
       "resolved": "http://beta-internal:4873/lazy.js/-/lazy.js-0.2.1.tgz"
     },
     "locale": {
       "version": "0.0.17",
-      "from": "http://beta-internal:4873/locale/-/locale-0.0.17.tgz",
+      "from": "locale@http://beta-internal:4873/locale/-/locale-0.0.17.tgz",
       "resolved": "http://beta-internal:4873/locale/-/locale-0.0.17.tgz"
     },
     "lodash": {
       "version": "3.2.0",
-      "from": "lodash@>=3.2.0 <3.3.0",
+      "from": "lodash@http://beta-internal:4873/lodash/-/lodash-3.2.0.tgz",
       "resolved": "http://beta-internal:4873/lodash/-/lodash-3.2.0.tgz"
     },
     "loglevel": {
       "version": "1.2.0",
-      "from": "http://beta-internal:4873/loglevel/-/loglevel-1.2.0.tgz",
+      "from": "loglevel@http://beta-internal:4873/loglevel/-/loglevel-1.2.0.tgz",
       "resolved": "http://beta-internal:4873/loglevel/-/loglevel-1.2.0.tgz"
     },
     "lru-cache": {
       "version": "2.5.0",
-      "from": "http://beta-internal:4873/lru-cache/-/lru-cache-2.5.0.tgz",
+      "from": "lru-cache@http://beta-internal:4873/lru-cache/-/lru-cache-2.5.0.tgz",
       "resolved": "http://beta-internal:4873/lru-cache/-/lru-cache-2.5.0.tgz"
     },
     "mandrill-api": {
       "version": "1.0.41",
-      "from": "http://beta-internal:4873/mandrill-api/-/mandrill-api-1.0.41.tgz",
+      "from": "mandrill-api@http://beta-internal:4873/mandrill-api/-/mandrill-api-1.0.41.tgz",
       "resolved": "http://beta-internal:4873/mandrill-api/-/mandrill-api-1.0.41.tgz"
     },
     "memwatch": {
       "version": "0.2.2",
-      "from": "http://beta-internal:4873/memwatch/-/memwatch-0.2.2.tgz",
+      "from": "memwatch@http://beta-internal:4873/memwatch/-/memwatch-0.2.2.tgz",
       "resolved": "http://beta-internal:4873/memwatch/-/memwatch-0.2.2.tgz"
     },
     "mixpanel": {
       "version": "0.0.20",
-      "from": "http://beta-internal:4873/mixpanel/-/mixpanel-0.0.20.tgz",
+      "from": "mixpanel@http://beta-internal:4873/mixpanel/-/mixpanel-0.0.20.tgz",
       "resolved": "http://beta-internal:4873/mixpanel/-/mixpanel-0.0.20.tgz"
     },
     "moment": {
@@ -1625,57 +1613,56 @@
     },
     "mongodb": {
       "version": "1.4.32",
-      "from": "http://beta-internal:4873/mongodb/-/mongodb-1.4.32.tgz",
+      "from": "mongodb@http://beta-internal:4873/mongodb/-/mongodb-1.4.32.tgz",
       "resolved": "http://beta-internal:4873/mongodb/-/mongodb-1.4.32.tgz",
       "dependencies": {
         "bson": {
           "version": "0.2.19",
-          "from": "http://beta-internal:4873/bson/-/bson-0.2.19.tgz",
+          "from": "bson@http://beta-internal:4873/bson/-/bson-0.2.19.tgz",
           "resolved": "http://beta-internal:4873/bson/-/bson-0.2.19.tgz",
           "dependencies": {
             "nan": {
               "version": "1.6.2",
-              "from": "http://beta-internal:4873/nan/-/nan-1.6.2.tgz",
+              "from": "nan@http://beta-internal:4873/nan/-/nan-1.6.2.tgz",
               "resolved": "http://beta-internal:4873/nan/-/nan-1.6.2.tgz"
             }
           }
         },
         "kerberos": {
           "version": "0.0.9",
-          "from": "http://beta-internal:4873/kerberos/-/kerberos-0.0.9.tgz",
+          "from": "kerberos@http://beta-internal:4873/kerberos/-/kerberos-0.0.9.tgz",
           "resolved": "http://beta-internal:4873/kerberos/-/kerberos-0.0.9.tgz",
           "dependencies": {
             "nan": {
               "version": "1.6.2",
-              "from": "http://beta-internal:4873/nan/-/nan-1.6.2.tgz",
+              "from": "nan@http://beta-internal:4873/nan/-/nan-1.6.2.tgz",
               "resolved": "http://beta-internal:4873/nan/-/nan-1.6.2.tgz"
             }
           }
         },
         "readable-stream": {
           "version": "1.0.33",
-          "from": "http://beta-internal:4873/readable-stream/-/readable-stream-1.0.33.tgz",
+          "from": "readable-stream@http://beta-internal:4873/readable-stream/-/readable-stream-1.0.33.tgz",
           "resolved": "http://beta-internal:4873/readable-stream/-/readable-stream-1.0.33.tgz",
           "dependencies": {
             "core-util-is": {
               "version": "1.0.1",
-              "from": "http://beta-internal:4873/core-util-is/-/core-util-is-1.0.1.tgz",
+              "from": "core-util-is@http://beta-internal:4873/core-util-is/-/core-util-is-1.0.1.tgz",
               "resolved": "http://beta-internal:4873/core-util-is/-/core-util-is-1.0.1.tgz"
+            },
+            "inherits": {
+              "version": "2.0.1",
+              "from": "inherits@http://beta-internal:4873/inherits/-/inherits-2.0.1.tgz",
+              "resolved": "http://beta-internal:4873/inherits/-/inherits-2.0.1.tgz"
             },
             "isarray": {
               "version": "0.0.1",
-              "from": "https://registry.npmjs.org/isarray/-/isarray-0.0.1.tgz",
               "resolved": "https://registry.npmjs.org/isarray/-/isarray-0.0.1.tgz"
             },
             "string_decoder": {
               "version": "0.10.31",
-              "from": "http://beta-internal:4873/string_decoder/-/string_decoder-0.10.31.tgz",
+              "from": "string_decoder@http://beta-internal:4873/string_decoder/-/string_decoder-0.10.31.tgz",
               "resolved": "http://beta-internal:4873/string_decoder/-/string_decoder-0.10.31.tgz"
-            },
-            "inherits": {
-              "version": "2.0.1",
-              "from": "http://beta-internal:4873/inherits/-/inherits-2.0.1.tgz",
-              "resolved": "http://beta-internal:4873/inherits/-/inherits-2.0.1.tgz"
             }
           }
         }
@@ -1683,140 +1670,139 @@
     },
     "mongodb-arbiter-discovery": {
       "version": "0.1.1",
-      "from": "http://beta-internal:4873/mongodb-arbiter-discovery/-/mongodb-arbiter-discovery-0.1.1.tgz",
+      "from": "mongodb-arbiter-discovery@http://beta-internal:4873/mongodb-arbiter-discovery/-/mongodb-arbiter-discovery-0.1.1.tgz",
       "resolved": "http://beta-internal:4873/mongodb-arbiter-discovery/-/mongodb-arbiter-discovery-0.1.1.tgz"
     },
     "mongodb-connection-string": {
       "version": "0.1.1",
-      "from": "http://beta-internal:4873/mongodb-connection-string/-/mongodb-connection-string-0.1.1.tgz",
+      "from": "mongodb-connection-string@http://beta-internal:4873/mongodb-connection-string/-/mongodb-connection-string-0.1.1.tgz",
       "resolved": "http://beta-internal:4873/mongodb-connection-string/-/mongodb-connection-string-0.1.1.tgz"
     },
     "mongodb-datadog-stats": {
       "version": "0.1.2",
-      "from": "http://beta-internal:4873/mongodb-datadog-stats/-/mongodb-datadog-stats-0.1.2.tgz",
+      "from": "mongodb-datadog-stats@http://beta-internal:4873/mongodb-datadog-stats/-/mongodb-datadog-stats-0.1.2.tgz",
       "resolved": "http://beta-internal:4873/mongodb-datadog-stats/-/mongodb-datadog-stats-0.1.2.tgz",
       "dependencies": {
         "mongodb-perf-wrapper": {
           "version": "0.1.3",
-          "from": "http://beta-internal:4873/mongodb-perf-wrapper/-/mongodb-perf-wrapper-0.1.3.tgz",
+          "from": "mongodb-perf-wrapper@http://beta-internal:4873/mongodb-perf-wrapper/-/mongodb-perf-wrapper-0.1.3.tgz",
           "resolved": "http://beta-internal:4873/mongodb-perf-wrapper/-/mongodb-perf-wrapper-0.1.3.tgz"
         },
         "node-statsd": {
           "version": "0.1.1",
-          "from": "http://beta-internal:4873/node-statsd/-/node-statsd-0.1.1.tgz",
+          "from": "node-statsd@http://beta-internal:4873/node-statsd/-/node-statsd-0.1.1.tgz",
           "resolved": "http://beta-internal:4873/node-statsd/-/node-statsd-0.1.1.tgz"
         }
       }
     },
     "mongoose": {
       "version": "3.8.24",
-      "from": "http://beta-internal:4873/mongoose/-/mongoose-3.8.24.tgz",
+      "from": "mongoose@http://beta-internal:4873/mongoose/-/mongoose-3.8.24.tgz",
       "resolved": "http://beta-internal:4873/mongoose/-/mongoose-3.8.24.tgz",
       "dependencies": {
+        "hooks": {
+          "version": "0.2.1",
+          "from": "hooks@http://beta-internal:4873/hooks/-/hooks-0.2.1.tgz",
+          "resolved": "http://beta-internal:4873/hooks/-/hooks-0.2.1.tgz"
+        },
         "mongodb": {
           "version": "1.4.31",
-          "from": "http://beta-internal:4873/mongodb/-/mongodb-1.4.31.tgz",
+          "from": "mongodb@http://beta-internal:4873/mongodb/-/mongodb-1.4.31.tgz",
           "resolved": "http://beta-internal:4873/mongodb/-/mongodb-1.4.31.tgz",
           "dependencies": {
             "bson": {
               "version": "0.2.19",
-              "from": "http://beta-internal:4873/bson/-/bson-0.2.19.tgz",
+              "from": "bson@http://beta-internal:4873/bson/-/bson-0.2.19.tgz",
               "resolved": "http://beta-internal:4873/bson/-/bson-0.2.19.tgz",
               "dependencies": {
                 "nan": {
                   "version": "1.6.2",
-                  "from": "http://beta-internal:4873/nan/-/nan-1.6.2.tgz",
+                  "from": "nan@http://beta-internal:4873/nan/-/nan-1.6.2.tgz",
                   "resolved": "http://beta-internal:4873/nan/-/nan-1.6.2.tgz"
                 }
               }
             },
             "kerberos": {
               "version": "0.0.9",
-              "from": "http://beta-internal:4873/kerberos/-/kerberos-0.0.9.tgz",
+              "from": "kerberos@http://beta-internal:4873/kerberos/-/kerberos-0.0.9.tgz",
               "resolved": "http://beta-internal:4873/kerberos/-/kerberos-0.0.9.tgz",
               "dependencies": {
                 "nan": {
                   "version": "1.6.2",
-                  "from": "http://beta-internal:4873/nan/-/nan-1.6.2.tgz",
+                  "from": "nan@http://beta-internal:4873/nan/-/nan-1.6.2.tgz",
                   "resolved": "http://beta-internal:4873/nan/-/nan-1.6.2.tgz"
                 }
               }
             },
             "readable-stream": {
               "version": "1.0.33",
-              "from": "http://beta-internal:4873/readable-stream/-/readable-stream-1.0.33.tgz",
+              "from": "readable-stream@http://beta-internal:4873/readable-stream/-/readable-stream-1.0.33.tgz",
               "resolved": "http://beta-internal:4873/readable-stream/-/readable-stream-1.0.33.tgz",
               "dependencies": {
                 "core-util-is": {
                   "version": "1.0.1",
-                  "from": "http://beta-internal:4873/core-util-is/-/core-util-is-1.0.1.tgz",
+                  "from": "core-util-is@http://beta-internal:4873/core-util-is/-/core-util-is-1.0.1.tgz",
                   "resolved": "http://beta-internal:4873/core-util-is/-/core-util-is-1.0.1.tgz"
+                },
+                "inherits": {
+                  "version": "2.0.1",
+                  "from": "inherits@http://beta-internal:4873/inherits/-/inherits-2.0.1.tgz",
+                  "resolved": "http://beta-internal:4873/inherits/-/inherits-2.0.1.tgz"
                 },
                 "isarray": {
                   "version": "0.0.1",
-                  "from": "https://registry.npmjs.org/isarray/-/isarray-0.0.1.tgz",
                   "resolved": "https://registry.npmjs.org/isarray/-/isarray-0.0.1.tgz"
                 },
                 "string_decoder": {
                   "version": "0.10.31",
-                  "from": "http://beta-internal:4873/string_decoder/-/string_decoder-0.10.31.tgz",
+                  "from": "string_decoder@http://beta-internal:4873/string_decoder/-/string_decoder-0.10.31.tgz",
                   "resolved": "http://beta-internal:4873/string_decoder/-/string_decoder-0.10.31.tgz"
-                },
-                "inherits": {
-                  "version": "2.0.1",
-                  "from": "http://beta-internal:4873/inherits/-/inherits-2.0.1.tgz",
-                  "resolved": "http://beta-internal:4873/inherits/-/inherits-2.0.1.tgz"
-                }
-              }
-            }
-          }
-        },
-        "hooks": {
-          "version": "0.2.1",
-          "from": "http://beta-internal:4873/hooks/-/hooks-0.2.1.tgz",
-          "resolved": "http://beta-internal:4873/hooks/-/hooks-0.2.1.tgz"
+                }
+              }
+            }
+          }
+        },
+        "mpath": {
+          "version": "0.1.1",
+          "from": "mpath@http://beta-internal:4873/mpath/-/mpath-0.1.1.tgz",
+          "resolved": "http://beta-internal:4873/mpath/-/mpath-0.1.1.tgz"
+        },
+        "mpromise": {
+          "version": "0.4.3",
+          "from": "mpromise@http://beta-internal:4873/mpromise/-/mpromise-0.4.3.tgz",
+          "resolved": "http://beta-internal:4873/mpromise/-/mpromise-0.4.3.tgz"
+        },
+        "mquery": {
+          "version": "0.8.0",
+          "from": "mquery@http://beta-internal:4873/mquery/-/mquery-0.8.0.tgz",
+          "resolved": "http://beta-internal:4873/mquery/-/mquery-0.8.0.tgz",
+          "dependencies": {
+            "debug": {
+              "version": "0.7.4",
+              "from": "debug@http://beta-internal:4873/debug/-/debug-0.7.4.tgz",
+              "resolved": "http://beta-internal:4873/debug/-/debug-0.7.4.tgz"
+            }
+          }
         },
         "ms": {
           "version": "0.1.0",
-          "from": "http://beta-internal:4873/ms/-/ms-0.1.0.tgz",
+          "from": "ms@http://beta-internal:4873/ms/-/ms-0.1.0.tgz",
           "resolved": "http://beta-internal:4873/ms/-/ms-0.1.0.tgz"
+        },
+        "muri": {
+          "version": "0.3.1",
+          "from": "muri@http://beta-internal:4873/muri/-/muri-0.3.1.tgz",
+          "resolved": "http://beta-internal:4873/muri/-/muri-0.3.1.tgz"
+        },
+        "regexp-clone": {
+          "version": "0.0.1",
+          "from": "regexp-clone@http://beta-internal:4873/regexp-clone/-/regexp-clone-0.0.1.tgz",
+          "resolved": "http://beta-internal:4873/regexp-clone/-/regexp-clone-0.0.1.tgz"
         },
         "sliced": {
           "version": "0.0.5",
-          "from": "http://beta-internal:4873/sliced/-/sliced-0.0.5.tgz",
+          "from": "sliced@http://beta-internal:4873/sliced/-/sliced-0.0.5.tgz",
           "resolved": "http://beta-internal:4873/sliced/-/sliced-0.0.5.tgz"
-        },
-        "muri": {
-          "version": "0.3.1",
-          "from": "http://beta-internal:4873/muri/-/muri-0.3.1.tgz",
-          "resolved": "http://beta-internal:4873/muri/-/muri-0.3.1.tgz"
-        },
-        "mpromise": {
-          "version": "0.4.3",
-          "from": "http://beta-internal:4873/mpromise/-/mpromise-0.4.3.tgz",
-          "resolved": "http://beta-internal:4873/mpromise/-/mpromise-0.4.3.tgz"
-        },
-        "mpath": {
-          "version": "0.1.1",
-          "from": "http://beta-internal:4873/mpath/-/mpath-0.1.1.tgz",
-          "resolved": "http://beta-internal:4873/mpath/-/mpath-0.1.1.tgz"
-        },
-        "regexp-clone": {
-          "version": "0.0.1",
-          "from": "http://beta-internal:4873/regexp-clone/-/regexp-clone-0.0.1.tgz",
-          "resolved": "http://beta-internal:4873/regexp-clone/-/regexp-clone-0.0.1.tgz"
-        },
-        "mquery": {
-          "version": "0.8.0",
-          "from": "http://beta-internal:4873/mquery/-/mquery-0.8.0.tgz",
-          "resolved": "http://beta-internal:4873/mquery/-/mquery-0.8.0.tgz",
-          "dependencies": {
-            "debug": {
-              "version": "0.7.4",
-              "from": "http://beta-internal:4873/debug/-/debug-0.7.4.tgz",
-              "resolved": "http://beta-internal:4873/debug/-/debug-0.7.4.tgz"
-            }
-          }
         }
       }
     },
@@ -1827,101 +1813,101 @@
     },
     "mongoose-q": {
       "version": "0.0.13",
-      "from": "http://beta-internal:4873/mongoose-q/-/mongoose-q-0.0.13.tgz",
+      "from": "mongoose-q@http://beta-internal:4873/mongoose-q/-/mongoose-q-0.0.13.tgz",
       "resolved": "http://beta-internal:4873/mongoose-q/-/mongoose-q-0.0.13.tgz"
     },
     "node-gcm": {
       "version": "0.9.15",
-      "from": "http://beta-internal:4873/node-gcm/-/node-gcm-0.9.15.tgz",
+      "from": "node-gcm@http://beta-internal:4873/node-gcm/-/node-gcm-0.9.15.tgz",
       "resolved": "http://beta-internal:4873/node-gcm/-/node-gcm-0.9.15.tgz",
       "dependencies": {
         "debug": {
           "version": "0.8.1",
-          "from": "http://beta-internal:4873/debug/-/debug-0.8.1.tgz",
+          "from": "debug@http://beta-internal:4873/debug/-/debug-0.8.1.tgz",
           "resolved": "http://beta-internal:4873/debug/-/debug-0.8.1.tgz"
         }
       }
     },
     "node-resque": {
       "version": "0.8.7",
-      "from": "http://beta-internal:4873/node-resque/-/node-resque-0.8.7.tgz",
+      "from": "node-resque@http://beta-internal:4873/node-resque/-/node-resque-0.8.7.tgz",
       "resolved": "http://beta-internal:4873/node-resque/-/node-resque-0.8.7.tgz",
       "dependencies": {
         "redis": {
           "version": "0.10.3",
-          "from": "http://beta-internal:4873/redis/-/redis-0.10.3.tgz",
+          "from": "redis@http://beta-internal:4873/redis/-/redis-0.10.3.tgz",
           "resolved": "http://beta-internal:4873/redis/-/redis-0.10.3.tgz"
         }
       }
     },
     "node-statsd": {
       "version": "0.0.7",
-      "from": "http://beta-internal:4873/node-statsd/-/node-statsd-0.0.7.tgz",
+      "from": "node-statsd@http://beta-internal:4873/node-statsd/-/node-statsd-0.0.7.tgz",
       "resolved": "http://beta-internal:4873/node-statsd/-/node-statsd-0.0.7.tgz"
     },
     "node-uuid": {
       "version": "1.4.0",
-      "from": "http://beta-internal:4873/node-uuid/-/node-uuid-1.4.0.tgz",
+      "from": "node-uuid@http://beta-internal:4873/node-uuid/-/node-uuid-1.4.0.tgz",
       "resolved": "http://beta-internal:4873/node-uuid/-/node-uuid-1.4.0.tgz"
     },
     "nodemailer": {
       "version": "0.3.14",
-      "from": "http://beta-internal:4873/nodemailer/-/nodemailer-0.3.14.tgz",
+      "from": "nodemailer@http://beta-internal:4873/nodemailer/-/nodemailer-0.3.14.tgz",
       "resolved": "http://beta-internal:4873/nodemailer/-/nodemailer-0.3.14.tgz",
       "dependencies": {
         "mailcomposer": {
           "version": "0.2.12",
-          "from": "http://beta-internal:4873/mailcomposer/-/mailcomposer-0.2.12.tgz",
+          "from": "mailcomposer@http://beta-internal:4873/mailcomposer/-/mailcomposer-0.2.12.tgz",
           "resolved": "http://beta-internal:4873/mailcomposer/-/mailcomposer-0.2.12.tgz",
           "dependencies": {
+            "dkim-signer": {
+              "version": "0.1.2",
+              "from": "dkim-signer@http://beta-internal:4873/dkim-signer/-/dkim-signer-0.1.2.tgz",
+              "resolved": "http://beta-internal:4873/dkim-signer/-/dkim-signer-0.1.2.tgz",
+              "dependencies": {
+                "punycode": {
+                  "version": "1.2.4",
+                  "from": "punycode@http://beta-internal:4873/punycode/-/punycode-1.2.4.tgz",
+                  "resolved": "http://beta-internal:4873/punycode/-/punycode-1.2.4.tgz"
+                }
+              }
+            },
+            "follow-redirects": {
+              "version": "0.0.3",
+              "from": "follow-redirects@http://beta-internal:4873/follow-redirects/-/follow-redirects-0.0.3.tgz",
+              "resolved": "http://beta-internal:4873/follow-redirects/-/follow-redirects-0.0.3.tgz"
+            },
+            "he": {
+              "version": "0.3.6",
+              "from": "he@http://beta-internal:4873/he/-/he-0.3.6.tgz",
+              "resolved": "http://beta-internal:4873/he/-/he-0.3.6.tgz"
+            },
+            "mime": {
+              "version": "1.2.11",
+              "from": "mime@http://beta-internal:4873/mime/-/mime-1.2.11.tgz",
+              "resolved": "http://beta-internal:4873/mime/-/mime-1.2.11.tgz"
+            },
             "mimelib": {
               "version": "0.2.18",
-              "from": "http://beta-internal:4873/mimelib/-/mimelib-0.2.18.tgz",
+              "from": "mimelib@http://beta-internal:4873/mimelib/-/mimelib-0.2.18.tgz",
               "resolved": "http://beta-internal:4873/mimelib/-/mimelib-0.2.18.tgz",
               "dependencies": {
+                "addressparser": {
+                  "version": "0.2.1",
+                  "from": "addressparser@http://beta-internal:4873/addressparser/-/addressparser-0.2.1.tgz",
+                  "resolved": "http://beta-internal:4873/addressparser/-/addressparser-0.2.1.tgz"
+                },
                 "encoding": {
                   "version": "0.1.10",
-                  "from": "http://beta-internal:4873/encoding/-/encoding-0.1.10.tgz",
+                  "from": "encoding@http://beta-internal:4873/encoding/-/encoding-0.1.10.tgz",
                   "resolved": "http://beta-internal:4873/encoding/-/encoding-0.1.10.tgz",
                   "dependencies": {
                     "iconv-lite": {
                       "version": "0.4.4",
-                      "from": "http://beta-internal:4873/iconv-lite/-/iconv-lite-0.4.4.tgz",
+                      "from": "iconv-lite@http://beta-internal:4873/iconv-lite/-/iconv-lite-0.4.4.tgz",
                       "resolved": "http://beta-internal:4873/iconv-lite/-/iconv-lite-0.4.4.tgz"
                     }
                   }
-                },
-                "addressparser": {
-                  "version": "0.2.1",
-                  "from": "http://beta-internal:4873/addressparser/-/addressparser-0.2.1.tgz",
-                  "resolved": "http://beta-internal:4873/addressparser/-/addressparser-0.2.1.tgz"
-                }
-              }
-            },
-            "mime": {
-              "version": "1.2.11",
-              "from": "http://beta-internal:4873/mime/-/mime-1.2.11.tgz",
-              "resolved": "http://beta-internal:4873/mime/-/mime-1.2.11.tgz"
-            },
-            "he": {
-              "version": "0.3.6",
-              "from": "http://beta-internal:4873/he/-/he-0.3.6.tgz",
-              "resolved": "http://beta-internal:4873/he/-/he-0.3.6.tgz"
-            },
-            "follow-redirects": {
-              "version": "0.0.3",
-              "from": "http://beta-internal:4873/follow-redirects/-/follow-redirects-0.0.3.tgz",
-              "resolved": "http://beta-internal:4873/follow-redirects/-/follow-redirects-0.0.3.tgz"
-            },
-            "dkim-signer": {
-              "version": "0.1.2",
-              "from": "http://beta-internal:4873/dkim-signer/-/dkim-signer-0.1.2.tgz",
-              "resolved": "http://beta-internal:4873/dkim-signer/-/dkim-signer-0.1.2.tgz",
-              "dependencies": {
-                "punycode": {
-                  "version": "1.2.4",
-                  "from": "http://beta-internal:4873/punycode/-/punycode-1.2.4.tgz",
-                  "resolved": "http://beta-internal:4873/punycode/-/punycode-1.2.4.tgz"
                 }
               }
             }
@@ -1929,17 +1915,17 @@
         },
         "simplesmtp": {
           "version": "0.3.33",
-          "from": "http://beta-internal:4873/simplesmtp/-/simplesmtp-0.3.33.tgz",
+          "from": "simplesmtp@http://beta-internal:4873/simplesmtp/-/simplesmtp-0.3.33.tgz",
           "resolved": "http://beta-internal:4873/simplesmtp/-/simplesmtp-0.3.33.tgz",
           "dependencies": {
             "rai": {
               "version": "0.1.11",
-              "from": "http://beta-internal:4873/rai/-/rai-0.1.11.tgz",
+              "from": "rai@http://beta-internal:4873/rai/-/rai-0.1.11.tgz",
               "resolved": "http://beta-internal:4873/rai/-/rai-0.1.11.tgz"
             },
             "xoauth2": {
               "version": "0.1.8",
-              "from": "http://beta-internal:4873/xoauth2/-/xoauth2-0.1.8.tgz",
+              "from": "xoauth2@http://beta-internal:4873/xoauth2/-/xoauth2-0.1.8.tgz",
               "resolved": "http://beta-internal:4873/xoauth2/-/xoauth2-0.1.8.tgz"
             }
           }
@@ -1948,82 +1934,96 @@
     },
     "nomnom": {
       "version": "1.6.2",
-      "from": "http://beta-internal:4873/nomnom/-/nomnom-1.6.2.tgz",
+      "from": "nomnom@http://beta-internal:4873/nomnom/-/nomnom-1.6.2.tgz",
       "resolved": "http://beta-internal:4873/nomnom/-/nomnom-1.6.2.tgz",
       "dependencies": {
         "colors": {
           "version": "0.5.1",
-          "from": "http://beta-internal:4873/colors/-/colors-0.5.1.tgz",
+          "from": "colors@http://beta-internal:4873/colors/-/colors-0.5.1.tgz",
           "resolved": "http://beta-internal:4873/colors/-/colors-0.5.1.tgz"
         },
         "underscore": {
           "version": "1.4.4",
-          "from": "http://beta-internal:4873/underscore/-/underscore-1.4.4.tgz",
+          "from": "underscore@http://beta-internal:4873/underscore/-/underscore-1.4.4.tgz",
           "resolved": "http://beta-internal:4873/underscore/-/underscore-1.4.4.tgz"
         }
       }
     },
     "oauth2orize": {
       "version": "1.0.1",
-      "from": "http://beta-internal:4873/oauth2orize/-/oauth2orize-1.0.1.tgz",
+      "from": "oauth2orize@http://beta-internal:4873/oauth2orize/-/oauth2orize-1.0.1.tgz",
       "resolved": "http://beta-internal:4873/oauth2orize/-/oauth2orize-1.0.1.tgz",
       "dependencies": {
+        "debug": {
+          "version": "0.7.4",
+          "from": "debug@http://beta-internal:4873/debug/-/debug-0.7.4.tgz",
+          "resolved": "http://beta-internal:4873/debug/-/debug-0.7.4.tgz"
+        },
         "uid2": {
           "version": "0.0.3",
-          "from": "http://beta-internal:4873/uid2/-/uid2-0.0.3.tgz",
+          "from": "uid2@http://beta-internal:4873/uid2/-/uid2-0.0.3.tgz",
           "resolved": "http://beta-internal:4873/uid2/-/uid2-0.0.3.tgz"
         },
         "utils-merge": {
           "version": "1.0.0",
-          "from": "http://beta-internal:4873/utils-merge/-/utils-merge-1.0.0.tgz",
+          "from": "utils-merge@http://beta-internal:4873/utils-merge/-/utils-merge-1.0.0.tgz",
           "resolved": "http://beta-internal:4873/utils-merge/-/utils-merge-1.0.0.tgz"
-        },
-        "debug": {
-          "version": "0.7.4",
-          "from": "http://beta-internal:4873/debug/-/debug-0.7.4.tgz",
-          "resolved": "http://beta-internal:4873/debug/-/debug-0.7.4.tgz"
         }
       }
     },
     "octonode": {
       "version": "0.6.15",
-      "from": "http://beta-internal:4873/octonode/-/octonode-0.6.15.tgz",
+      "from": "octonode@http://beta-internal:4873/octonode/-/octonode-0.6.15.tgz",
       "resolved": "http://beta-internal:4873/octonode/-/octonode-0.6.15.tgz",
       "dependencies": {
+        "deep-extend": {
+          "version": "0.3.2",
+          "from": "deep-extend@http://beta-internal:4873/deep-extend/-/deep-extend-0.3.2.tgz",
+          "resolved": "http://beta-internal:4873/deep-extend/-/deep-extend-0.3.2.tgz"
+        },
+        "randomstring": {
+          "version": "1.0.3",
+          "from": "randomstring@http://beta-internal:4873/randomstring/-/randomstring-1.0.3.tgz",
+          "resolved": "http://beta-internal:4873/randomstring/-/randomstring-1.0.3.tgz"
+        },
         "request": {
           "version": "2.51.0",
-          "from": "http://beta-internal:4873/request/-/request-2.51.0.tgz",
+          "from": "request@http://beta-internal:4873/request/-/request-2.51.0.tgz",
           "resolved": "http://beta-internal:4873/request/-/request-2.51.0.tgz",
           "dependencies": {
+            "aws-sign2": {
+              "version": "0.5.0",
+              "from": "aws-sign2@http://beta-internal:4873/aws-sign2/-/aws-sign2-0.5.0.tgz",
+              "resolved": "http://beta-internal:4873/aws-sign2/-/aws-sign2-0.5.0.tgz"
+            },
             "bl": {
               "version": "0.9.4",
-              "from": "http://beta-internal:4873/bl/-/bl-0.9.4.tgz",
+              "from": "bl@http://beta-internal:4873/bl/-/bl-0.9.4.tgz",
               "resolved": "http://beta-internal:4873/bl/-/bl-0.9.4.tgz",
               "dependencies": {
                 "readable-stream": {
                   "version": "1.0.33",
-                  "from": "http://beta-internal:4873/readable-stream/-/readable-stream-1.0.33.tgz",
+                  "from": "readable-stream@http://beta-internal:4873/readable-stream/-/readable-stream-1.0.33.tgz",
                   "resolved": "http://beta-internal:4873/readable-stream/-/readable-stream-1.0.33.tgz",
                   "dependencies": {
                     "core-util-is": {
                       "version": "1.0.1",
-                      "from": "http://beta-internal:4873/core-util-is/-/core-util-is-1.0.1.tgz",
+                      "from": "core-util-is@http://beta-internal:4873/core-util-is/-/core-util-is-1.0.1.tgz",
                       "resolved": "http://beta-internal:4873/core-util-is/-/core-util-is-1.0.1.tgz"
+                    },
+                    "inherits": {
+                      "version": "2.0.1",
+                      "from": "inherits@http://beta-internal:4873/inherits/-/inherits-2.0.1.tgz",
+                      "resolved": "http://beta-internal:4873/inherits/-/inherits-2.0.1.tgz"
                     },
                     "isarray": {
                       "version": "0.0.1",
-                      "from": "https://registry.npmjs.org/isarray/-/isarray-0.0.1.tgz",
                       "resolved": "https://registry.npmjs.org/isarray/-/isarray-0.0.1.tgz"
                     },
                     "string_decoder": {
                       "version": "0.10.31",
-                      "from": "http://beta-internal:4873/string_decoder/-/string_decoder-0.10.31.tgz",
+                      "from": "string_decoder@http://beta-internal:4873/string_decoder/-/string_decoder-0.10.31.tgz",
                       "resolved": "http://beta-internal:4873/string_decoder/-/string_decoder-0.10.31.tgz"
-                    },
-                    "inherits": {
-                      "version": "2.0.1",
-                      "from": "http://beta-internal:4873/inherits/-/inherits-2.0.1.tgz",
-                      "resolved": "http://beta-internal:4873/inherits/-/inherits-2.0.1.tgz"
                     }
                   }
                 }
@@ -2031,385 +2031,370 @@
             },
             "caseless": {
               "version": "0.8.0",
-              "from": "http://beta-internal:4873/caseless/-/caseless-0.8.0.tgz",
+              "from": "caseless@http://beta-internal:4873/caseless/-/caseless-0.8.0.tgz",
               "resolved": "http://beta-internal:4873/caseless/-/caseless-0.8.0.tgz"
+            },
+            "combined-stream": {
+              "version": "0.0.7",
+              "from": "combined-stream@http://beta-internal:4873/combined-stream/-/combined-stream-0.0.7.tgz",
+              "resolved": "http://beta-internal:4873/combined-stream/-/combined-stream-0.0.7.tgz",
+              "dependencies": {
+                "delayed-stream": {
+                  "version": "0.0.5",
+                  "resolved": "https://registry.npmjs.org/delayed-stream/-/delayed-stream-0.0.5.tgz"
+                }
+              }
             },
             "forever-agent": {
               "version": "0.5.2",
-              "from": "http://beta-internal:4873/forever-agent/-/forever-agent-0.5.2.tgz",
+              "from": "forever-agent@http://beta-internal:4873/forever-agent/-/forever-agent-0.5.2.tgz",
               "resolved": "http://beta-internal:4873/forever-agent/-/forever-agent-0.5.2.tgz"
             },
             "form-data": {
               "version": "0.2.0",
-              "from": "http://beta-internal:4873/form-data/-/form-data-0.2.0.tgz",
+              "from": "form-data@http://beta-internal:4873/form-data/-/form-data-0.2.0.tgz",
               "resolved": "http://beta-internal:4873/form-data/-/form-data-0.2.0.tgz",
               "dependencies": {
                 "mime-types": {
                   "version": "2.0.9",
-                  "from": "http://beta-internal:4873/mime-types/-/mime-types-2.0.9.tgz",
+                  "from": "mime-types@http://beta-internal:4873/mime-types/-/mime-types-2.0.9.tgz",
                   "resolved": "http://beta-internal:4873/mime-types/-/mime-types-2.0.9.tgz",
                   "dependencies": {
                     "mime-db": {
                       "version": "1.7.0",
-                      "from": "http://beta-internal:4873/mime-db/-/mime-db-1.7.0.tgz",
+                      "from": "mime-db@http://beta-internal:4873/mime-db/-/mime-db-1.7.0.tgz",
                       "resolved": "http://beta-internal:4873/mime-db/-/mime-db-1.7.0.tgz"
                     }
                   }
                 }
               }
             },
+            "hawk": {
+              "version": "1.1.1",
+              "from": "hawk@http://beta-internal:4873/hawk/-/hawk-1.1.1.tgz",
+              "resolved": "http://beta-internal:4873/hawk/-/hawk-1.1.1.tgz",
+              "dependencies": {
+                "boom": {
+                  "version": "0.4.2",
+                  "from": "boom@http://beta-internal:4873/boom/-/boom-0.4.2.tgz",
+                  "resolved": "http://beta-internal:4873/boom/-/boom-0.4.2.tgz"
+                },
+                "cryptiles": {
+                  "version": "0.2.2",
+                  "from": "cryptiles@http://beta-internal:4873/cryptiles/-/cryptiles-0.2.2.tgz",
+                  "resolved": "http://beta-internal:4873/cryptiles/-/cryptiles-0.2.2.tgz"
+                },
+                "hoek": {
+                  "version": "0.9.1",
+                  "from": "hoek@http://beta-internal:4873/hoek/-/hoek-0.9.1.tgz",
+                  "resolved": "http://beta-internal:4873/hoek/-/hoek-0.9.1.tgz"
+                },
+                "sntp": {
+                  "version": "0.2.4",
+                  "from": "sntp@http://beta-internal:4873/sntp/-/sntp-0.2.4.tgz",
+                  "resolved": "http://beta-internal:4873/sntp/-/sntp-0.2.4.tgz"
+                }
+              }
+            },
+            "http-signature": {
+              "version": "0.10.1",
+              "from": "http-signature@http://beta-internal:4873/http-signature/-/http-signature-0.10.1.tgz",
+              "resolved": "http://beta-internal:4873/http-signature/-/http-signature-0.10.1.tgz",
+              "dependencies": {
+                "asn1": {
+                  "version": "0.1.11",
+                  "resolved": "https://registry.npmjs.org/asn1/-/asn1-0.1.11.tgz"
+                },
+                "assert-plus": {
+                  "version": "0.1.5",
+                  "from": "assert-plus@http://beta-internal:4873/assert-plus/-/assert-plus-0.1.5.tgz",
+                  "resolved": "http://beta-internal:4873/assert-plus/-/assert-plus-0.1.5.tgz"
+                },
+                "ctype": {
+                  "version": "0.5.3",
+                  "resolved": "https://registry.npmjs.org/ctype/-/ctype-0.5.3.tgz"
+                }
+              }
+            },
             "json-stringify-safe": {
               "version": "5.0.0",
-              "from": "http://beta-internal:4873/json-stringify-safe/-/json-stringify-safe-5.0.0.tgz",
+              "from": "json-stringify-safe@http://beta-internal:4873/json-stringify-safe/-/json-stringify-safe-5.0.0.tgz",
               "resolved": "http://beta-internal:4873/json-stringify-safe/-/json-stringify-safe-5.0.0.tgz"
             },
             "mime-types": {
               "version": "1.0.2",
-              "from": "http://beta-internal:4873/mime-types/-/mime-types-1.0.2.tgz",
+              "from": "mime-types@http://beta-internal:4873/mime-types/-/mime-types-1.0.2.tgz",
               "resolved": "http://beta-internal:4873/mime-types/-/mime-types-1.0.2.tgz"
+            },
+            "oauth-sign": {
+              "version": "0.5.0",
+              "from": "oauth-sign@http://beta-internal:4873/oauth-sign/-/oauth-sign-0.5.0.tgz",
+              "resolved": "http://beta-internal:4873/oauth-sign/-/oauth-sign-0.5.0.tgz"
             },
             "qs": {
               "version": "2.3.3",
-              "from": "http://beta-internal:4873/qs/-/qs-2.3.3.tgz",
+              "from": "qs@http://beta-internal:4873/qs/-/qs-2.3.3.tgz",
               "resolved": "http://beta-internal:4873/qs/-/qs-2.3.3.tgz"
+            },
+            "stringstream": {
+              "version": "0.0.4",
+              "from": "stringstream@http://beta-internal:4873/stringstream/-/stringstream-0.0.4.tgz",
+              "resolved": "http://beta-internal:4873/stringstream/-/stringstream-0.0.4.tgz"
             },
             "tunnel-agent": {
               "version": "0.4.0",
-              "from": "http://beta-internal:4873/tunnel-agent/-/tunnel-agent-0.4.0.tgz",
+              "from": "tunnel-agent@http://beta-internal:4873/tunnel-agent/-/tunnel-agent-0.4.0.tgz",
               "resolved": "http://beta-internal:4873/tunnel-agent/-/tunnel-agent-0.4.0.tgz"
-            },
-            "http-signature": {
-              "version": "0.10.1",
-              "from": "http://beta-internal:4873/http-signature/-/http-signature-0.10.1.tgz",
-              "resolved": "http://beta-internal:4873/http-signature/-/http-signature-0.10.1.tgz",
-              "dependencies": {
-                "assert-plus": {
-                  "version": "0.1.5",
-                  "from": "http://beta-internal:4873/assert-plus/-/assert-plus-0.1.5.tgz",
-                  "resolved": "http://beta-internal:4873/assert-plus/-/assert-plus-0.1.5.tgz"
-                },
-                "asn1": {
-                  "version": "0.1.11",
-                  "from": "https://registry.npmjs.org/asn1/-/asn1-0.1.11.tgz",
-                  "resolved": "https://registry.npmjs.org/asn1/-/asn1-0.1.11.tgz"
-                },
-                "ctype": {
-                  "version": "0.5.3",
-                  "from": "https://registry.npmjs.org/ctype/-/ctype-0.5.3.tgz",
-                  "resolved": "https://registry.npmjs.org/ctype/-/ctype-0.5.3.tgz"
-                }
-              }
-            },
-            "oauth-sign": {
-              "version": "0.5.0",
-              "from": "http://beta-internal:4873/oauth-sign/-/oauth-sign-0.5.0.tgz",
-              "resolved": "http://beta-internal:4873/oauth-sign/-/oauth-sign-0.5.0.tgz"
-            },
-            "hawk": {
-              "version": "1.1.1",
-              "from": "http://beta-internal:4873/hawk/-/hawk-1.1.1.tgz",
-              "resolved": "http://beta-internal:4873/hawk/-/hawk-1.1.1.tgz",
-              "dependencies": {
-                "hoek": {
-                  "version": "0.9.1",
-                  "from": "http://beta-internal:4873/hoek/-/hoek-0.9.1.tgz",
-                  "resolved": "http://beta-internal:4873/hoek/-/hoek-0.9.1.tgz"
-                },
-                "boom": {
-                  "version": "0.4.2",
-                  "from": "http://beta-internal:4873/boom/-/boom-0.4.2.tgz",
-                  "resolved": "http://beta-internal:4873/boom/-/boom-0.4.2.tgz"
-                },
-                "cryptiles": {
-                  "version": "0.2.2",
-                  "from": "http://beta-internal:4873/cryptiles/-/cryptiles-0.2.2.tgz",
-                  "resolved": "http://beta-internal:4873/cryptiles/-/cryptiles-0.2.2.tgz"
-                },
-                "sntp": {
-                  "version": "0.2.4",
-                  "from": "http://beta-internal:4873/sntp/-/sntp-0.2.4.tgz",
-                  "resolved": "http://beta-internal:4873/sntp/-/sntp-0.2.4.tgz"
-                }
-              }
-            },
+            }
+          }
+        }
+      }
+    },
+    "parse-links": {
+      "version": "0.1.0",
+      "from": "parse-links@http://beta-internal:4873/parse-links/-/parse-links-0.1.0.tgz",
+      "resolved": "http://beta-internal:4873/parse-links/-/parse-links-0.1.0.tgz"
+    },
+    "passport": {
+      "version": "0.2.1",
+      "from": "passport@http://beta-internal:4873/passport/-/passport-0.2.1.tgz",
+      "resolved": "http://beta-internal:4873/passport/-/passport-0.2.1.tgz",
+      "dependencies": {
+        "passport-strategy": {
+          "version": "1.0.0",
+          "from": "passport-strategy@http://beta-internal:4873/passport-strategy/-/passport-strategy-1.0.0.tgz",
+          "resolved": "http://beta-internal:4873/passport-strategy/-/passport-strategy-1.0.0.tgz"
+        },
+        "pause": {
+          "version": "0.0.1",
+          "from": "pause@http://beta-internal:4873/pause/-/pause-0.0.1.tgz",
+          "resolved": "http://beta-internal:4873/pause/-/pause-0.0.1.tgz"
+        }
+      }
+    },
+    "passport-http": {
+      "version": "0.2.2",
+      "from": "passport-http@http://beta-internal:4873/passport-http/-/passport-http-0.2.2.tgz",
+      "resolved": "http://beta-internal:4873/passport-http/-/passport-http-0.2.2.tgz",
+      "dependencies": {
+        "passport": {
+          "version": "0.1.18",
+          "from": "passport@http://beta-internal:4873/passport/-/passport-0.1.18.tgz",
+          "resolved": "http://beta-internal:4873/passport/-/passport-0.1.18.tgz",
+          "dependencies": {
+            "pause": {
+              "version": "0.0.1",
+              "from": "pause@http://beta-internal:4873/pause/-/pause-0.0.1.tgz",
+              "resolved": "http://beta-internal:4873/pause/-/pause-0.0.1.tgz"
+            }
+          }
+        },
+        "pkginfo": {
+          "version": "0.2.3",
+          "from": "pkginfo@http://beta-internal:4873/pkginfo/-/pkginfo-0.2.3.tgz",
+          "resolved": "http://beta-internal:4873/pkginfo/-/pkginfo-0.2.3.tgz"
+        }
+      }
+    },
+    "passport-oauth2-client-password": {
+      "version": "0.1.2",
+      "from": "passport-oauth2-client-password@http://beta-internal:4873/passport-oauth2-client-password/-/passport-oauth2-client-password-0.1.2.tgz",
+      "resolved": "http://beta-internal:4873/passport-oauth2-client-password/-/passport-oauth2-client-password-0.1.2.tgz",
+      "dependencies": {
+        "passport-strategy": {
+          "version": "1.0.0",
+          "from": "passport-strategy@http://beta-internal:4873/passport-strategy/-/passport-strategy-1.0.0.tgz",
+          "resolved": "http://beta-internal:4873/passport-strategy/-/passport-strategy-1.0.0.tgz"
+        }
+      }
+    },
+    "permessage-deflate": {
+      "version": "0.1.2",
+      "from": "permessage-deflate@http://beta-internal:4873/permessage-deflate/-/permessage-deflate-0.1.2.tgz",
+      "resolved": "http://beta-internal:4873/permessage-deflate/-/permessage-deflate-0.1.2.tgz"
+    },
+    "q": {
+      "version": "1.0.1",
+      "from": "q@http://beta-internal:4873/q/-/q-1.0.1.tgz",
+      "resolved": "http://beta-internal:4873/q/-/q-1.0.1.tgz"
+    },
+    "qlimit": {
+      "version": "0.1.1",
+      "from": "qlimit@http://beta-internal:4873/qlimit/-/qlimit-0.1.1.tgz",
+      "resolved": "http://beta-internal:4873/qlimit/-/qlimit-0.1.1.tgz"
+    },
+    "readme-badger": {
+      "version": "0.1.2",
+      "from": "readme-badger@http://beta-internal:4873/readme-badger/-/readme-badger-0.1.2.tgz",
+      "resolved": "http://beta-internal:4873/readme-badger/-/readme-badger-0.1.2.tgz"
+    },
+    "redis-lock": {
+      "version": "0.0.8",
+      "from": "redis-lock@http://beta-internal:4873/redis-lock/-/redis-lock-0.0.8.tgz",
+      "resolved": "http://beta-internal:4873/redis-lock/-/redis-lock-0.0.8.tgz"
+    },
+    "request": {
+      "version": "2.40.0",
+      "from": "request@http://beta-internal:4873/request/-/request-2.40.0.tgz",
+      "resolved": "http://beta-internal:4873/request/-/request-2.40.0.tgz",
+      "dependencies": {
+        "aws-sign2": {
+          "version": "0.5.0",
+          "from": "aws-sign2@http://beta-internal:4873/aws-sign2/-/aws-sign2-0.5.0.tgz",
+          "resolved": "http://beta-internal:4873/aws-sign2/-/aws-sign2-0.5.0.tgz"
+        },
+        "forever-agent": {
+          "version": "0.5.2",
+          "from": "forever-agent@http://beta-internal:4873/forever-agent/-/forever-agent-0.5.2.tgz",
+          "resolved": "http://beta-internal:4873/forever-agent/-/forever-agent-0.5.2.tgz"
+        },
+        "form-data": {
+          "version": "0.1.4",
+          "from": "form-data@http://beta-internal:4873/form-data/-/form-data-0.1.4.tgz",
+          "resolved": "http://beta-internal:4873/form-data/-/form-data-0.1.4.tgz",
+          "dependencies": {
+            "combined-stream": {
+              "version": "0.0.7",
+              "from": "combined-stream@http://beta-internal:4873/combined-stream/-/combined-stream-0.0.7.tgz",
+              "resolved": "http://beta-internal:4873/combined-stream/-/combined-stream-0.0.7.tgz",
+              "dependencies": {
+                "delayed-stream": {
+                  "version": "0.0.5",
+                  "from": "delayed-stream@http://beta-internal:4873/delayed-stream/-/delayed-stream-0.0.5.tgz",
+                  "resolved": "http://beta-internal:4873/delayed-stream/-/delayed-stream-0.0.5.tgz"
+                }
+              }
+            },
+            "mime": {
+              "version": "1.2.11",
+              "from": "mime@http://beta-internal:4873/mime/-/mime-1.2.11.tgz",
+              "resolved": "http://beta-internal:4873/mime/-/mime-1.2.11.tgz"
+            }
+          }
+        },
+        "hawk": {
+          "version": "1.1.1",
+          "from": "hawk@http://beta-internal:4873/hawk/-/hawk-1.1.1.tgz",
+          "resolved": "http://beta-internal:4873/hawk/-/hawk-1.1.1.tgz",
+          "dependencies": {
+            "boom": {
+              "version": "0.4.2",
+              "from": "boom@http://beta-internal:4873/boom/-/boom-0.4.2.tgz",
+              "resolved": "http://beta-internal:4873/boom/-/boom-0.4.2.tgz"
+            },
+            "cryptiles": {
+              "version": "0.2.2",
+              "from": "cryptiles@http://beta-internal:4873/cryptiles/-/cryptiles-0.2.2.tgz",
+              "resolved": "http://beta-internal:4873/cryptiles/-/cryptiles-0.2.2.tgz"
+            },
+            "hoek": {
+              "version": "0.9.1",
+              "from": "hoek@http://beta-internal:4873/hoek/-/hoek-0.9.1.tgz",
+              "resolved": "http://beta-internal:4873/hoek/-/hoek-0.9.1.tgz"
+            },
+            "sntp": {
+              "version": "0.2.4",
+              "from": "sntp@http://beta-internal:4873/sntp/-/sntp-0.2.4.tgz",
+              "resolved": "http://beta-internal:4873/sntp/-/sntp-0.2.4.tgz"
+            }
+          }
+        },
+        "http-signature": {
+          "version": "0.10.0",
+          "from": "http-signature@http://beta-internal:4873/http-signature/-/http-signature-0.10.0.tgz",
+          "resolved": "http://beta-internal:4873/http-signature/-/http-signature-0.10.0.tgz",
+          "dependencies": {
+            "asn1": {
+              "version": "0.1.11",
+              "from": "asn1@http://beta-internal:4873/asn1/-/asn1-0.1.11.tgz",
+              "resolved": "http://beta-internal:4873/asn1/-/asn1-0.1.11.tgz"
+            },
+            "assert-plus": {
+              "version": "0.1.2",
+              "from": "assert-plus@http://beta-internal:4873/assert-plus/-/assert-plus-0.1.2.tgz",
+              "resolved": "http://beta-internal:4873/assert-plus/-/assert-plus-0.1.2.tgz"
+            },
+            "ctype": {
+              "version": "0.5.2",
+              "from": "ctype@http://beta-internal:4873/ctype/-/ctype-0.5.2.tgz",
+              "resolved": "http://beta-internal:4873/ctype/-/ctype-0.5.2.tgz"
+            }
+          }
+        },
+        "json-stringify-safe": {
+          "version": "5.0.0",
+          "from": "json-stringify-safe@http://beta-internal:4873/json-stringify-safe/-/json-stringify-safe-5.0.0.tgz",
+          "resolved": "http://beta-internal:4873/json-stringify-safe/-/json-stringify-safe-5.0.0.tgz"
+        },
+        "mime-types": {
+          "version": "1.0.2",
+          "from": "mime-types@http://beta-internal:4873/mime-types/-/mime-types-1.0.2.tgz",
+          "resolved": "http://beta-internal:4873/mime-types/-/mime-types-1.0.2.tgz"
+        },
+        "oauth-sign": {
+          "version": "0.3.0",
+          "from": "oauth-sign@http://beta-internal:4873/oauth-sign/-/oauth-sign-0.3.0.tgz",
+          "resolved": "http://beta-internal:4873/oauth-sign/-/oauth-sign-0.3.0.tgz"
+        },
+        "qs": {
+          "version": "1.0.2",
+          "from": "qs@http://beta-internal:4873/qs/-/qs-1.0.2.tgz",
+          "resolved": "http://beta-internal:4873/qs/-/qs-1.0.2.tgz"
+        },
+        "stringstream": {
+          "version": "0.0.4",
+          "from": "stringstream@http://beta-internal:4873/stringstream/-/stringstream-0.0.4.tgz",
+          "resolved": "http://beta-internal:4873/stringstream/-/stringstream-0.0.4.tgz"
+        },
+        "tunnel-agent": {
+          "version": "0.4.0",
+          "from": "tunnel-agent@http://beta-internal:4873/tunnel-agent/-/tunnel-agent-0.4.0.tgz",
+          "resolved": "http://beta-internal:4873/tunnel-agent/-/tunnel-agent-0.4.0.tgz"
+        }
+      }
+    },
+    "request-extensible": {
+      "version": "0.1.1",
+      "from": "request-extensible@http://beta-internal:4873/request-extensible/-/request-extensible-0.1.1.tgz",
+      "resolved": "http://beta-internal:4873/request-extensible/-/request-extensible-0.1.1.tgz",
+      "dependencies": {
+        "request": {
+          "version": "2.53.0",
+          "resolved": "https://registry.npmjs.org/request/-/request-2.53.0.tgz",
+          "dependencies": {
             "aws-sign2": {
               "version": "0.5.0",
-              "from": "http://beta-internal:4873/aws-sign2/-/aws-sign2-0.5.0.tgz",
+              "from": "aws-sign2@http://beta-internal:4873/aws-sign2/-/aws-sign2-0.5.0.tgz",
               "resolved": "http://beta-internal:4873/aws-sign2/-/aws-sign2-0.5.0.tgz"
             },
-            "stringstream": {
-              "version": "0.0.4",
-              "from": "http://beta-internal:4873/stringstream/-/stringstream-0.0.4.tgz",
-              "resolved": "http://beta-internal:4873/stringstream/-/stringstream-0.0.4.tgz"
-            },
-            "combined-stream": {
-              "version": "0.0.7",
-              "from": "http://beta-internal:4873/combined-stream/-/combined-stream-0.0.7.tgz",
-              "resolved": "http://beta-internal:4873/combined-stream/-/combined-stream-0.0.7.tgz",
-              "dependencies": {
-                "delayed-stream": {
-                  "version": "0.0.5",
-                  "from": "https://registry.npmjs.org/delayed-stream/-/delayed-stream-0.0.5.tgz",
-                  "resolved": "https://registry.npmjs.org/delayed-stream/-/delayed-stream-0.0.5.tgz"
-                }
-              }
-            }
-          }
-        },
-        "randomstring": {
-          "version": "1.0.3",
-          "from": "http://beta-internal:4873/randomstring/-/randomstring-1.0.3.tgz",
-          "resolved": "http://beta-internal:4873/randomstring/-/randomstring-1.0.3.tgz"
-        },
-        "deep-extend": {
-          "version": "0.3.2",
-          "from": "http://beta-internal:4873/deep-extend/-/deep-extend-0.3.2.tgz",
-          "resolved": "http://beta-internal:4873/deep-extend/-/deep-extend-0.3.2.tgz"
-        }
-      }
-    },
-    "parse-links": {
-      "version": "0.1.0",
-      "from": "http://beta-internal:4873/parse-links/-/parse-links-0.1.0.tgz",
-      "resolved": "http://beta-internal:4873/parse-links/-/parse-links-0.1.0.tgz"
-    },
-    "passport": {
-      "version": "0.2.1",
-      "from": "http://beta-internal:4873/passport/-/passport-0.2.1.tgz",
-      "resolved": "http://beta-internal:4873/passport/-/passport-0.2.1.tgz",
-      "dependencies": {
-        "passport-strategy": {
-          "version": "1.0.0",
-          "from": "http://beta-internal:4873/passport-strategy/-/passport-strategy-1.0.0.tgz",
-          "resolved": "http://beta-internal:4873/passport-strategy/-/passport-strategy-1.0.0.tgz"
-        },
-        "pause": {
-          "version": "0.0.1",
-          "from": "http://beta-internal:4873/pause/-/pause-0.0.1.tgz",
-          "resolved": "http://beta-internal:4873/pause/-/pause-0.0.1.tgz"
-        }
-      }
-    },
-    "passport-http": {
-      "version": "0.2.2",
-      "from": "http://beta-internal:4873/passport-http/-/passport-http-0.2.2.tgz",
-      "resolved": "http://beta-internal:4873/passport-http/-/passport-http-0.2.2.tgz",
-      "dependencies": {
-        "pkginfo": {
-          "version": "0.2.3",
-          "from": "http://beta-internal:4873/pkginfo/-/pkginfo-0.2.3.tgz",
-          "resolved": "http://beta-internal:4873/pkginfo/-/pkginfo-0.2.3.tgz"
-        },
-        "passport": {
-          "version": "0.1.18",
-          "from": "http://beta-internal:4873/passport/-/passport-0.1.18.tgz",
-          "resolved": "http://beta-internal:4873/passport/-/passport-0.1.18.tgz",
-          "dependencies": {
-            "pause": {
-              "version": "0.0.1",
-              "from": "http://beta-internal:4873/pause/-/pause-0.0.1.tgz",
-              "resolved": "http://beta-internal:4873/pause/-/pause-0.0.1.tgz"
-            }
-          }
-        }
-      }
-    },
-    "passport-oauth2-client-password": {
-      "version": "0.1.2",
-      "from": "http://beta-internal:4873/passport-oauth2-client-password/-/passport-oauth2-client-password-0.1.2.tgz",
-      "resolved": "http://beta-internal:4873/passport-oauth2-client-password/-/passport-oauth2-client-password-0.1.2.tgz",
-      "dependencies": {
-        "passport-strategy": {
-          "version": "1.0.0",
-          "from": "http://beta-internal:4873/passport-strategy/-/passport-strategy-1.0.0.tgz",
-          "resolved": "http://beta-internal:4873/passport-strategy/-/passport-strategy-1.0.0.tgz"
-        }
-      }
-    },
-    "permessage-deflate": {
-      "version": "0.1.2",
-      "from": "http://beta-internal:4873/permessage-deflate/-/permessage-deflate-0.1.2.tgz",
-      "resolved": "http://beta-internal:4873/permessage-deflate/-/permessage-deflate-0.1.2.tgz"
-    },
-    "q": {
-      "version": "1.0.1",
-      "from": "http://beta-internal:4873/q/-/q-1.0.1.tgz",
-      "resolved": "http://beta-internal:4873/q/-/q-1.0.1.tgz"
-    },
-    "qlimit": {
-      "version": "0.1.1",
-      "from": "http://beta-internal:4873/qlimit/-/qlimit-0.1.1.tgz",
-      "resolved": "http://beta-internal:4873/qlimit/-/qlimit-0.1.1.tgz"
-    },
-    "readme-badger": {
-      "version": "0.1.2",
-      "from": "http://beta-internal:4873/readme-badger/-/readme-badger-0.1.2.tgz",
-      "resolved": "http://beta-internal:4873/readme-badger/-/readme-badger-0.1.2.tgz"
-    },
-    "redis-lock": {
-      "version": "0.0.8",
-      "from": "http://beta-internal:4873/redis-lock/-/redis-lock-0.0.8.tgz",
-      "resolved": "http://beta-internal:4873/redis-lock/-/redis-lock-0.0.8.tgz"
-    },
-    "request": {
-      "version": "2.40.0",
-      "from": "http://beta-internal:4873/request/-/request-2.40.0.tgz",
-      "resolved": "http://beta-internal:4873/request/-/request-2.40.0.tgz",
-      "dependencies": {
-        "qs": {
-          "version": "1.0.2",
-          "from": "http://beta-internal:4873/qs/-/qs-1.0.2.tgz",
-          "resolved": "http://beta-internal:4873/qs/-/qs-1.0.2.tgz"
-        },
-        "json-stringify-safe": {
-          "version": "5.0.0",
-          "from": "http://beta-internal:4873/json-stringify-safe/-/json-stringify-safe-5.0.0.tgz",
-          "resolved": "http://beta-internal:4873/json-stringify-safe/-/json-stringify-safe-5.0.0.tgz"
-        },
-        "mime-types": {
-          "version": "1.0.2",
-          "from": "http://beta-internal:4873/mime-types/-/mime-types-1.0.2.tgz",
-          "resolved": "http://beta-internal:4873/mime-types/-/mime-types-1.0.2.tgz"
-        },
-        "forever-agent": {
-          "version": "0.5.2",
-          "from": "http://beta-internal:4873/forever-agent/-/forever-agent-0.5.2.tgz",
-          "resolved": "http://beta-internal:4873/forever-agent/-/forever-agent-0.5.2.tgz"
-        },
-        "form-data": {
-          "version": "0.1.4",
-          "from": "http://beta-internal:4873/form-data/-/form-data-0.1.4.tgz",
-          "resolved": "http://beta-internal:4873/form-data/-/form-data-0.1.4.tgz",
-          "dependencies": {
-            "combined-stream": {
-              "version": "0.0.7",
-              "from": "http://beta-internal:4873/combined-stream/-/combined-stream-0.0.7.tgz",
-              "resolved": "http://beta-internal:4873/combined-stream/-/combined-stream-0.0.7.tgz",
-              "dependencies": {
-                "delayed-stream": {
-                  "version": "0.0.5",
-                  "from": "http://beta-internal:4873/delayed-stream/-/delayed-stream-0.0.5.tgz",
-                  "resolved": "http://beta-internal:4873/delayed-stream/-/delayed-stream-0.0.5.tgz"
-                }
-              }
-            },
-            "mime": {
-              "version": "1.2.11",
-              "from": "http://beta-internal:4873/mime/-/mime-1.2.11.tgz",
-              "resolved": "http://beta-internal:4873/mime/-/mime-1.2.11.tgz"
-            }
-          }
-        },
-        "tunnel-agent": {
-          "version": "0.4.0",
-          "from": "http://beta-internal:4873/tunnel-agent/-/tunnel-agent-0.4.0.tgz",
-          "resolved": "http://beta-internal:4873/tunnel-agent/-/tunnel-agent-0.4.0.tgz"
-        },
-        "http-signature": {
-          "version": "0.10.0",
-          "from": "http://beta-internal:4873/http-signature/-/http-signature-0.10.0.tgz",
-          "resolved": "http://beta-internal:4873/http-signature/-/http-signature-0.10.0.tgz",
-          "dependencies": {
-            "assert-plus": {
-              "version": "0.1.2",
-              "from": "http://beta-internal:4873/assert-plus/-/assert-plus-0.1.2.tgz",
-              "resolved": "http://beta-internal:4873/assert-plus/-/assert-plus-0.1.2.tgz"
-            },
-            "asn1": {
-              "version": "0.1.11",
-              "from": "http://beta-internal:4873/asn1/-/asn1-0.1.11.tgz",
-              "resolved": "http://beta-internal:4873/asn1/-/asn1-0.1.11.tgz"
-            },
-            "ctype": {
-              "version": "0.5.2",
-              "from": "http://beta-internal:4873/ctype/-/ctype-0.5.2.tgz",
-              "resolved": "http://beta-internal:4873/ctype/-/ctype-0.5.2.tgz"
-            }
-          }
-        },
-        "oauth-sign": {
-          "version": "0.3.0",
-          "from": "http://beta-internal:4873/oauth-sign/-/oauth-sign-0.3.0.tgz",
-          "resolved": "http://beta-internal:4873/oauth-sign/-/oauth-sign-0.3.0.tgz"
-        },
-        "hawk": {
-          "version": "1.1.1",
-          "from": "http://beta-internal:4873/hawk/-/hawk-1.1.1.tgz",
-          "resolved": "http://beta-internal:4873/hawk/-/hawk-1.1.1.tgz",
-          "dependencies": {
-            "hoek": {
-              "version": "0.9.1",
-              "from": "http://beta-internal:4873/hoek/-/hoek-0.9.1.tgz",
-              "resolved": "http://beta-internal:4873/hoek/-/hoek-0.9.1.tgz"
-            },
-            "boom": {
-              "version": "0.4.2",
-              "from": "http://beta-internal:4873/boom/-/boom-0.4.2.tgz",
-              "resolved": "http://beta-internal:4873/boom/-/boom-0.4.2.tgz"
-            },
-            "cryptiles": {
-              "version": "0.2.2",
-              "from": "http://beta-internal:4873/cryptiles/-/cryptiles-0.2.2.tgz",
-              "resolved": "http://beta-internal:4873/cryptiles/-/cryptiles-0.2.2.tgz"
-            },
-            "sntp": {
-              "version": "0.2.4",
-              "from": "http://beta-internal:4873/sntp/-/sntp-0.2.4.tgz",
-              "resolved": "http://beta-internal:4873/sntp/-/sntp-0.2.4.tgz"
-            }
-          }
-        },
-        "aws-sign2": {
-          "version": "0.5.0",
-          "from": "http://beta-internal:4873/aws-sign2/-/aws-sign2-0.5.0.tgz",
-          "resolved": "http://beta-internal:4873/aws-sign2/-/aws-sign2-0.5.0.tgz"
-        },
-        "stringstream": {
-          "version": "0.0.4",
-          "from": "http://beta-internal:4873/stringstream/-/stringstream-0.0.4.tgz",
-          "resolved": "http://beta-internal:4873/stringstream/-/stringstream-0.0.4.tgz"
-        }
-      }
-    },
-    "request-extensible": {
-      "version": "0.1.1",
-      "from": "http://beta-internal:4873/request-extensible/-/request-extensible-0.1.1.tgz",
-      "resolved": "http://beta-internal:4873/request-extensible/-/request-extensible-0.1.1.tgz",
-      "dependencies": {
-        "request": {
-          "version": "2.53.0",
-          "from": "https://registry.npmjs.org/request/-/request-2.53.0.tgz",
-          "resolved": "https://registry.npmjs.org/request/-/request-2.53.0.tgz",
-          "dependencies": {
             "bl": {
               "version": "0.9.4",
-              "from": "http://beta-internal:4873/bl/-/bl-0.9.4.tgz",
+              "from": "bl@http://beta-internal:4873/bl/-/bl-0.9.4.tgz",
               "resolved": "http://beta-internal:4873/bl/-/bl-0.9.4.tgz",
               "dependencies": {
                 "readable-stream": {
                   "version": "1.0.33",
-                  "from": "http://beta-internal:4873/readable-stream/-/readable-stream-1.0.33.tgz",
+                  "from": "readable-stream@http://beta-internal:4873/readable-stream/-/readable-stream-1.0.33.tgz",
                   "resolved": "http://beta-internal:4873/readable-stream/-/readable-stream-1.0.33.tgz",
                   "dependencies": {
                     "core-util-is": {
                       "version": "1.0.1",
-                      "from": "http://beta-internal:4873/core-util-is/-/core-util-is-1.0.1.tgz",
+                      "from": "core-util-is@http://beta-internal:4873/core-util-is/-/core-util-is-1.0.1.tgz",
                       "resolved": "http://beta-internal:4873/core-util-is/-/core-util-is-1.0.1.tgz"
+                    },
+                    "inherits": {
+                      "version": "2.0.1",
+                      "from": "inherits@http://beta-internal:4873/inherits/-/inherits-2.0.1.tgz",
+                      "resolved": "http://beta-internal:4873/inherits/-/inherits-2.0.1.tgz"
                     },
                     "isarray": {
                       "version": "0.0.1",
-                      "from": "https://registry.npmjs.org/isarray/-/isarray-0.0.1.tgz",
                       "resolved": "https://registry.npmjs.org/isarray/-/isarray-0.0.1.tgz"
                     },
                     "string_decoder": {
                       "version": "0.10.31",
-                      "from": "http://beta-internal:4873/string_decoder/-/string_decoder-0.10.31.tgz",
+                      "from": "string_decoder@http://beta-internal:4873/string_decoder/-/string_decoder-0.10.31.tgz",
                       "resolved": "http://beta-internal:4873/string_decoder/-/string_decoder-0.10.31.tgz"
-                    },
-                    "inherits": {
-                      "version": "2.0.1",
-                      "from": "http://beta-internal:4873/inherits/-/inherits-2.0.1.tgz",
-                      "resolved": "http://beta-internal:4873/inherits/-/inherits-2.0.1.tgz"
                     }
                   }
                 }
@@ -2417,368 +2402,315 @@
             },
             "caseless": {
               "version": "0.9.0",
-              "from": "https://registry.npmjs.org/caseless/-/caseless-0.9.0.tgz",
               "resolved": "https://registry.npmjs.org/caseless/-/caseless-0.9.0.tgz"
+            },
+            "combined-stream": {
+              "version": "0.0.7",
+              "from": "combined-stream@http://beta-internal:4873/combined-stream/-/combined-stream-0.0.7.tgz",
+              "resolved": "http://beta-internal:4873/combined-stream/-/combined-stream-0.0.7.tgz",
+              "dependencies": {
+                "delayed-stream": {
+                  "version": "0.0.5",
+                  "resolved": "https://registry.npmjs.org/delayed-stream/-/delayed-stream-0.0.5.tgz"
+                }
+              }
             },
             "forever-agent": {
               "version": "0.5.2",
-              "from": "http://beta-internal:4873/forever-agent/-/forever-agent-0.5.2.tgz",
+              "from": "forever-agent@http://beta-internal:4873/forever-agent/-/forever-agent-0.5.2.tgz",
               "resolved": "http://beta-internal:4873/forever-agent/-/forever-agent-0.5.2.tgz"
             },
             "form-data": {
               "version": "0.2.0",
-              "from": "http://beta-internal:4873/form-data/-/form-data-0.2.0.tgz",
+              "from": "form-data@http://beta-internal:4873/form-data/-/form-data-0.2.0.tgz",
               "resolved": "http://beta-internal:4873/form-data/-/form-data-0.2.0.tgz"
+            },
+            "hawk": {
+              "version": "2.3.1",
+              "resolved": "https://registry.npmjs.org/hawk/-/hawk-2.3.1.tgz",
+              "dependencies": {
+                "boom": {
+                  "version": "2.6.1",
+                  "resolved": "https://registry.npmjs.org/boom/-/boom-2.6.1.tgz"
+                },
+                "cryptiles": {
+                  "version": "2.0.4",
+                  "resolved": "https://registry.npmjs.org/cryptiles/-/cryptiles-2.0.4.tgz"
+                },
+                "hoek": {
+                  "version": "2.11.1",
+                  "from": "hoek@http://beta-internal:4873/hoek/-/hoek-2.11.1.tgz",
+                  "resolved": "http://beta-internal:4873/hoek/-/hoek-2.11.1.tgz"
+                },
+                "sntp": {
+                  "version": "1.0.9",
+                  "resolved": "https://registry.npmjs.org/sntp/-/sntp-1.0.9.tgz"
+                }
+              }
+            },
+            "http-signature": {
+              "version": "0.10.1",
+              "from": "http-signature@http://beta-internal:4873/http-signature/-/http-signature-0.10.1.tgz",
+              "resolved": "http://beta-internal:4873/http-signature/-/http-signature-0.10.1.tgz",
+              "dependencies": {
+                "asn1": {
+                  "version": "0.1.11",
+                  "resolved": "https://registry.npmjs.org/asn1/-/asn1-0.1.11.tgz"
+                },
+                "assert-plus": {
+                  "version": "0.1.5",
+                  "from": "assert-plus@http://beta-internal:4873/assert-plus/-/assert-plus-0.1.5.tgz",
+                  "resolved": "http://beta-internal:4873/assert-plus/-/assert-plus-0.1.5.tgz"
+                },
+                "ctype": {
+                  "version": "0.5.3",
+                  "resolved": "https://registry.npmjs.org/ctype/-/ctype-0.5.3.tgz"
+                }
+              }
+            },
+            "isstream": {
+              "version": "0.1.2",
+              "from": "isstream@http://beta-internal:4873/isstream/-/isstream-0.1.2.tgz",
+              "resolved": "http://beta-internal:4873/isstream/-/isstream-0.1.2.tgz"
             },
             "json-stringify-safe": {
               "version": "5.0.0",
-              "from": "http://beta-internal:4873/json-stringify-safe/-/json-stringify-safe-5.0.0.tgz",
+              "from": "json-stringify-safe@http://beta-internal:4873/json-stringify-safe/-/json-stringify-safe-5.0.0.tgz",
               "resolved": "http://beta-internal:4873/json-stringify-safe/-/json-stringify-safe-5.0.0.tgz"
             },
             "mime-types": {
               "version": "2.0.9",
-              "from": "http://beta-internal:4873/mime-types/-/mime-types-2.0.9.tgz",
+              "from": "mime-types@http://beta-internal:4873/mime-types/-/mime-types-2.0.9.tgz",
               "resolved": "http://beta-internal:4873/mime-types/-/mime-types-2.0.9.tgz",
               "dependencies": {
                 "mime-db": {
                   "version": "1.7.0",
-                  "from": "http://beta-internal:4873/mime-db/-/mime-db-1.7.0.tgz",
+                  "from": "mime-db@http://beta-internal:4873/mime-db/-/mime-db-1.7.0.tgz",
                   "resolved": "http://beta-internal:4873/mime-db/-/mime-db-1.7.0.tgz"
                 }
               }
+            },
+            "oauth-sign": {
+              "version": "0.6.0",
+              "resolved": "https://registry.npmjs.org/oauth-sign/-/oauth-sign-0.6.0.tgz"
             },
             "qs": {
               "version": "2.3.3",
-              "from": "http://beta-internal:4873/qs/-/qs-2.3.3.tgz",
+              "from": "qs@http://beta-internal:4873/qs/-/qs-2.3.3.tgz",
               "resolved": "http://beta-internal:4873/qs/-/qs-2.3.3.tgz"
+            },
+            "stringstream": {
+              "version": "0.0.4",
+              "from": "stringstream@http://beta-internal:4873/stringstream/-/stringstream-0.0.4.tgz",
+              "resolved": "http://beta-internal:4873/stringstream/-/stringstream-0.0.4.tgz"
             },
             "tunnel-agent": {
               "version": "0.4.0",
-              "from": "http://beta-internal:4873/tunnel-agent/-/tunnel-agent-0.4.0.tgz",
+              "from": "tunnel-agent@http://beta-internal:4873/tunnel-agent/-/tunnel-agent-0.4.0.tgz",
               "resolved": "http://beta-internal:4873/tunnel-agent/-/tunnel-agent-0.4.0.tgz"
-            },
-            "http-signature": {
-              "version": "0.10.1",
-              "from": "http://beta-internal:4873/http-signature/-/http-signature-0.10.1.tgz",
-              "resolved": "http://beta-internal:4873/http-signature/-/http-signature-0.10.1.tgz",
-              "dependencies": {
-                "assert-plus": {
-                  "version": "0.1.5",
-                  "from": "http://beta-internal:4873/assert-plus/-/assert-plus-0.1.5.tgz",
-                  "resolved": "http://beta-internal:4873/assert-plus/-/assert-plus-0.1.5.tgz"
-                },
-                "asn1": {
-                  "version": "0.1.11",
-                  "from": "https://registry.npmjs.org/asn1/-/asn1-0.1.11.tgz",
-                  "resolved": "https://registry.npmjs.org/asn1/-/asn1-0.1.11.tgz"
-                },
-                "ctype": {
-                  "version": "0.5.3",
-                  "from": "https://registry.npmjs.org/ctype/-/ctype-0.5.3.tgz",
-                  "resolved": "https://registry.npmjs.org/ctype/-/ctype-0.5.3.tgz"
-                }
-              }
-            },
-            "oauth-sign": {
-              "version": "0.6.0",
-              "from": "https://registry.npmjs.org/oauth-sign/-/oauth-sign-0.6.0.tgz",
-              "resolved": "https://registry.npmjs.org/oauth-sign/-/oauth-sign-0.6.0.tgz"
-            },
-            "hawk": {
-              "version": "2.3.1",
-              "from": "https://registry.npmjs.org/hawk/-/hawk-2.3.1.tgz",
-              "resolved": "https://registry.npmjs.org/hawk/-/hawk-2.3.1.tgz",
-              "dependencies": {
-                "hoek": {
-                  "version": "2.11.1",
-                  "from": "http://beta-internal:4873/hoek/-/hoek-2.11.1.tgz",
-                  "resolved": "http://beta-internal:4873/hoek/-/hoek-2.11.1.tgz"
-                },
-                "boom": {
-                  "version": "2.6.1",
-                  "from": "https://registry.npmjs.org/boom/-/boom-2.6.1.tgz",
-                  "resolved": "https://registry.npmjs.org/boom/-/boom-2.6.1.tgz"
-                },
-                "cryptiles": {
-                  "version": "2.0.4",
-                  "from": "https://registry.npmjs.org/cryptiles/-/cryptiles-2.0.4.tgz",
-                  "resolved": "https://registry.npmjs.org/cryptiles/-/cryptiles-2.0.4.tgz"
-                },
-                "sntp": {
-                  "version": "1.0.9",
-                  "from": "https://registry.npmjs.org/sntp/-/sntp-1.0.9.tgz",
-                  "resolved": "https://registry.npmjs.org/sntp/-/sntp-1.0.9.tgz"
-                }
-              }
-            },
+            }
+          }
+        }
+      }
+    },
+    "request-http-cache": {
+      "version": "0.3.2",
+      "resolved": "https://registry.npmjs.org/request-http-cache/-/request-http-cache-0.3.2.tgz",
+      "dependencies": {
+        "debug": {
+          "version": "2.1.3",
+          "resolved": "http://beta-internal:4873/debug/-/debug-2.1.3.tgz",
+          "dependencies": {
+            "ms": {
+              "version": "0.7.0",
+              "resolved": "http://beta-internal:4873/ms/-/ms-0.7.0.tgz"
+            }
+          }
+        },
+        "lodash": {
+          "version": "3.5.0",
+          "resolved": "http://beta-internal:4873/lodash/-/lodash-3.5.0.tgz"
+        },
+        "protobuf": {
+          "version": "0.11.0",
+          "resolved": "http://beta-internal:4873/protobuf/-/protobuf-0.11.0.tgz",
+          "dependencies": {
+            "nan": {
+              "version": "1.0.0",
+              "resolved": "http://beta-internal:4873/nan/-/nan-1.0.0.tgz"
+            }
+          }
+        },
+        "redis": {
+          "version": "0.12.1",
+          "resolved": "http://beta-internal:4873/redis/-/redis-0.12.1.tgz"
+        },
+        "snappy": {
+          "version": "3.0.8",
+          "resolved": "http://beta-internal:4873/snappy/-/snappy-3.0.8.tgz",
+          "dependencies": {
+            "bindings": {
+              "version": "1.1.1",
+              "resolved": "http://beta-internal:4873/bindings/-/bindings-1.1.1.tgz"
+            },
+            "nan": {
+              "version": "1.7.0",
+              "resolved": "http://beta-internal:4873/nan/-/nan-1.7.0.tgz"
+            }
+          }
+        }
+      }
+    },
+    "restler-q": {
+      "version": "0.0.3",
+      "from": "restler-q@http://beta-internal:4873/restler-q/-/restler-q-0.0.3.tgz",
+      "resolved": "http://beta-internal:4873/restler-q/-/restler-q-0.0.3.tgz",
+      "dependencies": {
+        "q": {
+          "version": "0.9.7",
+          "from": "q@http://beta-internal:4873/q/-/q-0.9.7.tgz",
+          "resolved": "http://beta-internal:4873/q/-/q-0.9.7.tgz"
+        }
+      }
+    },
+    "sanitizer": {
+      "version": "0.0.15",
+      "from": "sanitizer@http://beta-internal:4873/sanitizer/-/sanitizer-0.0.15.tgz",
+      "resolved": "http://beta-internal:4873/sanitizer/-/sanitizer-0.0.15.tgz"
+    },
+    "scriptjs": {
+      "version": "2.5.7",
+      "from": "scriptjs@http://beta-internal:4873/scriptjs/-/scriptjs-2.5.7.tgz",
+      "resolved": "http://beta-internal:4873/scriptjs/-/scriptjs-2.5.7.tgz"
+    },
+    "sechash": {
+      "version": "0.1.3",
+      "from": "sechash@http://beta-internal:4873/sechash/-/sechash-0.1.3.tgz",
+      "resolved": "http://beta-internal:4873/sechash/-/sechash-0.1.3.tgz"
+    },
+    "shutdown": {
+      "version": "0.2.4",
+      "from": "shutdown@http://beta-internal:4873/shutdown/-/shutdown-0.2.4.tgz",
+      "resolved": "http://beta-internal:4873/shutdown/-/shutdown-0.2.4.tgz",
+      "dependencies": {
+        "debug": {
+          "version": "1.0.4",
+          "from": "debug@http://beta-internal:4873/debug/-/debug-1.0.4.tgz",
+          "resolved": "http://beta-internal:4873/debug/-/debug-1.0.4.tgz",
+          "dependencies": {
+            "ms": {
+              "version": "0.6.2",
+              "from": "ms@http://beta-internal:4873/ms/-/ms-0.6.2.tgz",
+              "resolved": "http://beta-internal:4873/ms/-/ms-0.6.2.tgz"
+            }
+          }
+        }
+      }
+    },
+    "sitemap": {
+      "version": "0.7.2",
+      "from": "sitemap@http://beta-internal:4873/sitemap/-/sitemap-0.7.2.tgz",
+      "resolved": "http://beta-internal:4873/sitemap/-/sitemap-0.7.2.tgz"
+    },
+    "snappy-cache": {
+      "version": "0.1.1",
+      "from": "snappy-cache@http://beta-internal:4873/snappy-cache/-/snappy-cache-0.1.1.tgz",
+      "resolved": "http://beta-internal:4873/snappy-cache/-/snappy-cache-0.1.1.tgz",
+      "dependencies": {
+        "redis": {
+          "version": "0.9.2",
+          "from": "redis@http://beta-internal:4873/redis/-/redis-0.9.2.tgz",
+          "resolved": "http://beta-internal:4873/redis/-/redis-0.9.2.tgz"
+        },
+        "snappy": {
+          "version": "2.1.3",
+          "from": "snappy@http://beta-internal:4873/snappy/-/snappy-2.1.3.tgz",
+          "resolved": "http://beta-internal:4873/snappy/-/snappy-2.1.3.tgz",
+          "dependencies": {
+            "bindings": {
+              "version": "1.1.1",
+              "from": "bindings@http://beta-internal:4873/bindings/-/bindings-1.1.1.tgz",
+              "resolved": "http://beta-internal:4873/bindings/-/bindings-1.1.1.tgz"
+            },
+            "nan": {
+              "version": "1.0.0",
+              "from": "nan@http://beta-internal:4873/nan/-/nan-1.0.0.tgz",
+              "resolved": "http://beta-internal:4873/nan/-/nan-1.0.0.tgz"
+            }
+          }
+        }
+      }
+    },
+    "statuserror": {
+      "version": "0.0.1",
+      "from": "statuserror@http://beta-internal:4873/statuserror/-/statuserror-0.0.1.tgz",
+      "resolved": "http://beta-internal:4873/statuserror/-/statuserror-0.0.1.tgz"
+    },
+    "stringformat": {
+      "version": "0.0.5",
+      "from": "stringformat@http://beta-internal:4873/stringformat/-/stringformat-0.0.5.tgz",
+      "resolved": "http://beta-internal:4873/stringformat/-/stringformat-0.0.5.tgz"
+    },
+    "targetenv": {
+      "version": "1.0.0",
+      "from": "targetenv@http://beta-internal:4873/targetenv/-/targetenv-1.0.0.tgz",
+      "resolved": "http://beta-internal:4873/targetenv/-/targetenv-1.0.0.tgz"
+    },
+    "temp": {
+      "version": "0.4.0",
+      "from": "temp@http://beta-internal:4873/temp/-/temp-0.4.0.tgz",
+      "resolved": "http://beta-internal:4873/temp/-/temp-0.4.0.tgz"
+    },
+    "tentacles": {
+      "version": "0.1.8",
+      "from": "tentacles@http://beta-internal:4873/tentacles/-/tentacles-0.1.8.tgz",
+      "resolved": "http://beta-internal:4873/tentacles/-/tentacles-0.1.8.tgz",
+      "dependencies": {
+        "lodash": {
+          "version": "3.3.0",
+          "resolved": "https://registry.npmjs.org/lodash/-/lodash-3.3.0.tgz"
+        },
+        "q": {
+          "version": "1.2.0",
+          "resolved": "https://registry.npmjs.org/q/-/q-1.2.0.tgz"
+        },
+        "request": {
+          "version": "2.53.0",
+          "resolved": "https://registry.npmjs.org/request/-/request-2.53.0.tgz",
+          "dependencies": {
             "aws-sign2": {
               "version": "0.5.0",
-              "from": "http://beta-internal:4873/aws-sign2/-/aws-sign2-0.5.0.tgz",
+              "from": "aws-sign2@http://beta-internal:4873/aws-sign2/-/aws-sign2-0.5.0.tgz",
               "resolved": "http://beta-internal:4873/aws-sign2/-/aws-sign2-0.5.0.tgz"
             },
-            "stringstream": {
-              "version": "0.0.4",
-              "from": "http://beta-internal:4873/stringstream/-/stringstream-0.0.4.tgz",
-              "resolved": "http://beta-internal:4873/stringstream/-/stringstream-0.0.4.tgz"
-            },
-            "combined-stream": {
-              "version": "0.0.7",
-              "from": "http://beta-internal:4873/combined-stream/-/combined-stream-0.0.7.tgz",
-              "resolved": "http://beta-internal:4873/combined-stream/-/combined-stream-0.0.7.tgz",
-              "dependencies": {
-                "delayed-stream": {
-                  "version": "0.0.5",
-                  "from": "https://registry.npmjs.org/delayed-stream/-/delayed-stream-0.0.5.tgz",
-                  "resolved": "https://registry.npmjs.org/delayed-stream/-/delayed-stream-0.0.5.tgz"
-                }
-              }
-            },
-            "isstream": {
-              "version": "0.1.2",
-              "from": "http://beta-internal:4873/isstream/-/isstream-0.1.2.tgz",
-              "resolved": "http://beta-internal:4873/isstream/-/isstream-0.1.2.tgz"
-            }
-          }
-        }
-      }
-    },
-    "request-http-cache": {
-<<<<<<< HEAD
-      "version": "0.2.1",
-      "from": "request-http-cache@0.2.1",
-      "dependencies": {
-        "debug": {
-          "version": "2.1.2",
-          "from": "http://beta-internal:4873/debug/-/debug-2.1.2.tgz",
-          "resolved": "http://beta-internal:4873/debug/-/debug-2.1.2.tgz",
-          "dependencies": {
-            "ms": {
-              "version": "0.7.0",
-              "from": "http://beta-internal:4873/ms/-/ms-0.7.0.tgz",
-=======
-      "version": "0.3.2",
-      "from": "request-http-cache@latest",
-      "dependencies": {
-        "debug": {
-          "version": "2.1.3",
-          "from": "debug@>=2.1.2 <3.0.0",
-          "resolved": "http://beta-internal:4873/debug/-/debug-2.1.3.tgz",
-          "dependencies": {
-            "ms": {
-              "version": "0.7.0",
-              "from": "ms@0.7.0",
->>>>>>> 3f0c5314
-              "resolved": "http://beta-internal:4873/ms/-/ms-0.7.0.tgz"
-            }
-          }
-        },
-        "lodash": {
-          "version": "3.5.0",
-<<<<<<< HEAD
-          "from": "http://beta-internal:4873/lodash/-/lodash-3.5.0.tgz",
-=======
-          "from": "lodash@>=3.3.1 <4.0.0",
->>>>>>> 3f0c5314
-          "resolved": "http://beta-internal:4873/lodash/-/lodash-3.5.0.tgz"
-        },
-        "protobuf": {
-          "version": "0.11.0",
-<<<<<<< HEAD
-          "from": "http://beta-internal:4873/protobuf/-/protobuf-0.11.0.tgz",
-=======
-          "from": "protobuf@>=0.11.0 <0.12.0",
->>>>>>> 3f0c5314
-          "resolved": "http://beta-internal:4873/protobuf/-/protobuf-0.11.0.tgz",
-          "dependencies": {
-            "nan": {
-              "version": "1.0.0",
-<<<<<<< HEAD
-              "from": "http://beta-internal:4873/nan/-/nan-1.0.0.tgz",
-=======
-              "from": "nan@>=1.0.0 <1.1.0",
->>>>>>> 3f0c5314
-              "resolved": "http://beta-internal:4873/nan/-/nan-1.0.0.tgz"
-            }
-          }
-        },
-        "redis": {
-          "version": "0.12.1",
-<<<<<<< HEAD
-          "from": "http://beta-internal:4873/redis/-/redis-0.12.1.tgz",
-          "resolved": "http://beta-internal:4873/redis/-/redis-0.12.1.tgz"
-=======
-          "from": "redis@>=0.12.1 <0.13.0",
-          "resolved": "http://beta-internal:4873/redis/-/redis-0.12.1.tgz"
-        },
-        "snappy": {
-          "version": "3.0.8",
-          "from": "snappy@>=3.0.8 <4.0.0",
-          "resolved": "http://beta-internal:4873/snappy/-/snappy-3.0.8.tgz",
-          "dependencies": {
-            "bindings": {
-              "version": "1.1.1",
-              "from": "bindings@>=1.1.1 <1.2.0",
-              "resolved": "http://beta-internal:4873/bindings/-/bindings-1.1.1.tgz"
-            },
-            "nan": {
-              "version": "1.7.0",
-              "from": "nan@1.7.0",
-              "resolved": "http://beta-internal:4873/nan/-/nan-1.7.0.tgz"
-            }
-          }
->>>>>>> 3f0c5314
-        }
-      }
-    },
-    "restler-q": {
-      "version": "0.0.3",
-      "from": "http://beta-internal:4873/restler-q/-/restler-q-0.0.3.tgz",
-      "resolved": "http://beta-internal:4873/restler-q/-/restler-q-0.0.3.tgz",
-      "dependencies": {
-        "q": {
-          "version": "0.9.7",
-          "from": "http://beta-internal:4873/q/-/q-0.9.7.tgz",
-          "resolved": "http://beta-internal:4873/q/-/q-0.9.7.tgz"
-        }
-      }
-    },
-    "sanitizer": {
-      "version": "0.0.15",
-      "from": "http://beta-internal:4873/sanitizer/-/sanitizer-0.0.15.tgz",
-      "resolved": "http://beta-internal:4873/sanitizer/-/sanitizer-0.0.15.tgz"
-    },
-    "scriptjs": {
-      "version": "2.5.7",
-      "from": "http://beta-internal:4873/scriptjs/-/scriptjs-2.5.7.tgz",
-      "resolved": "http://beta-internal:4873/scriptjs/-/scriptjs-2.5.7.tgz"
-    },
-    "sechash": {
-      "version": "0.1.3",
-      "from": "http://beta-internal:4873/sechash/-/sechash-0.1.3.tgz",
-      "resolved": "http://beta-internal:4873/sechash/-/sechash-0.1.3.tgz"
-    },
-    "shutdown": {
-      "version": "0.2.4",
-      "from": "http://beta-internal:4873/shutdown/-/shutdown-0.2.4.tgz",
-      "resolved": "http://beta-internal:4873/shutdown/-/shutdown-0.2.4.tgz",
-      "dependencies": {
-        "debug": {
-          "version": "1.0.4",
-          "from": "http://beta-internal:4873/debug/-/debug-1.0.4.tgz",
-          "resolved": "http://beta-internal:4873/debug/-/debug-1.0.4.tgz",
-          "dependencies": {
-            "ms": {
-              "version": "0.6.2",
-              "from": "http://beta-internal:4873/ms/-/ms-0.6.2.tgz",
-              "resolved": "http://beta-internal:4873/ms/-/ms-0.6.2.tgz"
-            }
-          }
-        }
-      }
-    },
-    "sitemap": {
-      "version": "0.7.2",
-      "from": "http://beta-internal:4873/sitemap/-/sitemap-0.7.2.tgz",
-      "resolved": "http://beta-internal:4873/sitemap/-/sitemap-0.7.2.tgz"
-    },
-    "snappy-cache": {
-      "version": "0.1.1",
-      "from": "http://beta-internal:4873/snappy-cache/-/snappy-cache-0.1.1.tgz",
-      "resolved": "http://beta-internal:4873/snappy-cache/-/snappy-cache-0.1.1.tgz",
-      "dependencies": {
-        "snappy": {
-          "version": "2.1.3",
-          "from": "http://beta-internal:4873/snappy/-/snappy-2.1.3.tgz",
-          "resolved": "http://beta-internal:4873/snappy/-/snappy-2.1.3.tgz",
-          "dependencies": {
-            "bindings": {
-              "version": "1.1.1",
-              "from": "http://beta-internal:4873/bindings/-/bindings-1.1.1.tgz",
-              "resolved": "http://beta-internal:4873/bindings/-/bindings-1.1.1.tgz"
-            },
-            "nan": {
-              "version": "1.0.0",
-              "from": "http://beta-internal:4873/nan/-/nan-1.0.0.tgz",
-              "resolved": "http://beta-internal:4873/nan/-/nan-1.0.0.tgz"
-            }
-          }
-        },
-        "redis": {
-          "version": "0.9.2",
-          "from": "http://beta-internal:4873/redis/-/redis-0.9.2.tgz",
-          "resolved": "http://beta-internal:4873/redis/-/redis-0.9.2.tgz"
-        }
-      }
-    },
-    "statuserror": {
-      "version": "0.0.1",
-      "from": "http://beta-internal:4873/statuserror/-/statuserror-0.0.1.tgz",
-      "resolved": "http://beta-internal:4873/statuserror/-/statuserror-0.0.1.tgz"
-    },
-    "stringformat": {
-      "version": "0.0.5",
-      "from": "http://beta-internal:4873/stringformat/-/stringformat-0.0.5.tgz",
-      "resolved": "http://beta-internal:4873/stringformat/-/stringformat-0.0.5.tgz"
-    },
-    "targetenv": {
-      "version": "1.0.0",
-      "from": "http://beta-internal:4873/targetenv/-/targetenv-1.0.0.tgz",
-      "resolved": "http://beta-internal:4873/targetenv/-/targetenv-1.0.0.tgz"
-    },
-    "temp": {
-      "version": "0.4.0",
-      "from": "http://beta-internal:4873/temp/-/temp-0.4.0.tgz",
-      "resolved": "http://beta-internal:4873/temp/-/temp-0.4.0.tgz"
-    },
-    "tentacles": {
-      "version": "0.1.8",
-      "from": "http://beta-internal:4873/tentacles/-/tentacles-0.1.8.tgz",
-      "resolved": "http://beta-internal:4873/tentacles/-/tentacles-0.1.8.tgz",
-      "dependencies": {
-        "lodash": {
-          "version": "3.3.0",
-          "from": "https://registry.npmjs.org/lodash/-/lodash-3.3.0.tgz",
-          "resolved": "https://registry.npmjs.org/lodash/-/lodash-3.3.0.tgz"
-        },
-        "q": {
-          "version": "1.2.0",
-          "from": "https://registry.npmjs.org/q/-/q-1.2.0.tgz",
-          "resolved": "https://registry.npmjs.org/q/-/q-1.2.0.tgz"
-        },
-        "request": {
-          "version": "2.53.0",
-          "from": "https://registry.npmjs.org/request/-/request-2.53.0.tgz",
-          "resolved": "https://registry.npmjs.org/request/-/request-2.53.0.tgz",
-          "dependencies": {
             "bl": {
               "version": "0.9.4",
-              "from": "http://beta-internal:4873/bl/-/bl-0.9.4.tgz",
+              "from": "bl@http://beta-internal:4873/bl/-/bl-0.9.4.tgz",
               "resolved": "http://beta-internal:4873/bl/-/bl-0.9.4.tgz",
               "dependencies": {
                 "readable-stream": {
                   "version": "1.0.33",
-                  "from": "http://beta-internal:4873/readable-stream/-/readable-stream-1.0.33.tgz",
+                  "from": "readable-stream@http://beta-internal:4873/readable-stream/-/readable-stream-1.0.33.tgz",
                   "resolved": "http://beta-internal:4873/readable-stream/-/readable-stream-1.0.33.tgz",
                   "dependencies": {
                     "core-util-is": {
                       "version": "1.0.1",
-                      "from": "http://beta-internal:4873/core-util-is/-/core-util-is-1.0.1.tgz",
+                      "from": "core-util-is@http://beta-internal:4873/core-util-is/-/core-util-is-1.0.1.tgz",
                       "resolved": "http://beta-internal:4873/core-util-is/-/core-util-is-1.0.1.tgz"
+                    },
+                    "inherits": {
+                      "version": "2.0.1",
+                      "from": "inherits@http://beta-internal:4873/inherits/-/inherits-2.0.1.tgz",
+                      "resolved": "http://beta-internal:4873/inherits/-/inherits-2.0.1.tgz"
                     },
                     "isarray": {
                       "version": "0.0.1",
-                      "from": "https://registry.npmjs.org/isarray/-/isarray-0.0.1.tgz",
                       "resolved": "https://registry.npmjs.org/isarray/-/isarray-0.0.1.tgz"
                     },
                     "string_decoder": {
                       "version": "0.10.31",
-                      "from": "http://beta-internal:4873/string_decoder/-/string_decoder-0.10.31.tgz",
+                      "from": "string_decoder@http://beta-internal:4873/string_decoder/-/string_decoder-0.10.31.tgz",
                       "resolved": "http://beta-internal:4873/string_decoder/-/string_decoder-0.10.31.tgz"
-                    },
-                    "inherits": {
-                      "version": "2.0.1",
-                      "from": "http://beta-internal:4873/inherits/-/inherits-2.0.1.tgz",
-                      "resolved": "http://beta-internal:4873/inherits/-/inherits-2.0.1.tgz"
                     }
                   }
                 }
@@ -2786,349 +2718,331 @@
             },
             "caseless": {
               "version": "0.9.0",
-              "from": "https://registry.npmjs.org/caseless/-/caseless-0.9.0.tgz",
               "resolved": "https://registry.npmjs.org/caseless/-/caseless-0.9.0.tgz"
+            },
+            "combined-stream": {
+              "version": "0.0.7",
+              "from": "combined-stream@http://beta-internal:4873/combined-stream/-/combined-stream-0.0.7.tgz",
+              "resolved": "http://beta-internal:4873/combined-stream/-/combined-stream-0.0.7.tgz",
+              "dependencies": {
+                "delayed-stream": {
+                  "version": "0.0.5",
+                  "resolved": "https://registry.npmjs.org/delayed-stream/-/delayed-stream-0.0.5.tgz"
+                }
+              }
             },
             "forever-agent": {
               "version": "0.5.2",
-              "from": "http://beta-internal:4873/forever-agent/-/forever-agent-0.5.2.tgz",
+              "from": "forever-agent@http://beta-internal:4873/forever-agent/-/forever-agent-0.5.2.tgz",
               "resolved": "http://beta-internal:4873/forever-agent/-/forever-agent-0.5.2.tgz"
             },
             "form-data": {
               "version": "0.2.0",
-              "from": "http://beta-internal:4873/form-data/-/form-data-0.2.0.tgz",
+              "from": "form-data@http://beta-internal:4873/form-data/-/form-data-0.2.0.tgz",
               "resolved": "http://beta-internal:4873/form-data/-/form-data-0.2.0.tgz"
+            },
+            "hawk": {
+              "version": "2.3.1",
+              "resolved": "https://registry.npmjs.org/hawk/-/hawk-2.3.1.tgz",
+              "dependencies": {
+                "boom": {
+                  "version": "2.6.1",
+                  "resolved": "https://registry.npmjs.org/boom/-/boom-2.6.1.tgz"
+                },
+                "cryptiles": {
+                  "version": "2.0.4",
+                  "resolved": "https://registry.npmjs.org/cryptiles/-/cryptiles-2.0.4.tgz"
+                },
+                "hoek": {
+                  "version": "2.11.0",
+                  "resolved": "https://registry.npmjs.org/hoek/-/hoek-2.11.0.tgz"
+                },
+                "sntp": {
+                  "version": "1.0.9",
+                  "resolved": "https://registry.npmjs.org/sntp/-/sntp-1.0.9.tgz"
+                }
+              }
+            },
+            "http-signature": {
+              "version": "0.10.1",
+              "from": "http-signature@http://beta-internal:4873/http-signature/-/http-signature-0.10.1.tgz",
+              "resolved": "http://beta-internal:4873/http-signature/-/http-signature-0.10.1.tgz",
+              "dependencies": {
+                "asn1": {
+                  "version": "0.1.11",
+                  "resolved": "https://registry.npmjs.org/asn1/-/asn1-0.1.11.tgz"
+                },
+                "assert-plus": {
+                  "version": "0.1.5",
+                  "from": "assert-plus@http://beta-internal:4873/assert-plus/-/assert-plus-0.1.5.tgz",
+                  "resolved": "http://beta-internal:4873/assert-plus/-/assert-plus-0.1.5.tgz"
+                },
+                "ctype": {
+                  "version": "0.5.3",
+                  "resolved": "https://registry.npmjs.org/ctype/-/ctype-0.5.3.tgz"
+                }
+              }
+            },
+            "isstream": {
+              "version": "0.1.1",
+              "resolved": "https://registry.npmjs.org/isstream/-/isstream-0.1.1.tgz"
             },
             "json-stringify-safe": {
               "version": "5.0.0",
-              "from": "http://beta-internal:4873/json-stringify-safe/-/json-stringify-safe-5.0.0.tgz",
+              "from": "json-stringify-safe@http://beta-internal:4873/json-stringify-safe/-/json-stringify-safe-5.0.0.tgz",
               "resolved": "http://beta-internal:4873/json-stringify-safe/-/json-stringify-safe-5.0.0.tgz"
             },
             "mime-types": {
               "version": "2.0.9",
-              "from": "http://beta-internal:4873/mime-types/-/mime-types-2.0.9.tgz",
+              "from": "mime-types@http://beta-internal:4873/mime-types/-/mime-types-2.0.9.tgz",
               "resolved": "http://beta-internal:4873/mime-types/-/mime-types-2.0.9.tgz",
               "dependencies": {
                 "mime-db": {
                   "version": "1.7.0",
-                  "from": "http://beta-internal:4873/mime-db/-/mime-db-1.7.0.tgz",
+                  "from": "mime-db@http://beta-internal:4873/mime-db/-/mime-db-1.7.0.tgz",
                   "resolved": "http://beta-internal:4873/mime-db/-/mime-db-1.7.0.tgz"
                 }
               }
+            },
+            "oauth-sign": {
+              "version": "0.6.0",
+              "resolved": "https://registry.npmjs.org/oauth-sign/-/oauth-sign-0.6.0.tgz"
             },
             "qs": {
               "version": "2.3.3",
-              "from": "http://beta-internal:4873/qs/-/qs-2.3.3.tgz",
+              "from": "qs@http://beta-internal:4873/qs/-/qs-2.3.3.tgz",
               "resolved": "http://beta-internal:4873/qs/-/qs-2.3.3.tgz"
+            },
+            "stringstream": {
+              "version": "0.0.4",
+              "from": "stringstream@http://beta-internal:4873/stringstream/-/stringstream-0.0.4.tgz",
+              "resolved": "http://beta-internal:4873/stringstream/-/stringstream-0.0.4.tgz"
             },
             "tunnel-agent": {
               "version": "0.4.0",
-              "from": "http://beta-internal:4873/tunnel-agent/-/tunnel-agent-0.4.0.tgz",
+              "from": "tunnel-agent@http://beta-internal:4873/tunnel-agent/-/tunnel-agent-0.4.0.tgz",
               "resolved": "http://beta-internal:4873/tunnel-agent/-/tunnel-agent-0.4.0.tgz"
-            },
-            "http-signature": {
-              "version": "0.10.1",
-              "from": "http://beta-internal:4873/http-signature/-/http-signature-0.10.1.tgz",
-              "resolved": "http://beta-internal:4873/http-signature/-/http-signature-0.10.1.tgz",
-              "dependencies": {
-                "assert-plus": {
-                  "version": "0.1.5",
-                  "from": "http://beta-internal:4873/assert-plus/-/assert-plus-0.1.5.tgz",
-                  "resolved": "http://beta-internal:4873/assert-plus/-/assert-plus-0.1.5.tgz"
-                },
-                "asn1": {
-                  "version": "0.1.11",
-                  "from": "https://registry.npmjs.org/asn1/-/asn1-0.1.11.tgz",
-                  "resolved": "https://registry.npmjs.org/asn1/-/asn1-0.1.11.tgz"
-                },
-                "ctype": {
-                  "version": "0.5.3",
-                  "from": "https://registry.npmjs.org/ctype/-/ctype-0.5.3.tgz",
-                  "resolved": "https://registry.npmjs.org/ctype/-/ctype-0.5.3.tgz"
-                }
-              }
-            },
-            "oauth-sign": {
-              "version": "0.6.0",
-              "from": "https://registry.npmjs.org/oauth-sign/-/oauth-sign-0.6.0.tgz",
-              "resolved": "https://registry.npmjs.org/oauth-sign/-/oauth-sign-0.6.0.tgz"
-            },
-            "hawk": {
-              "version": "2.3.1",
-              "from": "https://registry.npmjs.org/hawk/-/hawk-2.3.1.tgz",
-              "resolved": "https://registry.npmjs.org/hawk/-/hawk-2.3.1.tgz",
-              "dependencies": {
-                "hoek": {
-                  "version": "2.11.0",
-                  "from": "https://registry.npmjs.org/hoek/-/hoek-2.11.0.tgz",
-                  "resolved": "https://registry.npmjs.org/hoek/-/hoek-2.11.0.tgz"
-                },
-                "boom": {
-                  "version": "2.6.1",
-                  "from": "https://registry.npmjs.org/boom/-/boom-2.6.1.tgz",
-                  "resolved": "https://registry.npmjs.org/boom/-/boom-2.6.1.tgz"
-                },
-                "cryptiles": {
-                  "version": "2.0.4",
-                  "from": "https://registry.npmjs.org/cryptiles/-/cryptiles-2.0.4.tgz",
-                  "resolved": "https://registry.npmjs.org/cryptiles/-/cryptiles-2.0.4.tgz"
-                },
-                "sntp": {
-                  "version": "1.0.9",
-                  "from": "https://registry.npmjs.org/sntp/-/sntp-1.0.9.tgz",
-                  "resolved": "https://registry.npmjs.org/sntp/-/sntp-1.0.9.tgz"
-                }
-              }
-            },
-            "aws-sign2": {
-              "version": "0.5.0",
-              "from": "http://beta-internal:4873/aws-sign2/-/aws-sign2-0.5.0.tgz",
-              "resolved": "http://beta-internal:4873/aws-sign2/-/aws-sign2-0.5.0.tgz"
-            },
-            "stringstream": {
-              "version": "0.0.4",
-              "from": "http://beta-internal:4873/stringstream/-/stringstream-0.0.4.tgz",
-              "resolved": "http://beta-internal:4873/stringstream/-/stringstream-0.0.4.tgz"
-            },
-            "combined-stream": {
-              "version": "0.0.7",
-              "from": "http://beta-internal:4873/combined-stream/-/combined-stream-0.0.7.tgz",
-              "resolved": "http://beta-internal:4873/combined-stream/-/combined-stream-0.0.7.tgz",
-              "dependencies": {
-                "delayed-stream": {
-                  "version": "0.0.5",
-                  "from": "https://registry.npmjs.org/delayed-stream/-/delayed-stream-0.0.5.tgz",
-                  "resolved": "https://registry.npmjs.org/delayed-stream/-/delayed-stream-0.0.5.tgz"
-                }
-              }
-            },
-            "isstream": {
-              "version": "0.1.1",
-              "from": "https://registry.npmjs.org/isstream/-/isstream-0.1.1.tgz",
-              "resolved": "https://registry.npmjs.org/isstream/-/isstream-0.1.1.tgz"
             }
           }
         },
         "require-directory": {
           "version": "2.1.0",
-          "from": "https://registry.npmjs.org/require-directory/-/require-directory-2.1.0.tgz",
           "resolved": "https://registry.npmjs.org/require-directory/-/require-directory-2.1.0.tgz"
         }
       }
     },
     "text-filter": {
       "version": "0.1.0",
-      "from": "http://beta-internal:4873/text-filter/-/text-filter-0.1.0.tgz",
+      "from": "text-filter@http://beta-internal:4873/text-filter/-/text-filter-0.1.0.tgz",
       "resolved": "http://beta-internal:4873/text-filter/-/text-filter-0.1.0.tgz"
     },
     "throat": {
       "version": "1.0.0",
-      "from": "http://beta-internal:4873/throat/-/throat-1.0.0.tgz",
+      "from": "throat@http://beta-internal:4873/throat/-/throat-1.0.0.tgz",
       "resolved": "http://beta-internal:4873/throat/-/throat-1.0.0.tgz",
       "dependencies": {
         "promise": {
           "version": "3.2.0",
-          "from": "http://beta-internal:4873/promise/-/promise-3.2.0.tgz",
+          "from": "promise@http://beta-internal:4873/promise/-/promise-3.2.0.tgz",
           "resolved": "http://beta-internal:4873/promise/-/promise-3.2.0.tgz"
         }
       }
     },
     "tough-cookie": {
       "version": "0.12.1",
-      "from": "http://beta-internal:4873/tough-cookie/-/tough-cookie-0.12.1.tgz",
+      "from": "tough-cookie@http://beta-internal:4873/tough-cookie/-/tough-cookie-0.12.1.tgz",
       "resolved": "http://beta-internal:4873/tough-cookie/-/tough-cookie-0.12.1.tgz",
       "dependencies": {
         "punycode": {
           "version": "1.3.2",
-          "from": "http://beta-internal:4873/punycode/-/punycode-1.3.2.tgz",
+          "from": "punycode@http://beta-internal:4873/punycode/-/punycode-1.3.2.tgz",
           "resolved": "http://beta-internal:4873/punycode/-/punycode-1.3.2.tgz"
         }
       }
     },
     "underscore": {
       "version": "1.5.2",
-      "from": "http://beta-internal:4873/underscore/-/underscore-1.5.2.tgz",
+      "from": "underscore@http://beta-internal:4873/underscore/-/underscore-1.5.2.tgz",
       "resolved": "http://beta-internal:4873/underscore/-/underscore-1.5.2.tgz"
     },
     "useragent": {
       "version": "2.0.6",
-      "from": "http://beta-internal:4873/useragent/-/useragent-2.0.6.tgz",
+      "from": "useragent@http://beta-internal:4873/useragent/-/useragent-2.0.6.tgz",
       "resolved": "http://beta-internal:4873/useragent/-/useragent-2.0.6.tgz",
       "dependencies": {
         "lru-cache": {
           "version": "2.2.4",
-          "from": "http://beta-internal:4873/lru-cache/-/lru-cache-2.2.4.tgz",
+          "from": "lru-cache@http://beta-internal:4873/lru-cache/-/lru-cache-2.2.4.tgz",
           "resolved": "http://beta-internal:4873/lru-cache/-/lru-cache-2.2.4.tgz"
         }
       }
     },
     "winston": {
       "version": "0.7.3",
-      "from": "http://beta-internal:4873/winston/-/winston-0.7.3.tgz",
+      "from": "winston@http://beta-internal:4873/winston/-/winston-0.7.3.tgz",
       "resolved": "http://beta-internal:4873/winston/-/winston-0.7.3.tgz",
       "dependencies": {
         "async": {
           "version": "0.2.10",
-          "from": "http://beta-internal:4873/async/-/async-0.2.10.tgz",
+          "from": "async@http://beta-internal:4873/async/-/async-0.2.10.tgz",
           "resolved": "http://beta-internal:4873/async/-/async-0.2.10.tgz"
         },
         "colors": {
           "version": "0.6.2",
-          "from": "http://beta-internal:4873/colors/-/colors-0.6.2.tgz",
+          "from": "colors@http://beta-internal:4873/colors/-/colors-0.6.2.tgz",
           "resolved": "http://beta-internal:4873/colors/-/colors-0.6.2.tgz"
         },
         "cycle": {
           "version": "1.0.3",
-          "from": "http://beta-internal:4873/cycle/-/cycle-1.0.3.tgz",
+          "from": "cycle@http://beta-internal:4873/cycle/-/cycle-1.0.3.tgz",
           "resolved": "http://beta-internal:4873/cycle/-/cycle-1.0.3.tgz"
         },
         "eyes": {
           "version": "0.1.8",
-          "from": "http://beta-internal:4873/eyes/-/eyes-0.1.8.tgz",
+          "from": "eyes@http://beta-internal:4873/eyes/-/eyes-0.1.8.tgz",
           "resolved": "http://beta-internal:4873/eyes/-/eyes-0.1.8.tgz"
         },
         "pkginfo": {
           "version": "0.3.0",
-          "from": "http://beta-internal:4873/pkginfo/-/pkginfo-0.3.0.tgz",
+          "from": "pkginfo@http://beta-internal:4873/pkginfo/-/pkginfo-0.3.0.tgz",
           "resolved": "http://beta-internal:4873/pkginfo/-/pkginfo-0.3.0.tgz"
         },
         "request": {
           "version": "2.16.6",
-          "from": "http://beta-internal:4873/request/-/request-2.16.6.tgz",
+          "from": "request@http://beta-internal:4873/request/-/request-2.16.6.tgz",
           "resolved": "http://beta-internal:4873/request/-/request-2.16.6.tgz",
           "dependencies": {
+            "aws-sign": {
+              "version": "0.2.0",
+              "from": "aws-sign@http://beta-internal:4873/aws-sign/-/aws-sign-0.2.0.tgz",
+              "resolved": "http://beta-internal:4873/aws-sign/-/aws-sign-0.2.0.tgz"
+            },
+            "cookie-jar": {
+              "version": "0.2.0",
+              "from": "cookie-jar@http://beta-internal:4873/cookie-jar/-/cookie-jar-0.2.0.tgz",
+              "resolved": "http://beta-internal:4873/cookie-jar/-/cookie-jar-0.2.0.tgz"
+            },
+            "forever-agent": {
+              "version": "0.2.0",
+              "from": "forever-agent@http://beta-internal:4873/forever-agent/-/forever-agent-0.2.0.tgz",
+              "resolved": "http://beta-internal:4873/forever-agent/-/forever-agent-0.2.0.tgz"
+            },
             "form-data": {
               "version": "0.0.10",
-              "from": "http://beta-internal:4873/form-data/-/form-data-0.0.10.tgz",
+              "from": "form-data@http://beta-internal:4873/form-data/-/form-data-0.0.10.tgz",
               "resolved": "http://beta-internal:4873/form-data/-/form-data-0.0.10.tgz",
               "dependencies": {
                 "combined-stream": {
                   "version": "0.0.7",
-                  "from": "http://beta-internal:4873/combined-stream/-/combined-stream-0.0.7.tgz",
+                  "from": "combined-stream@http://beta-internal:4873/combined-stream/-/combined-stream-0.0.7.tgz",
                   "resolved": "http://beta-internal:4873/combined-stream/-/combined-stream-0.0.7.tgz",
                   "dependencies": {
                     "delayed-stream": {
                       "version": "0.0.5",
-                      "from": "http://beta-internal:4873/delayed-stream/-/delayed-stream-0.0.5.tgz",
+                      "from": "delayed-stream@http://beta-internal:4873/delayed-stream/-/delayed-stream-0.0.5.tgz",
                       "resolved": "http://beta-internal:4873/delayed-stream/-/delayed-stream-0.0.5.tgz"
                     }
                   }
                 }
               }
             },
+            "hawk": {
+              "version": "0.10.2",
+              "from": "hawk@http://beta-internal:4873/hawk/-/hawk-0.10.2.tgz",
+              "resolved": "http://beta-internal:4873/hawk/-/hawk-0.10.2.tgz",
+              "dependencies": {
+                "boom": {
+                  "version": "0.3.8",
+                  "from": "boom@http://beta-internal:4873/boom/-/boom-0.3.8.tgz",
+                  "resolved": "http://beta-internal:4873/boom/-/boom-0.3.8.tgz"
+                },
+                "cryptiles": {
+                  "version": "0.1.3",
+                  "from": "cryptiles@http://beta-internal:4873/cryptiles/-/cryptiles-0.1.3.tgz",
+                  "resolved": "http://beta-internal:4873/cryptiles/-/cryptiles-0.1.3.tgz"
+                },
+                "hoek": {
+                  "version": "0.7.6",
+                  "from": "hoek@http://beta-internal:4873/hoek/-/hoek-0.7.6.tgz",
+                  "resolved": "http://beta-internal:4873/hoek/-/hoek-0.7.6.tgz"
+                },
+                "sntp": {
+                  "version": "0.1.4",
+                  "from": "sntp@http://beta-internal:4873/sntp/-/sntp-0.1.4.tgz",
+                  "resolved": "http://beta-internal:4873/sntp/-/sntp-0.1.4.tgz"
+                }
+              }
+            },
+            "json-stringify-safe": {
+              "version": "3.0.0",
+              "from": "json-stringify-safe@http://beta-internal:4873/json-stringify-safe/-/json-stringify-safe-3.0.0.tgz",
+              "resolved": "http://beta-internal:4873/json-stringify-safe/-/json-stringify-safe-3.0.0.tgz"
+            },
             "mime": {
               "version": "1.2.11",
-              "from": "http://beta-internal:4873/mime/-/mime-1.2.11.tgz",
+              "from": "mime@http://beta-internal:4873/mime/-/mime-1.2.11.tgz",
               "resolved": "http://beta-internal:4873/mime/-/mime-1.2.11.tgz"
-            },
-            "hawk": {
-              "version": "0.10.2",
-              "from": "http://beta-internal:4873/hawk/-/hawk-0.10.2.tgz",
-              "resolved": "http://beta-internal:4873/hawk/-/hawk-0.10.2.tgz",
-              "dependencies": {
-                "hoek": {
-                  "version": "0.7.6",
-                  "from": "http://beta-internal:4873/hoek/-/hoek-0.7.6.tgz",
-                  "resolved": "http://beta-internal:4873/hoek/-/hoek-0.7.6.tgz"
-                },
-                "boom": {
-                  "version": "0.3.8",
-                  "from": "http://beta-internal:4873/boom/-/boom-0.3.8.tgz",
-                  "resolved": "http://beta-internal:4873/boom/-/boom-0.3.8.tgz"
-                },
-                "cryptiles": {
-                  "version": "0.1.3",
-                  "from": "http://beta-internal:4873/cryptiles/-/cryptiles-0.1.3.tgz",
-                  "resolved": "http://beta-internal:4873/cryptiles/-/cryptiles-0.1.3.tgz"
-                },
-                "sntp": {
-                  "version": "0.1.4",
-                  "from": "http://beta-internal:4873/sntp/-/sntp-0.1.4.tgz",
-                  "resolved": "http://beta-internal:4873/sntp/-/sntp-0.1.4.tgz"
-                }
-              }
-            },
-            "cookie-jar": {
-              "version": "0.2.0",
-              "from": "http://beta-internal:4873/cookie-jar/-/cookie-jar-0.2.0.tgz",
-              "resolved": "http://beta-internal:4873/cookie-jar/-/cookie-jar-0.2.0.tgz"
-            },
-            "aws-sign": {
-              "version": "0.2.0",
-              "from": "http://beta-internal:4873/aws-sign/-/aws-sign-0.2.0.tgz",
-              "resolved": "http://beta-internal:4873/aws-sign/-/aws-sign-0.2.0.tgz"
             },
             "oauth-sign": {
               "version": "0.2.0",
-              "from": "http://beta-internal:4873/oauth-sign/-/oauth-sign-0.2.0.tgz",
+              "from": "oauth-sign@http://beta-internal:4873/oauth-sign/-/oauth-sign-0.2.0.tgz",
               "resolved": "http://beta-internal:4873/oauth-sign/-/oauth-sign-0.2.0.tgz"
             },
-            "forever-agent": {
-              "version": "0.2.0",
-              "from": "http://beta-internal:4873/forever-agent/-/forever-agent-0.2.0.tgz",
-              "resolved": "http://beta-internal:4873/forever-agent/-/forever-agent-0.2.0.tgz"
+            "qs": {
+              "version": "0.5.6",
+              "from": "qs@http://beta-internal:4873/qs/-/qs-0.5.6.tgz",
+              "resolved": "http://beta-internal:4873/qs/-/qs-0.5.6.tgz"
             },
             "tunnel-agent": {
               "version": "0.2.0",
-              "from": "http://beta-internal:4873/tunnel-agent/-/tunnel-agent-0.2.0.tgz",
+              "from": "tunnel-agent@http://beta-internal:4873/tunnel-agent/-/tunnel-agent-0.2.0.tgz",
               "resolved": "http://beta-internal:4873/tunnel-agent/-/tunnel-agent-0.2.0.tgz"
-            },
-            "json-stringify-safe": {
-              "version": "3.0.0",
-              "from": "http://beta-internal:4873/json-stringify-safe/-/json-stringify-safe-3.0.0.tgz",
-              "resolved": "http://beta-internal:4873/json-stringify-safe/-/json-stringify-safe-3.0.0.tgz"
-            },
-            "qs": {
-              "version": "0.5.6",
-              "from": "http://beta-internal:4873/qs/-/qs-0.5.6.tgz",
-              "resolved": "http://beta-internal:4873/qs/-/qs-0.5.6.tgz"
             }
           }
         },
         "stack-trace": {
           "version": "0.0.9",
-          "from": "http://beta-internal:4873/stack-trace/-/stack-trace-0.0.9.tgz",
+          "from": "stack-trace@http://beta-internal:4873/stack-trace/-/stack-trace-0.0.9.tgz",
           "resolved": "http://beta-internal:4873/stack-trace/-/stack-trace-0.0.9.tgz"
         }
       }
     },
     "winston-logstash-udp": {
       "version": "0.0.4",
-      "from": "http://beta-internal:4873/winston-logstash-udp/-/winston-logstash-udp-0.0.4.tgz",
+      "from": "winston-logstash-udp@http://beta-internal:4873/winston-logstash-udp/-/winston-logstash-udp-0.0.4.tgz",
       "resolved": "http://beta-internal:4873/winston-logstash-udp/-/winston-logstash-udp-0.0.4.tgz"
     },
     "wreck": {
       "version": "5.2.0",
-      "from": "http://beta-internal:4873/wreck/-/wreck-5.2.0.tgz",
+      "from": "wreck@http://beta-internal:4873/wreck/-/wreck-5.2.0.tgz",
       "resolved": "http://beta-internal:4873/wreck/-/wreck-5.2.0.tgz",
       "dependencies": {
+        "boom": {
+          "version": "2.6.1",
+          "resolved": "https://registry.npmjs.org/boom/-/boom-2.6.1.tgz"
+        },
         "hoek": {
           "version": "2.11.1",
-          "from": "http://beta-internal:4873/hoek/-/hoek-2.11.1.tgz",
+          "from": "hoek@http://beta-internal:4873/hoek/-/hoek-2.11.1.tgz",
           "resolved": "http://beta-internal:4873/hoek/-/hoek-2.11.1.tgz"
-        },
-        "boom": {
-          "version": "2.6.1",
-          "from": "https://registry.npmjs.org/boom/-/boom-2.6.1.tgz",
-          "resolved": "https://registry.npmjs.org/boom/-/boom-2.6.1.tgz"
         }
       }
     },
     "xml2js": {
       "version": "0.2.2",
-      "from": "http://beta-internal:4873/xml2js/-/xml2js-0.2.2.tgz",
+      "from": "xml2js@http://beta-internal:4873/xml2js/-/xml2js-0.2.2.tgz",
       "resolved": "http://beta-internal:4873/xml2js/-/xml2js-0.2.2.tgz",
       "dependencies": {
         "sax": {
           "version": "0.6.1",
-          "from": "http://beta-internal:4873/sax/-/sax-0.6.1.tgz",
+          "from": "sax@http://beta-internal:4873/sax/-/sax-0.6.1.tgz",
           "resolved": "http://beta-internal:4873/sax/-/sax-0.6.1.tgz"
         }
       }
     },
     "xregexp": {
       "version": "2.0.0",
-      "from": "http://beta-internal:4873/xregexp/-/xregexp-2.0.0.tgz",
+      "from": "xregexp@http://beta-internal:4873/xregexp/-/xregexp-2.0.0.tgz",
       "resolved": "http://beta-internal:4873/xregexp/-/xregexp-2.0.0.tgz"
     }
   }
