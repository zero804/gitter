{
  "name": "gitter-webapp",
  "version": "13.4.0",
  "dependencies": {
    "@gitterhq/translations": {
      "version": "1.0.0",
      "from": "@gitterhq/translations@>=1.0.0 <2.0.0",
      "resolved": "https://registry.npmjs.org/@gitterhq/translations/-/translations-1.0.0.tgz"
    },
    "apn": {
      "version": "1.7.5",
      "from": "apn@>=1.7.3 <1.8.0",
      "resolved": "http://beta-internal:4873/apn/-/apn-1.7.5.tgz",
      "dependencies": {
        "node-forge": {
          "version": "0.6.39",
          "from": "node-forge@>=0.6.20 <0.7.0",
          "resolved": "http://beta-internal:4873/node-forge/-/node-forge-0.6.39.tgz"
        },
        "q": {
          "version": "1.4.1",
          "from": "q@>=1.1.0 <2.0.0",
          "resolved": "http://beta-internal:4873/q/-/q-1.4.1.tgz"
        }
      }
    },
    "async": {
      "version": "0.9.2",
      "from": "async@>=0.9.0 <0.10.0",
      "resolved": "http://beta-internal:4873/async/-/async-0.9.2.tgz"
    },
    "batch-stream": {
      "version": "0.1.2",
      "from": "batch-stream@>=0.1.0 <0.2.0",
      "resolved": "http://beta-internal:4873/batch-stream/-/batch-stream-0.1.2.tgz",
      "dependencies": {
        "readable-stream": {
          "version": "1.0.33",
          "from": "readable-stream@>=1.0.2 <1.1.0",
          "resolved": "http://beta-internal:4873/readable-stream/-/readable-stream-1.0.33.tgz",
          "dependencies": {
            "core-util-is": {
              "version": "1.0.2",
              "from": "core-util-is@>=1.0.0 <1.1.0",
              "resolved": "http://beta-internal:4873/core-util-is/-/core-util-is-1.0.2.tgz"
            },
            "isarray": {
              "version": "0.0.1",
              "from": "isarray@0.0.1",
              "resolved": "http://beta-internal:4873/isarray/-/isarray-0.0.1.tgz"
            },
            "string_decoder": {
              "version": "0.10.31",
              "from": "string_decoder@>=0.10.0 <0.11.0",
              "resolved": "http://beta-internal:4873/string_decoder/-/string_decoder-0.10.31.tgz"
            },
            "inherits": {
              "version": "2.0.1",
              "from": "inherits@>=2.0.1 <2.1.0",
              "resolved": "http://beta-internal:4873/inherits/-/inherits-2.0.1.tgz"
            }
          }
        }
      }
    },
    "bluebird": {
      "version": "3.3.4",
      "from": "bluebird@>=3.2.1 <4.0.0",
      "resolved": "http://beta-internal:4873/bluebird/-/bluebird-3.3.4.tgz"
    },
    "body-parser": {
      "version": "1.15.0",
      "from": "body-parser@>=1.13.2 <2.0.0",
      "resolved": "http://beta-internal:4873/body-parser/-/body-parser-1.15.0.tgz",
      "dependencies": {
        "bytes": {
          "version": "2.2.0",
          "from": "bytes@2.2.0",
          "resolved": "http://beta-internal:4873/bytes/-/bytes-2.2.0.tgz"
        },
        "content-type": {
          "version": "1.0.1",
          "from": "content-type@>=1.0.1 <1.1.0",
          "resolved": "http://beta-internal:4873/content-type/-/content-type-1.0.1.tgz"
        },
        "depd": {
          "version": "1.1.0",
          "from": "depd@>=1.1.0 <1.2.0",
          "resolved": "http://beta-internal:4873/depd/-/depd-1.1.0.tgz"
        },
        "http-errors": {
          "version": "1.4.0",
          "from": "http-errors@>=1.4.0 <1.5.0",
          "resolved": "http://beta-internal:4873/http-errors/-/http-errors-1.4.0.tgz",
          "dependencies": {
            "inherits": {
              "version": "2.0.1",
              "from": "inherits@2.0.1",
              "resolved": "http://beta-internal:4873/inherits/-/inherits-2.0.1.tgz"
            },
            "statuses": {
              "version": "1.2.1",
              "from": "statuses@>=1.2.1 <2.0.0",
              "resolved": "http://beta-internal:4873/statuses/-/statuses-1.2.1.tgz"
            }
          }
        },
        "iconv-lite": {
          "version": "0.4.13",
          "from": "iconv-lite@0.4.13",
          "resolved": "http://beta-internal:4873/iconv-lite/-/iconv-lite-0.4.13.tgz"
        },
        "on-finished": {
          "version": "2.3.0",
          "from": "on-finished@>=2.3.0 <2.4.0",
          "resolved": "http://beta-internal:4873/on-finished/-/on-finished-2.3.0.tgz",
          "dependencies": {
            "ee-first": {
              "version": "1.1.1",
              "from": "ee-first@1.1.1",
              "resolved": "http://beta-internal:4873/ee-first/-/ee-first-1.1.1.tgz"
            }
          }
        },
        "qs": {
          "version": "6.1.0",
          "from": "qs@6.1.0",
          "resolved": "http://beta-internal:4873/qs/-/qs-6.1.0.tgz"
        },
        "raw-body": {
          "version": "2.1.6",
          "from": "raw-body@>=2.1.5 <2.2.0",
          "resolved": "http://beta-internal:4873/raw-body/-/raw-body-2.1.6.tgz",
          "dependencies": {
            "bytes": {
              "version": "2.3.0",
              "from": "bytes@2.3.0",
              "resolved": "http://beta-internal:4873/bytes/-/bytes-2.3.0.tgz"
            },
            "unpipe": {
              "version": "1.0.0",
              "from": "unpipe@1.0.0",
              "resolved": "http://beta-internal:4873/unpipe/-/unpipe-1.0.0.tgz"
            }
          }
        },
        "type-is": {
          "version": "1.6.12",
          "from": "type-is@>=1.6.11 <1.7.0",
          "resolved": "http://beta-internal:4873/type-is/-/type-is-1.6.12.tgz",
          "dependencies": {
            "media-typer": {
              "version": "0.3.0",
              "from": "media-typer@0.3.0",
              "resolved": "http://beta-internal:4873/media-typer/-/media-typer-0.3.0.tgz"
            },
            "mime-types": {
              "version": "2.1.10",
              "from": "mime-types@>=2.1.10 <2.2.0",
              "resolved": "http://beta-internal:4873/mime-types/-/mime-types-2.1.10.tgz",
              "dependencies": {
                "mime-db": {
                  "version": "1.22.0",
                  "from": "mime-db@>=1.22.0 <1.23.0",
                  "resolved": "http://beta-internal:4873/mime-db/-/mime-db-1.22.0.tgz"
                }
              }
            }
          }
        }
      }
    },
    "cld": {
      "version": "2.4.5",
      "from": "cld@>=2.4.5 <3.0.0",
      "resolved": "http://beta-internal:4873/cld/-/cld-2.4.5.tgz",
      "dependencies": {
        "glob": {
          "version": "5.0.15",
          "from": "glob@>=5.0.10 <6.0.0",
          "resolved": "http://beta-internal:4873/glob/-/glob-5.0.15.tgz",
          "dependencies": {
            "inflight": {
              "version": "1.0.4",
              "from": "inflight@>=1.0.4 <2.0.0",
              "resolved": "http://beta-internal:4873/inflight/-/inflight-1.0.4.tgz",
              "dependencies": {
                "wrappy": {
                  "version": "1.0.1",
                  "from": "wrappy@>=1.0.0 <2.0.0",
                  "resolved": "http://beta-internal:4873/wrappy/-/wrappy-1.0.1.tgz"
                }
              }
            },
            "inherits": {
              "version": "2.0.1",
              "from": "inherits@>=2.0.0 <3.0.0",
              "resolved": "http://beta-internal:4873/inherits/-/inherits-2.0.1.tgz"
            },
            "minimatch": {
              "version": "3.0.0",
              "from": "minimatch@>=2.0.0 <3.0.0||>=3.0.0 <4.0.0",
              "resolved": "http://beta-internal:4873/minimatch/-/minimatch-3.0.0.tgz",
              "dependencies": {
                "brace-expansion": {
                  "version": "1.1.3",
                  "from": "brace-expansion@>=1.0.0 <2.0.0",
                  "resolved": "http://beta-internal:4873/brace-expansion/-/brace-expansion-1.1.3.tgz",
                  "dependencies": {
                    "balanced-match": {
                      "version": "0.3.0",
                      "from": "balanced-match@>=0.3.0 <0.4.0",
                      "resolved": "http://beta-internal:4873/balanced-match/-/balanced-match-0.3.0.tgz"
                    },
                    "concat-map": {
                      "version": "0.0.1",
                      "from": "concat-map@0.0.1",
                      "resolved": "http://beta-internal:4873/concat-map/-/concat-map-0.0.1.tgz"
                    }
                  }
                }
              }
            },
            "once": {
              "version": "1.3.3",
              "from": "once@>=1.3.0 <2.0.0",
              "resolved": "http://beta-internal:4873/once/-/once-1.3.3.tgz",
              "dependencies": {
                "wrappy": {
                  "version": "1.0.1",
                  "from": "wrappy@>=1.0.0 <2.0.0",
                  "resolved": "http://beta-internal:4873/wrappy/-/wrappy-1.0.1.tgz"
                }
              }
            },
            "path-is-absolute": {
              "version": "1.0.0",
              "from": "path-is-absolute@>=1.0.0 <2.0.0",
              "resolved": "http://beta-internal:4873/path-is-absolute/-/path-is-absolute-1.0.0.tgz"
            }
          }
        },
        "nan": {
          "version": "2.2.1",
          "from": "nan@>=2.0.5 <3.0.0",
          "resolved": "https://registry.npmjs.org/nan/-/nan-2.2.1.tgz"
        },
        "rimraf": {
          "version": "2.5.2",
          "from": "rimraf@>=2.4.0 <3.0.0",
          "resolved": "http://beta-internal:4873/rimraf/-/rimraf-2.5.2.tgz",
          "dependencies": {
            "glob": {
              "version": "7.0.3",
              "from": "glob@>=7.0.0 <8.0.0",
              "resolved": "http://beta-internal:4873/glob/-/glob-7.0.3.tgz",
              "dependencies": {
                "inflight": {
                  "version": "1.0.4",
                  "from": "inflight@>=1.0.4 <2.0.0",
                  "resolved": "http://beta-internal:4873/inflight/-/inflight-1.0.4.tgz",
                  "dependencies": {
                    "wrappy": {
                      "version": "1.0.1",
                      "from": "wrappy@>=1.0.0 <2.0.0",
                      "resolved": "http://beta-internal:4873/wrappy/-/wrappy-1.0.1.tgz"
                    }
                  }
                },
                "inherits": {
                  "version": "2.0.1",
                  "from": "inherits@>=2.0.0 <3.0.0",
                  "resolved": "http://beta-internal:4873/inherits/-/inherits-2.0.1.tgz"
                },
                "minimatch": {
                  "version": "3.0.0",
                  "from": "minimatch@>=2.0.0 <3.0.0||>=3.0.0 <4.0.0",
                  "resolved": "http://beta-internal:4873/minimatch/-/minimatch-3.0.0.tgz",
                  "dependencies": {
                    "brace-expansion": {
                      "version": "1.1.3",
                      "from": "brace-expansion@>=1.0.0 <2.0.0",
                      "resolved": "http://beta-internal:4873/brace-expansion/-/brace-expansion-1.1.3.tgz",
                      "dependencies": {
                        "balanced-match": {
                          "version": "0.3.0",
                          "from": "balanced-match@>=0.3.0 <0.4.0",
                          "resolved": "http://beta-internal:4873/balanced-match/-/balanced-match-0.3.0.tgz"
                        },
                        "concat-map": {
                          "version": "0.0.1",
                          "from": "concat-map@0.0.1",
                          "resolved": "http://beta-internal:4873/concat-map/-/concat-map-0.0.1.tgz"
                        }
                      }
                    }
                  }
                },
                "once": {
                  "version": "1.3.3",
                  "from": "once@>=1.3.0 <2.0.0",
                  "resolved": "http://beta-internal:4873/once/-/once-1.3.3.tgz",
                  "dependencies": {
                    "wrappy": {
                      "version": "1.0.1",
                      "from": "wrappy@>=1.0.0 <2.0.0",
                      "resolved": "http://beta-internal:4873/wrappy/-/wrappy-1.0.1.tgz"
                    }
                  }
                },
                "path-is-absolute": {
                  "version": "1.0.0",
                  "from": "path-is-absolute@>=1.0.0 <2.0.0",
                  "resolved": "http://beta-internal:4873/path-is-absolute/-/path-is-absolute-1.0.0.tgz"
                }
              }
            }
          }
        }
      }
    },
    "connect-redis": {
      "version": "2.5.1",
      "from": "connect-redis@>=2.4.0 <3.0.0",
      "resolved": "http://beta-internal:4873/connect-redis/-/connect-redis-2.5.1.tgz",
      "dependencies": {
        "debug": {
          "version": "1.0.4",
          "from": "debug@>=1.0.2 <2.0.0",
          "resolved": "http://beta-internal:4873/debug/-/debug-1.0.4.tgz",
          "dependencies": {
            "ms": {
              "version": "0.6.2",
              "from": "ms@0.6.2",
              "resolved": "http://beta-internal:4873/ms/-/ms-0.6.2.tgz"
            }
          }
        },
        "redis": {
          "version": "0.12.1",
          "from": "redis@>=0.12.1 <0.13.0",
          "resolved": "http://beta-internal:4873/redis/-/redis-0.12.1.tgz"
        }
      }
    },
    "cookie-parser": {
      "version": "1.4.1",
      "from": "cookie-parser@>=1.3.5 <2.0.0",
      "resolved": "http://beta-internal:4873/cookie-parser/-/cookie-parser-1.4.1.tgz",
      "dependencies": {
        "cookie": {
          "version": "0.2.3",
          "from": "cookie@0.2.3",
          "resolved": "http://beta-internal:4873/cookie/-/cookie-0.2.3.tgz"
        },
        "cookie-signature": {
          "version": "1.0.6",
          "from": "cookie-signature@1.0.6",
          "resolved": "http://beta-internal:4873/cookie-signature/-/cookie-signature-1.0.6.tgz"
        }
      }
    },
    "cors": {
      "version": "2.7.1",
      "from": "cors@>=2.4.2 <3.0.0",
      "resolved": "http://beta-internal:4873/cors/-/cors-2.7.1.tgz",
      "dependencies": {
        "vary": {
          "version": "1.1.0",
          "from": "vary@>=1.0.0 <2.0.0",
          "resolved": "http://beta-internal:4873/vary/-/vary-1.1.0.tgz"
        }
      }
    },
    "csprng": {
      "version": "0.1.1",
      "from": "csprng@>=0.1.1 <0.2.0",
      "resolved": "http://beta-internal:4873/csprng/-/csprng-0.1.1.tgz",
      "dependencies": {
        "sequin": {
          "version": "0.1.0",
          "from": "sequin@*",
          "resolved": "http://beta-internal:4873/sequin/-/sequin-0.1.0.tgz"
        }
      }
    },
    "cypher-promise": {
      "version": "1.0.1",
      "from": "cypher-promise@>=1.0.1 <2.0.0",
      "resolved": "http://beta-internal:4873/cypher-promise/-/cypher-promise-1.0.1.tgz",
      "dependencies": {
        "any-promise": {
          "version": "0.1.0",
          "from": "any-promise@>=0.1.0 <0.2.0",
          "resolved": "http://beta-internal:4873/any-promise/-/any-promise-0.1.0.tgz"
        },
        "node-cypher": {
          "version": "0.1.4",
          "from": "node-cypher@>=0.1.4 <0.2.0",
          "resolved": "http://beta-internal:4873/node-cypher/-/node-cypher-0.1.4.tgz",
          "dependencies": {
            "request": {
              "version": "2.34.0",
              "from": "request@>=2.34.0 <2.35.0",
              "resolved": "http://beta-internal:4873/request/-/request-2.34.0.tgz",
              "dependencies": {
                "qs": {
                  "version": "0.6.6",
                  "from": "qs@>=0.6.0 <0.7.0",
                  "resolved": "http://beta-internal:4873/qs/-/qs-0.6.6.tgz"
                },
                "json-stringify-safe": {
                  "version": "5.0.1",
                  "from": "json-stringify-safe@>=5.0.1 <5.1.0",
                  "resolved": "http://beta-internal:4873/json-stringify-safe/-/json-stringify-safe-5.0.1.tgz"
                },
                "forever-agent": {
                  "version": "0.5.2",
                  "from": "forever-agent@>=0.5.0 <0.6.0",
                  "resolved": "http://beta-internal:4873/forever-agent/-/forever-agent-0.5.2.tgz"
                },
                "mime": {
                  "version": "1.2.11",
                  "from": "mime@>=1.2.9 <1.3.0",
                  "resolved": "http://beta-internal:4873/mime/-/mime-1.2.11.tgz"
                },
                "form-data": {
                  "version": "0.1.4",
                  "from": "form-data@>=0.1.0 <0.2.0",
                  "resolved": "http://beta-internal:4873/form-data/-/form-data-0.1.4.tgz",
                  "dependencies": {
                    "combined-stream": {
                      "version": "0.0.7",
                      "from": "combined-stream@>=0.0.4 <0.1.0",
                      "resolved": "http://beta-internal:4873/combined-stream/-/combined-stream-0.0.7.tgz",
                      "dependencies": {
                        "delayed-stream": {
                          "version": "0.0.5",
                          "from": "delayed-stream@0.0.5",
                          "resolved": "http://beta-internal:4873/delayed-stream/-/delayed-stream-0.0.5.tgz"
                        }
                      }
                    }
                  }
                },
                "tunnel-agent": {
                  "version": "0.3.0",
                  "from": "tunnel-agent@>=0.3.0 <0.4.0",
                  "resolved": "http://beta-internal:4873/tunnel-agent/-/tunnel-agent-0.3.0.tgz"
                },
                "http-signature": {
                  "version": "0.10.1",
                  "from": "http-signature@>=0.10.0 <0.11.0",
                  "resolved": "http://beta-internal:4873/http-signature/-/http-signature-0.10.1.tgz",
                  "dependencies": {
                    "assert-plus": {
                      "version": "0.1.5",
                      "from": "assert-plus@>=0.1.5 <0.2.0",
                      "resolved": "http://beta-internal:4873/assert-plus/-/assert-plus-0.1.5.tgz"
                    },
                    "asn1": {
                      "version": "0.1.11",
                      "from": "asn1@0.1.11",
                      "resolved": "http://beta-internal:4873/asn1/-/asn1-0.1.11.tgz"
                    },
                    "ctype": {
                      "version": "0.5.3",
                      "from": "ctype@0.5.3",
                      "resolved": "http://beta-internal:4873/ctype/-/ctype-0.5.3.tgz"
                    }
                  }
                },
                "oauth-sign": {
                  "version": "0.3.0",
                  "from": "oauth-sign@>=0.3.0 <0.4.0",
                  "resolved": "http://beta-internal:4873/oauth-sign/-/oauth-sign-0.3.0.tgz"
                },
                "hawk": {
                  "version": "1.0.0",
                  "from": "hawk@>=1.0.0 <1.1.0",
                  "resolved": "http://beta-internal:4873/hawk/-/hawk-1.0.0.tgz",
                  "dependencies": {
                    "hoek": {
                      "version": "0.9.1",
                      "from": "hoek@>=0.9.0 <0.10.0",
                      "resolved": "http://beta-internal:4873/hoek/-/hoek-0.9.1.tgz"
                    },
                    "boom": {
                      "version": "0.4.2",
                      "from": "boom@>=0.4.0 <0.5.0",
                      "resolved": "http://beta-internal:4873/boom/-/boom-0.4.2.tgz"
                    },
                    "cryptiles": {
                      "version": "0.2.2",
                      "from": "cryptiles@>=0.2.0 <0.3.0",
                      "resolved": "http://beta-internal:4873/cryptiles/-/cryptiles-0.2.2.tgz"
                    },
                    "sntp": {
                      "version": "0.2.4",
                      "from": "sntp@>=0.2.0 <0.3.0",
                      "resolved": "http://beta-internal:4873/sntp/-/sntp-0.2.4.tgz"
                    }
                  }
                },
                "aws-sign2": {
                  "version": "0.5.0",
                  "from": "aws-sign2@>=0.5.0 <0.6.0",
                  "resolved": "http://beta-internal:4873/aws-sign2/-/aws-sign2-0.5.0.tgz"
                }
              }
            },
            "underscore": {
              "version": "1.6.0",
              "from": "underscore@>=1.6.0 <1.7.0",
              "resolved": "http://beta-internal:4873/underscore/-/underscore-1.6.0.tgz"
            }
          }
        },
        "par": {
          "version": "0.3.0",
          "from": "par@>=0.3.0 <0.4.0",
          "resolved": "http://beta-internal:4873/par/-/par-0.3.0.tgz"
        }
      }
    },
    "debug": {
      "version": "2.2.0",
      "from": "debug@>=2.2.0 <3.0.0",
      "resolved": "http://beta-internal:4873/debug/-/debug-2.2.0.tgz",
      "dependencies": {
        "ms": {
          "version": "0.7.1",
          "from": "ms@0.7.1",
          "resolved": "http://beta-internal:4873/ms/-/ms-0.7.1.tgz"
        }
      }
    },
    "diskspace": {
      "version": "0.1.5",
      "from": "diskspace@0.1.5",
      "resolved": "http://beta-internal:4873/diskspace/-/diskspace-0.1.5.tgz"
    },
    "dolph": {
      "version": "0.2.0",
      "from": "dolph@>=0.2.0 <0.3.0",
      "resolved": "http://beta-internal:4873/dolph/-/dolph-0.2.0.tgz",
      "dependencies": {
        "redis": {
          "version": "0.10.3",
          "from": "redis@>=0.10.1 <0.11.0",
          "resolved": "http://beta-internal:4873/redis/-/redis-0.10.3.tgz"
        }
      }
    },
    "elasticsearch": {
      "version": "2.4.3",
      "from": "elasticsearch@>=2.4.3 <3.0.0",
      "resolved": "http://beta-internal:4873/elasticsearch/-/elasticsearch-2.4.3.tgz",
      "dependencies": {
        "bluebird": {
          "version": "2.2.2",
          "from": "bluebird@>=2.2.2 <2.3.0",
          "resolved": "http://beta-internal:4873/bluebird/-/bluebird-2.2.2.tgz"
        },
        "chalk": {
          "version": "0.5.1",
          "from": "chalk@>=0.5.1 <0.6.0",
          "resolved": "http://beta-internal:4873/chalk/-/chalk-0.5.1.tgz",
          "dependencies": {
            "ansi-styles": {
              "version": "1.1.0",
              "from": "ansi-styles@>=1.1.0 <2.0.0",
              "resolved": "http://beta-internal:4873/ansi-styles/-/ansi-styles-1.1.0.tgz"
            },
            "has-ansi": {
              "version": "0.1.0",
              "from": "has-ansi@>=0.1.0 <0.2.0",
              "resolved": "http://beta-internal:4873/has-ansi/-/has-ansi-0.1.0.tgz",
              "dependencies": {
                "ansi-regex": {
                  "version": "0.2.1",
                  "from": "ansi-regex@>=0.2.1 <0.3.0",
                  "resolved": "http://beta-internal:4873/ansi-regex/-/ansi-regex-0.2.1.tgz"
                }
              }
            },
            "strip-ansi": {
              "version": "0.3.0",
              "from": "strip-ansi@>=0.3.0 <0.4.0",
              "resolved": "http://beta-internal:4873/strip-ansi/-/strip-ansi-0.3.0.tgz",
              "dependencies": {
                "ansi-regex": {
                  "version": "0.2.1",
                  "from": "ansi-regex@>=0.2.1 <0.3.0",
                  "resolved": "http://beta-internal:4873/ansi-regex/-/ansi-regex-0.2.1.tgz"
                }
              }
            },
            "supports-color": {
              "version": "0.2.0",
              "from": "supports-color@>=0.2.0 <0.3.0",
              "resolved": "http://beta-internal:4873/supports-color/-/supports-color-0.2.0.tgz"
            }
          }
        },
        "forever-agent": {
          "version": "0.5.2",
          "from": "forever-agent@>=0.5.2 <0.6.0",
          "resolved": "http://beta-internal:4873/forever-agent/-/forever-agent-0.5.2.tgz"
        },
        "lodash-node": {
          "version": "2.4.1",
          "from": "lodash-node@>=2.4.0 <2.5.0",
          "resolved": "http://beta-internal:4873/lodash-node/-/lodash-node-2.4.1.tgz"
        }
      }
    },
    "email-validator": {
      "version": "1.0.4",
      "from": "email-validator@>=1.0.0 <2.0.0",
      "resolved": "http://beta-internal:4873/email-validator/-/email-validator-1.0.4.tgz"
    },
    "ent": {
      "version": "0.1.0",
      "from": "ent@>=0.1.0 <0.2.0",
      "resolved": "http://beta-internal:4873/ent/-/ent-0.1.0.tgz"
    },
    "escape-string-regexp": {
      "version": "1.0.5",
      "from": "escape-string-regexp@>=1.0.5 <2.0.0",
      "resolved": "http://beta-internal:4873/escape-string-regexp/-/escape-string-regexp-1.0.5.tgz"
    },
    "event-stream": {
      "version": "3.3.2",
      "from": "event-stream@>=3.3.1 <4.0.0",
      "resolved": "http://beta-internal:4873/event-stream/-/event-stream-3.3.2.tgz",
      "dependencies": {
        "through": {
          "version": "2.3.8",
          "from": "through@>=2.3.1 <2.4.0",
          "resolved": "http://beta-internal:4873/through/-/through-2.3.8.tgz"
        },
        "duplexer": {
          "version": "0.1.1",
          "from": "duplexer@>=0.1.1 <0.2.0",
          "resolved": "http://beta-internal:4873/duplexer/-/duplexer-0.1.1.tgz"
        },
        "from": {
          "version": "0.1.3",
          "from": "from@>=0.0.0 <1.0.0",
          "resolved": "http://beta-internal:4873/from/-/from-0.1.3.tgz"
        },
        "map-stream": {
          "version": "0.1.0",
          "from": "map-stream@>=0.1.0 <0.2.0",
          "resolved": "http://beta-internal:4873/map-stream/-/map-stream-0.1.0.tgz"
        },
        "pause-stream": {
          "version": "0.0.11",
          "from": "pause-stream@0.0.11",
          "resolved": "https://registry.npmjs.org/pause-stream/-/pause-stream-0.0.11.tgz"
        },
        "split": {
          "version": "0.3.3",
          "from": "split@>=0.3.0 <0.4.0",
          "resolved": "http://beta-internal:4873/split/-/split-0.3.3.tgz"
        },
        "stream-combiner": {
          "version": "0.0.4",
          "from": "stream-combiner@>=0.0.4 <0.1.0",
          "resolved": "http://beta-internal:4873/stream-combiner/-/stream-combiner-0.0.4.tgz"
        }
      }
    },
    "express": {
      "version": "4.13.4",
      "from": "express@>=4.13.1 <5.0.0",
      "resolved": "http://beta-internal:4873/express/-/express-4.13.4.tgz",
      "dependencies": {
        "accepts": {
          "version": "1.2.13",
          "from": "accepts@>=1.2.12 <1.3.0",
          "resolved": "http://beta-internal:4873/accepts/-/accepts-1.2.13.tgz",
          "dependencies": {
            "mime-types": {
              "version": "2.1.10",
              "from": "mime-types@>=2.1.6 <2.2.0",
              "resolved": "http://beta-internal:4873/mime-types/-/mime-types-2.1.10.tgz",
              "dependencies": {
                "mime-db": {
                  "version": "1.22.0",
                  "from": "mime-db@>=1.22.0 <1.23.0",
                  "resolved": "http://beta-internal:4873/mime-db/-/mime-db-1.22.0.tgz"
                }
              }
            },
            "negotiator": {
              "version": "0.5.3",
              "from": "negotiator@0.5.3",
              "resolved": "http://beta-internal:4873/negotiator/-/negotiator-0.5.3.tgz"
            }
          }
        },
        "array-flatten": {
          "version": "1.1.1",
          "from": "array-flatten@1.1.1",
          "resolved": "http://beta-internal:4873/array-flatten/-/array-flatten-1.1.1.tgz"
        },
        "content-disposition": {
          "version": "0.5.1",
          "from": "content-disposition@0.5.1",
          "resolved": "http://beta-internal:4873/content-disposition/-/content-disposition-0.5.1.tgz"
        },
        "content-type": {
          "version": "1.0.1",
          "from": "content-type@>=1.0.1 <1.1.0",
          "resolved": "http://beta-internal:4873/content-type/-/content-type-1.0.1.tgz"
        },
        "cookie": {
          "version": "0.1.5",
          "from": "cookie@0.1.5",
          "resolved": "http://beta-internal:4873/cookie/-/cookie-0.1.5.tgz"
        },
        "cookie-signature": {
          "version": "1.0.6",
          "from": "cookie-signature@1.0.6",
          "resolved": "http://beta-internal:4873/cookie-signature/-/cookie-signature-1.0.6.tgz"
        },
        "depd": {
          "version": "1.1.0",
          "from": "depd@>=1.1.0 <1.2.0",
          "resolved": "http://beta-internal:4873/depd/-/depd-1.1.0.tgz"
        },
        "escape-html": {
          "version": "1.0.3",
          "from": "escape-html@>=1.0.3 <1.1.0",
          "resolved": "http://beta-internal:4873/escape-html/-/escape-html-1.0.3.tgz"
        },
        "etag": {
          "version": "1.7.0",
          "from": "etag@>=1.7.0 <1.8.0",
          "resolved": "http://beta-internal:4873/etag/-/etag-1.7.0.tgz"
        },
        "finalhandler": {
          "version": "0.4.1",
          "from": "finalhandler@0.4.1",
          "resolved": "http://beta-internal:4873/finalhandler/-/finalhandler-0.4.1.tgz",
          "dependencies": {
            "unpipe": {
              "version": "1.0.0",
              "from": "unpipe@1.0.0",
              "resolved": "http://beta-internal:4873/unpipe/-/unpipe-1.0.0.tgz"
            }
          }
        },
        "fresh": {
          "version": "0.3.0",
          "from": "fresh@0.3.0",
          "resolved": "http://beta-internal:4873/fresh/-/fresh-0.3.0.tgz"
        },
        "merge-descriptors": {
          "version": "1.0.1",
          "from": "merge-descriptors@1.0.1",
          "resolved": "http://beta-internal:4873/merge-descriptors/-/merge-descriptors-1.0.1.tgz"
        },
        "methods": {
          "version": "1.1.2",
          "from": "methods@>=1.1.2 <1.2.0",
          "resolved": "http://beta-internal:4873/methods/-/methods-1.1.2.tgz"
        },
        "on-finished": {
          "version": "2.3.0",
          "from": "on-finished@>=2.3.0 <2.4.0",
          "resolved": "http://beta-internal:4873/on-finished/-/on-finished-2.3.0.tgz",
          "dependencies": {
            "ee-first": {
              "version": "1.1.1",
              "from": "ee-first@1.1.1",
              "resolved": "http://beta-internal:4873/ee-first/-/ee-first-1.1.1.tgz"
            }
          }
        },
        "parseurl": {
          "version": "1.3.1",
          "from": "parseurl@>=1.3.1 <1.4.0",
          "resolved": "http://beta-internal:4873/parseurl/-/parseurl-1.3.1.tgz"
        },
        "path-to-regexp": {
          "version": "0.1.7",
          "from": "path-to-regexp@0.1.7",
          "resolved": "http://beta-internal:4873/path-to-regexp/-/path-to-regexp-0.1.7.tgz"
        },
        "proxy-addr": {
          "version": "1.0.10",
          "from": "proxy-addr@>=1.0.10 <1.1.0",
          "resolved": "http://beta-internal:4873/proxy-addr/-/proxy-addr-1.0.10.tgz",
          "dependencies": {
            "forwarded": {
              "version": "0.1.0",
              "from": "forwarded@>=0.1.0 <0.2.0",
              "resolved": "http://beta-internal:4873/forwarded/-/forwarded-0.1.0.tgz"
            },
            "ipaddr.js": {
              "version": "1.0.5",
              "from": "ipaddr.js@1.0.5",
              "resolved": "http://beta-internal:4873/ipaddr.js/-/ipaddr.js-1.0.5.tgz"
            }
          }
        },
        "qs": {
          "version": "4.0.0",
          "from": "qs@4.0.0",
          "resolved": "http://beta-internal:4873/qs/-/qs-4.0.0.tgz"
        },
        "range-parser": {
          "version": "1.0.3",
          "from": "range-parser@>=1.0.3 <1.1.0",
          "resolved": "http://beta-internal:4873/range-parser/-/range-parser-1.0.3.tgz"
        },
        "send": {
          "version": "0.13.1",
          "from": "send@0.13.1",
          "resolved": "http://beta-internal:4873/send/-/send-0.13.1.tgz",
          "dependencies": {
            "destroy": {
              "version": "1.0.4",
              "from": "destroy@>=1.0.4 <1.1.0",
              "resolved": "http://beta-internal:4873/destroy/-/destroy-1.0.4.tgz"
            },
            "http-errors": {
              "version": "1.3.1",
              "from": "http-errors@>=1.3.1 <1.4.0",
              "resolved": "http://beta-internal:4873/http-errors/-/http-errors-1.3.1.tgz",
              "dependencies": {
                "inherits": {
                  "version": "2.0.1",
                  "from": "inherits@>=2.0.1 <2.1.0",
                  "resolved": "http://beta-internal:4873/inherits/-/inherits-2.0.1.tgz"
                }
              }
            },
            "mime": {
              "version": "1.3.4",
              "from": "mime@1.3.4",
              "resolved": "http://beta-internal:4873/mime/-/mime-1.3.4.tgz"
            },
            "ms": {
              "version": "0.7.1",
              "from": "ms@0.7.1",
              "resolved": "http://beta-internal:4873/ms/-/ms-0.7.1.tgz"
            },
            "statuses": {
              "version": "1.2.1",
              "from": "statuses@>=1.2.1 <2.0.0",
              "resolved": "http://beta-internal:4873/statuses/-/statuses-1.2.1.tgz"
            }
          }
        },
        "serve-static": {
          "version": "1.10.2",
          "from": "serve-static@>=1.10.2 <1.11.0",
          "resolved": "http://beta-internal:4873/serve-static/-/serve-static-1.10.2.tgz"
        },
        "type-is": {
          "version": "1.6.12",
          "from": "type-is@>=1.6.6 <1.7.0",
          "resolved": "http://beta-internal:4873/type-is/-/type-is-1.6.12.tgz",
          "dependencies": {
            "media-typer": {
              "version": "0.3.0",
              "from": "media-typer@0.3.0",
              "resolved": "http://beta-internal:4873/media-typer/-/media-typer-0.3.0.tgz"
            },
            "mime-types": {
              "version": "2.1.10",
              "from": "mime-types@>=2.1.6 <2.2.0",
              "resolved": "http://beta-internal:4873/mime-types/-/mime-types-2.1.10.tgz",
              "dependencies": {
                "mime-db": {
                  "version": "1.22.0",
                  "from": "mime-db@>=1.22.0 <1.23.0",
                  "resolved": "http://beta-internal:4873/mime-db/-/mime-db-1.22.0.tgz"
                }
              }
            }
          }
        },
        "utils-merge": {
          "version": "1.0.0",
          "from": "utils-merge@1.0.0",
          "resolved": "http://beta-internal:4873/utils-merge/-/utils-merge-1.0.0.tgz"
        },
        "vary": {
          "version": "1.0.1",
          "from": "vary@>=1.0.1 <1.1.0",
          "resolved": "http://beta-internal:4873/vary/-/vary-1.0.1.tgz"
        }
      }
    },
    "express-hbs": {
      "version": "0.8.4",
      "from": "express-hbs@>=0.8.4 <0.9.0",
      "resolved": "http://beta-internal:4873/express-hbs/-/express-hbs-0.8.4.tgz",
      "dependencies": {
        "js-beautify": {
          "version": "1.5.4",
          "from": "js-beautify@1.5.4",
          "resolved": "http://beta-internal:4873/js-beautify/-/js-beautify-1.5.4.tgz",
          "dependencies": {
            "config-chain": {
              "version": "1.1.10",
              "from": "config-chain@>=1.1.5 <1.2.0",
              "resolved": "http://beta-internal:4873/config-chain/-/config-chain-1.1.10.tgz",
              "dependencies": {
                "proto-list": {
                  "version": "1.2.4",
                  "from": "proto-list@>=1.2.1 <1.3.0",
                  "resolved": "http://beta-internal:4873/proto-list/-/proto-list-1.2.4.tgz"
                },
                "ini": {
                  "version": "1.3.4",
                  "from": "ini@>=1.3.4 <2.0.0",
                  "resolved": "http://beta-internal:4873/ini/-/ini-1.3.4.tgz"
                }
              }
            },
            "mkdirp": {
              "version": "0.5.1",
              "from": "mkdirp@>=0.5.0 <0.6.0",
              "resolved": "http://beta-internal:4873/mkdirp/-/mkdirp-0.5.1.tgz",
              "dependencies": {
                "minimist": {
                  "version": "0.0.8",
                  "from": "minimist@0.0.8",
                  "resolved": "http://beta-internal:4873/minimist/-/minimist-0.0.8.tgz"
                }
              }
            },
            "nopt": {
              "version": "3.0.6",
              "from": "nopt@>=3.0.1 <3.1.0",
              "resolved": "http://beta-internal:4873/nopt/-/nopt-3.0.6.tgz",
              "dependencies": {
                "abbrev": {
                  "version": "1.0.7",
                  "from": "abbrev@>=1.0.0 <2.0.0",
                  "resolved": "http://beta-internal:4873/abbrev/-/abbrev-1.0.7.tgz"
                }
              }
            }
          }
        },
        "readdirp": {
          "version": "1.3.0",
          "from": "readdirp@>=1.3.0 <1.4.0",
          "resolved": "http://beta-internal:4873/readdirp/-/readdirp-1.3.0.tgz",
          "dependencies": {
            "graceful-fs": {
              "version": "2.0.3",
              "from": "graceful-fs@>=2.0.0 <2.1.0",
              "resolved": "http://beta-internal:4873/graceful-fs/-/graceful-fs-2.0.3.tgz"
            },
            "minimatch": {
              "version": "0.2.14",
              "from": "minimatch@>=0.2.12 <0.3.0",
              "resolved": "http://beta-internal:4873/minimatch/-/minimatch-0.2.14.tgz",
              "dependencies": {
                "sigmund": {
                  "version": "1.0.1",
                  "from": "sigmund@>=1.0.0 <1.1.0",
                  "resolved": "http://beta-internal:4873/sigmund/-/sigmund-1.0.1.tgz"
                }
              }
            },
            "readable-stream": {
              "version": "1.0.33",
              "from": "readable-stream@>=1.0.26-2 <1.1.0",
              "resolved": "http://beta-internal:4873/readable-stream/-/readable-stream-1.0.33.tgz",
              "dependencies": {
                "core-util-is": {
                  "version": "1.0.2",
                  "from": "core-util-is@>=1.0.0 <1.1.0",
                  "resolved": "http://beta-internal:4873/core-util-is/-/core-util-is-1.0.2.tgz"
                },
                "isarray": {
                  "version": "0.0.1",
                  "from": "isarray@0.0.1",
                  "resolved": "http://beta-internal:4873/isarray/-/isarray-0.0.1.tgz"
                },
                "string_decoder": {
                  "version": "0.10.31",
                  "from": "string_decoder@>=0.10.0 <0.11.0",
                  "resolved": "http://beta-internal:4873/string_decoder/-/string_decoder-0.10.31.tgz"
                },
                "inherits": {
                  "version": "2.0.1",
                  "from": "inherits@>=2.0.1 <2.1.0",
                  "resolved": "http://beta-internal:4873/inherits/-/inherits-2.0.1.tgz"
                }
              }
            }
          }
        }
      }
    },
    "express-session": {
      "version": "1.13.0",
      "from": "express-session@>=1.11.3 <2.0.0",
      "resolved": "http://beta-internal:4873/express-session/-/express-session-1.13.0.tgz",
      "dependencies": {
        "cookie": {
          "version": "0.2.3",
          "from": "cookie@0.2.3",
          "resolved": "http://beta-internal:4873/cookie/-/cookie-0.2.3.tgz"
        },
        "cookie-signature": {
          "version": "1.0.6",
          "from": "cookie-signature@1.0.6",
          "resolved": "http://beta-internal:4873/cookie-signature/-/cookie-signature-1.0.6.tgz"
        },
        "crc": {
          "version": "3.4.0",
          "from": "crc@3.4.0",
          "resolved": "http://beta-internal:4873/crc/-/crc-3.4.0.tgz"
        },
        "depd": {
          "version": "1.1.0",
          "from": "depd@>=1.1.0 <1.2.0",
          "resolved": "http://beta-internal:4873/depd/-/depd-1.1.0.tgz"
        },
        "parseurl": {
          "version": "1.3.1",
          "from": "parseurl@>=1.3.0 <1.4.0",
          "resolved": "http://beta-internal:4873/parseurl/-/parseurl-1.3.1.tgz"
        },
        "uid-safe": {
          "version": "2.0.0",
          "from": "uid-safe@>=2.0.0 <2.1.0",
          "resolved": "http://beta-internal:4873/uid-safe/-/uid-safe-2.0.0.tgz",
          "dependencies": {
            "base64-url": {
              "version": "1.2.1",
              "from": "base64-url@1.2.1",
              "resolved": "http://beta-internal:4873/base64-url/-/base64-url-1.2.1.tgz"
            }
          }
        },
        "utils-merge": {
          "version": "1.0.0",
          "from": "utils-merge@>=1.0.0 <2.0.0",
          "resolved": "http://beta-internal:4873/utils-merge/-/utils-merge-1.0.0.tgz"
        }
      }
    },
    "fast-csv": {
      "version": "0.6.0",
      "from": "fast-csv@>=0.6.0 <0.7.0",
      "resolved": "http://beta-internal:4873/fast-csv/-/fast-csv-0.6.0.tgz",
      "dependencies": {
        "is-extended": {
          "version": "0.0.10",
          "from": "is-extended@0.0.10",
          "resolved": "http://beta-internal:4873/is-extended/-/is-extended-0.0.10.tgz"
        },
        "object-extended": {
          "version": "0.0.7",
          "from": "object-extended@0.0.7",
          "resolved": "http://beta-internal:4873/object-extended/-/object-extended-0.0.7.tgz",
          "dependencies": {
            "array-extended": {
              "version": "0.0.11",
              "from": "array-extended@>=0.0.4 <0.1.0",
              "resolved": "http://beta-internal:4873/array-extended/-/array-extended-0.0.11.tgz",
              "dependencies": {
                "arguments-extended": {
                  "version": "0.0.3",
                  "from": "arguments-extended@>=0.0.3 <0.1.0",
                  "resolved": "http://beta-internal:4873/arguments-extended/-/arguments-extended-0.0.3.tgz"
                }
              }
            }
          }
        },
        "extended": {
          "version": "0.0.6",
          "from": "extended@0.0.6",
          "resolved": "http://beta-internal:4873/extended/-/extended-0.0.6.tgz",
          "dependencies": {
            "extender": {
              "version": "0.0.10",
              "from": "extender@>=0.0.5 <0.1.0",
              "resolved": "http://beta-internal:4873/extender/-/extender-0.0.10.tgz",
              "dependencies": {
                "declare.js": {
                  "version": "0.0.8",
                  "from": "declare.js@>=0.0.4 <0.1.0",
                  "resolved": "http://beta-internal:4873/declare.js/-/declare.js-0.0.8.tgz"
                }
              }
            }
          }
        },
        "string-extended": {
          "version": "0.0.8",
          "from": "string-extended@0.0.8",
          "resolved": "http://beta-internal:4873/string-extended/-/string-extended-0.0.8.tgz",
          "dependencies": {
            "date-extended": {
              "version": "0.0.6",
              "from": "date-extended@>=0.0.3 <0.1.0",
              "resolved": "http://beta-internal:4873/date-extended/-/date-extended-0.0.6.tgz"
            },
            "array-extended": {
              "version": "0.0.11",
              "from": "array-extended@>=0.0.5 <0.1.0",
              "resolved": "http://beta-internal:4873/array-extended/-/array-extended-0.0.11.tgz",
              "dependencies": {
                "arguments-extended": {
                  "version": "0.0.3",
                  "from": "arguments-extended@>=0.0.3 <0.1.0",
                  "resolved": "http://beta-internal:4873/arguments-extended/-/arguments-extended-0.0.3.tgz"
                }
              }
            }
          }
        }
      }
    },
    "fflip": {
      "version": "2.1.0",
      "from": "git+https://github.com/suprememoocow/fflip.git#fa77d5d981c2b93279c42305e8fe5632716c06a5",
      "resolved": "git+https://github.com/suprememoocow/fflip.git#fa77d5d981c2b93279c42305e8fe5632716c06a5"
    },
    "fs-extra": {
      "version": "0.8.1",
      "from": "fs-extra@>=0.8.1 <0.9.0",
      "resolved": "http://beta-internal:4873/fs-extra/-/fs-extra-0.8.1.tgz",
      "dependencies": {
        "ncp": {
          "version": "0.4.2",
          "from": "ncp@>=0.4.2 <0.5.0",
          "resolved": "http://beta-internal:4873/ncp/-/ncp-0.4.2.tgz"
        },
        "mkdirp": {
          "version": "0.3.5",
          "from": "mkdirp@>=0.3.0 <0.4.0",
          "resolved": "http://beta-internal:4873/mkdirp/-/mkdirp-0.3.5.tgz"
        },
        "jsonfile": {
          "version": "1.1.1",
          "from": "jsonfile@>=1.1.0 <1.2.0",
          "resolved": "http://beta-internal:4873/jsonfile/-/jsonfile-1.1.1.tgz"
        },
        "rimraf": {
          "version": "2.2.8",
          "from": "rimraf@>=2.2.0 <2.3.0",
          "resolved": "https://registry.npmjs.org/rimraf/-/rimraf-2.2.8.tgz"
        }
      }
    },
    "gitter-env": {
      "version": "0.23.1",
      "from": "gitter-env@>=0.23.1 <0.24.0",
      "resolved": "http://beta-internal:4873/gitter-env/-/gitter-env-0.23.1.tgz",
      "dependencies": {
        "async": {
          "version": "0.8.0",
          "from": "async@>=0.8.0 <0.9.0",
          "resolved": "http://beta-internal:4873/async/-/async-0.8.0.tgz"
        },
        "blocked": {
          "version": "1.2.1",
          "from": "blocked@>=1.1.0 <2.0.0",
          "resolved": "http://beta-internal:4873/blocked/-/blocked-1.2.1.tgz"
        },
        "gitter-private-cube": {
          "version": "0.2.12",
          "from": "gitter-private-cube@>=0.2.12 <0.3.0",
          "resolved": "http://beta-internal:4873/gitter-private-cube/-/gitter-private-cube-0.2.12.tgz",
          "dependencies": {
            "mongodb": {
              "version": "1.3.23",
              "from": "mongodb@>=1.3.18 <1.4.0",
              "resolved": "http://beta-internal:4873/mongodb/-/mongodb-1.3.23.tgz",
              "dependencies": {
                "bson": {
                  "version": "0.2.5",
                  "from": "bson@0.2.5",
                  "resolved": "http://beta-internal:4873/bson/-/bson-0.2.5.tgz"
                },
                "kerberos": {
                  "version": "0.0.3",
                  "from": "kerberos@0.0.3",
                  "resolved": "http://beta-internal:4873/kerberos/-/kerberos-0.0.3.tgz"
                }
              }
            },
            "node-static": {
              "version": "0.6.5",
              "from": "node-static@0.6.5",
              "resolved": "http://beta-internal:4873/node-static/-/node-static-0.6.5.tgz",
              "dependencies": {
                "optimist": {
                  "version": "0.6.1",
                  "from": "optimist@>=0.3.4",
                  "resolved": "http://beta-internal:4873/optimist/-/optimist-0.6.1.tgz",
                  "dependencies": {
                    "wordwrap": {
                      "version": "0.0.3",
                      "from": "wordwrap@>=0.0.2 <0.1.0",
                      "resolved": "http://beta-internal:4873/wordwrap/-/wordwrap-0.0.3.tgz"
                    },
                    "minimist": {
                      "version": "0.0.10",
                      "from": "minimist@>=0.0.1 <0.1.0",
                      "resolved": "http://beta-internal:4873/minimist/-/minimist-0.0.10.tgz"
                    }
                  }
                },
                "colors": {
                  "version": "1.1.2",
                  "from": "colors@>=0.6.0",
                  "resolved": "http://beta-internal:4873/colors/-/colors-1.1.2.tgz"
                }
              }
            },
            "pegjs": {
              "version": "0.7.0",
              "from": "pegjs@0.7.0",
              "resolved": "http://beta-internal:4873/pegjs/-/pegjs-0.7.0.tgz"
            },
            "vows": {
              "version": "0.7.0",
              "from": "vows@0.7.0",
              "resolved": "http://beta-internal:4873/vows/-/vows-0.7.0.tgz",
              "dependencies": {
                "eyes": {
                  "version": "0.1.8",
                  "from": "eyes@>=0.1.6",
                  "resolved": "http://beta-internal:4873/eyes/-/eyes-0.1.8.tgz"
                },
                "diff": {
                  "version": "1.0.8",
                  "from": "diff@>=1.0.3 <1.1.0",
                  "resolved": "http://beta-internal:4873/diff/-/diff-1.0.8.tgz"
                }
              }
            },
            "websocket": {
              "version": "1.0.8",
              "from": "websocket@1.0.8",
              "resolved": "http://beta-internal:4873/websocket/-/websocket-1.0.8.tgz"
            },
            "websocket-server": {
              "version": "1.4.4",
              "from": "websocket-server@1.4.4",
              "resolved": "http://beta-internal:4873/websocket-server/-/websocket-server-1.4.4.tgz"
            }
          }
        },
        "gitter-redis-sentinel-client": {
          "version": "0.3.0",
          "from": "gitter-redis-sentinel-client@>=0.3.0 <0.4.0",
          "resolved": "http://beta-internal:4873/gitter-redis-sentinel-client/-/gitter-redis-sentinel-client-0.3.0.tgz",
          "dependencies": {
            "debug": {
              "version": "0.8.1",
              "from": "debug@>=0.8.0 <0.9.0",
              "resolved": "http://beta-internal:4873/debug/-/debug-0.8.1.tgz"
            }
          }
        },
        "lodash": {
          "version": "4.8.2",
          "from": "lodash@>=4.6.1 <5.0.0",
          "resolved": "http://beta-internal:4873/lodash/-/lodash-4.8.2.tgz"
        },
        "nconf": {
          "version": "0.6.9",
          "from": "nconf@>=0.6.9 <0.7.0",
          "resolved": "http://beta-internal:4873/nconf/-/nconf-0.6.9.tgz",
          "dependencies": {
            "async": {
              "version": "0.2.9",
              "from": "async@0.2.9",
              "resolved": "http://beta-internal:4873/async/-/async-0.2.9.tgz"
            },
            "ini": {
              "version": "1.3.4",
              "from": "ini@>=1.0.0 <2.0.0",
              "resolved": "http://beta-internal:4873/ini/-/ini-1.3.4.tgz"
            },
            "optimist": {
              "version": "0.6.0",
              "from": "optimist@0.6.0",
              "resolved": "http://beta-internal:4873/optimist/-/optimist-0.6.0.tgz",
              "dependencies": {
                "wordwrap": {
                  "version": "0.0.3",
                  "from": "wordwrap@>=0.0.2 <0.1.0",
                  "resolved": "http://beta-internal:4873/wordwrap/-/wordwrap-0.0.3.tgz"
                },
                "minimist": {
                  "version": "0.0.10",
                  "from": "minimist@>=0.0.1 <0.1.0",
                  "resolved": "http://beta-internal:4873/minimist/-/minimist-0.0.10.tgz"
                }
              }
            }
          }
        },
        "node-statsd": {
          "version": "0.1.1",
          "from": "node-statsd@>=0.1.1 <0.2.0",
          "resolved": "http://beta-internal:4873/node-statsd/-/node-statsd-0.1.1.tgz"
        },
        "raven": {
          "version": "0.8.1",
          "from": "raven@>=0.8.1 <0.9.0",
          "resolved": "http://beta-internal:4873/raven/-/raven-0.8.1.tgz",
          "dependencies": {
            "cookie": {
              "version": "0.1.0",
              "from": "cookie@0.1.0",
              "resolved": "http://beta-internal:4873/cookie/-/cookie-0.1.0.tgz"
            },
            "lsmod": {
              "version": "0.0.3",
              "from": "lsmod@>=0.0.3 <0.1.0",
              "resolved": "http://beta-internal:4873/lsmod/-/lsmod-0.0.3.tgz"
            },
            "node-uuid": {
              "version": "1.4.7",
              "from": "node-uuid@>=1.4.1 <1.5.0",
              "resolved": "http://beta-internal:4873/node-uuid/-/node-uuid-1.4.7.tgz"
            },
            "stack-trace": {
              "version": "0.0.7",
              "from": "stack-trace@0.0.7",
              "resolved": "http://beta-internal:4873/stack-trace/-/stack-trace-0.0.7.tgz"
            }
          }
        },
        "redis": {
          "version": "0.10.3",
          "from": "redis@>=0.10.1 <0.11.0",
          "resolved": "http://beta-internal:4873/redis/-/redis-0.10.3.tgz"
        },
        "universal-analytics": {
          "version": "0.3.11",
          "from": "universal-analytics@>=0.3.4 <0.4.0",
          "resolved": "http://beta-internal:4873/universal-analytics/-/universal-analytics-0.3.11.tgz",
          "dependencies": {
            "async": {
              "version": "0.2.10",
              "from": "async@>=0.2.0 <0.3.0",
              "resolved": "http://beta-internal:4873/async/-/async-0.2.10.tgz"
            }
          }
        }
      }
    },
    "gitter-faye": {
      "version": "1.1.0-h",
      "from": "gitter-faye@>=1.1.0-e <2.0.0",
      "resolved": "http://beta-internal:4873/gitter-faye/-/gitter-faye-1.1.0-h.tgz",
      "dependencies": {
        "faye-websocket": {
          "version": "0.9.4",
          "from": "faye-websocket@>=0.9.4 <0.10.0",
          "resolved": "http://beta-internal:4873/faye-websocket/-/faye-websocket-0.9.4.tgz",
          "dependencies": {
            "websocket-driver": {
              "version": "0.6.4",
              "from": "websocket-driver@>=0.5.1",
              "resolved": "http://beta-internal:4873/websocket-driver/-/websocket-driver-0.6.4.tgz",
              "dependencies": {
                "websocket-extensions": {
                  "version": "0.1.1",
                  "from": "websocket-extensions@>=0.1.1",
                  "resolved": "http://beta-internal:4873/websocket-extensions/-/websocket-extensions-0.1.1.tgz"
                }
              }
            }
          }
        },
        "tunnel-agent": {
          "version": "0.4.2",
          "from": "tunnel-agent@*",
          "resolved": "http://beta-internal:4873/tunnel-agent/-/tunnel-agent-0.4.2.tgz"
        }
      }
    },
    "gitter-faye-redis": {
      "version": "0.4.4",
      "from": "gitter-faye-redis@>=0.4.4 <0.5.0",
      "resolved": "http://beta-internal:4873/gitter-faye-redis/-/gitter-faye-redis-0.4.4.tgz",
      "dependencies": {
        "redis": {
          "version": "2.5.3",
          "from": "redis@*",
          "resolved": "http://beta-internal:4873/redis/-/redis-2.5.3.tgz",
          "dependencies": {
            "double-ended-queue": {
              "version": "2.1.0-0",
              "from": "double-ended-queue@>=2.1.0-0 <3.0.0",
              "resolved": "http://beta-internal:4873/double-ended-queue/-/double-ended-queue-2.1.0-0.tgz"
            },
            "redis-commands": {
              "version": "1.1.0",
              "from": "redis-commands@>=1.0.1 <2.0.0",
              "resolved": "http://beta-internal:4873/redis-commands/-/redis-commands-1.1.0.tgz"
            },
            "redis-parser": {
              "version": "1.3.0",
              "from": "redis-parser@>=1.1.0 <2.0.0",
              "resolved": "http://beta-internal:4873/redis-parser/-/redis-parser-1.3.0.tgz"
            }
          }
        }
      }
    },
    "gitter-markdown-processor": {
      "version": "11.1.1",
      "from": "gitter-markdown-processor@>=11.1.1 <12.0.0",
      "resolved": "http://beta-internal:4873/gitter-markdown-processor/-/gitter-markdown-processor-11.1.1.tgz",
      "dependencies": {
        "gitter-marked": {
          "version": "0.9.1",
          "from": "gitter-marked@>=0.9.1 <0.10.0",
          "resolved": "http://beta-internal:4873/gitter-marked/-/gitter-marked-0.9.1.tgz"
        },
        "highlight.js": {
          "version": "8.5.0",
          "from": "highlight.js@>=8.5.0 <8.6.0",
          "resolved": "http://beta-internal:4873/highlight.js/-/highlight.js-8.5.0.tgz"
        },
        "htmlencode": {
          "version": "0.0.4",
          "from": "htmlencode@0.0.4",
          "resolved": "http://beta-internal:4873/htmlencode/-/htmlencode-0.0.4.tgz"
        },
        "katex": {
          "version": "0.5.1",
          "from": "katex@>=0.5.1 <0.6.0",
          "resolved": "http://beta-internal:4873/katex/-/katex-0.5.1.tgz",
          "dependencies": {
            "match-at": {
              "version": "0.1.0",
              "from": "match-at@>=0.1.0 <0.2.0",
              "resolved": "http://beta-internal:4873/match-at/-/match-at-0.1.0.tgz"
            }
          }
        },
        "statuserror": {
          "version": "0.0.1",
          "from": "statuserror@0.0.1",
          "resolved": "http://beta-internal:4873/statuserror/-/statuserror-0.0.1.tgz"
        },
        "worker-farm": {
          "version": "1.3.1",
          "from": "worker-farm@>=1.0.1 <2.0.0",
          "resolved": "http://beta-internal:4873/worker-farm/-/worker-farm-1.3.1.tgz",
          "dependencies": {
            "errno": {
              "version": "0.1.4",
              "from": "errno@>=0.1.1 <0.2.0-0",
              "resolved": "http://beta-internal:4873/errno/-/errno-0.1.4.tgz",
              "dependencies": {
                "prr": {
                  "version": "0.0.0",
                  "from": "prr@>=0.0.0 <0.1.0",
                  "resolved": "http://beta-internal:4873/prr/-/prr-0.0.0.tgz"
                }
              }
            },
            "xtend": {
              "version": "4.0.1",
              "from": "xtend@>=4.0.0 <4.1.0-0",
              "resolved": "http://beta-internal:4873/xtend/-/xtend-4.0.1.tgz"
            }
          }
        }
      }
    },
    "gitter-passport-github": {
      "version": "0.1.8-f",
      "from": "gitter-passport-github@>=0.1.8-f <0.2.0",
      "resolved": "http://beta-internal:4873/gitter-passport-github/-/gitter-passport-github-0.1.8-f.tgz",
      "dependencies": {
        "gitter-passport-oauth": {
          "version": "1.0.0-f",
          "from": "gitter-passport-oauth@>=1.0.0-f <2.0.0",
          "resolved": "http://beta-internal:4873/gitter-passport-oauth/-/gitter-passport-oauth-1.0.0-f.tgz",
          "dependencies": {
            "passport-oauth1": {
              "version": "1.1.0",
              "from": "passport-oauth1@>=1.0.0 <2.0.0",
              "resolved": "http://beta-internal:4873/passport-oauth1/-/passport-oauth1-1.1.0.tgz",
              "dependencies": {
                "passport-strategy": {
                  "version": "1.0.0",
                  "from": "passport-strategy@>=1.0.0 <2.0.0",
                  "resolved": "http://beta-internal:4873/passport-strategy/-/passport-strategy-1.0.0.tgz"
                },
                "oauth": {
                  "version": "0.9.14",
                  "from": "oauth@>=0.9.0 <0.10.0",
                  "resolved": "http://beta-internal:4873/oauth/-/oauth-0.9.14.tgz"
                },
                "utils-merge": {
                  "version": "1.0.0",
                  "from": "utils-merge@>=1.0.0 <2.0.0",
                  "resolved": "http://beta-internal:4873/utils-merge/-/utils-merge-1.0.0.tgz"
                }
              }
            }
          }
        },
        "pkginfo": {
          "version": "0.2.3",
          "from": "pkginfo@>=0.2.0 <0.3.0",
          "resolved": "http://beta-internal:4873/pkginfo/-/pkginfo-0.2.3.tgz"
        }
      }
    },
    "gitter-passport-http-bearer": {
      "version": "1.1.2",
      "from": "gitter-passport-http-bearer@>=1.1.2 <2.0.0",
      "resolved": "http://beta-internal:4873/gitter-passport-http-bearer/-/gitter-passport-http-bearer-1.1.2.tgz",
      "dependencies": {
        "passport-strategy": {
          "version": "1.0.0",
          "from": "passport-strategy@>=1.0.0 <2.0.0",
          "resolved": "http://beta-internal:4873/passport-strategy/-/passport-strategy-1.0.0.tgz"
        }
      }
    },
    "gitter-passport-oauth2": {
      "version": "1.1.2-b",
      "from": "gitter-passport-oauth2@>=1.1.2-b <2.0.0",
      "resolved": "http://beta-internal:4873/gitter-passport-oauth2/-/gitter-passport-oauth2-1.1.2-b.tgz",
      "dependencies": {
        "passport-strategy": {
          "version": "1.0.0",
          "from": "passport-strategy@>=1.0.0 <2.0.0",
          "resolved": "http://beta-internal:4873/passport-strategy/-/passport-strategy-1.0.0.tgz"
        },
        "oauth": {
          "version": "0.9.14",
          "from": "oauth@>=0.9.0 <0.10.0",
          "resolved": "http://beta-internal:4873/oauth/-/oauth-0.9.14.tgz"
        },
        "uid2": {
          "version": "0.0.3",
          "from": "uid2@>=0.0.0 <0.1.0",
          "resolved": "http://beta-internal:4873/uid2/-/uid2-0.0.3.tgz"
        }
      }
    },
    "gitter-realtime-client": {
      "version": "1.1.0",
      "from": "gitter-realtime-client@>=1.1.0 <2.0.0",
      "resolved": "http://beta-internal:4873/gitter-realtime-client/-/gitter-realtime-client-1.1.0.tgz",
      "dependencies": {
        "backbone": {
          "version": "1.3.2",
          "from": "backbone@>=1.1.2 <2.0.0",
          "resolved": "http://beta-internal:4873/backbone/-/backbone-1.3.2.tgz"
        },
        "backbone-sorted-collection": {
          "version": "0.3.9",
          "from": "git://github.com/gitterhq/backbone-sorted-collection.git#79ce522",
          "resolved": "git://github.com/gitterhq/backbone-sorted-collection.git#79ce5228344e26a64f2d5b648698a9349c9030dd",
          "dependencies": {
            "backbone-collection-proxy": {
              "version": "0.2.5",
              "from": "backbone-collection-proxy@>=0.2.0 <0.3.0",
              "resolved": "http://beta-internal:4873/backbone-collection-proxy/-/backbone-collection-proxy-0.2.5.tgz"
            }
          }
        },
        "backbone-url-resolver": {
          "version": "0.1.1",
          "from": "backbone-url-resolver@>=0.1.1 <0.2.0",
          "resolved": "http://beta-internal:4873/backbone-url-resolver/-/backbone-url-resolver-0.1.1.tgz"
        },
        "debug-proxy": {
          "version": "0.2.0",
          "from": "debug-proxy@>=0.2.0 <0.3.0",
          "resolved": "http://beta-internal:4873/debug-proxy/-/debug-proxy-0.2.0.tgz"
        },
        "halley": {
          "version": "0.4.7",
          "from": "halley@>=0.4.6 <0.5.0",
          "resolved": "http://beta-internal:4873/halley/-/halley-0.4.7.tgz",
          "dependencies": {
            "backbone": {
              "version": "1.2.3",
              "from": "backbone@1.2.3",
              "resolved": "http://beta-internal:4873/backbone/-/backbone-1.2.3.tgz"
            },
            "backbone-events-standalone": {
              "version": "0.2.7",
              "from": "git://github.com/suprememoocow/backbone-events-standalone.git#e3cf6aaf0742d655687296753836339dcf0ff483",
              "resolved": "git://github.com/suprememoocow/backbone-events-standalone.git#e3cf6aaf0742d655687296753836339dcf0ff483"
            },
            "faye-websocket": {
              "version": "0.10.0",
              "from": "faye-websocket@>=0.10.0 <0.11.0",
              "resolved": "http://beta-internal:4873/faye-websocket/-/faye-websocket-0.10.0.tgz",
              "dependencies": {
                "websocket-driver": {
                  "version": "0.6.4",
                  "from": "websocket-driver@>=0.5.1",
                  "resolved": "http://beta-internal:4873/websocket-driver/-/websocket-driver-0.6.4.tgz",
                  "dependencies": {
                    "websocket-extensions": {
                      "version": "0.1.1",
                      "from": "websocket-extensions@>=0.1.1",
                      "resolved": "http://beta-internal:4873/websocket-extensions/-/websocket-extensions-0.1.1.tgz"
                    }
                  }
                }
              }
            },
            "inherits": {
              "version": "2.0.1",
              "from": "inherits@>=2.0.0 <3.0.0",
              "resolved": "http://beta-internal:4873/inherits/-/inherits-2.0.1.tgz"
            }
          }
        }
      }
    },
    "gitter-redis-scripto": {
      "version": "0.2.3",
      "from": "gitter-redis-scripto@>=0.2.2 <0.3.0",
      "resolved": "http://beta-internal:4873/gitter-redis-scripto/-/gitter-redis-scripto-0.2.3.tgz",
      "dependencies": {
        "redis": {
          "version": "0.8.6",
          "from": "redis@>=0.8.0 <0.9.0",
          "resolved": "http://beta-internal:4873/redis/-/redis-0.8.6.tgz"
        },
        "debug": {
          "version": "0.7.4",
          "from": "debug@>=0.7.0 <0.8.0",
          "resolved": "http://beta-internal:4873/debug/-/debug-0.7.4.tgz"
        }
      }
    },
    "gitter-services": {
      "version": "1.17.0",
      "from": "git+https://github.com/gitterHQ/services.git#1.17.0",
      "resolved": "git+https://github.com/gitterHQ/services.git#eac2aa23433cdf73c2fddc8ca63033f23dce70e0",
      "dependencies": {
        "require-all": {
          "version": "0.0.8",
          "from": "require-all@0.0.8",
          "resolved": "http://beta-internal:4873/require-all/-/require-all-0.0.8.tgz"
        },
        "qs": {
          "version": "1.2.2",
          "from": "qs@>=1.0.0 <2.0.0",
          "resolved": "http://beta-internal:4873/qs/-/qs-1.2.2.tgz"
        },
        "extend": {
          "version": "1.3.0",
          "from": "extend@>=1.2.1 <2.0.0",
          "resolved": "http://beta-internal:4873/extend/-/extend-1.3.0.tgz"
        }
      }
    },
    "gitter-web-appevents": {
      "version": "1.0.0",
      "from": "modules/appevents",
      "resolved": "file:modules/appevents"
    },
    "gitter-web-cache-wrapper": {
      "version": "1.0.0",
      "from": "modules/cache-wrapper",
      "resolved": "file:modules/cache-wrapper"
    },
    "gitter-web-env": {
      "version": "1.0.0",
      "from": "modules/env",
      "resolved": "file:modules/env"
    },
    "gitter-web-github": {
      "version": "1.0.0",
      "from": "modules/github",
      "resolved": "file:modules/github"
    },
    "gitter-web-github-backend": {
      "version": "1.0.0",
      "from": "modules/github-backend",
      "resolved": "file:modules/github-backend"
    },
    "gitter-web-google-backend": {
      "version": "1.0.0",
      "from": "modules/google-backend",
      "resolved": "file:modules/google-backend"
    },
    "gitter-web-intercom": {
      "version": "1.0.0",
      "from": "modules/intercom",
      "resolved": "file:modules/intercom"
    },
    "gitter-web-linkedin-backend": {
      "version": "1.0.0",
      "from": "modules/linkedin-backend",
      "resolved": "file:modules/linkedin-backend"
    },
    "gitter-web-presence": {
      "version": "1.0.0",
      "from": "modules/presence",
      "resolved": "file:modules/presence"
    },
    "gitter-web-push-notification-filter": {
      "version": "1.0.0",
      "from": "modules/push-notification-filter",
      "resolved": "file:modules/push-notification-filter"
    },
    "gitter-web-shared": {
      "version": "1.0.0",
      "from": "shared",
      "resolved": "file:shared"
    },
    "gitter-web-split-tests": {
      "version": "1.0.0",
      "from": "modules/split-tests",
      "resolved": "file:modules/split-tests"
    },
    "gitter-web-suggestions": {
      "version": "1.0.0",
      "from": "modules/suggestions",
      "resolved": "file:modules/suggestions"
    },
    "gitter-web-twitter-backend": {
      "version": "1.0.0",
      "from": "modules/twitter-backend",
      "resolved": "file:modules/twitter-backend"
    },
    "glob": {
      "version": "6.0.4",
      "from": "glob@>=6.0.4 <7.0.0",
      "resolved": "http://beta-internal:4873/glob/-/glob-6.0.4.tgz",
      "dependencies": {
        "inflight": {
          "version": "1.0.4",
          "from": "inflight@>=1.0.4 <2.0.0",
          "resolved": "http://beta-internal:4873/inflight/-/inflight-1.0.4.tgz",
          "dependencies": {
            "wrappy": {
              "version": "1.0.1",
              "from": "wrappy@>=1.0.0 <2.0.0",
              "resolved": "http://beta-internal:4873/wrappy/-/wrappy-1.0.1.tgz"
            }
          }
        },
        "inherits": {
          "version": "2.0.1",
          "from": "inherits@>=2.0.0 <3.0.0",
          "resolved": "http://beta-internal:4873/inherits/-/inherits-2.0.1.tgz"
        },
        "minimatch": {
          "version": "3.0.0",
          "from": "minimatch@>=2.0.0 <3.0.0||>=3.0.0 <4.0.0",
          "resolved": "http://beta-internal:4873/minimatch/-/minimatch-3.0.0.tgz",
          "dependencies": {
            "brace-expansion": {
              "version": "1.1.3",
              "from": "brace-expansion@>=1.0.0 <2.0.0",
              "resolved": "http://beta-internal:4873/brace-expansion/-/brace-expansion-1.1.3.tgz",
              "dependencies": {
                "balanced-match": {
                  "version": "0.3.0",
                  "from": "balanced-match@>=0.3.0 <0.4.0",
                  "resolved": "http://beta-internal:4873/balanced-match/-/balanced-match-0.3.0.tgz"
                },
                "concat-map": {
                  "version": "0.0.1",
                  "from": "concat-map@0.0.1",
                  "resolved": "http://beta-internal:4873/concat-map/-/concat-map-0.0.1.tgz"
                }
              }
            }
          }
        },
        "once": {
          "version": "1.3.3",
          "from": "once@>=1.3.0 <2.0.0",
          "resolved": "http://beta-internal:4873/once/-/once-1.3.3.tgz",
          "dependencies": {
            "wrappy": {
              "version": "1.0.1",
              "from": "wrappy@>=1.0.0 <2.0.0",
              "resolved": "http://beta-internal:4873/wrappy/-/wrappy-1.0.1.tgz"
            }
          }
        },
        "path-is-absolute": {
          "version": "1.0.0",
          "from": "path-is-absolute@>=1.0.0 <2.0.0",
          "resolved": "http://beta-internal:4873/path-is-absolute/-/path-is-absolute-1.0.0.tgz"
        }
      }
    },
    "handlebars": {
      "version": "3.0.3",
      "from": "handlebars@>=3.0.3 <3.1.0",
      "resolved": "http://beta-internal:4873/handlebars/-/handlebars-3.0.3.tgz",
      "dependencies": {
        "optimist": {
          "version": "0.6.1",
          "from": "optimist@>=0.6.1 <0.7.0",
          "resolved": "http://beta-internal:4873/optimist/-/optimist-0.6.1.tgz",
          "dependencies": {
            "wordwrap": {
              "version": "0.0.3",
              "from": "wordwrap@>=0.0.2 <0.1.0",
              "resolved": "http://beta-internal:4873/wordwrap/-/wordwrap-0.0.3.tgz"
            },
            "minimist": {
              "version": "0.0.10",
              "from": "minimist@>=0.0.1 <0.1.0",
              "resolved": "http://beta-internal:4873/minimist/-/minimist-0.0.10.tgz"
            }
          }
        },
        "source-map": {
          "version": "0.1.43",
          "from": "source-map@>=0.1.40 <0.2.0",
          "resolved": "http://beta-internal:4873/source-map/-/source-map-0.1.43.tgz",
          "dependencies": {
            "amdefine": {
              "version": "1.0.0",
              "from": "amdefine@>=0.0.4",
              "resolved": "http://beta-internal:4873/amdefine/-/amdefine-1.0.0.tgz"
            }
          }
        },
        "uglify-js": {
          "version": "2.3.6",
          "from": "uglify-js@>=2.3.0 <2.4.0",
          "resolved": "http://beta-internal:4873/uglify-js/-/uglify-js-2.3.6.tgz",
          "dependencies": {
            "async": {
              "version": "0.2.10",
              "from": "async@>=0.2.6 <0.3.0",
              "resolved": "http://beta-internal:4873/async/-/async-0.2.10.tgz"
            },
            "optimist": {
              "version": "0.3.7",
              "from": "optimist@>=0.3.5 <0.4.0",
              "resolved": "http://beta-internal:4873/optimist/-/optimist-0.3.7.tgz",
              "dependencies": {
                "wordwrap": {
                  "version": "0.0.3",
                  "from": "wordwrap@>=0.0.2 <0.1.0",
                  "resolved": "http://beta-internal:4873/wordwrap/-/wordwrap-0.0.3.tgz"
                }
              }
            }
          }
        }
      }
    },
    "heapdump": {
      "version": "0.3.7",
      "from": "heapdump@>=0.3.7 <0.4.0",
      "resolved": "http://beta-internal:4873/heapdump/-/heapdump-0.3.7.tgz"
    },
    "highlight.js": {
      "version": "8.9.1",
      "from": "highlight.js@>=8.6.0 <9.0.0",
      "resolved": "http://beta-internal:4873/highlight.js/-/highlight.js-8.9.1.tgz"
    },
    "i18n": {
      "version": "0.4.1",
      "from": "i18n@>=0.4.1 <0.5.0",
      "resolved": "http://beta-internal:4873/i18n/-/i18n-0.4.1.tgz",
      "dependencies": {
        "sprintf": {
          "version": "0.1.5",
          "from": "sprintf@>=0.1.1",
          "resolved": "http://beta-internal:4873/sprintf/-/sprintf-0.1.5.tgz"
        }
      }
    },
    "i18n-2": {
      "version": "0.4.6",
      "from": "i18n-2@>=0.4.6 <0.5.0",
      "resolved": "http://beta-internal:4873/i18n-2/-/i18n-2-0.4.6.tgz",
      "dependencies": {
        "sprintf": {
          "version": "0.1.5",
          "from": "sprintf@>=0.1.1",
          "resolved": "http://beta-internal:4873/sprintf/-/sprintf-0.1.5.tgz"
        }
      }
    },
    "intercom-client": {
      "version": "2.8.0",
      "from": "intercom-client@>=2.6.0 <3.0.0",
      "resolved": "http://beta-internal:4873/intercom-client/-/intercom-client-2.8.0.tgz",
      "dependencies": {
        "unirest": {
          "version": "0.4.2",
          "from": "unirest@>=0.4.2 <0.5.0",
          "resolved": "http://beta-internal:4873/unirest/-/unirest-0.4.2.tgz",
          "dependencies": {
            "form-data": {
              "version": "0.2.0",
              "from": "form-data@>=0.2.0 <0.3.0",
              "resolved": "http://beta-internal:4873/form-data/-/form-data-0.2.0.tgz",
              "dependencies": {
                "combined-stream": {
                  "version": "0.0.7",
                  "from": "combined-stream@>=0.0.4 <0.1.0",
                  "resolved": "http://beta-internal:4873/combined-stream/-/combined-stream-0.0.7.tgz",
                  "dependencies": {
                    "delayed-stream": {
                      "version": "0.0.5",
                      "from": "delayed-stream@0.0.5",
                      "resolved": "http://beta-internal:4873/delayed-stream/-/delayed-stream-0.0.5.tgz"
                    }
                  }
                },
                "mime-types": {
                  "version": "2.0.14",
                  "from": "mime-types@>=2.0.3 <2.1.0",
                  "resolved": "http://beta-internal:4873/mime-types/-/mime-types-2.0.14.tgz",
                  "dependencies": {
                    "mime-db": {
                      "version": "1.12.0",
                      "from": "mime-db@>=1.12.0 <1.13.0",
                      "resolved": "http://beta-internal:4873/mime-db/-/mime-db-1.12.0.tgz"
                    }
                  }
                }
              }
            },
            "mime": {
              "version": "1.2.11",
              "from": "mime@>=1.2.11 <1.3.0",
              "resolved": "http://beta-internal:4873/mime/-/mime-1.2.11.tgz"
            },
            "request": {
              "version": "2.51.0",
              "from": "request@>=2.51.0 <2.52.0",
              "resolved": "http://beta-internal:4873/request/-/request-2.51.0.tgz",
              "dependencies": {
                "bl": {
                  "version": "0.9.5",
                  "from": "bl@>=0.9.0 <0.10.0",
                  "resolved": "http://beta-internal:4873/bl/-/bl-0.9.5.tgz",
                  "dependencies": {
                    "readable-stream": {
                      "version": "1.0.33",
                      "from": "readable-stream@>=1.0.26 <1.1.0",
                      "resolved": "http://beta-internal:4873/readable-stream/-/readable-stream-1.0.33.tgz",
                      "dependencies": {
                        "core-util-is": {
                          "version": "1.0.2",
                          "from": "core-util-is@>=1.0.0 <1.1.0",
                          "resolved": "http://beta-internal:4873/core-util-is/-/core-util-is-1.0.2.tgz"
                        },
                        "isarray": {
                          "version": "0.0.1",
                          "from": "isarray@0.0.1",
                          "resolved": "http://beta-internal:4873/isarray/-/isarray-0.0.1.tgz"
                        },
                        "string_decoder": {
                          "version": "0.10.31",
                          "from": "string_decoder@>=0.10.0 <0.11.0",
                          "resolved": "http://beta-internal:4873/string_decoder/-/string_decoder-0.10.31.tgz"
                        },
                        "inherits": {
                          "version": "2.0.1",
                          "from": "inherits@>=2.0.1 <2.1.0",
                          "resolved": "http://beta-internal:4873/inherits/-/inherits-2.0.1.tgz"
                        }
                      }
                    }
                  }
                },
                "caseless": {
                  "version": "0.8.0",
                  "from": "caseless@>=0.8.0 <0.9.0",
                  "resolved": "http://beta-internal:4873/caseless/-/caseless-0.8.0.tgz"
                },
                "forever-agent": {
                  "version": "0.5.2",
                  "from": "forever-agent@>=0.5.0 <0.6.0",
                  "resolved": "http://beta-internal:4873/forever-agent/-/forever-agent-0.5.2.tgz"
                },
                "json-stringify-safe": {
                  "version": "5.0.1",
                  "from": "json-stringify-safe@>=5.0.0 <5.1.0",
                  "resolved": "http://beta-internal:4873/json-stringify-safe/-/json-stringify-safe-5.0.1.tgz"
                },
                "mime-types": {
                  "version": "1.0.2",
                  "from": "mime-types@>=1.0.1 <1.1.0",
                  "resolved": "http://beta-internal:4873/mime-types/-/mime-types-1.0.2.tgz"
                },
                "qs": {
                  "version": "2.3.3",
                  "from": "qs@>=2.3.1 <2.4.0",
                  "resolved": "http://beta-internal:4873/qs/-/qs-2.3.3.tgz"
                },
                "tunnel-agent": {
                  "version": "0.4.2",
                  "from": "tunnel-agent@>=0.4.0 <0.5.0",
                  "resolved": "http://beta-internal:4873/tunnel-agent/-/tunnel-agent-0.4.2.tgz"
                },
                "http-signature": {
                  "version": "0.10.1",
                  "from": "http-signature@>=0.10.0 <0.11.0",
                  "resolved": "http://beta-internal:4873/http-signature/-/http-signature-0.10.1.tgz",
                  "dependencies": {
                    "assert-plus": {
                      "version": "0.1.5",
                      "from": "assert-plus@>=0.1.5 <0.2.0",
                      "resolved": "http://beta-internal:4873/assert-plus/-/assert-plus-0.1.5.tgz"
                    },
                    "asn1": {
                      "version": "0.1.11",
                      "from": "asn1@0.1.11",
                      "resolved": "http://beta-internal:4873/asn1/-/asn1-0.1.11.tgz"
                    },
                    "ctype": {
                      "version": "0.5.3",
                      "from": "ctype@0.5.3",
                      "resolved": "http://beta-internal:4873/ctype/-/ctype-0.5.3.tgz"
                    }
                  }
                },
                "oauth-sign": {
                  "version": "0.5.0",
                  "from": "oauth-sign@>=0.5.0 <0.6.0",
                  "resolved": "http://beta-internal:4873/oauth-sign/-/oauth-sign-0.5.0.tgz"
                },
                "hawk": {
                  "version": "1.1.1",
                  "from": "hawk@1.1.1",
                  "resolved": "http://beta-internal:4873/hawk/-/hawk-1.1.1.tgz",
                  "dependencies": {
                    "hoek": {
                      "version": "0.9.1",
                      "from": "hoek@>=0.9.0 <0.10.0",
                      "resolved": "http://beta-internal:4873/hoek/-/hoek-0.9.1.tgz"
                    },
                    "boom": {
                      "version": "0.4.2",
                      "from": "boom@>=0.4.0 <0.5.0",
                      "resolved": "http://beta-internal:4873/boom/-/boom-0.4.2.tgz"
                    },
                    "cryptiles": {
                      "version": "0.2.2",
                      "from": "cryptiles@>=0.2.0 <0.3.0",
                      "resolved": "http://beta-internal:4873/cryptiles/-/cryptiles-0.2.2.tgz"
                    },
                    "sntp": {
                      "version": "0.2.4",
                      "from": "sntp@>=0.2.0 <0.3.0",
                      "resolved": "http://beta-internal:4873/sntp/-/sntp-0.2.4.tgz"
                    }
                  }
                },
                "aws-sign2": {
                  "version": "0.5.0",
                  "from": "aws-sign2@>=0.5.0 <0.6.0",
                  "resolved": "http://beta-internal:4873/aws-sign2/-/aws-sign2-0.5.0.tgz"
                },
                "stringstream": {
                  "version": "0.0.5",
                  "from": "stringstream@>=0.0.4 <0.1.0",
                  "resolved": "http://beta-internal:4873/stringstream/-/stringstream-0.0.5.tgz"
                },
                "combined-stream": {
                  "version": "0.0.7",
                  "from": "combined-stream@>=0.0.5 <0.1.0",
                  "resolved": "http://beta-internal:4873/combined-stream/-/combined-stream-0.0.7.tgz",
                  "dependencies": {
                    "delayed-stream": {
                      "version": "0.0.5",
                      "from": "delayed-stream@0.0.5",
                      "resolved": "http://beta-internal:4873/delayed-stream/-/delayed-stream-0.0.5.tgz"
                    }
                  }
                }
              }
            }
          }
        }
      }
    },
    "intercom-stream": {
      "version": "1.0.0",
      "from": "intercom-stream@>=1.0.0 <2.0.0",
      "resolved": "http://beta-internal:4873/intercom-stream/-/intercom-stream-1.0.0.tgz"
    },
    "intercom.io": {
      "version": "0.0.8",
      "from": "intercom.io@>=0.0.8 <0.1.0",
      "resolved": "http://beta-internal:4873/intercom.io/-/intercom.io-0.0.8.tgz",
      "dependencies": {
        "request": {
          "version": "2.34.0",
          "from": "request@2.34.0",
          "resolved": "http://beta-internal:4873/request/-/request-2.34.0.tgz",
          "dependencies": {
            "json-stringify-safe": {
              "version": "5.0.1",
              "from": "json-stringify-safe@>=5.0.1 <5.1.0",
              "resolved": "http://beta-internal:4873/json-stringify-safe/-/json-stringify-safe-5.0.1.tgz"
            },
            "forever-agent": {
              "version": "0.5.2",
              "from": "forever-agent@>=0.5.0 <0.6.0",
              "resolved": "http://beta-internal:4873/forever-agent/-/forever-agent-0.5.2.tgz"
            },
            "mime": {
              "version": "1.2.11",
              "from": "mime@>=1.2.9 <1.3.0",
              "resolved": "http://beta-internal:4873/mime/-/mime-1.2.11.tgz"
            },
            "form-data": {
              "version": "0.1.4",
              "from": "form-data@>=0.1.0 <0.2.0",
              "resolved": "http://beta-internal:4873/form-data/-/form-data-0.1.4.tgz",
              "dependencies": {
                "combined-stream": {
                  "version": "0.0.7",
                  "from": "combined-stream@>=0.0.4 <0.1.0",
                  "resolved": "http://beta-internal:4873/combined-stream/-/combined-stream-0.0.7.tgz",
                  "dependencies": {
                    "delayed-stream": {
                      "version": "0.0.5",
                      "from": "delayed-stream@0.0.5",
                      "resolved": "http://beta-internal:4873/delayed-stream/-/delayed-stream-0.0.5.tgz"
                    }
                  }
                }
              }
            },
            "tunnel-agent": {
              "version": "0.3.0",
              "from": "tunnel-agent@>=0.3.0 <0.4.0",
              "resolved": "http://beta-internal:4873/tunnel-agent/-/tunnel-agent-0.3.0.tgz"
            },
            "http-signature": {
              "version": "0.10.1",
              "from": "http-signature@>=0.10.0 <0.11.0",
              "resolved": "http://beta-internal:4873/http-signature/-/http-signature-0.10.1.tgz",
              "dependencies": {
                "assert-plus": {
                  "version": "0.1.5",
                  "from": "assert-plus@>=0.1.5 <0.2.0",
                  "resolved": "http://beta-internal:4873/assert-plus/-/assert-plus-0.1.5.tgz"
                },
                "asn1": {
                  "version": "0.1.11",
                  "from": "asn1@0.1.11",
                  "resolved": "http://beta-internal:4873/asn1/-/asn1-0.1.11.tgz"
                },
                "ctype": {
                  "version": "0.5.3",
                  "from": "ctype@0.5.3",
                  "resolved": "http://beta-internal:4873/ctype/-/ctype-0.5.3.tgz"
                }
              }
            },
            "oauth-sign": {
              "version": "0.3.0",
              "from": "oauth-sign@>=0.3.0 <0.4.0",
              "resolved": "http://beta-internal:4873/oauth-sign/-/oauth-sign-0.3.0.tgz"
            },
            "hawk": {
              "version": "1.0.0",
              "from": "hawk@>=1.0.0 <1.1.0",
              "resolved": "http://beta-internal:4873/hawk/-/hawk-1.0.0.tgz",
              "dependencies": {
                "hoek": {
                  "version": "0.9.1",
                  "from": "hoek@>=0.9.0 <0.10.0",
                  "resolved": "http://beta-internal:4873/hoek/-/hoek-0.9.1.tgz"
                },
                "boom": {
                  "version": "0.4.2",
                  "from": "boom@>=0.4.0 <0.5.0",
                  "resolved": "http://beta-internal:4873/boom/-/boom-0.4.2.tgz"
                },
                "cryptiles": {
                  "version": "0.2.2",
                  "from": "cryptiles@>=0.2.0 <0.3.0",
                  "resolved": "http://beta-internal:4873/cryptiles/-/cryptiles-0.2.2.tgz"
                },
                "sntp": {
                  "version": "0.2.4",
                  "from": "sntp@>=0.2.0 <0.3.0",
                  "resolved": "http://beta-internal:4873/sntp/-/sntp-0.2.4.tgz"
                }
              }
            },
            "aws-sign2": {
              "version": "0.5.0",
              "from": "aws-sign2@>=0.5.0 <0.6.0",
              "resolved": "http://beta-internal:4873/aws-sign2/-/aws-sign2-0.5.0.tgz"
            }
          }
        },
        "qs": {
          "version": "0.6.6",
          "from": "qs@0.6.6",
          "resolved": "http://beta-internal:4873/qs/-/qs-0.6.6.tgz"
        },
        "lodash": {
          "version": "2.4.1",
          "from": "lodash@2.4.1",
          "resolved": "http://beta-internal:4873/lodash/-/lodash-2.4.1.tgz"
        },
        "debug": {
          "version": "0.8.1",
          "from": "debug@0.8.1",
          "resolved": "http://beta-internal:4873/debug/-/debug-0.8.1.tgz"
        },
        "q": {
          "version": "1.0.1",
          "from": "q@1.0.1",
          "resolved": "http://beta-internal:4873/q/-/q-1.0.1.tgz"
        }
      }
    },
    "ioredis": {
      "version": "1.15.1",
      "from": "ioredis@>=1.10.0 <2.0.0",
      "resolved": "http://beta-internal:4873/ioredis/-/ioredis-1.15.1.tgz",
      "dependencies": {
        "bluebird": {
          "version": "2.10.2",
          "from": "bluebird@>=2.9.34 <3.0.0",
          "resolved": "http://beta-internal:4873/bluebird/-/bluebird-2.10.2.tgz"
        },
        "double-ended-queue": {
          "version": "2.1.0-0",
          "from": "double-ended-queue@>=2.1.0-0 <3.0.0",
          "resolved": "http://beta-internal:4873/double-ended-queue/-/double-ended-queue-2.1.0-0.tgz"
        },
        "flexbuffer": {
          "version": "0.0.6",
          "from": "flexbuffer@0.0.6",
          "resolved": "http://beta-internal:4873/flexbuffer/-/flexbuffer-0.0.6.tgz"
        },
        "lodash": {
          "version": "3.10.1",
          "from": "lodash@>=3.6.0 <4.0.0",
          "resolved": "http://beta-internal:4873/lodash/-/lodash-3.10.1.tgz"
        }
      }
    },
    "jwt-simple": {
      "version": "0.1.0",
      "from": "jwt-simple@>=0.1.0 <0.2.0",
      "resolved": "http://beta-internal:4873/jwt-simple/-/jwt-simple-0.1.0.tgz"
    },
    "keyword-extractor": {
      "version": "0.0.9",
      "from": "keyword-extractor@0.0.9",
      "resolved": "http://beta-internal:4873/keyword-extractor/-/keyword-extractor-0.0.9.tgz",
      "dependencies": {
        "underscore": {
          "version": "1.6.0",
          "from": "underscore@1.6.0",
          "resolved": "http://beta-internal:4873/underscore/-/underscore-1.6.0.tgz"
        },
        "underscore.string": {
          "version": "2.3.3",
          "from": "underscore.string@2.3.3",
          "resolved": "http://beta-internal:4873/underscore.string/-/underscore.string-2.3.3.tgz"
        }
      }
    },
    "langs": {
      "version": "1.0.1",
      "from": "langs@>=1.0.1 <2.0.0",
      "resolved": "http://beta-internal:4873/langs/-/langs-1.0.1.tgz"
    },
    "languagedetect": {
      "version": "1.1.1",
      "from": "languagedetect@>=1.1.1 <2.0.0",
      "resolved": "http://beta-internal:4873/languagedetect/-/languagedetect-1.1.1.tgz"
    },
    "lazy.js": {
      "version": "0.4.2",
      "from": "lazy.js@>=0.4.2 <0.5.0",
      "resolved": "http://beta-internal:4873/lazy.js/-/lazy.js-0.4.2.tgz"
    },
    "linklocal": {
      "version": "2.6.0",
      "from": "linklocal@>=2.5.2 <3.0.0",
      "resolved": "http://beta-internal:4873/linklocal/-/linklocal-2.6.0.tgz",
      "dependencies": {
        "commander": {
          "version": "2.8.1",
          "from": "commander@>=2.8.1 <2.9.0",
          "resolved": "http://beta-internal:4873/commander/-/commander-2.8.1.tgz",
          "dependencies": {
            "graceful-readlink": {
              "version": "1.0.1",
              "from": "graceful-readlink@>=1.0.0",
              "resolved": "http://beta-internal:4873/graceful-readlink/-/graceful-readlink-1.0.1.tgz"
            }
          }
        },
        "map-limit": {
          "version": "0.0.1",
          "from": "map-limit@0.0.1",
          "resolved": "http://beta-internal:4873/map-limit/-/map-limit-0.0.1.tgz",
          "dependencies": {
            "once": {
              "version": "1.3.3",
              "from": "once@>=1.3.0 <1.4.0",
              "resolved": "http://beta-internal:4873/once/-/once-1.3.3.tgz",
              "dependencies": {
                "wrappy": {
                  "version": "1.0.1",
                  "from": "wrappy@>=1.0.0 <2.0.0",
                  "resolved": "http://beta-internal:4873/wrappy/-/wrappy-1.0.1.tgz"
                }
              }
            }
          }
        },
        "mkdirp": {
          "version": "0.5.1",
          "from": "mkdirp@>=0.5.1 <0.6.0",
          "resolved": "http://beta-internal:4873/mkdirp/-/mkdirp-0.5.1.tgz",
          "dependencies": {
            "minimist": {
              "version": "0.0.8",
              "from": "minimist@0.0.8",
              "resolved": "http://beta-internal:4873/minimist/-/minimist-0.0.8.tgz"
            }
          }
        },
        "rimraf": {
          "version": "2.4.5",
          "from": "rimraf@>=2.4.3 <2.5.0",
          "resolved": "http://beta-internal:4873/rimraf/-/rimraf-2.4.5.tgz"
        }
      }
    },
    "locale": {
      "version": "0.0.17",
      "from": "locale@0.0.17",
      "resolved": "http://beta-internal:4873/locale/-/locale-0.0.17.tgz"
    },
    "lodash": {
      "version": "3.2.0",
      "from": "lodash@>=3.2.0 <3.3.0",
      "resolved": "http://beta-internal:4873/lodash/-/lodash-3.2.0.tgz"
    },
    "loglevel": {
      "version": "1.4.0",
      "from": "loglevel@>=1.2.0 <2.0.0",
      "resolved": "http://beta-internal:4873/loglevel/-/loglevel-1.4.0.tgz"
    },
    "lru-cache": {
      "version": "2.7.3",
      "from": "lru-cache@>=2.5.0 <3.0.0",
      "resolved": "http://beta-internal:4873/lru-cache/-/lru-cache-2.7.3.tgz"
    },
    "mandrill-api": {
      "version": "1.0.45",
      "from": "mandrill-api@>=1.0.40 <1.1.0",
      "resolved": "http://beta-internal:4873/mandrill-api/-/mandrill-api-1.0.45.tgz"
    },
    "memwatch-next": {
      "version": "0.2.10",
      "from": "memwatch-next@>=0.2.6 <0.3.0",
      "resolved": "http://beta-internal:4873/memwatch-next/-/memwatch-next-0.2.10.tgz",
      "dependencies": {
        "bindings": {
          "version": "1.2.1",
          "from": "bindings@>=1.2.0 <2.0.0",
          "resolved": "http://beta-internal:4873/bindings/-/bindings-1.2.1.tgz"
        },
        "nan": {
          "version": "2.2.1",
          "from": "nan@>=2.0.0 <3.0.0",
          "resolved": "https://registry.npmjs.org/nan/-/nan-2.2.1.tgz"
        }
      }
    },
    "method-override": {
      "version": "2.3.5",
      "from": "method-override@>=2.3.4 <3.0.0",
      "resolved": "http://beta-internal:4873/method-override/-/method-override-2.3.5.tgz",
      "dependencies": {
        "methods": {
          "version": "1.1.2",
          "from": "methods@>=1.1.1 <1.2.0",
          "resolved": "http://beta-internal:4873/methods/-/methods-1.1.2.tgz"
        },
        "parseurl": {
          "version": "1.3.1",
          "from": "parseurl@>=1.3.0 <1.4.0",
          "resolved": "http://beta-internal:4873/parseurl/-/parseurl-1.3.1.tgz"
        },
        "vary": {
          "version": "1.0.1",
          "from": "vary@>=1.0.1 <1.1.0",
          "resolved": "http://beta-internal:4873/vary/-/vary-1.0.1.tgz"
        }
      }
    },
    "mixpanel": {
      "version": "0.0.20",
      "from": "mixpanel@>=0.0.19 <0.1.0",
      "resolved": "http://beta-internal:4873/mixpanel/-/mixpanel-0.0.20.tgz"
    },
    "moment": {
      "version": "2.12.0",
      "from": "moment@>=2.10.3 <3.0.0",
      "resolved": "http://beta-internal:4873/moment/-/moment-2.12.0.tgz"
    },
    "mongodb": {
      "version": "2.1.14",
      "from": "mongodb@>=2.0.34 <3.0.0",
      "resolved": "http://beta-internal:4873/mongodb/-/mongodb-2.1.14.tgz",
      "dependencies": {
        "es6-promise": {
          "version": "3.0.2",
          "from": "es6-promise@3.0.2",
          "resolved": "http://beta-internal:4873/es6-promise/-/es6-promise-3.0.2.tgz"
        },
        "mongodb-core": {
          "version": "1.3.13",
          "from": "mongodb-core@1.3.13",
          "resolved": "http://beta-internal:4873/mongodb-core/-/mongodb-core-1.3.13.tgz",
          "dependencies": {
            "bson": {
              "version": "0.4.22",
              "from": "bson@>=0.4.21 <0.5.0",
              "resolved": "http://beta-internal:4873/bson/-/bson-0.4.22.tgz"
            },
            "require_optional": {
              "version": "1.0.0",
              "from": "require_optional@>=1.0.0 <1.1.0",
              "resolved": "http://beta-internal:4873/require_optional/-/require_optional-1.0.0.tgz",
              "dependencies": {
                "semver": {
                  "version": "5.1.0",
                  "from": "semver@>=2.0.0 <3.0.0||>=3.0.0 <4.0.0||>=4.0.0 <5.0.0||>=5.0.0 <6.0.0",
                  "resolved": "http://beta-internal:4873/semver/-/semver-5.1.0.tgz"
                },
                "resolve-from": {
                  "version": "2.0.0",
                  "from": "resolve-from@>=2.0.0 <3.0.0",
                  "resolved": "http://beta-internal:4873/resolve-from/-/resolve-from-2.0.0.tgz"
                }
              }
            }
          }
        },
        "readable-stream": {
          "version": "1.0.31",
          "from": "readable-stream@1.0.31",
          "resolved": "http://beta-internal:4873/readable-stream/-/readable-stream-1.0.31.tgz",
          "dependencies": {
            "core-util-is": {
              "version": "1.0.2",
              "from": "core-util-is@>=1.0.0 <1.1.0",
              "resolved": "http://beta-internal:4873/core-util-is/-/core-util-is-1.0.2.tgz"
            },
            "isarray": {
              "version": "0.0.1",
              "from": "isarray@0.0.1",
              "resolved": "http://beta-internal:4873/isarray/-/isarray-0.0.1.tgz"
            },
            "string_decoder": {
              "version": "0.10.31",
              "from": "string_decoder@>=0.10.0 <0.11.0",
              "resolved": "http://beta-internal:4873/string_decoder/-/string_decoder-0.10.31.tgz"
            },
            "inherits": {
              "version": "2.0.1",
              "from": "inherits@>=2.0.1 <2.1.0",
              "resolved": "http://beta-internal:4873/inherits/-/inherits-2.0.1.tgz"
            }
          }
        }
      }
    },
    "mongodb-arbiter-discovery": {
      "version": "0.1.2",
      "from": "mongodb-arbiter-discovery@>=0.1.1 <0.2.0",
      "resolved": "http://beta-internal:4873/mongodb-arbiter-discovery/-/mongodb-arbiter-discovery-0.1.2.tgz"
    },
    "mongodb-connection-string": {
      "version": "0.1.1",
      "from": "mongodb-connection-string@>=0.1.1 <0.2.0",
      "resolved": "http://beta-internal:4873/mongodb-connection-string/-/mongodb-connection-string-0.1.1.tgz"
    },
    "mongodb-datadog-stats": {
      "version": "0.1.2",
      "from": "mongodb-datadog-stats@>=0.1.2 <0.2.0",
      "resolved": "http://beta-internal:4873/mongodb-datadog-stats/-/mongodb-datadog-stats-0.1.2.tgz",
      "dependencies": {
        "mongodb-perf-wrapper": {
          "version": "0.1.3",
          "from": "mongodb-perf-wrapper@>=0.1.3 <0.2.0",
          "resolved": "http://beta-internal:4873/mongodb-perf-wrapper/-/mongodb-perf-wrapper-0.1.3.tgz"
        },
        "node-statsd": {
          "version": "0.1.1",
          "from": "node-statsd@>=0.1.1 <0.2.0",
          "resolved": "http://beta-internal:4873/node-statsd/-/node-statsd-0.1.1.tgz"
        }
      }
    },
    "mongodb-unique-ids": {
      "version": "0.1.2",
      "from": "mongodb-unique-ids@>=0.1.2 <0.2.0",
      "resolved": "http://beta-internal:4873/mongodb-unique-ids/-/mongodb-unique-ids-0.1.2.tgz"
    },
    "mongoose": {
      "version": "4.4.11",
      "from": "mongoose@>=4.4.5 <5.0.0",
      "resolved": "http://beta-internal:4873/mongoose/-/mongoose-4.4.11.tgz",
      "dependencies": {
        "async": {
          "version": "1.5.2",
          "from": "async@1.5.2",
          "resolved": "http://beta-internal:4873/async/-/async-1.5.2.tgz"
        },
        "bson": {
          "version": "0.4.22",
          "from": "bson@>=0.4.21 <0.5.0",
          "resolved": "http://beta-internal:4873/bson/-/bson-0.4.22.tgz"
        },
        "hooks-fixed": {
          "version": "1.1.0",
          "from": "hooks-fixed@1.1.0",
          "resolved": "http://beta-internal:4873/hooks-fixed/-/hooks-fixed-1.1.0.tgz"
        },
        "kareem": {
          "version": "1.0.1",
          "from": "kareem@1.0.1",
          "resolved": "http://beta-internal:4873/kareem/-/kareem-1.0.1.tgz"
        },
        "mpath": {
          "version": "0.2.1",
          "from": "mpath@0.2.1",
          "resolved": "http://beta-internal:4873/mpath/-/mpath-0.2.1.tgz"
        },
        "mpromise": {
          "version": "0.5.5",
          "from": "mpromise@0.5.5",
          "resolved": "http://beta-internal:4873/mpromise/-/mpromise-0.5.5.tgz"
        },
        "mquery": {
          "version": "1.10.0",
          "from": "mquery@1.10.0",
          "resolved": "http://beta-internal:4873/mquery/-/mquery-1.10.0.tgz",
          "dependencies": {
            "bluebird": {
              "version": "2.10.2",
              "from": "bluebird@2.10.2",
              "resolved": "http://beta-internal:4873/bluebird/-/bluebird-2.10.2.tgz"
            },
            "sliced": {
              "version": "0.0.5",
              "from": "sliced@0.0.5",
              "resolved": "http://beta-internal:4873/sliced/-/sliced-0.0.5.tgz"
            }
          }
        },
        "ms": {
          "version": "0.7.1",
          "from": "ms@0.7.1",
          "resolved": "http://beta-internal:4873/ms/-/ms-0.7.1.tgz"
        },
        "muri": {
          "version": "1.1.0",
          "from": "muri@1.1.0",
          "resolved": "http://beta-internal:4873/muri/-/muri-1.1.0.tgz"
        },
        "regexp-clone": {
          "version": "0.0.1",
          "from": "regexp-clone@0.0.1",
          "resolved": "http://beta-internal:4873/regexp-clone/-/regexp-clone-0.0.1.tgz"
        },
        "sliced": {
          "version": "1.0.1",
          "from": "sliced@1.0.1",
          "resolved": "http://beta-internal:4873/sliced/-/sliced-1.0.1.tgz"
        }
      }
    },
    "mongoose-number": {
      "version": "0.1.1",
      "from": "mongoose-number@>=0.1.1 <0.2.0",
      "resolved": "http://beta-internal:4873/mongoose-number/-/mongoose-number-0.1.1.tgz"
    },
    "newrelic": {
      "version": "1.26.1",
      "from": "newrelic@>=1.18.3 <2.0.0",
      "resolved": "http://beta-internal:4873/newrelic/-/newrelic-1.26.1.tgz",
      "dependencies": {
        "concat-stream": {
          "version": "1.5.1",
          "from": "concat-stream@>=1.5.0 <2.0.0",
          "resolved": "https://registry.npmjs.org/concat-stream/-/concat-stream-1.5.1.tgz",
          "dependencies": {
            "inherits": {
              "version": "2.0.1",
              "from": "inherits@>=2.0.1 <2.1.0"
            },
            "typedarray": {
              "version": "0.0.6",
              "from": "typedarray@>=0.0.5 <0.1.0",
              "resolved": "https://registry.npmjs.org/typedarray/-/typedarray-0.0.6.tgz"
            },
            "readable-stream": {
              "version": "2.0.6",
              "from": "readable-stream@>=2.0.0 <2.1.0",
              "resolved": "https://registry.npmjs.org/readable-stream/-/readable-stream-2.0.6.tgz",
              "dependencies": {
                "core-util-is": {
                  "version": "1.0.2",
                  "from": "core-util-is@>=1.0.0 <1.1.0",
                  "resolved": "https://registry.npmjs.org/core-util-is/-/core-util-is-1.0.2.tgz"
                },
                "isarray": {
                  "version": "1.0.0",
                  "from": "isarray@>=1.0.0 <1.1.0",
                  "resolved": "https://registry.npmjs.org/isarray/-/isarray-1.0.0.tgz"
                },
                "process-nextick-args": {
                  "version": "1.0.6",
                  "from": "process-nextick-args@>=1.0.6 <1.1.0",
                  "resolved": "https://registry.npmjs.org/process-nextick-args/-/process-nextick-args-1.0.6.tgz"
                },
                "string_decoder": {
                  "version": "0.10.31",
                  "from": "string_decoder@>=0.10.0 <0.11.0",
                  "resolved": "https://registry.npmjs.org/string_decoder/-/string_decoder-0.10.31.tgz"
                },
                "util-deprecate": {
                  "version": "1.0.2",
                  "from": "util-deprecate@>=1.0.1 <1.1.0",
                  "resolved": "https://registry.npmjs.org/util-deprecate/-/util-deprecate-1.0.2.tgz"
                }
              }
            }
          }
        },
        "https-proxy-agent": {
          "version": "0.3.6",
          "from": "https-proxy-agent@>=0.3.5 <0.4.0",
          "resolved": "https://registry.npmjs.org/https-proxy-agent/-/https-proxy-agent-0.3.6.tgz",
          "dependencies": {
            "agent-base": {
              "version": "1.0.2",
              "from": "agent-base@>=1.0.1 <1.1.0",
              "resolved": "https://registry.npmjs.org/agent-base/-/agent-base-1.0.2.tgz"
            },
            "debug": {
              "version": "2.2.0",
              "from": "debug@2.2.0",
              "dependencies": {
                "ms": {
                  "version": "0.7.1",
                  "from": "ms@0.7.1",
                  "resolved": "https://registry.npmjs.org/ms/-/ms-0.7.1.tgz"
                }
              }
            },
            "extend": {
              "version": "3.0.0",
              "from": "extend@>=3.0.0 <4.0.0",
              "resolved": "https://registry.npmjs.org/extend/-/extend-3.0.0.tgz"
            }
          }
        },
        "json-stringify-safe": {
          "version": "5.0.1",
          "from": "json-stringify-safe@>=5.0.0 <6.0.0",
          "resolved": "https://registry.npmjs.org/json-stringify-safe/-/json-stringify-safe-5.0.1.tgz"
        },
        "readable-stream": {
          "version": "1.1.13",
          "from": "readable-stream@>=1.1.13 <2.0.0",
          "resolved": "https://registry.npmjs.org/readable-stream/-/readable-stream-1.1.13.tgz",
          "dependencies": {
            "core-util-is": {
              "version": "1.0.2",
              "from": "core-util-is@>=1.0.0 <1.1.0",
              "resolved": "https://registry.npmjs.org/core-util-is/-/core-util-is-1.0.2.tgz"
            },
            "isarray": {
              "version": "0.0.1",
              "from": "isarray@0.0.1",
              "resolved": "https://registry.npmjs.org/isarray/-/isarray-0.0.1.tgz"
            },
            "string_decoder": {
              "version": "0.10.31",
              "from": "string_decoder@>=0.10.0 <0.11.0",
              "resolved": "https://registry.npmjs.org/string_decoder/-/string_decoder-0.10.31.tgz"
            },
            "inherits": {
              "version": "2.0.1",
              "from": "inherits@>=2.0.1 <2.1.0"
            }
          }
        },
        "semver": {
          "version": "4.3.6",
          "from": "semver@>=4.2.0 <5.0.0",
          "resolved": "https://registry.npmjs.org/semver/-/semver-4.3.6.tgz"
        },
        "yakaa": {
          "version": "1.0.1",
          "from": "yakaa@>=1.0.1 <2.0.0",
          "resolved": "https://registry.npmjs.org/yakaa/-/yakaa-1.0.1.tgz"
        }
      }
    },
    "node-gcm": {
      "version": "0.9.15",
      "from": "node-gcm@>=0.9.12 <0.10.0",
      "resolved": "http://beta-internal:4873/node-gcm/-/node-gcm-0.9.15.tgz",
      "dependencies": {
        "debug": {
          "version": "0.8.1",
          "from": "debug@>=0.8.1 <0.9.0",
          "resolved": "http://beta-internal:4873/debug/-/debug-0.8.1.tgz"
        }
      }
    },
    "node-mongodb-debug-log": {
      "version": "0.1.2",
      "from": "node-mongodb-debug-log@>=0.1.2 <0.2.0",
      "resolved": "http://beta-internal:4873/node-mongodb-debug-log/-/node-mongodb-debug-log-0.1.2.tgz",
      "dependencies": {
        "mongodb-perf-wrapper": {
          "version": "0.1.3",
          "from": "mongodb-perf-wrapper@>=0.1.3 <0.2.0",
          "resolved": "http://beta-internal:4873/mongodb-perf-wrapper/-/mongodb-perf-wrapper-0.1.3.tgz"
        }
      }
    },
    "node-resque": {
      "version": "1.3.2",
      "from": "node-resque@>=1.0.1 <2.0.0",
      "resolved": "http://beta-internal:4873/node-resque/-/node-resque-1.3.2.tgz"
    },
    "node-statsd": {
      "version": "0.0.7",
      "from": "node-statsd@0.0.7",
      "resolved": "http://beta-internal:4873/node-statsd/-/node-statsd-0.0.7.tgz"
    },
    "node-uuid": {
      "version": "1.4.0",
      "from": "node-uuid@1.4.0",
      "resolved": "http://beta-internal:4873/node-uuid/-/node-uuid-1.4.0.tgz"
    },
    "nodemailer": {
      "version": "0.3.14",
      "from": "nodemailer@0.3.14",
      "resolved": "http://beta-internal:4873/nodemailer/-/nodemailer-0.3.14.tgz",
      "dependencies": {
        "mailcomposer": {
          "version": "3.7.0",
          "from": "mailcomposer@>=0.1.11",
          "resolved": "http://beta-internal:4873/mailcomposer/-/mailcomposer-3.7.0.tgz",
          "dependencies": {
            "buildmail": {
              "version": "3.6.0",
              "from": "buildmail@3.6.0",
              "resolved": "http://beta-internal:4873/buildmail/-/buildmail-3.6.0.tgz",
              "dependencies": {
                "addressparser": {
                  "version": "1.0.1",
                  "from": "addressparser@1.0.1",
                  "resolved": "http://beta-internal:4873/addressparser/-/addressparser-1.0.1.tgz"
                },
                "libbase64": {
                  "version": "0.1.0",
                  "from": "libbase64@0.1.0",
                  "resolved": "http://beta-internal:4873/libbase64/-/libbase64-0.1.0.tgz"
                },
                "libqp": {
                  "version": "1.1.0",
                  "from": "libqp@1.1.0",
                  "resolved": "http://beta-internal:4873/libqp/-/libqp-1.1.0.tgz"
                },
                "nodemailer-fetch": {
                  "version": "1.3.0",
                  "from": "nodemailer-fetch@1.3.0",
                  "resolved": "http://beta-internal:4873/nodemailer-fetch/-/nodemailer-fetch-1.3.0.tgz"
                },
                "nodemailer-shared": {
                  "version": "1.0.4",
                  "from": "nodemailer-shared@1.0.4",
                  "resolved": "http://beta-internal:4873/nodemailer-shared/-/nodemailer-shared-1.0.4.tgz"
                }
              }
            },
            "libmime": {
              "version": "2.0.3",
              "from": "libmime@2.0.3",
              "resolved": "http://beta-internal:4873/libmime/-/libmime-2.0.3.tgz",
              "dependencies": {
                "iconv-lite": {
                  "version": "0.4.13",
                  "from": "iconv-lite@0.4.13",
                  "resolved": "http://beta-internal:4873/iconv-lite/-/iconv-lite-0.4.13.tgz"
                },
                "libbase64": {
                  "version": "0.1.0",
                  "from": "libbase64@0.1.0",
                  "resolved": "http://beta-internal:4873/libbase64/-/libbase64-0.1.0.tgz"
                },
                "libqp": {
                  "version": "1.1.0",
                  "from": "libqp@1.1.0",
                  "resolved": "http://beta-internal:4873/libqp/-/libqp-1.1.0.tgz"
                }
              }
            }
          }
        },
        "simplesmtp": {
          "version": "0.3.35",
          "from": "simplesmtp@>=0.1.15",
          "resolved": "http://beta-internal:4873/simplesmtp/-/simplesmtp-0.3.35.tgz",
          "dependencies": {
            "rai": {
              "version": "0.1.12",
              "from": "rai@>=0.1.11 <0.2.0",
              "resolved": "http://beta-internal:4873/rai/-/rai-0.1.12.tgz"
            },
            "xoauth2": {
              "version": "0.1.8",
              "from": "xoauth2@>=0.1.8 <0.2.0",
              "resolved": "http://beta-internal:4873/xoauth2/-/xoauth2-0.1.8.tgz"
            }
          }
        }
      }
    },
    "oauth2orize": {
      "version": "1.0.1",
      "from": "oauth2orize@>=1.0.0 <1.1.0",
      "resolved": "http://beta-internal:4873/oauth2orize/-/oauth2orize-1.0.1.tgz",
      "dependencies": {
        "uid2": {
          "version": "0.0.3",
          "from": "uid2@>=0.0.0 <0.1.0",
          "resolved": "http://beta-internal:4873/uid2/-/uid2-0.0.3.tgz"
        },
        "utils-merge": {
          "version": "1.0.0",
          "from": "utils-merge@>=1.0.0 <2.0.0",
          "resolved": "http://beta-internal:4873/utils-merge/-/utils-merge-1.0.0.tgz"
        },
        "debug": {
          "version": "0.7.4",
          "from": "debug@>=0.7.0 <0.8.0",
          "resolved": "http://beta-internal:4873/debug/-/debug-0.7.4.tgz"
        }
      }
    },
    "octonode": {
      "version": "0.6.18",
      "from": "octonode@>=0.6.8 <0.7.0",
      "resolved": "http://beta-internal:4873/octonode/-/octonode-0.6.18.tgz",
      "dependencies": {
        "request": {
          "version": "2.51.0",
          "from": "request@>=2.51.0 <2.52.0",
          "resolved": "http://beta-internal:4873/request/-/request-2.51.0.tgz",
          "dependencies": {
            "bl": {
              "version": "0.9.5",
              "from": "bl@>=0.9.0 <0.10.0",
              "resolved": "http://beta-internal:4873/bl/-/bl-0.9.5.tgz",
              "dependencies": {
                "readable-stream": {
                  "version": "1.0.33",
                  "from": "readable-stream@>=1.0.26 <1.1.0",
                  "resolved": "http://beta-internal:4873/readable-stream/-/readable-stream-1.0.33.tgz",
                  "dependencies": {
                    "core-util-is": {
                      "version": "1.0.2",
                      "from": "core-util-is@>=1.0.0 <1.1.0",
                      "resolved": "http://beta-internal:4873/core-util-is/-/core-util-is-1.0.2.tgz"
                    },
                    "isarray": {
                      "version": "0.0.1",
                      "from": "isarray@0.0.1",
                      "resolved": "http://beta-internal:4873/isarray/-/isarray-0.0.1.tgz"
                    },
                    "string_decoder": {
                      "version": "0.10.31",
                      "from": "string_decoder@>=0.10.0 <0.11.0",
                      "resolved": "http://beta-internal:4873/string_decoder/-/string_decoder-0.10.31.tgz"
                    },
                    "inherits": {
                      "version": "2.0.1",
                      "from": "inherits@>=2.0.1 <2.1.0",
                      "resolved": "http://beta-internal:4873/inherits/-/inherits-2.0.1.tgz"
                    }
                  }
                }
              }
            },
            "caseless": {
              "version": "0.8.0",
              "from": "caseless@>=0.8.0 <0.9.0",
              "resolved": "http://beta-internal:4873/caseless/-/caseless-0.8.0.tgz"
            },
            "forever-agent": {
              "version": "0.5.2",
              "from": "forever-agent@>=0.5.0 <0.6.0",
              "resolved": "http://beta-internal:4873/forever-agent/-/forever-agent-0.5.2.tgz"
            },
            "form-data": {
              "version": "0.2.0",
              "from": "form-data@>=0.2.0 <0.3.0",
              "resolved": "http://beta-internal:4873/form-data/-/form-data-0.2.0.tgz",
              "dependencies": {
                "mime-types": {
                  "version": "2.0.14",
                  "from": "mime-types@>=2.0.3 <2.1.0",
                  "resolved": "http://beta-internal:4873/mime-types/-/mime-types-2.0.14.tgz",
                  "dependencies": {
                    "mime-db": {
                      "version": "1.12.0",
                      "from": "mime-db@>=1.12.0 <1.13.0",
                      "resolved": "http://beta-internal:4873/mime-db/-/mime-db-1.12.0.tgz"
                    }
                  }
                }
              }
            },
            "json-stringify-safe": {
              "version": "5.0.1",
              "from": "json-stringify-safe@>=5.0.0 <5.1.0",
              "resolved": "http://beta-internal:4873/json-stringify-safe/-/json-stringify-safe-5.0.1.tgz"
            },
            "mime-types": {
              "version": "1.0.2",
              "from": "mime-types@>=1.0.1 <1.1.0",
              "resolved": "http://beta-internal:4873/mime-types/-/mime-types-1.0.2.tgz"
            },
            "qs": {
              "version": "2.3.3",
              "from": "qs@>=2.3.1 <2.4.0",
              "resolved": "http://beta-internal:4873/qs/-/qs-2.3.3.tgz"
            },
            "tunnel-agent": {
              "version": "0.4.2",
              "from": "tunnel-agent@>=0.4.0 <0.5.0",
              "resolved": "http://beta-internal:4873/tunnel-agent/-/tunnel-agent-0.4.2.tgz"
            },
            "http-signature": {
              "version": "0.10.1",
              "from": "http-signature@>=0.10.0 <0.11.0",
              "resolved": "http://beta-internal:4873/http-signature/-/http-signature-0.10.1.tgz",
              "dependencies": {
                "assert-plus": {
                  "version": "0.1.5",
                  "from": "assert-plus@>=0.1.5 <0.2.0",
                  "resolved": "http://beta-internal:4873/assert-plus/-/assert-plus-0.1.5.tgz"
                },
                "asn1": {
                  "version": "0.1.11",
                  "from": "asn1@0.1.11",
                  "resolved": "http://beta-internal:4873/asn1/-/asn1-0.1.11.tgz"
                },
                "ctype": {
                  "version": "0.5.3",
                  "from": "ctype@0.5.3",
                  "resolved": "http://beta-internal:4873/ctype/-/ctype-0.5.3.tgz"
                }
              }
            },
            "oauth-sign": {
              "version": "0.5.0",
              "from": "oauth-sign@>=0.5.0 <0.6.0",
              "resolved": "http://beta-internal:4873/oauth-sign/-/oauth-sign-0.5.0.tgz"
            },
            "hawk": {
              "version": "1.1.1",
              "from": "hawk@1.1.1",
              "resolved": "http://beta-internal:4873/hawk/-/hawk-1.1.1.tgz",
              "dependencies": {
                "hoek": {
                  "version": "0.9.1",
                  "from": "hoek@>=0.9.0 <0.10.0",
                  "resolved": "http://beta-internal:4873/hoek/-/hoek-0.9.1.tgz"
                },
                "boom": {
                  "version": "0.4.2",
                  "from": "boom@>=0.4.0 <0.5.0",
                  "resolved": "http://beta-internal:4873/boom/-/boom-0.4.2.tgz"
                },
                "cryptiles": {
                  "version": "0.2.2",
                  "from": "cryptiles@>=0.2.0 <0.3.0",
                  "resolved": "http://beta-internal:4873/cryptiles/-/cryptiles-0.2.2.tgz"
                },
                "sntp": {
                  "version": "0.2.4",
                  "from": "sntp@>=0.2.0 <0.3.0",
                  "resolved": "http://beta-internal:4873/sntp/-/sntp-0.2.4.tgz"
                }
              }
            },
            "aws-sign2": {
              "version": "0.5.0",
              "from": "aws-sign2@>=0.5.0 <0.6.0",
              "resolved": "http://beta-internal:4873/aws-sign2/-/aws-sign2-0.5.0.tgz"
            },
            "stringstream": {
              "version": "0.0.5",
              "from": "stringstream@>=0.0.4 <0.1.0",
              "resolved": "http://beta-internal:4873/stringstream/-/stringstream-0.0.5.tgz"
            },
            "combined-stream": {
              "version": "0.0.7",
              "from": "combined-stream@>=0.0.4 <0.1.0",
              "resolved": "http://beta-internal:4873/combined-stream/-/combined-stream-0.0.7.tgz",
              "dependencies": {
                "delayed-stream": {
                  "version": "0.0.5",
                  "from": "delayed-stream@0.0.5",
                  "resolved": "http://beta-internal:4873/delayed-stream/-/delayed-stream-0.0.5.tgz"
                }
              }
            }
          }
        },
        "randomstring": {
          "version": "1.1.4",
          "from": "randomstring@>=1.0.0 <2.0.0",
          "resolved": "http://beta-internal:4873/randomstring/-/randomstring-1.1.4.tgz",
          "dependencies": {
            "array-uniq": {
              "version": "1.0.2",
              "from": "array-uniq@1.0.2",
              "resolved": "http://beta-internal:4873/array-uniq/-/array-uniq-1.0.2.tgz"
            }
          }
        },
        "deep-extend": {
          "version": "0.4.1",
          "from": "deep-extend@>=0.0.0 <1.0.0",
          "resolved": "http://beta-internal:4873/deep-extend/-/deep-extend-0.4.1.tgz"
        }
      }
    },
    "on-headers": {
      "version": "1.0.1",
      "from": "on-headers@>=1.0.1 <2.0.0",
      "resolved": "http://beta-internal:4873/on-headers/-/on-headers-1.0.1.tgz"
    },
    "parse-links": {
      "version": "0.1.0",
      "from": "parse-links@>=0.1.0 <0.2.0",
      "resolved": "http://beta-internal:4873/parse-links/-/parse-links-0.1.0.tgz"
    },
    "passport": {
      "version": "0.2.2",
      "from": "passport@>=0.2.2 <0.3.0",
      "resolved": "http://beta-internal:4873/passport/-/passport-0.2.2.tgz",
      "dependencies": {
        "passport-strategy": {
          "version": "1.0.0",
          "from": "passport-strategy@>=1.0.0 <2.0.0",
          "resolved": "http://beta-internal:4873/passport-strategy/-/passport-strategy-1.0.0.tgz"
        },
        "pause": {
          "version": "0.0.1",
          "from": "pause@0.0.1",
          "resolved": "http://beta-internal:4873/pause/-/pause-0.0.1.tgz"
        }
      }
    },
    "passport-google-oauth2": {
      "version": "0.1.6",
      "from": "passport-google-oauth2@>=0.1.6 <0.2.0",
      "resolved": "http://beta-internal:4873/passport-google-oauth2/-/passport-google-oauth2-0.1.6.tgz",
      "dependencies": {
        "passport-oauth2": {
          "version": "1.3.0",
          "from": "passport-oauth2@>=1.1.2 <2.0.0",
          "resolved": "http://beta-internal:4873/passport-oauth2/-/passport-oauth2-1.3.0.tgz",
          "dependencies": {
            "passport-strategy": {
              "version": "1.0.0",
              "from": "passport-strategy@>=1.0.0 <2.0.0",
              "resolved": "http://beta-internal:4873/passport-strategy/-/passport-strategy-1.0.0.tgz"
            },
            "oauth": {
              "version": "0.9.14",
              "from": "oauth@>=0.9.0 <0.10.0",
              "resolved": "http://beta-internal:4873/oauth/-/oauth-0.9.14.tgz"
            },
            "uid2": {
              "version": "0.0.3",
              "from": "uid2@>=0.0.0 <0.1.0",
              "resolved": "http://beta-internal:4873/uid2/-/uid2-0.0.3.tgz"
            }
          }
        }
      }
    },
    "passport-http": {
      "version": "0.2.2",
      "from": "passport-http@>=0.2.2 <0.3.0",
      "resolved": "http://beta-internal:4873/passport-http/-/passport-http-0.2.2.tgz",
      "dependencies": {
        "pkginfo": {
          "version": "0.2.3",
          "from": "pkginfo@>=0.2.0 <0.3.0",
          "resolved": "http://beta-internal:4873/pkginfo/-/pkginfo-0.2.3.tgz"
        },
        "passport": {
          "version": "0.1.18",
          "from": "passport@>=0.1.3 <0.2.0",
          "resolved": "http://beta-internal:4873/passport/-/passport-0.1.18.tgz",
          "dependencies": {
            "pause": {
              "version": "0.0.1",
              "from": "pause@0.0.1",
              "resolved": "http://beta-internal:4873/pause/-/pause-0.0.1.tgz"
            }
          }
        }
      }
    },
    "passport-linkedin-oauth2": {
      "version": "1.4.0",
      "from": "passport-linkedin-oauth2@>=1.4.0 <2.0.0",
      "resolved": "http://beta-internal:4873/passport-linkedin-oauth2/-/passport-linkedin-oauth2-1.4.0.tgz",
      "dependencies": {
        "passport-oauth2": {
          "version": "1.3.0",
          "from": "passport-oauth2@>=1.1.2 <2.0.0",
          "resolved": "http://beta-internal:4873/passport-oauth2/-/passport-oauth2-1.3.0.tgz",
          "dependencies": {
            "passport-strategy": {
              "version": "1.0.0",
              "from": "passport-strategy@>=1.0.0 <2.0.0",
              "resolved": "http://beta-internal:4873/passport-strategy/-/passport-strategy-1.0.0.tgz"
            },
            "oauth": {
              "version": "0.9.14",
              "from": "oauth@>=0.9.0 <0.10.0",
              "resolved": "http://beta-internal:4873/oauth/-/oauth-0.9.14.tgz"
            },
            "uid2": {
              "version": "0.0.3",
              "from": "uid2@>=0.0.0 <0.1.0",
              "resolved": "http://beta-internal:4873/uid2/-/uid2-0.0.3.tgz"
            }
          }
        }
      }
    },
    "passport-oauth2-client-password": {
      "version": "0.1.2",
      "from": "passport-oauth2-client-password@>=0.1.2 <0.2.0",
      "resolved": "http://beta-internal:4873/passport-oauth2-client-password/-/passport-oauth2-client-password-0.1.2.tgz",
      "dependencies": {
        "passport-strategy": {
          "version": "1.0.0",
          "from": "passport-strategy@>=1.0.0 <2.0.0",
          "resolved": "http://beta-internal:4873/passport-strategy/-/passport-strategy-1.0.0.tgz"
        }
      }
    },
    "passport-twitter": {
      "version": "1.0.4",
      "from": "passport-twitter@>=1.0.3 <2.0.0",
      "resolved": "http://beta-internal:4873/passport-twitter/-/passport-twitter-1.0.4.tgz",
      "dependencies": {
        "passport-oauth1": {
          "version": "1.1.0",
          "from": "passport-oauth1@>=1.0.0 <2.0.0",
          "resolved": "http://beta-internal:4873/passport-oauth1/-/passport-oauth1-1.1.0.tgz",
          "dependencies": {
            "passport-strategy": {
              "version": "1.0.0",
              "from": "passport-strategy@>=1.0.0 <2.0.0",
              "resolved": "http://beta-internal:4873/passport-strategy/-/passport-strategy-1.0.0.tgz"
            },
            "oauth": {
              "version": "0.9.14",
              "from": "oauth@>=0.9.0 <0.10.0",
              "resolved": "http://beta-internal:4873/oauth/-/oauth-0.9.14.tgz"
            },
            "utils-merge": {
              "version": "1.0.0",
              "from": "utils-merge@1.0.0",
              "resolved": "http://beta-internal:4873/utils-merge/-/utils-merge-1.0.0.tgz"
            }
          }
        },
        "xtraverse": {
          "version": "0.1.0",
          "from": "xtraverse@>=0.1.0 <0.2.0",
          "resolved": "http://beta-internal:4873/xtraverse/-/xtraverse-0.1.0.tgz",
          "dependencies": {
            "xmldom": {
              "version": "0.1.22",
              "from": "xmldom@>=0.1.0 <0.2.0",
              "resolved": "http://beta-internal:4873/xmldom/-/xmldom-0.1.22.tgz"
            }
          }
        }
      }
    },
    "permessage-deflate": {
      "version": "0.1.5",
      "from": "permessage-deflate@>=0.1.2 <0.2.0",
      "resolved": "http://beta-internal:4873/permessage-deflate/-/permessage-deflate-0.1.5.tgz"
    },
    "readme-badger": {
      "version": "0.1.2",
      "from": "readme-badger@>=0.1.2 <0.2.0",
      "resolved": "http://beta-internal:4873/readme-badger/-/readme-badger-0.1.2.tgz"
    },
    "redis-lock": {
      "version": "0.0.8",
      "from": "redis-lock@0.0.8",
      "resolved": "http://beta-internal:4873/redis-lock/-/redis-lock-0.0.8.tgz"
    },
    "request": {
      "version": "2.40.0",
      "from": "request@>=2.40.0 <2.41.0",
      "resolved": "http://beta-internal:4873/request/-/request-2.40.0.tgz",
      "dependencies": {
        "qs": {
          "version": "1.0.2",
          "from": "qs@>=1.0.0 <1.1.0",
          "resolved": "http://beta-internal:4873/qs/-/qs-1.0.2.tgz"
        },
        "json-stringify-safe": {
          "version": "5.0.1",
          "from": "json-stringify-safe@>=5.0.1 <5.1.0",
          "resolved": "http://beta-internal:4873/json-stringify-safe/-/json-stringify-safe-5.0.1.tgz"
        },
        "mime-types": {
          "version": "1.0.2",
          "from": "mime-types@>=1.0.1 <1.1.0",
          "resolved": "http://beta-internal:4873/mime-types/-/mime-types-1.0.2.tgz"
        },
        "forever-agent": {
          "version": "0.5.2",
          "from": "forever-agent@>=0.5.0 <0.6.0",
          "resolved": "http://beta-internal:4873/forever-agent/-/forever-agent-0.5.2.tgz"
        },
        "form-data": {
          "version": "0.1.4",
          "from": "form-data@>=0.1.0 <0.2.0",
          "resolved": "http://beta-internal:4873/form-data/-/form-data-0.1.4.tgz",
          "dependencies": {
            "combined-stream": {
              "version": "0.0.7",
              "from": "combined-stream@>=0.0.4 <0.1.0",
              "resolved": "http://beta-internal:4873/combined-stream/-/combined-stream-0.0.7.tgz",
              "dependencies": {
                "delayed-stream": {
                  "version": "0.0.5",
                  "from": "delayed-stream@0.0.5",
                  "resolved": "http://beta-internal:4873/delayed-stream/-/delayed-stream-0.0.5.tgz"
                }
              }
            },
            "mime": {
              "version": "1.2.11",
              "from": "mime@>=1.2.9 <1.3.0",
              "resolved": "http://beta-internal:4873/mime/-/mime-1.2.11.tgz"
            }
          }
        },
        "tunnel-agent": {
          "version": "0.4.2",
          "from": "tunnel-agent@>=0.4.0 <0.5.0",
          "resolved": "http://beta-internal:4873/tunnel-agent/-/tunnel-agent-0.4.2.tgz"
        },
        "http-signature": {
          "version": "0.10.1",
          "from": "http-signature@>=0.10.0 <0.11.0",
          "resolved": "http://beta-internal:4873/http-signature/-/http-signature-0.10.1.tgz",
          "dependencies": {
            "assert-plus": {
              "version": "0.1.5",
              "from": "assert-plus@>=0.1.5 <0.2.0",
              "resolved": "http://beta-internal:4873/assert-plus/-/assert-plus-0.1.5.tgz"
            },
            "asn1": {
              "version": "0.1.11",
              "from": "asn1@0.1.11",
              "resolved": "http://beta-internal:4873/asn1/-/asn1-0.1.11.tgz"
            },
            "ctype": {
              "version": "0.5.3",
              "from": "ctype@0.5.3",
              "resolved": "http://beta-internal:4873/ctype/-/ctype-0.5.3.tgz"
            }
          }
        },
        "oauth-sign": {
          "version": "0.3.0",
          "from": "oauth-sign@>=0.3.0 <0.4.0",
          "resolved": "http://beta-internal:4873/oauth-sign/-/oauth-sign-0.3.0.tgz"
        },
        "hawk": {
          "version": "1.1.1",
          "from": "hawk@1.1.1",
          "resolved": "http://beta-internal:4873/hawk/-/hawk-1.1.1.tgz",
          "dependencies": {
            "hoek": {
              "version": "0.9.1",
              "from": "hoek@>=0.9.0 <0.10.0",
              "resolved": "http://beta-internal:4873/hoek/-/hoek-0.9.1.tgz"
            },
            "boom": {
              "version": "0.4.2",
              "from": "boom@>=0.4.0 <0.5.0",
              "resolved": "http://beta-internal:4873/boom/-/boom-0.4.2.tgz"
            },
            "cryptiles": {
              "version": "0.2.2",
              "from": "cryptiles@>=0.2.0 <0.3.0",
              "resolved": "http://beta-internal:4873/cryptiles/-/cryptiles-0.2.2.tgz"
            },
            "sntp": {
              "version": "0.2.4",
              "from": "sntp@>=0.2.0 <0.3.0",
              "resolved": "http://beta-internal:4873/sntp/-/sntp-0.2.4.tgz"
            }
          }
        },
        "aws-sign2": {
          "version": "0.5.0",
          "from": "aws-sign2@>=0.5.0 <0.6.0",
          "resolved": "http://beta-internal:4873/aws-sign2/-/aws-sign2-0.5.0.tgz"
        },
        "stringstream": {
          "version": "0.0.5",
          "from": "stringstream@>=0.0.4 <0.1.0",
          "resolved": "http://beta-internal:4873/stringstream/-/stringstream-0.0.5.tgz"
        }
      }
    },
    "request-extensible": {
      "version": "0.1.1",
      "from": "request-extensible@>=0.1.1 <0.2.0",
      "resolved": "http://beta-internal:4873/request-extensible/-/request-extensible-0.1.1.tgz",
      "dependencies": {
        "request": {
          "version": "2.70.0",
          "from": "request@>=2.53.0 <3.0.0",
          "resolved": "http://beta-internal:4873/request/-/request-2.70.0.tgz",
          "dependencies": {
            "aws-sign2": {
              "version": "0.6.0",
              "from": "aws-sign2@>=0.6.0 <0.7.0",
              "resolved": "http://beta-internal:4873/aws-sign2/-/aws-sign2-0.6.0.tgz"
            },
            "aws4": {
              "version": "1.3.2",
              "from": "aws4@>=1.2.1 <2.0.0",
              "resolved": "http://beta-internal:4873/aws4/-/aws4-1.3.2.tgz",
              "dependencies": {
                "lru-cache": {
                  "version": "4.0.1",
                  "from": "lru-cache@>=4.0.0 <5.0.0",
                  "resolved": "http://beta-internal:4873/lru-cache/-/lru-cache-4.0.1.tgz",
                  "dependencies": {
                    "pseudomap": {
                      "version": "1.0.2",
                      "from": "pseudomap@>=1.0.1 <2.0.0",
                      "resolved": "http://beta-internal:4873/pseudomap/-/pseudomap-1.0.2.tgz"
                    },
                    "yallist": {
                      "version": "2.0.0",
                      "from": "yallist@>=2.0.0 <3.0.0",
                      "resolved": "http://beta-internal:4873/yallist/-/yallist-2.0.0.tgz"
                    }
                  }
                }
              }
            },
            "bl": {
              "version": "1.1.2",
              "from": "bl@>=1.1.2 <1.2.0",
              "resolved": "http://beta-internal:4873/bl/-/bl-1.1.2.tgz",
              "dependencies": {
                "readable-stream": {
                  "version": "2.0.6",
                  "from": "readable-stream@>=2.0.5 <2.1.0",
                  "resolved": "http://beta-internal:4873/readable-stream/-/readable-stream-2.0.6.tgz",
                  "dependencies": {
                    "core-util-is": {
                      "version": "1.0.2",
                      "from": "core-util-is@>=1.0.0 <1.1.0",
                      "resolved": "http://beta-internal:4873/core-util-is/-/core-util-is-1.0.2.tgz"
                    },
                    "inherits": {
                      "version": "2.0.1",
                      "from": "inherits@>=2.0.1 <2.1.0",
                      "resolved": "http://beta-internal:4873/inherits/-/inherits-2.0.1.tgz"
                    },
                    "isarray": {
                      "version": "1.0.0",
                      "from": "isarray@>=1.0.0 <1.1.0",
                      "resolved": "http://beta-internal:4873/isarray/-/isarray-1.0.0.tgz"
                    },
                    "process-nextick-args": {
                      "version": "1.0.6",
                      "from": "process-nextick-args@>=1.0.6 <1.1.0",
                      "resolved": "http://beta-internal:4873/process-nextick-args/-/process-nextick-args-1.0.6.tgz"
                    },
                    "string_decoder": {
                      "version": "0.10.31",
                      "from": "string_decoder@>=0.10.0 <0.11.0",
                      "resolved": "http://beta-internal:4873/string_decoder/-/string_decoder-0.10.31.tgz"
                    },
                    "util-deprecate": {
                      "version": "1.0.2",
                      "from": "util-deprecate@>=1.0.1 <1.1.0",
                      "resolved": "http://beta-internal:4873/util-deprecate/-/util-deprecate-1.0.2.tgz"
                    }
                  }
                }
              }
            },
            "caseless": {
              "version": "0.11.0",
              "from": "caseless@>=0.11.0 <0.12.0",
              "resolved": "http://beta-internal:4873/caseless/-/caseless-0.11.0.tgz"
            },
            "combined-stream": {
              "version": "1.0.5",
              "from": "combined-stream@>=1.0.5 <1.1.0",
              "resolved": "http://beta-internal:4873/combined-stream/-/combined-stream-1.0.5.tgz",
              "dependencies": {
                "delayed-stream": {
                  "version": "1.0.0",
                  "from": "delayed-stream@>=1.0.0 <1.1.0",
                  "resolved": "http://beta-internal:4873/delayed-stream/-/delayed-stream-1.0.0.tgz"
                }
              }
            },
            "extend": {
              "version": "3.0.0",
              "from": "extend@>=3.0.0 <3.1.0",
              "resolved": "http://beta-internal:4873/extend/-/extend-3.0.0.tgz"
            },
            "forever-agent": {
              "version": "0.6.1",
              "from": "forever-agent@>=0.6.1 <0.7.0",
              "resolved": "http://beta-internal:4873/forever-agent/-/forever-agent-0.6.1.tgz"
            },
            "form-data": {
              "version": "1.0.0-rc4",
              "from": "form-data@>=1.0.0-rc3 <1.1.0",
              "resolved": "http://beta-internal:4873/form-data/-/form-data-1.0.0-rc4.tgz",
              "dependencies": {
                "async": {
                  "version": "1.5.2",
                  "from": "async@>=1.5.2 <2.0.0",
                  "resolved": "http://beta-internal:4873/async/-/async-1.5.2.tgz"
                }
              }
            },
            "har-validator": {
              "version": "2.0.6",
              "from": "har-validator@>=2.0.6 <2.1.0",
              "resolved": "http://beta-internal:4873/har-validator/-/har-validator-2.0.6.tgz",
              "dependencies": {
                "chalk": {
                  "version": "1.1.3",
                  "from": "chalk@>=1.0.0 <2.0.0",
                  "resolved": "https://registry.npmjs.org/chalk/-/chalk-1.1.3.tgz",
                  "dependencies": {
                    "ansi-styles": {
                      "version": "2.2.1",
                      "from": "ansi-styles@>=2.2.1 <3.0.0",
                      "resolved": "https://registry.npmjs.org/ansi-styles/-/ansi-styles-2.2.1.tgz"
                    },
                    "has-ansi": {
                      "version": "2.0.0",
                      "from": "has-ansi@>=2.0.0 <3.0.0",
                      "resolved": "http://beta-internal:4873/has-ansi/-/has-ansi-2.0.0.tgz",
                      "dependencies": {
                        "ansi-regex": {
                          "version": "2.0.0",
                          "from": "ansi-regex@>=2.0.0 <3.0.0",
                          "resolved": "http://beta-internal:4873/ansi-regex/-/ansi-regex-2.0.0.tgz"
                        }
                      }
                    },
                    "strip-ansi": {
                      "version": "3.0.1",
                      "from": "strip-ansi@>=3.0.0 <4.0.0",
                      "resolved": "http://beta-internal:4873/strip-ansi/-/strip-ansi-3.0.1.tgz",
                      "dependencies": {
                        "ansi-regex": {
                          "version": "2.0.0",
                          "from": "ansi-regex@>=2.0.0 <3.0.0",
                          "resolved": "http://beta-internal:4873/ansi-regex/-/ansi-regex-2.0.0.tgz"
                        }
                      }
                    },
                    "supports-color": {
                      "version": "2.0.0",
                      "from": "supports-color@>=2.0.0 <3.0.0",
                      "resolved": "http://beta-internal:4873/supports-color/-/supports-color-2.0.0.tgz"
                    }
                  }
                },
                "commander": {
                  "version": "2.9.0",
                  "from": "commander@>=2.9.0 <3.0.0",
                  "resolved": "http://beta-internal:4873/commander/-/commander-2.9.0.tgz",
                  "dependencies": {
                    "graceful-readlink": {
                      "version": "1.0.1",
                      "from": "graceful-readlink@>=1.0.0",
                      "resolved": "http://beta-internal:4873/graceful-readlink/-/graceful-readlink-1.0.1.tgz"
                    }
                  }
                },
                "is-my-json-valid": {
                  "version": "2.13.1",
                  "from": "is-my-json-valid@>=2.12.0 <3.0.0",
                  "resolved": "http://beta-internal:4873/is-my-json-valid/-/is-my-json-valid-2.13.1.tgz",
                  "dependencies": {
                    "generate-function": {
                      "version": "2.0.0",
                      "from": "generate-function@>=2.0.0 <3.0.0",
                      "resolved": "http://beta-internal:4873/generate-function/-/generate-function-2.0.0.tgz"
                    },
                    "generate-object-property": {
                      "version": "1.2.0",
                      "from": "generate-object-property@>=1.1.0 <2.0.0",
                      "resolved": "http://beta-internal:4873/generate-object-property/-/generate-object-property-1.2.0.tgz",
                      "dependencies": {
                        "is-property": {
                          "version": "1.0.2",
                          "from": "is-property@>=1.0.0 <2.0.0",
                          "resolved": "http://beta-internal:4873/is-property/-/is-property-1.0.2.tgz"
                        }
                      }
                    },
                    "jsonpointer": {
                      "version": "2.0.0",
                      "from": "jsonpointer@2.0.0",
                      "resolved": "http://beta-internal:4873/jsonpointer/-/jsonpointer-2.0.0.tgz"
                    },
                    "xtend": {
                      "version": "4.0.1",
                      "from": "xtend@>=4.0.0 <5.0.0",
                      "resolved": "http://beta-internal:4873/xtend/-/xtend-4.0.1.tgz"
                    }
                  }
                },
                "pinkie-promise": {
                  "version": "2.0.0",
                  "from": "pinkie-promise@>=2.0.0 <3.0.0",
                  "resolved": "http://beta-internal:4873/pinkie-promise/-/pinkie-promise-2.0.0.tgz",
                  "dependencies": {
                    "pinkie": {
                      "version": "2.0.4",
                      "from": "pinkie@>=2.0.0 <3.0.0",
                      "resolved": "http://beta-internal:4873/pinkie/-/pinkie-2.0.4.tgz"
                    }
                  }
                }
              }
            },
            "hawk": {
              "version": "3.1.3",
              "from": "hawk@>=3.1.3 <3.2.0",
              "resolved": "http://beta-internal:4873/hawk/-/hawk-3.1.3.tgz",
              "dependencies": {
                "hoek": {
                  "version": "2.16.3",
                  "from": "hoek@>=2.0.0 <3.0.0",
                  "resolved": "http://beta-internal:4873/hoek/-/hoek-2.16.3.tgz"
                },
                "boom": {
                  "version": "2.10.1",
                  "from": "boom@>=2.0.0 <3.0.0",
                  "resolved": "http://beta-internal:4873/boom/-/boom-2.10.1.tgz"
                },
                "cryptiles": {
                  "version": "2.0.5",
                  "from": "cryptiles@>=2.0.0 <3.0.0",
                  "resolved": "http://beta-internal:4873/cryptiles/-/cryptiles-2.0.5.tgz"
                },
                "sntp": {
                  "version": "1.0.9",
                  "from": "sntp@>=1.0.0 <2.0.0",
                  "resolved": "http://beta-internal:4873/sntp/-/sntp-1.0.9.tgz"
                }
              }
            },
            "http-signature": {
              "version": "1.1.1",
              "from": "http-signature@>=1.1.0 <1.2.0",
              "resolved": "http://beta-internal:4873/http-signature/-/http-signature-1.1.1.tgz",
              "dependencies": {
                "assert-plus": {
                  "version": "0.2.0",
                  "from": "assert-plus@>=0.2.0 <0.3.0",
                  "resolved": "http://beta-internal:4873/assert-plus/-/assert-plus-0.2.0.tgz"
                },
                "jsprim": {
                  "version": "1.2.2",
                  "from": "jsprim@>=1.2.2 <2.0.0",
                  "resolved": "http://beta-internal:4873/jsprim/-/jsprim-1.2.2.tgz",
                  "dependencies": {
                    "extsprintf": {
                      "version": "1.0.2",
                      "from": "extsprintf@1.0.2",
                      "resolved": "http://beta-internal:4873/extsprintf/-/extsprintf-1.0.2.tgz"
                    },
                    "json-schema": {
                      "version": "0.2.2",
                      "from": "json-schema@0.2.2",
                      "resolved": "http://beta-internal:4873/json-schema/-/json-schema-0.2.2.tgz"
                    },
                    "verror": {
                      "version": "1.3.6",
                      "from": "verror@1.3.6",
                      "resolved": "http://beta-internal:4873/verror/-/verror-1.3.6.tgz"
                    }
                  }
                },
                "sshpk": {
                  "version": "1.7.4",
                  "from": "sshpk@>=1.7.0 <2.0.0",
                  "resolved": "http://beta-internal:4873/sshpk/-/sshpk-1.7.4.tgz",
                  "dependencies": {
                    "asn1": {
                      "version": "0.2.3",
                      "from": "asn1@>=0.2.3 <0.3.0",
                      "resolved": "http://beta-internal:4873/asn1/-/asn1-0.2.3.tgz"
                    },
                    "dashdash": {
                      "version": "1.13.0",
                      "from": "dashdash@>=1.10.1 <2.0.0",
                      "resolved": "http://beta-internal:4873/dashdash/-/dashdash-1.13.0.tgz",
                      "dependencies": {
                        "assert-plus": {
                          "version": "1.0.0",
                          "from": "assert-plus@>=1.0.0 <2.0.0",
                          "resolved": "http://beta-internal:4873/assert-plus/-/assert-plus-1.0.0.tgz"
                        }
                      }
                    },
                    "jsbn": {
                      "version": "0.1.0",
                      "from": "jsbn@>=0.1.0 <0.2.0",
                      "resolved": "http://beta-internal:4873/jsbn/-/jsbn-0.1.0.tgz"
                    },
                    "tweetnacl": {
                      "version": "0.14.3",
                      "from": "tweetnacl@>=0.13.0 <1.0.0",
                      "resolved": "http://beta-internal:4873/tweetnacl/-/tweetnacl-0.14.3.tgz"
                    },
                    "jodid25519": {
                      "version": "1.0.2",
                      "from": "jodid25519@>=1.0.0 <2.0.0",
                      "resolved": "http://beta-internal:4873/jodid25519/-/jodid25519-1.0.2.tgz"
                    },
                    "ecc-jsbn": {
                      "version": "0.1.1",
                      "from": "ecc-jsbn@>=0.0.1 <1.0.0",
                      "resolved": "http://beta-internal:4873/ecc-jsbn/-/ecc-jsbn-0.1.1.tgz"
                    }
                  }
                }
              }
            },
            "is-typedarray": {
              "version": "1.0.0",
              "from": "is-typedarray@>=1.0.0 <1.1.0",
              "resolved": "http://beta-internal:4873/is-typedarray/-/is-typedarray-1.0.0.tgz"
            },
            "isstream": {
              "version": "0.1.2",
              "from": "isstream@>=0.1.2 <0.2.0",
              "resolved": "http://beta-internal:4873/isstream/-/isstream-0.1.2.tgz"
            },
            "json-stringify-safe": {
              "version": "5.0.1",
              "from": "json-stringify-safe@>=5.0.1 <5.1.0",
              "resolved": "http://beta-internal:4873/json-stringify-safe/-/json-stringify-safe-5.0.1.tgz"
            },
            "mime-types": {
              "version": "2.1.10",
              "from": "mime-types@>=2.1.10 <2.2.0",
              "resolved": "http://beta-internal:4873/mime-types/-/mime-types-2.1.10.tgz",
              "dependencies": {
                "mime-db": {
                  "version": "1.22.0",
                  "from": "mime-db@>=1.22.0 <1.23.0",
                  "resolved": "http://beta-internal:4873/mime-db/-/mime-db-1.22.0.tgz"
                }
              }
            },
            "node-uuid": {
              "version": "1.4.7",
              "from": "node-uuid@>=1.4.7 <1.5.0",
              "resolved": "http://beta-internal:4873/node-uuid/-/node-uuid-1.4.7.tgz"
            },
            "oauth-sign": {
              "version": "0.8.1",
              "from": "oauth-sign@>=0.8.1 <0.9.0",
              "resolved": "http://beta-internal:4873/oauth-sign/-/oauth-sign-0.8.1.tgz"
            },
            "qs": {
              "version": "6.1.0",
              "from": "qs@>=6.1.0 <6.2.0",
              "resolved": "http://beta-internal:4873/qs/-/qs-6.1.0.tgz"
            },
            "stringstream": {
              "version": "0.0.5",
              "from": "stringstream@>=0.0.4 <0.1.0",
              "resolved": "http://beta-internal:4873/stringstream/-/stringstream-0.0.5.tgz"
            },
            "tough-cookie": {
              "version": "2.2.2",
              "from": "tough-cookie@>=2.2.0 <2.3.0",
              "resolved": "http://beta-internal:4873/tough-cookie/-/tough-cookie-2.2.2.tgz"
            },
            "tunnel-agent": {
              "version": "0.4.2",
              "from": "tunnel-agent@>=0.4.0 <0.5.0",
              "resolved": "http://beta-internal:4873/tunnel-agent/-/tunnel-agent-0.4.2.tgz"
            }
          }
        }
      }
    },
    "request-http-cache": {
      "version": "1.0.1",
      "from": "request-http-cache@>=1.0.1 <2.0.0",
      "resolved": "http://beta-internal:4873/request-http-cache/-/request-http-cache-1.0.1.tgz",
      "dependencies": {
        "json-buffer": {
          "version": "2.0.11",
          "from": "json-buffer@>=2.0.11 <3.0.0",
          "resolved": "http://beta-internal:4873/json-buffer/-/json-buffer-2.0.11.tgz"
        },
        "lodash": {
          "version": "3.10.1",
          "from": "lodash@>=3.3.1 <4.0.0",
          "resolved": "http://beta-internal:4873/lodash/-/lodash-3.10.1.tgz"
        },
        "redis": {
          "version": "0.12.1",
          "from": "redis@>=0.12.1 <0.13.0",
          "resolved": "http://beta-internal:4873/redis/-/redis-0.12.1.tgz"
        }
      }
    },
    "response-time": {
      "version": "2.3.1",
      "from": "response-time@>=2.3.1 <3.0.0",
      "resolved": "http://beta-internal:4873/response-time/-/response-time-2.3.1.tgz",
      "dependencies": {
        "depd": {
          "version": "1.0.1",
          "from": "depd@>=1.0.1 <1.1.0",
          "resolved": "http://beta-internal:4873/depd/-/depd-1.0.1.tgz"
        }
      }
    },
    "rx": {
      "version": "4.1.0",
      "from": "rx@>=4.0.8 <5.0.0",
      "resolved": "http://beta-internal:4873/rx/-/rx-4.1.0.tgz"
    },
    "sanitizer": {
      "version": "0.0.15",
      "from": "sanitizer@0.0.15",
      "resolved": "http://beta-internal:4873/sanitizer/-/sanitizer-0.0.15.tgz"
    },
    "scriptjs": {
      "version": "2.5.8",
      "from": "scriptjs@>=2.5.7 <3.0.0",
      "resolved": "http://beta-internal:4873/scriptjs/-/scriptjs-2.5.8.tgz"
    },
    "sechash": {
      "version": "0.1.3",
      "from": "sechash@0.1.3",
      "resolved": "http://beta-internal:4873/sechash/-/sechash-0.1.3.tgz"
    },
    "serve-favicon": {
      "version": "2.3.0",
      "from": "serve-favicon@>=2.3.0 <3.0.0",
      "resolved": "http://beta-internal:4873/serve-favicon/-/serve-favicon-2.3.0.tgz",
      "dependencies": {
        "etag": {
          "version": "1.7.0",
          "from": "etag@>=1.7.0 <1.8.0",
          "resolved": "http://beta-internal:4873/etag/-/etag-1.7.0.tgz"
        },
        "fresh": {
          "version": "0.3.0",
          "from": "fresh@0.3.0",
          "resolved": "http://beta-internal:4873/fresh/-/fresh-0.3.0.tgz"
        },
        "ms": {
          "version": "0.7.1",
          "from": "ms@0.7.1",
          "resolved": "http://beta-internal:4873/ms/-/ms-0.7.1.tgz"
        },
        "parseurl": {
          "version": "1.3.1",
          "from": "parseurl@>=1.3.0 <1.4.0",
          "resolved": "http://beta-internal:4873/parseurl/-/parseurl-1.3.1.tgz"
        }
      }
    },
    "shutdown": {
      "version": "0.2.4",
      "from": "shutdown@>=0.2.3 <0.3.0",
      "resolved": "http://beta-internal:4873/shutdown/-/shutdown-0.2.4.tgz",
      "dependencies": {
        "debug": {
          "version": "1.0.4",
          "from": "debug@>=1.0.2 <2.0.0",
          "resolved": "http://beta-internal:4873/debug/-/debug-1.0.4.tgz",
          "dependencies": {
            "ms": {
              "version": "0.6.2",
              "from": "ms@0.6.2",
              "resolved": "http://beta-internal:4873/ms/-/ms-0.6.2.tgz"
            }
          }
        }
      }
    },
    "snappy-cache": {
      "version": "0.3.0",
      "from": "snappy-cache@>=0.3.0 <0.4.0",
      "resolved": "http://beta-internal:4873/snappy-cache/-/snappy-cache-0.3.0.tgz",
      "dependencies": {
        "redis": {
          "version": "0.12.1",
          "from": "redis@>=0.12.1 <0.13.0",
          "resolved": "http://beta-internal:4873/redis/-/redis-0.12.1.tgz"
        }
      }
    },
    "statuserror": {
      "version": "0.1.3",
      "from": "statuserror@>=0.1.3 <0.2.0",
      "resolved": "http://beta-internal:4873/statuserror/-/statuserror-0.1.3.tgz"
    },
    "stringformat": {
      "version": "0.0.5",
      "from": "stringformat@0.0.5",
      "resolved": "http://beta-internal:4873/stringformat/-/stringformat-0.0.5.tgz"
    },
    "targetenv": {
      "version": "1.0.0",
      "from": "targetenv@>=1.0.0 <2.0.0",
      "resolved": "http://beta-internal:4873/targetenv/-/targetenv-1.0.0.tgz"
    },
    "temp": {
      "version": "0.4.0",
      "from": "temp@0.4.0",
      "resolved": "http://beta-internal:4873/temp/-/temp-0.4.0.tgz"
    },
    "tentacles": {
      "version": "0.3.0",
      "from": "tentacles@>=0.3.0 <0.4.0",
      "resolved": "http://beta-internal:4873/tentacles/-/tentacles-0.3.0.tgz",
      "dependencies": {
        "create-error": {
          "version": "0.3.1",
          "from": "create-error@>=0.3.1 <0.4.0",
          "resolved": "http://beta-internal:4873/create-error/-/create-error-0.3.1.tgz"
        },
        "lodash": {
          "version": "3.10.1",
          "from": "lodash@>=3.3.0 <4.0.0",
          "resolved": "http://beta-internal:4873/lodash/-/lodash-3.10.1.tgz"
        },
        "request": {
          "version": "2.70.0",
          "from": "request@>=2.53.0 <3.0.0",
          "resolved": "http://beta-internal:4873/request/-/request-2.70.0.tgz",
          "dependencies": {
            "aws-sign2": {
              "version": "0.6.0",
              "from": "aws-sign2@>=0.6.0 <0.7.0",
              "resolved": "http://beta-internal:4873/aws-sign2/-/aws-sign2-0.6.0.tgz"
            },
            "aws4": {
              "version": "1.3.2",
              "from": "aws4@>=1.2.1 <2.0.0",
              "resolved": "http://beta-internal:4873/aws4/-/aws4-1.3.2.tgz",
              "dependencies": {
                "lru-cache": {
                  "version": "4.0.1",
                  "from": "lru-cache@>=4.0.0 <5.0.0",
                  "resolved": "http://beta-internal:4873/lru-cache/-/lru-cache-4.0.1.tgz",
                  "dependencies": {
                    "pseudomap": {
                      "version": "1.0.2",
                      "from": "pseudomap@>=1.0.1 <2.0.0",
                      "resolved": "http://beta-internal:4873/pseudomap/-/pseudomap-1.0.2.tgz"
                    },
                    "yallist": {
                      "version": "2.0.0",
                      "from": "yallist@>=2.0.0 <3.0.0",
                      "resolved": "http://beta-internal:4873/yallist/-/yallist-2.0.0.tgz"
                    }
                  }
                }
              }
            },
            "bl": {
              "version": "1.1.2",
              "from": "bl@>=1.1.2 <1.2.0",
              "resolved": "http://beta-internal:4873/bl/-/bl-1.1.2.tgz",
              "dependencies": {
                "readable-stream": {
                  "version": "2.0.6",
                  "from": "readable-stream@>=2.0.5 <2.1.0",
                  "resolved": "http://beta-internal:4873/readable-stream/-/readable-stream-2.0.6.tgz",
                  "dependencies": {
                    "core-util-is": {
                      "version": "1.0.2",
                      "from": "core-util-is@>=1.0.0 <1.1.0",
                      "resolved": "http://beta-internal:4873/core-util-is/-/core-util-is-1.0.2.tgz"
                    },
                    "inherits": {
                      "version": "2.0.1",
                      "from": "inherits@>=2.0.1 <2.1.0",
                      "resolved": "http://beta-internal:4873/inherits/-/inherits-2.0.1.tgz"
                    },
                    "isarray": {
                      "version": "1.0.0",
                      "from": "isarray@>=1.0.0 <1.1.0",
                      "resolved": "http://beta-internal:4873/isarray/-/isarray-1.0.0.tgz"
                    },
                    "process-nextick-args": {
                      "version": "1.0.6",
                      "from": "process-nextick-args@>=1.0.6 <1.1.0",
                      "resolved": "http://beta-internal:4873/process-nextick-args/-/process-nextick-args-1.0.6.tgz"
                    },
                    "string_decoder": {
                      "version": "0.10.31",
                      "from": "string_decoder@>=0.10.0 <0.11.0",
                      "resolved": "http://beta-internal:4873/string_decoder/-/string_decoder-0.10.31.tgz"
                    },
                    "util-deprecate": {
                      "version": "1.0.2",
                      "from": "util-deprecate@>=1.0.1 <1.1.0",
                      "resolved": "http://beta-internal:4873/util-deprecate/-/util-deprecate-1.0.2.tgz"
                    }
                  }
                }
              }
            },
            "caseless": {
              "version": "0.11.0",
              "from": "caseless@>=0.11.0 <0.12.0",
              "resolved": "http://beta-internal:4873/caseless/-/caseless-0.11.0.tgz"
            },
            "combined-stream": {
              "version": "1.0.5",
              "from": "combined-stream@>=1.0.5 <1.1.0",
              "resolved": "http://beta-internal:4873/combined-stream/-/combined-stream-1.0.5.tgz",
              "dependencies": {
                "delayed-stream": {
                  "version": "1.0.0",
                  "from": "delayed-stream@>=1.0.0 <1.1.0",
                  "resolved": "http://beta-internal:4873/delayed-stream/-/delayed-stream-1.0.0.tgz"
                }
              }
            },
            "extend": {
              "version": "3.0.0",
              "from": "extend@>=3.0.0 <3.1.0",
              "resolved": "http://beta-internal:4873/extend/-/extend-3.0.0.tgz"
            },
            "forever-agent": {
              "version": "0.6.1",
              "from": "forever-agent@>=0.6.1 <0.7.0",
              "resolved": "http://beta-internal:4873/forever-agent/-/forever-agent-0.6.1.tgz"
            },
            "form-data": {
              "version": "1.0.0-rc4",
              "from": "form-data@>=1.0.0-rc3 <1.1.0",
              "resolved": "http://beta-internal:4873/form-data/-/form-data-1.0.0-rc4.tgz",
              "dependencies": {
                "async": {
                  "version": "1.5.2",
                  "from": "async@>=1.5.2 <2.0.0",
                  "resolved": "http://beta-internal:4873/async/-/async-1.5.2.tgz"
                }
              }
            },
            "har-validator": {
              "version": "2.0.6",
              "from": "har-validator@>=2.0.6 <2.1.0",
              "resolved": "http://beta-internal:4873/har-validator/-/har-validator-2.0.6.tgz",
              "dependencies": {
                "chalk": {
                  "version": "1.1.3",
                  "from": "chalk@>=1.1.1 <2.0.0",
                  "resolved": "https://registry.npmjs.org/chalk/-/chalk-1.1.3.tgz",
                  "dependencies": {
                    "ansi-styles": {
                      "version": "2.2.1",
                      "from": "ansi-styles@>=2.2.1 <3.0.0",
                      "resolved": "https://registry.npmjs.org/ansi-styles/-/ansi-styles-2.2.1.tgz"
                    },
                    "has-ansi": {
                      "version": "2.0.0",
                      "from": "has-ansi@>=2.0.0 <3.0.0",
                      "resolved": "http://beta-internal:4873/has-ansi/-/has-ansi-2.0.0.tgz",
                      "dependencies": {
                        "ansi-regex": {
                          "version": "2.0.0",
                          "from": "ansi-regex@>=2.0.0 <3.0.0",
                          "resolved": "http://beta-internal:4873/ansi-regex/-/ansi-regex-2.0.0.tgz"
                        }
                      }
                    },
                    "strip-ansi": {
                      "version": "3.0.1",
                      "from": "strip-ansi@>=3.0.0 <4.0.0",
                      "resolved": "http://beta-internal:4873/strip-ansi/-/strip-ansi-3.0.1.tgz",
                      "dependencies": {
                        "ansi-regex": {
                          "version": "2.0.0",
                          "from": "ansi-regex@>=2.0.0 <3.0.0",
                          "resolved": "http://beta-internal:4873/ansi-regex/-/ansi-regex-2.0.0.tgz"
                        }
                      }
                    },
                    "supports-color": {
                      "version": "2.0.0",
                      "from": "supports-color@>=2.0.0 <3.0.0",
                      "resolved": "http://beta-internal:4873/supports-color/-/supports-color-2.0.0.tgz"
                    }
                  }
                },
                "commander": {
                  "version": "2.9.0",
                  "from": "commander@>=2.9.0 <3.0.0",
                  "resolved": "http://beta-internal:4873/commander/-/commander-2.9.0.tgz",
                  "dependencies": {
                    "graceful-readlink": {
                      "version": "1.0.1",
                      "from": "graceful-readlink@>=1.0.0",
                      "resolved": "http://beta-internal:4873/graceful-readlink/-/graceful-readlink-1.0.1.tgz"
                    }
                  }
                },
                "is-my-json-valid": {
                  "version": "2.13.1",
                  "from": "is-my-json-valid@>=2.12.4 <3.0.0",
                  "resolved": "http://beta-internal:4873/is-my-json-valid/-/is-my-json-valid-2.13.1.tgz",
                  "dependencies": {
                    "generate-function": {
                      "version": "2.0.0",
                      "from": "generate-function@>=2.0.0 <3.0.0",
                      "resolved": "http://beta-internal:4873/generate-function/-/generate-function-2.0.0.tgz"
                    },
                    "generate-object-property": {
                      "version": "1.2.0",
                      "from": "generate-object-property@>=1.1.0 <2.0.0",
                      "resolved": "http://beta-internal:4873/generate-object-property/-/generate-object-property-1.2.0.tgz",
                      "dependencies": {
                        "is-property": {
                          "version": "1.0.2",
                          "from": "is-property@>=1.0.0 <2.0.0",
                          "resolved": "http://beta-internal:4873/is-property/-/is-property-1.0.2.tgz"
                        }
                      }
                    },
                    "jsonpointer": {
                      "version": "2.0.0",
                      "from": "jsonpointer@2.0.0",
                      "resolved": "http://beta-internal:4873/jsonpointer/-/jsonpointer-2.0.0.tgz"
                    },
                    "xtend": {
                      "version": "4.0.1",
                      "from": "xtend@>=4.0.0 <5.0.0",
                      "resolved": "http://beta-internal:4873/xtend/-/xtend-4.0.1.tgz"
                    }
                  }
                },
                "pinkie-promise": {
                  "version": "2.0.0",
                  "from": "pinkie-promise@>=2.0.0 <3.0.0",
                  "resolved": "http://beta-internal:4873/pinkie-promise/-/pinkie-promise-2.0.0.tgz",
                  "dependencies": {
                    "pinkie": {
                      "version": "2.0.4",
                      "from": "pinkie@>=2.0.0 <3.0.0",
                      "resolved": "http://beta-internal:4873/pinkie/-/pinkie-2.0.4.tgz"
                    }
                  }
                }
              }
            },
            "hawk": {
              "version": "3.1.3",
              "from": "hawk@>=3.1.3 <3.2.0",
              "resolved": "http://beta-internal:4873/hawk/-/hawk-3.1.3.tgz",
              "dependencies": {
                "hoek": {
                  "version": "2.16.3",
                  "from": "hoek@>=2.0.0 <3.0.0",
                  "resolved": "http://beta-internal:4873/hoek/-/hoek-2.16.3.tgz"
                },
                "boom": {
                  "version": "2.10.1",
                  "from": "boom@>=2.0.0 <3.0.0",
                  "resolved": "http://beta-internal:4873/boom/-/boom-2.10.1.tgz"
                },
                "cryptiles": {
                  "version": "2.0.5",
                  "from": "cryptiles@>=2.0.0 <3.0.0",
                  "resolved": "http://beta-internal:4873/cryptiles/-/cryptiles-2.0.5.tgz"
                },
                "sntp": {
                  "version": "1.0.9",
                  "from": "sntp@>=1.0.0 <2.0.0",
                  "resolved": "http://beta-internal:4873/sntp/-/sntp-1.0.9.tgz"
                }
              }
            },
            "http-signature": {
              "version": "1.1.1",
              "from": "http-signature@>=1.1.0 <1.2.0",
              "resolved": "http://beta-internal:4873/http-signature/-/http-signature-1.1.1.tgz",
              "dependencies": {
                "assert-plus": {
                  "version": "0.2.0",
                  "from": "assert-plus@>=0.2.0 <0.3.0",
                  "resolved": "http://beta-internal:4873/assert-plus/-/assert-plus-0.2.0.tgz"
                },
                "jsprim": {
                  "version": "1.2.2",
                  "from": "jsprim@>=1.2.2 <2.0.0",
                  "resolved": "http://beta-internal:4873/jsprim/-/jsprim-1.2.2.tgz",
                  "dependencies": {
                    "extsprintf": {
                      "version": "1.0.2",
                      "from": "extsprintf@1.0.2",
                      "resolved": "http://beta-internal:4873/extsprintf/-/extsprintf-1.0.2.tgz"
                    },
                    "json-schema": {
                      "version": "0.2.2",
                      "from": "json-schema@0.2.2",
                      "resolved": "http://beta-internal:4873/json-schema/-/json-schema-0.2.2.tgz"
                    },
                    "verror": {
                      "version": "1.3.6",
                      "from": "verror@1.3.6",
                      "resolved": "http://beta-internal:4873/verror/-/verror-1.3.6.tgz"
                    }
                  }
                },
                "sshpk": {
                  "version": "1.7.4",
                  "from": "sshpk@>=1.7.0 <2.0.0",
                  "resolved": "http://beta-internal:4873/sshpk/-/sshpk-1.7.4.tgz",
                  "dependencies": {
                    "asn1": {
                      "version": "0.2.3",
                      "from": "asn1@>=0.2.3 <0.3.0",
                      "resolved": "http://beta-internal:4873/asn1/-/asn1-0.2.3.tgz"
                    },
                    "dashdash": {
                      "version": "1.13.0",
                      "from": "dashdash@>=1.10.1 <2.0.0",
                      "resolved": "http://beta-internal:4873/dashdash/-/dashdash-1.13.0.tgz",
                      "dependencies": {
                        "assert-plus": {
                          "version": "1.0.0",
                          "from": "assert-plus@>=1.0.0 <2.0.0",
                          "resolved": "http://beta-internal:4873/assert-plus/-/assert-plus-1.0.0.tgz"
                        }
                      }
                    },
                    "jsbn": {
                      "version": "0.1.0",
                      "from": "jsbn@>=0.1.0 <0.2.0",
                      "resolved": "http://beta-internal:4873/jsbn/-/jsbn-0.1.0.tgz"
                    },
                    "tweetnacl": {
                      "version": "0.14.3",
                      "from": "tweetnacl@>=0.13.0 <1.0.0",
                      "resolved": "http://beta-internal:4873/tweetnacl/-/tweetnacl-0.14.3.tgz"
                    },
                    "jodid25519": {
                      "version": "1.0.2",
                      "from": "jodid25519@>=1.0.0 <2.0.0",
                      "resolved": "http://beta-internal:4873/jodid25519/-/jodid25519-1.0.2.tgz"
                    },
                    "ecc-jsbn": {
                      "version": "0.1.1",
                      "from": "ecc-jsbn@>=0.0.1 <1.0.0",
                      "resolved": "http://beta-internal:4873/ecc-jsbn/-/ecc-jsbn-0.1.1.tgz"
                    }
                  }
                }
              }
            },
            "is-typedarray": {
              "version": "1.0.0",
              "from": "is-typedarray@>=1.0.0 <1.1.0",
              "resolved": "http://beta-internal:4873/is-typedarray/-/is-typedarray-1.0.0.tgz"
            },
            "isstream": {
              "version": "0.1.2",
              "from": "isstream@>=0.1.2 <0.2.0",
              "resolved": "http://beta-internal:4873/isstream/-/isstream-0.1.2.tgz"
            },
            "json-stringify-safe": {
              "version": "5.0.1",
              "from": "json-stringify-safe@>=5.0.1 <5.1.0",
              "resolved": "http://beta-internal:4873/json-stringify-safe/-/json-stringify-safe-5.0.1.tgz"
            },
            "mime-types": {
              "version": "2.1.10",
              "from": "mime-types@>=2.1.7 <2.2.0",
              "resolved": "http://beta-internal:4873/mime-types/-/mime-types-2.1.10.tgz",
              "dependencies": {
                "mime-db": {
                  "version": "1.22.0",
                  "from": "mime-db@>=1.22.0 <1.23.0",
                  "resolved": "http://beta-internal:4873/mime-db/-/mime-db-1.22.0.tgz"
                }
              }
            },
            "node-uuid": {
              "version": "1.4.7",
              "from": "node-uuid@>=1.4.7 <1.5.0",
              "resolved": "http://beta-internal:4873/node-uuid/-/node-uuid-1.4.7.tgz"
            },
            "oauth-sign": {
              "version": "0.8.1",
              "from": "oauth-sign@>=0.8.1 <0.9.0",
              "resolved": "http://beta-internal:4873/oauth-sign/-/oauth-sign-0.8.1.tgz"
            },
            "qs": {
              "version": "6.1.0",
              "from": "qs@>=6.1.0 <6.2.0",
              "resolved": "http://beta-internal:4873/qs/-/qs-6.1.0.tgz"
            },
            "stringstream": {
              "version": "0.0.5",
              "from": "stringstream@>=0.0.4 <0.1.0",
              "resolved": "http://beta-internal:4873/stringstream/-/stringstream-0.0.5.tgz"
            },
            "tough-cookie": {
              "version": "2.2.2",
              "from": "tough-cookie@>=2.2.0 <2.3.0",
              "resolved": "http://beta-internal:4873/tough-cookie/-/tough-cookie-2.2.2.tgz"
            },
            "tunnel-agent": {
              "version": "0.4.2",
              "from": "tunnel-agent@>=0.4.1 <0.5.0",
              "resolved": "http://beta-internal:4873/tunnel-agent/-/tunnel-agent-0.4.2.tgz"
            }
          }
        },
        "require-directory": {
          "version": "2.1.1",
          "from": "require-directory@>=2.1.0 <3.0.0",
          "resolved": "http://beta-internal:4873/require-directory/-/require-directory-2.1.1.tgz"
        }
      }
    },
    "text-filter": {
      "version": "0.1.1",
      "from": "text-filter@>=0.1.1 <0.2.0",
      "resolved": "http://beta-internal:4873/text-filter/-/text-filter-0.1.1.tgz"
    },
    "throat": {
      "version": "1.0.0",
      "from": "throat@>=1.0.0 <1.1.0",
      "resolved": "http://beta-internal:4873/throat/-/throat-1.0.0.tgz",
      "dependencies": {
        "promise": {
          "version": "3.2.0",
          "from": "promise@>=3.2.0 <3.3.0",
          "resolved": "http://beta-internal:4873/promise/-/promise-3.2.0.tgz"
        }
      }
    },
    "through2-concurrent": {
      "version": "1.1.0",
      "from": "through2-concurrent@>=1.1.0 <2.0.0",
      "resolved": "http://beta-internal:4873/through2-concurrent/-/through2-concurrent-1.1.0.tgz",
      "dependencies": {
        "through2": {
          "version": "2.0.1",
          "from": "through2@>=2.0.0 <3.0.0",
          "resolved": "http://beta-internal:4873/through2/-/through2-2.0.1.tgz",
          "dependencies": {
            "readable-stream": {
              "version": "2.0.6",
              "from": "readable-stream@>=2.0.0 <2.1.0",
              "resolved": "http://beta-internal:4873/readable-stream/-/readable-stream-2.0.6.tgz",
              "dependencies": {
                "core-util-is": {
                  "version": "1.0.2",
                  "from": "core-util-is@>=1.0.0 <1.1.0",
                  "resolved": "http://beta-internal:4873/core-util-is/-/core-util-is-1.0.2.tgz"
                },
                "inherits": {
                  "version": "2.0.1",
                  "from": "inherits@>=2.0.1 <2.1.0",
                  "resolved": "http://beta-internal:4873/inherits/-/inherits-2.0.1.tgz"
                },
                "isarray": {
                  "version": "1.0.0",
                  "from": "isarray@>=1.0.0 <1.1.0",
                  "resolved": "http://beta-internal:4873/isarray/-/isarray-1.0.0.tgz"
                },
                "process-nextick-args": {
                  "version": "1.0.6",
                  "from": "process-nextick-args@>=1.0.6 <1.1.0",
                  "resolved": "http://beta-internal:4873/process-nextick-args/-/process-nextick-args-1.0.6.tgz"
                },
                "string_decoder": {
                  "version": "0.10.31",
                  "from": "string_decoder@>=0.10.0 <0.11.0",
                  "resolved": "http://beta-internal:4873/string_decoder/-/string_decoder-0.10.31.tgz"
                },
                "util-deprecate": {
                  "version": "1.0.2",
                  "from": "util-deprecate@>=1.0.1 <1.1.0",
                  "resolved": "http://beta-internal:4873/util-deprecate/-/util-deprecate-1.0.2.tgz"
                }
              }
            },
            "xtend": {
              "version": "4.0.1",
              "from": "xtend@>=4.0.0 <4.1.0",
              "resolved": "http://beta-internal:4873/xtend/-/xtend-4.0.1.tgz"
            }
          }
        }
      }
    },
    "tough-cookie": {
      "version": "0.12.1",
      "from": "tough-cookie@>=0.12.1 <0.13.0",
      "resolved": "http://beta-internal:4873/tough-cookie/-/tough-cookie-0.12.1.tgz",
      "dependencies": {
        "punycode": {
          "version": "1.4.1",
          "from": "punycode@>=0.2.0",
          "resolved": "http://beta-internal:4873/punycode/-/punycode-1.4.1.tgz"
        }
      }
    },
    "transloadit": {
      "version": "1.5.3",
      "from": "transloadit@>=1.5.0 <2.0.0",
      "resolved": "http://beta-internal:4873/transloadit/-/transloadit-1.5.3.tgz",
      "dependencies": {
        "request": {
          "version": "2.64.0",
          "from": "request@>=2.64.0 <2.65.0",
          "resolved": "http://beta-internal:4873/request/-/request-2.64.0.tgz",
          "dependencies": {
            "bl": {
              "version": "1.0.3",
              "from": "bl@>=1.0.0 <1.1.0",
              "resolved": "http://beta-internal:4873/bl/-/bl-1.0.3.tgz",
              "dependencies": {
                "readable-stream": {
                  "version": "2.0.6",
                  "from": "readable-stream@>=2.0.5 <2.1.0",
                  "resolved": "http://beta-internal:4873/readable-stream/-/readable-stream-2.0.6.tgz",
                  "dependencies": {
                    "core-util-is": {
                      "version": "1.0.2",
                      "from": "core-util-is@>=1.0.0 <1.1.0",
                      "resolved": "http://beta-internal:4873/core-util-is/-/core-util-is-1.0.2.tgz"
                    },
                    "inherits": {
                      "version": "2.0.1",
                      "from": "inherits@>=2.0.1 <2.1.0",
                      "resolved": "http://beta-internal:4873/inherits/-/inherits-2.0.1.tgz"
                    },
                    "isarray": {
                      "version": "1.0.0",
                      "from": "isarray@>=1.0.0 <1.1.0",
                      "resolved": "http://beta-internal:4873/isarray/-/isarray-1.0.0.tgz"
                    },
                    "process-nextick-args": {
                      "version": "1.0.6",
                      "from": "process-nextick-args@>=1.0.6 <1.1.0",
                      "resolved": "http://beta-internal:4873/process-nextick-args/-/process-nextick-args-1.0.6.tgz"
                    },
                    "string_decoder": {
                      "version": "0.10.31",
                      "from": "string_decoder@>=0.10.0 <0.11.0",
                      "resolved": "http://beta-internal:4873/string_decoder/-/string_decoder-0.10.31.tgz"
                    },
                    "util-deprecate": {
                      "version": "1.0.2",
                      "from": "util-deprecate@>=1.0.1 <1.1.0",
                      "resolved": "http://beta-internal:4873/util-deprecate/-/util-deprecate-1.0.2.tgz"
                    }
                  }
                }
              }
            },
            "caseless": {
              "version": "0.11.0",
              "from": "caseless@>=0.11.0 <0.12.0",
              "resolved": "http://beta-internal:4873/caseless/-/caseless-0.11.0.tgz"
            },
            "extend": {
              "version": "3.0.0",
              "from": "extend@>=3.0.0 <3.1.0",
              "resolved": "http://beta-internal:4873/extend/-/extend-3.0.0.tgz"
            },
            "forever-agent": {
              "version": "0.6.1",
              "from": "forever-agent@>=0.6.0 <0.7.0",
              "resolved": "http://beta-internal:4873/forever-agent/-/forever-agent-0.6.1.tgz"
            },
            "form-data": {
              "version": "1.0.0-rc4",
              "from": "form-data@>=1.0.0-rc1 <1.1.0",
              "resolved": "http://beta-internal:4873/form-data/-/form-data-1.0.0-rc4.tgz",
              "dependencies": {
                "async": {
                  "version": "1.5.2",
                  "from": "async@>=1.5.2 <2.0.0",
                  "resolved": "http://beta-internal:4873/async/-/async-1.5.2.tgz"
                }
              }
            },
            "json-stringify-safe": {
              "version": "5.0.1",
              "from": "json-stringify-safe@>=5.0.0 <5.1.0",
              "resolved": "http://beta-internal:4873/json-stringify-safe/-/json-stringify-safe-5.0.1.tgz"
            },
            "mime-types": {
              "version": "2.1.10",
              "from": "mime-types@>=2.1.2 <2.2.0",
              "resolved": "http://beta-internal:4873/mime-types/-/mime-types-2.1.10.tgz",
              "dependencies": {
                "mime-db": {
                  "version": "1.22.0",
                  "from": "mime-db@>=1.22.0 <1.23.0",
                  "resolved": "http://beta-internal:4873/mime-db/-/mime-db-1.22.0.tgz"
                }
              }
            },
            "qs": {
              "version": "5.1.0",
              "from": "qs@>=5.1.0 <5.2.0",
              "resolved": "http://beta-internal:4873/qs/-/qs-5.1.0.tgz"
            },
            "tunnel-agent": {
              "version": "0.4.2",
              "from": "tunnel-agent@>=0.4.0 <0.5.0",
              "resolved": "http://beta-internal:4873/tunnel-agent/-/tunnel-agent-0.4.2.tgz"
            },
            "http-signature": {
              "version": "0.11.0",
              "from": "http-signature@>=0.11.0 <0.12.0",
              "resolved": "http://beta-internal:4873/http-signature/-/http-signature-0.11.0.tgz",
              "dependencies": {
                "assert-plus": {
                  "version": "0.1.5",
                  "from": "assert-plus@>=0.1.5 <0.2.0",
                  "resolved": "http://beta-internal:4873/assert-plus/-/assert-plus-0.1.5.tgz"
                },
                "asn1": {
                  "version": "0.1.11",
                  "from": "asn1@0.1.11",
                  "resolved": "http://beta-internal:4873/asn1/-/asn1-0.1.11.tgz"
                },
                "ctype": {
                  "version": "0.5.3",
                  "from": "ctype@0.5.3",
                  "resolved": "http://beta-internal:4873/ctype/-/ctype-0.5.3.tgz"
                }
              }
            },
            "oauth-sign": {
              "version": "0.8.1",
              "from": "oauth-sign@>=0.8.0 <0.9.0",
              "resolved": "http://beta-internal:4873/oauth-sign/-/oauth-sign-0.8.1.tgz"
            },
            "hawk": {
              "version": "3.1.3",
              "from": "hawk@>=3.1.0 <3.2.0",
              "resolved": "http://beta-internal:4873/hawk/-/hawk-3.1.3.tgz",
              "dependencies": {
                "hoek": {
                  "version": "2.16.3",
                  "from": "hoek@>=2.0.0 <3.0.0",
                  "resolved": "http://beta-internal:4873/hoek/-/hoek-2.16.3.tgz"
                },
                "boom": {
                  "version": "2.10.1",
                  "from": "boom@>=2.0.0 <3.0.0",
                  "resolved": "http://beta-internal:4873/boom/-/boom-2.10.1.tgz"
                },
                "cryptiles": {
                  "version": "2.0.5",
                  "from": "cryptiles@>=2.0.0 <3.0.0",
                  "resolved": "http://beta-internal:4873/cryptiles/-/cryptiles-2.0.5.tgz"
                },
                "sntp": {
                  "version": "1.0.9",
                  "from": "sntp@>=1.0.0 <2.0.0",
                  "resolved": "http://beta-internal:4873/sntp/-/sntp-1.0.9.tgz"
                }
              }
            },
            "aws-sign2": {
              "version": "0.5.0",
              "from": "aws-sign2@>=0.5.0 <0.6.0",
              "resolved": "http://beta-internal:4873/aws-sign2/-/aws-sign2-0.5.0.tgz"
            },
            "stringstream": {
              "version": "0.0.5",
              "from": "stringstream@>=0.0.4 <0.1.0",
              "resolved": "http://beta-internal:4873/stringstream/-/stringstream-0.0.5.tgz"
            },
            "combined-stream": {
              "version": "1.0.5",
              "from": "combined-stream@>=1.0.5 <1.1.0",
              "resolved": "http://beta-internal:4873/combined-stream/-/combined-stream-1.0.5.tgz",
              "dependencies": {
                "delayed-stream": {
                  "version": "1.0.0",
                  "from": "delayed-stream@>=1.0.0 <1.1.0",
                  "resolved": "http://beta-internal:4873/delayed-stream/-/delayed-stream-1.0.0.tgz"
                }
              }
            },
            "isstream": {
              "version": "0.1.2",
              "from": "isstream@>=0.1.2 <0.2.0",
              "resolved": "http://beta-internal:4873/isstream/-/isstream-0.1.2.tgz"
            },
            "har-validator": {
              "version": "1.8.0",
              "from": "har-validator@>=1.6.1 <2.0.0",
              "resolved": "http://beta-internal:4873/har-validator/-/har-validator-1.8.0.tgz",
              "dependencies": {
                "bluebird": {
                  "version": "2.10.2",
                  "from": "bluebird@>=2.9.30 <3.0.0",
                  "resolved": "http://beta-internal:4873/bluebird/-/bluebird-2.10.2.tgz"
                },
                "chalk": {
                  "version": "1.1.3",
                  "from": "chalk@>=1.0.0 <2.0.0",
                  "resolved": "https://registry.npmjs.org/chalk/-/chalk-1.1.3.tgz",
                  "dependencies": {
                    "ansi-styles": {
                      "version": "2.2.1",
                      "from": "ansi-styles@>=2.2.1 <3.0.0",
                      "resolved": "https://registry.npmjs.org/ansi-styles/-/ansi-styles-2.2.1.tgz"
                    },
                    "has-ansi": {
                      "version": "2.0.0",
                      "from": "has-ansi@>=2.0.0 <3.0.0",
                      "resolved": "http://beta-internal:4873/has-ansi/-/has-ansi-2.0.0.tgz",
                      "dependencies": {
                        "ansi-regex": {
                          "version": "2.0.0",
                          "from": "ansi-regex@>=2.0.0 <3.0.0",
                          "resolved": "http://beta-internal:4873/ansi-regex/-/ansi-regex-2.0.0.tgz"
                        }
                      }
                    },
                    "strip-ansi": {
                      "version": "3.0.1",
                      "from": "strip-ansi@>=3.0.0 <4.0.0",
                      "resolved": "http://beta-internal:4873/strip-ansi/-/strip-ansi-3.0.1.tgz",
                      "dependencies": {
                        "ansi-regex": {
                          "version": "2.0.0",
                          "from": "ansi-regex@>=2.0.0 <3.0.0",
                          "resolved": "http://beta-internal:4873/ansi-regex/-/ansi-regex-2.0.0.tgz"
                        }
                      }
                    },
                    "supports-color": {
                      "version": "2.0.0",
                      "from": "supports-color@>=2.0.0 <3.0.0",
                      "resolved": "http://beta-internal:4873/supports-color/-/supports-color-2.0.0.tgz"
                    }
                  }
                },
                "commander": {
                  "version": "2.9.0",
                  "from": "commander@>=2.8.1 <3.0.0",
                  "resolved": "http://beta-internal:4873/commander/-/commander-2.9.0.tgz",
                  "dependencies": {
                    "graceful-readlink": {
                      "version": "1.0.1",
                      "from": "graceful-readlink@>=1.0.0",
                      "resolved": "http://beta-internal:4873/graceful-readlink/-/graceful-readlink-1.0.1.tgz"
                    }
                  }
                },
                "is-my-json-valid": {
                  "version": "2.13.1",
                  "from": "is-my-json-valid@>=2.12.0 <3.0.0",
                  "resolved": "http://beta-internal:4873/is-my-json-valid/-/is-my-json-valid-2.13.1.tgz",
                  "dependencies": {
                    "generate-function": {
                      "version": "2.0.0",
                      "from": "generate-function@>=2.0.0 <3.0.0",
                      "resolved": "http://beta-internal:4873/generate-function/-/generate-function-2.0.0.tgz"
                    },
                    "generate-object-property": {
                      "version": "1.2.0",
                      "from": "generate-object-property@>=1.1.0 <2.0.0",
                      "resolved": "http://beta-internal:4873/generate-object-property/-/generate-object-property-1.2.0.tgz",
                      "dependencies": {
                        "is-property": {
                          "version": "1.0.2",
                          "from": "is-property@>=1.0.0 <2.0.0",
                          "resolved": "http://beta-internal:4873/is-property/-/is-property-1.0.2.tgz"
                        }
                      }
                    },
                    "jsonpointer": {
                      "version": "2.0.0",
                      "from": "jsonpointer@2.0.0",
                      "resolved": "http://beta-internal:4873/jsonpointer/-/jsonpointer-2.0.0.tgz"
                    },
                    "xtend": {
                      "version": "4.0.1",
                      "from": "xtend@>=4.0.0 <5.0.0",
                      "resolved": "http://beta-internal:4873/xtend/-/xtend-4.0.1.tgz"
                    }
                  }
                }
              }
            }
          }
        },
        "retry": {
          "version": "0.9.0",
          "from": "retry@>=0.9.0 <0.10.0",
          "resolved": "http://beta-internal:4873/retry/-/retry-0.9.0.tgz"
        }
      }
    },
    "underscore": {
      "version": "1.8.3",
      "from": "underscore@>=1.8.3 <2.0.0",
      "resolved": "http://beta-internal:4873/underscore/-/underscore-1.8.3.tgz"
    },
    "url-join": {
      "version": "0.0.1",
      "from": "url-join@0.0.1",
      "resolved": "http://beta-internal:4873/url-join/-/url-join-0.0.1.tgz"
    },
    "url-parse": {
      "version": "1.1.1",
      "from": "url-parse@>=1.0.5 <2.0.0",
      "resolved": "http://beta-internal:4873/url-parse/-/url-parse-1.1.1.tgz",
      "dependencies": {
        "querystringify": {
          "version": "0.0.3",
          "from": "querystringify@>=0.0.0 <0.1.0",
          "resolved": "http://beta-internal:4873/querystringify/-/querystringify-0.0.3.tgz"
        },
        "requires-port": {
          "version": "1.0.0",
          "from": "requires-port@>=1.0.0 <1.1.0",
          "resolved": "http://beta-internal:4873/requires-port/-/requires-port-1.0.0.tgz"
        }
      }
    },
    "useragent": {
      "version": "2.0.6",
      "from": "useragent@2.0.6",
      "resolved": "http://beta-internal:4873/useragent/-/useragent-2.0.6.tgz",
      "dependencies": {
        "lru-cache": {
          "version": "2.2.4",
          "from": "lru-cache@>=2.2.0 <2.3.0",
          "resolved": "http://beta-internal:4873/lru-cache/-/lru-cache-2.2.4.tgz"
        }
      }
    },
    "winston": {
      "version": "0.7.3",
      "from": "winston@>=0.7.3 <0.8.0",
      "resolved": "http://beta-internal:4873/winston/-/winston-0.7.3.tgz",
      "dependencies": {
        "async": {
          "version": "0.2.10",
          "from": "async@>=0.2.0 <0.3.0",
          "resolved": "http://beta-internal:4873/async/-/async-0.2.10.tgz"
        },
        "colors": {
          "version": "0.6.2",
          "from": "colors@>=0.6.0 <0.7.0",
          "resolved": "http://beta-internal:4873/colors/-/colors-0.6.2.tgz"
        },
        "cycle": {
          "version": "1.0.3",
          "from": "cycle@>=1.0.0 <1.1.0",
          "resolved": "http://beta-internal:4873/cycle/-/cycle-1.0.3.tgz"
        },
        "eyes": {
          "version": "0.1.8",
          "from": "eyes@>=0.1.0 <0.2.0",
          "resolved": "http://beta-internal:4873/eyes/-/eyes-0.1.8.tgz"
        },
        "pkginfo": {
          "version": "0.3.1",
          "from": "pkginfo@>=0.3.0 <0.4.0",
          "resolved": "http://beta-internal:4873/pkginfo/-/pkginfo-0.3.1.tgz"
        },
        "request": {
          "version": "2.16.6",
          "from": "request@>=2.16.0 <2.17.0",
          "resolved": "http://beta-internal:4873/request/-/request-2.16.6.tgz",
          "dependencies": {
            "form-data": {
              "version": "0.0.10",
              "from": "form-data@>=0.0.3 <0.1.0",
              "resolved": "http://beta-internal:4873/form-data/-/form-data-0.0.10.tgz",
              "dependencies": {
                "combined-stream": {
                  "version": "0.0.7",
                  "from": "combined-stream@>=0.0.4 <0.1.0",
                  "resolved": "http://beta-internal:4873/combined-stream/-/combined-stream-0.0.7.tgz",
                  "dependencies": {
                    "delayed-stream": {
                      "version": "0.0.5",
                      "from": "delayed-stream@0.0.5",
                      "resolved": "http://beta-internal:4873/delayed-stream/-/delayed-stream-0.0.5.tgz"
                    }
                  }
                }
              }
            },
            "mime": {
              "version": "1.2.11",
              "from": "mime@>=1.2.7 <1.3.0",
              "resolved": "http://beta-internal:4873/mime/-/mime-1.2.11.tgz"
            },
            "hawk": {
              "version": "0.10.2",
              "from": "hawk@>=0.10.2 <0.11.0",
              "resolved": "http://beta-internal:4873/hawk/-/hawk-0.10.2.tgz",
              "dependencies": {
                "hoek": {
                  "version": "0.7.6",
                  "from": "hoek@>=0.7.0 <0.8.0",
                  "resolved": "http://beta-internal:4873/hoek/-/hoek-0.7.6.tgz"
                },
                "boom": {
                  "version": "0.3.8",
                  "from": "boom@>=0.3.0 <0.4.0",
                  "resolved": "http://beta-internal:4873/boom/-/boom-0.3.8.tgz"
                },
                "cryptiles": {
                  "version": "0.1.3",
                  "from": "cryptiles@>=0.1.0 <0.2.0",
                  "resolved": "http://beta-internal:4873/cryptiles/-/cryptiles-0.1.3.tgz"
                },
                "sntp": {
                  "version": "0.1.4",
                  "from": "sntp@>=0.1.0 <0.2.0",
                  "resolved": "http://beta-internal:4873/sntp/-/sntp-0.1.4.tgz"
                }
              }
            },
            "cookie-jar": {
              "version": "0.2.0",
              "from": "cookie-jar@>=0.2.0 <0.3.0",
              "resolved": "http://beta-internal:4873/cookie-jar/-/cookie-jar-0.2.0.tgz"
            },
            "aws-sign": {
              "version": "0.2.0",
              "from": "aws-sign@>=0.2.0 <0.3.0",
              "resolved": "http://beta-internal:4873/aws-sign/-/aws-sign-0.2.0.tgz"
            },
            "oauth-sign": {
              "version": "0.2.0",
              "from": "oauth-sign@>=0.2.0 <0.3.0",
              "resolved": "http://beta-internal:4873/oauth-sign/-/oauth-sign-0.2.0.tgz"
            },
            "forever-agent": {
              "version": "0.2.0",
              "from": "forever-agent@>=0.2.0 <0.3.0",
              "resolved": "http://beta-internal:4873/forever-agent/-/forever-agent-0.2.0.tgz"
            },
            "tunnel-agent": {
              "version": "0.2.0",
              "from": "tunnel-agent@>=0.2.0 <0.3.0",
              "resolved": "http://beta-internal:4873/tunnel-agent/-/tunnel-agent-0.2.0.tgz"
            },
            "json-stringify-safe": {
              "version": "3.0.0",
              "from": "json-stringify-safe@>=3.0.0 <3.1.0",
              "resolved": "http://beta-internal:4873/json-stringify-safe/-/json-stringify-safe-3.0.0.tgz"
            },
            "qs": {
              "version": "0.5.6",
              "from": "qs@>=0.5.4 <0.6.0",
              "resolved": "http://beta-internal:4873/qs/-/qs-0.5.6.tgz"
            }
          }
        },
        "stack-trace": {
          "version": "0.0.9",
          "from": "stack-trace@>=0.0.0 <0.1.0",
          "resolved": "http://beta-internal:4873/stack-trace/-/stack-trace-0.0.9.tgz"
        }
      }
    },
    "winston-logstash-udp": {
      "version": "0.0.4",
      "from": "winston-logstash-udp@0.0.4",
      "resolved": "http://beta-internal:4873/winston-logstash-udp/-/winston-logstash-udp-0.0.4.tgz"
    },
    "wreck": {
      "version": "5.6.1",
      "from": "wreck@>=5.2.0 <6.0.0",
      "resolved": "http://beta-internal:4873/wreck/-/wreck-5.6.1.tgz",
      "dependencies": {
        "hoek": {
          "version": "2.16.3",
          "from": "hoek@>=2.0.0 <3.0.0",
          "resolved": "http://beta-internal:4873/hoek/-/hoek-2.16.3.tgz"
        },
        "boom": {
          "version": "2.10.1",
          "from": "boom@>=2.0.0 <3.0.0",
          "resolved": "http://beta-internal:4873/boom/-/boom-2.10.1.tgz"
        }
      }
    },
    "xml2js": {
      "version": "0.2.2",
      "from": "xml2js@0.2.2",
      "resolved": "http://beta-internal:4873/xml2js/-/xml2js-0.2.2.tgz",
      "dependencies": {
        "sax": {
          "version": "1.2.1",
          "from": "sax@>=0.4.2",
          "resolved": "http://beta-internal:4873/sax/-/sax-1.2.1.tgz"
        }
      }
    },
    "xregexp": {
      "version": "2.0.0",
      "from": "xregexp@>=2.0.0 <3.0.0",
      "resolved": "http://beta-internal:4873/xregexp/-/xregexp-2.0.0.tgz"
    },
    "yargs": {
      "version": "4.4.0",
      "from": "yargs@>=4.2.0 <5.0.0",
      "resolved": "http://beta-internal:4873/yargs/-/yargs-4.4.0.tgz",
      "dependencies": {
        "camelcase": {
          "version": "2.1.1",
          "from": "camelcase@>=2.0.1 <3.0.0",
          "resolved": "http://beta-internal:4873/camelcase/-/camelcase-2.1.1.tgz"
        },
        "cliui": {
          "version": "3.1.2",
          "from": "cliui@>=3.1.2 <4.0.0",
<<<<<<< HEAD
          "resolved": "https://registry.npmjs.org/cliui/-/cliui-3.1.2.tgz",
=======
          "resolved": "http://beta-internal:4873/cliui/-/cliui-3.1.2.tgz",
>>>>>>> 546e0993
          "dependencies": {
            "strip-ansi": {
              "version": "3.0.1",
              "from": "strip-ansi@>=3.0.1 <4.0.0",
              "resolved": "http://beta-internal:4873/strip-ansi/-/strip-ansi-3.0.1.tgz",
              "dependencies": {
                "ansi-regex": {
                  "version": "2.0.0",
                  "from": "ansi-regex@>=2.0.0 <3.0.0",
                  "resolved": "http://beta-internal:4873/ansi-regex/-/ansi-regex-2.0.0.tgz"
                }
              }
            },
            "wrap-ansi": {
              "version": "2.0.0",
              "from": "wrap-ansi@>=2.0.0 <3.0.0",
              "resolved": "http://beta-internal:4873/wrap-ansi/-/wrap-ansi-2.0.0.tgz"
            }
          }
        },
        "decamelize": {
          "version": "1.2.0",
          "from": "decamelize@>=1.1.1 <2.0.0",
          "resolved": "http://beta-internal:4873/decamelize/-/decamelize-1.2.0.tgz"
        },
        "lodash.assign": {
          "version": "4.0.7",
          "from": "lodash.assign@>=4.0.3 <5.0.0",
          "resolved": "http://beta-internal:4873/lodash.assign/-/lodash.assign-4.0.7.tgz",
          "dependencies": {
            "lodash.keys": {
              "version": "4.0.6",
              "from": "lodash.keys@>=4.0.0 <5.0.0",
              "resolved": "http://beta-internal:4873/lodash.keys/-/lodash.keys-4.0.6.tgz"
            },
            "lodash.rest": {
              "version": "4.0.2",
              "from": "lodash.rest@>=4.0.0 <5.0.0",
              "resolved": "http://beta-internal:4873/lodash.rest/-/lodash.rest-4.0.2.tgz"
            }
          }
        },
        "os-locale": {
          "version": "1.4.0",
          "from": "os-locale@>=1.4.0 <2.0.0",
          "resolved": "http://beta-internal:4873/os-locale/-/os-locale-1.4.0.tgz",
          "dependencies": {
            "lcid": {
              "version": "1.0.0",
              "from": "lcid@>=1.0.0 <2.0.0",
              "resolved": "http://beta-internal:4873/lcid/-/lcid-1.0.0.tgz",
              "dependencies": {
                "invert-kv": {
                  "version": "1.0.0",
                  "from": "invert-kv@>=1.0.0 <2.0.0",
                  "resolved": "http://beta-internal:4873/invert-kv/-/invert-kv-1.0.0.tgz"
                }
              }
            }
          }
        },
        "pkg-conf": {
          "version": "1.1.2",
          "from": "pkg-conf@>=1.1.2 <2.0.0",
          "resolved": "http://beta-internal:4873/pkg-conf/-/pkg-conf-1.1.2.tgz",
          "dependencies": {
            "find-up": {
              "version": "1.1.2",
              "from": "find-up@>=1.0.0 <2.0.0",
              "resolved": "http://beta-internal:4873/find-up/-/find-up-1.1.2.tgz",
              "dependencies": {
                "path-exists": {
                  "version": "2.1.0",
                  "from": "path-exists@>=2.0.0 <3.0.0",
                  "resolved": "http://beta-internal:4873/path-exists/-/path-exists-2.1.0.tgz"
                },
                "pinkie-promise": {
                  "version": "2.0.0",
                  "from": "pinkie-promise@>=2.0.0 <3.0.0",
                  "resolved": "http://beta-internal:4873/pinkie-promise/-/pinkie-promise-2.0.0.tgz",
                  "dependencies": {
                    "pinkie": {
                      "version": "2.0.4",
                      "from": "pinkie@>=2.0.0 <3.0.0",
                      "resolved": "http://beta-internal:4873/pinkie/-/pinkie-2.0.4.tgz"
                    }
                  }
                }
              }
            },
            "load-json-file": {
              "version": "1.1.0",
              "from": "load-json-file@>=1.1.0 <2.0.0",
              "resolved": "http://beta-internal:4873/load-json-file/-/load-json-file-1.1.0.tgz",
              "dependencies": {
                "graceful-fs": {
                  "version": "4.1.3",
                  "from": "graceful-fs@>=4.1.2 <5.0.0",
                  "resolved": "http://beta-internal:4873/graceful-fs/-/graceful-fs-4.1.3.tgz"
                },
                "parse-json": {
                  "version": "2.2.0",
                  "from": "parse-json@>=2.2.0 <3.0.0",
                  "resolved": "http://beta-internal:4873/parse-json/-/parse-json-2.2.0.tgz",
                  "dependencies": {
                    "error-ex": {
                      "version": "1.3.0",
                      "from": "error-ex@>=1.2.0 <2.0.0",
                      "resolved": "http://beta-internal:4873/error-ex/-/error-ex-1.3.0.tgz",
                      "dependencies": {
                        "is-arrayish": {
                          "version": "0.2.1",
                          "from": "is-arrayish@>=0.2.1 <0.3.0",
                          "resolved": "http://beta-internal:4873/is-arrayish/-/is-arrayish-0.2.1.tgz"
                        }
                      }
                    }
                  }
                },
                "pify": {
                  "version": "2.3.0",
                  "from": "pify@>=2.0.0 <3.0.0",
                  "resolved": "http://beta-internal:4873/pify/-/pify-2.3.0.tgz"
                },
                "pinkie-promise": {
                  "version": "2.0.0",
                  "from": "pinkie-promise@>=2.0.0 <3.0.0",
                  "resolved": "http://beta-internal:4873/pinkie-promise/-/pinkie-promise-2.0.0.tgz",
                  "dependencies": {
                    "pinkie": {
                      "version": "2.0.4",
                      "from": "pinkie@>=2.0.0 <3.0.0",
                      "resolved": "http://beta-internal:4873/pinkie/-/pinkie-2.0.4.tgz"
                    }
                  }
                },
                "strip-bom": {
                  "version": "2.0.0",
                  "from": "strip-bom@>=2.0.0 <3.0.0",
                  "resolved": "http://beta-internal:4873/strip-bom/-/strip-bom-2.0.0.tgz",
                  "dependencies": {
                    "is-utf8": {
                      "version": "0.2.1",
                      "from": "is-utf8@>=0.2.0 <0.3.0",
                      "resolved": "http://beta-internal:4873/is-utf8/-/is-utf8-0.2.1.tgz"
                    }
                  }
                }
              }
            },
            "object-assign": {
              "version": "4.0.1",
              "from": "object-assign@>=4.0.1 <5.0.0",
              "resolved": "http://beta-internal:4873/object-assign/-/object-assign-4.0.1.tgz"
            },
            "symbol": {
              "version": "0.2.1",
              "from": "symbol@>=0.2.1 <0.3.0",
              "resolved": "http://beta-internal:4873/symbol/-/symbol-0.2.1.tgz"
            }
          }
        },
        "read-pkg-up": {
          "version": "1.0.1",
          "from": "read-pkg-up@>=1.0.1 <2.0.0",
          "resolved": "http://beta-internal:4873/read-pkg-up/-/read-pkg-up-1.0.1.tgz",
          "dependencies": {
            "find-up": {
              "version": "1.1.2",
              "from": "find-up@>=1.0.0 <2.0.0",
              "resolved": "http://beta-internal:4873/find-up/-/find-up-1.1.2.tgz",
              "dependencies": {
                "path-exists": {
                  "version": "2.1.0",
                  "from": "path-exists@>=2.0.0 <3.0.0",
                  "resolved": "http://beta-internal:4873/path-exists/-/path-exists-2.1.0.tgz"
                },
                "pinkie-promise": {
                  "version": "2.0.0",
                  "from": "pinkie-promise@>=2.0.0 <3.0.0",
                  "resolved": "http://beta-internal:4873/pinkie-promise/-/pinkie-promise-2.0.0.tgz",
                  "dependencies": {
                    "pinkie": {
                      "version": "2.0.4",
                      "from": "pinkie@>=2.0.0 <3.0.0",
                      "resolved": "http://beta-internal:4873/pinkie/-/pinkie-2.0.4.tgz"
                    }
                  }
                }
              }
            },
            "read-pkg": {
              "version": "1.1.0",
              "from": "read-pkg@>=1.0.0 <2.0.0",
              "resolved": "http://beta-internal:4873/read-pkg/-/read-pkg-1.1.0.tgz",
              "dependencies": {
                "load-json-file": {
                  "version": "1.1.0",
                  "from": "load-json-file@>=1.0.0 <2.0.0",
                  "resolved": "http://beta-internal:4873/load-json-file/-/load-json-file-1.1.0.tgz",
                  "dependencies": {
                    "graceful-fs": {
                      "version": "4.1.3",
                      "from": "graceful-fs@>=4.1.2 <5.0.0",
                      "resolved": "http://beta-internal:4873/graceful-fs/-/graceful-fs-4.1.3.tgz"
                    },
                    "parse-json": {
                      "version": "2.2.0",
                      "from": "parse-json@>=2.2.0 <3.0.0",
                      "resolved": "http://beta-internal:4873/parse-json/-/parse-json-2.2.0.tgz",
                      "dependencies": {
                        "error-ex": {
                          "version": "1.3.0",
                          "from": "error-ex@>=1.2.0 <2.0.0",
                          "resolved": "http://beta-internal:4873/error-ex/-/error-ex-1.3.0.tgz",
                          "dependencies": {
                            "is-arrayish": {
                              "version": "0.2.1",
                              "from": "is-arrayish@>=0.2.1 <0.3.0",
                              "resolved": "http://beta-internal:4873/is-arrayish/-/is-arrayish-0.2.1.tgz"
                            }
                          }
                        }
                      }
                    },
                    "pify": {
                      "version": "2.3.0",
                      "from": "pify@>=2.0.0 <3.0.0",
                      "resolved": "http://beta-internal:4873/pify/-/pify-2.3.0.tgz"
                    },
                    "pinkie-promise": {
                      "version": "2.0.0",
                      "from": "pinkie-promise@>=2.0.0 <3.0.0",
                      "resolved": "http://beta-internal:4873/pinkie-promise/-/pinkie-promise-2.0.0.tgz",
                      "dependencies": {
                        "pinkie": {
                          "version": "2.0.4",
                          "from": "pinkie@>=2.0.0 <3.0.0",
                          "resolved": "http://beta-internal:4873/pinkie/-/pinkie-2.0.4.tgz"
                        }
                      }
                    },
                    "strip-bom": {
                      "version": "2.0.0",
                      "from": "strip-bom@>=2.0.0 <3.0.0",
                      "resolved": "http://beta-internal:4873/strip-bom/-/strip-bom-2.0.0.tgz",
                      "dependencies": {
                        "is-utf8": {
                          "version": "0.2.1",
                          "from": "is-utf8@>=0.2.0 <0.3.0",
                          "resolved": "http://beta-internal:4873/is-utf8/-/is-utf8-0.2.1.tgz"
                        }
                      }
                    }
                  }
                },
                "normalize-package-data": {
                  "version": "2.3.5",
                  "from": "normalize-package-data@>=2.3.2 <3.0.0",
                  "resolved": "http://beta-internal:4873/normalize-package-data/-/normalize-package-data-2.3.5.tgz",
                  "dependencies": {
                    "hosted-git-info": {
                      "version": "2.1.4",
                      "from": "hosted-git-info@>=2.1.4 <3.0.0",
                      "resolved": "http://beta-internal:4873/hosted-git-info/-/hosted-git-info-2.1.4.tgz"
                    },
                    "is-builtin-module": {
                      "version": "1.0.0",
                      "from": "is-builtin-module@>=1.0.0 <2.0.0",
                      "resolved": "http://beta-internal:4873/is-builtin-module/-/is-builtin-module-1.0.0.tgz",
                      "dependencies": {
                        "builtin-modules": {
                          "version": "1.1.1",
                          "from": "builtin-modules@>=1.0.0 <2.0.0",
                          "resolved": "http://beta-internal:4873/builtin-modules/-/builtin-modules-1.1.1.tgz"
                        }
                      }
                    },
                    "semver": {
                      "version": "5.1.0",
                      "from": "semver@>=2.0.0 <3.0.0||>=3.0.0 <4.0.0||>=4.0.0 <5.0.0||>=5.0.0 <6.0.0",
                      "resolved": "http://beta-internal:4873/semver/-/semver-5.1.0.tgz"
                    },
                    "validate-npm-package-license": {
                      "version": "3.0.1",
                      "from": "validate-npm-package-license@>=3.0.1 <4.0.0",
                      "resolved": "http://beta-internal:4873/validate-npm-package-license/-/validate-npm-package-license-3.0.1.tgz",
                      "dependencies": {
                        "spdx-correct": {
                          "version": "1.0.2",
                          "from": "spdx-correct@>=1.0.0 <1.1.0",
                          "resolved": "http://beta-internal:4873/spdx-correct/-/spdx-correct-1.0.2.tgz",
                          "dependencies": {
                            "spdx-license-ids": {
                              "version": "1.2.0",
                              "from": "spdx-license-ids@>=1.0.0 <2.0.0",
                              "resolved": "http://beta-internal:4873/spdx-license-ids/-/spdx-license-ids-1.2.0.tgz"
                            }
                          }
                        },
                        "spdx-expression-parse": {
                          "version": "1.0.2",
                          "from": "spdx-expression-parse@>=1.0.0 <1.1.0",
                          "resolved": "http://beta-internal:4873/spdx-expression-parse/-/spdx-expression-parse-1.0.2.tgz",
                          "dependencies": {
                            "spdx-exceptions": {
                              "version": "1.0.4",
                              "from": "spdx-exceptions@>=1.0.4 <2.0.0",
                              "resolved": "http://beta-internal:4873/spdx-exceptions/-/spdx-exceptions-1.0.4.tgz"
                            },
                            "spdx-license-ids": {
                              "version": "1.2.0",
                              "from": "spdx-license-ids@>=1.0.2 <2.0.0",
                              "resolved": "http://beta-internal:4873/spdx-license-ids/-/spdx-license-ids-1.2.0.tgz"
                            }
                          }
                        }
                      }
                    }
                  }
                },
                "path-type": {
                  "version": "1.1.0",
                  "from": "path-type@>=1.0.0 <2.0.0",
                  "resolved": "http://beta-internal:4873/path-type/-/path-type-1.1.0.tgz",
                  "dependencies": {
                    "graceful-fs": {
                      "version": "4.1.3",
                      "from": "graceful-fs@>=4.1.2 <5.0.0",
                      "resolved": "http://beta-internal:4873/graceful-fs/-/graceful-fs-4.1.3.tgz"
                    },
                    "pify": {
                      "version": "2.3.0",
                      "from": "pify@>=2.0.0 <3.0.0",
                      "resolved": "http://beta-internal:4873/pify/-/pify-2.3.0.tgz"
                    },
                    "pinkie-promise": {
                      "version": "2.0.0",
                      "from": "pinkie-promise@>=2.0.0 <3.0.0",
                      "resolved": "http://beta-internal:4873/pinkie-promise/-/pinkie-promise-2.0.0.tgz",
                      "dependencies": {
                        "pinkie": {
                          "version": "2.0.4",
                          "from": "pinkie@>=2.0.0 <3.0.0",
                          "resolved": "http://beta-internal:4873/pinkie/-/pinkie-2.0.4.tgz"
                        }
                      }
                    }
                  }
                }
              }
            }
          }
        },
        "require-main-filename": {
          "version": "1.0.1",
          "from": "require-main-filename@>=1.0.1 <2.0.0",
          "resolved": "http://beta-internal:4873/require-main-filename/-/require-main-filename-1.0.1.tgz"
        },
        "string-width": {
          "version": "1.0.1",
          "from": "string-width@>=1.0.1 <2.0.0",
          "resolved": "http://beta-internal:4873/string-width/-/string-width-1.0.1.tgz",
          "dependencies": {
            "code-point-at": {
              "version": "1.0.0",
              "from": "code-point-at@>=1.0.0 <2.0.0",
              "resolved": "http://beta-internal:4873/code-point-at/-/code-point-at-1.0.0.tgz",
              "dependencies": {
                "number-is-nan": {
                  "version": "1.0.0",
                  "from": "number-is-nan@>=1.0.0 <2.0.0",
                  "resolved": "http://beta-internal:4873/number-is-nan/-/number-is-nan-1.0.0.tgz"
                }
              }
            },
            "is-fullwidth-code-point": {
              "version": "1.0.0",
              "from": "is-fullwidth-code-point@>=1.0.0 <2.0.0",
              "resolved": "http://beta-internal:4873/is-fullwidth-code-point/-/is-fullwidth-code-point-1.0.0.tgz",
              "dependencies": {
                "number-is-nan": {
                  "version": "1.0.0",
                  "from": "number-is-nan@>=1.0.0 <2.0.0",
                  "resolved": "http://beta-internal:4873/number-is-nan/-/number-is-nan-1.0.0.tgz"
                }
              }
            },
            "strip-ansi": {
              "version": "3.0.1",
              "from": "strip-ansi@>=3.0.1 <4.0.0",
              "resolved": "http://beta-internal:4873/strip-ansi/-/strip-ansi-3.0.1.tgz",
              "dependencies": {
                "ansi-regex": {
                  "version": "2.0.0",
                  "from": "ansi-regex@>=2.0.0 <3.0.0",
                  "resolved": "http://beta-internal:4873/ansi-regex/-/ansi-regex-2.0.0.tgz"
                }
              }
            }
          }
        },
        "window-size": {
          "version": "0.2.0",
          "from": "window-size@>=0.2.0 <0.3.0",
          "resolved": "http://beta-internal:4873/window-size/-/window-size-0.2.0.tgz"
        },
        "y18n": {
          "version": "3.2.1",
          "from": "y18n@>=3.2.1 <4.0.0",
          "resolved": "http://beta-internal:4873/y18n/-/y18n-3.2.1.tgz"
        },
        "yargs-parser": {
          "version": "2.2.0",
          "from": "yargs-parser@>=2.2.0 <3.0.0",
          "resolved": "http://beta-internal:4873/yargs-parser/-/yargs-parser-2.2.0.tgz"
        }
      }
    }
  }
}<|MERGE_RESOLUTION|>--- conflicted
+++ resolved
@@ -243,7 +243,7 @@
         "nan": {
           "version": "2.2.1",
           "from": "nan@>=2.0.5 <3.0.0",
-          "resolved": "https://registry.npmjs.org/nan/-/nan-2.2.1.tgz"
+          "resolved": "http://beta-internal:4873/nan/-/nan-2.2.1.tgz"
         },
         "rimraf": {
           "version": "2.5.2",
@@ -326,7 +326,7 @@
       "dependencies": {
         "debug": {
           "version": "1.0.4",
-          "from": "debug@>=1.0.2 <2.0.0",
+          "from": "debug@>=1.0.4 <2.0.0",
           "resolved": "http://beta-internal:4873/debug/-/debug-1.0.4.tgz",
           "dependencies": {
             "ms": {
@@ -411,7 +411,7 @@
                 },
                 "json-stringify-safe": {
                   "version": "5.0.1",
-                  "from": "json-stringify-safe@>=5.0.1 <5.1.0",
+                  "from": "json-stringify-safe@>=5.0.0 <5.1.0",
                   "resolved": "http://beta-internal:4873/json-stringify-safe/-/json-stringify-safe-5.0.1.tgz"
                 },
                 "forever-agent": {
@@ -579,7 +579,7 @@
               "dependencies": {
                 "ansi-regex": {
                   "version": "0.2.1",
-                  "from": "ansi-regex@>=0.2.1 <0.3.0",
+                  "from": "ansi-regex@>=0.2.0 <0.3.0",
                   "resolved": "http://beta-internal:4873/ansi-regex/-/ansi-regex-0.2.1.tgz"
                 }
               }
@@ -591,7 +591,7 @@
               "dependencies": {
                 "ansi-regex": {
                   "version": "0.2.1",
-                  "from": "ansi-regex@>=0.2.1 <0.3.0",
+                  "from": "ansi-regex@>=0.2.0 <0.3.0",
                   "resolved": "http://beta-internal:4873/ansi-regex/-/ansi-regex-0.2.1.tgz"
                 }
               }
@@ -658,7 +658,7 @@
         "pause-stream": {
           "version": "0.0.11",
           "from": "pause-stream@0.0.11",
-          "resolved": "https://registry.npmjs.org/pause-stream/-/pause-stream-0.0.11.tgz"
+          "resolved": "http://beta-internal:4873/pause-stream/-/pause-stream-0.0.11.tgz"
         },
         "split": {
           "version": "0.3.3",
@@ -748,7 +748,7 @@
           "dependencies": {
             "unpipe": {
               "version": "1.0.0",
-              "from": "unpipe@1.0.0",
+              "from": "unpipe@>=1.0.0 <1.1.0",
               "resolved": "http://beta-internal:4873/unpipe/-/unpipe-1.0.0.tgz"
             }
           }
@@ -851,7 +851,7 @@
             },
             "statuses": {
               "version": "1.2.1",
-              "from": "statuses@>=1.2.1 <2.0.0",
+              "from": "statuses@>=1.2.1 <1.3.0",
               "resolved": "http://beta-internal:4873/statuses/-/statuses-1.2.1.tgz"
             }
           }
@@ -1047,7 +1047,7 @@
         },
         "utils-merge": {
           "version": "1.0.0",
-          "from": "utils-merge@>=1.0.0 <2.0.0",
+          "from": "utils-merge@1.0.0",
           "resolved": "http://beta-internal:4873/utils-merge/-/utils-merge-1.0.0.tgz"
         }
       }
@@ -1154,7 +1154,7 @@
         "rimraf": {
           "version": "2.2.8",
           "from": "rimraf@>=2.2.0 <2.3.0",
-          "resolved": "https://registry.npmjs.org/rimraf/-/rimraf-2.2.8.tgz"
+          "resolved": "http://beta-internal:4873/rimraf/-/rimraf-2.2.8.tgz"
         }
       }
     },
@@ -2115,7 +2115,7 @@
           "dependencies": {
             "json-stringify-safe": {
               "version": "5.0.1",
-              "from": "json-stringify-safe@>=5.0.1 <5.1.0",
+              "from": "json-stringify-safe@>=5.0.0 <5.1.0",
               "resolved": "http://beta-internal:4873/json-stringify-safe/-/json-stringify-safe-5.0.1.tgz"
             },
             "forever-agent": {
@@ -2392,7 +2392,7 @@
         "nan": {
           "version": "2.2.1",
           "from": "nan@>=2.0.0 <3.0.0",
-          "resolved": "https://registry.npmjs.org/nan/-/nan-2.2.1.tgz"
+          "resolved": "http://beta-internal:4873/nan/-/nan-2.2.1.tgz"
         }
       }
     },
@@ -3036,7 +3036,7 @@
             },
             "combined-stream": {
               "version": "0.0.7",
-              "from": "combined-stream@>=0.0.4 <0.1.0",
+              "from": "combined-stream@>=0.0.5 <0.1.0",
               "resolved": "http://beta-internal:4873/combined-stream/-/combined-stream-0.0.7.tgz",
               "dependencies": {
                 "delayed-stream": {
@@ -3210,7 +3210,7 @@
             },
             "utils-merge": {
               "version": "1.0.0",
-              "from": "utils-merge@1.0.0",
+              "from": "utils-merge@>=1.0.0 <2.0.0",
               "resolved": "http://beta-internal:4873/utils-merge/-/utils-merge-1.0.0.tgz"
             }
           }
@@ -3256,7 +3256,7 @@
         },
         "json-stringify-safe": {
           "version": "5.0.1",
-          "from": "json-stringify-safe@>=5.0.1 <5.1.0",
+          "from": "json-stringify-safe@>=5.0.0 <5.1.0",
           "resolved": "http://beta-internal:4873/json-stringify-safe/-/json-stringify-safe-5.0.1.tgz"
         },
         "mime-types": {
@@ -3288,7 +3288,7 @@
             },
             "mime": {
               "version": "1.2.11",
-              "from": "mime@>=1.2.9 <1.3.0",
+              "from": "mime@>=1.2.11 <1.3.0",
               "resolved": "http://beta-internal:4873/mime/-/mime-1.2.11.tgz"
             }
           }
@@ -3493,7 +3493,7 @@
               "dependencies": {
                 "chalk": {
                   "version": "1.1.3",
-                  "from": "chalk@>=1.0.0 <2.0.0",
+                  "from": "chalk@>=1.1.1 <2.0.0",
                   "resolved": "https://registry.npmjs.org/chalk/-/chalk-1.1.3.tgz",
                   "dependencies": {
                     "ansi-styles": {
@@ -3546,7 +3546,7 @@
                 },
                 "is-my-json-valid": {
                   "version": "2.13.1",
-                  "from": "is-my-json-valid@>=2.12.0 <3.0.0",
+                  "from": "is-my-json-valid@>=2.12.4 <3.0.0",
                   "resolved": "http://beta-internal:4873/is-my-json-valid/-/is-my-json-valid-2.13.1.tgz",
                   "dependencies": {
                     "generate-function": {
@@ -3714,7 +3714,7 @@
             },
             "mime-types": {
               "version": "2.1.10",
-              "from": "mime-types@>=2.1.10 <2.2.0",
+              "from": "mime-types@>=2.1.6 <2.2.0",
               "resolved": "http://beta-internal:4873/mime-types/-/mime-types-2.1.10.tgz",
               "dependencies": {
                 "mime-db": {
@@ -3751,7 +3751,7 @@
             },
             "tunnel-agent": {
               "version": "0.4.2",
-              "from": "tunnel-agent@>=0.4.0 <0.5.0",
+              "from": "tunnel-agent@>=0.4.1 <0.5.0",
               "resolved": "http://beta-internal:4873/tunnel-agent/-/tunnel-agent-0.4.2.tgz"
             }
           }
@@ -3846,7 +3846,7 @@
       "dependencies": {
         "debug": {
           "version": "1.0.4",
-          "from": "debug@>=1.0.2 <2.0.0",
+          "from": "debug@>=1.0.4 <2.0.0",
           "resolved": "http://beta-internal:4873/debug/-/debug-1.0.4.tgz",
           "dependencies": {
             "ms": {
@@ -4558,7 +4558,7 @@
             },
             "combined-stream": {
               "version": "1.0.5",
-              "from": "combined-stream@>=1.0.5 <1.1.0",
+              "from": "combined-stream@>=1.0.1 <1.1.0",
               "resolved": "http://beta-internal:4873/combined-stream/-/combined-stream-1.0.5.tgz",
               "dependencies": {
                 "delayed-stream": {
@@ -4570,7 +4570,7 @@
             },
             "isstream": {
               "version": "0.1.2",
-              "from": "isstream@>=0.1.2 <0.2.0",
+              "from": "isstream@>=0.1.1 <0.2.0",
               "resolved": "http://beta-internal:4873/isstream/-/isstream-0.1.2.tgz"
             },
             "har-validator": {
@@ -4902,11 +4902,7 @@
         "cliui": {
           "version": "3.1.2",
           "from": "cliui@>=3.1.2 <4.0.0",
-<<<<<<< HEAD
           "resolved": "https://registry.npmjs.org/cliui/-/cliui-3.1.2.tgz",
-=======
-          "resolved": "http://beta-internal:4873/cliui/-/cliui-3.1.2.tgz",
->>>>>>> 546e0993
           "dependencies": {
             "strip-ansi": {
               "version": "3.0.1",
@@ -5202,7 +5198,7 @@
                           "dependencies": {
                             "spdx-license-ids": {
                               "version": "1.2.0",
-                              "from": "spdx-license-ids@>=1.0.0 <2.0.0",
+                              "from": "spdx-license-ids@>=1.0.2 <2.0.0",
                               "resolved": "http://beta-internal:4873/spdx-license-ids/-/spdx-license-ids-1.2.0.tgz"
                             }
                           }
@@ -5297,7 +5293,7 @@
             },
             "strip-ansi": {
               "version": "3.0.1",
-              "from": "strip-ansi@>=3.0.1 <4.0.0",
+              "from": "strip-ansi@>=3.0.0 <4.0.0",
               "resolved": "http://beta-internal:4873/strip-ansi/-/strip-ansi-3.0.1.tgz",
               "dependencies": {
                 "ansi-regex": {
