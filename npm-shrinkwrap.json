--- conflicted
+++ resolved
@@ -1421,11 +1421,7 @@
       }
     },
     "gitter-realtime-client": {
-<<<<<<< HEAD
-      "version": "0.3.4",
-=======
       "version": "0.3.5",
->>>>>>> b89bb7f7
       "from": "gitter-realtime-client@beta",
       "dependencies": {
         "backbone-sorted-collection": {
