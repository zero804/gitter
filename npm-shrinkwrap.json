{
  "name": "gitter-webapp",
  "version": "13.4.0",
  "dependencies": {
    "@gitterhq/translations": {
      "version": "1.2.0",
      "from": "@gitterhq/translations@>=1.1.1 <2.0.0",
      "resolved": "https://registry.npmjs.org/@gitterhq/translations/-/translations-1.2.0.tgz"
    },
    "apn": {
      "version": "1.7.5",
      "from": "apn@1.7.5",
      "resolved": "http://beta-internal:4873/apn/-/apn-1.7.5.tgz",
      "dependencies": {
        "node-forge": {
          "version": "0.6.40",
          "from": "node-forge@>=0.6.20 <0.7.0",
          "resolved": "http://beta-internal:4873/node-forge/-/node-forge-0.6.40.tgz"
        },
        "q": {
          "version": "1.4.1",
          "from": "q@>=1.1.0 <2.0.0",
          "resolved": "http://beta-internal:4873/q/-/q-1.4.1.tgz"
        }
      }
    },
    "async": {
      "version": "0.9.2",
      "from": "async@>=0.9.0 <0.10.0",
      "resolved": "http://beta-internal:4873/async/-/async-0.9.2.tgz"
    },
    "batch-stream": {
      "version": "0.1.3",
      "from": "batch-stream@>=0.1.2 <0.2.0",
      "resolved": "http://beta-internal:4873/batch-stream/-/batch-stream-0.1.3.tgz",
      "dependencies": {
        "readable-stream": {
          "version": "1.0.34",
          "from": "readable-stream@>=1.0.2 <1.1.0",
          "resolved": "http://beta-internal:4873/readable-stream/-/readable-stream-1.0.34.tgz",
          "dependencies": {
            "core-util-is": {
              "version": "1.0.2",
              "from": "core-util-is@>=1.0.0 <1.1.0",
              "resolved": "http://beta-internal:4873/core-util-is/-/core-util-is-1.0.2.tgz"
            },
            "isarray": {
              "version": "0.0.1",
              "from": "isarray@0.0.1",
              "resolved": "http://beta-internal:4873/isarray/-/isarray-0.0.1.tgz"
            },
            "string_decoder": {
              "version": "0.10.31",
              "from": "string_decoder@>=0.10.0 <0.11.0",
              "resolved": "http://beta-internal:4873/string_decoder/-/string_decoder-0.10.31.tgz"
            },
            "inherits": {
              "version": "2.0.1",
              "from": "inherits@>=2.0.1 <2.1.0",
              "resolved": "http://beta-internal:4873/inherits/-/inherits-2.0.1.tgz"
            }
          }
        }
      }
    },
    "bluebird": {
      "version": "3.4.1",
      "from": "bluebird@>=3.2.1 <4.0.0",
      "resolved": "http://beta-internal:4873/bluebird/-/bluebird-3.4.1.tgz"
    },
    "body-parser": {
      "version": "1.15.2",
      "from": "body-parser@>=1.13.2 <2.0.0",
      "resolved": "http://beta-internal:4873/body-parser/-/body-parser-1.15.2.tgz",
      "dependencies": {
        "bytes": {
          "version": "2.4.0",
          "from": "bytes@2.4.0",
          "resolved": "http://beta-internal:4873/bytes/-/bytes-2.4.0.tgz"
        },
        "content-type": {
          "version": "1.0.2",
          "from": "content-type@>=1.0.2 <1.1.0",
          "resolved": "http://beta-internal:4873/content-type/-/content-type-1.0.2.tgz"
        },
        "depd": {
          "version": "1.1.0",
          "from": "depd@>=1.1.0 <1.2.0",
          "resolved": "http://beta-internal:4873/depd/-/depd-1.1.0.tgz"
        },
        "http-errors": {
          "version": "1.5.0",
          "from": "http-errors@>=1.5.0 <1.6.0",
          "resolved": "http://beta-internal:4873/http-errors/-/http-errors-1.5.0.tgz",
          "dependencies": {
            "inherits": {
              "version": "2.0.1",
              "from": "inherits@2.0.1",
              "resolved": "http://beta-internal:4873/inherits/-/inherits-2.0.1.tgz"
            },
            "setprototypeof": {
              "version": "1.0.1",
              "from": "setprototypeof@1.0.1",
              "resolved": "http://beta-internal:4873/setprototypeof/-/setprototypeof-1.0.1.tgz"
            },
            "statuses": {
              "version": "1.3.0",
              "from": "statuses@>=1.3.0 <2.0.0",
              "resolved": "http://beta-internal:4873/statuses/-/statuses-1.3.0.tgz"
            }
          }
        },
        "iconv-lite": {
          "version": "0.4.13",
          "from": "iconv-lite@0.4.13",
          "resolved": "http://beta-internal:4873/iconv-lite/-/iconv-lite-0.4.13.tgz"
        },
        "on-finished": {
          "version": "2.3.0",
          "from": "on-finished@>=2.3.0 <2.4.0",
          "resolved": "http://beta-internal:4873/on-finished/-/on-finished-2.3.0.tgz",
          "dependencies": {
            "ee-first": {
              "version": "1.1.1",
              "from": "ee-first@1.1.1",
              "resolved": "http://beta-internal:4873/ee-first/-/ee-first-1.1.1.tgz"
            }
          }
        },
        "qs": {
          "version": "6.2.0",
          "from": "qs@6.2.0",
          "resolved": "http://beta-internal:4873/qs/-/qs-6.2.0.tgz"
        },
        "raw-body": {
          "version": "2.1.7",
          "from": "raw-body@>=2.1.7 <2.2.0",
          "resolved": "https://registry.npmjs.org/raw-body/-/raw-body-2.1.7.tgz",
          "dependencies": {
            "unpipe": {
              "version": "1.0.0",
              "from": "unpipe@1.0.0",
              "resolved": "http://beta-internal:4873/unpipe/-/unpipe-1.0.0.tgz"
            }
          }
        },
        "type-is": {
          "version": "1.6.13",
          "from": "type-is@>=1.6.13 <1.7.0",
          "resolved": "http://beta-internal:4873/type-is/-/type-is-1.6.13.tgz",
          "dependencies": {
            "media-typer": {
              "version": "0.3.0",
              "from": "media-typer@0.3.0",
              "resolved": "http://beta-internal:4873/media-typer/-/media-typer-0.3.0.tgz"
            },
            "mime-types": {
              "version": "2.1.11",
              "from": "mime-types@>=2.1.11 <2.2.0",
              "resolved": "http://beta-internal:4873/mime-types/-/mime-types-2.1.11.tgz",
              "dependencies": {
                "mime-db": {
                  "version": "1.23.0",
                  "from": "mime-db@>=1.23.0 <1.24.0",
                  "resolved": "http://beta-internal:4873/mime-db/-/mime-db-1.23.0.tgz"
                }
              }
            }
          }
        }
      }
    },
    "cld": {
      "version": "2.4.6",
      "from": "cld@>=2.4.5 <3.0.0",
      "resolved": "http://beta-internal:4873/cld/-/cld-2.4.6.tgz",
      "dependencies": {
        "glob": {
          "version": "5.0.15",
          "from": "glob@>=5.0.10 <6.0.0",
          "resolved": "http://beta-internal:4873/glob/-/glob-5.0.15.tgz",
          "dependencies": {
            "inflight": {
              "version": "1.0.5",
              "from": "inflight@>=1.0.4 <2.0.0",
              "resolved": "http://beta-internal:4873/inflight/-/inflight-1.0.5.tgz",
              "dependencies": {
                "wrappy": {
                  "version": "1.0.2",
                  "from": "wrappy@>=1.0.0 <2.0.0",
                  "resolved": "http://beta-internal:4873/wrappy/-/wrappy-1.0.2.tgz"
                }
              }
            },
            "inherits": {
              "version": "2.0.1",
              "from": "inherits@>=2.0.0 <3.0.0",
              "resolved": "http://beta-internal:4873/inherits/-/inherits-2.0.1.tgz"
            },
            "minimatch": {
              "version": "3.0.2",
              "from": "minimatch@>=2.0.0 <3.0.0||>=3.0.0 <4.0.0",
              "resolved": "https://registry.npmjs.org/minimatch/-/minimatch-3.0.2.tgz",
              "dependencies": {
                "brace-expansion": {
                  "version": "1.1.5",
                  "from": "brace-expansion@>=1.0.0 <2.0.0",
                  "resolved": "http://beta-internal:4873/brace-expansion/-/brace-expansion-1.1.5.tgz",
                  "dependencies": {
                    "balanced-match": {
                      "version": "0.4.1",
                      "from": "balanced-match@>=0.4.1 <0.5.0",
                      "resolved": "https://registry.npmjs.org/balanced-match/-/balanced-match-0.4.1.tgz"
                    },
                    "concat-map": {
                      "version": "0.0.1",
                      "from": "concat-map@0.0.1",
                      "resolved": "http://beta-internal:4873/concat-map/-/concat-map-0.0.1.tgz"
                    }
                  }
                }
              }
            },
            "once": {
              "version": "1.3.3",
              "from": "once@>=1.3.0 <2.0.0",
              "resolved": "http://beta-internal:4873/once/-/once-1.3.3.tgz",
              "dependencies": {
                "wrappy": {
                  "version": "1.0.2",
                  "from": "wrappy@>=1.0.0 <2.0.0",
                  "resolved": "http://beta-internal:4873/wrappy/-/wrappy-1.0.2.tgz"
                }
              }
            },
            "path-is-absolute": {
              "version": "1.0.0",
              "from": "path-is-absolute@>=1.0.0 <2.0.0",
              "resolved": "http://beta-internal:4873/path-is-absolute/-/path-is-absolute-1.0.0.tgz"
            }
          }
        },
        "nan": {
          "version": "2.3.5",
          "from": "nan@>=2.0.5 <3.0.0",
          "resolved": "http://beta-internal:4873/nan/-/nan-2.3.5.tgz"
        },
        "rimraf": {
          "version": "2.5.2",
          "from": "rimraf@>=2.4.0 <3.0.0",
          "resolved": "http://beta-internal:4873/rimraf/-/rimraf-2.5.2.tgz",
          "dependencies": {
            "glob": {
              "version": "7.0.5",
              "from": "glob@>=7.0.0 <8.0.0",
              "resolved": "https://registry.npmjs.org/glob/-/glob-7.0.5.tgz",
              "dependencies": {
                "fs.realpath": {
                  "version": "1.0.0",
                  "from": "fs.realpath@>=1.0.0 <2.0.0",
                  "resolved": "https://registry.npmjs.org/fs.realpath/-/fs.realpath-1.0.0.tgz"
                },
                "inflight": {
                  "version": "1.0.5",
                  "from": "inflight@>=1.0.4 <2.0.0",
                  "resolved": "http://beta-internal:4873/inflight/-/inflight-1.0.5.tgz",
                  "dependencies": {
                    "wrappy": {
                      "version": "1.0.2",
                      "from": "wrappy@>=1.0.0 <2.0.0",
                      "resolved": "http://beta-internal:4873/wrappy/-/wrappy-1.0.2.tgz"
                    }
                  }
                },
                "inherits": {
                  "version": "2.0.1",
                  "from": "inherits@>=2.0.0 <3.0.0",
                  "resolved": "http://beta-internal:4873/inherits/-/inherits-2.0.1.tgz"
                },
                "minimatch": {
                  "version": "3.0.2",
                  "from": "minimatch@>=2.0.0 <3.0.0||>=3.0.0 <4.0.0",
                  "resolved": "https://registry.npmjs.org/minimatch/-/minimatch-3.0.2.tgz",
                  "dependencies": {
                    "brace-expansion": {
                      "version": "1.1.5",
                      "from": "brace-expansion@>=1.0.0 <2.0.0",
                      "resolved": "http://beta-internal:4873/brace-expansion/-/brace-expansion-1.1.5.tgz",
                      "dependencies": {
                        "balanced-match": {
                          "version": "0.4.1",
                          "from": "balanced-match@>=0.4.1 <0.5.0",
                          "resolved": "https://registry.npmjs.org/balanced-match/-/balanced-match-0.4.1.tgz"
                        },
                        "concat-map": {
                          "version": "0.0.1",
                          "from": "concat-map@0.0.1",
                          "resolved": "http://beta-internal:4873/concat-map/-/concat-map-0.0.1.tgz"
                        }
                      }
                    }
                  }
                },
                "once": {
                  "version": "1.3.3",
                  "from": "once@>=1.3.0 <2.0.0",
                  "resolved": "http://beta-internal:4873/once/-/once-1.3.3.tgz",
                  "dependencies": {
                    "wrappy": {
                      "version": "1.0.2",
                      "from": "wrappy@>=1.0.0 <2.0.0",
                      "resolved": "http://beta-internal:4873/wrappy/-/wrappy-1.0.2.tgz"
                    }
                  }
                },
                "path-is-absolute": {
                  "version": "1.0.0",
                  "from": "path-is-absolute@>=1.0.0 <2.0.0",
                  "resolved": "http://beta-internal:4873/path-is-absolute/-/path-is-absolute-1.0.0.tgz"
                }
              }
            }
          }
        }
      }
    },
    "cliff": {
      "version": "0.1.10",
      "from": "cliff@>=0.1.10 <0.2.0",
      "resolved": "http://beta-internal:4873/cliff/-/cliff-0.1.10.tgz",
      "dependencies": {
        "colors": {
          "version": "1.0.3",
          "from": "colors@>=1.0.3 <1.1.0",
          "resolved": "http://beta-internal:4873/colors/-/colors-1.0.3.tgz"
        },
        "eyes": {
          "version": "0.1.8",
          "from": "eyes@>=0.1.8 <0.2.0",
          "resolved": "http://beta-internal:4873/eyes/-/eyes-0.1.8.tgz"
        },
        "winston": {
          "version": "0.8.3",
          "from": "winston@>=0.8.0 <0.9.0",
          "resolved": "http://beta-internal:4873/winston/-/winston-0.8.3.tgz",
          "dependencies": {
            "async": {
              "version": "0.2.10",
              "from": "async@>=0.2.0 <0.3.0",
              "resolved": "http://beta-internal:4873/async/-/async-0.2.10.tgz"
            },
            "colors": {
              "version": "0.6.2",
              "from": "colors@>=0.6.0 <0.7.0",
              "resolved": "http://beta-internal:4873/colors/-/colors-0.6.2.tgz"
            },
            "cycle": {
              "version": "1.0.3",
              "from": "cycle@>=1.0.0 <1.1.0",
              "resolved": "http://beta-internal:4873/cycle/-/cycle-1.0.3.tgz"
            },
            "isstream": {
              "version": "0.1.2",
              "from": "isstream@>=0.1.0 <0.2.0",
              "resolved": "http://beta-internal:4873/isstream/-/isstream-0.1.2.tgz"
            },
            "pkginfo": {
              "version": "0.3.1",
              "from": "pkginfo@>=0.3.0 <0.4.0",
              "resolved": "http://beta-internal:4873/pkginfo/-/pkginfo-0.3.1.tgz"
            },
            "stack-trace": {
              "version": "0.0.9",
              "from": "stack-trace@>=0.0.0 <0.1.0",
              "resolved": "http://beta-internal:4873/stack-trace/-/stack-trace-0.0.9.tgz"
            }
          }
        }
      }
    },
    "connect-redis": {
      "version": "3.1.0",
      "from": "connect-redis@>=3.1.0 <4.0.0",
      "resolved": "http://beta-internal:4873/connect-redis/-/connect-redis-3.1.0.tgz",
      "dependencies": {
        "redis": {
          "version": "2.6.2",
          "from": "redis@latest",
          "resolved": "http://beta-internal:4873/redis/-/redis-2.6.2.tgz",
          "dependencies": {
            "double-ended-queue": {
              "version": "2.1.0-0",
              "from": "double-ended-queue@>=2.1.0-0 <3.0.0",
              "resolved": "http://beta-internal:4873/double-ended-queue/-/double-ended-queue-2.1.0-0.tgz"
            },
            "redis-commands": {
              "version": "1.2.0",
              "from": "redis-commands@>=1.2.0 <2.0.0",
              "resolved": "http://beta-internal:4873/redis-commands/-/redis-commands-1.2.0.tgz"
            },
            "redis-parser": {
              "version": "2.0.3",
              "from": "redis-parser@>=2.0.0 <3.0.0",
              "resolved": "http://beta-internal:4873/redis-parser/-/redis-parser-2.0.3.tgz"
            }
          }
        }
      }
    },
    "cookie-parser": {
      "version": "1.4.3",
      "from": "cookie-parser@>=1.3.5 <2.0.0",
      "resolved": "http://beta-internal:4873/cookie-parser/-/cookie-parser-1.4.3.tgz",
      "dependencies": {
        "cookie": {
          "version": "0.3.1",
          "from": "cookie@0.3.1",
          "resolved": "http://beta-internal:4873/cookie/-/cookie-0.3.1.tgz"
        },
        "cookie-signature": {
          "version": "1.0.6",
          "from": "cookie-signature@1.0.6",
          "resolved": "http://beta-internal:4873/cookie-signature/-/cookie-signature-1.0.6.tgz"
        }
      }
    },
    "cors": {
      "version": "2.7.1",
      "from": "cors@>=2.4.2 <3.0.0",
      "resolved": "http://beta-internal:4873/cors/-/cors-2.7.1.tgz",
      "dependencies": {
        "vary": {
          "version": "1.1.0",
          "from": "vary@>=1.0.0 <2.0.0",
          "resolved": "http://beta-internal:4873/vary/-/vary-1.1.0.tgz"
        }
      }
    },
    "csprng": {
      "version": "0.1.1",
      "from": "csprng@>=0.1.1 <0.2.0",
      "resolved": "http://beta-internal:4873/csprng/-/csprng-0.1.1.tgz",
      "dependencies": {
        "sequin": {
          "version": "0.1.0",
          "from": "sequin@latest",
          "resolved": "http://beta-internal:4873/sequin/-/sequin-0.1.0.tgz"
        }
      }
    },
    "cypher-promise": {
      "version": "1.0.2",
      "from": "cypher-promise@>=1.0.1 <2.0.0",
      "resolved": "http://beta-internal:4873/cypher-promise/-/cypher-promise-1.0.2.tgz",
      "dependencies": {
        "any-promise": {
          "version": "0.1.0",
          "from": "any-promise@>=0.1.0 <0.2.0",
          "resolved": "http://beta-internal:4873/any-promise/-/any-promise-0.1.0.tgz"
        },
        "node-cypher": {
          "version": "0.1.4",
          "from": "node-cypher@>=0.1.4 <0.2.0",
          "resolved": "http://beta-internal:4873/node-cypher/-/node-cypher-0.1.4.tgz",
          "dependencies": {
            "request": {
              "version": "2.34.0",
              "from": "request@>=2.34.0 <2.35.0",
              "resolved": "http://beta-internal:4873/request/-/request-2.34.0.tgz",
              "dependencies": {
                "qs": {
                  "version": "0.6.6",
                  "from": "qs@>=0.6.0 <0.7.0",
                  "resolved": "http://beta-internal:4873/qs/-/qs-0.6.6.tgz"
                },
                "json-stringify-safe": {
                  "version": "5.0.1",
                  "from": "json-stringify-safe@>=5.0.0 <5.1.0",
                  "resolved": "http://beta-internal:4873/json-stringify-safe/-/json-stringify-safe-5.0.1.tgz"
                },
                "forever-agent": {
                  "version": "0.5.2",
                  "from": "forever-agent@>=0.5.0 <0.6.0",
                  "resolved": "http://beta-internal:4873/forever-agent/-/forever-agent-0.5.2.tgz"
                },
                "mime": {
                  "version": "1.2.11",
                  "from": "mime@>=1.2.9 <1.3.0",
                  "resolved": "http://beta-internal:4873/mime/-/mime-1.2.11.tgz"
                },
                "form-data": {
                  "version": "0.1.4",
                  "from": "form-data@>=0.1.0 <0.2.0",
                  "resolved": "http://beta-internal:4873/form-data/-/form-data-0.1.4.tgz",
                  "dependencies": {
                    "combined-stream": {
                      "version": "0.0.7",
                      "from": "combined-stream@>=0.0.4 <0.1.0",
                      "resolved": "http://beta-internal:4873/combined-stream/-/combined-stream-0.0.7.tgz",
                      "dependencies": {
                        "delayed-stream": {
                          "version": "0.0.5",
                          "from": "delayed-stream@0.0.5",
                          "resolved": "http://beta-internal:4873/delayed-stream/-/delayed-stream-0.0.5.tgz"
                        }
                      }
                    }
                  }
                },
                "tunnel-agent": {
                  "version": "0.3.0",
                  "from": "tunnel-agent@>=0.3.0 <0.4.0",
                  "resolved": "http://beta-internal:4873/tunnel-agent/-/tunnel-agent-0.3.0.tgz"
                },
                "http-signature": {
                  "version": "0.10.1",
                  "from": "http-signature@>=0.10.0 <0.11.0",
                  "resolved": "http://beta-internal:4873/http-signature/-/http-signature-0.10.1.tgz",
                  "dependencies": {
                    "assert-plus": {
                      "version": "0.1.5",
                      "from": "assert-plus@>=0.1.5 <0.2.0",
                      "resolved": "http://beta-internal:4873/assert-plus/-/assert-plus-0.1.5.tgz"
                    },
                    "asn1": {
                      "version": "0.1.11",
                      "from": "asn1@0.1.11",
                      "resolved": "http://beta-internal:4873/asn1/-/asn1-0.1.11.tgz"
                    },
                    "ctype": {
                      "version": "0.5.3",
                      "from": "ctype@0.5.3",
                      "resolved": "http://beta-internal:4873/ctype/-/ctype-0.5.3.tgz"
                    }
                  }
                },
                "oauth-sign": {
                  "version": "0.3.0",
                  "from": "oauth-sign@>=0.3.0 <0.4.0",
                  "resolved": "http://beta-internal:4873/oauth-sign/-/oauth-sign-0.3.0.tgz"
                },
                "hawk": {
                  "version": "1.0.0",
                  "from": "hawk@>=1.0.0 <1.1.0",
                  "resolved": "http://beta-internal:4873/hawk/-/hawk-1.0.0.tgz",
                  "dependencies": {
                    "hoek": {
                      "version": "0.9.1",
                      "from": "hoek@>=0.9.0 <0.10.0",
                      "resolved": "http://beta-internal:4873/hoek/-/hoek-0.9.1.tgz"
                    },
                    "boom": {
                      "version": "0.4.2",
                      "from": "boom@>=0.4.0 <0.5.0",
                      "resolved": "http://beta-internal:4873/boom/-/boom-0.4.2.tgz"
                    },
                    "cryptiles": {
                      "version": "0.2.2",
                      "from": "cryptiles@>=0.2.0 <0.3.0",
                      "resolved": "http://beta-internal:4873/cryptiles/-/cryptiles-0.2.2.tgz"
                    },
                    "sntp": {
                      "version": "0.2.4",
                      "from": "sntp@>=0.2.0 <0.3.0",
                      "resolved": "http://beta-internal:4873/sntp/-/sntp-0.2.4.tgz"
                    }
                  }
                },
                "aws-sign2": {
                  "version": "0.5.0",
                  "from": "aws-sign2@>=0.5.0 <0.6.0",
                  "resolved": "http://beta-internal:4873/aws-sign2/-/aws-sign2-0.5.0.tgz"
                }
              }
            },
            "underscore": {
              "version": "1.6.0",
              "from": "underscore@>=1.6.0 <1.7.0",
              "resolved": "http://beta-internal:4873/underscore/-/underscore-1.6.0.tgz"
            }
          }
        },
        "par": {
          "version": "0.3.0",
          "from": "par@>=0.3.0 <0.4.0",
          "resolved": "http://beta-internal:4873/par/-/par-0.3.0.tgz"
        }
      }
    },
    "debug": {
      "version": "2.2.0",
      "from": "debug@>=2.2.0 <3.0.0",
      "resolved": "https://registry.npmjs.org/debug/-/debug-2.2.0.tgz",
      "dependencies": {
        "ms": {
          "version": "0.7.1",
          "from": "ms@0.7.1",
          "resolved": "http://beta-internal:4873/ms/-/ms-0.7.1.tgz"
        }
      }
    },
    "diskspace": {
      "version": "0.1.5",
      "from": "diskspace@0.1.5",
      "resolved": "http://beta-internal:4873/diskspace/-/diskspace-0.1.5.tgz"
    },
    "dolph": {
      "version": "0.2.0",
      "from": "dolph@>=0.2.0 <0.3.0",
      "resolved": "http://beta-internal:4873/dolph/-/dolph-0.2.0.tgz",
      "dependencies": {
        "redis": {
          "version": "0.10.3",
          "from": "redis@>=0.10.1 <0.11.0",
          "resolved": "http://beta-internal:4873/redis/-/redis-0.10.3.tgz"
        }
      }
    },
    "elasticsearch": {
      "version": "11.0.1",
      "from": "elasticsearch@>=11.0.0 <12.0.0",
      "resolved": "http://beta-internal:4873/elasticsearch/-/elasticsearch-11.0.1.tgz",
      "dependencies": {
        "chalk": {
          "version": "1.1.3",
          "from": "chalk@>=1.0.0 <2.0.0",
          "resolved": "http://beta-internal:4873/chalk/-/chalk-1.1.3.tgz",
          "dependencies": {
            "ansi-styles": {
              "version": "2.2.1",
              "from": "ansi-styles@>=2.2.1 <3.0.0",
              "resolved": "http://beta-internal:4873/ansi-styles/-/ansi-styles-2.2.1.tgz"
            },
            "has-ansi": {
              "version": "2.0.0",
              "from": "has-ansi@>=2.0.0 <3.0.0",
              "resolved": "http://beta-internal:4873/has-ansi/-/has-ansi-2.0.0.tgz",
              "dependencies": {
                "ansi-regex": {
<<<<<<< HEAD
                  "version": "2.0.0",
                  "from": "ansi-regex@>=2.0.0 <3.0.0",
                  "resolved": "http://beta-internal:4873/ansi-regex/-/ansi-regex-2.0.0.tgz"
=======
                  "version": "0.2.1",
                  "from": "ansi-regex@>=0.2.0 <0.3.0",
                  "resolved": "http://beta-internal:4873/ansi-regex/-/ansi-regex-0.2.1.tgz"
>>>>>>> 86541f0a
                }
              }
            },
            "strip-ansi": {
              "version": "3.0.1",
              "from": "strip-ansi@>=3.0.0 <4.0.0",
              "resolved": "http://beta-internal:4873/strip-ansi/-/strip-ansi-3.0.1.tgz",
              "dependencies": {
                "ansi-regex": {
<<<<<<< HEAD
                  "version": "2.0.0",
                  "from": "ansi-regex@>=2.0.0 <3.0.0",
                  "resolved": "http://beta-internal:4873/ansi-regex/-/ansi-regex-2.0.0.tgz"
=======
                  "version": "0.2.1",
                  "from": "ansi-regex@>=0.2.0 <0.3.0",
                  "resolved": "http://beta-internal:4873/ansi-regex/-/ansi-regex-0.2.1.tgz"
>>>>>>> 86541f0a
                }
              }
            },
            "supports-color": {
              "version": "2.0.0",
              "from": "supports-color@>=2.0.0 <3.0.0",
              "resolved": "http://beta-internal:4873/supports-color/-/supports-color-2.0.0.tgz"
            }
          }
        },
        "forever-agent": {
          "version": "0.6.1",
          "from": "forever-agent@>=0.6.0 <0.7.0",
          "resolved": "http://beta-internal:4873/forever-agent/-/forever-agent-0.6.1.tgz"
        },
        "lodash-compat": {
          "version": "3.10.2",
          "from": "lodash-compat@>=3.0.0 <4.0.0",
          "resolved": "http://beta-internal:4873/lodash-compat/-/lodash-compat-3.10.2.tgz"
        },
        "promise": {
          "version": "7.1.1",
          "from": "promise@>=7.1.1 <8.0.0",
          "resolved": "http://beta-internal:4873/promise/-/promise-7.1.1.tgz",
          "dependencies": {
            "asap": {
              "version": "2.0.4",
              "from": "asap@>=2.0.3 <2.1.0",
              "resolved": "http://beta-internal:4873/asap/-/asap-2.0.4.tgz"
            }
          }
        }
      }
    },
    "email-validator": {
      "version": "1.0.4",
      "from": "email-validator@>=1.0.0 <2.0.0",
      "resolved": "http://beta-internal:4873/email-validator/-/email-validator-1.0.4.tgz"
    },
    "ent": {
      "version": "0.1.0",
      "from": "ent@>=0.1.0 <0.2.0",
      "resolved": "http://beta-internal:4873/ent/-/ent-0.1.0.tgz"
    },
    "escape-string-regexp": {
      "version": "1.0.5",
      "from": "escape-string-regexp@>=1.0.5 <2.0.0",
      "resolved": "http://beta-internal:4873/escape-string-regexp/-/escape-string-regexp-1.0.5.tgz"
    },
    "event-stream": {
      "version": "3.3.3",
      "from": "event-stream@>=3.3.1 <4.0.0",
      "resolved": "https://registry.npmjs.org/event-stream/-/event-stream-3.3.3.tgz",
      "dependencies": {
        "through": {
          "version": "2.3.8",
          "from": "through@>=2.3.1 <2.4.0",
          "resolved": "http://beta-internal:4873/through/-/through-2.3.8.tgz"
        },
        "duplexer": {
          "version": "0.1.1",
          "from": "duplexer@>=0.1.1 <0.2.0",
          "resolved": "http://beta-internal:4873/duplexer/-/duplexer-0.1.1.tgz"
        },
        "from": {
          "version": "0.1.3",
          "from": "from@>=0.0.0 <1.0.0",
          "resolved": "http://beta-internal:4873/from/-/from-0.1.3.tgz"
        },
        "map-stream": {
          "version": "0.1.0",
          "from": "map-stream@>=0.1.0 <0.2.0",
          "resolved": "http://beta-internal:4873/map-stream/-/map-stream-0.1.0.tgz"
        },
        "pause-stream": {
          "version": "0.0.11",
          "from": "pause-stream@0.0.11",
          "resolved": "http://beta-internal:4873/pause-stream/-/pause-stream-0.0.11.tgz"
        },
        "split": {
          "version": "0.3.3",
          "from": "split@>=0.3.0 <0.4.0",
          "resolved": "http://beta-internal:4873/split/-/split-0.3.3.tgz"
        },
        "stream-combiner": {
          "version": "0.0.4",
          "from": "stream-combiner@>=0.0.4 <0.1.0",
          "resolved": "http://beta-internal:4873/stream-combiner/-/stream-combiner-0.0.4.tgz"
        }
      }
    },
    "express": {
      "version": "4.14.0",
      "from": "express@>=4.13.1 <5.0.0",
      "resolved": "http://beta-internal:4873/express/-/express-4.14.0.tgz",
      "dependencies": {
        "accepts": {
          "version": "1.3.3",
          "from": "accepts@>=1.3.3 <1.4.0",
          "resolved": "https://registry.npmjs.org/accepts/-/accepts-1.3.3.tgz",
          "dependencies": {
            "mime-types": {
              "version": "2.1.11",
              "from": "mime-types@>=2.1.11 <2.2.0",
              "resolved": "http://beta-internal:4873/mime-types/-/mime-types-2.1.11.tgz",
              "dependencies": {
                "mime-db": {
                  "version": "1.23.0",
                  "from": "mime-db@>=1.23.0 <1.24.0",
                  "resolved": "http://beta-internal:4873/mime-db/-/mime-db-1.23.0.tgz"
                }
              }
            },
            "negotiator": {
              "version": "0.6.1",
              "from": "negotiator@0.6.1",
              "resolved": "http://beta-internal:4873/negotiator/-/negotiator-0.6.1.tgz"
            }
          }
        },
        "array-flatten": {
          "version": "1.1.1",
          "from": "array-flatten@1.1.1",
          "resolved": "http://beta-internal:4873/array-flatten/-/array-flatten-1.1.1.tgz"
        },
        "content-disposition": {
          "version": "0.5.1",
          "from": "content-disposition@0.5.1",
          "resolved": "http://beta-internal:4873/content-disposition/-/content-disposition-0.5.1.tgz"
        },
        "content-type": {
          "version": "1.0.2",
          "from": "content-type@>=1.0.2 <1.1.0",
          "resolved": "http://beta-internal:4873/content-type/-/content-type-1.0.2.tgz"
        },
        "cookie": {
          "version": "0.3.1",
          "from": "cookie@0.3.1",
          "resolved": "http://beta-internal:4873/cookie/-/cookie-0.3.1.tgz"
        },
        "cookie-signature": {
          "version": "1.0.6",
          "from": "cookie-signature@1.0.6",
          "resolved": "http://beta-internal:4873/cookie-signature/-/cookie-signature-1.0.6.tgz"
        },
        "depd": {
          "version": "1.1.0",
          "from": "depd@>=1.1.0 <1.2.0",
          "resolved": "http://beta-internal:4873/depd/-/depd-1.1.0.tgz"
        },
        "encodeurl": {
          "version": "1.0.1",
          "from": "encodeurl@>=1.0.1 <1.1.0",
          "resolved": "http://beta-internal:4873/encodeurl/-/encodeurl-1.0.1.tgz"
        },
        "escape-html": {
          "version": "1.0.3",
          "from": "escape-html@>=1.0.3 <1.1.0",
          "resolved": "http://beta-internal:4873/escape-html/-/escape-html-1.0.3.tgz"
        },
        "etag": {
          "version": "1.7.0",
          "from": "etag@>=1.7.0 <1.8.0",
          "resolved": "http://beta-internal:4873/etag/-/etag-1.7.0.tgz"
        },
        "finalhandler": {
          "version": "0.5.0",
          "from": "finalhandler@0.5.0",
          "resolved": "http://beta-internal:4873/finalhandler/-/finalhandler-0.5.0.tgz",
          "dependencies": {
            "statuses": {
              "version": "1.3.0",
              "from": "statuses@>=1.3.0 <1.4.0",
              "resolved": "http://beta-internal:4873/statuses/-/statuses-1.3.0.tgz"
            },
            "unpipe": {
              "version": "1.0.0",
              "from": "unpipe@>=1.0.0 <1.1.0",
              "resolved": "http://beta-internal:4873/unpipe/-/unpipe-1.0.0.tgz"
            }
          }
        },
        "fresh": {
          "version": "0.3.0",
          "from": "fresh@0.3.0",
          "resolved": "http://beta-internal:4873/fresh/-/fresh-0.3.0.tgz"
        },
        "merge-descriptors": {
          "version": "1.0.1",
          "from": "merge-descriptors@1.0.1",
          "resolved": "http://beta-internal:4873/merge-descriptors/-/merge-descriptors-1.0.1.tgz"
        },
        "methods": {
          "version": "1.1.2",
          "from": "methods@>=1.1.2 <1.2.0",
          "resolved": "http://beta-internal:4873/methods/-/methods-1.1.2.tgz"
        },
        "on-finished": {
          "version": "2.3.0",
          "from": "on-finished@>=2.3.0 <2.4.0",
          "resolved": "http://beta-internal:4873/on-finished/-/on-finished-2.3.0.tgz",
          "dependencies": {
            "ee-first": {
              "version": "1.1.1",
              "from": "ee-first@1.1.1",
              "resolved": "http://beta-internal:4873/ee-first/-/ee-first-1.1.1.tgz"
            }
          }
        },
        "parseurl": {
          "version": "1.3.1",
          "from": "parseurl@>=1.3.1 <1.4.0",
          "resolved": "http://beta-internal:4873/parseurl/-/parseurl-1.3.1.tgz"
        },
        "path-to-regexp": {
          "version": "0.1.7",
          "from": "path-to-regexp@0.1.7",
          "resolved": "http://beta-internal:4873/path-to-regexp/-/path-to-regexp-0.1.7.tgz"
        },
        "proxy-addr": {
          "version": "1.1.2",
          "from": "proxy-addr@>=1.1.2 <1.2.0",
          "resolved": "http://beta-internal:4873/proxy-addr/-/proxy-addr-1.1.2.tgz",
          "dependencies": {
            "forwarded": {
              "version": "0.1.0",
              "from": "forwarded@>=0.1.0 <0.2.0",
              "resolved": "http://beta-internal:4873/forwarded/-/forwarded-0.1.0.tgz"
            },
            "ipaddr.js": {
              "version": "1.1.1",
              "from": "ipaddr.js@1.1.1",
              "resolved": "http://beta-internal:4873/ipaddr.js/-/ipaddr.js-1.1.1.tgz"
            }
          }
        },
        "qs": {
          "version": "6.2.0",
          "from": "qs@6.2.0",
          "resolved": "http://beta-internal:4873/qs/-/qs-6.2.0.tgz"
        },
        "range-parser": {
          "version": "1.2.0",
          "from": "range-parser@>=1.2.0 <1.3.0",
          "resolved": "http://beta-internal:4873/range-parser/-/range-parser-1.2.0.tgz"
        },
        "send": {
          "version": "0.14.1",
          "from": "send@0.14.1",
          "resolved": "http://beta-internal:4873/send/-/send-0.14.1.tgz",
          "dependencies": {
            "destroy": {
              "version": "1.0.4",
              "from": "destroy@>=1.0.4 <1.1.0",
              "resolved": "http://beta-internal:4873/destroy/-/destroy-1.0.4.tgz"
            },
            "http-errors": {
              "version": "1.5.0",
              "from": "http-errors@>=1.5.0 <1.6.0",
              "resolved": "http://beta-internal:4873/http-errors/-/http-errors-1.5.0.tgz",
              "dependencies": {
                "inherits": {
                  "version": "2.0.1",
                  "from": "inherits@2.0.1",
                  "resolved": "http://beta-internal:4873/inherits/-/inherits-2.0.1.tgz"
                },
                "setprototypeof": {
                  "version": "1.0.1",
                  "from": "setprototypeof@1.0.1",
                  "resolved": "http://beta-internal:4873/setprototypeof/-/setprototypeof-1.0.1.tgz"
                }
              }
            },
            "mime": {
              "version": "1.3.4",
              "from": "mime@1.3.4",
              "resolved": "http://beta-internal:4873/mime/-/mime-1.3.4.tgz"
            },
            "ms": {
              "version": "0.7.1",
              "from": "ms@0.7.1",
              "resolved": "http://beta-internal:4873/ms/-/ms-0.7.1.tgz"
            },
            "statuses": {
              "version": "1.3.0",
              "from": "statuses@>=1.3.0 <1.4.0",
              "resolved": "http://beta-internal:4873/statuses/-/statuses-1.3.0.tgz"
            }
          }
        },
        "serve-static": {
          "version": "1.11.1",
          "from": "serve-static@>=1.11.1 <1.12.0",
          "resolved": "http://beta-internal:4873/serve-static/-/serve-static-1.11.1.tgz"
        },
        "type-is": {
          "version": "1.6.13",
          "from": "type-is@>=1.6.13 <1.7.0",
          "resolved": "http://beta-internal:4873/type-is/-/type-is-1.6.13.tgz",
          "dependencies": {
            "media-typer": {
              "version": "0.3.0",
              "from": "media-typer@0.3.0",
              "resolved": "http://beta-internal:4873/media-typer/-/media-typer-0.3.0.tgz"
            },
            "mime-types": {
              "version": "2.1.11",
              "from": "mime-types@>=2.1.11 <2.2.0",
              "resolved": "http://beta-internal:4873/mime-types/-/mime-types-2.1.11.tgz",
              "dependencies": {
                "mime-db": {
                  "version": "1.23.0",
                  "from": "mime-db@>=1.23.0 <1.24.0",
                  "resolved": "http://beta-internal:4873/mime-db/-/mime-db-1.23.0.tgz"
                }
              }
            }
          }
        },
        "utils-merge": {
          "version": "1.0.0",
          "from": "utils-merge@1.0.0",
          "resolved": "http://beta-internal:4873/utils-merge/-/utils-merge-1.0.0.tgz"
        },
        "vary": {
          "version": "1.1.0",
          "from": "vary@>=1.1.0 <1.2.0",
          "resolved": "http://beta-internal:4873/vary/-/vary-1.1.0.tgz"
        }
      }
    },
    "express-hbs": {
      "version": "0.8.4",
      "from": "express-hbs@>=0.8.4 <0.9.0",
      "resolved": "http://beta-internal:4873/express-hbs/-/express-hbs-0.8.4.tgz",
      "dependencies": {
        "js-beautify": {
          "version": "1.5.4",
          "from": "js-beautify@1.5.4",
          "resolved": "http://beta-internal:4873/js-beautify/-/js-beautify-1.5.4.tgz",
          "dependencies": {
            "config-chain": {
              "version": "1.1.10",
              "from": "config-chain@>=1.1.5 <1.2.0",
              "resolved": "http://beta-internal:4873/config-chain/-/config-chain-1.1.10.tgz",
              "dependencies": {
                "proto-list": {
                  "version": "1.2.4",
                  "from": "proto-list@>=1.2.1 <1.3.0",
                  "resolved": "http://beta-internal:4873/proto-list/-/proto-list-1.2.4.tgz"
                },
                "ini": {
                  "version": "1.3.4",
                  "from": "ini@>=1.3.4 <2.0.0",
                  "resolved": "http://beta-internal:4873/ini/-/ini-1.3.4.tgz"
                }
              }
            },
            "mkdirp": {
              "version": "0.5.1",
              "from": "mkdirp@>=0.5.0 <0.6.0",
              "resolved": "http://beta-internal:4873/mkdirp/-/mkdirp-0.5.1.tgz",
              "dependencies": {
                "minimist": {
                  "version": "0.0.8",
                  "from": "minimist@0.0.8",
                  "resolved": "http://beta-internal:4873/minimist/-/minimist-0.0.8.tgz"
                }
              }
            },
            "nopt": {
              "version": "3.0.6",
              "from": "nopt@>=3.0.1 <3.1.0",
              "resolved": "http://beta-internal:4873/nopt/-/nopt-3.0.6.tgz",
              "dependencies": {
                "abbrev": {
                  "version": "1.0.9",
                  "from": "abbrev@>=1.0.0 <2.0.0",
                  "resolved": "http://beta-internal:4873/abbrev/-/abbrev-1.0.9.tgz"
                }
              }
            }
          }
        },
        "readdirp": {
          "version": "1.3.0",
          "from": "readdirp@>=1.3.0 <1.4.0",
          "resolved": "http://beta-internal:4873/readdirp/-/readdirp-1.3.0.tgz",
          "dependencies": {
            "graceful-fs": {
              "version": "2.0.3",
              "from": "graceful-fs@>=2.0.0 <2.1.0",
              "resolved": "http://beta-internal:4873/graceful-fs/-/graceful-fs-2.0.3.tgz"
            },
            "minimatch": {
              "version": "0.2.14",
              "from": "minimatch@>=0.2.12 <0.3.0",
              "resolved": "http://beta-internal:4873/minimatch/-/minimatch-0.2.14.tgz",
              "dependencies": {
                "sigmund": {
                  "version": "1.0.1",
                  "from": "sigmund@>=1.0.0 <1.1.0",
                  "resolved": "http://beta-internal:4873/sigmund/-/sigmund-1.0.1.tgz"
                }
              }
            },
            "readable-stream": {
              "version": "1.0.34",
              "from": "readable-stream@>=1.0.26-2 <1.1.0",
              "resolved": "http://beta-internal:4873/readable-stream/-/readable-stream-1.0.34.tgz",
              "dependencies": {
                "core-util-is": {
                  "version": "1.0.2",
                  "from": "core-util-is@>=1.0.0 <1.1.0",
                  "resolved": "http://beta-internal:4873/core-util-is/-/core-util-is-1.0.2.tgz"
                },
                "isarray": {
                  "version": "0.0.1",
                  "from": "isarray@0.0.1",
                  "resolved": "http://beta-internal:4873/isarray/-/isarray-0.0.1.tgz"
                },
                "string_decoder": {
                  "version": "0.10.31",
                  "from": "string_decoder@>=0.10.0 <0.11.0",
                  "resolved": "http://beta-internal:4873/string_decoder/-/string_decoder-0.10.31.tgz"
                },
                "inherits": {
                  "version": "2.0.1",
                  "from": "inherits@>=2.0.1 <2.1.0",
                  "resolved": "http://beta-internal:4873/inherits/-/inherits-2.0.1.tgz"
                }
              }
            }
          }
        }
      }
    },
    "express-session": {
      "version": "1.13.0",
      "from": "express-session@>=1.11.3 <2.0.0",
      "resolved": "http://beta-internal:4873/express-session/-/express-session-1.13.0.tgz",
      "dependencies": {
        "cookie": {
          "version": "0.2.3",
          "from": "cookie@0.2.3",
          "resolved": "http://beta-internal:4873/cookie/-/cookie-0.2.3.tgz"
        },
        "cookie-signature": {
          "version": "1.0.6",
          "from": "cookie-signature@1.0.6",
          "resolved": "http://beta-internal:4873/cookie-signature/-/cookie-signature-1.0.6.tgz"
        },
        "crc": {
          "version": "3.4.0",
          "from": "crc@3.4.0",
          "resolved": "http://beta-internal:4873/crc/-/crc-3.4.0.tgz"
        },
        "depd": {
          "version": "1.1.0",
          "from": "depd@>=1.1.0 <1.2.0",
          "resolved": "http://beta-internal:4873/depd/-/depd-1.1.0.tgz"
        },
        "parseurl": {
          "version": "1.3.1",
          "from": "parseurl@>=1.3.0 <1.4.0",
          "resolved": "http://beta-internal:4873/parseurl/-/parseurl-1.3.1.tgz"
        },
        "uid-safe": {
          "version": "2.0.0",
          "from": "uid-safe@>=2.0.0 <2.1.0",
          "resolved": "http://beta-internal:4873/uid-safe/-/uid-safe-2.0.0.tgz",
          "dependencies": {
            "base64-url": {
              "version": "1.2.1",
              "from": "base64-url@1.2.1",
              "resolved": "http://beta-internal:4873/base64-url/-/base64-url-1.2.1.tgz"
            }
          }
        },
        "utils-merge": {
          "version": "1.0.0",
          "from": "utils-merge@1.0.0",
          "resolved": "http://beta-internal:4873/utils-merge/-/utils-merge-1.0.0.tgz"
        }
      }
    },
    "fast-csv": {
      "version": "0.6.0",
      "from": "fast-csv@>=0.6.0 <0.7.0",
      "resolved": "http://beta-internal:4873/fast-csv/-/fast-csv-0.6.0.tgz",
      "dependencies": {
        "is-extended": {
          "version": "0.0.10",
          "from": "is-extended@0.0.10",
          "resolved": "http://beta-internal:4873/is-extended/-/is-extended-0.0.10.tgz"
        },
        "object-extended": {
          "version": "0.0.7",
          "from": "object-extended@0.0.7",
          "resolved": "http://beta-internal:4873/object-extended/-/object-extended-0.0.7.tgz",
          "dependencies": {
            "array-extended": {
              "version": "0.0.11",
              "from": "array-extended@>=0.0.4 <0.1.0",
              "resolved": "http://beta-internal:4873/array-extended/-/array-extended-0.0.11.tgz",
              "dependencies": {
                "arguments-extended": {
                  "version": "0.0.3",
                  "from": "arguments-extended@>=0.0.3 <0.1.0",
                  "resolved": "http://beta-internal:4873/arguments-extended/-/arguments-extended-0.0.3.tgz"
                }
              }
            }
          }
        },
        "extended": {
          "version": "0.0.6",
          "from": "extended@0.0.6",
          "resolved": "http://beta-internal:4873/extended/-/extended-0.0.6.tgz",
          "dependencies": {
            "extender": {
              "version": "0.0.10",
              "from": "extender@>=0.0.5 <0.1.0",
              "resolved": "http://beta-internal:4873/extender/-/extender-0.0.10.tgz",
              "dependencies": {
                "declare.js": {
                  "version": "0.0.8",
                  "from": "declare.js@>=0.0.4 <0.1.0",
                  "resolved": "http://beta-internal:4873/declare.js/-/declare.js-0.0.8.tgz"
                }
              }
            }
          }
        },
        "string-extended": {
          "version": "0.0.8",
          "from": "string-extended@0.0.8",
          "resolved": "http://beta-internal:4873/string-extended/-/string-extended-0.0.8.tgz",
          "dependencies": {
            "date-extended": {
              "version": "0.0.6",
              "from": "date-extended@>=0.0.3 <0.1.0",
              "resolved": "http://beta-internal:4873/date-extended/-/date-extended-0.0.6.tgz"
            },
            "array-extended": {
              "version": "0.0.11",
              "from": "array-extended@>=0.0.5 <0.1.0",
              "resolved": "http://beta-internal:4873/array-extended/-/array-extended-0.0.11.tgz",
              "dependencies": {
                "arguments-extended": {
                  "version": "0.0.3",
                  "from": "arguments-extended@>=0.0.3 <0.1.0",
                  "resolved": "http://beta-internal:4873/arguments-extended/-/arguments-extended-0.0.3.tgz"
                }
              }
            }
          }
        }
      }
    },
    "fflip": {
      "version": "2.1.0",
      "from": "git+https://github.com/suprememoocow/fflip.git#fa77d5d981c2b93279c42305e8fe5632716c06a5",
      "resolved": "git+https://github.com/suprememoocow/fflip.git#fa77d5d981c2b93279c42305e8fe5632716c06a5"
    },
    "fs-extra": {
      "version": "0.8.1",
      "from": "fs-extra@>=0.8.1 <0.9.0",
      "resolved": "http://beta-internal:4873/fs-extra/-/fs-extra-0.8.1.tgz",
      "dependencies": {
        "ncp": {
          "version": "0.4.2",
          "from": "ncp@>=0.4.2 <0.5.0",
          "resolved": "http://beta-internal:4873/ncp/-/ncp-0.4.2.tgz"
        },
        "mkdirp": {
          "version": "0.3.5",
          "from": "mkdirp@>=0.3.0 <0.4.0",
          "resolved": "http://beta-internal:4873/mkdirp/-/mkdirp-0.3.5.tgz"
        },
        "jsonfile": {
          "version": "1.1.1",
          "from": "jsonfile@>=1.1.0 <1.2.0",
          "resolved": "http://beta-internal:4873/jsonfile/-/jsonfile-1.1.1.tgz"
        },
        "rimraf": {
          "version": "2.2.8",
          "from": "rimraf@>=2.2.0 <2.3.0",
          "resolved": "http://beta-internal:4873/rimraf/-/rimraf-2.2.8.tgz"
        }
      }
    },
    "gitter-app-version": {
      "version": "0.1.0",
      "from": "modules/app-version",
      "resolved": "file:modules/app-version"
    },
    "gitter-client-env": {
      "version": "0.1.0",
      "from": "modules/client-env",
      "resolved": "file:modules/client-env"
    },
    "gitter-env": {
      "version": "0.24.0",
      "from": "gitter-env@>=0.24.0 <0.25.0",
      "resolved": "http://beta-internal:4873/gitter-env/-/gitter-env-0.24.0.tgz",
      "dependencies": {
        "async": {
          "version": "0.8.0",
          "from": "async@>=0.8.0 <0.9.0",
          "resolved": "http://beta-internal:4873/async/-/async-0.8.0.tgz"
        },
        "blocked": {
          "version": "1.2.1",
          "from": "blocked@>=1.1.0 <2.0.0",
          "resolved": "http://beta-internal:4873/blocked/-/blocked-1.2.1.tgz"
        },
        "gitter-private-cube": {
          "version": "0.2.12",
          "from": "gitter-private-cube@>=0.2.12 <0.3.0",
          "resolved": "http://beta-internal:4873/gitter-private-cube/-/gitter-private-cube-0.2.12.tgz",
          "dependencies": {
            "mongodb": {
              "version": "1.3.23",
              "from": "mongodb@>=1.3.18 <1.4.0",
              "resolved": "http://beta-internal:4873/mongodb/-/mongodb-1.3.23.tgz",
              "dependencies": {
                "bson": {
                  "version": "0.2.5",
                  "from": "bson@0.2.5",
                  "resolved": "http://beta-internal:4873/bson/-/bson-0.2.5.tgz"
                },
                "kerberos": {
                  "version": "0.0.3",
                  "from": "kerberos@0.0.3",
                  "resolved": "http://beta-internal:4873/kerberos/-/kerberos-0.0.3.tgz"
                }
              }
            },
            "node-static": {
              "version": "0.6.5",
              "from": "node-static@0.6.5",
              "resolved": "http://beta-internal:4873/node-static/-/node-static-0.6.5.tgz",
              "dependencies": {
                "optimist": {
                  "version": "0.6.1",
                  "from": "optimist@>=0.3.4",
                  "resolved": "http://beta-internal:4873/optimist/-/optimist-0.6.1.tgz",
                  "dependencies": {
                    "wordwrap": {
                      "version": "0.0.3",
                      "from": "wordwrap@>=0.0.2 <0.1.0",
                      "resolved": "http://beta-internal:4873/wordwrap/-/wordwrap-0.0.3.tgz"
                    },
                    "minimist": {
                      "version": "0.0.10",
                      "from": "minimist@>=0.0.1 <0.1.0",
                      "resolved": "http://beta-internal:4873/minimist/-/minimist-0.0.10.tgz"
                    }
                  }
                },
                "colors": {
                  "version": "1.1.2",
                  "from": "colors@>=0.6.0",
                  "resolved": "http://beta-internal:4873/colors/-/colors-1.1.2.tgz"
                }
              }
            },
            "pegjs": {
              "version": "0.7.0",
              "from": "pegjs@0.7.0",
              "resolved": "http://beta-internal:4873/pegjs/-/pegjs-0.7.0.tgz"
            },
            "vows": {
              "version": "0.7.0",
              "from": "vows@0.7.0",
              "resolved": "http://beta-internal:4873/vows/-/vows-0.7.0.tgz",
              "dependencies": {
                "eyes": {
                  "version": "0.1.8",
                  "from": "eyes@>=0.1.6",
                  "resolved": "http://beta-internal:4873/eyes/-/eyes-0.1.8.tgz"
                },
                "diff": {
                  "version": "1.0.8",
                  "from": "diff@>=1.0.3 <1.1.0",
                  "resolved": "http://beta-internal:4873/diff/-/diff-1.0.8.tgz"
                }
              }
            },
            "websocket": {
              "version": "1.0.8",
              "from": "websocket@1.0.8",
              "resolved": "http://beta-internal:4873/websocket/-/websocket-1.0.8.tgz"
            },
            "websocket-server": {
              "version": "1.4.4",
              "from": "websocket-server@1.4.4",
              "resolved": "http://beta-internal:4873/websocket-server/-/websocket-server-1.4.4.tgz"
            }
          }
        },
        "gitter-redis-sentinel-client": {
          "version": "0.3.0",
          "from": "gitter-redis-sentinel-client@>=0.3.0 <0.4.0",
          "resolved": "http://beta-internal:4873/gitter-redis-sentinel-client/-/gitter-redis-sentinel-client-0.3.0.tgz",
          "dependencies": {
            "debug": {
              "version": "0.8.1",
              "from": "debug@>=0.8.0 <0.9.0",
              "resolved": "http://beta-internal:4873/debug/-/debug-0.8.1.tgz"
            }
          }
        },
        "intercom.io": {
          "version": "1.2.1",
          "from": "intercom.io@>=1.2.1 <1.3.0",
          "resolved": "http://beta-internal:4873/intercom.io/-/intercom.io-1.2.1.tgz",
          "dependencies": {
            "lodash": {
              "version": "4.3.0",
              "from": "lodash@>=4.3.0 <4.4.0",
              "resolved": "http://beta-internal:4873/lodash/-/lodash-4.3.0.tgz"
            },
            "q": {
              "version": "1.4.1",
              "from": "q@>=1.4.1 <1.5.0",
              "resolved": "http://beta-internal:4873/q/-/q-1.4.1.tgz"
            },
            "qs": {
              "version": "6.1.0",
              "from": "qs@>=6.1.0 <6.2.0",
              "resolved": "http://beta-internal:4873/qs/-/qs-6.1.0.tgz"
            },
            "request": {
              "version": "2.69.0",
              "from": "request@>=2.69.0 <2.70.0",
              "resolved": "http://beta-internal:4873/request/-/request-2.69.0.tgz",
              "dependencies": {
                "aws-sign2": {
                  "version": "0.6.0",
                  "from": "aws-sign2@>=0.6.0 <0.7.0",
                  "resolved": "http://beta-internal:4873/aws-sign2/-/aws-sign2-0.6.0.tgz"
                },
                "aws4": {
                  "version": "1.4.1",
                  "from": "aws4@>=1.2.1 <2.0.0",
                  "resolved": "http://beta-internal:4873/aws4/-/aws4-1.4.1.tgz"
                },
                "bl": {
                  "version": "1.0.3",
                  "from": "bl@>=1.0.0 <1.1.0",
                  "resolved": "http://beta-internal:4873/bl/-/bl-1.0.3.tgz",
                  "dependencies": {
                    "readable-stream": {
                      "version": "2.0.6",
                      "from": "readable-stream@>=2.0.5 <2.1.0",
                      "resolved": "http://beta-internal:4873/readable-stream/-/readable-stream-2.0.6.tgz",
                      "dependencies": {
                        "core-util-is": {
                          "version": "1.0.2",
                          "from": "core-util-is@>=1.0.0 <1.1.0",
                          "resolved": "http://beta-internal:4873/core-util-is/-/core-util-is-1.0.2.tgz"
                        },
                        "inherits": {
                          "version": "2.0.1",
                          "from": "inherits@>=2.0.1 <2.1.0",
                          "resolved": "http://beta-internal:4873/inherits/-/inherits-2.0.1.tgz"
                        },
                        "isarray": {
                          "version": "1.0.0",
                          "from": "isarray@>=1.0.0 <1.1.0",
                          "resolved": "http://beta-internal:4873/isarray/-/isarray-1.0.0.tgz"
                        },
                        "process-nextick-args": {
                          "version": "1.0.7",
                          "from": "process-nextick-args@>=1.0.6 <1.1.0",
                          "resolved": "http://beta-internal:4873/process-nextick-args/-/process-nextick-args-1.0.7.tgz"
                        },
                        "string_decoder": {
                          "version": "0.10.31",
                          "from": "string_decoder@>=0.10.0 <0.11.0",
                          "resolved": "http://beta-internal:4873/string_decoder/-/string_decoder-0.10.31.tgz"
                        },
                        "util-deprecate": {
                          "version": "1.0.2",
                          "from": "util-deprecate@>=1.0.1 <1.1.0",
                          "resolved": "http://beta-internal:4873/util-deprecate/-/util-deprecate-1.0.2.tgz"
                        }
                      }
                    }
                  }
                },
                "caseless": {
                  "version": "0.11.0",
                  "from": "caseless@>=0.11.0 <0.12.0",
                  "resolved": "http://beta-internal:4873/caseless/-/caseless-0.11.0.tgz"
                },
                "combined-stream": {
                  "version": "1.0.5",
                  "from": "combined-stream@>=1.0.5 <1.1.0",
                  "resolved": "http://beta-internal:4873/combined-stream/-/combined-stream-1.0.5.tgz",
                  "dependencies": {
                    "delayed-stream": {
                      "version": "1.0.0",
                      "from": "delayed-stream@>=1.0.0 <1.1.0",
                      "resolved": "http://beta-internal:4873/delayed-stream/-/delayed-stream-1.0.0.tgz"
                    }
                  }
                },
                "extend": {
                  "version": "3.0.0",
                  "from": "extend@>=3.0.0 <3.1.0",
                  "resolved": "http://beta-internal:4873/extend/-/extend-3.0.0.tgz"
                },
                "forever-agent": {
                  "version": "0.6.1",
                  "from": "forever-agent@>=0.6.1 <0.7.0",
                  "resolved": "http://beta-internal:4873/forever-agent/-/forever-agent-0.6.1.tgz"
                },
                "form-data": {
                  "version": "1.0.0-rc4",
                  "from": "form-data@>=1.0.0-rc3 <1.1.0",
                  "resolved": "http://beta-internal:4873/form-data/-/form-data-1.0.0-rc4.tgz",
                  "dependencies": {
                    "async": {
                      "version": "1.5.2",
                      "from": "async@>=1.5.2 <2.0.0",
                      "resolved": "https://registry.npmjs.org/async/-/async-1.5.2.tgz"
                    }
                  }
                },
                "har-validator": {
                  "version": "2.0.6",
                  "from": "har-validator@>=2.0.6 <2.1.0",
                  "resolved": "http://beta-internal:4873/har-validator/-/har-validator-2.0.6.tgz",
                  "dependencies": {
                    "chalk": {
                      "version": "1.1.3",
                      "from": "chalk@>=1.1.1 <2.0.0",
                      "resolved": "http://beta-internal:4873/chalk/-/chalk-1.1.3.tgz",
                      "dependencies": {
                        "ansi-styles": {
                          "version": "2.2.1",
                          "from": "ansi-styles@>=2.2.1 <3.0.0",
                          "resolved": "http://beta-internal:4873/ansi-styles/-/ansi-styles-2.2.1.tgz"
                        },
                        "has-ansi": {
                          "version": "2.0.0",
                          "from": "has-ansi@>=2.0.0 <3.0.0",
                          "resolved": "http://beta-internal:4873/has-ansi/-/has-ansi-2.0.0.tgz",
                          "dependencies": {
                            "ansi-regex": {
                              "version": "2.0.0",
                              "from": "ansi-regex@>=2.0.0 <3.0.0",
                              "resolved": "http://beta-internal:4873/ansi-regex/-/ansi-regex-2.0.0.tgz"
                            }
                          }
                        },
                        "strip-ansi": {
                          "version": "3.0.1",
                          "from": "strip-ansi@>=3.0.0 <4.0.0",
                          "resolved": "http://beta-internal:4873/strip-ansi/-/strip-ansi-3.0.1.tgz",
                          "dependencies": {
                            "ansi-regex": {
                              "version": "2.0.0",
                              "from": "ansi-regex@>=2.0.0 <3.0.0",
                              "resolved": "http://beta-internal:4873/ansi-regex/-/ansi-regex-2.0.0.tgz"
                            }
                          }
                        },
                        "supports-color": {
                          "version": "2.0.0",
                          "from": "supports-color@>=2.0.0 <3.0.0",
                          "resolved": "http://beta-internal:4873/supports-color/-/supports-color-2.0.0.tgz"
                        }
                      }
                    },
                    "commander": {
                      "version": "2.9.0",
                      "from": "commander@>=2.9.0 <3.0.0",
                      "resolved": "http://beta-internal:4873/commander/-/commander-2.9.0.tgz",
                      "dependencies": {
                        "graceful-readlink": {
                          "version": "1.0.1",
                          "from": "graceful-readlink@>=1.0.0",
                          "resolved": "http://beta-internal:4873/graceful-readlink/-/graceful-readlink-1.0.1.tgz"
                        }
                      }
                    },
                    "is-my-json-valid": {
                      "version": "2.13.1",
                      "from": "is-my-json-valid@>=2.12.4 <3.0.0",
                      "resolved": "http://beta-internal:4873/is-my-json-valid/-/is-my-json-valid-2.13.1.tgz",
                      "dependencies": {
                        "generate-function": {
                          "version": "2.0.0",
                          "from": "generate-function@>=2.0.0 <3.0.0",
                          "resolved": "http://beta-internal:4873/generate-function/-/generate-function-2.0.0.tgz"
                        },
                        "generate-object-property": {
                          "version": "1.2.0",
                          "from": "generate-object-property@>=1.1.0 <2.0.0",
                          "resolved": "http://beta-internal:4873/generate-object-property/-/generate-object-property-1.2.0.tgz",
                          "dependencies": {
                            "is-property": {
                              "version": "1.0.2",
                              "from": "is-property@>=1.0.0 <2.0.0",
                              "resolved": "http://beta-internal:4873/is-property/-/is-property-1.0.2.tgz"
                            }
                          }
                        },
                        "jsonpointer": {
                          "version": "2.0.0",
                          "from": "jsonpointer@2.0.0",
                          "resolved": "http://beta-internal:4873/jsonpointer/-/jsonpointer-2.0.0.tgz"
                        },
                        "xtend": {
                          "version": "4.0.1",
                          "from": "xtend@>=4.0.0 <5.0.0",
                          "resolved": "http://beta-internal:4873/xtend/-/xtend-4.0.1.tgz"
                        }
                      }
                    },
                    "pinkie-promise": {
                      "version": "2.0.1",
                      "from": "pinkie-promise@>=2.0.0 <3.0.0",
                      "resolved": "http://beta-internal:4873/pinkie-promise/-/pinkie-promise-2.0.1.tgz",
                      "dependencies": {
                        "pinkie": {
                          "version": "2.0.4",
                          "from": "pinkie@>=2.0.0 <3.0.0",
                          "resolved": "http://beta-internal:4873/pinkie/-/pinkie-2.0.4.tgz"
                        }
                      }
                    }
                  }
                },
                "hawk": {
                  "version": "3.1.3",
                  "from": "hawk@>=3.1.0 <3.2.0",
                  "resolved": "http://beta-internal:4873/hawk/-/hawk-3.1.3.tgz",
                  "dependencies": {
                    "hoek": {
                      "version": "2.16.3",
                      "from": "hoek@>=2.0.0 <3.0.0",
                      "resolved": "http://beta-internal:4873/hoek/-/hoek-2.16.3.tgz"
                    },
                    "boom": {
                      "version": "2.10.1",
                      "from": "boom@>=2.0.0 <3.0.0",
                      "resolved": "http://beta-internal:4873/boom/-/boom-2.10.1.tgz"
                    },
                    "cryptiles": {
                      "version": "2.0.5",
                      "from": "cryptiles@>=2.0.0 <3.0.0",
                      "resolved": "http://beta-internal:4873/cryptiles/-/cryptiles-2.0.5.tgz"
                    },
                    "sntp": {
                      "version": "1.0.9",
                      "from": "sntp@>=1.0.0 <2.0.0",
                      "resolved": "http://beta-internal:4873/sntp/-/sntp-1.0.9.tgz"
                    }
                  }
                },
                "http-signature": {
                  "version": "1.1.1",
                  "from": "http-signature@>=1.1.0 <1.2.0",
                  "resolved": "http://beta-internal:4873/http-signature/-/http-signature-1.1.1.tgz",
                  "dependencies": {
                    "assert-plus": {
                      "version": "0.2.0",
                      "from": "assert-plus@>=0.2.0 <0.3.0",
                      "resolved": "http://beta-internal:4873/assert-plus/-/assert-plus-0.2.0.tgz"
                    },
                    "jsprim": {
                      "version": "1.3.0",
                      "from": "jsprim@>=1.2.2 <2.0.0",
                      "resolved": "http://beta-internal:4873/jsprim/-/jsprim-1.3.0.tgz",
                      "dependencies": {
                        "extsprintf": {
                          "version": "1.0.2",
                          "from": "extsprintf@1.0.2",
                          "resolved": "http://beta-internal:4873/extsprintf/-/extsprintf-1.0.2.tgz"
                        },
                        "json-schema": {
                          "version": "0.2.2",
                          "from": "json-schema@0.2.2",
                          "resolved": "http://beta-internal:4873/json-schema/-/json-schema-0.2.2.tgz"
                        },
                        "verror": {
                          "version": "1.3.6",
                          "from": "verror@1.3.6",
                          "resolved": "http://beta-internal:4873/verror/-/verror-1.3.6.tgz"
                        }
                      }
                    },
                    "sshpk": {
                      "version": "1.8.3",
                      "from": "sshpk@>=1.7.0 <2.0.0",
                      "resolved": "http://beta-internal:4873/sshpk/-/sshpk-1.8.3.tgz",
                      "dependencies": {
                        "asn1": {
                          "version": "0.2.3",
                          "from": "asn1@>=0.2.3 <0.3.0",
                          "resolved": "http://beta-internal:4873/asn1/-/asn1-0.2.3.tgz"
                        },
                        "assert-plus": {
                          "version": "1.0.0",
                          "from": "assert-plus@>=1.0.0 <2.0.0",
                          "resolved": "http://beta-internal:4873/assert-plus/-/assert-plus-1.0.0.tgz"
                        },
                        "dashdash": {
                          "version": "1.14.0",
                          "from": "dashdash@>=1.12.0 <2.0.0",
                          "resolved": "http://beta-internal:4873/dashdash/-/dashdash-1.14.0.tgz"
                        },
                        "getpass": {
                          "version": "0.1.6",
                          "from": "getpass@>=0.1.1 <0.2.0",
                          "resolved": "http://beta-internal:4873/getpass/-/getpass-0.1.6.tgz"
                        },
                        "jsbn": {
                          "version": "0.1.0",
                          "from": "jsbn@>=0.1.0 <0.2.0",
                          "resolved": "http://beta-internal:4873/jsbn/-/jsbn-0.1.0.tgz"
                        },
                        "tweetnacl": {
                          "version": "0.13.3",
                          "from": "tweetnacl@>=0.13.0 <0.14.0",
                          "resolved": "http://beta-internal:4873/tweetnacl/-/tweetnacl-0.13.3.tgz"
                        },
                        "jodid25519": {
                          "version": "1.0.2",
                          "from": "jodid25519@>=1.0.0 <2.0.0",
                          "resolved": "http://beta-internal:4873/jodid25519/-/jodid25519-1.0.2.tgz"
                        },
                        "ecc-jsbn": {
                          "version": "0.1.1",
                          "from": "ecc-jsbn@>=0.1.1 <0.2.0",
                          "resolved": "http://beta-internal:4873/ecc-jsbn/-/ecc-jsbn-0.1.1.tgz"
                        }
                      }
                    }
                  }
                },
                "is-typedarray": {
                  "version": "1.0.0",
                  "from": "is-typedarray@>=1.0.0 <1.1.0",
                  "resolved": "http://beta-internal:4873/is-typedarray/-/is-typedarray-1.0.0.tgz"
                },
                "isstream": {
                  "version": "0.1.2",
                  "from": "isstream@>=0.1.2 <0.2.0",
                  "resolved": "http://beta-internal:4873/isstream/-/isstream-0.1.2.tgz"
                },
                "json-stringify-safe": {
                  "version": "5.0.1",
                  "from": "json-stringify-safe@>=5.0.1 <5.1.0",
                  "resolved": "http://beta-internal:4873/json-stringify-safe/-/json-stringify-safe-5.0.1.tgz"
                },
                "mime-types": {
                  "version": "2.1.11",
                  "from": "mime-types@>=2.1.7 <2.2.0",
                  "resolved": "http://beta-internal:4873/mime-types/-/mime-types-2.1.11.tgz",
                  "dependencies": {
                    "mime-db": {
                      "version": "1.23.0",
                      "from": "mime-db@>=1.23.0 <1.24.0",
                      "resolved": "http://beta-internal:4873/mime-db/-/mime-db-1.23.0.tgz"
                    }
                  }
                },
                "node-uuid": {
                  "version": "1.4.7",
                  "from": "node-uuid@>=1.4.7 <1.5.0",
                  "resolved": "http://beta-internal:4873/node-uuid/-/node-uuid-1.4.7.tgz"
                },
                "oauth-sign": {
                  "version": "0.8.2",
                  "from": "oauth-sign@>=0.8.0 <0.9.0",
                  "resolved": "http://beta-internal:4873/oauth-sign/-/oauth-sign-0.8.2.tgz"
                },
                "qs": {
                  "version": "6.0.2",
                  "from": "qs@>=6.0.2 <6.1.0",
                  "resolved": "http://beta-internal:4873/qs/-/qs-6.0.2.tgz"
                },
                "stringstream": {
                  "version": "0.0.5",
                  "from": "stringstream@>=0.0.4 <0.1.0",
                  "resolved": "http://beta-internal:4873/stringstream/-/stringstream-0.0.5.tgz"
                },
                "tough-cookie": {
                  "version": "2.2.2",
                  "from": "tough-cookie@>=2.2.0 <2.3.0",
                  "resolved": "http://beta-internal:4873/tough-cookie/-/tough-cookie-2.2.2.tgz"
                },
                "tunnel-agent": {
                  "version": "0.4.3",
                  "from": "tunnel-agent@>=0.4.1 <0.5.0",
                  "resolved": "http://beta-internal:4873/tunnel-agent/-/tunnel-agent-0.4.3.tgz"
                }
              }
            }
          }
        },
        "lodash": {
          "version": "4.13.1",
          "from": "lodash@>=4.6.1 <5.0.0",
          "resolved": "http://beta-internal:4873/lodash/-/lodash-4.13.1.tgz"
        },
        "nconf": {
          "version": "0.6.9",
          "from": "nconf@>=0.6.9 <0.7.0",
          "resolved": "http://beta-internal:4873/nconf/-/nconf-0.6.9.tgz",
          "dependencies": {
            "async": {
              "version": "0.2.9",
              "from": "async@0.2.9",
              "resolved": "https://registry.npmjs.org/async/-/async-0.2.9.tgz"
            },
            "ini": {
              "version": "1.3.4",
              "from": "ini@>=1.0.0 <2.0.0",
              "resolved": "http://beta-internal:4873/ini/-/ini-1.3.4.tgz"
            },
            "optimist": {
              "version": "0.6.0",
              "from": "optimist@0.6.0",
              "resolved": "http://beta-internal:4873/optimist/-/optimist-0.6.0.tgz",
              "dependencies": {
                "wordwrap": {
                  "version": "0.0.3",
                  "from": "wordwrap@>=0.0.2 <0.1.0",
                  "resolved": "http://beta-internal:4873/wordwrap/-/wordwrap-0.0.3.tgz"
                },
                "minimist": {
                  "version": "0.0.10",
                  "from": "minimist@>=0.0.1 <0.1.0",
                  "resolved": "http://beta-internal:4873/minimist/-/minimist-0.0.10.tgz"
                }
              }
            }
          }
        },
        "node-statsd": {
          "version": "0.1.1",
          "from": "node-statsd@>=0.1.1 <0.2.0",
          "resolved": "http://beta-internal:4873/node-statsd/-/node-statsd-0.1.1.tgz"
        },
        "raven": {
          "version": "0.8.1",
          "from": "raven@>=0.8.1 <0.9.0",
          "resolved": "http://beta-internal:4873/raven/-/raven-0.8.1.tgz",
          "dependencies": {
            "cookie": {
              "version": "0.1.0",
              "from": "cookie@0.1.0",
              "resolved": "http://beta-internal:4873/cookie/-/cookie-0.1.0.tgz"
            },
            "lsmod": {
              "version": "0.0.3",
              "from": "lsmod@>=0.0.3 <0.1.0",
              "resolved": "http://beta-internal:4873/lsmod/-/lsmod-0.0.3.tgz"
            },
            "node-uuid": {
              "version": "1.4.7",
              "from": "node-uuid@>=1.4.1 <1.5.0",
              "resolved": "http://beta-internal:4873/node-uuid/-/node-uuid-1.4.7.tgz"
            },
            "stack-trace": {
              "version": "0.0.7",
              "from": "stack-trace@0.0.7",
              "resolved": "http://beta-internal:4873/stack-trace/-/stack-trace-0.0.7.tgz"
            }
          }
        },
        "redis": {
          "version": "0.10.3",
          "from": "redis@>=0.10.1 <0.11.0",
          "resolved": "http://beta-internal:4873/redis/-/redis-0.10.3.tgz"
        },
        "universal-analytics": {
          "version": "0.3.11",
          "from": "universal-analytics@>=0.3.4 <0.4.0",
          "resolved": "http://beta-internal:4873/universal-analytics/-/universal-analytics-0.3.11.tgz",
          "dependencies": {
            "async": {
              "version": "0.2.10",
              "from": "async@>=0.2.0 <0.3.0",
              "resolved": "http://beta-internal:4873/async/-/async-0.2.10.tgz"
            }
          }
        },
        "winston": {
          "version": "2.2.0",
          "from": "winston@>=2.2.0 <3.0.0",
          "resolved": "http://beta-internal:4873/winston/-/winston-2.2.0.tgz",
          "dependencies": {
            "async": {
              "version": "1.0.0",
              "from": "async@>=1.0.0 <1.1.0",
              "resolved": "http://beta-internal:4873/async/-/async-1.0.0.tgz"
            },
            "colors": {
              "version": "1.0.3",
              "from": "colors@>=1.0.0 <1.1.0",
              "resolved": "http://beta-internal:4873/colors/-/colors-1.0.3.tgz"
            },
            "cycle": {
              "version": "1.0.3",
              "from": "cycle@>=1.0.0 <1.1.0",
              "resolved": "http://beta-internal:4873/cycle/-/cycle-1.0.3.tgz"
            },
            "eyes": {
              "version": "0.1.8",
              "from": "eyes@>=0.1.0 <0.2.0",
              "resolved": "http://beta-internal:4873/eyes/-/eyes-0.1.8.tgz"
            },
            "isstream": {
              "version": "0.1.2",
              "from": "isstream@>=0.1.0 <0.2.0",
              "resolved": "http://beta-internal:4873/isstream/-/isstream-0.1.2.tgz"
            },
            "pkginfo": {
              "version": "0.3.1",
              "from": "pkginfo@>=0.3.0 <0.4.0",
              "resolved": "http://beta-internal:4873/pkginfo/-/pkginfo-0.3.1.tgz"
            },
            "stack-trace": {
              "version": "0.0.9",
              "from": "stack-trace@>=0.0.0 <0.1.0",
              "resolved": "http://beta-internal:4873/stack-trace/-/stack-trace-0.0.9.tgz"
            }
          }
        },
        "winston-udp": {
          "version": "0.0.6",
          "from": "winston-udp@>=0.0.6 <0.0.7",
          "resolved": "http://beta-internal:4873/winston-udp/-/winston-udp-0.0.6.tgz"
        }
      }
    },
    "gitter-faye": {
      "version": "1.1.0-h",
      "from": "gitter-faye@>=1.1.0-e <2.0.0",
      "resolved": "http://beta-internal:4873/gitter-faye/-/gitter-faye-1.1.0-h.tgz",
      "dependencies": {
        "faye-websocket": {
          "version": "0.9.4",
          "from": "faye-websocket@>=0.9.4 <0.10.0",
          "resolved": "http://beta-internal:4873/faye-websocket/-/faye-websocket-0.9.4.tgz",
          "dependencies": {
            "websocket-driver": {
              "version": "0.6.5",
              "from": "websocket-driver@>=0.5.1",
              "resolved": "http://beta-internal:4873/websocket-driver/-/websocket-driver-0.6.5.tgz",
              "dependencies": {
                "websocket-extensions": {
                  "version": "0.1.1",
                  "from": "websocket-extensions@>=0.1.1",
                  "resolved": "http://beta-internal:4873/websocket-extensions/-/websocket-extensions-0.1.1.tgz"
                }
              }
            }
          }
        },
        "tunnel-agent": {
          "version": "0.4.3",
          "from": "tunnel-agent@latest",
          "resolved": "http://beta-internal:4873/tunnel-agent/-/tunnel-agent-0.4.3.tgz"
        }
      }
    },
    "gitter-faye-redis": {
      "version": "0.4.4",
      "from": "gitter-faye-redis@>=0.4.4 <0.5.0",
      "resolved": "http://beta-internal:4873/gitter-faye-redis/-/gitter-faye-redis-0.4.4.tgz",
      "dependencies": {
        "redis": {
          "version": "2.6.2",
          "from": "redis@latest",
          "resolved": "http://beta-internal:4873/redis/-/redis-2.6.2.tgz",
          "dependencies": {
            "double-ended-queue": {
              "version": "2.1.0-0",
              "from": "double-ended-queue@>=2.1.0-0 <3.0.0",
              "resolved": "http://beta-internal:4873/double-ended-queue/-/double-ended-queue-2.1.0-0.tgz"
            },
            "redis-commands": {
              "version": "1.2.0",
              "from": "redis-commands@>=1.2.0 <2.0.0",
              "resolved": "http://beta-internal:4873/redis-commands/-/redis-commands-1.2.0.tgz"
            },
            "redis-parser": {
              "version": "2.0.3",
              "from": "redis-parser@>=2.0.0 <3.0.0",
              "resolved": "http://beta-internal:4873/redis-parser/-/redis-parser-2.0.3.tgz"
            }
          }
        }
      }
    },
    "gitter-markdown-processor": {
      "version": "11.1.1",
      "from": "gitter-markdown-processor@>=11.1.1 <12.0.0",
      "resolved": "http://beta-internal:4873/gitter-markdown-processor/-/gitter-markdown-processor-11.1.1.tgz",
      "dependencies": {
        "gitter-marked": {
          "version": "0.9.1",
          "from": "gitter-marked@>=0.9.1 <0.10.0",
          "resolved": "http://beta-internal:4873/gitter-marked/-/gitter-marked-0.9.1.tgz"
        },
        "highlight.js": {
          "version": "8.5.0",
          "from": "highlight.js@>=8.5.0 <8.6.0",
          "resolved": "http://beta-internal:4873/highlight.js/-/highlight.js-8.5.0.tgz"
        },
        "htmlencode": {
          "version": "0.0.4",
          "from": "htmlencode@0.0.4",
          "resolved": "http://beta-internal:4873/htmlencode/-/htmlencode-0.0.4.tgz"
        },
        "katex": {
          "version": "0.5.1",
          "from": "katex@>=0.5.1 <0.6.0",
          "resolved": "http://beta-internal:4873/katex/-/katex-0.5.1.tgz",
          "dependencies": {
            "match-at": {
              "version": "0.1.0",
              "from": "match-at@>=0.1.0 <0.2.0",
              "resolved": "http://beta-internal:4873/match-at/-/match-at-0.1.0.tgz"
            }
          }
        },
        "statuserror": {
          "version": "0.0.1",
          "from": "statuserror@0.0.1",
          "resolved": "http://beta-internal:4873/statuserror/-/statuserror-0.0.1.tgz"
        },
        "worker-farm": {
          "version": "1.3.1",
          "from": "worker-farm@>=1.0.1 <2.0.0",
          "resolved": "http://beta-internal:4873/worker-farm/-/worker-farm-1.3.1.tgz",
          "dependencies": {
            "errno": {
              "version": "0.1.4",
              "from": "errno@>=0.1.1 <0.2.0-0",
              "resolved": "http://beta-internal:4873/errno/-/errno-0.1.4.tgz",
              "dependencies": {
                "prr": {
                  "version": "0.0.0",
                  "from": "prr@>=0.0.0 <0.1.0",
                  "resolved": "http://beta-internal:4873/prr/-/prr-0.0.0.tgz"
                }
              }
            },
            "xtend": {
              "version": "4.0.1",
              "from": "xtend@>=4.0.0 <4.1.0-0",
              "resolved": "http://beta-internal:4873/xtend/-/xtend-4.0.1.tgz"
            }
          }
        }
      }
    },
    "gitter-passport-github": {
      "version": "0.1.8-f",
      "from": "gitter-passport-github@>=0.1.8-f <0.2.0",
      "resolved": "http://beta-internal:4873/gitter-passport-github/-/gitter-passport-github-0.1.8-f.tgz",
      "dependencies": {
        "gitter-passport-oauth": {
          "version": "1.0.0-f",
          "from": "gitter-passport-oauth@>=1.0.0-f <2.0.0",
          "resolved": "http://beta-internal:4873/gitter-passport-oauth/-/gitter-passport-oauth-1.0.0-f.tgz",
          "dependencies": {
            "passport-oauth1": {
              "version": "1.1.0",
              "from": "passport-oauth1@>=1.0.0 <2.0.0",
              "resolved": "http://beta-internal:4873/passport-oauth1/-/passport-oauth1-1.1.0.tgz",
              "dependencies": {
                "passport-strategy": {
                  "version": "1.0.0",
                  "from": "passport-strategy@>=1.0.0 <2.0.0",
                  "resolved": "http://beta-internal:4873/passport-strategy/-/passport-strategy-1.0.0.tgz"
                },
                "oauth": {
                  "version": "0.9.14",
                  "from": "oauth@>=0.9.0 <0.10.0",
                  "resolved": "http://beta-internal:4873/oauth/-/oauth-0.9.14.tgz"
                },
                "utils-merge": {
                  "version": "1.0.0",
                  "from": "utils-merge@>=1.0.0 <2.0.0",
                  "resolved": "http://beta-internal:4873/utils-merge/-/utils-merge-1.0.0.tgz"
                }
              }
            }
          }
        },
        "pkginfo": {
          "version": "0.2.3",
          "from": "pkginfo@>=0.2.0 <0.3.0",
          "resolved": "http://beta-internal:4873/pkginfo/-/pkginfo-0.2.3.tgz"
        }
      }
    },
    "gitter-passport-http-bearer": {
      "version": "1.1.2",
      "from": "gitter-passport-http-bearer@>=1.1.2 <2.0.0",
      "resolved": "http://beta-internal:4873/gitter-passport-http-bearer/-/gitter-passport-http-bearer-1.1.2.tgz",
      "dependencies": {
        "passport-strategy": {
          "version": "1.0.0",
          "from": "passport-strategy@>=1.0.0 <2.0.0",
          "resolved": "http://beta-internal:4873/passport-strategy/-/passport-strategy-1.0.0.tgz"
        }
      }
    },
    "gitter-passport-oauth2": {
      "version": "1.1.2-b",
      "from": "gitter-passport-oauth2@>=1.1.2-b <2.0.0",
      "resolved": "http://beta-internal:4873/gitter-passport-oauth2/-/gitter-passport-oauth2-1.1.2-b.tgz",
      "dependencies": {
        "passport-strategy": {
          "version": "1.0.0",
          "from": "passport-strategy@>=1.0.0 <2.0.0",
          "resolved": "http://beta-internal:4873/passport-strategy/-/passport-strategy-1.0.0.tgz"
        },
        "oauth": {
          "version": "0.9.14",
          "from": "oauth@>=0.9.0 <0.10.0",
          "resolved": "http://beta-internal:4873/oauth/-/oauth-0.9.14.tgz"
        },
        "uid2": {
          "version": "0.0.3",
          "from": "uid2@>=0.0.0 <0.1.0",
          "resolved": "http://beta-internal:4873/uid2/-/uid2-0.0.3.tgz"
        }
      }
    },
    "gitter-realtime-client": {
      "version": "1.2.0",
      "from": "gitter-realtime-client@>=1.2.0 <2.0.0",
      "resolved": "http://beta-internal:4873/gitter-realtime-client/-/gitter-realtime-client-1.2.0.tgz",
      "dependencies": {
        "backbone": {
          "version": "1.3.3",
          "from": "backbone@>=1.1.2 <2.0.0",
          "resolved": "http://beta-internal:4873/backbone/-/backbone-1.3.3.tgz"
        },
        "backbone-sorted-collection": {
          "version": "0.3.9",
          "from": "git://github.com/gitterhq/backbone-sorted-collection.git#79ce522",
          "resolved": "git://github.com/gitterhq/backbone-sorted-collection.git#79ce5228344e26a64f2d5b648698a9349c9030dd",
          "dependencies": {
            "backbone-collection-proxy": {
              "version": "0.2.5",
              "from": "backbone-collection-proxy@>=0.2.0 <0.3.0",
              "resolved": "http://beta-internal:4873/backbone-collection-proxy/-/backbone-collection-proxy-0.2.5.tgz"
            }
          }
        },
        "backbone-url-resolver": {
          "version": "0.1.1",
          "from": "backbone-url-resolver@>=0.1.1 <0.2.0",
          "resolved": "http://beta-internal:4873/backbone-url-resolver/-/backbone-url-resolver-0.1.1.tgz"
        },
        "debug-proxy": {
          "version": "0.2.0",
          "from": "debug-proxy@>=0.2.0 <0.3.0",
          "resolved": "http://beta-internal:4873/debug-proxy/-/debug-proxy-0.2.0.tgz"
        },
        "halley": {
          "version": "0.4.7",
          "from": "halley@>=0.4.6 <0.5.0",
          "resolved": "http://beta-internal:4873/halley/-/halley-0.4.7.tgz",
          "dependencies": {
            "backbone": {
              "version": "1.2.3",
              "from": "backbone@1.2.3",
              "resolved": "http://beta-internal:4873/backbone/-/backbone-1.2.3.tgz"
            },
            "backbone-events-standalone": {
              "version": "0.2.7",
              "from": "git://github.com/suprememoocow/backbone-events-standalone.git#e3cf6aaf0742d655687296753836339dcf0ff483",
              "resolved": "git://github.com/suprememoocow/backbone-events-standalone.git#e3cf6aaf0742d655687296753836339dcf0ff483"
            },
            "faye-websocket": {
              "version": "0.10.0",
              "from": "faye-websocket@>=0.10.0 <0.11.0",
              "resolved": "http://beta-internal:4873/faye-websocket/-/faye-websocket-0.10.0.tgz",
              "dependencies": {
                "websocket-driver": {
                  "version": "0.6.5",
                  "from": "websocket-driver@>=0.5.1",
                  "resolved": "http://beta-internal:4873/websocket-driver/-/websocket-driver-0.6.5.tgz",
                  "dependencies": {
                    "websocket-extensions": {
                      "version": "0.1.1",
                      "from": "websocket-extensions@>=0.1.1",
                      "resolved": "http://beta-internal:4873/websocket-extensions/-/websocket-extensions-0.1.1.tgz"
                    }
                  }
                }
              }
            },
            "inherits": {
              "version": "2.0.1",
              "from": "inherits@>=2.0.0 <3.0.0",
              "resolved": "http://beta-internal:4873/inherits/-/inherits-2.0.1.tgz"
            }
          }
        }
      }
    },
    "gitter-redis-scripto": {
      "version": "0.2.3",
      "from": "gitter-redis-scripto@>=0.2.2 <0.3.0",
      "resolved": "http://beta-internal:4873/gitter-redis-scripto/-/gitter-redis-scripto-0.2.3.tgz",
      "dependencies": {
        "redis": {
          "version": "0.8.6",
          "from": "redis@>=0.8.0 <0.9.0",
          "resolved": "http://beta-internal:4873/redis/-/redis-0.8.6.tgz"
        },
        "debug": {
          "version": "0.7.4",
          "from": "debug@>=0.7.0 <0.8.0",
          "resolved": "https://registry.npmjs.org/debug/-/debug-0.7.4.tgz"
        }
      }
    },
    "gitter-services": {
      "version": "1.18.0",
      "from": "git+https://github.com/gitterHQ/services.git#1.18.0",
      "resolved": "git+https://github.com/gitterHQ/services.git#9cb44ba3dda8f7ca915451971ae95b6fb73442dc",
      "dependencies": {
        "require-all": {
          "version": "0.0.8",
          "from": "require-all@0.0.8",
          "resolved": "http://beta-internal:4873/require-all/-/require-all-0.0.8.tgz"
        },
        "qs": {
          "version": "1.2.2",
          "from": "qs@>=1.0.0 <2.0.0",
          "resolved": "http://beta-internal:4873/qs/-/qs-1.2.2.tgz"
        },
        "extend": {
          "version": "1.3.0",
          "from": "extend@>=1.2.1 <2.0.0",
          "resolved": "http://beta-internal:4873/extend/-/extend-1.3.0.tgz"
        }
      }
    },
    "gitter-web-appevents": {
      "version": "1.0.0",
      "from": "modules/appevents",
      "resolved": "file:modules/appevents"
    },
    "gitter-web-avatars": {
      "version": "1.0.0",
      "from": "modules/avatars",
      "resolved": "file:modules/avatars"
    },
    "gitter-web-backend-muxer": {
      "version": "1.0.0",
      "from": "modules/backend-muxer",
      "resolved": "file:modules/backend-muxer"
    },
    "gitter-web-cache-wrapper": {
      "version": "1.0.0",
      "from": "modules/cache-wrapper",
      "resolved": "file:modules/cache-wrapper"
    },
    "gitter-web-cdn": {
      "version": "1.0.0",
      "from": "modules/cdn",
      "resolved": "file:modules/cdn"
    },
    "gitter-web-env": {
      "version": "1.0.0",
      "from": "modules/env",
      "resolved": "file:modules/env"
    },
    "gitter-web-github": {
      "version": "1.0.0",
      "from": "modules/github",
      "resolved": "file:modules/github"
    },
    "gitter-web-github-backend": {
      "version": "1.0.0",
      "from": "modules/github-backend",
      "resolved": "file:modules/github-backend"
    },
    "gitter-web-google-backend": {
      "version": "1.0.0",
      "from": "modules/google-backend",
      "resolved": "file:modules/google-backend"
    },
    "gitter-web-groups": {
      "version": "1.0.0",
      "from": "modules/groups",
      "resolved": "file:modules/groups"
    },
    "gitter-web-i18n": {
      "version": "1.0.0",
      "from": "modules/i18n",
      "resolved": "file:modules/i18n"
    },
    "gitter-web-identity": {
      "version": "1.0.0",
      "from": "modules/identity",
      "resolved": "file:modules/identity"
    },
    "gitter-web-intercom": {
      "version": "1.0.0",
      "from": "modules/intercom",
      "resolved": "file:modules/intercom"
    },
    "gitter-web-invites": {
      "version": "1.0.0",
      "from": "modules/invites",
      "resolved": "file:modules/invites"
    },
    "gitter-web-linkedin-backend": {
      "version": "1.0.0",
      "from": "modules/linkedin-backend",
      "resolved": "file:modules/linkedin-backend"
    },
    "gitter-web-mongoose-bluebird": {
      "version": "1.0.0",
      "from": "modules/mongoose-bluebird",
      "resolved": "file:modules/mongoose-bluebird"
    },
    "gitter-web-permissions": {
      "version": "1.0.0",
      "from": "modules/permissions",
      "resolved": "file:modules/permissions"
    },
    "gitter-web-persistence": {
      "version": "1.0.0",
      "from": "modules/persistence",
      "resolved": "file:modules/persistence"
    },
    "gitter-web-persistence-utils": {
      "version": "1.0.0",
      "from": "modules/persistence-utils",
      "resolved": "file:modules/persistence-utils"
    },
    "gitter-web-presence": {
      "version": "1.0.0",
      "from": "modules/presence",
      "resolved": "file:modules/presence"
    },
    "gitter-web-push-notification-filter": {
      "version": "1.0.0",
      "from": "modules/push-notification-filter",
      "resolved": "file:modules/push-notification-filter"
    },
    "gitter-web-qs": {
      "version": "0.1.0",
      "from": "modules/qs",
      "resolved": "file:modules/qs"
    },
    "gitter-web-shared": {
      "version": "1.0.0",
      "from": "shared",
      "resolved": "file:shared"
    },
    "gitter-web-split-tests": {
      "version": "1.0.0",
      "from": "modules/split-tests",
      "resolved": "file:modules/split-tests"
    },
    "gitter-web-suggestions": {
      "version": "1.0.0",
      "from": "modules/suggestions",
      "resolved": "file:modules/suggestions"
    },
    "gitter-web-twitter-backend": {
      "version": "1.0.0",
      "from": "modules/twitter-backend",
      "resolved": "file:modules/twitter-backend"
    },
    "gitter-web-validators": {
      "version": "1.0.0",
      "from": "modules/validators",
      "resolved": "file:modules/validators"
    },
    "glob": {
      "version": "6.0.4",
      "from": "glob@>=6.0.4 <7.0.0",
      "resolved": "http://beta-internal:4873/glob/-/glob-6.0.4.tgz",
      "dependencies": {
        "inflight": {
          "version": "1.0.5",
          "from": "inflight@>=1.0.4 <2.0.0",
          "resolved": "http://beta-internal:4873/inflight/-/inflight-1.0.5.tgz",
          "dependencies": {
            "wrappy": {
              "version": "1.0.2",
              "from": "wrappy@>=1.0.0 <2.0.0",
              "resolved": "http://beta-internal:4873/wrappy/-/wrappy-1.0.2.tgz"
            }
          }
        },
        "inherits": {
          "version": "2.0.1",
          "from": "inherits@>=2.0.0 <3.0.0",
          "resolved": "http://beta-internal:4873/inherits/-/inherits-2.0.1.tgz"
        },
        "minimatch": {
          "version": "3.0.2",
          "from": "minimatch@>=2.0.0 <3.0.0||>=3.0.0 <4.0.0",
          "resolved": "https://registry.npmjs.org/minimatch/-/minimatch-3.0.2.tgz",
          "dependencies": {
            "brace-expansion": {
              "version": "1.1.5",
              "from": "brace-expansion@>=1.0.0 <2.0.0",
              "resolved": "http://beta-internal:4873/brace-expansion/-/brace-expansion-1.1.5.tgz",
              "dependencies": {
                "balanced-match": {
                  "version": "0.4.1",
                  "from": "balanced-match@>=0.4.1 <0.5.0",
                  "resolved": "https://registry.npmjs.org/balanced-match/-/balanced-match-0.4.1.tgz"
                },
                "concat-map": {
                  "version": "0.0.1",
                  "from": "concat-map@0.0.1",
                  "resolved": "http://beta-internal:4873/concat-map/-/concat-map-0.0.1.tgz"
                }
              }
            }
          }
        },
        "once": {
          "version": "1.3.3",
          "from": "once@>=1.3.0 <2.0.0",
          "resolved": "http://beta-internal:4873/once/-/once-1.3.3.tgz",
          "dependencies": {
            "wrappy": {
              "version": "1.0.2",
              "from": "wrappy@>=1.0.0 <2.0.0",
              "resolved": "http://beta-internal:4873/wrappy/-/wrappy-1.0.2.tgz"
            }
          }
        },
        "path-is-absolute": {
          "version": "1.0.0",
          "from": "path-is-absolute@>=1.0.0 <2.0.0",
          "resolved": "http://beta-internal:4873/path-is-absolute/-/path-is-absolute-1.0.0.tgz"
        }
      }
    },
    "handlebars": {
      "version": "3.0.3",
      "from": "handlebars@>=3.0.3 <3.1.0",
      "resolved": "https://registry.npmjs.org/handlebars/-/handlebars-3.0.3.tgz",
      "dependencies": {
        "optimist": {
          "version": "0.6.1",
          "from": "optimist@>=0.6.1 <0.7.0",
          "resolved": "http://beta-internal:4873/optimist/-/optimist-0.6.1.tgz",
          "dependencies": {
            "wordwrap": {
              "version": "0.0.3",
              "from": "wordwrap@>=0.0.2 <0.1.0",
              "resolved": "http://beta-internal:4873/wordwrap/-/wordwrap-0.0.3.tgz"
            },
            "minimist": {
              "version": "0.0.10",
              "from": "minimist@>=0.0.1 <0.1.0",
              "resolved": "http://beta-internal:4873/minimist/-/minimist-0.0.10.tgz"
            }
          }
        },
        "source-map": {
          "version": "0.1.43",
          "from": "source-map@>=0.1.40 <0.2.0",
          "resolved": "http://beta-internal:4873/source-map/-/source-map-0.1.43.tgz",
          "dependencies": {
            "amdefine": {
              "version": "1.0.0",
              "from": "amdefine@>=0.0.4",
              "resolved": "http://beta-internal:4873/amdefine/-/amdefine-1.0.0.tgz"
            }
          }
        },
        "uglify-js": {
          "version": "2.3.6",
          "from": "uglify-js@>=2.3.0 <2.4.0",
          "resolved": "http://beta-internal:4873/uglify-js/-/uglify-js-2.3.6.tgz",
          "dependencies": {
            "async": {
              "version": "0.2.10",
              "from": "async@>=0.2.6 <0.3.0",
              "resolved": "http://beta-internal:4873/async/-/async-0.2.10.tgz"
            },
            "optimist": {
              "version": "0.3.7",
              "from": "optimist@>=0.3.5 <0.4.0",
              "resolved": "https://registry.npmjs.org/optimist/-/optimist-0.3.7.tgz",
              "dependencies": {
                "wordwrap": {
                  "version": "0.0.3",
                  "from": "wordwrap@>=0.0.2 <0.1.0",
                  "resolved": "http://beta-internal:4873/wordwrap/-/wordwrap-0.0.3.tgz"
                }
              }
            }
          }
        }
      }
    },
    "heapdump": {
      "version": "0.3.7",
      "from": "heapdump@>=0.3.7 <0.4.0",
      "resolved": "http://beta-internal:4873/heapdump/-/heapdump-0.3.7.tgz"
    },
    "highlight.js": {
      "version": "8.9.1",
      "from": "highlight.js@>=8.6.0 <9.0.0",
      "resolved": "http://beta-internal:4873/highlight.js/-/highlight.js-8.9.1.tgz"
    },
    "i18n-2": {
      "version": "0.4.6",
      "from": "i18n-2@>=0.4.6 <0.5.0",
      "resolved": "http://beta-internal:4873/i18n-2/-/i18n-2-0.4.6.tgz",
      "dependencies": {
        "sprintf": {
          "version": "0.1.5",
          "from": "sprintf@>=0.1.1",
          "resolved": "http://beta-internal:4873/sprintf/-/sprintf-0.1.5.tgz"
        }
      }
    },
    "intercom-client": {
      "version": "2.8.0",
      "from": "intercom-client@>=2.6.0 <3.0.0",
      "resolved": "http://beta-internal:4873/intercom-client/-/intercom-client-2.8.0.tgz",
      "dependencies": {
        "unirest": {
          "version": "0.4.2",
          "from": "unirest@>=0.4.2 <0.5.0",
          "resolved": "http://beta-internal:4873/unirest/-/unirest-0.4.2.tgz",
          "dependencies": {
            "form-data": {
              "version": "0.2.0",
              "from": "form-data@>=0.2.0 <0.3.0",
              "resolved": "http://beta-internal:4873/form-data/-/form-data-0.2.0.tgz",
              "dependencies": {
                "combined-stream": {
                  "version": "0.0.7",
                  "from": "combined-stream@>=0.0.4 <0.1.0",
                  "resolved": "http://beta-internal:4873/combined-stream/-/combined-stream-0.0.7.tgz",
                  "dependencies": {
                    "delayed-stream": {
                      "version": "0.0.5",
                      "from": "delayed-stream@0.0.5",
                      "resolved": "http://beta-internal:4873/delayed-stream/-/delayed-stream-0.0.5.tgz"
                    }
                  }
                },
                "mime-types": {
                  "version": "2.0.14",
                  "from": "mime-types@>=2.0.3 <2.1.0",
                  "resolved": "http://beta-internal:4873/mime-types/-/mime-types-2.0.14.tgz",
                  "dependencies": {
                    "mime-db": {
                      "version": "1.12.0",
                      "from": "mime-db@>=1.12.0 <1.13.0",
                      "resolved": "http://beta-internal:4873/mime-db/-/mime-db-1.12.0.tgz"
                    }
                  }
                }
              }
            },
            "mime": {
              "version": "1.2.11",
              "from": "mime@>=1.2.11 <1.3.0",
              "resolved": "http://beta-internal:4873/mime/-/mime-1.2.11.tgz"
            },
            "request": {
              "version": "2.51.0",
              "from": "request@>=2.51.0 <2.52.0",
              "resolved": "http://beta-internal:4873/request/-/request-2.51.0.tgz",
              "dependencies": {
                "bl": {
                  "version": "0.9.5",
                  "from": "bl@>=0.9.0 <0.10.0",
                  "resolved": "http://beta-internal:4873/bl/-/bl-0.9.5.tgz",
                  "dependencies": {
                    "readable-stream": {
                      "version": "1.0.34",
                      "from": "readable-stream@>=1.0.26 <1.1.0",
                      "resolved": "http://beta-internal:4873/readable-stream/-/readable-stream-1.0.34.tgz",
                      "dependencies": {
                        "core-util-is": {
                          "version": "1.0.2",
                          "from": "core-util-is@>=1.0.0 <1.1.0",
                          "resolved": "http://beta-internal:4873/core-util-is/-/core-util-is-1.0.2.tgz"
                        },
                        "isarray": {
                          "version": "0.0.1",
                          "from": "isarray@0.0.1",
                          "resolved": "http://beta-internal:4873/isarray/-/isarray-0.0.1.tgz"
                        },
                        "string_decoder": {
                          "version": "0.10.31",
                          "from": "string_decoder@>=0.10.0 <0.11.0",
                          "resolved": "http://beta-internal:4873/string_decoder/-/string_decoder-0.10.31.tgz"
                        },
                        "inherits": {
                          "version": "2.0.1",
                          "from": "inherits@>=2.0.1 <2.1.0",
                          "resolved": "http://beta-internal:4873/inherits/-/inherits-2.0.1.tgz"
                        }
                      }
                    }
                  }
                },
                "caseless": {
                  "version": "0.8.0",
                  "from": "caseless@>=0.8.0 <0.9.0",
                  "resolved": "http://beta-internal:4873/caseless/-/caseless-0.8.0.tgz"
                },
                "forever-agent": {
                  "version": "0.5.2",
                  "from": "forever-agent@>=0.5.0 <0.6.0",
                  "resolved": "http://beta-internal:4873/forever-agent/-/forever-agent-0.5.2.tgz"
                },
                "json-stringify-safe": {
                  "version": "5.0.1",
                  "from": "json-stringify-safe@>=5.0.0 <5.1.0",
                  "resolved": "http://beta-internal:4873/json-stringify-safe/-/json-stringify-safe-5.0.1.tgz"
                },
                "mime-types": {
                  "version": "1.0.2",
                  "from": "mime-types@>=1.0.1 <1.1.0",
                  "resolved": "http://beta-internal:4873/mime-types/-/mime-types-1.0.2.tgz"
                },
                "qs": {
                  "version": "2.3.3",
                  "from": "qs@>=2.3.1 <2.4.0",
                  "resolved": "http://beta-internal:4873/qs/-/qs-2.3.3.tgz"
                },
                "tunnel-agent": {
                  "version": "0.4.3",
                  "from": "tunnel-agent@>=0.4.0 <0.5.0",
                  "resolved": "http://beta-internal:4873/tunnel-agent/-/tunnel-agent-0.4.3.tgz"
                },
                "http-signature": {
                  "version": "0.10.1",
                  "from": "http-signature@>=0.10.0 <0.11.0",
                  "resolved": "http://beta-internal:4873/http-signature/-/http-signature-0.10.1.tgz",
                  "dependencies": {
                    "assert-plus": {
                      "version": "0.1.5",
                      "from": "assert-plus@>=0.1.5 <0.2.0",
                      "resolved": "http://beta-internal:4873/assert-plus/-/assert-plus-0.1.5.tgz"
                    },
                    "asn1": {
                      "version": "0.1.11",
                      "from": "asn1@0.1.11",
                      "resolved": "http://beta-internal:4873/asn1/-/asn1-0.1.11.tgz"
                    },
                    "ctype": {
                      "version": "0.5.3",
                      "from": "ctype@0.5.3",
                      "resolved": "http://beta-internal:4873/ctype/-/ctype-0.5.3.tgz"
                    }
                  }
                },
                "oauth-sign": {
                  "version": "0.5.0",
                  "from": "oauth-sign@>=0.5.0 <0.6.0",
                  "resolved": "http://beta-internal:4873/oauth-sign/-/oauth-sign-0.5.0.tgz"
                },
                "hawk": {
                  "version": "1.1.1",
                  "from": "hawk@1.1.1",
                  "resolved": "http://beta-internal:4873/hawk/-/hawk-1.1.1.tgz",
                  "dependencies": {
                    "hoek": {
                      "version": "0.9.1",
                      "from": "hoek@>=0.9.0 <0.10.0",
                      "resolved": "http://beta-internal:4873/hoek/-/hoek-0.9.1.tgz"
                    },
                    "boom": {
                      "version": "0.4.2",
                      "from": "boom@>=0.4.0 <0.5.0",
                      "resolved": "http://beta-internal:4873/boom/-/boom-0.4.2.tgz"
                    },
                    "cryptiles": {
                      "version": "0.2.2",
                      "from": "cryptiles@>=0.2.0 <0.3.0",
                      "resolved": "http://beta-internal:4873/cryptiles/-/cryptiles-0.2.2.tgz"
                    },
                    "sntp": {
                      "version": "0.2.4",
                      "from": "sntp@>=0.2.0 <0.3.0",
                      "resolved": "http://beta-internal:4873/sntp/-/sntp-0.2.4.tgz"
                    }
                  }
                },
                "aws-sign2": {
                  "version": "0.5.0",
                  "from": "aws-sign2@>=0.5.0 <0.6.0",
                  "resolved": "http://beta-internal:4873/aws-sign2/-/aws-sign2-0.5.0.tgz"
                },
                "stringstream": {
                  "version": "0.0.5",
                  "from": "stringstream@>=0.0.4 <0.1.0",
                  "resolved": "http://beta-internal:4873/stringstream/-/stringstream-0.0.5.tgz"
                },
                "combined-stream": {
                  "version": "0.0.7",
                  "from": "combined-stream@>=0.0.5 <0.1.0",
                  "resolved": "http://beta-internal:4873/combined-stream/-/combined-stream-0.0.7.tgz",
                  "dependencies": {
                    "delayed-stream": {
                      "version": "0.0.5",
                      "from": "delayed-stream@0.0.5",
                      "resolved": "http://beta-internal:4873/delayed-stream/-/delayed-stream-0.0.5.tgz"
                    }
                  }
                }
              }
            }
          }
        }
      }
    },
    "intercom-stream": {
      "version": "1.0.0",
      "from": "intercom-stream@>=1.0.0 <2.0.0",
      "resolved": "http://beta-internal:4873/intercom-stream/-/intercom-stream-1.0.0.tgz"
    },
    "intercom.io": {
      "version": "0.0.8",
      "from": "intercom.io@>=0.0.8 <0.1.0",
      "resolved": "http://beta-internal:4873/intercom.io/-/intercom.io-0.0.8.tgz",
      "dependencies": {
        "request": {
          "version": "2.34.0",
          "from": "request@2.34.0",
          "resolved": "http://beta-internal:4873/request/-/request-2.34.0.tgz",
          "dependencies": {
            "json-stringify-safe": {
              "version": "5.0.1",
              "from": "json-stringify-safe@>=5.0.0 <5.1.0",
              "resolved": "http://beta-internal:4873/json-stringify-safe/-/json-stringify-safe-5.0.1.tgz"
            },
            "forever-agent": {
              "version": "0.5.2",
              "from": "forever-agent@>=0.5.0 <0.6.0",
              "resolved": "http://beta-internal:4873/forever-agent/-/forever-agent-0.5.2.tgz"
            },
            "mime": {
              "version": "1.2.11",
              "from": "mime@>=1.2.9 <1.3.0",
              "resolved": "http://beta-internal:4873/mime/-/mime-1.2.11.tgz"
            },
            "form-data": {
              "version": "0.1.4",
              "from": "form-data@>=0.1.0 <0.2.0",
              "resolved": "http://beta-internal:4873/form-data/-/form-data-0.1.4.tgz",
              "dependencies": {
                "combined-stream": {
                  "version": "0.0.7",
                  "from": "combined-stream@>=0.0.4 <0.1.0",
                  "resolved": "http://beta-internal:4873/combined-stream/-/combined-stream-0.0.7.tgz",
                  "dependencies": {
                    "delayed-stream": {
                      "version": "0.0.5",
                      "from": "delayed-stream@0.0.5",
                      "resolved": "http://beta-internal:4873/delayed-stream/-/delayed-stream-0.0.5.tgz"
                    }
                  }
                }
              }
            },
            "tunnel-agent": {
              "version": "0.3.0",
              "from": "tunnel-agent@>=0.3.0 <0.4.0",
              "resolved": "http://beta-internal:4873/tunnel-agent/-/tunnel-agent-0.3.0.tgz"
            },
            "http-signature": {
              "version": "0.10.1",
              "from": "http-signature@>=0.10.0 <0.11.0",
              "resolved": "http://beta-internal:4873/http-signature/-/http-signature-0.10.1.tgz",
              "dependencies": {
                "assert-plus": {
                  "version": "0.1.5",
                  "from": "assert-plus@>=0.1.5 <0.2.0",
                  "resolved": "http://beta-internal:4873/assert-plus/-/assert-plus-0.1.5.tgz"
                },
                "asn1": {
                  "version": "0.1.11",
                  "from": "asn1@0.1.11",
                  "resolved": "http://beta-internal:4873/asn1/-/asn1-0.1.11.tgz"
                },
                "ctype": {
                  "version": "0.5.3",
                  "from": "ctype@0.5.3",
                  "resolved": "http://beta-internal:4873/ctype/-/ctype-0.5.3.tgz"
                }
              }
            },
            "oauth-sign": {
              "version": "0.3.0",
              "from": "oauth-sign@>=0.3.0 <0.4.0",
              "resolved": "http://beta-internal:4873/oauth-sign/-/oauth-sign-0.3.0.tgz"
            },
            "hawk": {
              "version": "1.0.0",
              "from": "hawk@>=1.0.0 <1.1.0",
              "resolved": "http://beta-internal:4873/hawk/-/hawk-1.0.0.tgz",
              "dependencies": {
                "hoek": {
                  "version": "0.9.1",
                  "from": "hoek@>=0.9.0 <0.10.0",
                  "resolved": "http://beta-internal:4873/hoek/-/hoek-0.9.1.tgz"
                },
                "boom": {
                  "version": "0.4.2",
                  "from": "boom@>=0.4.0 <0.5.0",
                  "resolved": "http://beta-internal:4873/boom/-/boom-0.4.2.tgz"
                },
                "cryptiles": {
                  "version": "0.2.2",
                  "from": "cryptiles@>=0.2.0 <0.3.0",
                  "resolved": "http://beta-internal:4873/cryptiles/-/cryptiles-0.2.2.tgz"
                },
                "sntp": {
                  "version": "0.2.4",
                  "from": "sntp@>=0.2.0 <0.3.0",
                  "resolved": "http://beta-internal:4873/sntp/-/sntp-0.2.4.tgz"
                }
              }
            },
            "aws-sign2": {
              "version": "0.5.0",
              "from": "aws-sign2@>=0.5.0 <0.6.0",
              "resolved": "http://beta-internal:4873/aws-sign2/-/aws-sign2-0.5.0.tgz"
            }
          }
        },
        "qs": {
          "version": "0.6.6",
          "from": "qs@0.6.6",
          "resolved": "http://beta-internal:4873/qs/-/qs-0.6.6.tgz"
        },
        "lodash": {
          "version": "2.4.1",
          "from": "lodash@2.4.1",
          "resolved": "http://beta-internal:4873/lodash/-/lodash-2.4.1.tgz"
        },
        "debug": {
          "version": "0.8.1",
          "from": "debug@0.8.1",
          "resolved": "http://beta-internal:4873/debug/-/debug-0.8.1.tgz"
        },
        "q": {
          "version": "1.0.1",
          "from": "q@1.0.1",
          "resolved": "http://beta-internal:4873/q/-/q-1.0.1.tgz"
        }
      }
    },
    "ioredis": {
      "version": "1.15.1",
      "from": "ioredis@>=1.10.0 <2.0.0",
      "resolved": "http://beta-internal:4873/ioredis/-/ioredis-1.15.1.tgz",
      "dependencies": {
        "bluebird": {
          "version": "2.10.2",
          "from": "bluebird@>=2.9.34 <3.0.0",
          "resolved": "http://beta-internal:4873/bluebird/-/bluebird-2.10.2.tgz"
        },
        "double-ended-queue": {
          "version": "2.1.0-0",
          "from": "double-ended-queue@>=2.1.0-0 <3.0.0",
          "resolved": "http://beta-internal:4873/double-ended-queue/-/double-ended-queue-2.1.0-0.tgz"
        },
        "flexbuffer": {
          "version": "0.0.6",
          "from": "flexbuffer@0.0.6",
          "resolved": "http://beta-internal:4873/flexbuffer/-/flexbuffer-0.0.6.tgz"
        }
      }
    },
    "jsonstream": {
      "version": "1.0.3",
      "from": "jsonstream@>=1.0.3 <2.0.0",
      "resolved": "http://beta-internal:4873/jsonstream/-/jsonstream-1.0.3.tgz",
      "dependencies": {
        "jsonparse": {
          "version": "1.0.0",
          "from": "jsonparse@>=1.0.0 <1.1.0",
          "resolved": "http://beta-internal:4873/jsonparse/-/jsonparse-1.0.0.tgz"
        },
        "through": {
          "version": "2.3.8",
          "from": "through@>=2.2.7 <3.0.0",
          "resolved": "http://beta-internal:4873/through/-/through-2.3.8.tgz"
        }
      }
    },
    "jwt-simple": {
      "version": "0.1.0",
      "from": "jwt-simple@>=0.1.0 <0.2.0",
      "resolved": "http://beta-internal:4873/jwt-simple/-/jwt-simple-0.1.0.tgz"
    },
    "keyword-extractor": {
      "version": "0.0.9",
      "from": "keyword-extractor@0.0.9",
      "resolved": "http://beta-internal:4873/keyword-extractor/-/keyword-extractor-0.0.9.tgz",
      "dependencies": {
        "underscore": {
          "version": "1.6.0",
          "from": "underscore@1.6.0",
          "resolved": "http://beta-internal:4873/underscore/-/underscore-1.6.0.tgz"
        },
        "underscore.string": {
          "version": "2.3.3",
          "from": "underscore.string@2.3.3",
          "resolved": "http://beta-internal:4873/underscore.string/-/underscore.string-2.3.3.tgz"
        }
      }
    },
    "langs": {
      "version": "1.0.2",
      "from": "langs@>=1.0.1 <2.0.0",
      "resolved": "http://beta-internal:4873/langs/-/langs-1.0.2.tgz"
    },
    "languagedetect": {
      "version": "1.1.1",
      "from": "languagedetect@>=1.1.1 <2.0.0",
      "resolved": "http://beta-internal:4873/languagedetect/-/languagedetect-1.1.1.tgz"
    },
    "lazy.js": {
      "version": "0.4.2",
      "from": "lazy.js@>=0.4.2 <0.5.0",
      "resolved": "http://beta-internal:4873/lazy.js/-/lazy.js-0.4.2.tgz"
    },
    "linklocal": {
      "version": "2.6.0",
      "from": "linklocal@>=2.5.2 <3.0.0",
      "resolved": "http://beta-internal:4873/linklocal/-/linklocal-2.6.0.tgz",
      "dependencies": {
        "commander": {
          "version": "2.8.1",
          "from": "commander@>=2.8.1 <2.9.0",
          "resolved": "https://registry.npmjs.org/commander/-/commander-2.8.1.tgz",
          "dependencies": {
            "graceful-readlink": {
              "version": "1.0.1",
              "from": "graceful-readlink@>=1.0.0",
              "resolved": "http://beta-internal:4873/graceful-readlink/-/graceful-readlink-1.0.1.tgz"
            }
          }
        },
        "map-limit": {
          "version": "0.0.1",
          "from": "map-limit@0.0.1",
          "resolved": "http://beta-internal:4873/map-limit/-/map-limit-0.0.1.tgz",
          "dependencies": {
            "once": {
              "version": "1.3.3",
              "from": "once@>=1.3.0 <1.4.0",
              "resolved": "http://beta-internal:4873/once/-/once-1.3.3.tgz",
              "dependencies": {
                "wrappy": {
                  "version": "1.0.2",
                  "from": "wrappy@>=1.0.0 <2.0.0",
                  "resolved": "http://beta-internal:4873/wrappy/-/wrappy-1.0.2.tgz"
                }
              }
            }
          }
        },
        "mkdirp": {
          "version": "0.5.1",
          "from": "mkdirp@>=0.5.1 <0.6.0",
          "resolved": "http://beta-internal:4873/mkdirp/-/mkdirp-0.5.1.tgz",
          "dependencies": {
            "minimist": {
              "version": "0.0.8",
              "from": "minimist@0.0.8",
              "resolved": "http://beta-internal:4873/minimist/-/minimist-0.0.8.tgz"
            }
          }
        },
        "rimraf": {
          "version": "2.4.5",
          "from": "rimraf@>=2.4.3 <2.5.0",
          "resolved": "http://beta-internal:4873/rimraf/-/rimraf-2.4.5.tgz"
        }
      }
    },
    "locale": {
      "version": "0.0.17",
      "from": "locale@0.0.17",
      "resolved": "http://beta-internal:4873/locale/-/locale-0.0.17.tgz"
    },
    "lodash": {
      "version": "3.10.1",
      "from": "lodash@>=3.2.0 <4.0.0",
      "resolved": "http://beta-internal:4873/lodash/-/lodash-3.10.1.tgz"
    },
    "loglevel": {
      "version": "1.4.1",
      "from": "loglevel@>=1.2.0 <2.0.0",
      "resolved": "http://beta-internal:4873/loglevel/-/loglevel-1.4.1.tgz"
    },
    "lru-cache": {
      "version": "2.7.3",
      "from": "lru-cache@>=2.5.0 <3.0.0",
      "resolved": "http://beta-internal:4873/lru-cache/-/lru-cache-2.7.3.tgz"
    },
    "mandrill-api": {
      "version": "1.0.45",
      "from": "mandrill-api@>=1.0.40 <1.1.0",
      "resolved": "http://beta-internal:4873/mandrill-api/-/mandrill-api-1.0.45.tgz"
    },
    "memwatch-next": {
      "version": "0.2.10",
      "from": "memwatch-next@>=0.2.6 <0.3.0",
      "resolved": "http://beta-internal:4873/memwatch-next/-/memwatch-next-0.2.10.tgz",
      "dependencies": {
        "bindings": {
          "version": "1.2.1",
          "from": "bindings@>=1.2.0 <2.0.0",
          "resolved": "http://beta-internal:4873/bindings/-/bindings-1.2.1.tgz"
        },
        "nan": {
          "version": "2.3.5",
          "from": "nan@>=2.0.0 <3.0.0",
          "resolved": "http://beta-internal:4873/nan/-/nan-2.3.5.tgz"
        }
      }
    },
    "method-override": {
      "version": "2.3.6",
      "from": "method-override@>=2.3.4 <3.0.0",
      "resolved": "http://beta-internal:4873/method-override/-/method-override-2.3.6.tgz",
      "dependencies": {
        "methods": {
          "version": "1.1.2",
          "from": "methods@>=1.1.2 <1.2.0",
          "resolved": "http://beta-internal:4873/methods/-/methods-1.1.2.tgz"
        },
        "parseurl": {
          "version": "1.3.1",
          "from": "parseurl@>=1.3.0 <1.4.0",
          "resolved": "http://beta-internal:4873/parseurl/-/parseurl-1.3.1.tgz"
        },
        "vary": {
          "version": "1.1.0",
          "from": "vary@>=1.1.0 <1.2.0",
          "resolved": "http://beta-internal:4873/vary/-/vary-1.1.0.tgz"
        }
      }
    },
    "mixpanel": {
      "version": "0.0.20",
      "from": "mixpanel@>=0.0.19 <0.1.0",
      "resolved": "http://beta-internal:4873/mixpanel/-/mixpanel-0.0.20.tgz"
    },
    "moment": {
      "version": "2.13.0",
      "from": "moment@>=2.10.3 <3.0.0",
      "resolved": "http://beta-internal:4873/moment/-/moment-2.13.0.tgz"
    },
    "mongodb": {
      "version": "2.1.21",
      "from": "mongodb@>=2.0.34 <3.0.0",
      "resolved": "http://beta-internal:4873/mongodb/-/mongodb-2.1.21.tgz",
      "dependencies": {
        "es6-promise": {
          "version": "3.0.2",
          "from": "es6-promise@3.0.2",
          "resolved": "http://beta-internal:4873/es6-promise/-/es6-promise-3.0.2.tgz"
        },
        "mongodb-core": {
          "version": "1.3.21",
          "from": "mongodb-core@1.3.21",
          "resolved": "http://beta-internal:4873/mongodb-core/-/mongodb-core-1.3.21.tgz",
          "dependencies": {
            "bson": {
              "version": "0.4.23",
              "from": "bson@>=0.4.23 <0.5.0",
              "resolved": "http://beta-internal:4873/bson/-/bson-0.4.23.tgz"
            },
            "require_optional": {
              "version": "1.0.0",
              "from": "require_optional@>=1.0.0 <1.1.0",
              "resolved": "http://beta-internal:4873/require_optional/-/require_optional-1.0.0.tgz",
              "dependencies": {
                "semver": {
                  "version": "5.2.0",
                  "from": "semver@>=5.1.0 <6.0.0",
<<<<<<< HEAD
                  "resolved": "https://registry.npmjs.org/semver/-/semver-5.2.0.tgz"
=======
                  "resolved": "http://beta-internal:4873/semver/-/semver-5.2.0.tgz"
>>>>>>> 86541f0a
                },
                "resolve-from": {
                  "version": "2.0.0",
                  "from": "resolve-from@>=2.0.0 <3.0.0",
                  "resolved": "https://registry.npmjs.org/resolve-from/-/resolve-from-2.0.0.tgz"
                }
              }
            }
          }
        },
        "readable-stream": {
          "version": "1.0.31",
          "from": "readable-stream@1.0.31",
          "resolved": "http://beta-internal:4873/readable-stream/-/readable-stream-1.0.31.tgz",
          "dependencies": {
            "core-util-is": {
              "version": "1.0.2",
              "from": "core-util-is@>=1.0.0 <1.1.0",
              "resolved": "http://beta-internal:4873/core-util-is/-/core-util-is-1.0.2.tgz"
            },
            "isarray": {
              "version": "0.0.1",
              "from": "isarray@0.0.1",
              "resolved": "http://beta-internal:4873/isarray/-/isarray-0.0.1.tgz"
            },
            "string_decoder": {
              "version": "0.10.31",
              "from": "string_decoder@>=0.10.0 <0.11.0",
              "resolved": "http://beta-internal:4873/string_decoder/-/string_decoder-0.10.31.tgz"
            },
            "inherits": {
              "version": "2.0.1",
              "from": "inherits@>=2.0.1 <2.1.0",
              "resolved": "http://beta-internal:4873/inherits/-/inherits-2.0.1.tgz"
            }
          }
        }
      }
    },
    "mongodb-arbiter-discovery": {
      "version": "0.1.2",
      "from": "mongodb-arbiter-discovery@>=0.1.1 <0.2.0",
      "resolved": "http://beta-internal:4873/mongodb-arbiter-discovery/-/mongodb-arbiter-discovery-0.1.2.tgz"
    },
    "mongodb-connection-string": {
      "version": "0.1.1",
      "from": "mongodb-connection-string@>=0.1.1 <0.2.0",
      "resolved": "http://beta-internal:4873/mongodb-connection-string/-/mongodb-connection-string-0.1.1.tgz"
    },
    "mongodb-datadog-stats": {
      "version": "0.1.2",
      "from": "mongodb-datadog-stats@>=0.1.2 <0.2.0",
      "resolved": "http://beta-internal:4873/mongodb-datadog-stats/-/mongodb-datadog-stats-0.1.2.tgz",
      "dependencies": {
        "mongodb-perf-wrapper": {
          "version": "0.1.3",
          "from": "mongodb-perf-wrapper@>=0.1.3 <0.2.0",
          "resolved": "http://beta-internal:4873/mongodb-perf-wrapper/-/mongodb-perf-wrapper-0.1.3.tgz"
        },
        "node-statsd": {
          "version": "0.1.1",
          "from": "node-statsd@>=0.1.1 <0.2.0",
          "resolved": "http://beta-internal:4873/node-statsd/-/node-statsd-0.1.1.tgz"
        }
      }
    },
    "mongodb-unique-ids": {
      "version": "0.1.2",
      "from": "mongodb-unique-ids@>=0.1.2 <0.2.0",
      "resolved": "http://beta-internal:4873/mongodb-unique-ids/-/mongodb-unique-ids-0.1.2.tgz"
    },
    "mongoose": {
      "version": "4.4.20",
      "from": "mongoose@>=4.4.0 <4.5.0",
      "resolved": "http://beta-internal:4873/mongoose/-/mongoose-4.4.20.tgz",
      "dependencies": {
        "async": {
          "version": "1.5.2",
          "from": "async@>=1.5.2 <2.0.0",
          "resolved": "https://registry.npmjs.org/async/-/async-1.5.2.tgz"
        },
        "bson": {
          "version": "0.4.23",
          "from": "bson@>=0.4.23 <0.5.0",
          "resolved": "http://beta-internal:4873/bson/-/bson-0.4.23.tgz"
        },
        "hooks-fixed": {
          "version": "1.1.0",
          "from": "hooks-fixed@1.1.0",
          "resolved": "http://beta-internal:4873/hooks-fixed/-/hooks-fixed-1.1.0.tgz"
        },
        "kareem": {
          "version": "1.0.1",
          "from": "kareem@1.0.1",
          "resolved": "http://beta-internal:4873/kareem/-/kareem-1.0.1.tgz"
        },
        "mongodb": {
          "version": "2.1.18",
          "from": "mongodb@2.1.18",
          "resolved": "https://registry.npmjs.org/mongodb/-/mongodb-2.1.18.tgz",
          "dependencies": {
            "es6-promise": {
              "version": "3.0.2",
              "from": "es6-promise@3.0.2",
              "resolved": "http://beta-internal:4873/es6-promise/-/es6-promise-3.0.2.tgz"
            },
            "mongodb-core": {
              "version": "1.3.18",
              "from": "mongodb-core@1.3.18",
              "resolved": "https://registry.npmjs.org/mongodb-core/-/mongodb-core-1.3.18.tgz",
              "dependencies": {
                "require_optional": {
                  "version": "1.0.0",
                  "from": "require_optional@>=1.0.0 <1.1.0",
                  "resolved": "http://beta-internal:4873/require_optional/-/require_optional-1.0.0.tgz",
                  "dependencies": {
                    "semver": {
                      "version": "5.2.0",
                      "from": "semver@>=5.1.0 <6.0.0",
<<<<<<< HEAD
                      "resolved": "https://registry.npmjs.org/semver/-/semver-5.2.0.tgz"
=======
                      "resolved": "http://beta-internal:4873/semver/-/semver-5.2.0.tgz"
>>>>>>> 86541f0a
                    },
                    "resolve-from": {
                      "version": "2.0.0",
                      "from": "resolve-from@>=2.0.0 <3.0.0",
                      "resolved": "https://registry.npmjs.org/resolve-from/-/resolve-from-2.0.0.tgz"
                    }
                  }
                }
              }
            },
            "readable-stream": {
              "version": "1.0.31",
              "from": "readable-stream@1.0.31",
              "resolved": "http://beta-internal:4873/readable-stream/-/readable-stream-1.0.31.tgz",
              "dependencies": {
                "core-util-is": {
                  "version": "1.0.2",
                  "from": "core-util-is@>=1.0.0 <1.1.0",
                  "resolved": "http://beta-internal:4873/core-util-is/-/core-util-is-1.0.2.tgz"
                },
                "isarray": {
                  "version": "0.0.1",
                  "from": "isarray@0.0.1",
                  "resolved": "http://beta-internal:4873/isarray/-/isarray-0.0.1.tgz"
                },
                "string_decoder": {
                  "version": "0.10.31",
                  "from": "string_decoder@>=0.10.0 <0.11.0",
                  "resolved": "http://beta-internal:4873/string_decoder/-/string_decoder-0.10.31.tgz"
                },
                "inherits": {
                  "version": "2.0.1",
                  "from": "inherits@>=2.0.1 <2.1.0",
                  "resolved": "http://beta-internal:4873/inherits/-/inherits-2.0.1.tgz"
                }
              }
            }
          }
        },
        "mpath": {
          "version": "0.2.1",
          "from": "mpath@0.2.1",
          "resolved": "http://beta-internal:4873/mpath/-/mpath-0.2.1.tgz"
        },
        "mpromise": {
          "version": "0.5.5",
          "from": "mpromise@0.5.5",
          "resolved": "http://beta-internal:4873/mpromise/-/mpromise-0.5.5.tgz"
        },
        "mquery": {
          "version": "1.11.0",
          "from": "mquery@1.11.0",
          "resolved": "http://beta-internal:4873/mquery/-/mquery-1.11.0.tgz",
          "dependencies": {
            "bluebird": {
              "version": "2.10.2",
              "from": "bluebird@2.10.2",
              "resolved": "http://beta-internal:4873/bluebird/-/bluebird-2.10.2.tgz"
            },
            "sliced": {
              "version": "0.0.5",
              "from": "sliced@0.0.5",
              "resolved": "http://beta-internal:4873/sliced/-/sliced-0.0.5.tgz"
            }
          }
        },
        "ms": {
          "version": "0.7.1",
          "from": "ms@0.7.1",
          "resolved": "http://beta-internal:4873/ms/-/ms-0.7.1.tgz"
        },
        "muri": {
          "version": "1.1.0",
          "from": "muri@1.1.0",
          "resolved": "http://beta-internal:4873/muri/-/muri-1.1.0.tgz"
        },
        "regexp-clone": {
          "version": "0.0.1",
          "from": "regexp-clone@0.0.1",
          "resolved": "http://beta-internal:4873/regexp-clone/-/regexp-clone-0.0.1.tgz"
        },
        "sliced": {
          "version": "1.0.1",
          "from": "sliced@1.0.1",
          "resolved": "http://beta-internal:4873/sliced/-/sliced-1.0.1.tgz"
        }
      }
    },
    "mongoose-number": {
      "version": "0.1.1",
      "from": "mongoose-number@>=0.1.1 <0.2.0",
      "resolved": "http://beta-internal:4873/mongoose-number/-/mongoose-number-0.1.1.tgz"
    },
    "newrelic": {
      "version": "1.28.1",
      "from": "newrelic@>=1.18.3 <2.0.0",
      "resolved": "http://beta-internal:4873/newrelic/-/newrelic-1.28.1.tgz",
      "dependencies": {
        "concat-stream": {
          "version": "1.5.1",
          "from": "concat-stream@>=1.5.0 <2.0.0",
          "resolved": "https://registry.npmjs.org/concat-stream/-/concat-stream-1.5.1.tgz",
          "dependencies": {
            "inherits": {
              "version": "2.0.1",
              "from": "inherits@>=2.0.1 <2.1.0"
            },
            "typedarray": {
              "version": "0.0.6",
              "from": "typedarray@>=0.0.5 <0.1.0",
              "resolved": "https://registry.npmjs.org/typedarray/-/typedarray-0.0.6.tgz"
            },
            "readable-stream": {
              "version": "2.0.6",
              "from": "readable-stream@>=2.0.0 <2.1.0",
              "resolved": "https://registry.npmjs.org/readable-stream/-/readable-stream-2.0.6.tgz",
              "dependencies": {
                "core-util-is": {
                  "version": "1.0.2",
                  "from": "core-util-is@>=1.0.0 <1.1.0",
                  "resolved": "https://registry.npmjs.org/core-util-is/-/core-util-is-1.0.2.tgz"
                },
                "isarray": {
                  "version": "1.0.0",
                  "from": "isarray@>=1.0.0 <1.1.0",
                  "resolved": "https://registry.npmjs.org/isarray/-/isarray-1.0.0.tgz"
                },
                "process-nextick-args": {
                  "version": "1.0.7",
                  "from": "process-nextick-args@>=1.0.6 <1.1.0",
                  "resolved": "https://registry.npmjs.org/process-nextick-args/-/process-nextick-args-1.0.7.tgz"
                },
                "string_decoder": {
                  "version": "0.10.31",
                  "from": "string_decoder@>=0.10.0 <0.11.0",
                  "resolved": "https://registry.npmjs.org/string_decoder/-/string_decoder-0.10.31.tgz"
                },
                "util-deprecate": {
                  "version": "1.0.2",
                  "from": "util-deprecate@>=1.0.1 <1.1.0",
                  "resolved": "https://registry.npmjs.org/util-deprecate/-/util-deprecate-1.0.2.tgz"
                }
              }
            }
          }
        },
        "https-proxy-agent": {
          "version": "0.3.6",
          "from": "https-proxy-agent@>=0.3.5 <0.4.0",
          "resolved": "https://registry.npmjs.org/https-proxy-agent/-/https-proxy-agent-0.3.6.tgz",
          "dependencies": {
            "agent-base": {
              "version": "1.0.2",
              "from": "agent-base@>=1.0.1 <1.1.0",
              "resolved": "https://registry.npmjs.org/agent-base/-/agent-base-1.0.2.tgz"
            },
            "debug": {
              "version": "2.2.0",
              "from": "debug@>=2.0.0 <3.0.0",
              "resolved": "https://registry.npmjs.org/debug/-/debug-2.2.0.tgz",
              "dependencies": {
                "ms": {
                  "version": "0.7.1",
                  "from": "ms@0.7.1",
                  "resolved": "https://registry.npmjs.org/ms/-/ms-0.7.1.tgz"
                }
              }
            },
            "extend": {
              "version": "3.0.0",
              "from": "extend@>=3.0.0 <4.0.0",
              "resolved": "https://registry.npmjs.org/extend/-/extend-3.0.0.tgz"
            }
          }
        },
        "json-stringify-safe": {
          "version": "5.0.1",
          "from": "json-stringify-safe@>=5.0.0 <6.0.0",
          "resolved": "https://registry.npmjs.org/json-stringify-safe/-/json-stringify-safe-5.0.1.tgz"
        },
        "readable-stream": {
          "version": "1.1.14",
          "from": "readable-stream@>=1.1.13 <2.0.0",
          "resolved": "https://registry.npmjs.org/readable-stream/-/readable-stream-1.1.14.tgz",
          "dependencies": {
            "core-util-is": {
              "version": "1.0.2",
              "from": "core-util-is@>=1.0.0 <1.1.0",
              "resolved": "https://registry.npmjs.org/core-util-is/-/core-util-is-1.0.2.tgz"
            },
            "isarray": {
              "version": "0.0.1",
              "from": "isarray@0.0.1",
              "resolved": "https://registry.npmjs.org/isarray/-/isarray-0.0.1.tgz"
            },
            "string_decoder": {
              "version": "0.10.31",
              "from": "string_decoder@>=0.10.0 <0.11.0",
              "resolved": "https://registry.npmjs.org/string_decoder/-/string_decoder-0.10.31.tgz"
            },
            "inherits": {
              "version": "2.0.1",
              "from": "inherits@>=2.0.1 <2.1.0"
            }
          }
        },
        "semver": {
          "version": "4.3.6",
          "from": "semver@>=4.2.0 <5.0.0",
          "resolved": "https://registry.npmjs.org/semver/-/semver-4.3.6.tgz"
        },
        "yakaa": {
          "version": "1.0.1",
          "from": "yakaa@>=1.0.1 <2.0.0",
          "resolved": "https://registry.npmjs.org/yakaa/-/yakaa-1.0.1.tgz"
        }
      }
    },
    "node-gcm": {
      "version": "0.9.15",
      "from": "node-gcm@>=0.9.12 <0.10.0",
      "resolved": "http://beta-internal:4873/node-gcm/-/node-gcm-0.9.15.tgz",
      "dependencies": {
        "debug": {
          "version": "0.8.1",
          "from": "debug@>=0.8.1 <0.9.0",
          "resolved": "http://beta-internal:4873/debug/-/debug-0.8.1.tgz"
        }
      }
    },
    "node-mongodb-debug-log": {
      "version": "0.1.2",
      "from": "node-mongodb-debug-log@>=0.1.2 <0.2.0",
      "resolved": "http://beta-internal:4873/node-mongodb-debug-log/-/node-mongodb-debug-log-0.1.2.tgz",
      "dependencies": {
        "mongodb-perf-wrapper": {
          "version": "0.1.3",
          "from": "mongodb-perf-wrapper@>=0.1.3 <0.2.0",
          "resolved": "http://beta-internal:4873/mongodb-perf-wrapper/-/mongodb-perf-wrapper-0.1.3.tgz"
        }
      }
    },
    "node-resque": {
      "version": "1.3.2",
      "from": "node-resque@>=1.0.1 <2.0.0",
      "resolved": "http://beta-internal:4873/node-resque/-/node-resque-1.3.2.tgz"
    },
    "node-statsd": {
      "version": "0.0.7",
      "from": "node-statsd@0.0.7",
      "resolved": "http://beta-internal:4873/node-statsd/-/node-statsd-0.0.7.tgz"
    },
    "node-uuid": {
      "version": "1.4.0",
      "from": "node-uuid@1.4.0",
      "resolved": "http://beta-internal:4873/node-uuid/-/node-uuid-1.4.0.tgz"
    },
    "nodemailer": {
      "version": "0.3.14",
      "from": "nodemailer@0.3.14",
      "resolved": "http://beta-internal:4873/nodemailer/-/nodemailer-0.3.14.tgz",
      "dependencies": {
        "mailcomposer": {
          "version": "3.9.0",
          "from": "mailcomposer@>=0.1.11",
          "resolved": "http://beta-internal:4873/mailcomposer/-/mailcomposer-3.9.0.tgz",
          "dependencies": {
            "buildmail": {
              "version": "3.7.0",
              "from": "buildmail@3.7.0",
              "resolved": "http://beta-internal:4873/buildmail/-/buildmail-3.7.0.tgz",
              "dependencies": {
                "addressparser": {
                  "version": "1.0.1",
                  "from": "addressparser@1.0.1",
                  "resolved": "http://beta-internal:4873/addressparser/-/addressparser-1.0.1.tgz"
                },
                "libbase64": {
                  "version": "0.1.0",
                  "from": "libbase64@0.1.0",
                  "resolved": "http://beta-internal:4873/libbase64/-/libbase64-0.1.0.tgz"
                },
                "libqp": {
                  "version": "1.1.0",
                  "from": "libqp@1.1.0",
                  "resolved": "http://beta-internal:4873/libqp/-/libqp-1.1.0.tgz"
                },
                "nodemailer-fetch": {
                  "version": "1.4.0",
                  "from": "nodemailer-fetch@1.4.0",
                  "resolved": "http://beta-internal:4873/nodemailer-fetch/-/nodemailer-fetch-1.4.0.tgz"
                },
                "nodemailer-shared": {
                  "version": "1.0.5",
                  "from": "nodemailer-shared@1.0.5",
                  "resolved": "http://beta-internal:4873/nodemailer-shared/-/nodemailer-shared-1.0.5.tgz"
                }
              }
            },
            "libmime": {
              "version": "2.0.3",
              "from": "libmime@2.0.3",
              "resolved": "http://beta-internal:4873/libmime/-/libmime-2.0.3.tgz",
              "dependencies": {
                "iconv-lite": {
                  "version": "0.4.13",
                  "from": "iconv-lite@0.4.13",
                  "resolved": "http://beta-internal:4873/iconv-lite/-/iconv-lite-0.4.13.tgz"
                },
                "libbase64": {
                  "version": "0.1.0",
                  "from": "libbase64@0.1.0",
                  "resolved": "http://beta-internal:4873/libbase64/-/libbase64-0.1.0.tgz"
                },
                "libqp": {
                  "version": "1.1.0",
                  "from": "libqp@1.1.0",
                  "resolved": "http://beta-internal:4873/libqp/-/libqp-1.1.0.tgz"
                }
              }
            }
          }
        },
        "simplesmtp": {
          "version": "0.3.35",
          "from": "simplesmtp@>=0.1.15",
          "resolved": "http://beta-internal:4873/simplesmtp/-/simplesmtp-0.3.35.tgz",
          "dependencies": {
            "rai": {
              "version": "0.1.12",
              "from": "rai@>=0.1.11 <0.2.0",
              "resolved": "http://beta-internal:4873/rai/-/rai-0.1.12.tgz"
            },
            "xoauth2": {
              "version": "0.1.8",
              "from": "xoauth2@>=0.1.8 <0.2.0",
              "resolved": "http://beta-internal:4873/xoauth2/-/xoauth2-0.1.8.tgz"
            }
          }
        }
      }
    },
    "oauth2orize": {
      "version": "1.0.1",
      "from": "oauth2orize@>=1.0.0 <1.1.0",
      "resolved": "http://beta-internal:4873/oauth2orize/-/oauth2orize-1.0.1.tgz",
      "dependencies": {
        "uid2": {
          "version": "0.0.3",
          "from": "uid2@>=0.0.0 <0.1.0",
          "resolved": "http://beta-internal:4873/uid2/-/uid2-0.0.3.tgz"
        },
        "utils-merge": {
          "version": "1.0.0",
          "from": "utils-merge@>=1.0.0 <2.0.0",
          "resolved": "http://beta-internal:4873/utils-merge/-/utils-merge-1.0.0.tgz"
        },
        "debug": {
          "version": "0.7.4",
          "from": "debug@>=0.7.0 <0.8.0",
          "resolved": "https://registry.npmjs.org/debug/-/debug-0.7.4.tgz"
        }
      }
    },
    "octonode": {
      "version": "0.6.18",
      "from": "octonode@>=0.6.8 <0.7.0",
      "resolved": "http://beta-internal:4873/octonode/-/octonode-0.6.18.tgz",
      "dependencies": {
        "request": {
          "version": "2.51.0",
          "from": "request@>=2.51.0 <2.52.0",
          "resolved": "http://beta-internal:4873/request/-/request-2.51.0.tgz",
          "dependencies": {
            "bl": {
              "version": "0.9.5",
              "from": "bl@>=0.9.0 <0.10.0",
              "resolved": "http://beta-internal:4873/bl/-/bl-0.9.5.tgz",
              "dependencies": {
                "readable-stream": {
                  "version": "1.0.34",
                  "from": "readable-stream@>=1.0.26 <1.1.0",
                  "resolved": "http://beta-internal:4873/readable-stream/-/readable-stream-1.0.34.tgz",
                  "dependencies": {
                    "core-util-is": {
                      "version": "1.0.2",
                      "from": "core-util-is@>=1.0.0 <1.1.0",
                      "resolved": "http://beta-internal:4873/core-util-is/-/core-util-is-1.0.2.tgz"
                    },
                    "isarray": {
                      "version": "0.0.1",
                      "from": "isarray@0.0.1",
                      "resolved": "http://beta-internal:4873/isarray/-/isarray-0.0.1.tgz"
                    },
                    "string_decoder": {
                      "version": "0.10.31",
                      "from": "string_decoder@>=0.10.0 <0.11.0",
                      "resolved": "http://beta-internal:4873/string_decoder/-/string_decoder-0.10.31.tgz"
                    },
                    "inherits": {
                      "version": "2.0.1",
                      "from": "inherits@>=2.0.1 <2.1.0",
                      "resolved": "http://beta-internal:4873/inherits/-/inherits-2.0.1.tgz"
                    }
                  }
                }
              }
            },
            "caseless": {
              "version": "0.8.0",
              "from": "caseless@>=0.8.0 <0.9.0",
              "resolved": "http://beta-internal:4873/caseless/-/caseless-0.8.0.tgz"
            },
            "forever-agent": {
              "version": "0.5.2",
              "from": "forever-agent@>=0.5.0 <0.6.0",
              "resolved": "http://beta-internal:4873/forever-agent/-/forever-agent-0.5.2.tgz"
            },
            "form-data": {
              "version": "0.2.0",
              "from": "form-data@>=0.2.0 <0.3.0",
              "resolved": "http://beta-internal:4873/form-data/-/form-data-0.2.0.tgz",
              "dependencies": {
                "mime-types": {
                  "version": "2.0.14",
                  "from": "mime-types@>=2.0.3 <2.1.0",
                  "resolved": "http://beta-internal:4873/mime-types/-/mime-types-2.0.14.tgz",
                  "dependencies": {
                    "mime-db": {
                      "version": "1.12.0",
                      "from": "mime-db@>=1.12.0 <1.13.0",
                      "resolved": "http://beta-internal:4873/mime-db/-/mime-db-1.12.0.tgz"
                    }
                  }
                }
              }
            },
            "json-stringify-safe": {
              "version": "5.0.1",
              "from": "json-stringify-safe@>=5.0.0 <5.1.0",
              "resolved": "http://beta-internal:4873/json-stringify-safe/-/json-stringify-safe-5.0.1.tgz"
            },
            "mime-types": {
              "version": "1.0.2",
              "from": "mime-types@>=1.0.1 <1.1.0",
              "resolved": "http://beta-internal:4873/mime-types/-/mime-types-1.0.2.tgz"
            },
            "qs": {
              "version": "2.3.3",
              "from": "qs@>=2.3.1 <2.4.0",
              "resolved": "http://beta-internal:4873/qs/-/qs-2.3.3.tgz"
            },
            "tunnel-agent": {
              "version": "0.4.3",
              "from": "tunnel-agent@>=0.4.0 <0.5.0",
              "resolved": "http://beta-internal:4873/tunnel-agent/-/tunnel-agent-0.4.3.tgz"
            },
            "http-signature": {
              "version": "0.10.1",
              "from": "http-signature@>=0.10.0 <0.11.0",
              "resolved": "http://beta-internal:4873/http-signature/-/http-signature-0.10.1.tgz",
              "dependencies": {
                "assert-plus": {
                  "version": "0.1.5",
                  "from": "assert-plus@>=0.1.5 <0.2.0",
                  "resolved": "http://beta-internal:4873/assert-plus/-/assert-plus-0.1.5.tgz"
                },
                "asn1": {
                  "version": "0.1.11",
                  "from": "asn1@0.1.11",
                  "resolved": "http://beta-internal:4873/asn1/-/asn1-0.1.11.tgz"
                },
                "ctype": {
                  "version": "0.5.3",
                  "from": "ctype@0.5.3",
                  "resolved": "http://beta-internal:4873/ctype/-/ctype-0.5.3.tgz"
                }
              }
            },
            "oauth-sign": {
              "version": "0.5.0",
              "from": "oauth-sign@>=0.5.0 <0.6.0",
              "resolved": "http://beta-internal:4873/oauth-sign/-/oauth-sign-0.5.0.tgz"
            },
            "hawk": {
              "version": "1.1.1",
              "from": "hawk@1.1.1",
              "resolved": "http://beta-internal:4873/hawk/-/hawk-1.1.1.tgz",
              "dependencies": {
                "hoek": {
                  "version": "0.9.1",
                  "from": "hoek@>=0.9.0 <0.10.0",
                  "resolved": "http://beta-internal:4873/hoek/-/hoek-0.9.1.tgz"
                },
                "boom": {
                  "version": "0.4.2",
                  "from": "boom@>=0.4.0 <0.5.0",
                  "resolved": "http://beta-internal:4873/boom/-/boom-0.4.2.tgz"
                },
                "cryptiles": {
                  "version": "0.2.2",
                  "from": "cryptiles@>=0.2.0 <0.3.0",
                  "resolved": "http://beta-internal:4873/cryptiles/-/cryptiles-0.2.2.tgz"
                },
                "sntp": {
                  "version": "0.2.4",
                  "from": "sntp@>=0.2.0 <0.3.0",
                  "resolved": "http://beta-internal:4873/sntp/-/sntp-0.2.4.tgz"
                }
              }
            },
            "aws-sign2": {
              "version": "0.5.0",
              "from": "aws-sign2@>=0.5.0 <0.6.0",
              "resolved": "http://beta-internal:4873/aws-sign2/-/aws-sign2-0.5.0.tgz"
            },
            "stringstream": {
              "version": "0.0.5",
              "from": "stringstream@>=0.0.4 <0.1.0",
              "resolved": "http://beta-internal:4873/stringstream/-/stringstream-0.0.5.tgz"
            },
            "combined-stream": {
              "version": "0.0.7",
              "from": "combined-stream@>=0.0.5 <0.1.0",
              "resolved": "http://beta-internal:4873/combined-stream/-/combined-stream-0.0.7.tgz",
              "dependencies": {
                "delayed-stream": {
                  "version": "0.0.5",
                  "from": "delayed-stream@0.0.5",
                  "resolved": "http://beta-internal:4873/delayed-stream/-/delayed-stream-0.0.5.tgz"
                }
              }
            }
          }
        },
        "randomstring": {
          "version": "1.1.5",
          "from": "randomstring@>=1.0.0 <2.0.0",
          "resolved": "http://beta-internal:4873/randomstring/-/randomstring-1.1.5.tgz",
          "dependencies": {
            "array-uniq": {
              "version": "1.0.2",
              "from": "array-uniq@1.0.2",
              "resolved": "http://beta-internal:4873/array-uniq/-/array-uniq-1.0.2.tgz"
            }
          }
        },
        "deep-extend": {
          "version": "0.4.1",
          "from": "deep-extend@>=0.0.0 <1.0.0",
          "resolved": "http://beta-internal:4873/deep-extend/-/deep-extend-0.4.1.tgz"
        }
      }
    },
    "on-headers": {
      "version": "1.0.1",
      "from": "on-headers@>=1.0.1 <2.0.0",
      "resolved": "http://beta-internal:4873/on-headers/-/on-headers-1.0.1.tgz"
    },
    "parse-links": {
      "version": "0.1.0",
      "from": "parse-links@>=0.1.0 <0.2.0",
      "resolved": "http://beta-internal:4873/parse-links/-/parse-links-0.1.0.tgz"
    },
    "passport": {
      "version": "0.2.2",
      "from": "passport@>=0.2.2 <0.3.0",
      "resolved": "http://beta-internal:4873/passport/-/passport-0.2.2.tgz",
      "dependencies": {
        "passport-strategy": {
          "version": "1.0.0",
          "from": "passport-strategy@>=1.0.0 <2.0.0",
          "resolved": "http://beta-internal:4873/passport-strategy/-/passport-strategy-1.0.0.tgz"
        },
        "pause": {
          "version": "0.0.1",
          "from": "pause@0.0.1",
          "resolved": "http://beta-internal:4873/pause/-/pause-0.0.1.tgz"
        }
      }
    },
    "passport-google-oauth2": {
      "version": "0.1.6",
      "from": "passport-google-oauth2@>=0.1.6 <0.2.0",
      "resolved": "http://beta-internal:4873/passport-google-oauth2/-/passport-google-oauth2-0.1.6.tgz",
      "dependencies": {
        "passport-oauth2": {
          "version": "1.3.0",
          "from": "passport-oauth2@>=1.0.0 <2.0.0",
          "resolved": "http://beta-internal:4873/passport-oauth2/-/passport-oauth2-1.3.0.tgz",
          "dependencies": {
            "passport-strategy": {
              "version": "1.0.0",
              "from": "passport-strategy@>=1.0.0 <2.0.0",
              "resolved": "http://beta-internal:4873/passport-strategy/-/passport-strategy-1.0.0.tgz"
            },
            "oauth": {
              "version": "0.9.14",
              "from": "oauth@>=0.9.0 <0.10.0",
              "resolved": "http://beta-internal:4873/oauth/-/oauth-0.9.14.tgz"
            },
            "uid2": {
              "version": "0.0.3",
              "from": "uid2@>=0.0.0 <0.1.0",
              "resolved": "http://beta-internal:4873/uid2/-/uid2-0.0.3.tgz"
            }
          }
        }
      }
    },
    "passport-http": {
      "version": "0.2.2",
      "from": "passport-http@>=0.2.2 <0.3.0",
      "resolved": "http://beta-internal:4873/passport-http/-/passport-http-0.2.2.tgz",
      "dependencies": {
        "pkginfo": {
          "version": "0.2.3",
          "from": "pkginfo@>=0.2.0 <0.3.0",
          "resolved": "http://beta-internal:4873/pkginfo/-/pkginfo-0.2.3.tgz"
        },
        "passport": {
          "version": "0.1.18",
          "from": "passport@>=0.1.3 <0.2.0",
          "resolved": "http://beta-internal:4873/passport/-/passport-0.1.18.tgz",
          "dependencies": {
            "pause": {
              "version": "0.0.1",
              "from": "pause@0.0.1",
              "resolved": "http://beta-internal:4873/pause/-/pause-0.0.1.tgz"
            }
          }
        }
      }
    },
    "passport-linkedin-oauth2": {
      "version": "1.4.1",
      "from": "passport-linkedin-oauth2@>=1.4.0 <2.0.0",
      "resolved": "http://beta-internal:4873/passport-linkedin-oauth2/-/passport-linkedin-oauth2-1.4.1.tgz",
      "dependencies": {
        "passport-oauth2": {
          "version": "1.3.0",
          "from": "passport-oauth2@>=1.0.0 <2.0.0",
          "resolved": "http://beta-internal:4873/passport-oauth2/-/passport-oauth2-1.3.0.tgz",
          "dependencies": {
            "passport-strategy": {
              "version": "1.0.0",
              "from": "passport-strategy@>=1.0.0 <2.0.0",
              "resolved": "http://beta-internal:4873/passport-strategy/-/passport-strategy-1.0.0.tgz"
            },
            "oauth": {
              "version": "0.9.14",
              "from": "oauth@>=0.9.0 <0.10.0",
              "resolved": "http://beta-internal:4873/oauth/-/oauth-0.9.14.tgz"
            },
            "uid2": {
              "version": "0.0.3",
              "from": "uid2@>=0.0.0 <0.1.0",
              "resolved": "http://beta-internal:4873/uid2/-/uid2-0.0.3.tgz"
            }
          }
        }
      }
    },
    "passport-oauth2-client-password": {
      "version": "0.1.2",
      "from": "passport-oauth2-client-password@>=0.1.2 <0.2.0",
      "resolved": "http://beta-internal:4873/passport-oauth2-client-password/-/passport-oauth2-client-password-0.1.2.tgz",
      "dependencies": {
        "passport-strategy": {
          "version": "1.0.0",
          "from": "passport-strategy@>=1.0.0 <2.0.0",
          "resolved": "http://beta-internal:4873/passport-strategy/-/passport-strategy-1.0.0.tgz"
        }
      }
    },
    "passport-twitter": {
      "version": "1.0.4",
      "from": "passport-twitter@>=1.0.3 <2.0.0",
      "resolved": "http://beta-internal:4873/passport-twitter/-/passport-twitter-1.0.4.tgz",
      "dependencies": {
        "passport-oauth1": {
          "version": "1.1.0",
          "from": "passport-oauth1@>=1.0.0 <2.0.0",
          "resolved": "http://beta-internal:4873/passport-oauth1/-/passport-oauth1-1.1.0.tgz",
          "dependencies": {
            "passport-strategy": {
              "version": "1.0.0",
              "from": "passport-strategy@>=1.0.0 <2.0.0",
              "resolved": "http://beta-internal:4873/passport-strategy/-/passport-strategy-1.0.0.tgz"
            },
            "oauth": {
              "version": "0.9.14",
              "from": "oauth@>=0.9.0 <0.10.0",
              "resolved": "http://beta-internal:4873/oauth/-/oauth-0.9.14.tgz"
            },
            "utils-merge": {
              "version": "1.0.0",
              "from": "utils-merge@>=1.0.0 <2.0.0",
              "resolved": "http://beta-internal:4873/utils-merge/-/utils-merge-1.0.0.tgz"
            }
          }
        },
        "xtraverse": {
          "version": "0.1.0",
          "from": "xtraverse@>=0.1.0 <0.2.0",
          "resolved": "http://beta-internal:4873/xtraverse/-/xtraverse-0.1.0.tgz",
          "dependencies": {
            "xmldom": {
              "version": "0.1.22",
              "from": "xmldom@>=0.1.0 <0.2.0",
              "resolved": "http://beta-internal:4873/xmldom/-/xmldom-0.1.22.tgz"
            }
          }
        }
      }
    },
    "permessage-deflate": {
      "version": "0.1.5",
      "from": "permessage-deflate@>=0.1.2 <0.2.0",
      "resolved": "http://beta-internal:4873/permessage-deflate/-/permessage-deflate-0.1.5.tgz"
    },
    "readme-badger": {
      "version": "0.1.2",
      "from": "readme-badger@>=0.1.2 <0.2.0",
      "resolved": "http://beta-internal:4873/readme-badger/-/readme-badger-0.1.2.tgz"
    },
    "redis-lock": {
      "version": "0.0.8",
      "from": "redis-lock@0.0.8",
      "resolved": "http://beta-internal:4873/redis-lock/-/redis-lock-0.0.8.tgz"
    },
    "request": {
      "version": "2.40.0",
      "from": "request@>=2.40.0 <2.41.0",
      "resolved": "http://beta-internal:4873/request/-/request-2.40.0.tgz",
      "dependencies": {
        "qs": {
          "version": "1.0.2",
          "from": "qs@>=1.0.0 <1.1.0",
          "resolved": "http://beta-internal:4873/qs/-/qs-1.0.2.tgz"
        },
        "json-stringify-safe": {
          "version": "5.0.1",
          "from": "json-stringify-safe@>=5.0.0 <5.1.0",
          "resolved": "http://beta-internal:4873/json-stringify-safe/-/json-stringify-safe-5.0.1.tgz"
        },
        "mime-types": {
          "version": "1.0.2",
          "from": "mime-types@>=1.0.1 <1.1.0",
          "resolved": "http://beta-internal:4873/mime-types/-/mime-types-1.0.2.tgz"
        },
        "forever-agent": {
          "version": "0.5.2",
          "from": "forever-agent@>=0.5.0 <0.6.0",
          "resolved": "http://beta-internal:4873/forever-agent/-/forever-agent-0.5.2.tgz"
        },
        "form-data": {
          "version": "0.1.4",
          "from": "form-data@>=0.1.0 <0.2.0",
          "resolved": "http://beta-internal:4873/form-data/-/form-data-0.1.4.tgz",
          "dependencies": {
            "combined-stream": {
              "version": "0.0.7",
              "from": "combined-stream@>=0.0.4 <0.1.0",
              "resolved": "http://beta-internal:4873/combined-stream/-/combined-stream-0.0.7.tgz",
              "dependencies": {
                "delayed-stream": {
                  "version": "0.0.5",
                  "from": "delayed-stream@0.0.5",
                  "resolved": "http://beta-internal:4873/delayed-stream/-/delayed-stream-0.0.5.tgz"
                }
              }
            },
            "mime": {
              "version": "1.2.11",
              "from": "mime@>=1.2.11 <1.3.0",
              "resolved": "http://beta-internal:4873/mime/-/mime-1.2.11.tgz"
            }
          }
        },
        "tunnel-agent": {
          "version": "0.4.3",
          "from": "tunnel-agent@>=0.4.0 <0.5.0",
          "resolved": "http://beta-internal:4873/tunnel-agent/-/tunnel-agent-0.4.3.tgz"
        },
        "http-signature": {
          "version": "0.10.1",
          "from": "http-signature@>=0.10.0 <0.11.0",
          "resolved": "http://beta-internal:4873/http-signature/-/http-signature-0.10.1.tgz",
          "dependencies": {
            "assert-plus": {
              "version": "0.1.5",
              "from": "assert-plus@>=0.1.5 <0.2.0",
              "resolved": "http://beta-internal:4873/assert-plus/-/assert-plus-0.1.5.tgz"
            },
            "asn1": {
              "version": "0.1.11",
              "from": "asn1@0.1.11",
              "resolved": "http://beta-internal:4873/asn1/-/asn1-0.1.11.tgz"
            },
            "ctype": {
              "version": "0.5.3",
              "from": "ctype@0.5.3",
              "resolved": "http://beta-internal:4873/ctype/-/ctype-0.5.3.tgz"
            }
          }
        },
        "oauth-sign": {
          "version": "0.3.0",
          "from": "oauth-sign@>=0.3.0 <0.4.0",
          "resolved": "http://beta-internal:4873/oauth-sign/-/oauth-sign-0.3.0.tgz"
        },
        "hawk": {
          "version": "1.1.1",
          "from": "hawk@1.1.1",
          "resolved": "http://beta-internal:4873/hawk/-/hawk-1.1.1.tgz",
          "dependencies": {
            "hoek": {
              "version": "0.9.1",
              "from": "hoek@>=0.9.0 <0.10.0",
              "resolved": "http://beta-internal:4873/hoek/-/hoek-0.9.1.tgz"
            },
            "boom": {
              "version": "0.4.2",
              "from": "boom@>=0.4.0 <0.5.0",
              "resolved": "http://beta-internal:4873/boom/-/boom-0.4.2.tgz"
            },
            "cryptiles": {
              "version": "0.2.2",
              "from": "cryptiles@>=0.2.0 <0.3.0",
              "resolved": "http://beta-internal:4873/cryptiles/-/cryptiles-0.2.2.tgz"
            },
            "sntp": {
              "version": "0.2.4",
              "from": "sntp@>=0.2.0 <0.3.0",
              "resolved": "http://beta-internal:4873/sntp/-/sntp-0.2.4.tgz"
            }
          }
        },
        "aws-sign2": {
          "version": "0.5.0",
          "from": "aws-sign2@>=0.5.0 <0.6.0",
          "resolved": "http://beta-internal:4873/aws-sign2/-/aws-sign2-0.5.0.tgz"
        },
        "stringstream": {
          "version": "0.0.5",
          "from": "stringstream@>=0.0.4 <0.1.0",
          "resolved": "http://beta-internal:4873/stringstream/-/stringstream-0.0.5.tgz"
        }
      }
    },
    "request-extensible": {
      "version": "0.1.1",
      "from": "request-extensible@>=0.1.1 <0.2.0",
      "resolved": "http://beta-internal:4873/request-extensible/-/request-extensible-0.1.1.tgz",
      "dependencies": {
        "request": {
          "version": "2.72.0",
          "from": "request@>=2.53.0 <3.0.0",
          "resolved": "http://beta-internal:4873/request/-/request-2.72.0.tgz",
          "dependencies": {
            "aws-sign2": {
              "version": "0.6.0",
              "from": "aws-sign2@>=0.6.0 <0.7.0",
              "resolved": "http://beta-internal:4873/aws-sign2/-/aws-sign2-0.6.0.tgz"
            },
            "aws4": {
              "version": "1.4.1",
              "from": "aws4@>=1.2.1 <2.0.0",
              "resolved": "http://beta-internal:4873/aws4/-/aws4-1.4.1.tgz"
            },
            "bl": {
              "version": "1.1.2",
              "from": "bl@>=1.1.2 <1.2.0",
              "resolved": "http://beta-internal:4873/bl/-/bl-1.1.2.tgz",
              "dependencies": {
                "readable-stream": {
                  "version": "2.0.6",
                  "from": "readable-stream@>=2.0.5 <2.1.0",
                  "resolved": "http://beta-internal:4873/readable-stream/-/readable-stream-2.0.6.tgz",
                  "dependencies": {
                    "core-util-is": {
                      "version": "1.0.2",
                      "from": "core-util-is@>=1.0.0 <1.1.0",
                      "resolved": "http://beta-internal:4873/core-util-is/-/core-util-is-1.0.2.tgz"
                    },
                    "inherits": {
                      "version": "2.0.1",
                      "from": "inherits@>=2.0.1 <2.1.0",
                      "resolved": "http://beta-internal:4873/inherits/-/inherits-2.0.1.tgz"
                    },
                    "isarray": {
                      "version": "1.0.0",
                      "from": "isarray@>=1.0.0 <1.1.0",
                      "resolved": "http://beta-internal:4873/isarray/-/isarray-1.0.0.tgz"
                    },
                    "process-nextick-args": {
                      "version": "1.0.7",
                      "from": "process-nextick-args@>=1.0.6 <1.1.0",
                      "resolved": "http://beta-internal:4873/process-nextick-args/-/process-nextick-args-1.0.7.tgz"
                    },
                    "string_decoder": {
                      "version": "0.10.31",
                      "from": "string_decoder@>=0.10.0 <0.11.0",
                      "resolved": "http://beta-internal:4873/string_decoder/-/string_decoder-0.10.31.tgz"
                    },
                    "util-deprecate": {
                      "version": "1.0.2",
                      "from": "util-deprecate@>=1.0.1 <1.1.0",
                      "resolved": "http://beta-internal:4873/util-deprecate/-/util-deprecate-1.0.2.tgz"
                    }
                  }
                }
              }
            },
            "caseless": {
              "version": "0.11.0",
              "from": "caseless@>=0.11.0 <0.12.0",
              "resolved": "http://beta-internal:4873/caseless/-/caseless-0.11.0.tgz"
            },
            "combined-stream": {
              "version": "1.0.5",
              "from": "combined-stream@>=1.0.5 <1.1.0",
              "resolved": "http://beta-internal:4873/combined-stream/-/combined-stream-1.0.5.tgz",
              "dependencies": {
                "delayed-stream": {
                  "version": "1.0.0",
                  "from": "delayed-stream@>=1.0.0 <1.1.0",
                  "resolved": "http://beta-internal:4873/delayed-stream/-/delayed-stream-1.0.0.tgz"
                }
              }
            },
            "extend": {
              "version": "3.0.0",
              "from": "extend@>=3.0.0 <3.1.0",
              "resolved": "http://beta-internal:4873/extend/-/extend-3.0.0.tgz"
            },
            "forever-agent": {
              "version": "0.6.1",
              "from": "forever-agent@>=0.6.1 <0.7.0",
              "resolved": "http://beta-internal:4873/forever-agent/-/forever-agent-0.6.1.tgz"
            },
            "form-data": {
              "version": "1.0.0-rc4",
              "from": "form-data@>=1.0.0-rc3 <1.1.0",
              "resolved": "http://beta-internal:4873/form-data/-/form-data-1.0.0-rc4.tgz",
              "dependencies": {
                "async": {
                  "version": "1.5.2",
                  "from": "async@>=1.5.2 <2.0.0",
                  "resolved": "https://registry.npmjs.org/async/-/async-1.5.2.tgz"
                }
              }
            },
            "har-validator": {
              "version": "2.0.6",
              "from": "har-validator@>=2.0.6 <2.1.0",
              "resolved": "http://beta-internal:4873/har-validator/-/har-validator-2.0.6.tgz",
              "dependencies": {
                "chalk": {
                  "version": "1.1.3",
                  "from": "chalk@>=1.1.1 <2.0.0",
                  "resolved": "http://beta-internal:4873/chalk/-/chalk-1.1.3.tgz",
                  "dependencies": {
                    "ansi-styles": {
                      "version": "2.2.1",
                      "from": "ansi-styles@>=2.2.1 <3.0.0",
                      "resolved": "http://beta-internal:4873/ansi-styles/-/ansi-styles-2.2.1.tgz"
                    },
                    "has-ansi": {
                      "version": "2.0.0",
                      "from": "has-ansi@>=2.0.0 <3.0.0",
                      "resolved": "http://beta-internal:4873/has-ansi/-/has-ansi-2.0.0.tgz",
                      "dependencies": {
                        "ansi-regex": {
                          "version": "2.0.0",
                          "from": "ansi-regex@>=2.0.0 <3.0.0",
                          "resolved": "http://beta-internal:4873/ansi-regex/-/ansi-regex-2.0.0.tgz"
                        }
                      }
                    },
                    "strip-ansi": {
                      "version": "3.0.1",
                      "from": "strip-ansi@>=3.0.0 <4.0.0",
                      "resolved": "http://beta-internal:4873/strip-ansi/-/strip-ansi-3.0.1.tgz",
                      "dependencies": {
                        "ansi-regex": {
                          "version": "2.0.0",
                          "from": "ansi-regex@>=2.0.0 <3.0.0",
                          "resolved": "http://beta-internal:4873/ansi-regex/-/ansi-regex-2.0.0.tgz"
                        }
                      }
                    },
                    "supports-color": {
                      "version": "2.0.0",
                      "from": "supports-color@>=2.0.0 <3.0.0",
                      "resolved": "http://beta-internal:4873/supports-color/-/supports-color-2.0.0.tgz"
                    }
                  }
                },
                "commander": {
                  "version": "2.9.0",
                  "from": "commander@>=2.9.0 <3.0.0",
                  "resolved": "http://beta-internal:4873/commander/-/commander-2.9.0.tgz",
                  "dependencies": {
                    "graceful-readlink": {
                      "version": "1.0.1",
                      "from": "graceful-readlink@>=1.0.0",
                      "resolved": "http://beta-internal:4873/graceful-readlink/-/graceful-readlink-1.0.1.tgz"
                    }
                  }
                },
                "is-my-json-valid": {
                  "version": "2.13.1",
                  "from": "is-my-json-valid@>=2.12.4 <3.0.0",
                  "resolved": "http://beta-internal:4873/is-my-json-valid/-/is-my-json-valid-2.13.1.tgz",
                  "dependencies": {
                    "generate-function": {
                      "version": "2.0.0",
                      "from": "generate-function@>=2.0.0 <3.0.0",
                      "resolved": "http://beta-internal:4873/generate-function/-/generate-function-2.0.0.tgz"
                    },
                    "generate-object-property": {
                      "version": "1.2.0",
                      "from": "generate-object-property@>=1.1.0 <2.0.0",
                      "resolved": "http://beta-internal:4873/generate-object-property/-/generate-object-property-1.2.0.tgz",
                      "dependencies": {
                        "is-property": {
                          "version": "1.0.2",
                          "from": "is-property@>=1.0.0 <2.0.0",
                          "resolved": "http://beta-internal:4873/is-property/-/is-property-1.0.2.tgz"
                        }
                      }
                    },
                    "jsonpointer": {
                      "version": "2.0.0",
                      "from": "jsonpointer@2.0.0",
                      "resolved": "http://beta-internal:4873/jsonpointer/-/jsonpointer-2.0.0.tgz"
                    },
                    "xtend": {
                      "version": "4.0.1",
                      "from": "xtend@>=4.0.0 <5.0.0",
                      "resolved": "http://beta-internal:4873/xtend/-/xtend-4.0.1.tgz"
                    }
                  }
                },
                "pinkie-promise": {
                  "version": "2.0.1",
                  "from": "pinkie-promise@>=2.0.0 <3.0.0",
                  "resolved": "http://beta-internal:4873/pinkie-promise/-/pinkie-promise-2.0.1.tgz",
                  "dependencies": {
                    "pinkie": {
                      "version": "2.0.4",
                      "from": "pinkie@>=2.0.0 <3.0.0",
                      "resolved": "http://beta-internal:4873/pinkie/-/pinkie-2.0.4.tgz"
                    }
                  }
                }
              }
            },
            "hawk": {
              "version": "3.1.3",
              "from": "hawk@>=3.1.3 <3.2.0",
              "resolved": "http://beta-internal:4873/hawk/-/hawk-3.1.3.tgz",
              "dependencies": {
                "hoek": {
                  "version": "2.16.3",
                  "from": "hoek@>=2.0.0 <3.0.0",
                  "resolved": "http://beta-internal:4873/hoek/-/hoek-2.16.3.tgz"
                },
                "boom": {
                  "version": "2.10.1",
                  "from": "boom@>=2.0.0 <3.0.0",
                  "resolved": "http://beta-internal:4873/boom/-/boom-2.10.1.tgz"
                },
                "cryptiles": {
                  "version": "2.0.5",
                  "from": "cryptiles@>=2.0.0 <3.0.0",
                  "resolved": "http://beta-internal:4873/cryptiles/-/cryptiles-2.0.5.tgz"
                },
                "sntp": {
                  "version": "1.0.9",
                  "from": "sntp@>=1.0.0 <2.0.0",
                  "resolved": "http://beta-internal:4873/sntp/-/sntp-1.0.9.tgz"
                }
              }
            },
            "http-signature": {
              "version": "1.1.1",
              "from": "http-signature@>=1.1.0 <1.2.0",
              "resolved": "http://beta-internal:4873/http-signature/-/http-signature-1.1.1.tgz",
              "dependencies": {
                "assert-plus": {
                  "version": "0.2.0",
                  "from": "assert-plus@>=0.2.0 <0.3.0",
                  "resolved": "http://beta-internal:4873/assert-plus/-/assert-plus-0.2.0.tgz"
                },
                "jsprim": {
                  "version": "1.3.0",
                  "from": "jsprim@>=1.2.2 <2.0.0",
                  "resolved": "http://beta-internal:4873/jsprim/-/jsprim-1.3.0.tgz",
                  "dependencies": {
                    "extsprintf": {
                      "version": "1.0.2",
                      "from": "extsprintf@1.0.2",
                      "resolved": "http://beta-internal:4873/extsprintf/-/extsprintf-1.0.2.tgz"
                    },
                    "json-schema": {
                      "version": "0.2.2",
                      "from": "json-schema@0.2.2",
                      "resolved": "http://beta-internal:4873/json-schema/-/json-schema-0.2.2.tgz"
                    },
                    "verror": {
                      "version": "1.3.6",
                      "from": "verror@1.3.6",
                      "resolved": "http://beta-internal:4873/verror/-/verror-1.3.6.tgz"
                    }
                  }
                },
                "sshpk": {
                  "version": "1.8.3",
                  "from": "sshpk@>=1.7.0 <2.0.0",
                  "resolved": "http://beta-internal:4873/sshpk/-/sshpk-1.8.3.tgz",
                  "dependencies": {
                    "asn1": {
                      "version": "0.2.3",
                      "from": "asn1@>=0.2.3 <0.3.0",
                      "resolved": "http://beta-internal:4873/asn1/-/asn1-0.2.3.tgz"
                    },
                    "assert-plus": {
                      "version": "1.0.0",
                      "from": "assert-plus@>=1.0.0 <2.0.0",
                      "resolved": "http://beta-internal:4873/assert-plus/-/assert-plus-1.0.0.tgz"
                    },
                    "dashdash": {
                      "version": "1.14.0",
                      "from": "dashdash@>=1.12.0 <2.0.0",
                      "resolved": "http://beta-internal:4873/dashdash/-/dashdash-1.14.0.tgz"
                    },
                    "getpass": {
                      "version": "0.1.6",
                      "from": "getpass@>=0.1.1 <0.2.0",
                      "resolved": "http://beta-internal:4873/getpass/-/getpass-0.1.6.tgz"
                    },
                    "jsbn": {
                      "version": "0.1.0",
                      "from": "jsbn@>=0.1.0 <0.2.0",
                      "resolved": "http://beta-internal:4873/jsbn/-/jsbn-0.1.0.tgz"
                    },
                    "tweetnacl": {
                      "version": "0.13.3",
                      "from": "tweetnacl@>=0.13.0 <0.14.0",
                      "resolved": "http://beta-internal:4873/tweetnacl/-/tweetnacl-0.13.3.tgz"
                    },
                    "jodid25519": {
                      "version": "1.0.2",
                      "from": "jodid25519@>=1.0.0 <2.0.0",
                      "resolved": "http://beta-internal:4873/jodid25519/-/jodid25519-1.0.2.tgz"
                    },
                    "ecc-jsbn": {
                      "version": "0.1.1",
                      "from": "ecc-jsbn@>=0.1.1 <0.2.0",
                      "resolved": "http://beta-internal:4873/ecc-jsbn/-/ecc-jsbn-0.1.1.tgz"
                    }
                  }
                }
              }
            },
            "is-typedarray": {
              "version": "1.0.0",
              "from": "is-typedarray@>=1.0.0 <1.1.0",
              "resolved": "http://beta-internal:4873/is-typedarray/-/is-typedarray-1.0.0.tgz"
            },
            "isstream": {
              "version": "0.1.2",
              "from": "isstream@>=0.1.2 <0.2.0",
              "resolved": "http://beta-internal:4873/isstream/-/isstream-0.1.2.tgz"
            },
            "json-stringify-safe": {
              "version": "5.0.1",
              "from": "json-stringify-safe@>=5.0.1 <5.1.0",
              "resolved": "http://beta-internal:4873/json-stringify-safe/-/json-stringify-safe-5.0.1.tgz"
            },
            "mime-types": {
              "version": "2.1.11",
              "from": "mime-types@>=2.1.7 <2.2.0",
              "resolved": "http://beta-internal:4873/mime-types/-/mime-types-2.1.11.tgz",
              "dependencies": {
                "mime-db": {
                  "version": "1.23.0",
                  "from": "mime-db@>=1.23.0 <1.24.0",
                  "resolved": "http://beta-internal:4873/mime-db/-/mime-db-1.23.0.tgz"
                }
              }
            },
            "node-uuid": {
              "version": "1.4.7",
              "from": "node-uuid@>=1.4.7 <1.5.0",
              "resolved": "http://beta-internal:4873/node-uuid/-/node-uuid-1.4.7.tgz"
            },
            "oauth-sign": {
              "version": "0.8.2",
              "from": "oauth-sign@>=0.8.1 <0.9.0",
              "resolved": "http://beta-internal:4873/oauth-sign/-/oauth-sign-0.8.2.tgz"
            },
            "qs": {
              "version": "6.1.0",
              "from": "qs@>=6.1.0 <6.2.0",
              "resolved": "http://beta-internal:4873/qs/-/qs-6.1.0.tgz"
            },
            "stringstream": {
              "version": "0.0.5",
              "from": "stringstream@>=0.0.4 <0.1.0",
              "resolved": "http://beta-internal:4873/stringstream/-/stringstream-0.0.5.tgz"
            },
            "tough-cookie": {
              "version": "2.2.2",
              "from": "tough-cookie@>=2.2.0 <2.3.0",
              "resolved": "http://beta-internal:4873/tough-cookie/-/tough-cookie-2.2.2.tgz"
            },
            "tunnel-agent": {
              "version": "0.4.3",
              "from": "tunnel-agent@>=0.4.1 <0.5.0",
              "resolved": "http://beta-internal:4873/tunnel-agent/-/tunnel-agent-0.4.3.tgz"
            }
          }
        }
      }
    },
    "request-http-cache": {
      "version": "1.0.1",
      "from": "request-http-cache@>=1.0.1 <2.0.0",
      "resolved": "http://beta-internal:4873/request-http-cache/-/request-http-cache-1.0.1.tgz",
      "dependencies": {
        "json-buffer": {
          "version": "2.0.11",
          "from": "json-buffer@>=2.0.11 <3.0.0",
          "resolved": "http://beta-internal:4873/json-buffer/-/json-buffer-2.0.11.tgz"
        },
        "redis": {
          "version": "0.12.1",
          "from": "redis@>=0.12.1 <0.13.0",
          "resolved": "http://beta-internal:4873/redis/-/redis-0.12.1.tgz"
        }
      }
    },
    "response-time": {
      "version": "2.3.1",
      "from": "response-time@>=2.3.1 <3.0.0",
      "resolved": "http://beta-internal:4873/response-time/-/response-time-2.3.1.tgz",
      "dependencies": {
        "depd": {
          "version": "1.0.1",
          "from": "depd@>=1.0.1 <1.1.0",
          "resolved": "http://beta-internal:4873/depd/-/depd-1.0.1.tgz"
        }
      }
    },
    "sanitizer": {
      "version": "0.0.15",
      "from": "sanitizer@0.0.15",
      "resolved": "http://beta-internal:4873/sanitizer/-/sanitizer-0.0.15.tgz"
    },
    "scriptjs": {
      "version": "2.5.8",
      "from": "scriptjs@>=2.5.7 <3.0.0",
      "resolved": "http://beta-internal:4873/scriptjs/-/scriptjs-2.5.8.tgz"
    },
    "sechash": {
      "version": "0.1.3",
      "from": "sechash@0.1.3",
      "resolved": "http://beta-internal:4873/sechash/-/sechash-0.1.3.tgz"
    },
    "serve-favicon": {
      "version": "2.3.0",
      "from": "serve-favicon@>=2.3.0 <3.0.0",
      "resolved": "http://beta-internal:4873/serve-favicon/-/serve-favicon-2.3.0.tgz",
      "dependencies": {
        "etag": {
          "version": "1.7.0",
          "from": "etag@>=1.7.0 <1.8.0",
          "resolved": "http://beta-internal:4873/etag/-/etag-1.7.0.tgz"
        },
        "fresh": {
          "version": "0.3.0",
          "from": "fresh@0.3.0",
          "resolved": "http://beta-internal:4873/fresh/-/fresh-0.3.0.tgz"
        },
        "ms": {
          "version": "0.7.1",
          "from": "ms@0.7.1",
          "resolved": "http://beta-internal:4873/ms/-/ms-0.7.1.tgz"
        },
        "parseurl": {
          "version": "1.3.1",
          "from": "parseurl@>=1.3.0 <1.4.0",
          "resolved": "http://beta-internal:4873/parseurl/-/parseurl-1.3.1.tgz"
        }
      }
    },
    "shutdown": {
      "version": "0.2.4",
      "from": "shutdown@>=0.2.3 <0.3.0",
      "resolved": "http://beta-internal:4873/shutdown/-/shutdown-0.2.4.tgz",
      "dependencies": {
        "debug": {
          "version": "1.0.4",
          "from": "debug@>=1.0.2 <2.0.0",
          "resolved": "http://beta-internal:4873/debug/-/debug-1.0.4.tgz",
          "dependencies": {
            "ms": {
              "version": "0.6.2",
              "from": "ms@0.6.2",
              "resolved": "http://beta-internal:4873/ms/-/ms-0.6.2.tgz"
            }
          }
        }
      }
    },
    "snappy-cache": {
      "version": "0.3.0",
      "from": "snappy-cache@>=0.3.0 <0.4.0",
      "resolved": "http://beta-internal:4873/snappy-cache/-/snappy-cache-0.3.0.tgz",
      "dependencies": {
        "redis": {
          "version": "0.12.1",
          "from": "redis@>=0.12.1 <0.13.0",
          "resolved": "http://beta-internal:4873/redis/-/redis-0.12.1.tgz"
        }
      }
    },
    "statuserror": {
      "version": "0.1.3",
      "from": "statuserror@>=0.1.3 <0.2.0",
      "resolved": "http://beta-internal:4873/statuserror/-/statuserror-0.1.3.tgz"
    },
    "stringformat": {
      "version": "0.0.5",
      "from": "stringformat@0.0.5",
      "resolved": "http://beta-internal:4873/stringformat/-/stringformat-0.0.5.tgz"
    },
    "targetenv": {
      "version": "1.0.0",
      "from": "targetenv@>=1.0.0 <2.0.0",
      "resolved": "http://beta-internal:4873/targetenv/-/targetenv-1.0.0.tgz"
    },
    "temp": {
      "version": "0.4.0",
      "from": "temp@0.4.0",
      "resolved": "http://beta-internal:4873/temp/-/temp-0.4.0.tgz"
    },
    "tentacles": {
      "version": "0.3.3",
      "from": "tentacles@>=0.3.3 <0.4.0",
      "resolved": "http://beta-internal:4873/tentacles/-/tentacles-0.3.3.tgz",
      "dependencies": {
        "create-error": {
          "version": "0.3.1",
          "from": "create-error@>=0.3.1 <0.4.0",
          "resolved": "http://beta-internal:4873/create-error/-/create-error-0.3.1.tgz"
        },
        "request": {
          "version": "2.72.0",
          "from": "request@>=2.53.0 <3.0.0",
          "resolved": "http://beta-internal:4873/request/-/request-2.72.0.tgz",
          "dependencies": {
            "aws-sign2": {
              "version": "0.6.0",
              "from": "aws-sign2@>=0.6.0 <0.7.0",
              "resolved": "http://beta-internal:4873/aws-sign2/-/aws-sign2-0.6.0.tgz"
            },
            "aws4": {
              "version": "1.4.1",
              "from": "aws4@>=1.2.1 <2.0.0",
              "resolved": "http://beta-internal:4873/aws4/-/aws4-1.4.1.tgz"
            },
            "bl": {
              "version": "1.1.2",
              "from": "bl@>=1.1.2 <1.2.0",
              "resolved": "http://beta-internal:4873/bl/-/bl-1.1.2.tgz",
              "dependencies": {
                "readable-stream": {
                  "version": "2.0.6",
                  "from": "readable-stream@>=2.0.5 <2.1.0",
                  "resolved": "http://beta-internal:4873/readable-stream/-/readable-stream-2.0.6.tgz",
                  "dependencies": {
                    "core-util-is": {
                      "version": "1.0.2",
                      "from": "core-util-is@>=1.0.0 <1.1.0",
                      "resolved": "http://beta-internal:4873/core-util-is/-/core-util-is-1.0.2.tgz"
                    },
                    "inherits": {
                      "version": "2.0.1",
                      "from": "inherits@>=2.0.1 <2.1.0",
                      "resolved": "http://beta-internal:4873/inherits/-/inherits-2.0.1.tgz"
                    },
                    "isarray": {
                      "version": "1.0.0",
                      "from": "isarray@>=1.0.0 <1.1.0",
                      "resolved": "http://beta-internal:4873/isarray/-/isarray-1.0.0.tgz"
                    },
                    "process-nextick-args": {
                      "version": "1.0.7",
                      "from": "process-nextick-args@>=1.0.6 <1.1.0",
                      "resolved": "http://beta-internal:4873/process-nextick-args/-/process-nextick-args-1.0.7.tgz"
                    },
                    "string_decoder": {
                      "version": "0.10.31",
                      "from": "string_decoder@>=0.10.0 <0.11.0",
                      "resolved": "http://beta-internal:4873/string_decoder/-/string_decoder-0.10.31.tgz"
                    },
                    "util-deprecate": {
                      "version": "1.0.2",
                      "from": "util-deprecate@>=1.0.1 <1.1.0",
                      "resolved": "http://beta-internal:4873/util-deprecate/-/util-deprecate-1.0.2.tgz"
                    }
                  }
                }
              }
            },
            "caseless": {
              "version": "0.11.0",
              "from": "caseless@>=0.11.0 <0.12.0",
              "resolved": "http://beta-internal:4873/caseless/-/caseless-0.11.0.tgz"
            },
            "combined-stream": {
              "version": "1.0.5",
              "from": "combined-stream@>=1.0.5 <1.1.0",
              "resolved": "http://beta-internal:4873/combined-stream/-/combined-stream-1.0.5.tgz",
              "dependencies": {
                "delayed-stream": {
                  "version": "1.0.0",
                  "from": "delayed-stream@>=1.0.0 <1.1.0",
                  "resolved": "http://beta-internal:4873/delayed-stream/-/delayed-stream-1.0.0.tgz"
                }
              }
            },
            "extend": {
              "version": "3.0.0",
              "from": "extend@>=3.0.0 <3.1.0",
              "resolved": "http://beta-internal:4873/extend/-/extend-3.0.0.tgz"
            },
            "forever-agent": {
              "version": "0.6.1",
              "from": "forever-agent@>=0.6.1 <0.7.0",
              "resolved": "http://beta-internal:4873/forever-agent/-/forever-agent-0.6.1.tgz"
            },
            "form-data": {
              "version": "1.0.0-rc4",
              "from": "form-data@>=1.0.0-rc3 <1.1.0",
              "resolved": "http://beta-internal:4873/form-data/-/form-data-1.0.0-rc4.tgz",
              "dependencies": {
                "async": {
                  "version": "1.5.2",
                  "from": "async@>=1.5.2 <2.0.0",
                  "resolved": "https://registry.npmjs.org/async/-/async-1.5.2.tgz"
                }
              }
            },
            "har-validator": {
              "version": "2.0.6",
              "from": "har-validator@>=2.0.6 <2.1.0",
              "resolved": "http://beta-internal:4873/har-validator/-/har-validator-2.0.6.tgz",
              "dependencies": {
                "chalk": {
                  "version": "1.1.3",
                  "from": "chalk@>=1.1.1 <2.0.0",
                  "resolved": "http://beta-internal:4873/chalk/-/chalk-1.1.3.tgz",
                  "dependencies": {
                    "ansi-styles": {
                      "version": "2.2.1",
                      "from": "ansi-styles@>=2.2.1 <3.0.0",
                      "resolved": "http://beta-internal:4873/ansi-styles/-/ansi-styles-2.2.1.tgz"
                    },
                    "has-ansi": {
                      "version": "2.0.0",
                      "from": "has-ansi@>=2.0.0 <3.0.0",
                      "resolved": "http://beta-internal:4873/has-ansi/-/has-ansi-2.0.0.tgz",
                      "dependencies": {
                        "ansi-regex": {
                          "version": "2.0.0",
                          "from": "ansi-regex@>=2.0.0 <3.0.0",
                          "resolved": "http://beta-internal:4873/ansi-regex/-/ansi-regex-2.0.0.tgz"
                        }
                      }
                    },
                    "strip-ansi": {
                      "version": "3.0.1",
                      "from": "strip-ansi@>=3.0.0 <4.0.0",
                      "resolved": "http://beta-internal:4873/strip-ansi/-/strip-ansi-3.0.1.tgz",
                      "dependencies": {
                        "ansi-regex": {
                          "version": "2.0.0",
                          "from": "ansi-regex@>=2.0.0 <3.0.0",
                          "resolved": "http://beta-internal:4873/ansi-regex/-/ansi-regex-2.0.0.tgz"
                        }
                      }
                    },
                    "supports-color": {
                      "version": "2.0.0",
                      "from": "supports-color@>=2.0.0 <3.0.0",
                      "resolved": "http://beta-internal:4873/supports-color/-/supports-color-2.0.0.tgz"
                    }
                  }
                },
                "commander": {
                  "version": "2.9.0",
                  "from": "commander@>=2.9.0 <3.0.0",
                  "resolved": "http://beta-internal:4873/commander/-/commander-2.9.0.tgz",
                  "dependencies": {
                    "graceful-readlink": {
                      "version": "1.0.1",
                      "from": "graceful-readlink@>=1.0.0",
                      "resolved": "http://beta-internal:4873/graceful-readlink/-/graceful-readlink-1.0.1.tgz"
                    }
                  }
                },
                "is-my-json-valid": {
                  "version": "2.13.1",
                  "from": "is-my-json-valid@>=2.12.4 <3.0.0",
                  "resolved": "http://beta-internal:4873/is-my-json-valid/-/is-my-json-valid-2.13.1.tgz",
                  "dependencies": {
                    "generate-function": {
                      "version": "2.0.0",
                      "from": "generate-function@>=2.0.0 <3.0.0",
                      "resolved": "http://beta-internal:4873/generate-function/-/generate-function-2.0.0.tgz"
                    },
                    "generate-object-property": {
                      "version": "1.2.0",
                      "from": "generate-object-property@>=1.1.0 <2.0.0",
                      "resolved": "http://beta-internal:4873/generate-object-property/-/generate-object-property-1.2.0.tgz",
                      "dependencies": {
                        "is-property": {
                          "version": "1.0.2",
                          "from": "is-property@>=1.0.0 <2.0.0",
                          "resolved": "http://beta-internal:4873/is-property/-/is-property-1.0.2.tgz"
                        }
                      }
                    },
                    "jsonpointer": {
                      "version": "2.0.0",
                      "from": "jsonpointer@2.0.0",
                      "resolved": "http://beta-internal:4873/jsonpointer/-/jsonpointer-2.0.0.tgz"
                    },
                    "xtend": {
                      "version": "4.0.1",
                      "from": "xtend@>=4.0.0 <5.0.0",
                      "resolved": "http://beta-internal:4873/xtend/-/xtend-4.0.1.tgz"
                    }
                  }
                },
                "pinkie-promise": {
                  "version": "2.0.1",
                  "from": "pinkie-promise@>=2.0.0 <3.0.0",
                  "resolved": "http://beta-internal:4873/pinkie-promise/-/pinkie-promise-2.0.1.tgz",
                  "dependencies": {
                    "pinkie": {
                      "version": "2.0.4",
                      "from": "pinkie@>=2.0.0 <3.0.0",
                      "resolved": "http://beta-internal:4873/pinkie/-/pinkie-2.0.4.tgz"
                    }
                  }
                }
              }
            },
            "hawk": {
              "version": "3.1.3",
              "from": "hawk@>=3.1.3 <3.2.0",
              "resolved": "http://beta-internal:4873/hawk/-/hawk-3.1.3.tgz",
              "dependencies": {
                "hoek": {
                  "version": "2.16.3",
                  "from": "hoek@>=2.0.0 <3.0.0",
                  "resolved": "http://beta-internal:4873/hoek/-/hoek-2.16.3.tgz"
                },
                "boom": {
                  "version": "2.10.1",
                  "from": "boom@>=2.0.0 <3.0.0",
                  "resolved": "http://beta-internal:4873/boom/-/boom-2.10.1.tgz"
                },
                "cryptiles": {
                  "version": "2.0.5",
                  "from": "cryptiles@>=2.0.0 <3.0.0",
                  "resolved": "http://beta-internal:4873/cryptiles/-/cryptiles-2.0.5.tgz"
                },
                "sntp": {
                  "version": "1.0.9",
                  "from": "sntp@>=1.0.0 <2.0.0",
                  "resolved": "http://beta-internal:4873/sntp/-/sntp-1.0.9.tgz"
                }
              }
            },
            "http-signature": {
              "version": "1.1.1",
              "from": "http-signature@>=1.1.0 <1.2.0",
              "resolved": "http://beta-internal:4873/http-signature/-/http-signature-1.1.1.tgz",
              "dependencies": {
                "assert-plus": {
                  "version": "0.2.0",
                  "from": "assert-plus@>=0.2.0 <0.3.0",
                  "resolved": "http://beta-internal:4873/assert-plus/-/assert-plus-0.2.0.tgz"
                },
                "jsprim": {
                  "version": "1.3.0",
                  "from": "jsprim@>=1.2.2 <2.0.0",
                  "resolved": "http://beta-internal:4873/jsprim/-/jsprim-1.3.0.tgz",
                  "dependencies": {
                    "extsprintf": {
                      "version": "1.0.2",
                      "from": "extsprintf@1.0.2",
                      "resolved": "http://beta-internal:4873/extsprintf/-/extsprintf-1.0.2.tgz"
                    },
                    "json-schema": {
                      "version": "0.2.2",
                      "from": "json-schema@0.2.2",
                      "resolved": "http://beta-internal:4873/json-schema/-/json-schema-0.2.2.tgz"
                    },
                    "verror": {
                      "version": "1.3.6",
                      "from": "verror@1.3.6",
                      "resolved": "http://beta-internal:4873/verror/-/verror-1.3.6.tgz"
                    }
                  }
                },
                "sshpk": {
                  "version": "1.8.3",
                  "from": "sshpk@>=1.7.0 <2.0.0",
                  "resolved": "http://beta-internal:4873/sshpk/-/sshpk-1.8.3.tgz",
                  "dependencies": {
                    "asn1": {
                      "version": "0.2.3",
                      "from": "asn1@>=0.2.3 <0.3.0",
                      "resolved": "http://beta-internal:4873/asn1/-/asn1-0.2.3.tgz"
                    },
                    "assert-plus": {
                      "version": "1.0.0",
                      "from": "assert-plus@>=1.0.0 <2.0.0",
                      "resolved": "http://beta-internal:4873/assert-plus/-/assert-plus-1.0.0.tgz"
                    },
                    "dashdash": {
                      "version": "1.14.0",
                      "from": "dashdash@>=1.12.0 <2.0.0",
                      "resolved": "http://beta-internal:4873/dashdash/-/dashdash-1.14.0.tgz"
                    },
                    "getpass": {
                      "version": "0.1.6",
                      "from": "getpass@>=0.1.1 <0.2.0",
                      "resolved": "http://beta-internal:4873/getpass/-/getpass-0.1.6.tgz"
                    },
                    "jsbn": {
                      "version": "0.1.0",
                      "from": "jsbn@>=0.1.0 <0.2.0",
                      "resolved": "http://beta-internal:4873/jsbn/-/jsbn-0.1.0.tgz"
                    },
                    "tweetnacl": {
                      "version": "0.13.3",
                      "from": "tweetnacl@>=0.13.0 <0.14.0",
                      "resolved": "http://beta-internal:4873/tweetnacl/-/tweetnacl-0.13.3.tgz"
                    },
                    "jodid25519": {
                      "version": "1.0.2",
                      "from": "jodid25519@>=1.0.0 <2.0.0",
                      "resolved": "http://beta-internal:4873/jodid25519/-/jodid25519-1.0.2.tgz"
                    },
                    "ecc-jsbn": {
                      "version": "0.1.1",
                      "from": "ecc-jsbn@>=0.1.1 <0.2.0",
                      "resolved": "http://beta-internal:4873/ecc-jsbn/-/ecc-jsbn-0.1.1.tgz"
                    }
                  }
                }
              }
            },
            "is-typedarray": {
              "version": "1.0.0",
              "from": "is-typedarray@>=1.0.0 <1.1.0",
              "resolved": "http://beta-internal:4873/is-typedarray/-/is-typedarray-1.0.0.tgz"
            },
            "isstream": {
              "version": "0.1.2",
              "from": "isstream@>=0.1.2 <0.2.0",
              "resolved": "http://beta-internal:4873/isstream/-/isstream-0.1.2.tgz"
            },
            "json-stringify-safe": {
              "version": "5.0.1",
              "from": "json-stringify-safe@>=5.0.1 <5.1.0",
              "resolved": "http://beta-internal:4873/json-stringify-safe/-/json-stringify-safe-5.0.1.tgz"
            },
            "mime-types": {
              "version": "2.1.11",
              "from": "mime-types@>=2.1.7 <2.2.0",
              "resolved": "http://beta-internal:4873/mime-types/-/mime-types-2.1.11.tgz",
              "dependencies": {
                "mime-db": {
                  "version": "1.23.0",
                  "from": "mime-db@>=1.23.0 <1.24.0",
                  "resolved": "http://beta-internal:4873/mime-db/-/mime-db-1.23.0.tgz"
                }
              }
            },
            "node-uuid": {
              "version": "1.4.7",
              "from": "node-uuid@>=1.4.7 <1.5.0",
              "resolved": "http://beta-internal:4873/node-uuid/-/node-uuid-1.4.7.tgz"
            },
            "oauth-sign": {
              "version": "0.8.2",
              "from": "oauth-sign@>=0.8.1 <0.9.0",
              "resolved": "http://beta-internal:4873/oauth-sign/-/oauth-sign-0.8.2.tgz"
            },
            "qs": {
              "version": "6.1.0",
              "from": "qs@>=6.1.0 <6.2.0",
              "resolved": "http://beta-internal:4873/qs/-/qs-6.1.0.tgz"
            },
            "stringstream": {
              "version": "0.0.5",
              "from": "stringstream@>=0.0.4 <0.1.0",
              "resolved": "http://beta-internal:4873/stringstream/-/stringstream-0.0.5.tgz"
            },
            "tough-cookie": {
              "version": "2.2.2",
              "from": "tough-cookie@>=2.2.0 <2.3.0",
              "resolved": "http://beta-internal:4873/tough-cookie/-/tough-cookie-2.2.2.tgz"
            },
            "tunnel-agent": {
              "version": "0.4.3",
              "from": "tunnel-agent@>=0.4.1 <0.5.0",
              "resolved": "http://beta-internal:4873/tunnel-agent/-/tunnel-agent-0.4.3.tgz"
            }
          }
        },
        "require-directory": {
          "version": "2.1.1",
          "from": "require-directory@>=2.1.0 <3.0.0",
          "resolved": "http://beta-internal:4873/require-directory/-/require-directory-2.1.1.tgz"
        }
      }
    },
    "text-filter": {
      "version": "0.1.1",
      "from": "text-filter@>=0.1.1 <0.2.0",
      "resolved": "http://beta-internal:4873/text-filter/-/text-filter-0.1.1.tgz"
    },
    "throat": {
      "version": "1.0.0",
      "from": "throat@>=1.0.0 <1.1.0",
      "resolved": "http://beta-internal:4873/throat/-/throat-1.0.0.tgz",
      "dependencies": {
        "promise": {
          "version": "3.2.0",
          "from": "promise@>=3.2.0 <3.3.0",
          "resolved": "http://beta-internal:4873/promise/-/promise-3.2.0.tgz"
        }
      }
    },
    "through2": {
      "version": "2.0.1",
      "from": "through2@>=2.0.1 <3.0.0",
      "resolved": "http://beta-internal:4873/through2/-/through2-2.0.1.tgz",
      "dependencies": {
        "readable-stream": {
          "version": "2.0.6",
          "from": "readable-stream@>=2.0.0 <2.1.0",
          "resolved": "http://beta-internal:4873/readable-stream/-/readable-stream-2.0.6.tgz",
          "dependencies": {
            "core-util-is": {
              "version": "1.0.2",
              "from": "core-util-is@>=1.0.0 <1.1.0",
              "resolved": "http://beta-internal:4873/core-util-is/-/core-util-is-1.0.2.tgz"
            },
            "inherits": {
              "version": "2.0.1",
              "from": "inherits@2.0.1",
              "resolved": "http://beta-internal:4873/inherits/-/inherits-2.0.1.tgz"
            },
            "isarray": {
              "version": "1.0.0",
              "from": "isarray@>=1.0.0 <1.1.0",
              "resolved": "http://beta-internal:4873/isarray/-/isarray-1.0.0.tgz"
            },
            "process-nextick-args": {
              "version": "1.0.7",
              "from": "process-nextick-args@>=1.0.6 <1.1.0",
              "resolved": "http://beta-internal:4873/process-nextick-args/-/process-nextick-args-1.0.7.tgz"
            },
            "string_decoder": {
              "version": "0.10.31",
              "from": "string_decoder@>=0.10.0 <0.11.0",
              "resolved": "http://beta-internal:4873/string_decoder/-/string_decoder-0.10.31.tgz"
            },
            "util-deprecate": {
              "version": "1.0.2",
              "from": "util-deprecate@>=1.0.1 <1.1.0",
              "resolved": "http://beta-internal:4873/util-deprecate/-/util-deprecate-1.0.2.tgz"
            }
          }
        },
        "xtend": {
          "version": "4.0.1",
          "from": "xtend@>=4.0.0 <4.1.0",
          "resolved": "http://beta-internal:4873/xtend/-/xtend-4.0.1.tgz"
        }
      }
    },
    "through2-concurrent": {
      "version": "1.1.1",
      "from": "through2-concurrent@>=1.1.0 <2.0.0",
      "resolved": "http://beta-internal:4873/through2-concurrent/-/through2-concurrent-1.1.1.tgz"
    },
    "tough-cookie": {
      "version": "0.12.1",
      "from": "tough-cookie@>=0.12.1 <0.13.0",
      "resolved": "http://beta-internal:4873/tough-cookie/-/tough-cookie-0.12.1.tgz",
      "dependencies": {
        "punycode": {
          "version": "2.0.0",
          "from": "punycode@>=0.2.0",
          "resolved": "http://beta-internal:4873/punycode/-/punycode-2.0.0.tgz"
        }
      }
    },
    "transloadit": {
      "version": "1.5.3",
      "from": "transloadit@>=1.5.0 <2.0.0",
      "resolved": "http://beta-internal:4873/transloadit/-/transloadit-1.5.3.tgz",
      "dependencies": {
        "request": {
          "version": "2.64.0",
          "from": "request@>=2.64.0 <2.65.0",
          "resolved": "http://beta-internal:4873/request/-/request-2.64.0.tgz",
          "dependencies": {
            "bl": {
              "version": "1.0.3",
              "from": "bl@>=1.0.0 <1.1.0",
              "resolved": "http://beta-internal:4873/bl/-/bl-1.0.3.tgz",
              "dependencies": {
                "readable-stream": {
                  "version": "2.0.6",
                  "from": "readable-stream@>=2.0.5 <2.1.0",
                  "resolved": "http://beta-internal:4873/readable-stream/-/readable-stream-2.0.6.tgz",
                  "dependencies": {
                    "core-util-is": {
                      "version": "1.0.2",
                      "from": "core-util-is@>=1.0.0 <1.1.0",
                      "resolved": "http://beta-internal:4873/core-util-is/-/core-util-is-1.0.2.tgz"
                    },
                    "inherits": {
                      "version": "2.0.1",
                      "from": "inherits@>=2.0.1 <2.1.0",
                      "resolved": "http://beta-internal:4873/inherits/-/inherits-2.0.1.tgz"
                    },
                    "isarray": {
                      "version": "1.0.0",
                      "from": "isarray@>=1.0.0 <1.1.0",
                      "resolved": "http://beta-internal:4873/isarray/-/isarray-1.0.0.tgz"
                    },
                    "process-nextick-args": {
                      "version": "1.0.7",
                      "from": "process-nextick-args@>=1.0.6 <1.1.0",
                      "resolved": "http://beta-internal:4873/process-nextick-args/-/process-nextick-args-1.0.7.tgz"
                    },
                    "string_decoder": {
                      "version": "0.10.31",
                      "from": "string_decoder@>=0.10.0 <0.11.0",
                      "resolved": "http://beta-internal:4873/string_decoder/-/string_decoder-0.10.31.tgz"
                    },
                    "util-deprecate": {
                      "version": "1.0.2",
                      "from": "util-deprecate@>=1.0.1 <1.1.0",
                      "resolved": "http://beta-internal:4873/util-deprecate/-/util-deprecate-1.0.2.tgz"
                    }
                  }
                }
              }
            },
            "caseless": {
              "version": "0.11.0",
              "from": "caseless@>=0.11.0 <0.12.0",
              "resolved": "http://beta-internal:4873/caseless/-/caseless-0.11.0.tgz"
            },
            "extend": {
              "version": "3.0.0",
              "from": "extend@>=3.0.0 <3.1.0",
              "resolved": "http://beta-internal:4873/extend/-/extend-3.0.0.tgz"
            },
            "forever-agent": {
              "version": "0.6.1",
              "from": "forever-agent@>=0.6.0 <0.7.0",
              "resolved": "http://beta-internal:4873/forever-agent/-/forever-agent-0.6.1.tgz"
            },
            "form-data": {
              "version": "1.0.0-rc4",
              "from": "form-data@>=1.0.0-rc1 <1.1.0",
              "resolved": "http://beta-internal:4873/form-data/-/form-data-1.0.0-rc4.tgz",
              "dependencies": {
                "async": {
                  "version": "1.5.2",
                  "from": "async@>=1.5.2 <2.0.0",
                  "resolved": "https://registry.npmjs.org/async/-/async-1.5.2.tgz"
                }
              }
            },
            "json-stringify-safe": {
              "version": "5.0.1",
              "from": "json-stringify-safe@>=5.0.0 <5.1.0",
              "resolved": "http://beta-internal:4873/json-stringify-safe/-/json-stringify-safe-5.0.1.tgz"
            },
            "mime-types": {
              "version": "2.1.11",
              "from": "mime-types@>=2.1.2 <2.2.0",
              "resolved": "http://beta-internal:4873/mime-types/-/mime-types-2.1.11.tgz",
              "dependencies": {
                "mime-db": {
                  "version": "1.23.0",
                  "from": "mime-db@>=1.23.0 <1.24.0",
                  "resolved": "http://beta-internal:4873/mime-db/-/mime-db-1.23.0.tgz"
                }
              }
            },
            "qs": {
              "version": "5.1.0",
              "from": "qs@>=5.1.0 <5.2.0",
              "resolved": "http://beta-internal:4873/qs/-/qs-5.1.0.tgz"
            },
            "tunnel-agent": {
              "version": "0.4.3",
              "from": "tunnel-agent@>=0.4.0 <0.5.0",
              "resolved": "http://beta-internal:4873/tunnel-agent/-/tunnel-agent-0.4.3.tgz"
            },
            "http-signature": {
              "version": "0.11.0",
              "from": "http-signature@>=0.11.0 <0.12.0",
              "resolved": "http://beta-internal:4873/http-signature/-/http-signature-0.11.0.tgz",
              "dependencies": {
                "assert-plus": {
                  "version": "0.1.5",
                  "from": "assert-plus@>=0.1.5 <0.2.0",
                  "resolved": "http://beta-internal:4873/assert-plus/-/assert-plus-0.1.5.tgz"
                },
                "asn1": {
                  "version": "0.1.11",
                  "from": "asn1@0.1.11",
                  "resolved": "http://beta-internal:4873/asn1/-/asn1-0.1.11.tgz"
                },
                "ctype": {
                  "version": "0.5.3",
                  "from": "ctype@0.5.3",
                  "resolved": "http://beta-internal:4873/ctype/-/ctype-0.5.3.tgz"
                }
              }
            },
            "oauth-sign": {
              "version": "0.8.2",
              "from": "oauth-sign@>=0.8.0 <0.9.0",
              "resolved": "http://beta-internal:4873/oauth-sign/-/oauth-sign-0.8.2.tgz"
            },
            "hawk": {
              "version": "3.1.3",
              "from": "hawk@>=3.1.0 <3.2.0",
              "resolved": "http://beta-internal:4873/hawk/-/hawk-3.1.3.tgz",
              "dependencies": {
                "hoek": {
                  "version": "2.16.3",
                  "from": "hoek@>=2.0.0 <3.0.0",
                  "resolved": "http://beta-internal:4873/hoek/-/hoek-2.16.3.tgz"
                },
                "boom": {
                  "version": "2.10.1",
                  "from": "boom@>=2.0.0 <3.0.0",
                  "resolved": "http://beta-internal:4873/boom/-/boom-2.10.1.tgz"
                },
                "cryptiles": {
                  "version": "2.0.5",
                  "from": "cryptiles@>=2.0.0 <3.0.0",
                  "resolved": "http://beta-internal:4873/cryptiles/-/cryptiles-2.0.5.tgz"
                },
                "sntp": {
                  "version": "1.0.9",
                  "from": "sntp@>=1.0.0 <2.0.0",
                  "resolved": "http://beta-internal:4873/sntp/-/sntp-1.0.9.tgz"
                }
              }
            },
            "aws-sign2": {
              "version": "0.5.0",
              "from": "aws-sign2@>=0.5.0 <0.6.0",
              "resolved": "http://beta-internal:4873/aws-sign2/-/aws-sign2-0.5.0.tgz"
            },
            "stringstream": {
              "version": "0.0.5",
              "from": "stringstream@>=0.0.4 <0.1.0",
              "resolved": "http://beta-internal:4873/stringstream/-/stringstream-0.0.5.tgz"
            },
            "combined-stream": {
              "version": "1.0.5",
              "from": "combined-stream@>=1.0.1 <1.1.0",
              "resolved": "http://beta-internal:4873/combined-stream/-/combined-stream-1.0.5.tgz",
              "dependencies": {
                "delayed-stream": {
                  "version": "1.0.0",
                  "from": "delayed-stream@>=1.0.0 <1.1.0",
                  "resolved": "http://beta-internal:4873/delayed-stream/-/delayed-stream-1.0.0.tgz"
                }
              }
            },
            "isstream": {
              "version": "0.1.2",
              "from": "isstream@>=0.1.1 <0.2.0",
              "resolved": "http://beta-internal:4873/isstream/-/isstream-0.1.2.tgz"
            },
            "har-validator": {
              "version": "1.8.0",
              "from": "har-validator@>=1.6.1 <2.0.0",
              "resolved": "http://beta-internal:4873/har-validator/-/har-validator-1.8.0.tgz",
              "dependencies": {
                "bluebird": {
                  "version": "2.10.2",
                  "from": "bluebird@>=2.9.30 <3.0.0",
                  "resolved": "http://beta-internal:4873/bluebird/-/bluebird-2.10.2.tgz"
                },
                "chalk": {
                  "version": "1.1.3",
                  "from": "chalk@>=1.0.0 <2.0.0",
                  "resolved": "http://beta-internal:4873/chalk/-/chalk-1.1.3.tgz",
                  "dependencies": {
                    "ansi-styles": {
                      "version": "2.2.1",
                      "from": "ansi-styles@>=2.2.1 <3.0.0",
                      "resolved": "http://beta-internal:4873/ansi-styles/-/ansi-styles-2.2.1.tgz"
                    },
                    "has-ansi": {
                      "version": "2.0.0",
                      "from": "has-ansi@>=2.0.0 <3.0.0",
                      "resolved": "http://beta-internal:4873/has-ansi/-/has-ansi-2.0.0.tgz",
                      "dependencies": {
                        "ansi-regex": {
                          "version": "2.0.0",
                          "from": "ansi-regex@>=2.0.0 <3.0.0",
                          "resolved": "http://beta-internal:4873/ansi-regex/-/ansi-regex-2.0.0.tgz"
                        }
                      }
                    },
                    "strip-ansi": {
                      "version": "3.0.1",
                      "from": "strip-ansi@>=3.0.0 <4.0.0",
                      "resolved": "http://beta-internal:4873/strip-ansi/-/strip-ansi-3.0.1.tgz",
                      "dependencies": {
                        "ansi-regex": {
                          "version": "2.0.0",
                          "from": "ansi-regex@>=2.0.0 <3.0.0",
                          "resolved": "http://beta-internal:4873/ansi-regex/-/ansi-regex-2.0.0.tgz"
                        }
                      }
                    },
                    "supports-color": {
                      "version": "2.0.0",
                      "from": "supports-color@>=2.0.0 <3.0.0",
                      "resolved": "http://beta-internal:4873/supports-color/-/supports-color-2.0.0.tgz"
                    }
                  }
                },
                "commander": {
                  "version": "2.9.0",
                  "from": "commander@>=2.8.1 <3.0.0",
                  "resolved": "http://beta-internal:4873/commander/-/commander-2.9.0.tgz",
                  "dependencies": {
                    "graceful-readlink": {
                      "version": "1.0.1",
                      "from": "graceful-readlink@>=1.0.0",
                      "resolved": "http://beta-internal:4873/graceful-readlink/-/graceful-readlink-1.0.1.tgz"
                    }
                  }
                },
                "is-my-json-valid": {
                  "version": "2.13.1",
                  "from": "is-my-json-valid@>=2.12.0 <3.0.0",
                  "resolved": "http://beta-internal:4873/is-my-json-valid/-/is-my-json-valid-2.13.1.tgz",
                  "dependencies": {
                    "generate-function": {
                      "version": "2.0.0",
                      "from": "generate-function@>=2.0.0 <3.0.0",
                      "resolved": "http://beta-internal:4873/generate-function/-/generate-function-2.0.0.tgz"
                    },
                    "generate-object-property": {
                      "version": "1.2.0",
                      "from": "generate-object-property@>=1.1.0 <2.0.0",
                      "resolved": "http://beta-internal:4873/generate-object-property/-/generate-object-property-1.2.0.tgz",
                      "dependencies": {
                        "is-property": {
                          "version": "1.0.2",
                          "from": "is-property@>=1.0.0 <2.0.0",
                          "resolved": "http://beta-internal:4873/is-property/-/is-property-1.0.2.tgz"
                        }
                      }
                    },
                    "jsonpointer": {
                      "version": "2.0.0",
                      "from": "jsonpointer@2.0.0",
                      "resolved": "http://beta-internal:4873/jsonpointer/-/jsonpointer-2.0.0.tgz"
                    },
                    "xtend": {
                      "version": "4.0.1",
                      "from": "xtend@>=4.0.0 <5.0.0",
                      "resolved": "http://beta-internal:4873/xtend/-/xtend-4.0.1.tgz"
                    }
                  }
                }
              }
            }
          }
        },
        "retry": {
          "version": "0.9.0",
          "from": "retry@>=0.9.0 <0.10.0",
          "resolved": "http://beta-internal:4873/retry/-/retry-0.9.0.tgz"
        }
      }
    },
    "underscore": {
      "version": "1.8.3",
      "from": "underscore@>=1.8.3 <2.0.0",
      "resolved": "http://beta-internal:4873/underscore/-/underscore-1.8.3.tgz"
    },
    "url-join": {
      "version": "0.0.1",
      "from": "url-join@0.0.1",
      "resolved": "http://beta-internal:4873/url-join/-/url-join-0.0.1.tgz"
    },
    "url-parse": {
      "version": "1.1.1",
      "from": "url-parse@>=1.0.5 <2.0.0",
      "resolved": "http://beta-internal:4873/url-parse/-/url-parse-1.1.1.tgz",
      "dependencies": {
        "querystringify": {
          "version": "0.0.3",
          "from": "querystringify@>=0.0.0 <0.1.0",
          "resolved": "http://beta-internal:4873/querystringify/-/querystringify-0.0.3.tgz"
        },
        "requires-port": {
          "version": "1.0.0",
          "from": "requires-port@>=1.0.0 <1.1.0",
          "resolved": "http://beta-internal:4873/requires-port/-/requires-port-1.0.0.tgz"
        }
      }
    },
    "useragent": {
      "version": "2.0.6",
      "from": "useragent@2.0.6",
      "resolved": "http://beta-internal:4873/useragent/-/useragent-2.0.6.tgz",
      "dependencies": {
        "lru-cache": {
          "version": "2.2.4",
          "from": "lru-cache@>=2.2.0 <2.3.0",
          "resolved": "http://beta-internal:4873/lru-cache/-/lru-cache-2.2.4.tgz"
        }
      }
    },
    "winston": {
      "version": "0.7.3",
      "from": "winston@>=0.7.3 <0.8.0",
      "resolved": "http://beta-internal:4873/winston/-/winston-0.7.3.tgz",
      "dependencies": {
        "async": {
          "version": "0.2.10",
          "from": "async@>=0.2.0 <0.3.0",
          "resolved": "http://beta-internal:4873/async/-/async-0.2.10.tgz"
        },
        "colors": {
          "version": "0.6.2",
          "from": "colors@>=0.6.0 <0.7.0",
          "resolved": "http://beta-internal:4873/colors/-/colors-0.6.2.tgz"
        },
        "cycle": {
          "version": "1.0.3",
          "from": "cycle@>=1.0.0 <1.1.0",
          "resolved": "http://beta-internal:4873/cycle/-/cycle-1.0.3.tgz"
        },
        "eyes": {
          "version": "0.1.8",
          "from": "eyes@>=0.1.0 <0.2.0",
          "resolved": "http://beta-internal:4873/eyes/-/eyes-0.1.8.tgz"
        },
        "pkginfo": {
          "version": "0.3.1",
          "from": "pkginfo@>=0.3.0 <0.4.0",
          "resolved": "http://beta-internal:4873/pkginfo/-/pkginfo-0.3.1.tgz"
        },
        "request": {
          "version": "2.16.6",
          "from": "request@>=2.16.0 <2.17.0",
          "resolved": "http://beta-internal:4873/request/-/request-2.16.6.tgz",
          "dependencies": {
            "form-data": {
              "version": "0.0.10",
              "from": "form-data@>=0.0.3 <0.1.0",
              "resolved": "http://beta-internal:4873/form-data/-/form-data-0.0.10.tgz",
              "dependencies": {
                "combined-stream": {
                  "version": "0.0.7",
                  "from": "combined-stream@>=0.0.4 <0.1.0",
                  "resolved": "http://beta-internal:4873/combined-stream/-/combined-stream-0.0.7.tgz",
                  "dependencies": {
                    "delayed-stream": {
                      "version": "0.0.5",
                      "from": "delayed-stream@0.0.5",
                      "resolved": "http://beta-internal:4873/delayed-stream/-/delayed-stream-0.0.5.tgz"
                    }
                  }
                }
              }
            },
            "mime": {
              "version": "1.2.11",
              "from": "mime@>=1.2.7 <1.3.0",
              "resolved": "http://beta-internal:4873/mime/-/mime-1.2.11.tgz"
            },
            "hawk": {
              "version": "0.10.2",
              "from": "hawk@>=0.10.2 <0.11.0",
              "resolved": "http://beta-internal:4873/hawk/-/hawk-0.10.2.tgz",
              "dependencies": {
                "hoek": {
                  "version": "0.7.6",
                  "from": "hoek@>=0.7.0 <0.8.0",
                  "resolved": "http://beta-internal:4873/hoek/-/hoek-0.7.6.tgz"
                },
                "boom": {
                  "version": "0.3.8",
                  "from": "boom@>=0.3.0 <0.4.0",
                  "resolved": "http://beta-internal:4873/boom/-/boom-0.3.8.tgz"
                },
                "cryptiles": {
                  "version": "0.1.3",
                  "from": "cryptiles@>=0.1.0 <0.2.0",
                  "resolved": "http://beta-internal:4873/cryptiles/-/cryptiles-0.1.3.tgz"
                },
                "sntp": {
                  "version": "0.1.4",
                  "from": "sntp@>=0.1.0 <0.2.0",
                  "resolved": "http://beta-internal:4873/sntp/-/sntp-0.1.4.tgz"
                }
              }
            },
            "cookie-jar": {
              "version": "0.2.0",
              "from": "cookie-jar@>=0.2.0 <0.3.0",
              "resolved": "http://beta-internal:4873/cookie-jar/-/cookie-jar-0.2.0.tgz"
            },
            "aws-sign": {
              "version": "0.2.0",
              "from": "aws-sign@>=0.2.0 <0.3.0",
              "resolved": "http://beta-internal:4873/aws-sign/-/aws-sign-0.2.0.tgz"
            },
            "oauth-sign": {
              "version": "0.2.0",
              "from": "oauth-sign@>=0.2.0 <0.3.0",
              "resolved": "http://beta-internal:4873/oauth-sign/-/oauth-sign-0.2.0.tgz"
            },
            "forever-agent": {
              "version": "0.2.0",
              "from": "forever-agent@>=0.2.0 <0.3.0",
              "resolved": "http://beta-internal:4873/forever-agent/-/forever-agent-0.2.0.tgz"
            },
            "tunnel-agent": {
              "version": "0.2.0",
              "from": "tunnel-agent@>=0.2.0 <0.3.0",
              "resolved": "http://beta-internal:4873/tunnel-agent/-/tunnel-agent-0.2.0.tgz"
            },
            "json-stringify-safe": {
              "version": "3.0.0",
              "from": "json-stringify-safe@>=3.0.0 <3.1.0",
              "resolved": "http://beta-internal:4873/json-stringify-safe/-/json-stringify-safe-3.0.0.tgz"
            },
            "qs": {
              "version": "0.5.6",
              "from": "qs@>=0.5.4 <0.6.0",
              "resolved": "http://beta-internal:4873/qs/-/qs-0.5.6.tgz"
            }
          }
        },
        "stack-trace": {
          "version": "0.0.9",
          "from": "stack-trace@>=0.0.0 <0.1.0",
          "resolved": "http://beta-internal:4873/stack-trace/-/stack-trace-0.0.9.tgz"
        }
      }
    },
    "winston-logstash-udp": {
      "version": "0.0.4",
      "from": "winston-logstash-udp@0.0.4",
      "resolved": "http://beta-internal:4873/winston-logstash-udp/-/winston-logstash-udp-0.0.4.tgz"
    },
    "wreck": {
      "version": "5.6.1",
      "from": "wreck@>=5.2.0 <6.0.0",
      "resolved": "http://beta-internal:4873/wreck/-/wreck-5.6.1.tgz",
      "dependencies": {
        "hoek": {
          "version": "2.16.3",
          "from": "hoek@>=2.0.0 <3.0.0",
          "resolved": "http://beta-internal:4873/hoek/-/hoek-2.16.3.tgz"
        },
        "boom": {
          "version": "2.10.1",
          "from": "boom@>=2.0.0 <3.0.0",
          "resolved": "http://beta-internal:4873/boom/-/boom-2.10.1.tgz"
        }
      }
    },
    "xml2js": {
      "version": "0.2.2",
      "from": "xml2js@0.2.2",
      "resolved": "http://beta-internal:4873/xml2js/-/xml2js-0.2.2.tgz",
      "dependencies": {
        "sax": {
          "version": "1.2.1",
          "from": "sax@>=0.4.2",
          "resolved": "http://beta-internal:4873/sax/-/sax-1.2.1.tgz"
        }
      }
    },
    "xregexp": {
      "version": "2.0.0",
      "from": "xregexp@>=2.0.0 <3.0.0",
      "resolved": "http://beta-internal:4873/xregexp/-/xregexp-2.0.0.tgz"
    },
    "yargs": {
      "version": "4.7.1",
      "from": "yargs@>=4.2.0 <5.0.0",
      "resolved": "http://beta-internal:4873/yargs/-/yargs-4.7.1.tgz",
      "dependencies": {
        "camelcase": {
          "version": "3.0.0",
          "from": "camelcase@>=3.0.0 <4.0.0",
          "resolved": "http://beta-internal:4873/camelcase/-/camelcase-3.0.0.tgz"
        },
        "cliui": {
          "version": "3.2.0",
          "from": "cliui@>=3.2.0 <4.0.0",
          "resolved": "http://beta-internal:4873/cliui/-/cliui-3.2.0.tgz",
          "dependencies": {
            "strip-ansi": {
              "version": "3.0.1",
              "from": "strip-ansi@>=3.0.0 <4.0.0",
              "resolved": "http://beta-internal:4873/strip-ansi/-/strip-ansi-3.0.1.tgz",
              "dependencies": {
                "ansi-regex": {
                  "version": "2.0.0",
                  "from": "ansi-regex@>=2.0.0 <3.0.0",
                  "resolved": "http://beta-internal:4873/ansi-regex/-/ansi-regex-2.0.0.tgz"
                }
              }
            },
            "wrap-ansi": {
              "version": "2.0.0",
              "from": "wrap-ansi@>=2.0.0 <3.0.0",
              "resolved": "http://beta-internal:4873/wrap-ansi/-/wrap-ansi-2.0.0.tgz"
            }
          }
        },
        "decamelize": {
          "version": "1.2.0",
          "from": "decamelize@>=1.1.1 <2.0.0",
          "resolved": "http://beta-internal:4873/decamelize/-/decamelize-1.2.0.tgz"
        },
        "lodash.assign": {
          "version": "4.0.9",
          "from": "lodash.assign@>=4.0.3 <5.0.0",
          "resolved": "http://beta-internal:4873/lodash.assign/-/lodash.assign-4.0.9.tgz",
          "dependencies": {
            "lodash.keys": {
              "version": "4.0.7",
              "from": "lodash.keys@>=4.0.0 <5.0.0",
              "resolved": "http://beta-internal:4873/lodash.keys/-/lodash.keys-4.0.7.tgz"
            },
            "lodash.rest": {
              "version": "4.0.3",
              "from": "lodash.rest@>=4.0.0 <5.0.0",
              "resolved": "http://beta-internal:4873/lodash.rest/-/lodash.rest-4.0.3.tgz"
            }
          }
        },
        "os-locale": {
          "version": "1.4.0",
          "from": "os-locale@>=1.4.0 <2.0.0",
          "resolved": "http://beta-internal:4873/os-locale/-/os-locale-1.4.0.tgz",
          "dependencies": {
            "lcid": {
              "version": "1.0.0",
              "from": "lcid@>=1.0.0 <2.0.0",
              "resolved": "http://beta-internal:4873/lcid/-/lcid-1.0.0.tgz",
              "dependencies": {
                "invert-kv": {
                  "version": "1.0.0",
                  "from": "invert-kv@>=1.0.0 <2.0.0",
                  "resolved": "http://beta-internal:4873/invert-kv/-/invert-kv-1.0.0.tgz"
                }
              }
            }
          }
        },
        "pkg-conf": {
          "version": "1.1.3",
          "from": "pkg-conf@>=1.1.2 <2.0.0",
          "resolved": "http://beta-internal:4873/pkg-conf/-/pkg-conf-1.1.3.tgz",
          "dependencies": {
            "find-up": {
              "version": "1.1.2",
              "from": "find-up@>=1.0.0 <2.0.0",
              "resolved": "http://beta-internal:4873/find-up/-/find-up-1.1.2.tgz",
              "dependencies": {
                "path-exists": {
                  "version": "2.1.0",
                  "from": "path-exists@>=2.0.0 <3.0.0",
                  "resolved": "http://beta-internal:4873/path-exists/-/path-exists-2.1.0.tgz"
                },
                "pinkie-promise": {
                  "version": "2.0.1",
                  "from": "pinkie-promise@>=2.0.0 <3.0.0",
                  "resolved": "http://beta-internal:4873/pinkie-promise/-/pinkie-promise-2.0.1.tgz",
                  "dependencies": {
                    "pinkie": {
                      "version": "2.0.4",
                      "from": "pinkie@>=2.0.0 <3.0.0",
                      "resolved": "http://beta-internal:4873/pinkie/-/pinkie-2.0.4.tgz"
                    }
                  }
                }
              }
            },
            "load-json-file": {
              "version": "1.1.0",
              "from": "load-json-file@>=1.1.0 <2.0.0",
              "resolved": "http://beta-internal:4873/load-json-file/-/load-json-file-1.1.0.tgz",
              "dependencies": {
                "graceful-fs": {
                  "version": "4.1.4",
                  "from": "graceful-fs@>=4.1.2 <5.0.0",
                  "resolved": "http://beta-internal:4873/graceful-fs/-/graceful-fs-4.1.4.tgz"
                },
                "parse-json": {
                  "version": "2.2.0",
                  "from": "parse-json@>=2.2.0 <3.0.0",
                  "resolved": "http://beta-internal:4873/parse-json/-/parse-json-2.2.0.tgz",
                  "dependencies": {
                    "error-ex": {
                      "version": "1.3.0",
                      "from": "error-ex@>=1.2.0 <2.0.0",
                      "resolved": "http://beta-internal:4873/error-ex/-/error-ex-1.3.0.tgz",
                      "dependencies": {
                        "is-arrayish": {
                          "version": "0.2.1",
                          "from": "is-arrayish@>=0.2.1 <0.3.0",
                          "resolved": "http://beta-internal:4873/is-arrayish/-/is-arrayish-0.2.1.tgz"
                        }
                      }
                    }
                  }
                },
                "pify": {
                  "version": "2.3.0",
                  "from": "pify@>=2.0.0 <3.0.0",
                  "resolved": "http://beta-internal:4873/pify/-/pify-2.3.0.tgz"
                },
                "pinkie-promise": {
                  "version": "2.0.1",
                  "from": "pinkie-promise@>=2.0.0 <3.0.0",
                  "resolved": "http://beta-internal:4873/pinkie-promise/-/pinkie-promise-2.0.1.tgz",
                  "dependencies": {
                    "pinkie": {
                      "version": "2.0.4",
                      "from": "pinkie@>=2.0.0 <3.0.0",
                      "resolved": "http://beta-internal:4873/pinkie/-/pinkie-2.0.4.tgz"
                    }
                  }
                },
                "strip-bom": {
                  "version": "2.0.0",
                  "from": "strip-bom@>=2.0.0 <3.0.0",
                  "resolved": "http://beta-internal:4873/strip-bom/-/strip-bom-2.0.0.tgz",
                  "dependencies": {
                    "is-utf8": {
                      "version": "0.2.1",
                      "from": "is-utf8@>=0.2.0 <0.3.0",
                      "resolved": "http://beta-internal:4873/is-utf8/-/is-utf8-0.2.1.tgz"
                    }
                  }
                }
              }
            },
            "object-assign": {
              "version": "4.1.0",
              "from": "object-assign@>=4.0.1 <5.0.0",
              "resolved": "http://beta-internal:4873/object-assign/-/object-assign-4.1.0.tgz"
            },
            "symbol": {
              "version": "0.2.3",
              "from": "symbol@>=0.2.1 <0.3.0",
              "resolved": "http://beta-internal:4873/symbol/-/symbol-0.2.3.tgz"
            }
          }
        },
        "read-pkg-up": {
          "version": "1.0.1",
          "from": "read-pkg-up@>=1.0.1 <2.0.0",
          "resolved": "http://beta-internal:4873/read-pkg-up/-/read-pkg-up-1.0.1.tgz",
          "dependencies": {
            "find-up": {
              "version": "1.1.2",
              "from": "find-up@>=1.0.0 <2.0.0",
              "resolved": "http://beta-internal:4873/find-up/-/find-up-1.1.2.tgz",
              "dependencies": {
                "path-exists": {
                  "version": "2.1.0",
                  "from": "path-exists@>=2.0.0 <3.0.0",
                  "resolved": "http://beta-internal:4873/path-exists/-/path-exists-2.1.0.tgz"
                },
                "pinkie-promise": {
                  "version": "2.0.1",
                  "from": "pinkie-promise@>=2.0.0 <3.0.0",
                  "resolved": "http://beta-internal:4873/pinkie-promise/-/pinkie-promise-2.0.1.tgz",
                  "dependencies": {
                    "pinkie": {
                      "version": "2.0.4",
                      "from": "pinkie@>=2.0.0 <3.0.0",
                      "resolved": "http://beta-internal:4873/pinkie/-/pinkie-2.0.4.tgz"
                    }
                  }
                }
              }
            },
            "read-pkg": {
              "version": "1.1.0",
              "from": "read-pkg@>=1.0.0 <2.0.0",
              "resolved": "http://beta-internal:4873/read-pkg/-/read-pkg-1.1.0.tgz",
              "dependencies": {
                "load-json-file": {
                  "version": "1.1.0",
                  "from": "load-json-file@>=1.0.0 <2.0.0",
                  "resolved": "http://beta-internal:4873/load-json-file/-/load-json-file-1.1.0.tgz",
                  "dependencies": {
                    "graceful-fs": {
                      "version": "4.1.4",
                      "from": "graceful-fs@>=4.1.2 <5.0.0",
                      "resolved": "http://beta-internal:4873/graceful-fs/-/graceful-fs-4.1.4.tgz"
                    },
                    "parse-json": {
                      "version": "2.2.0",
                      "from": "parse-json@>=2.2.0 <3.0.0",
                      "resolved": "http://beta-internal:4873/parse-json/-/parse-json-2.2.0.tgz",
                      "dependencies": {
                        "error-ex": {
                          "version": "1.3.0",
                          "from": "error-ex@>=1.2.0 <2.0.0",
                          "resolved": "http://beta-internal:4873/error-ex/-/error-ex-1.3.0.tgz",
                          "dependencies": {
                            "is-arrayish": {
                              "version": "0.2.1",
                              "from": "is-arrayish@>=0.2.1 <0.3.0",
                              "resolved": "http://beta-internal:4873/is-arrayish/-/is-arrayish-0.2.1.tgz"
                            }
                          }
                        }
                      }
                    },
                    "pify": {
                      "version": "2.3.0",
                      "from": "pify@>=2.0.0 <3.0.0",
                      "resolved": "http://beta-internal:4873/pify/-/pify-2.3.0.tgz"
                    },
                    "pinkie-promise": {
                      "version": "2.0.1",
                      "from": "pinkie-promise@>=2.0.0 <3.0.0",
                      "resolved": "http://beta-internal:4873/pinkie-promise/-/pinkie-promise-2.0.1.tgz",
                      "dependencies": {
                        "pinkie": {
                          "version": "2.0.4",
                          "from": "pinkie@>=2.0.0 <3.0.0",
                          "resolved": "http://beta-internal:4873/pinkie/-/pinkie-2.0.4.tgz"
                        }
                      }
                    },
                    "strip-bom": {
                      "version": "2.0.0",
                      "from": "strip-bom@>=2.0.0 <3.0.0",
                      "resolved": "http://beta-internal:4873/strip-bom/-/strip-bom-2.0.0.tgz",
                      "dependencies": {
                        "is-utf8": {
                          "version": "0.2.1",
                          "from": "is-utf8@>=0.2.0 <0.3.0",
                          "resolved": "http://beta-internal:4873/is-utf8/-/is-utf8-0.2.1.tgz"
                        }
                      }
                    }
                  }
                },
                "normalize-package-data": {
                  "version": "2.3.5",
                  "from": "normalize-package-data@>=2.3.2 <3.0.0",
                  "resolved": "http://beta-internal:4873/normalize-package-data/-/normalize-package-data-2.3.5.tgz",
                  "dependencies": {
                    "hosted-git-info": {
                      "version": "2.1.5",
                      "from": "hosted-git-info@>=2.1.4 <3.0.0",
                      "resolved": "http://beta-internal:4873/hosted-git-info/-/hosted-git-info-2.1.5.tgz"
                    },
                    "is-builtin-module": {
                      "version": "1.0.0",
                      "from": "is-builtin-module@>=1.0.0 <2.0.0",
                      "resolved": "http://beta-internal:4873/is-builtin-module/-/is-builtin-module-1.0.0.tgz",
                      "dependencies": {
                        "builtin-modules": {
                          "version": "1.1.1",
                          "from": "builtin-modules@>=1.0.0 <2.0.0",
                          "resolved": "http://beta-internal:4873/builtin-modules/-/builtin-modules-1.1.1.tgz"
                        }
                      }
                    },
                    "semver": {
                      "version": "5.2.0",
                      "from": "semver@>=2.0.0 <3.0.0||>=3.0.0 <4.0.0||>=4.0.0 <5.0.0||>=5.0.0 <6.0.0",
<<<<<<< HEAD
                      "resolved": "https://registry.npmjs.org/semver/-/semver-5.2.0.tgz"
=======
                      "resolved": "http://beta-internal:4873/semver/-/semver-5.2.0.tgz"
>>>>>>> 86541f0a
                    },
                    "validate-npm-package-license": {
                      "version": "3.0.1",
                      "from": "validate-npm-package-license@>=3.0.1 <4.0.0",
                      "resolved": "http://beta-internal:4873/validate-npm-package-license/-/validate-npm-package-license-3.0.1.tgz",
                      "dependencies": {
                        "spdx-correct": {
                          "version": "1.0.2",
                          "from": "spdx-correct@>=1.0.0 <1.1.0",
                          "resolved": "http://beta-internal:4873/spdx-correct/-/spdx-correct-1.0.2.tgz",
                          "dependencies": {
                            "spdx-license-ids": {
                              "version": "1.2.1",
                              "from": "spdx-license-ids@>=1.0.0 <2.0.0",
                              "resolved": "http://beta-internal:4873/spdx-license-ids/-/spdx-license-ids-1.2.1.tgz"
                            }
                          }
                        },
                        "spdx-expression-parse": {
                          "version": "1.0.2",
                          "from": "spdx-expression-parse@>=1.0.0 <1.1.0",
                          "resolved": "http://beta-internal:4873/spdx-expression-parse/-/spdx-expression-parse-1.0.2.tgz",
                          "dependencies": {
                            "spdx-exceptions": {
                              "version": "1.0.4",
                              "from": "spdx-exceptions@>=1.0.4 <2.0.0",
                              "resolved": "http://beta-internal:4873/spdx-exceptions/-/spdx-exceptions-1.0.4.tgz"
                            },
                            "spdx-license-ids": {
                              "version": "1.2.1",
                              "from": "spdx-license-ids@>=1.0.0 <2.0.0",
                              "resolved": "http://beta-internal:4873/spdx-license-ids/-/spdx-license-ids-1.2.1.tgz"
                            }
                          }
                        }
                      }
                    }
                  }
                },
                "path-type": {
                  "version": "1.1.0",
                  "from": "path-type@>=1.0.0 <2.0.0",
                  "resolved": "http://beta-internal:4873/path-type/-/path-type-1.1.0.tgz",
                  "dependencies": {
                    "graceful-fs": {
                      "version": "4.1.4",
                      "from": "graceful-fs@>=4.1.2 <5.0.0",
                      "resolved": "http://beta-internal:4873/graceful-fs/-/graceful-fs-4.1.4.tgz"
                    },
                    "pify": {
                      "version": "2.3.0",
                      "from": "pify@>=2.0.0 <3.0.0",
                      "resolved": "http://beta-internal:4873/pify/-/pify-2.3.0.tgz"
                    },
                    "pinkie-promise": {
                      "version": "2.0.1",
                      "from": "pinkie-promise@>=2.0.0 <3.0.0",
                      "resolved": "http://beta-internal:4873/pinkie-promise/-/pinkie-promise-2.0.1.tgz",
                      "dependencies": {
                        "pinkie": {
                          "version": "2.0.4",
                          "from": "pinkie@>=2.0.0 <3.0.0",
                          "resolved": "http://beta-internal:4873/pinkie/-/pinkie-2.0.4.tgz"
                        }
                      }
                    }
                  }
                }
              }
            }
          }
        },
        "require-main-filename": {
          "version": "1.0.1",
          "from": "require-main-filename@>=1.0.1 <2.0.0",
          "resolved": "http://beta-internal:4873/require-main-filename/-/require-main-filename-1.0.1.tgz"
        },
        "set-blocking": {
          "version": "1.0.0",
          "from": "set-blocking@>=1.0.0 <2.0.0",
          "resolved": "http://beta-internal:4873/set-blocking/-/set-blocking-1.0.0.tgz"
        },
        "string-width": {
          "version": "1.0.1",
          "from": "string-width@>=1.0.1 <2.0.0",
          "resolved": "http://beta-internal:4873/string-width/-/string-width-1.0.1.tgz",
          "dependencies": {
            "code-point-at": {
              "version": "1.0.0",
              "from": "code-point-at@>=1.0.0 <2.0.0",
              "resolved": "http://beta-internal:4873/code-point-at/-/code-point-at-1.0.0.tgz",
              "dependencies": {
                "number-is-nan": {
                  "version": "1.0.0",
                  "from": "number-is-nan@>=1.0.0 <2.0.0",
                  "resolved": "http://beta-internal:4873/number-is-nan/-/number-is-nan-1.0.0.tgz"
                }
              }
            },
            "is-fullwidth-code-point": {
              "version": "1.0.0",
              "from": "is-fullwidth-code-point@>=1.0.0 <2.0.0",
              "resolved": "http://beta-internal:4873/is-fullwidth-code-point/-/is-fullwidth-code-point-1.0.0.tgz",
              "dependencies": {
                "number-is-nan": {
                  "version": "1.0.0",
                  "from": "number-is-nan@>=1.0.0 <2.0.0",
                  "resolved": "http://beta-internal:4873/number-is-nan/-/number-is-nan-1.0.0.tgz"
                }
              }
            },
            "strip-ansi": {
              "version": "3.0.1",
              "from": "strip-ansi@>=3.0.0 <4.0.0",
              "resolved": "http://beta-internal:4873/strip-ansi/-/strip-ansi-3.0.1.tgz",
              "dependencies": {
                "ansi-regex": {
                  "version": "2.0.0",
                  "from": "ansi-regex@>=2.0.0 <3.0.0",
                  "resolved": "http://beta-internal:4873/ansi-regex/-/ansi-regex-2.0.0.tgz"
                }
              }
            }
          }
        },
        "window-size": {
          "version": "0.2.0",
          "from": "window-size@>=0.2.0 <0.3.0",
          "resolved": "http://beta-internal:4873/window-size/-/window-size-0.2.0.tgz"
        },
        "y18n": {
          "version": "3.2.1",
          "from": "y18n@>=3.2.1 <4.0.0",
          "resolved": "http://beta-internal:4873/y18n/-/y18n-3.2.1.tgz"
        },
        "yargs-parser": {
          "version": "2.4.0",
          "from": "yargs-parser@>=2.4.0 <3.0.0",
          "resolved": "http://beta-internal:4873/yargs-parser/-/yargs-parser-2.4.0.tgz",
          "dependencies": {
            "camelcase": {
              "version": "2.1.1",
              "from": "camelcase@>=2.1.1 <3.0.0",
              "resolved": "http://beta-internal:4873/camelcase/-/camelcase-2.1.1.tgz"
            }
          }
        }
      }
    }
  }
}<|MERGE_RESOLUTION|>--- conflicted
+++ resolved
@@ -385,7 +385,7 @@
       "dependencies": {
         "redis": {
           "version": "2.6.2",
-          "from": "redis@latest",
+          "from": "redis@>=2.1.0 <3.0.0",
           "resolved": "http://beta-internal:4873/redis/-/redis-2.6.2.tgz",
           "dependencies": {
             "double-ended-queue": {
@@ -637,15 +637,9 @@
               "resolved": "http://beta-internal:4873/has-ansi/-/has-ansi-2.0.0.tgz",
               "dependencies": {
                 "ansi-regex": {
-<<<<<<< HEAD
                   "version": "2.0.0",
                   "from": "ansi-regex@>=2.0.0 <3.0.0",
                   "resolved": "http://beta-internal:4873/ansi-regex/-/ansi-regex-2.0.0.tgz"
-=======
-                  "version": "0.2.1",
-                  "from": "ansi-regex@>=0.2.0 <0.3.0",
-                  "resolved": "http://beta-internal:4873/ansi-regex/-/ansi-regex-0.2.1.tgz"
->>>>>>> 86541f0a
                 }
               }
             },
@@ -655,15 +649,9 @@
               "resolved": "http://beta-internal:4873/strip-ansi/-/strip-ansi-3.0.1.tgz",
               "dependencies": {
                 "ansi-regex": {
-<<<<<<< HEAD
                   "version": "2.0.0",
                   "from": "ansi-regex@>=2.0.0 <3.0.0",
                   "resolved": "http://beta-internal:4873/ansi-regex/-/ansi-regex-2.0.0.tgz"
-=======
-                  "version": "0.2.1",
-                  "from": "ansi-regex@>=0.2.0 <0.3.0",
-                  "resolved": "http://beta-internal:4873/ansi-regex/-/ansi-regex-0.2.1.tgz"
->>>>>>> 86541f0a
                 }
               }
             },
@@ -1946,7 +1934,7 @@
       "dependencies": {
         "redis": {
           "version": "2.6.2",
-          "from": "redis@latest",
+          "from": "redis@>=2.1.0 <3.0.0",
           "resolved": "http://beta-internal:4873/redis/-/redis-2.6.2.tgz",
           "dependencies": {
             "double-ended-queue": {
@@ -3021,7 +3009,7 @@
         },
         "parseurl": {
           "version": "1.3.1",
-          "from": "parseurl@>=1.3.0 <1.4.0",
+          "from": "parseurl@>=1.3.1 <1.4.0",
           "resolved": "http://beta-internal:4873/parseurl/-/parseurl-1.3.1.tgz"
         },
         "vary": {
@@ -3069,11 +3057,7 @@
                 "semver": {
                   "version": "5.2.0",
                   "from": "semver@>=5.1.0 <6.0.0",
-<<<<<<< HEAD
-                  "resolved": "https://registry.npmjs.org/semver/-/semver-5.2.0.tgz"
-=======
                   "resolved": "http://beta-internal:4873/semver/-/semver-5.2.0.tgz"
->>>>>>> 86541f0a
                 },
                 "resolve-from": {
                   "version": "2.0.0",
@@ -3152,7 +3136,7 @@
       "dependencies": {
         "async": {
           "version": "1.5.2",
-          "from": "async@>=1.5.2 <2.0.0",
+          "from": "async@1.5.2",
           "resolved": "https://registry.npmjs.org/async/-/async-1.5.2.tgz"
         },
         "bson": {
@@ -3193,11 +3177,7 @@
                     "semver": {
                       "version": "5.2.0",
                       "from": "semver@>=5.1.0 <6.0.0",
-<<<<<<< HEAD
-                      "resolved": "https://registry.npmjs.org/semver/-/semver-5.2.0.tgz"
-=======
                       "resolved": "http://beta-internal:4873/semver/-/semver-5.2.0.tgz"
->>>>>>> 86541f0a
                     },
                     "resolve-from": {
                       "version": "2.0.0",
@@ -3786,7 +3766,7 @@
       "dependencies": {
         "passport-oauth2": {
           "version": "1.3.0",
-          "from": "passport-oauth2@>=1.0.0 <2.0.0",
+          "from": "passport-oauth2@>=1.1.2 <2.0.0",
           "resolved": "http://beta-internal:4873/passport-oauth2/-/passport-oauth2-1.3.0.tgz",
           "dependencies": {
             "passport-strategy": {
@@ -3839,7 +3819,7 @@
       "dependencies": {
         "passport-oauth2": {
           "version": "1.3.0",
-          "from": "passport-oauth2@>=1.0.0 <2.0.0",
+          "from": "passport-oauth2@>=1.1.2 <2.0.0",
           "resolved": "http://beta-internal:4873/passport-oauth2/-/passport-oauth2-1.3.0.tgz",
           "dependencies": {
             "passport-strategy": {
@@ -4493,7 +4473,7 @@
         },
         "parseurl": {
           "version": "1.3.1",
-          "from": "parseurl@>=1.3.0 <1.4.0",
+          "from": "parseurl@>=1.3.1 <1.4.0",
           "resolved": "http://beta-internal:4873/parseurl/-/parseurl-1.3.1.tgz"
         }
       }
@@ -4971,7 +4951,7 @@
             },
             "inherits": {
               "version": "2.0.1",
-              "from": "inherits@2.0.1",
+              "from": "inherits@>=2.0.1 <2.1.0",
               "resolved": "http://beta-internal:4873/inherits/-/inherits-2.0.1.tgz"
             },
             "isarray": {
@@ -5542,7 +5522,7 @@
           "dependencies": {
             "strip-ansi": {
               "version": "3.0.1",
-              "from": "strip-ansi@>=3.0.0 <4.0.0",
+              "from": "strip-ansi@>=3.0.1 <4.0.0",
               "resolved": "http://beta-internal:4873/strip-ansi/-/strip-ansi-3.0.1.tgz",
               "dependencies": {
                 "ansi-regex": {
@@ -5820,11 +5800,7 @@
                     "semver": {
                       "version": "5.2.0",
                       "from": "semver@>=2.0.0 <3.0.0||>=3.0.0 <4.0.0||>=4.0.0 <5.0.0||>=5.0.0 <6.0.0",
-<<<<<<< HEAD
-                      "resolved": "https://registry.npmjs.org/semver/-/semver-5.2.0.tgz"
-=======
                       "resolved": "http://beta-internal:4873/semver/-/semver-5.2.0.tgz"
->>>>>>> 86541f0a
                     },
                     "validate-npm-package-license": {
                       "version": "3.0.1",
@@ -5838,7 +5814,7 @@
                           "dependencies": {
                             "spdx-license-ids": {
                               "version": "1.2.1",
-                              "from": "spdx-license-ids@>=1.0.0 <2.0.0",
+                              "from": "spdx-license-ids@>=1.0.2 <2.0.0",
                               "resolved": "http://beta-internal:4873/spdx-license-ids/-/spdx-license-ids-1.2.1.tgz"
                             }
                           }
@@ -5855,7 +5831,7 @@
                             },
                             "spdx-license-ids": {
                               "version": "1.2.1",
-                              "from": "spdx-license-ids@>=1.0.0 <2.0.0",
+                              "from": "spdx-license-ids@>=1.0.2 <2.0.0",
                               "resolved": "http://beta-internal:4873/spdx-license-ids/-/spdx-license-ids-1.2.1.tgz"
                             }
                           }
@@ -5938,7 +5914,7 @@
             },
             "strip-ansi": {
               "version": "3.0.1",
-              "from": "strip-ansi@>=3.0.0 <4.0.0",
+              "from": "strip-ansi@>=3.0.1 <4.0.0",
               "resolved": "http://beta-internal:4873/strip-ansi/-/strip-ansi-3.0.1.tgz",
               "dependencies": {
                 "ansi-regex": {
