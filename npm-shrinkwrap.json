--- conflicted
+++ resolved
@@ -1,53 +1,53 @@
 {
   "name": "gitter-webapp",
-  "version": "8.7.4",
+  "version": "8.9.0",
   "dependencies": {
     "apn": {
       "version": "1.4.4",
-      "from": "apn@>=1.4.4 <1.5.0",
+      "from": "https://registry.npmjs.org/apn/-/apn-1.4.4.tgz",
       "resolved": "https://registry.npmjs.org/apn/-/apn-1.4.4.tgz",
       "dependencies": {
         "q": {
           "version": "0.9.7",
-          "from": "q@>=0.9.7 <0.10.0",
+          "from": "https://registry.npmjs.org/q/-/q-0.9.7.tgz",
           "resolved": "https://registry.npmjs.org/q/-/q-0.9.7.tgz"
         }
       }
     },
     "async": {
       "version": "0.9.0",
-      "from": "async@>=0.9.0 <0.10.0",
+      "from": "https://registry.npmjs.org/async/-/async-0.9.0.tgz",
       "resolved": "https://registry.npmjs.org/async/-/async-0.9.0.tgz"
     },
     "batch-stream": {
       "version": "0.1.2",
-      "from": "batch-stream@>=0.1.0 <0.2.0",
+      "from": "http://beta-internal:8089/nexus/content/groups/npm/batch-stream/-/batch-stream-0.1.2.tgz",
       "resolved": "http://beta-internal:8089/nexus/content/groups/npm/batch-stream/-/batch-stream-0.1.2.tgz",
       "dependencies": {
         "readable-stream": {
           "version": "1.0.33",
-          "from": "readable-stream@>=1.0.2 <1.1.0",
+          "from": "https://registry.npmjs.org/readable-stream/-/readable-stream-1.0.33.tgz",
           "resolved": "https://registry.npmjs.org/readable-stream/-/readable-stream-1.0.33.tgz",
           "dependencies": {
             "core-util-is": {
               "version": "1.0.1",
-              "from": "core-util-is@>=1.0.0 <1.1.0",
-              "resolved": "http://beta-internal:8089/nexus/content/groups/npm/core-util-is/-/core-util-is-1.0.1.tgz"
+              "from": "https://registry.npmjs.org/core-util-is/-/core-util-is-1.0.1.tgz",
+              "resolved": "https://registry.npmjs.org/core-util-is/-/core-util-is-1.0.1.tgz"
             },
             "isarray": {
               "version": "0.0.1",
-              "from": "isarray@0.0.1",
+              "from": "http://beta-internal:8089/nexus/content/groups/npm/isarray/-/isarray-0.0.1.tgz",
               "resolved": "http://beta-internal:8089/nexus/content/groups/npm/isarray/-/isarray-0.0.1.tgz"
             },
             "string_decoder": {
               "version": "0.10.31",
-              "from": "string_decoder@>=0.10.0 <0.11.0",
-              "resolved": "http://beta-internal:8089/nexus/content/groups/npm/string_decoder/-/string_decoder-0.10.31.tgz"
+              "from": "https://registry.npmjs.org/string_decoder/-/string_decoder-0.10.31.tgz",
+              "resolved": "https://registry.npmjs.org/string_decoder/-/string_decoder-0.10.31.tgz"
             },
             "inherits": {
               "version": "2.0.1",
-              "from": "inherits@>=2.0.1 <2.1.0",
-              "resolved": "http://beta-internal:8089/nexus/content/groups/npm/inherits/-/inherits-2.0.1.tgz"
+              "from": "https://registry.npmjs.org/inherits/-/inherits-2.0.1.tgz",
+              "resolved": "https://registry.npmjs.org/inherits/-/inherits-2.0.1.tgz"
             }
           }
         }
@@ -55,220 +55,219 @@
     },
     "cld": {
       "version": "2.2.0",
-      "from": "cld@>=2.2.0 <3.0.0",
+      "from": "https://registry.npmjs.org/cld/-/cld-2.2.0.tgz",
       "resolved": "https://registry.npmjs.org/cld/-/cld-2.2.0.tgz",
       "dependencies": {
         "underscore": {
           "version": "1.7.0",
-          "from": "underscore@>=1.6.0 <2.0.0",
+          "from": "https://registry.npmjs.org/underscore/-/underscore-1.7.0.tgz",
           "resolved": "https://registry.npmjs.org/underscore/-/underscore-1.7.0.tgz"
         },
         "nan": {
-          "version": "1.6.2",
-          "from": "nan@>=1.2.0 <2.0.0",
-          "resolved": "http://beta-internal:8089/nexus/content/groups/npm/nan/-/nan-1.6.2.tgz"
+          "version": "1.4.0",
+          "from": "https://registry.npmjs.org/nan/-/nan-1.4.0.tgz",
+          "resolved": "https://registry.npmjs.org/nan/-/nan-1.4.0.tgz"
         }
       }
     },
     "connect-redis": {
       "version": "1.4.7",
-      "from": "connect-redis@>=1.4.6 <1.5.0",
+      "from": "https://registry.npmjs.org/connect-redis/-/connect-redis-1.4.7.tgz",
       "resolved": "https://registry.npmjs.org/connect-redis/-/connect-redis-1.4.7.tgz",
+      "dependencies": {
+        "redis": {
+          "version": "0.10.3",
+          "from": "https://registry.npmjs.org/redis/-/redis-0.10.3.tgz",
+          "resolved": "https://registry.npmjs.org/redis/-/redis-0.10.3.tgz"
+        },
+        "debug": {
+          "version": "2.1.0",
+          "from": "https://registry.npmjs.org/debug/-/debug-2.1.0.tgz",
+          "resolved": "https://registry.npmjs.org/debug/-/debug-2.1.0.tgz",
+          "dependencies": {
+            "ms": {
+              "version": "0.6.2",
+              "from": "https://registry.npmjs.org/ms/-/ms-0.6.2.tgz",
+              "resolved": "https://registry.npmjs.org/ms/-/ms-0.6.2.tgz"
+            }
+          }
+        }
+      }
+    },
+    "consolidate": {
+      "version": "0.10.0",
+      "from": "https://registry.npmjs.org/consolidate/-/consolidate-0.10.0.tgz",
+      "resolved": "https://registry.npmjs.org/consolidate/-/consolidate-0.10.0.tgz"
+    },
+    "cors": {
+      "version": "2.5.3",
+      "from": "http://beta-internal:8089/nexus/content/groups/npm/cors/-/cors-2.5.3.tgz",
+      "resolved": "http://beta-internal:8089/nexus/content/groups/npm/cors/-/cors-2.5.3.tgz",
+      "dependencies": {
+        "vary": {
+          "version": "1.0.0",
+          "from": "https://registry.npmjs.org/vary/-/vary-1.0.0.tgz",
+          "resolved": "https://registry.npmjs.org/vary/-/vary-1.0.0.tgz"
+        }
+      }
+    },
+    "csprng": {
+      "version": "0.1.1",
+      "from": "https://registry.npmjs.org/csprng/-/csprng-0.1.1.tgz",
+      "resolved": "https://registry.npmjs.org/csprng/-/csprng-0.1.1.tgz",
+      "dependencies": {
+        "sequin": {
+          "version": "0.1.0",
+          "from": "https://registry.npmjs.org/sequin/-/sequin-0.1.0.tgz",
+          "resolved": "https://registry.npmjs.org/sequin/-/sequin-0.1.0.tgz"
+        }
+      }
+    },
+    "diskspace": {
+      "version": "0.1.5",
+      "from": "https://registry.npmjs.org/diskspace/-/diskspace-0.1.5.tgz",
+      "resolved": "https://registry.npmjs.org/diskspace/-/diskspace-0.1.5.tgz"
+    },
+    "dolph": {
+      "version": "0.1.0",
+      "from": "dolph@latest",
       "dependencies": {
         "redis": {
           "version": "0.10.3",
           "from": "redis@>=0.10.1 <0.11.0",
           "resolved": "http://beta-internal:8089/nexus/content/groups/npm/redis/-/redis-0.10.3.tgz"
-        },
-        "debug": {
-          "version": "2.1.1",
-          "from": "debug@*",
-          "resolved": "http://beta-internal:8089/nexus/content/groups/npm/debug/-/debug-2.1.1.tgz",
-          "dependencies": {
-            "ms": {
-              "version": "0.6.2",
-              "from": "ms@0.6.2",
-              "resolved": "http://beta-internal:8089/nexus/content/groups/npm/ms/-/ms-0.6.2.tgz"
-            }
-          }
-        }
-      }
-    },
-    "consolidate": {
-      "version": "0.10.0",
-      "from": "consolidate@>=0.10.0 <0.11.0",
-      "resolved": "https://registry.npmjs.org/consolidate/-/consolidate-0.10.0.tgz"
-    },
-    "cors": {
-      "version": "2.5.3",
-      "from": "cors@>=2.4.2 <3.0.0",
-      "resolved": "http://beta-internal:8089/nexus/content/groups/npm/cors/-/cors-2.5.3.tgz",
-      "dependencies": {
-        "vary": {
-          "version": "1.0.0",
-          "from": "vary@>=1.0.0 <1.1.0",
-          "resolved": "https://registry.npmjs.org/vary/-/vary-1.0.0.tgz"
-        }
-      }
-    },
-    "csprng": {
-      "version": "0.1.1",
-      "from": "csprng@>=0.1.1 <0.2.0",
-      "resolved": "https://registry.npmjs.org/csprng/-/csprng-0.1.1.tgz",
-      "dependencies": {
-        "sequin": {
-          "version": "0.1.0",
-          "from": "sequin@*",
-          "resolved": "https://registry.npmjs.org/sequin/-/sequin-0.1.0.tgz"
-        }
-      }
-    },
-    "diskspace": {
-      "version": "0.1.5",
-      "from": "diskspace@0.1.5",
-      "resolved": "http://beta-internal:8089/nexus/content/groups/npm/diskspace/-/diskspace-0.1.5.tgz"
-    },
-    "dolph": {
-      "version": "0.1.0",
-      "from": "dolph@>=0.1.0 <0.2.0",
-      "resolved": "http://beta-internal:8089/nexus/content/groups/npm/dolph/-/dolph-0.1.0.tgz",
-      "dependencies": {
-        "redis": {
-          "version": "0.10.3",
-          "from": "redis@>=0.10.1 <0.11.0",
-          "resolved": "http://beta-internal:8089/nexus/content/groups/npm/redis/-/redis-0.10.3.tgz"
         }
       }
     },
     "easynexmo": {
       "version": "0.3.3",
-      "from": "easynexmo@>=0.3.1 <0.4.0",
+      "from": "https://registry.npmjs.org/easynexmo/-/easynexmo-0.3.3.tgz",
       "resolved": "https://registry.npmjs.org/easynexmo/-/easynexmo-0.3.3.tgz"
     },
     "elasticsearch": {
       "version": "2.4.3",
-      "from": "elasticsearch@>=2.4.3 <3.0.0",
+      "from": "https://registry.npmjs.org/elasticsearch/-/elasticsearch-2.4.3.tgz",
       "resolved": "https://registry.npmjs.org/elasticsearch/-/elasticsearch-2.4.3.tgz",
       "dependencies": {
         "bluebird": {
           "version": "2.2.2",
-          "from": "bluebird@>=2.2.2 <2.3.0",
+          "from": "https://registry.npmjs.org/bluebird/-/bluebird-2.2.2.tgz",
           "resolved": "https://registry.npmjs.org/bluebird/-/bluebird-2.2.2.tgz"
         },
         "chalk": {
           "version": "0.5.1",
-          "from": "chalk@>=0.5.1 <0.6.0",
+          "from": "https://registry.npmjs.org/chalk/-/chalk-0.5.1.tgz",
           "resolved": "https://registry.npmjs.org/chalk/-/chalk-0.5.1.tgz",
           "dependencies": {
             "ansi-styles": {
               "version": "1.1.0",
-              "from": "ansi-styles@>=1.1.0 <2.0.0",
-              "resolved": "http://beta-internal:8089/nexus/content/groups/npm/ansi-styles/-/ansi-styles-1.1.0.tgz"
+              "from": "https://registry.npmjs.org/ansi-styles/-/ansi-styles-1.1.0.tgz",
+              "resolved": "https://registry.npmjs.org/ansi-styles/-/ansi-styles-1.1.0.tgz"
             },
             "escape-string-regexp": {
               "version": "1.0.2",
-              "from": "escape-string-regexp@>=1.0.0 <2.0.0",
-              "resolved": "http://beta-internal:8089/nexus/content/groups/npm/escape-string-regexp/-/escape-string-regexp-1.0.2.tgz"
+              "from": "https://registry.npmjs.org/escape-string-regexp/-/escape-string-regexp-1.0.2.tgz",
+              "resolved": "https://registry.npmjs.org/escape-string-regexp/-/escape-string-regexp-1.0.2.tgz"
             },
             "has-ansi": {
               "version": "0.1.0",
-              "from": "has-ansi@>=0.1.0 <0.2.0",
-              "resolved": "http://beta-internal:8089/nexus/content/groups/npm/has-ansi/-/has-ansi-0.1.0.tgz",
+              "from": "https://registry.npmjs.org/has-ansi/-/has-ansi-0.1.0.tgz",
+              "resolved": "https://registry.npmjs.org/has-ansi/-/has-ansi-0.1.0.tgz",
               "dependencies": {
                 "ansi-regex": {
                   "version": "0.2.1",
-                  "from": "ansi-regex@>=0.2.1 <0.3.0",
-                  "resolved": "http://beta-internal:8089/nexus/content/groups/npm/ansi-regex/-/ansi-regex-0.2.1.tgz"
+                  "from": "https://registry.npmjs.org/ansi-regex/-/ansi-regex-0.2.1.tgz",
+                  "resolved": "https://registry.npmjs.org/ansi-regex/-/ansi-regex-0.2.1.tgz"
                 }
               }
             },
             "strip-ansi": {
               "version": "0.3.0",
-              "from": "strip-ansi@>=0.3.0 <0.4.0",
-              "resolved": "http://beta-internal:8089/nexus/content/groups/npm/strip-ansi/-/strip-ansi-0.3.0.tgz",
+              "from": "https://registry.npmjs.org/strip-ansi/-/strip-ansi-0.3.0.tgz",
+              "resolved": "https://registry.npmjs.org/strip-ansi/-/strip-ansi-0.3.0.tgz",
               "dependencies": {
                 "ansi-regex": {
                   "version": "0.2.1",
-                  "from": "ansi-regex@>=0.2.1 <0.3.0",
-                  "resolved": "http://beta-internal:8089/nexus/content/groups/npm/ansi-regex/-/ansi-regex-0.2.1.tgz"
+                  "from": "https://registry.npmjs.org/ansi-regex/-/ansi-regex-0.2.1.tgz",
+                  "resolved": "https://registry.npmjs.org/ansi-regex/-/ansi-regex-0.2.1.tgz"
                 }
               }
             },
             "supports-color": {
               "version": "0.2.0",
-              "from": "supports-color@>=0.2.0 <0.3.0",
-              "resolved": "http://beta-internal:8089/nexus/content/groups/npm/supports-color/-/supports-color-0.2.0.tgz"
+              "from": "https://registry.npmjs.org/supports-color/-/supports-color-0.2.0.tgz",
+              "resolved": "https://registry.npmjs.org/supports-color/-/supports-color-0.2.0.tgz"
             }
           }
         },
         "forever-agent": {
           "version": "0.5.2",
-          "from": "forever-agent@>=0.5.0 <0.6.0",
+          "from": "https://registry.npmjs.org/forever-agent/-/forever-agent-0.5.2.tgz",
           "resolved": "https://registry.npmjs.org/forever-agent/-/forever-agent-0.5.2.tgz"
         },
         "lodash-node": {
           "version": "2.4.1",
-          "from": "lodash-node@>=2.4.0 <2.5.0",
+          "from": "https://registry.npmjs.org/lodash-node/-/lodash-node-2.4.1.tgz",
           "resolved": "https://registry.npmjs.org/lodash-node/-/lodash-node-2.4.1.tgz"
         }
       }
     },
     "email-validator": {
       "version": "1.0.1",
-      "from": "email-validator@>=1.0.0 <2.0.0",
+      "from": "https://registry.npmjs.org/email-validator/-/email-validator-1.0.1.tgz",
       "resolved": "https://registry.npmjs.org/email-validator/-/email-validator-1.0.1.tgz"
     },
     "emailify": {
       "version": "0.0.2",
-      "from": "emailify@>=0.0.2 <0.1.0",
+      "from": "https://registry.npmjs.org/emailify/-/emailify-0.0.2.tgz",
       "resolved": "https://registry.npmjs.org/emailify/-/emailify-0.0.2.tgz",
       "dependencies": {
         "outcome": {
           "version": "0.0.18",
-          "from": "outcome@>=0.0.0 <0.1.0",
+          "from": "https://registry.npmjs.org/outcome/-/outcome-0.0.18.tgz",
           "resolved": "https://registry.npmjs.org/outcome/-/outcome-0.0.18.tgz"
         },
         "jsdom": {
           "version": "0.2.19",
-          "from": "jsdom@>=0.2.0 <0.3.0",
+          "from": "https://registry.npmjs.org/jsdom/-/jsdom-0.2.19.tgz",
           "resolved": "https://registry.npmjs.org/jsdom/-/jsdom-0.2.19.tgz",
           "dependencies": {
             "htmlparser": {
               "version": "1.7.7",
-              "from": "htmlparser@>=1.0.0 <2.0.0",
+              "from": "https://registry.npmjs.org/htmlparser/-/htmlparser-1.7.7.tgz",
               "resolved": "https://registry.npmjs.org/htmlparser/-/htmlparser-1.7.7.tgz"
             },
             "cssom": {
               "version": "0.2.5",
-              "from": "cssom@>=0.2.0 <0.3.0",
+              "from": "https://registry.npmjs.org/cssom/-/cssom-0.2.5.tgz",
               "resolved": "https://registry.npmjs.org/cssom/-/cssom-0.2.5.tgz"
             },
             "cssstyle": {
-              "version": "0.2.22",
-              "from": "cssstyle@>=0.2.3",
-              "resolved": "http://beta-internal:8089/nexus/content/groups/npm/cssstyle/-/cssstyle-0.2.22.tgz",
+              "version": "0.2.21",
+              "from": "https://registry.npmjs.org/cssstyle/-/cssstyle-0.2.21.tgz",
+              "resolved": "https://registry.npmjs.org/cssstyle/-/cssstyle-0.2.21.tgz",
               "dependencies": {
                 "cssom": {
                   "version": "0.3.0",
-                  "from": "cssom@>=0.3.0 <0.4.0",
+                  "from": "https://registry.npmjs.org/cssom/-/cssom-0.3.0.tgz",
                   "resolved": "https://registry.npmjs.org/cssom/-/cssom-0.3.0.tgz"
                 }
               }
             },
             "contextify": {
-              "version": "0.1.12",
-              "from": "contextify@>=0.1.0 <0.2.0",
-              "resolved": "http://beta-internal:8089/nexus/content/groups/npm/contextify/-/contextify-0.1.12.tgz",
+              "version": "0.1.9",
+              "from": "https://registry.npmjs.org/contextify/-/contextify-0.1.9.tgz",
+              "resolved": "https://registry.npmjs.org/contextify/-/contextify-0.1.9.tgz",
               "dependencies": {
                 "bindings": {
                   "version": "1.2.1",
-                  "from": "bindings@*",
+                  "from": "https://registry.npmjs.org/bindings/-/bindings-1.2.1.tgz",
                   "resolved": "https://registry.npmjs.org/bindings/-/bindings-1.2.1.tgz"
                 },
                 "nan": {
                   "version": "1.3.0",
-                  "from": "nan@>=1.3.0 <1.4.0",
-                  "resolved": "http://beta-internal:8089/nexus/content/groups/npm/nan/-/nan-1.3.0.tgz"
+                  "from": "https://registry.npmjs.org/nan/-/nan-1.3.0.tgz",
+                  "resolved": "https://registry.npmjs.org/nan/-/nan-1.3.0.tgz"
                 }
               }
             }
@@ -276,129 +275,129 @@
         },
         "optimist": {
           "version": "0.3.7",
-          "from": "optimist@>=0.3.0 <0.4.0",
+          "from": "https://registry.npmjs.org/optimist/-/optimist-0.3.7.tgz",
           "resolved": "https://registry.npmjs.org/optimist/-/optimist-0.3.7.tgz",
           "dependencies": {
             "wordwrap": {
               "version": "0.0.2",
-              "from": "wordwrap@>=0.0.2 <0.1.0",
+              "from": "https://registry.npmjs.org/wordwrap/-/wordwrap-0.0.2.tgz",
               "resolved": "https://registry.npmjs.org/wordwrap/-/wordwrap-0.0.2.tgz"
             }
           }
         },
         "vows": {
           "version": "0.6.4",
-          "from": "vows@>=0.6.0 <0.7.0",
+          "from": "https://registry.npmjs.org/vows/-/vows-0.6.4.tgz",
           "resolved": "https://registry.npmjs.org/vows/-/vows-0.6.4.tgz",
           "dependencies": {
             "eyes": {
               "version": "0.1.8",
-              "from": "eyes@>=0.1.6",
-              "resolved": "http://beta-internal:8089/nexus/content/groups/npm/eyes/-/eyes-0.1.8.tgz"
+              "from": "https://registry.npmjs.org/eyes/-/eyes-0.1.8.tgz",
+              "resolved": "https://registry.npmjs.org/eyes/-/eyes-0.1.8.tgz"
             },
             "diff": {
               "version": "1.0.8",
-              "from": "diff@>=1.0.3 <1.1.0",
-              "resolved": "http://beta-internal:8089/nexus/content/groups/npm/diff/-/diff-1.0.8.tgz"
+              "from": "https://registry.npmjs.org/diff/-/diff-1.0.8.tgz",
+              "resolved": "https://registry.npmjs.org/diff/-/diff-1.0.8.tgz"
             }
           }
         },
         "plugin": {
           "version": "0.0.15",
-          "from": "plugin@>=0.0.0 <0.1.0",
+          "from": "https://registry.npmjs.org/plugin/-/plugin-0.0.15.tgz",
           "resolved": "https://registry.npmjs.org/plugin/-/plugin-0.0.15.tgz",
           "dependencies": {
             "tq": {
               "version": "0.0.1",
-              "from": "tq@0.0.1",
-              "resolved": "http://beta-internal:8089/nexus/content/groups/npm/tq/-/tq-0.0.1.tgz"
+              "from": "https://registry.npmjs.org/tq/-/tq-0.0.1.tgz",
+              "resolved": "https://registry.npmjs.org/tq/-/tq-0.0.1.tgz"
             },
             "structr": {
               "version": "0.1.0",
-              "from": "structr@0.1.0",
-              "resolved": "http://beta-internal:8089/nexus/content/groups/npm/structr/-/structr-0.1.0.tgz"
+              "from": "https://registry.npmjs.org/structr/-/structr-0.1.0.tgz",
+              "resolved": "https://registry.npmjs.org/structr/-/structr-0.1.0.tgz"
             }
           }
         },
         "step": {
           "version": "0.0.5",
-          "from": "step@>=0.0.0 <0.1.0",
+          "from": "https://registry.npmjs.org/step/-/step-0.0.5.tgz",
           "resolved": "https://registry.npmjs.org/step/-/step-0.0.5.tgz"
         },
         "colors": {
           "version": "0.6.2",
-          "from": "colors@>=0.6.0 <0.7.0",
+          "from": "https://registry.npmjs.org/colors/-/colors-0.6.2.tgz",
           "resolved": "https://registry.npmjs.org/colors/-/colors-0.6.2.tgz"
         },
         "sprintf": {
-          "version": "0.1.5",
-          "from": "sprintf@>=0.1.0 <0.2.0",
-          "resolved": "http://beta-internal:8089/nexus/content/groups/npm/sprintf/-/sprintf-0.1.5.tgz"
+          "version": "0.1.4",
+          "from": "https://registry.npmjs.org/sprintf/-/sprintf-0.1.4.tgz",
+          "resolved": "https://registry.npmjs.org/sprintf/-/sprintf-0.1.4.tgz"
         },
         "celeri": {
           "version": "0.2.16",
-          "from": "celeri@>=0.2.0 <0.3.0",
+          "from": "https://registry.npmjs.org/celeri/-/celeri-0.2.16.tgz",
           "resolved": "https://registry.npmjs.org/celeri/-/celeri-0.2.16.tgz",
           "dependencies": {
             "structr": {
               "version": "0.2.4",
-              "from": "structr@>=0.2.0 <0.3.0",
+              "from": "https://registry.npmjs.org/structr/-/structr-0.2.4.tgz",
               "resolved": "https://registry.npmjs.org/structr/-/structr-0.2.4.tgz"
             },
             "colors": {
               "version": "0.5.1",
-              "from": "colors@0.5.1",
-              "resolved": "http://beta-internal:8089/nexus/content/groups/npm/colors/-/colors-0.5.1.tgz"
+              "from": "https://registry.npmjs.org/colors/-/colors-0.5.1.tgz",
+              "resolved": "https://registry.npmjs.org/colors/-/colors-0.5.1.tgz"
             },
             "tq": {
               "version": "0.1.0",
-              "from": "tq@<=0.1.0",
+              "from": "https://registry.npmjs.org/tq/-/tq-0.1.0.tgz",
               "resolved": "https://registry.npmjs.org/tq/-/tq-0.1.0.tgz"
             },
             "crema": {
               "version": "0.1.5",
-              "from": "crema@<0.2.0",
+              "from": "https://registry.npmjs.org/crema/-/crema-0.1.5.tgz",
               "resolved": "https://registry.npmjs.org/crema/-/crema-0.1.5.tgz",
               "dependencies": {
                 "strscanner": {
                   "version": "0.0.8",
-                  "from": "strscanner@>=0.0.0 <0.1.0",
+                  "from": "https://registry.npmjs.org/strscanner/-/strscanner-0.0.8.tgz",
                   "resolved": "https://registry.npmjs.org/strscanner/-/strscanner-0.0.8.tgz"
                 }
               }
             },
             "beanpoll": {
               "version": "0.2.19",
-              "from": "beanpoll@<0.3.0",
+              "from": "https://registry.npmjs.org/beanpoll/-/beanpoll-0.2.19.tgz",
               "resolved": "https://registry.npmjs.org/beanpoll/-/beanpoll-0.2.19.tgz",
               "dependencies": {
                 "dolce": {
                   "version": "0.0.14",
-                  "from": "dolce@<0.2.0",
+                  "from": "https://registry.npmjs.org/dolce/-/dolce-0.0.14.tgz",
                   "resolved": "https://registry.npmjs.org/dolce/-/dolce-0.0.14.tgz",
                   "dependencies": {
                     "sift": {
-                      "version": "0.2.4",
-                      "from": "sift@*",
-                      "resolved": "http://beta-internal:8089/nexus/content/groups/npm/sift/-/sift-0.2.4.tgz"
+                      "version": "0.1.0",
+                      "from": "https://registry.npmjs.org/sift/-/sift-0.1.0.tgz",
+                      "resolved": "https://registry.npmjs.org/sift/-/sift-0.1.0.tgz"
                     }
                   }
                 },
                 "comerr": {
-                  "version": "0.0.9",
-                  "from": "comerr@>=0.0.0 <0.1.0",
-                  "resolved": "http://beta-internal:8089/nexus/content/groups/npm/comerr/-/comerr-0.0.9.tgz"
+                  "version": "0.0.8",
+                  "from": "https://registry.npmjs.org/comerr/-/comerr-0.0.8.tgz",
+                  "resolved": "https://registry.npmjs.org/comerr/-/comerr-0.0.8.tgz"
                 }
               }
             },
             "disposable": {
               "version": "0.0.5",
-              "from": "disposable@<0.2.0",
+              "from": "https://registry.npmjs.org/disposable/-/disposable-0.0.5.tgz",
               "resolved": "https://registry.npmjs.org/disposable/-/disposable-0.0.5.tgz"
             },
             "underscore": {
               "version": "1.2.4",
-              "from": "underscore@>=1.2.0 <1.3.0",
+              "from": "https://registry.npmjs.org/underscore/-/underscore-1.2.4.tgz",
               "resolved": "https://registry.npmjs.org/underscore/-/underscore-1.2.4.tgz"
             }
           }
@@ -407,106 +406,106 @@
     },
     "ent": {
       "version": "0.1.0",
-      "from": "ent@>=0.1.0 <0.2.0",
+      "from": "https://registry.npmjs.org/ent/-/ent-0.1.0.tgz",
       "resolved": "https://registry.npmjs.org/ent/-/ent-0.1.0.tgz"
     },
     "express": {
-      "version": "3.19.2",
-      "from": "express@>=3.16.7 <4.0.0",
-      "resolved": "http://beta-internal:8089/nexus/content/groups/npm/express/-/express-3.19.2.tgz",
+      "version": "3.19.1",
+      "from": "http://beta-internal:8089/nexus/content/groups/npm/express/-/express-3.19.1.tgz",
+      "resolved": "http://beta-internal:8089/nexus/content/groups/npm/express/-/express-3.19.1.tgz",
       "dependencies": {
         "basic-auth": {
           "version": "1.0.0",
-          "from": "basic-auth@1.0.0",
+          "from": "http://beta-internal:8089/nexus/content/groups/npm/basic-auth/-/basic-auth-1.0.0.tgz",
           "resolved": "http://beta-internal:8089/nexus/content/groups/npm/basic-auth/-/basic-auth-1.0.0.tgz"
         },
         "connect": {
-          "version": "2.28.3",
-          "from": "connect@2.28.3",
-          "resolved": "http://beta-internal:8089/nexus/content/groups/npm/connect/-/connect-2.28.3.tgz",
+          "version": "2.28.2",
+          "from": "http://beta-internal:8089/nexus/content/groups/npm/connect/-/connect-2.28.2.tgz",
+          "resolved": "http://beta-internal:8089/nexus/content/groups/npm/connect/-/connect-2.28.2.tgz",
           "dependencies": {
             "basic-auth-connect": {
               "version": "1.0.0",
-              "from": "basic-auth-connect@1.0.0",
+              "from": "http://beta-internal:8089/nexus/content/groups/npm/basic-auth-connect/-/basic-auth-connect-1.0.0.tgz",
               "resolved": "http://beta-internal:8089/nexus/content/groups/npm/basic-auth-connect/-/basic-auth-connect-1.0.0.tgz"
             },
             "body-parser": {
               "version": "1.10.2",
-              "from": "body-parser@>=1.10.2 <1.11.0",
+              "from": "http://beta-internal:8089/nexus/content/groups/npm/body-parser/-/body-parser-1.10.2.tgz",
               "resolved": "http://beta-internal:8089/nexus/content/groups/npm/body-parser/-/body-parser-1.10.2.tgz",
               "dependencies": {
                 "iconv-lite": {
                   "version": "0.4.6",
-                  "from": "iconv-lite@0.4.6",
+                  "from": "http://beta-internal:8089/nexus/content/groups/npm/iconv-lite/-/iconv-lite-0.4.6.tgz",
                   "resolved": "http://beta-internal:8089/nexus/content/groups/npm/iconv-lite/-/iconv-lite-0.4.6.tgz"
                 },
                 "on-finished": {
                   "version": "2.2.0",
-                  "from": "on-finished@>=2.2.0 <2.3.0",
+                  "from": "http://beta-internal:8089/nexus/content/groups/npm/on-finished/-/on-finished-2.2.0.tgz",
                   "resolved": "http://beta-internal:8089/nexus/content/groups/npm/on-finished/-/on-finished-2.2.0.tgz",
                   "dependencies": {
                     "ee-first": {
                       "version": "1.1.0",
-                      "from": "ee-first@1.1.0",
+                      "from": "http://beta-internal:8089/nexus/content/groups/npm/ee-first/-/ee-first-1.1.0.tgz",
                       "resolved": "http://beta-internal:8089/nexus/content/groups/npm/ee-first/-/ee-first-1.1.0.tgz"
                     }
                   }
                 },
                 "raw-body": {
                   "version": "1.3.2",
-                  "from": "raw-body@1.3.2",
+                  "from": "http://beta-internal:8089/nexus/content/groups/npm/raw-body/-/raw-body-1.3.2.tgz",
                   "resolved": "http://beta-internal:8089/nexus/content/groups/npm/raw-body/-/raw-body-1.3.2.tgz"
                 }
               }
             },
             "bytes": {
               "version": "1.0.0",
-              "from": "bytes@1.0.0",
+              "from": "http://beta-internal:8089/nexus/content/groups/npm/bytes/-/bytes-1.0.0.tgz",
               "resolved": "http://beta-internal:8089/nexus/content/groups/npm/bytes/-/bytes-1.0.0.tgz"
             },
             "cookie-parser": {
               "version": "1.3.3",
-              "from": "cookie-parser@>=1.3.3 <1.4.0",
+              "from": "https://registry.npmjs.org/cookie-parser/-/cookie-parser-1.3.3.tgz",
               "resolved": "https://registry.npmjs.org/cookie-parser/-/cookie-parser-1.3.3.tgz"
             },
             "compression": {
-              "version": "1.3.1",
-              "from": "compression@>=1.3.1 <1.4.0",
-              "resolved": "http://beta-internal:8089/nexus/content/groups/npm/compression/-/compression-1.3.1.tgz",
+              "version": "1.3.0",
+              "from": "http://beta-internal:8089/nexus/content/groups/npm/compression/-/compression-1.3.0.tgz",
+              "resolved": "http://beta-internal:8089/nexus/content/groups/npm/compression/-/compression-1.3.0.tgz",
               "dependencies": {
                 "accepts": {
-                  "version": "1.2.3",
-                  "from": "accepts@>=1.2.3 <1.3.0",
-                  "resolved": "http://beta-internal:8089/nexus/content/groups/npm/accepts/-/accepts-1.2.3.tgz",
+                  "version": "1.2.2",
+                  "from": "http://beta-internal:8089/nexus/content/groups/npm/accepts/-/accepts-1.2.2.tgz",
+                  "resolved": "http://beta-internal:8089/nexus/content/groups/npm/accepts/-/accepts-1.2.2.tgz",
                   "dependencies": {
                     "mime-types": {
-                      "version": "2.0.8",
-                      "from": "mime-types@>=2.0.8 <2.1.0",
-                      "resolved": "http://beta-internal:8089/nexus/content/groups/npm/mime-types/-/mime-types-2.0.8.tgz",
+                      "version": "2.0.7",
+                      "from": "http://beta-internal:8089/nexus/content/groups/npm/mime-types/-/mime-types-2.0.7.tgz",
+                      "resolved": "http://beta-internal:8089/nexus/content/groups/npm/mime-types/-/mime-types-2.0.7.tgz",
                       "dependencies": {
                         "mime-db": {
-                          "version": "1.6.1",
-                          "from": "mime-db@>=1.6.0 <1.7.0",
-                          "resolved": "http://beta-internal:8089/nexus/content/groups/npm/mime-db/-/mime-db-1.6.1.tgz"
+                          "version": "1.5.0",
+                          "from": "http://beta-internal:8089/nexus/content/groups/npm/mime-db/-/mime-db-1.5.0.tgz",
+                          "resolved": "http://beta-internal:8089/nexus/content/groups/npm/mime-db/-/mime-db-1.5.0.tgz"
                         }
                       }
                     },
                     "negotiator": {
                       "version": "0.5.0",
-                      "from": "negotiator@0.5.0",
+                      "from": "http://beta-internal:8089/nexus/content/groups/npm/negotiator/-/negotiator-0.5.0.tgz",
                       "resolved": "http://beta-internal:8089/nexus/content/groups/npm/negotiator/-/negotiator-0.5.0.tgz"
                     }
                   }
                 },
                 "compressible": {
-                  "version": "2.0.2",
-                  "from": "compressible@>=2.0.2 <2.1.0",
-                  "resolved": "http://beta-internal:8089/nexus/content/groups/npm/compressible/-/compressible-2.0.2.tgz",
+                  "version": "2.0.1",
+                  "from": "https://registry.npmjs.org/compressible/-/compressible-2.0.1.tgz",
+                  "resolved": "https://registry.npmjs.org/compressible/-/compressible-2.0.1.tgz",
                   "dependencies": {
                     "mime-db": {
-                      "version": "1.7.0",
-                      "from": "mime-db@>=1.1.2 <2.0.0",
-                      "resolved": "http://beta-internal:8089/nexus/content/groups/npm/mime-db/-/mime-db-1.7.0.tgz"
+                      "version": "1.5.0",
+                      "from": "http://beta-internal:8089/nexus/content/groups/npm/mime-db/-/mime-db-1.5.0.tgz",
+                      "resolved": "http://beta-internal:8089/nexus/content/groups/npm/mime-db/-/mime-db-1.5.0.tgz"
                     }
                   }
                 }
@@ -514,49 +513,49 @@
             },
             "connect-timeout": {
               "version": "1.5.0",
-              "from": "connect-timeout@>=1.5.0 <1.6.0",
+              "from": "http://beta-internal:8089/nexus/content/groups/npm/connect-timeout/-/connect-timeout-1.5.0.tgz",
               "resolved": "http://beta-internal:8089/nexus/content/groups/npm/connect-timeout/-/connect-timeout-1.5.0.tgz",
               "dependencies": {
                 "ms": {
                   "version": "0.7.0",
-                  "from": "ms@0.7.0",
+                  "from": "http://beta-internal:8089/nexus/content/groups/npm/ms/-/ms-0.7.0.tgz",
                   "resolved": "http://beta-internal:8089/nexus/content/groups/npm/ms/-/ms-0.7.0.tgz"
                 }
               }
             },
             "csurf": {
-              "version": "1.6.6",
-              "from": "csurf@>=1.6.6 <1.7.0",
-              "resolved": "http://beta-internal:8089/nexus/content/groups/npm/csurf/-/csurf-1.6.6.tgz",
+              "version": "1.6.5",
+              "from": "http://beta-internal:8089/nexus/content/groups/npm/csurf/-/csurf-1.6.5.tgz",
+              "resolved": "http://beta-internal:8089/nexus/content/groups/npm/csurf/-/csurf-1.6.5.tgz",
               "dependencies": {
                 "csrf": {
-                  "version": "2.0.5",
-                  "from": "csrf@>=2.0.5 <2.1.0",
-                  "resolved": "http://beta-internal:8089/nexus/content/groups/npm/csrf/-/csrf-2.0.5.tgz",
+                  "version": "2.0.4",
+                  "from": "http://beta-internal:8089/nexus/content/groups/npm/csrf/-/csrf-2.0.4.tgz",
+                  "resolved": "http://beta-internal:8089/nexus/content/groups/npm/csrf/-/csrf-2.0.4.tgz",
                   "dependencies": {
                     "base64-url": {
-                      "version": "1.2.0",
-                      "from": "base64-url@1.2.0",
-                      "resolved": "http://beta-internal:8089/nexus/content/groups/npm/base64-url/-/base64-url-1.2.0.tgz"
+                      "version": "1.1.0",
+                      "from": "http://beta-internal:8089/nexus/content/groups/npm/base64-url/-/base64-url-1.1.0.tgz",
+                      "resolved": "http://beta-internal:8089/nexus/content/groups/npm/base64-url/-/base64-url-1.1.0.tgz"
                     },
                     "rndm": {
                       "version": "1.1.0",
-                      "from": "rndm@>=1.1.0 <1.2.0",
+                      "from": "http://beta-internal:8089/nexus/content/groups/npm/rndm/-/rndm-1.1.0.tgz",
                       "resolved": "http://beta-internal:8089/nexus/content/groups/npm/rndm/-/rndm-1.1.0.tgz"
                     },
                     "scmp": {
                       "version": "1.0.0",
-                      "from": "scmp@1.0.0",
+                      "from": "http://beta-internal:8089/nexus/content/groups/npm/scmp/-/scmp-1.0.0.tgz",
                       "resolved": "http://beta-internal:8089/nexus/content/groups/npm/scmp/-/scmp-1.0.0.tgz"
                     },
                     "uid-safe": {
-                      "version": "1.0.3",
-                      "from": "uid-safe@>=1.0.3 <1.1.0",
-                      "resolved": "http://beta-internal:8089/nexus/content/groups/npm/uid-safe/-/uid-safe-1.0.3.tgz",
+                      "version": "1.0.2",
+                      "from": "https://registry.npmjs.org/uid-safe/-/uid-safe-1.0.2.tgz",
+                      "resolved": "https://registry.npmjs.org/uid-safe/-/uid-safe-1.0.2.tgz",
                       "dependencies": {
                         "native-or-bluebird": {
                           "version": "1.1.2",
-                          "from": "native-or-bluebird@>=1.1.2 <1.2.0",
+                          "from": "https://registry.npmjs.org/native-or-bluebird/-/native-or-bluebird-1.1.2.tgz",
                           "resolved": "https://registry.npmjs.org/native-or-bluebird/-/native-or-bluebird-1.1.2.tgz"
                         }
                       }
@@ -566,30 +565,30 @@
               }
             },
             "errorhandler": {
-              "version": "1.3.3",
-              "from": "errorhandler@>=1.3.3 <1.4.0",
-              "resolved": "http://beta-internal:8089/nexus/content/groups/npm/errorhandler/-/errorhandler-1.3.3.tgz",
+              "version": "1.3.2",
+              "from": "http://beta-internal:8089/nexus/content/groups/npm/errorhandler/-/errorhandler-1.3.2.tgz",
+              "resolved": "http://beta-internal:8089/nexus/content/groups/npm/errorhandler/-/errorhandler-1.3.2.tgz",
               "dependencies": {
                 "accepts": {
-                  "version": "1.2.3",
-                  "from": "accepts@>=1.2.3 <1.3.0",
-                  "resolved": "http://beta-internal:8089/nexus/content/groups/npm/accepts/-/accepts-1.2.3.tgz",
+                  "version": "1.2.2",
+                  "from": "http://beta-internal:8089/nexus/content/groups/npm/accepts/-/accepts-1.2.2.tgz",
+                  "resolved": "http://beta-internal:8089/nexus/content/groups/npm/accepts/-/accepts-1.2.2.tgz",
                   "dependencies": {
                     "mime-types": {
-                      "version": "2.0.8",
-                      "from": "mime-types@>=2.0.8 <2.1.0",
-                      "resolved": "http://beta-internal:8089/nexus/content/groups/npm/mime-types/-/mime-types-2.0.8.tgz",
+                      "version": "2.0.7",
+                      "from": "http://beta-internal:8089/nexus/content/groups/npm/mime-types/-/mime-types-2.0.7.tgz",
+                      "resolved": "http://beta-internal:8089/nexus/content/groups/npm/mime-types/-/mime-types-2.0.7.tgz",
                       "dependencies": {
                         "mime-db": {
-                          "version": "1.6.1",
-                          "from": "mime-db@>=1.6.0 <1.7.0",
-                          "resolved": "http://beta-internal:8089/nexus/content/groups/npm/mime-db/-/mime-db-1.6.1.tgz"
+                          "version": "1.5.0",
+                          "from": "http://beta-internal:8089/nexus/content/groups/npm/mime-db/-/mime-db-1.5.0.tgz",
+                          "resolved": "http://beta-internal:8089/nexus/content/groups/npm/mime-db/-/mime-db-1.5.0.tgz"
                         }
                       }
                     },
                     "negotiator": {
                       "version": "0.5.0",
-                      "from": "negotiator@0.5.0",
+                      "from": "http://beta-internal:8089/nexus/content/groups/npm/negotiator/-/negotiator-0.5.0.tgz",
                       "resolved": "http://beta-internal:8089/nexus/content/groups/npm/negotiator/-/negotiator-0.5.0.tgz"
                     }
                   }
@@ -597,28 +596,28 @@
               }
             },
             "express-session": {
-              "version": "1.10.2",
-              "from": "express-session@>=1.10.2 <1.11.0",
-              "resolved": "http://beta-internal:8089/nexus/content/groups/npm/express-session/-/express-session-1.10.2.tgz",
+              "version": "1.10.1",
+              "from": "http://beta-internal:8089/nexus/content/groups/npm/express-session/-/express-session-1.10.1.tgz",
+              "resolved": "http://beta-internal:8089/nexus/content/groups/npm/express-session/-/express-session-1.10.1.tgz",
               "dependencies": {
                 "crc": {
                   "version": "3.2.1",
-                  "from": "crc@3.2.1",
+                  "from": "http://beta-internal:8089/nexus/content/groups/npm/crc/-/crc-3.2.1.tgz",
                   "resolved": "http://beta-internal:8089/nexus/content/groups/npm/crc/-/crc-3.2.1.tgz"
                 },
                 "uid-safe": {
-                  "version": "1.0.3",
-                  "from": "uid-safe@1.0.3",
-                  "resolved": "http://beta-internal:8089/nexus/content/groups/npm/uid-safe/-/uid-safe-1.0.3.tgz",
+                  "version": "1.0.2",
+                  "from": "http://beta-internal:8089/nexus/content/groups/npm/uid-safe/-/uid-safe-1.0.2.tgz",
+                  "resolved": "http://beta-internal:8089/nexus/content/groups/npm/uid-safe/-/uid-safe-1.0.2.tgz",
                   "dependencies": {
                     "base64-url": {
-                      "version": "1.2.0",
-                      "from": "base64-url@1.2.0",
-                      "resolved": "http://beta-internal:8089/nexus/content/groups/npm/base64-url/-/base64-url-1.2.0.tgz"
+                      "version": "1.1.0",
+                      "from": "http://beta-internal:8089/nexus/content/groups/npm/base64-url/-/base64-url-1.1.0.tgz",
+                      "resolved": "http://beta-internal:8089/nexus/content/groups/npm/base64-url/-/base64-url-1.1.0.tgz"
                     },
                     "native-or-bluebird": {
                       "version": "1.1.2",
-                      "from": "native-or-bluebird@>=1.1.2 <1.2.0",
+                      "from": "https://registry.npmjs.org/native-or-bluebird/-/native-or-bluebird-1.1.2.tgz",
                       "resolved": "https://registry.npmjs.org/native-or-bluebird/-/native-or-bluebird-1.1.2.tgz"
                     }
                   }
@@ -627,17 +626,17 @@
             },
             "finalhandler": {
               "version": "0.3.3",
-              "from": "finalhandler@0.3.3",
+              "from": "http://beta-internal:8089/nexus/content/groups/npm/finalhandler/-/finalhandler-0.3.3.tgz",
               "resolved": "http://beta-internal:8089/nexus/content/groups/npm/finalhandler/-/finalhandler-0.3.3.tgz",
               "dependencies": {
                 "on-finished": {
                   "version": "2.2.0",
-                  "from": "on-finished@>=2.2.0 <2.3.0",
+                  "from": "http://beta-internal:8089/nexus/content/groups/npm/on-finished/-/on-finished-2.2.0.tgz",
                   "resolved": "http://beta-internal:8089/nexus/content/groups/npm/on-finished/-/on-finished-2.2.0.tgz",
                   "dependencies": {
                     "ee-first": {
                       "version": "1.1.0",
-                      "from": "ee-first@1.1.0",
+                      "from": "http://beta-internal:8089/nexus/content/groups/npm/ee-first/-/ee-first-1.1.0.tgz",
                       "resolved": "http://beta-internal:8089/nexus/content/groups/npm/ee-first/-/ee-first-1.1.0.tgz"
                     }
                   }
@@ -646,39 +645,39 @@
             },
             "http-errors": {
               "version": "1.2.8",
-              "from": "http-errors@>=1.2.8 <1.3.0",
+              "from": "http://beta-internal:8089/nexus/content/groups/npm/http-errors/-/http-errors-1.2.8.tgz",
               "resolved": "http://beta-internal:8089/nexus/content/groups/npm/http-errors/-/http-errors-1.2.8.tgz",
               "dependencies": {
                 "inherits": {
                   "version": "2.0.1",
-                  "from": "inherits@>=2.0.1 <2.1.0",
-                  "resolved": "http://beta-internal:8089/nexus/content/groups/npm/inherits/-/inherits-2.0.1.tgz"
+                  "from": "https://registry.npmjs.org/inherits/-/inherits-2.0.1.tgz",
+                  "resolved": "https://registry.npmjs.org/inherits/-/inherits-2.0.1.tgz"
                 },
                 "statuses": {
-                  "version": "1.2.1",
-                  "from": "statuses@>=1.0.0 <2.0.0",
-                  "resolved": "http://beta-internal:8089/nexus/content/groups/npm/statuses/-/statuses-1.2.1.tgz"
+                  "version": "1.2.0",
+                  "from": "https://registry.npmjs.org/statuses/-/statuses-1.2.0.tgz",
+                  "resolved": "https://registry.npmjs.org/statuses/-/statuses-1.2.0.tgz"
                 }
               }
             },
             "method-override": {
               "version": "2.3.1",
-              "from": "method-override@>=2.3.1 <2.4.0",
+              "from": "http://beta-internal:8089/nexus/content/groups/npm/method-override/-/method-override-2.3.1.tgz",
               "resolved": "http://beta-internal:8089/nexus/content/groups/npm/method-override/-/method-override-2.3.1.tgz"
             },
             "morgan": {
               "version": "1.5.1",
-              "from": "morgan@>=1.5.1 <1.6.0",
+              "from": "http://beta-internal:8089/nexus/content/groups/npm/morgan/-/morgan-1.5.1.tgz",
               "resolved": "http://beta-internal:8089/nexus/content/groups/npm/morgan/-/morgan-1.5.1.tgz",
               "dependencies": {
                 "on-finished": {
                   "version": "2.2.0",
-                  "from": "on-finished@>=2.2.0 <2.3.0",
+                  "from": "http://beta-internal:8089/nexus/content/groups/npm/on-finished/-/on-finished-2.2.0.tgz",
                   "resolved": "http://beta-internal:8089/nexus/content/groups/npm/on-finished/-/on-finished-2.2.0.tgz",
                   "dependencies": {
                     "ee-first": {
                       "version": "1.1.0",
-                      "from": "ee-first@1.1.0",
+                      "from": "http://beta-internal:8089/nexus/content/groups/npm/ee-first/-/ee-first-1.1.0.tgz",
                       "resolved": "http://beta-internal:8089/nexus/content/groups/npm/ee-first/-/ee-first-1.1.0.tgz"
                     }
                   }
@@ -687,101 +686,101 @@
             },
             "multiparty": {
               "version": "3.3.2",
-              "from": "multiparty@3.3.2",
+              "from": "http://beta-internal:8089/nexus/content/groups/npm/multiparty/-/multiparty-3.3.2.tgz",
               "resolved": "http://beta-internal:8089/nexus/content/groups/npm/multiparty/-/multiparty-3.3.2.tgz",
               "dependencies": {
                 "readable-stream": {
                   "version": "1.1.13",
-                  "from": "readable-stream@>=1.1.9 <1.2.0",
+                  "from": "http://beta-internal:8089/nexus/content/groups/npm/readable-stream/-/readable-stream-1.1.13.tgz",
                   "resolved": "http://beta-internal:8089/nexus/content/groups/npm/readable-stream/-/readable-stream-1.1.13.tgz",
                   "dependencies": {
                     "core-util-is": {
                       "version": "1.0.1",
-                      "from": "core-util-is@>=1.0.0 <1.1.0",
-                      "resolved": "http://beta-internal:8089/nexus/content/groups/npm/core-util-is/-/core-util-is-1.0.1.tgz"
+                      "from": "https://registry.npmjs.org/core-util-is/-/core-util-is-1.0.1.tgz",
+                      "resolved": "https://registry.npmjs.org/core-util-is/-/core-util-is-1.0.1.tgz"
                     },
                     "isarray": {
                       "version": "0.0.1",
-                      "from": "isarray@0.0.1",
+                      "from": "http://beta-internal:8089/nexus/content/groups/npm/isarray/-/isarray-0.0.1.tgz",
                       "resolved": "http://beta-internal:8089/nexus/content/groups/npm/isarray/-/isarray-0.0.1.tgz"
                     },
                     "string_decoder": {
                       "version": "0.10.31",
-                      "from": "string_decoder@>=0.10.0 <0.11.0",
-                      "resolved": "http://beta-internal:8089/nexus/content/groups/npm/string_decoder/-/string_decoder-0.10.31.tgz"
+                      "from": "https://registry.npmjs.org/string_decoder/-/string_decoder-0.10.31.tgz",
+                      "resolved": "https://registry.npmjs.org/string_decoder/-/string_decoder-0.10.31.tgz"
                     },
                     "inherits": {
                       "version": "2.0.1",
-                      "from": "inherits@>=2.0.1 <2.1.0",
-                      "resolved": "http://beta-internal:8089/nexus/content/groups/npm/inherits/-/inherits-2.0.1.tgz"
+                      "from": "https://registry.npmjs.org/inherits/-/inherits-2.0.1.tgz",
+                      "resolved": "https://registry.npmjs.org/inherits/-/inherits-2.0.1.tgz"
                     }
                   }
                 },
                 "stream-counter": {
                   "version": "0.2.0",
-                  "from": "stream-counter@>=0.2.0 <0.3.0",
+                  "from": "https://registry.npmjs.org/stream-counter/-/stream-counter-0.2.0.tgz",
                   "resolved": "https://registry.npmjs.org/stream-counter/-/stream-counter-0.2.0.tgz"
                 }
               }
             },
             "on-headers": {
               "version": "1.0.0",
-              "from": "on-headers@>=1.0.0 <1.1.0",
+              "from": "https://registry.npmjs.org/on-headers/-/on-headers-1.0.0.tgz",
               "resolved": "https://registry.npmjs.org/on-headers/-/on-headers-1.0.0.tgz"
             },
             "qs": {
               "version": "2.3.3",
-              "from": "qs@2.3.3",
+              "from": "http://beta-internal:8089/nexus/content/groups/npm/qs/-/qs-2.3.3.tgz",
               "resolved": "http://beta-internal:8089/nexus/content/groups/npm/qs/-/qs-2.3.3.tgz"
             },
             "response-time": {
               "version": "2.2.0",
-              "from": "response-time@>=2.2.0 <2.3.0",
+              "from": "https://registry.npmjs.org/response-time/-/response-time-2.2.0.tgz",
               "resolved": "https://registry.npmjs.org/response-time/-/response-time-2.2.0.tgz"
             },
             "serve-favicon": {
               "version": "2.2.0",
-              "from": "serve-favicon@>=2.2.0 <2.3.0",
+              "from": "http://beta-internal:8089/nexus/content/groups/npm/serve-favicon/-/serve-favicon-2.2.0.tgz",
               "resolved": "http://beta-internal:8089/nexus/content/groups/npm/serve-favicon/-/serve-favicon-2.2.0.tgz",
               "dependencies": {
                 "ms": {
                   "version": "0.7.0",
-                  "from": "ms@0.7.0",
+                  "from": "http://beta-internal:8089/nexus/content/groups/npm/ms/-/ms-0.7.0.tgz",
                   "resolved": "http://beta-internal:8089/nexus/content/groups/npm/ms/-/ms-0.7.0.tgz"
                 }
               }
             },
             "serve-index": {
-              "version": "1.6.1",
-              "from": "serve-index@>=1.6.1 <1.7.0",
-              "resolved": "http://beta-internal:8089/nexus/content/groups/npm/serve-index/-/serve-index-1.6.1.tgz",
+              "version": "1.6.0",
+              "from": "http://beta-internal:8089/nexus/content/groups/npm/serve-index/-/serve-index-1.6.0.tgz",
+              "resolved": "http://beta-internal:8089/nexus/content/groups/npm/serve-index/-/serve-index-1.6.0.tgz",
               "dependencies": {
                 "accepts": {
-                  "version": "1.2.3",
-                  "from": "accepts@>=1.2.3 <1.3.0",
-                  "resolved": "http://beta-internal:8089/nexus/content/groups/npm/accepts/-/accepts-1.2.3.tgz",
+                  "version": "1.2.2",
+                  "from": "http://beta-internal:8089/nexus/content/groups/npm/accepts/-/accepts-1.2.2.tgz",
+                  "resolved": "http://beta-internal:8089/nexus/content/groups/npm/accepts/-/accepts-1.2.2.tgz",
                   "dependencies": {
                     "negotiator": {
                       "version": "0.5.0",
-                      "from": "negotiator@0.5.0",
+                      "from": "http://beta-internal:8089/nexus/content/groups/npm/negotiator/-/negotiator-0.5.0.tgz",
                       "resolved": "http://beta-internal:8089/nexus/content/groups/npm/negotiator/-/negotiator-0.5.0.tgz"
                     }
                   }
                 },
                 "batch": {
                   "version": "0.5.2",
-                  "from": "batch@0.5.2",
+                  "from": "http://beta-internal:8089/nexus/content/groups/npm/batch/-/batch-0.5.2.tgz",
                   "resolved": "http://beta-internal:8089/nexus/content/groups/npm/batch/-/batch-0.5.2.tgz"
                 },
                 "mime-types": {
-                  "version": "2.0.8",
-                  "from": "mime-types@>=2.0.8 <2.1.0",
-                  "resolved": "http://beta-internal:8089/nexus/content/groups/npm/mime-types/-/mime-types-2.0.8.tgz",
+                  "version": "2.0.7",
+                  "from": "http://beta-internal:8089/nexus/content/groups/npm/mime-types/-/mime-types-2.0.7.tgz",
+                  "resolved": "http://beta-internal:8089/nexus/content/groups/npm/mime-types/-/mime-types-2.0.7.tgz",
                   "dependencies": {
                     "mime-db": {
-                      "version": "1.6.1",
-                      "from": "mime-db@>=1.6.0 <1.7.0",
-                      "resolved": "http://beta-internal:8089/nexus/content/groups/npm/mime-db/-/mime-db-1.6.1.tgz"
+                      "version": "1.5.0",
+                      "from": "http://beta-internal:8089/nexus/content/groups/npm/mime-db/-/mime-db-1.5.0.tgz",
+                      "resolved": "http://beta-internal:8089/nexus/content/groups/npm/mime-db/-/mime-db-1.5.0.tgz"
                     }
                   }
                 }
@@ -789,23 +788,23 @@
             },
             "serve-static": {
               "version": "1.8.1",
-              "from": "serve-static@>=1.8.1 <1.9.0",
+              "from": "http://beta-internal:8089/nexus/content/groups/npm/serve-static/-/serve-static-1.8.1.tgz",
               "resolved": "http://beta-internal:8089/nexus/content/groups/npm/serve-static/-/serve-static-1.8.1.tgz"
             },
             "type-is": {
-              "version": "1.5.6",
-              "from": "type-is@>=1.5.6 <1.6.0",
-              "resolved": "http://beta-internal:8089/nexus/content/groups/npm/type-is/-/type-is-1.5.6.tgz",
+              "version": "1.5.5",
+              "from": "http://beta-internal:8089/nexus/content/groups/npm/type-is/-/type-is-1.5.5.tgz",
+              "resolved": "http://beta-internal:8089/nexus/content/groups/npm/type-is/-/type-is-1.5.5.tgz",
               "dependencies": {
                 "mime-types": {
-                  "version": "2.0.8",
-                  "from": "mime-types@>=2.0.8 <2.1.0",
-                  "resolved": "http://beta-internal:8089/nexus/content/groups/npm/mime-types/-/mime-types-2.0.8.tgz",
+                  "version": "2.0.7",
+                  "from": "http://beta-internal:8089/nexus/content/groups/npm/mime-types/-/mime-types-2.0.7.tgz",
+                  "resolved": "http://beta-internal:8089/nexus/content/groups/npm/mime-types/-/mime-types-2.0.7.tgz",
                   "dependencies": {
                     "mime-db": {
-                      "version": "1.6.1",
-                      "from": "mime-db@>=1.6.0 <1.7.0",
-                      "resolved": "http://beta-internal:8089/nexus/content/groups/npm/mime-db/-/mime-db-1.6.1.tgz"
+                      "version": "1.5.0",
+                      "from": "http://beta-internal:8089/nexus/content/groups/npm/mime-db/-/mime-db-1.5.0.tgz",
+                      "resolved": "http://beta-internal:8089/nexus/content/groups/npm/mime-db/-/mime-db-1.5.0.tgz"
                     }
                   }
                 }
@@ -813,135 +812,135 @@
             },
             "vhost": {
               "version": "3.0.0",
-              "from": "vhost@>=3.0.0 <3.1.0",
+              "from": "https://registry.npmjs.org/vhost/-/vhost-3.0.0.tgz",
               "resolved": "https://registry.npmjs.org/vhost/-/vhost-3.0.0.tgz"
             },
             "pause": {
               "version": "0.0.1",
-              "from": "pause@0.0.1",
+              "from": "http://beta-internal:8089/nexus/content/groups/npm/pause/-/pause-0.0.1.tgz",
               "resolved": "http://beta-internal:8089/nexus/content/groups/npm/pause/-/pause-0.0.1.tgz"
             }
           }
         },
         "content-disposition": {
           "version": "0.5.0",
-          "from": "content-disposition@0.5.0",
+          "from": "http://beta-internal:8089/nexus/content/groups/npm/content-disposition/-/content-disposition-0.5.0.tgz",
           "resolved": "http://beta-internal:8089/nexus/content/groups/npm/content-disposition/-/content-disposition-0.5.0.tgz"
         },
         "commander": {
           "version": "2.6.0",
-          "from": "commander@2.6.0",
-          "resolved": "http://beta-internal:8089/nexus/content/groups/npm/commander/-/commander-2.6.0.tgz"
+          "from": "https://registry.npmjs.org/commander/-/commander-2.6.0.tgz",
+          "resolved": "https://registry.npmjs.org/commander/-/commander-2.6.0.tgz"
         },
         "cookie-signature": {
           "version": "1.0.5",
-          "from": "cookie-signature@1.0.5",
+          "from": "http://beta-internal:8089/nexus/content/groups/npm/cookie-signature/-/cookie-signature-1.0.5.tgz",
           "resolved": "http://beta-internal:8089/nexus/content/groups/npm/cookie-signature/-/cookie-signature-1.0.5.tgz"
         },
         "debug": {
           "version": "2.1.1",
-          "from": "debug@*",
+          "from": "http://beta-internal:8089/nexus/content/groups/npm/debug/-/debug-2.1.1.tgz",
           "resolved": "http://beta-internal:8089/nexus/content/groups/npm/debug/-/debug-2.1.1.tgz",
           "dependencies": {
             "ms": {
               "version": "0.6.2",
-              "from": "ms@0.6.2",
+              "from": "http://beta-internal:8089/nexus/content/groups/npm/ms/-/ms-0.6.2.tgz",
               "resolved": "http://beta-internal:8089/nexus/content/groups/npm/ms/-/ms-0.6.2.tgz"
             }
           }
         },
         "depd": {
           "version": "1.0.0",
-          "from": "depd@>=1.0.0 <1.1.0",
+          "from": "https://registry.npmjs.org/depd/-/depd-1.0.0.tgz",
           "resolved": "https://registry.npmjs.org/depd/-/depd-1.0.0.tgz"
         },
         "escape-html": {
           "version": "1.0.1",
-          "from": "escape-html@1.0.1",
+          "from": "http://beta-internal:8089/nexus/content/groups/npm/escape-html/-/escape-html-1.0.1.tgz",
           "resolved": "http://beta-internal:8089/nexus/content/groups/npm/escape-html/-/escape-html-1.0.1.tgz"
         },
         "etag": {
           "version": "1.5.1",
-          "from": "etag@>=1.5.1 <1.6.0",
+          "from": "http://beta-internal:8089/nexus/content/groups/npm/etag/-/etag-1.5.1.tgz",
           "resolved": "http://beta-internal:8089/nexus/content/groups/npm/etag/-/etag-1.5.1.tgz",
           "dependencies": {
             "crc": {
               "version": "3.2.1",
-              "from": "crc@3.2.1",
+              "from": "http://beta-internal:8089/nexus/content/groups/npm/crc/-/crc-3.2.1.tgz",
               "resolved": "http://beta-internal:8089/nexus/content/groups/npm/crc/-/crc-3.2.1.tgz"
             }
           }
         },
         "fresh": {
           "version": "0.2.4",
-          "from": "fresh@0.2.4",
+          "from": "http://beta-internal:8089/nexus/content/groups/npm/fresh/-/fresh-0.2.4.tgz",
           "resolved": "http://beta-internal:8089/nexus/content/groups/npm/fresh/-/fresh-0.2.4.tgz"
         },
         "media-typer": {
           "version": "0.3.0",
-          "from": "media-typer@0.3.0",
+          "from": "http://beta-internal:8089/nexus/content/groups/npm/media-typer/-/media-typer-0.3.0.tgz",
           "resolved": "http://beta-internal:8089/nexus/content/groups/npm/media-typer/-/media-typer-0.3.0.tgz"
         },
         "methods": {
           "version": "1.1.1",
-          "from": "methods@>=1.1.1 <1.2.0",
+          "from": "http://beta-internal:8089/nexus/content/groups/npm/methods/-/methods-1.1.1.tgz",
           "resolved": "http://beta-internal:8089/nexus/content/groups/npm/methods/-/methods-1.1.1.tgz"
         },
         "parseurl": {
           "version": "1.3.0",
-          "from": "parseurl@>=1.3.0 <1.4.0",
+          "from": "https://registry.npmjs.org/parseurl/-/parseurl-1.3.0.tgz",
           "resolved": "https://registry.npmjs.org/parseurl/-/parseurl-1.3.0.tgz"
         },
         "proxy-addr": {
-          "version": "1.0.6",
-          "from": "proxy-addr@>=1.0.6 <1.1.0",
-          "resolved": "http://beta-internal:8089/nexus/content/groups/npm/proxy-addr/-/proxy-addr-1.0.6.tgz",
+          "version": "1.0.5",
+          "from": "http://beta-internal:8089/nexus/content/groups/npm/proxy-addr/-/proxy-addr-1.0.5.tgz",
+          "resolved": "http://beta-internal:8089/nexus/content/groups/npm/proxy-addr/-/proxy-addr-1.0.5.tgz",
           "dependencies": {
             "forwarded": {
               "version": "0.1.0",
-              "from": "forwarded@>=0.1.0 <0.2.0",
+              "from": "https://registry.npmjs.org/forwarded/-/forwarded-0.1.0.tgz",
               "resolved": "https://registry.npmjs.org/forwarded/-/forwarded-0.1.0.tgz"
             },
             "ipaddr.js": {
-              "version": "0.1.8",
-              "from": "ipaddr.js@0.1.8",
-              "resolved": "http://beta-internal:8089/nexus/content/groups/npm/ipaddr.js/-/ipaddr.js-0.1.8.tgz"
+              "version": "0.1.6",
+              "from": "http://beta-internal:8089/nexus/content/groups/npm/ipaddr.js/-/ipaddr.js-0.1.6.tgz",
+              "resolved": "http://beta-internal:8089/nexus/content/groups/npm/ipaddr.js/-/ipaddr.js-0.1.6.tgz"
             }
           }
         },
         "range-parser": {
           "version": "1.0.2",
-          "from": "range-parser@>=1.0.2 <1.1.0",
+          "from": "https://registry.npmjs.org/range-parser/-/range-parser-1.0.2.tgz",
           "resolved": "https://registry.npmjs.org/range-parser/-/range-parser-1.0.2.tgz"
         },
         "send": {
           "version": "0.11.1",
-          "from": "send@0.11.1",
+          "from": "http://beta-internal:8089/nexus/content/groups/npm/send/-/send-0.11.1.tgz",
           "resolved": "http://beta-internal:8089/nexus/content/groups/npm/send/-/send-0.11.1.tgz",
           "dependencies": {
             "destroy": {
               "version": "1.0.3",
-              "from": "destroy@1.0.3",
+              "from": "http://beta-internal:8089/nexus/content/groups/npm/destroy/-/destroy-1.0.3.tgz",
               "resolved": "http://beta-internal:8089/nexus/content/groups/npm/destroy/-/destroy-1.0.3.tgz"
             },
             "mime": {
               "version": "1.2.11",
-              "from": "mime@>=1.2.11 <1.3.0",
+              "from": "https://registry.npmjs.org/mime/-/mime-1.2.11.tgz",
               "resolved": "https://registry.npmjs.org/mime/-/mime-1.2.11.tgz"
             },
             "ms": {
               "version": "0.7.0",
-              "from": "ms@0.7.0",
+              "from": "http://beta-internal:8089/nexus/content/groups/npm/ms/-/ms-0.7.0.tgz",
               "resolved": "http://beta-internal:8089/nexus/content/groups/npm/ms/-/ms-0.7.0.tgz"
             },
             "on-finished": {
               "version": "2.2.0",
-              "from": "on-finished@>=2.2.0 <2.3.0",
+              "from": "http://beta-internal:8089/nexus/content/groups/npm/on-finished/-/on-finished-2.2.0.tgz",
               "resolved": "http://beta-internal:8089/nexus/content/groups/npm/on-finished/-/on-finished-2.2.0.tgz",
               "dependencies": {
                 "ee-first": {
                   "version": "1.1.0",
-                  "from": "ee-first@1.1.0",
+                  "from": "http://beta-internal:8089/nexus/content/groups/npm/ee-first/-/ee-first-1.1.0.tgz",
                   "resolved": "http://beta-internal:8089/nexus/content/groups/npm/ee-first/-/ee-first-1.1.0.tgz"
                 }
               }
@@ -950,67 +949,67 @@
         },
         "utils-merge": {
           "version": "1.0.0",
-          "from": "utils-merge@1.0.0",
-          "resolved": "http://beta-internal:8089/nexus/content/groups/npm/utils-merge/-/utils-merge-1.0.0.tgz"
+          "from": "https://registry.npmjs.org/utils-merge/-/utils-merge-1.0.0.tgz",
+          "resolved": "https://registry.npmjs.org/utils-merge/-/utils-merge-1.0.0.tgz"
         },
         "vary": {
           "version": "1.0.0",
-          "from": "vary@>=1.0.0 <1.1.0",
+          "from": "https://registry.npmjs.org/vary/-/vary-1.0.0.tgz",
           "resolved": "https://registry.npmjs.org/vary/-/vary-1.0.0.tgz"
         },
         "cookie": {
           "version": "0.1.2",
-          "from": "cookie@0.1.2",
-          "resolved": "http://beta-internal:8089/nexus/content/groups/npm/cookie/-/cookie-0.1.2.tgz"
+          "from": "https://registry.npmjs.org/cookie/-/cookie-0.1.2.tgz",
+          "resolved": "https://registry.npmjs.org/cookie/-/cookie-0.1.2.tgz"
         },
         "merge-descriptors": {
           "version": "0.0.2",
-          "from": "merge-descriptors@0.0.2",
+          "from": "http://beta-internal:8089/nexus/content/groups/npm/merge-descriptors/-/merge-descriptors-0.0.2.tgz",
           "resolved": "http://beta-internal:8089/nexus/content/groups/npm/merge-descriptors/-/merge-descriptors-0.0.2.tgz"
         }
       }
     },
     "express-hbs": {
       "version": "0.7.11",
-      "from": "express-hbs@>=0.7.9 <0.8.0",
+      "from": "https://registry.npmjs.org/express-hbs/-/express-hbs-0.7.11.tgz",
       "resolved": "https://registry.npmjs.org/express-hbs/-/express-hbs-0.7.11.tgz",
       "dependencies": {
         "handlebars": {
           "version": "2.0.0",
-          "from": "handlebars@>=2.0.0 <3.0.0",
+          "from": "https://registry.npmjs.org/handlebars/-/handlebars-2.0.0.tgz",
           "resolved": "https://registry.npmjs.org/handlebars/-/handlebars-2.0.0.tgz",
           "dependencies": {
             "optimist": {
               "version": "0.3.7",
-              "from": "optimist@>=0.3.0 <0.4.0",
+              "from": "https://registry.npmjs.org/optimist/-/optimist-0.3.7.tgz",
               "resolved": "https://registry.npmjs.org/optimist/-/optimist-0.3.7.tgz",
               "dependencies": {
                 "wordwrap": {
                   "version": "0.0.2",
-                  "from": "wordwrap@>=0.0.2 <0.1.0",
+                  "from": "https://registry.npmjs.org/wordwrap/-/wordwrap-0.0.2.tgz",
                   "resolved": "https://registry.npmjs.org/wordwrap/-/wordwrap-0.0.2.tgz"
                 }
               }
             },
             "uglify-js": {
               "version": "2.3.6",
-              "from": "uglify-js@>=2.3.0 <2.4.0",
+              "from": "https://registry.npmjs.org/uglify-js/-/uglify-js-2.3.6.tgz",
               "resolved": "https://registry.npmjs.org/uglify-js/-/uglify-js-2.3.6.tgz",
               "dependencies": {
                 "async": {
                   "version": "0.2.10",
-                  "from": "async@>=0.2.6 <0.3.0",
+                  "from": "https://registry.npmjs.org/async/-/async-0.2.10.tgz",
                   "resolved": "https://registry.npmjs.org/async/-/async-0.2.10.tgz"
                 },
                 "source-map": {
-                  "version": "0.1.43",
-                  "from": "source-map@>=0.1.0 <0.2.0",
-                  "resolved": "http://beta-internal:8089/nexus/content/groups/npm/source-map/-/source-map-0.1.43.tgz",
+                  "version": "0.1.40",
+                  "from": "https://registry.npmjs.org/source-map/-/source-map-0.1.40.tgz",
+                  "resolved": "https://registry.npmjs.org/source-map/-/source-map-0.1.40.tgz",
                   "dependencies": {
                     "amdefine": {
                       "version": "0.1.0",
-                      "from": "amdefine@>=0.0.4",
-                      "resolved": "http://beta-internal:8089/nexus/content/groups/npm/amdefine/-/amdefine-0.1.0.tgz"
+                      "from": "https://registry.npmjs.org/amdefine/-/amdefine-0.1.0.tgz",
+                      "resolved": "https://registry.npmjs.org/amdefine/-/amdefine-0.1.0.tgz"
                     }
                   }
                 }
@@ -1020,40 +1019,40 @@
         },
         "js-beautify": {
           "version": "1.4.2",
-          "from": "js-beautify@>=1.4.2 <1.5.0",
+          "from": "https://registry.npmjs.org/js-beautify/-/js-beautify-1.4.2.tgz",
           "resolved": "https://registry.npmjs.org/js-beautify/-/js-beautify-1.4.2.tgz",
           "dependencies": {
             "config-chain": {
               "version": "1.1.8",
-              "from": "config-chain@>=1.1.5 <1.2.0",
+              "from": "https://registry.npmjs.org/config-chain/-/config-chain-1.1.8.tgz",
               "resolved": "https://registry.npmjs.org/config-chain/-/config-chain-1.1.8.tgz",
               "dependencies": {
                 "proto-list": {
                   "version": "1.2.3",
-                  "from": "proto-list@>=1.2.1 <1.3.0",
-                  "resolved": "http://beta-internal:8089/nexus/content/groups/npm/proto-list/-/proto-list-1.2.3.tgz"
+                  "from": "https://registry.npmjs.org/proto-list/-/proto-list-1.2.3.tgz",
+                  "resolved": "https://registry.npmjs.org/proto-list/-/proto-list-1.2.3.tgz"
                 },
                 "ini": {
-                  "version": "1.3.2",
-                  "from": "ini@>=1.0.0 <2.0.0",
-                  "resolved": "http://beta-internal:8089/nexus/content/groups/npm/ini/-/ini-1.3.2.tgz"
+                  "version": "1.3.0",
+                  "from": "https://registry.npmjs.org/ini/-/ini-1.3.0.tgz",
+                  "resolved": "https://registry.npmjs.org/ini/-/ini-1.3.0.tgz"
                 }
               }
             },
             "mkdirp": {
               "version": "0.3.5",
-              "from": "mkdirp@0.3.5",
+              "from": "https://registry.npmjs.org/mkdirp/-/mkdirp-0.3.5.tgz",
               "resolved": "https://registry.npmjs.org/mkdirp/-/mkdirp-0.3.5.tgz"
             },
             "nopt": {
               "version": "2.1.2",
-              "from": "nopt@>=2.1.1 <2.2.0",
+              "from": "https://registry.npmjs.org/nopt/-/nopt-2.1.2.tgz",
               "resolved": "https://registry.npmjs.org/nopt/-/nopt-2.1.2.tgz",
               "dependencies": {
                 "abbrev": {
                   "version": "1.0.5",
-                  "from": "abbrev@>=1.0.0 <2.0.0",
-                  "resolved": "http://beta-internal:8089/nexus/content/groups/npm/abbrev/-/abbrev-1.0.5.tgz"
+                  "from": "https://registry.npmjs.org/abbrev/-/abbrev-1.0.5.tgz",
+                  "resolved": "https://registry.npmjs.org/abbrev/-/abbrev-1.0.5.tgz"
                 }
               }
             }
@@ -1061,28 +1060,28 @@
         },
         "readdirp": {
           "version": "0.3.3",
-          "from": "readdirp@>=0.3.1 <0.4.0",
+          "from": "https://registry.npmjs.org/readdirp/-/readdirp-0.3.3.tgz",
           "resolved": "https://registry.npmjs.org/readdirp/-/readdirp-0.3.3.tgz",
           "dependencies": {
             "graceful-fs": {
               "version": "2.0.3",
-              "from": "graceful-fs@>=2.0.0 <2.1.0",
+              "from": "https://registry.npmjs.org/graceful-fs/-/graceful-fs-2.0.3.tgz",
               "resolved": "https://registry.npmjs.org/graceful-fs/-/graceful-fs-2.0.3.tgz"
             },
             "minimatch": {
               "version": "0.2.14",
-              "from": "minimatch@>=0.2.12 <0.3.0",
+              "from": "https://registry.npmjs.org/minimatch/-/minimatch-0.2.14.tgz",
               "resolved": "https://registry.npmjs.org/minimatch/-/minimatch-0.2.14.tgz",
               "dependencies": {
                 "lru-cache": {
                   "version": "2.5.0",
-                  "from": "lru-cache@>=2.0.0 <3.0.0",
+                  "from": "https://registry.npmjs.org/lru-cache/-/lru-cache-2.5.0.tgz",
                   "resolved": "https://registry.npmjs.org/lru-cache/-/lru-cache-2.5.0.tgz"
                 },
                 "sigmund": {
                   "version": "1.0.0",
-                  "from": "sigmund@>=1.0.0 <1.1.0",
-                  "resolved": "http://beta-internal:8089/nexus/content/groups/npm/sigmund/-/sigmund-1.0.0.tgz"
+                  "from": "https://registry.npmjs.org/sigmund/-/sigmund-1.0.0.tgz",
+                  "resolved": "https://registry.npmjs.org/sigmund/-/sigmund-1.0.0.tgz"
                 }
               }
             }
@@ -1092,28 +1091,28 @@
     },
     "express-resource": {
       "version": "1.0.0",
-      "from": "express-resource@1.0.0",
-      "resolved": "http://beta-internal:8089/nexus/content/groups/npm/express-resource/-/express-resource-1.0.0.tgz",
+      "from": "https://registry.npmjs.org/express-resource/-/express-resource-1.0.0.tgz",
+      "resolved": "https://registry.npmjs.org/express-resource/-/express-resource-1.0.0.tgz",
       "dependencies": {
         "lingo": {
           "version": "0.0.5",
-          "from": "lingo@>=0.0.4",
+          "from": "https://registry.npmjs.org/lingo/-/lingo-0.0.5.tgz",
           "resolved": "https://registry.npmjs.org/lingo/-/lingo-0.0.5.tgz"
         },
         "methods": {
           "version": "0.0.1",
-          "from": "methods@0.0.1",
-          "resolved": "http://beta-internal:8089/nexus/content/groups/npm/methods/-/methods-0.0.1.tgz"
+          "from": "https://registry.npmjs.org/methods/-/methods-0.0.1.tgz",
+          "resolved": "https://registry.npmjs.org/methods/-/methods-0.0.1.tgz"
         },
         "debug": {
-          "version": "2.1.1",
-          "from": "debug@*",
-          "resolved": "http://beta-internal:8089/nexus/content/groups/npm/debug/-/debug-2.1.1.tgz",
+          "version": "2.1.0",
+          "from": "https://registry.npmjs.org/debug/-/debug-2.1.0.tgz",
+          "resolved": "https://registry.npmjs.org/debug/-/debug-2.1.0.tgz",
           "dependencies": {
             "ms": {
               "version": "0.6.2",
-              "from": "ms@0.6.2",
-              "resolved": "http://beta-internal:8089/nexus/content/groups/npm/ms/-/ms-0.6.2.tgz"
+              "from": "https://registry.npmjs.org/ms/-/ms-0.6.2.tgz",
+              "resolved": "https://registry.npmjs.org/ms/-/ms-0.6.2.tgz"
             }
           }
         }
@@ -1121,7 +1120,7 @@
     },
     "express3-handlebars": {
       "version": "0.4.1",
-      "from": "express3-handlebars@>=0.4.1 <0.5.0",
+      "from": "https://registry.npmjs.org/express3-handlebars/-/express3-handlebars-0.4.1.tgz",
       "resolved": "https://registry.npmjs.org/express3-handlebars/-/express3-handlebars-0.4.1.tgz",
       "dependencies": {
         "async": {
@@ -1131,28 +1130,28 @@
         },
         "glob": {
           "version": "3.2.11",
-          "from": "glob@>=3.0.0 <4.0.0",
-          "resolved": "http://beta-internal:8089/nexus/content/groups/npm/glob/-/glob-3.2.11.tgz",
+          "from": "https://registry.npmjs.org/glob/-/glob-3.2.11.tgz",
+          "resolved": "https://registry.npmjs.org/glob/-/glob-3.2.11.tgz",
           "dependencies": {
             "inherits": {
               "version": "2.0.1",
-              "from": "inherits@>=2.0.1 <2.1.0",
-              "resolved": "http://beta-internal:8089/nexus/content/groups/npm/inherits/-/inherits-2.0.1.tgz"
+              "from": "https://registry.npmjs.org/inherits/-/inherits-2.0.1.tgz",
+              "resolved": "https://registry.npmjs.org/inherits/-/inherits-2.0.1.tgz"
             },
             "minimatch": {
               "version": "0.3.0",
-              "from": "minimatch@>=0.3.0 <0.4.0",
-              "resolved": "http://beta-internal:8089/nexus/content/groups/npm/minimatch/-/minimatch-0.3.0.tgz",
+              "from": "https://registry.npmjs.org/minimatch/-/minimatch-0.3.0.tgz",
+              "resolved": "https://registry.npmjs.org/minimatch/-/minimatch-0.3.0.tgz",
               "dependencies": {
                 "lru-cache": {
                   "version": "2.5.0",
-                  "from": "lru-cache@>=2.0.0 <3.0.0",
+                  "from": "https://registry.npmjs.org/lru-cache/-/lru-cache-2.5.0.tgz",
                   "resolved": "https://registry.npmjs.org/lru-cache/-/lru-cache-2.5.0.tgz"
                 },
                 "sigmund": {
                   "version": "1.0.0",
-                  "from": "sigmund@>=1.0.0 <1.1.0",
-                  "resolved": "http://beta-internal:8089/nexus/content/groups/npm/sigmund/-/sigmund-1.0.0.tgz"
+                  "from": "https://registry.npmjs.org/sigmund/-/sigmund-1.0.0.tgz",
+                  "resolved": "https://registry.npmjs.org/sigmund/-/sigmund-1.0.0.tgz"
                 }
               }
             }
@@ -1160,37 +1159,26 @@
         },
         "semver": {
           "version": "1.1.4",
-          "from": "semver@>=1.0.0 <2.0.0",
+          "from": "https://registry.npmjs.org/semver/-/semver-1.1.4.tgz",
           "resolved": "https://registry.npmjs.org/semver/-/semver-1.1.4.tgz"
         }
       }
     },
     "faye-websocket": {
       "version": "0.7.3",
-      "from": "faye-websocket@>=0.7.2 <0.8.0",
+      "from": "https://registry.npmjs.org/faye-websocket/-/faye-websocket-0.7.3.tgz",
       "resolved": "https://registry.npmjs.org/faye-websocket/-/faye-websocket-0.7.3.tgz",
       "dependencies": {
         "websocket-driver": {
-          "version": "0.5.1",
-          "from": "websocket-driver@>=0.3.6",
-          "resolved": "http://beta-internal:8089/nexus/content/groups/npm/websocket-driver/-/websocket-driver-0.5.1.tgz",
-          "dependencies": {
-            "websocket-extensions": {
-              "version": "0.1.0",
-              "from": "websocket-extensions@>=0.1.0",
-              "resolved": "http://beta-internal:8089/nexus/content/groups/npm/websocket-extensions/-/websocket-extensions-0.1.0.tgz"
-            }
-          }
+          "version": "0.3.6",
+          "from": "https://registry.npmjs.org/websocket-driver/-/websocket-driver-0.3.6.tgz",
+          "resolved": "https://registry.npmjs.org/websocket-driver/-/websocket-driver-0.3.6.tgz"
         }
       }
     },
     "gitter-env": {
       "version": "0.20.2",
-<<<<<<< HEAD
       "from": "http://beta-internal:8089/nexus/content/groups/npm/gitter-env/-/gitter-env-0.20.2.tgz",
-=======
-      "from": "gitter-env@>=0.20.2 <0.21.0",
->>>>>>> f709c257
       "resolved": "http://beta-internal:8089/nexus/content/groups/npm/gitter-env/-/gitter-env-0.20.2.tgz",
       "dependencies": {
         "async": {
@@ -1237,13 +1225,8 @@
                   "dependencies": {
                     "wordwrap": {
                       "version": "0.0.2",
-<<<<<<< HEAD
                       "from": "http://beta-internal:8089/nexus/content/groups/npm/wordwrap/-/wordwrap-0.0.2.tgz",
                       "resolved": "http://beta-internal:8089/nexus/content/groups/npm/wordwrap/-/wordwrap-0.0.2.tgz"
-=======
-                      "from": "wordwrap@>=0.0.2 <0.1.0",
-                      "resolved": "https://registry.npmjs.org/wordwrap/-/wordwrap-0.0.2.tgz"
->>>>>>> f709c257
                     },
                     "minimist": {
                       "version": "0.0.10",
@@ -1327,13 +1310,8 @@
               "dependencies": {
                 "wordwrap": {
                   "version": "0.0.2",
-<<<<<<< HEAD
                   "from": "http://beta-internal:8089/nexus/content/groups/npm/wordwrap/-/wordwrap-0.0.2.tgz",
                   "resolved": "http://beta-internal:8089/nexus/content/groups/npm/wordwrap/-/wordwrap-0.0.2.tgz"
-=======
-                  "from": "wordwrap@>=0.0.2 <0.1.0",
-                  "resolved": "https://registry.npmjs.org/wordwrap/-/wordwrap-0.0.2.tgz"
->>>>>>> f709c257
                 },
                 "minimist": {
                   "version": "0.0.10",
@@ -1356,13 +1334,8 @@
         },
         "underscore": {
           "version": "1.7.0",
-<<<<<<< HEAD
           "from": "http://beta-internal:8089/nexus/content/groups/npm/underscore/-/underscore-1.7.0.tgz",
           "resolved": "http://beta-internal:8089/nexus/content/groups/npm/underscore/-/underscore-1.7.0.tgz"
-=======
-          "from": "underscore@>=1.7.0 <2.0.0",
-          "resolved": "https://registry.npmjs.org/underscore/-/underscore-1.7.0.tgz"
->>>>>>> f709c257
         },
         "universal-analytics": {
           "version": "0.3.6",
@@ -1371,69 +1344,200 @@
           "dependencies": {
             "async": {
               "version": "0.2.10",
-<<<<<<< HEAD
               "from": "http://beta-internal:8089/nexus/content/groups/npm/async/-/async-0.2.10.tgz",
               "resolved": "http://beta-internal:8089/nexus/content/groups/npm/async/-/async-0.2.10.tgz"
-=======
-              "from": "async@>=0.2.0 <0.3.0",
-              "resolved": "https://registry.npmjs.org/async/-/async-0.2.10.tgz"
->>>>>>> f709c257
             }
           }
         }
       }
     },
     "gitter-faye": {
-      "version": "1.1.0-d",
-      "from": "gitter-faye@>=1.1.0-a <2.0.0",
-      "resolved": "http://beta-internal:8089/nexus/content/groups/npm/gitter-faye/-/gitter-faye-1.1.0-d.tgz",
+      "version": "1.1.0-a",
+      "from": "http://beta-internal:8089/nexus/content/groups/npm/gitter-faye/-/gitter-faye-1.1.0-a.tgz",
+      "resolved": "http://beta-internal:8089/nexus/content/groups/npm/gitter-faye/-/gitter-faye-1.1.0-a.tgz",
       "dependencies": {
         "faye-websocket": {
-          "version": "0.9.2",
-          "from": "faye-websocket@>=0.9.1",
-          "resolved": "http://beta-internal:8089/nexus/content/groups/npm/faye-websocket/-/faye-websocket-0.9.2.tgz",
+          "version": "0.9.1",
+          "from": "http://beta-internal:8089/nexus/content/groups/npm/faye-websocket/-/faye-websocket-0.9.1.tgz",
+          "resolved": "http://beta-internal:8089/nexus/content/groups/npm/faye-websocket/-/faye-websocket-0.9.1.tgz",
           "dependencies": {
             "websocket-driver": {
               "version": "0.5.1",
-              "from": "websocket-driver@>=0.5.1",
+              "from": "http://beta-internal:8089/nexus/content/groups/npm/websocket-driver/-/websocket-driver-0.5.1.tgz",
               "resolved": "http://beta-internal:8089/nexus/content/groups/npm/websocket-driver/-/websocket-driver-0.5.1.tgz",
               "dependencies": {
                 "websocket-extensions": {
                   "version": "0.1.0",
-                  "from": "websocket-extensions@>=0.1.0",
+                  "from": "http://beta-internal:8089/nexus/content/groups/npm/websocket-extensions/-/websocket-extensions-0.1.0.tgz",
                   "resolved": "http://beta-internal:8089/nexus/content/groups/npm/websocket-extensions/-/websocket-extensions-0.1.0.tgz"
                 }
               }
+            }
+          }
+        },
+        "jshint": {
+          "version": "2.5.10",
+          "from": "http://beta-internal:8089/nexus/content/groups/npm/jshint/-/jshint-2.5.10.tgz",
+          "resolved": "http://beta-internal:8089/nexus/content/groups/npm/jshint/-/jshint-2.5.10.tgz",
+          "dependencies": {
+            "cli": {
+              "version": "0.6.5",
+              "from": "http://beta-internal:8089/nexus/content/groups/npm/cli/-/cli-0.6.5.tgz",
+              "resolved": "http://beta-internal:8089/nexus/content/groups/npm/cli/-/cli-0.6.5.tgz",
+              "dependencies": {
+                "glob": {
+                  "version": "3.2.11",
+                  "from": "http://beta-internal:8089/nexus/content/groups/npm/glob/-/glob-3.2.11.tgz",
+                  "resolved": "http://beta-internal:8089/nexus/content/groups/npm/glob/-/glob-3.2.11.tgz",
+                  "dependencies": {
+                    "inherits": {
+                      "version": "2.0.1",
+                      "from": "http://beta-internal:8089/nexus/content/groups/npm/inherits/-/inherits-2.0.1.tgz",
+                      "resolved": "http://beta-internal:8089/nexus/content/groups/npm/inherits/-/inherits-2.0.1.tgz"
+                    },
+                    "minimatch": {
+                      "version": "0.3.0",
+                      "from": "http://beta-internal:8089/nexus/content/groups/npm/minimatch/-/minimatch-0.3.0.tgz",
+                      "resolved": "http://beta-internal:8089/nexus/content/groups/npm/minimatch/-/minimatch-0.3.0.tgz",
+                      "dependencies": {
+                        "sigmund": {
+                          "version": "1.0.0",
+                          "from": "http://beta-internal:8089/nexus/content/groups/npm/sigmund/-/sigmund-1.0.0.tgz",
+                          "resolved": "http://beta-internal:8089/nexus/content/groups/npm/sigmund/-/sigmund-1.0.0.tgz"
+                        }
+                      }
+                    }
+                  }
+                }
+              }
+            },
+            "console-browserify": {
+              "version": "1.1.0",
+              "from": "http://beta-internal:8089/nexus/content/groups/npm/console-browserify/-/console-browserify-1.1.0.tgz",
+              "resolved": "http://beta-internal:8089/nexus/content/groups/npm/console-browserify/-/console-browserify-1.1.0.tgz",
+              "dependencies": {
+                "date-now": {
+                  "version": "0.1.4",
+                  "from": "http://beta-internal:8089/nexus/content/groups/npm/date-now/-/date-now-0.1.4.tgz",
+                  "resolved": "http://beta-internal:8089/nexus/content/groups/npm/date-now/-/date-now-0.1.4.tgz"
+                }
+              }
+            },
+            "exit": {
+              "version": "0.1.2",
+              "from": "http://beta-internal:8089/nexus/content/groups/npm/exit/-/exit-0.1.2.tgz",
+              "resolved": "http://beta-internal:8089/nexus/content/groups/npm/exit/-/exit-0.1.2.tgz"
+            },
+            "htmlparser2": {
+              "version": "3.8.2",
+              "from": "http://beta-internal:8089/nexus/content/groups/npm/htmlparser2/-/htmlparser2-3.8.2.tgz",
+              "resolved": "http://beta-internal:8089/nexus/content/groups/npm/htmlparser2/-/htmlparser2-3.8.2.tgz",
+              "dependencies": {
+                "domhandler": {
+                  "version": "2.3.0",
+                  "from": "http://beta-internal:8089/nexus/content/groups/npm/domhandler/-/domhandler-2.3.0.tgz",
+                  "resolved": "http://beta-internal:8089/nexus/content/groups/npm/domhandler/-/domhandler-2.3.0.tgz"
+                },
+                "domutils": {
+                  "version": "1.5.0",
+                  "from": "http://beta-internal:8089/nexus/content/groups/npm/domutils/-/domutils-1.5.0.tgz",
+                  "resolved": "http://beta-internal:8089/nexus/content/groups/npm/domutils/-/domutils-1.5.0.tgz"
+                },
+                "domelementtype": {
+                  "version": "1.1.3",
+                  "from": "http://beta-internal:8089/nexus/content/groups/npm/domelementtype/-/domelementtype-1.1.3.tgz",
+                  "resolved": "http://beta-internal:8089/nexus/content/groups/npm/domelementtype/-/domelementtype-1.1.3.tgz"
+                },
+                "readable-stream": {
+                  "version": "1.1.13",
+                  "from": "http://beta-internal:8089/nexus/content/groups/npm/readable-stream/-/readable-stream-1.1.13.tgz",
+                  "resolved": "http://beta-internal:8089/nexus/content/groups/npm/readable-stream/-/readable-stream-1.1.13.tgz",
+                  "dependencies": {
+                    "core-util-is": {
+                      "version": "1.0.1",
+                      "from": "http://beta-internal:8089/nexus/content/groups/npm/core-util-is/-/core-util-is-1.0.1.tgz",
+                      "resolved": "http://beta-internal:8089/nexus/content/groups/npm/core-util-is/-/core-util-is-1.0.1.tgz"
+                    },
+                    "isarray": {
+                      "version": "0.0.1",
+                      "from": "http://beta-internal:8089/nexus/content/groups/npm/isarray/-/isarray-0.0.1.tgz",
+                      "resolved": "http://beta-internal:8089/nexus/content/groups/npm/isarray/-/isarray-0.0.1.tgz"
+                    },
+                    "string_decoder": {
+                      "version": "0.10.31",
+                      "from": "http://beta-internal:8089/nexus/content/groups/npm/string_decoder/-/string_decoder-0.10.31.tgz",
+                      "resolved": "http://beta-internal:8089/nexus/content/groups/npm/string_decoder/-/string_decoder-0.10.31.tgz"
+                    },
+                    "inherits": {
+                      "version": "2.0.1",
+                      "from": "http://beta-internal:8089/nexus/content/groups/npm/inherits/-/inherits-2.0.1.tgz",
+                      "resolved": "http://beta-internal:8089/nexus/content/groups/npm/inherits/-/inherits-2.0.1.tgz"
+                    }
+                  }
+                },
+                "entities": {
+                  "version": "1.0.0",
+                  "from": "http://beta-internal:8089/nexus/content/groups/npm/entities/-/entities-1.0.0.tgz",
+                  "resolved": "http://beta-internal:8089/nexus/content/groups/npm/entities/-/entities-1.0.0.tgz"
+                }
+              }
+            },
+            "minimatch": {
+              "version": "1.0.0",
+              "from": "http://beta-internal:8089/nexus/content/groups/npm/minimatch/-/minimatch-1.0.0.tgz",
+              "resolved": "http://beta-internal:8089/nexus/content/groups/npm/minimatch/-/minimatch-1.0.0.tgz",
+              "dependencies": {
+                "sigmund": {
+                  "version": "1.0.0",
+                  "from": "http://beta-internal:8089/nexus/content/groups/npm/sigmund/-/sigmund-1.0.0.tgz",
+                  "resolved": "http://beta-internal:8089/nexus/content/groups/npm/sigmund/-/sigmund-1.0.0.tgz"
+                }
+              }
+            },
+            "shelljs": {
+              "version": "0.3.0",
+              "from": "http://beta-internal:8089/nexus/content/groups/npm/shelljs/-/shelljs-0.3.0.tgz",
+              "resolved": "http://beta-internal:8089/nexus/content/groups/npm/shelljs/-/shelljs-0.3.0.tgz"
+            },
+            "strip-json-comments": {
+              "version": "1.0.2",
+              "from": "http://beta-internal:8089/nexus/content/groups/npm/strip-json-comments/-/strip-json-comments-1.0.2.tgz",
+              "resolved": "http://beta-internal:8089/nexus/content/groups/npm/strip-json-comments/-/strip-json-comments-1.0.2.tgz"
+            },
+            "underscore": {
+              "version": "1.6.0",
+              "from": "http://beta-internal:8089/nexus/content/groups/npm/underscore/-/underscore-1.6.0.tgz",
+              "resolved": "http://beta-internal:8089/nexus/content/groups/npm/underscore/-/underscore-1.6.0.tgz"
             }
           }
         },
         "tunnel-agent": {
           "version": "0.4.0",
-          "from": "tunnel-agent@*",
+          "from": "http://beta-internal:8089/nexus/content/groups/npm/tunnel-agent/-/tunnel-agent-0.4.0.tgz",
           "resolved": "http://beta-internal:8089/nexus/content/groups/npm/tunnel-agent/-/tunnel-agent-0.4.0.tgz"
         }
       }
     },
     "gitter-faye-redis": {
       "version": "0.4.4",
-      "from": "gitter-faye-redis@>=0.4.4 <0.5.0",
+      "from": "http://beta-internal:8089/nexus/content/groups/npm/gitter-faye-redis/-/gitter-faye-redis-0.4.4.tgz",
       "resolved": "http://beta-internal:8089/nexus/content/groups/npm/gitter-faye-redis/-/gitter-faye-redis-0.4.4.tgz",
       "dependencies": {
         "redis": {
           "version": "0.12.1",
-          "from": "redis@*",
+          "from": "http://beta-internal:8089/nexus/content/groups/npm/redis/-/redis-0.12.1.tgz",
           "resolved": "http://beta-internal:8089/nexus/content/groups/npm/redis/-/redis-0.12.1.tgz"
         }
       }
     },
     "gitter-markdown-processor": {
       "version": "7.1.3",
-      "from": "gitter-markdown-processor@>=7.1.3 <8.0.0",
+      "from": "https://registry.npmjs.org/gitter-markdown-processor/-/gitter-markdown-processor-7.1.3.tgz",
       "resolved": "https://registry.npmjs.org/gitter-markdown-processor/-/gitter-markdown-processor-7.1.3.tgz",
       "dependencies": {
         "gitter-marked": {
           "version": "0.9.0",
-          "from": "gitter-marked@>=0.9.0 <0.10.0",
+          "from": "https://registry.npmjs.org/gitter-marked/-/gitter-marked-0.9.0.tgz",
           "resolved": "https://registry.npmjs.org/gitter-marked/-/gitter-marked-0.9.0.tgz"
         },
         "highlight.js": {
@@ -1443,39 +1547,39 @@
         },
         "htmlencode": {
           "version": "0.0.4",
-          "from": "htmlencode@0.0.4",
-          "resolved": "http://beta-internal:8089/nexus/content/groups/npm/htmlencode/-/htmlencode-0.0.4.tgz"
+          "from": "https://registry.npmjs.org/htmlencode/-/htmlencode-0.0.4.tgz",
+          "resolved": "https://registry.npmjs.org/htmlencode/-/htmlencode-0.0.4.tgz"
         },
         "katex": {
           "version": "0.1.0",
-          "from": "katex@0.1.0",
-          "resolved": "http://beta-internal:8089/nexus/content/groups/npm/katex/-/katex-0.1.0.tgz"
+          "from": "https://registry.npmjs.org/katex/-/katex-0.1.0.tgz",
+          "resolved": "https://registry.npmjs.org/katex/-/katex-0.1.0.tgz"
         },
         "underscore": {
           "version": "1.7.0",
-          "from": "underscore@>=1.7.0 <2.0.0",
+          "from": "https://registry.npmjs.org/underscore/-/underscore-1.7.0.tgz",
           "resolved": "https://registry.npmjs.org/underscore/-/underscore-1.7.0.tgz"
         },
         "worker-farm": {
-          "version": "1.2.0",
-          "from": "worker-farm@>=1.0.1 <2.0.0",
-          "resolved": "http://beta-internal:8089/nexus/content/groups/npm/worker-farm/-/worker-farm-1.2.0.tgz",
+          "version": "1.0.1",
+          "from": "https://registry.npmjs.org/worker-farm/-/worker-farm-1.0.1.tgz",
+          "resolved": "https://registry.npmjs.org/worker-farm/-/worker-farm-1.0.1.tgz",
           "dependencies": {
             "errno": {
               "version": "0.1.1",
-              "from": "errno@>=0.1.1 <0.2.0-0",
+              "from": "https://registry.npmjs.org/errno/-/errno-0.1.1.tgz",
               "resolved": "https://registry.npmjs.org/errno/-/errno-0.1.1.tgz",
               "dependencies": {
                 "prr": {
                   "version": "0.0.0",
-                  "from": "prr@>=0.0.0 <0.1.0",
+                  "from": "https://registry.npmjs.org/prr/-/prr-0.0.0.tgz",
                   "resolved": "https://registry.npmjs.org/prr/-/prr-0.0.0.tgz"
                 }
               }
             },
             "xtend": {
               "version": "4.0.0",
-              "from": "xtend@>=4.0.0 <4.1.0-0",
+              "from": "https://registry.npmjs.org/xtend/-/xtend-4.0.0.tgz",
               "resolved": "https://registry.npmjs.org/xtend/-/xtend-4.0.0.tgz"
             }
           }
@@ -1484,7 +1588,7 @@
     },
     "gitter-passport-github": {
       "version": "0.1.8-e",
-      "from": "gitter-passport-github@>=0.1.8-e <0.2.0",
+      "from": "gitter-passport-github@*",
       "resolved": "http://beta-internal:8089/nexus/content/groups/npm/gitter-passport-github/-/gitter-passport-github-0.1.8-e.tgz",
       "dependencies": {
         "gitter-passport-oauth": {
@@ -1495,7 +1599,6 @@
             "gitter-passport-oauth2": {
               "version": "1.1.2-a",
               "from": "gitter-passport-oauth2@>=1.1.2-a <2.0.0",
-              "resolved": "http://beta-internal:8089/nexus/content/groups/npm/gitter-passport-oauth2/-/gitter-passport-oauth2-1.1.2-a.tgz",
               "dependencies": {
                 "passport-strategy": {
                   "version": "1.0.0",
@@ -1547,23 +1650,19 @@
     },
     "gitter-passport-http-bearer": {
       "version": "1.1.0",
-      "from": "gitter-passport-http-bearer@>=1.1.0 <2.0.0",
+      "from": "https://registry.npmjs.org/gitter-passport-http-bearer/-/gitter-passport-http-bearer-1.1.0.tgz",
       "resolved": "https://registry.npmjs.org/gitter-passport-http-bearer/-/gitter-passport-http-bearer-1.1.0.tgz",
       "dependencies": {
         "passport-strategy": {
           "version": "1.0.0",
-          "from": "passport-strategy@>=1.0.0 <2.0.0",
-          "resolved": "http://beta-internal:8089/nexus/content/groups/npm/passport-strategy/-/passport-strategy-1.0.0.tgz"
+          "from": "https://registry.npmjs.org/passport-strategy/-/passport-strategy-1.0.0.tgz",
+          "resolved": "https://registry.npmjs.org/passport-strategy/-/passport-strategy-1.0.0.tgz"
         }
       }
     },
     "gitter-redis-scripto": {
       "version": "0.2.2",
-<<<<<<< HEAD
       "from": "gitter-redis-scripto@0.2.2",
-=======
-      "from": "gitter-redis-scripto@>=0.2.2 <0.3.0",
->>>>>>> f709c257
       "resolved": "http://beta-internal:8089/nexus/content/groups/npm/gitter-redis-scripto/-/gitter-redis-scripto-0.2.2.tgz",
       "dependencies": {
         "redis": {
@@ -1602,40 +1701,40 @@
     },
     "handlebars": {
       "version": "1.3.0",
-      "from": "handlebars@>=1.3.0 <2.0.0",
+      "from": "http://beta-internal:8089/nexus/content/groups/npm/handlebars/-/handlebars-1.3.0.tgz",
       "resolved": "http://beta-internal:8089/nexus/content/groups/npm/handlebars/-/handlebars-1.3.0.tgz",
       "dependencies": {
         "optimist": {
           "version": "0.3.7",
-          "from": "optimist@>=0.3.0 <0.4.0",
+          "from": "https://registry.npmjs.org/optimist/-/optimist-0.3.7.tgz",
           "resolved": "https://registry.npmjs.org/optimist/-/optimist-0.3.7.tgz",
           "dependencies": {
             "wordwrap": {
               "version": "0.0.2",
-              "from": "wordwrap@>=0.0.2 <0.1.0",
+              "from": "https://registry.npmjs.org/wordwrap/-/wordwrap-0.0.2.tgz",
               "resolved": "https://registry.npmjs.org/wordwrap/-/wordwrap-0.0.2.tgz"
             }
           }
         },
         "uglify-js": {
           "version": "2.3.6",
-          "from": "uglify-js@>=2.3.0 <2.4.0",
+          "from": "https://registry.npmjs.org/uglify-js/-/uglify-js-2.3.6.tgz",
           "resolved": "https://registry.npmjs.org/uglify-js/-/uglify-js-2.3.6.tgz",
           "dependencies": {
             "async": {
               "version": "0.2.10",
-              "from": "async@>=0.2.6 <0.3.0",
+              "from": "https://registry.npmjs.org/async/-/async-0.2.10.tgz",
               "resolved": "https://registry.npmjs.org/async/-/async-0.2.10.tgz"
             },
             "source-map": {
-              "version": "0.1.43",
-              "from": "source-map@>=0.1.38 <0.2.0",
-              "resolved": "http://beta-internal:8089/nexus/content/groups/npm/source-map/-/source-map-0.1.43.tgz",
+              "version": "0.1.40",
+              "from": "https://registry.npmjs.org/source-map/-/source-map-0.1.40.tgz",
+              "resolved": "https://registry.npmjs.org/source-map/-/source-map-0.1.40.tgz",
               "dependencies": {
                 "amdefine": {
                   "version": "0.1.0",
-                  "from": "amdefine@>=0.0.4",
-                  "resolved": "http://beta-internal:8089/nexus/content/groups/npm/amdefine/-/amdefine-0.1.0.tgz"
+                  "from": "https://registry.npmjs.org/amdefine/-/amdefine-0.1.0.tgz",
+                  "resolved": "https://registry.npmjs.org/amdefine/-/amdefine-0.1.0.tgz"
                 }
               }
             }
@@ -1645,7 +1744,7 @@
     },
     "heapdump": {
       "version": "0.2.10",
-      "from": "heapdump@>=0.2.9 <0.3.0",
+      "from": "https://registry.npmjs.org/heapdump/-/heapdump-0.2.10.tgz",
       "resolved": "https://registry.npmjs.org/heapdump/-/heapdump-0.2.10.tgz"
     },
     "highlight.js": {
@@ -1655,23 +1754,23 @@
     },
     "i18n": {
       "version": "0.4.1",
-      "from": "i18n@>=0.4.1 <0.5.0",
+      "from": "https://registry.npmjs.org/i18n/-/i18n-0.4.1.tgz",
       "resolved": "https://registry.npmjs.org/i18n/-/i18n-0.4.1.tgz",
       "dependencies": {
         "sprintf": {
-          "version": "0.1.5",
-          "from": "sprintf@>=0.1.1",
-          "resolved": "http://beta-internal:8089/nexus/content/groups/npm/sprintf/-/sprintf-0.1.5.tgz"
+          "version": "0.1.4",
+          "from": "https://registry.npmjs.org/sprintf/-/sprintf-0.1.4.tgz",
+          "resolved": "https://registry.npmjs.org/sprintf/-/sprintf-0.1.4.tgz"
         },
         "debug": {
-          "version": "2.1.1",
-          "from": "debug@*",
-          "resolved": "http://beta-internal:8089/nexus/content/groups/npm/debug/-/debug-2.1.1.tgz",
+          "version": "2.1.0",
+          "from": "https://registry.npmjs.org/debug/-/debug-2.1.0.tgz",
+          "resolved": "https://registry.npmjs.org/debug/-/debug-2.1.0.tgz",
           "dependencies": {
             "ms": {
               "version": "0.6.2",
-              "from": "ms@0.6.2",
-              "resolved": "http://beta-internal:8089/nexus/content/groups/npm/ms/-/ms-0.6.2.tgz"
+              "from": "https://registry.npmjs.org/ms/-/ms-0.6.2.tgz",
+              "resolved": "https://registry.npmjs.org/ms/-/ms-0.6.2.tgz"
             }
           }
         }
@@ -1679,60 +1778,60 @@
     },
     "i18n-2": {
       "version": "0.4.6",
-      "from": "i18n-2@>=0.4.6 <0.5.0",
+      "from": "https://registry.npmjs.org/i18n-2/-/i18n-2-0.4.6.tgz",
       "resolved": "https://registry.npmjs.org/i18n-2/-/i18n-2-0.4.6.tgz",
       "dependencies": {
         "sprintf": {
-          "version": "0.1.5",
-          "from": "sprintf@>=0.1.1",
-          "resolved": "http://beta-internal:8089/nexus/content/groups/npm/sprintf/-/sprintf-0.1.5.tgz"
+          "version": "0.1.4",
+          "from": "https://registry.npmjs.org/sprintf/-/sprintf-0.1.4.tgz",
+          "resolved": "https://registry.npmjs.org/sprintf/-/sprintf-0.1.4.tgz"
         }
       }
     },
     "imagemagick": {
       "version": "0.1.2",
-      "from": "imagemagick@0.1.2",
-      "resolved": "http://beta-internal:8089/nexus/content/groups/npm/imagemagick/-/imagemagick-0.1.2.tgz"
+      "from": "https://registry.npmjs.org/imagemagick/-/imagemagick-0.1.2.tgz",
+      "resolved": "https://registry.npmjs.org/imagemagick/-/imagemagick-0.1.2.tgz"
     },
     "intercom.io": {
       "version": "0.0.8",
-      "from": "intercom.io@>=0.0.8 <0.1.0",
+      "from": "https://registry.npmjs.org/intercom.io/-/intercom.io-0.0.8.tgz",
       "resolved": "https://registry.npmjs.org/intercom.io/-/intercom.io-0.0.8.tgz",
       "dependencies": {
         "request": {
           "version": "2.34.0",
-          "from": "request@2.34.0",
-          "resolved": "http://beta-internal:8089/nexus/content/groups/npm/request/-/request-2.34.0.tgz",
+          "from": "https://registry.npmjs.org/request/-/request-2.34.0.tgz",
+          "resolved": "https://registry.npmjs.org/request/-/request-2.34.0.tgz",
           "dependencies": {
             "json-stringify-safe": {
               "version": "5.0.0",
-              "from": "json-stringify-safe@>=5.0.0 <5.1.0",
+              "from": "https://registry.npmjs.org/json-stringify-safe/-/json-stringify-safe-5.0.0.tgz",
               "resolved": "https://registry.npmjs.org/json-stringify-safe/-/json-stringify-safe-5.0.0.tgz"
             },
             "forever-agent": {
               "version": "0.5.2",
-              "from": "forever-agent@>=0.5.0 <0.6.0",
+              "from": "https://registry.npmjs.org/forever-agent/-/forever-agent-0.5.2.tgz",
               "resolved": "https://registry.npmjs.org/forever-agent/-/forever-agent-0.5.2.tgz"
             },
             "mime": {
               "version": "1.2.11",
-              "from": "mime@>=1.2.7 <1.3.0",
+              "from": "https://registry.npmjs.org/mime/-/mime-1.2.11.tgz",
               "resolved": "https://registry.npmjs.org/mime/-/mime-1.2.11.tgz"
             },
             "form-data": {
               "version": "0.1.4",
-              "from": "form-data@>=0.1.0 <0.2.0",
+              "from": "https://registry.npmjs.org/form-data/-/form-data-0.1.4.tgz",
               "resolved": "https://registry.npmjs.org/form-data/-/form-data-0.1.4.tgz",
               "dependencies": {
                 "combined-stream": {
                   "version": "0.0.7",
-                  "from": "combined-stream@>=0.0.4 <0.1.0",
+                  "from": "https://registry.npmjs.org/combined-stream/-/combined-stream-0.0.7.tgz",
                   "resolved": "https://registry.npmjs.org/combined-stream/-/combined-stream-0.0.7.tgz",
                   "dependencies": {
                     "delayed-stream": {
                       "version": "0.0.5",
-                      "from": "delayed-stream@0.0.5",
-                      "resolved": "http://beta-internal:8089/nexus/content/groups/npm/delayed-stream/-/delayed-stream-0.0.5.tgz"
+                      "from": "https://registry.npmjs.org/delayed-stream/-/delayed-stream-0.0.5.tgz",
+                      "resolved": "https://registry.npmjs.org/delayed-stream/-/delayed-stream-0.0.5.tgz"
                     }
                   }
                 }
@@ -1740,183 +1839,180 @@
             },
             "tunnel-agent": {
               "version": "0.3.0",
-              "from": "tunnel-agent@>=0.3.0 <0.4.0",
+              "from": "https://registry.npmjs.org/tunnel-agent/-/tunnel-agent-0.3.0.tgz",
               "resolved": "https://registry.npmjs.org/tunnel-agent/-/tunnel-agent-0.3.0.tgz"
             },
             "http-signature": {
-              "version": "0.10.1",
-              "from": "http-signature@>=0.10.0 <0.11.0",
-              "resolved": "http://beta-internal:8089/nexus/content/groups/npm/http-signature/-/http-signature-0.10.1.tgz",
+              "version": "0.10.0",
+              "from": "https://registry.npmjs.org/http-signature/-/http-signature-0.10.0.tgz",
+              "resolved": "https://registry.npmjs.org/http-signature/-/http-signature-0.10.0.tgz",
               "dependencies": {
                 "assert-plus": {
-                  "version": "0.1.5",
-                  "from": "assert-plus@>=0.1.5 <0.2.0",
-                  "resolved": "http://beta-internal:8089/nexus/content/groups/npm/assert-plus/-/assert-plus-0.1.5.tgz"
+                  "version": "0.1.2",
+                  "from": "https://registry.npmjs.org/assert-plus/-/assert-plus-0.1.2.tgz",
+                  "resolved": "https://registry.npmjs.org/assert-plus/-/assert-plus-0.1.2.tgz"
                 },
                 "asn1": {
                   "version": "0.1.11",
-                  "from": "asn1@0.1.11",
-                  "resolved": "http://beta-internal:8089/nexus/content/groups/npm/asn1/-/asn1-0.1.11.tgz"
+                  "from": "https://registry.npmjs.org/asn1/-/asn1-0.1.11.tgz",
+                  "resolved": "https://registry.npmjs.org/asn1/-/asn1-0.1.11.tgz"
                 },
                 "ctype": {
-                  "version": "0.5.3",
-                  "from": "ctype@0.5.3",
-                  "resolved": "http://beta-internal:8089/nexus/content/groups/npm/ctype/-/ctype-0.5.3.tgz"
+                  "version": "0.5.2",
+                  "from": "https://registry.npmjs.org/ctype/-/ctype-0.5.2.tgz",
+                  "resolved": "https://registry.npmjs.org/ctype/-/ctype-0.5.2.tgz"
                 }
               }
             },
             "oauth-sign": {
               "version": "0.3.0",
-              "from": "oauth-sign@>=0.3.0 <0.4.0",
+              "from": "https://registry.npmjs.org/oauth-sign/-/oauth-sign-0.3.0.tgz",
               "resolved": "https://registry.npmjs.org/oauth-sign/-/oauth-sign-0.3.0.tgz"
             },
             "hawk": {
               "version": "1.0.0",
-              "from": "hawk@>=1.0.0 <1.1.0",
+              "from": "https://registry.npmjs.org/hawk/-/hawk-1.0.0.tgz",
               "resolved": "https://registry.npmjs.org/hawk/-/hawk-1.0.0.tgz",
               "dependencies": {
                 "hoek": {
                   "version": "0.9.1",
-                  "from": "hoek@>=0.9.0 <0.10.0",
+                  "from": "https://registry.npmjs.org/hoek/-/hoek-0.9.1.tgz",
                   "resolved": "https://registry.npmjs.org/hoek/-/hoek-0.9.1.tgz"
                 },
                 "boom": {
                   "version": "0.4.2",
-                  "from": "boom@>=0.4.0 <0.5.0",
+                  "from": "https://registry.npmjs.org/boom/-/boom-0.4.2.tgz",
                   "resolved": "https://registry.npmjs.org/boom/-/boom-0.4.2.tgz"
                 },
                 "cryptiles": {
                   "version": "0.2.2",
-                  "from": "cryptiles@>=0.2.0 <0.3.0",
+                  "from": "https://registry.npmjs.org/cryptiles/-/cryptiles-0.2.2.tgz",
                   "resolved": "https://registry.npmjs.org/cryptiles/-/cryptiles-0.2.2.tgz"
                 },
                 "sntp": {
                   "version": "0.2.4",
-                  "from": "sntp@>=0.2.0 <0.3.0",
+                  "from": "https://registry.npmjs.org/sntp/-/sntp-0.2.4.tgz",
                   "resolved": "https://registry.npmjs.org/sntp/-/sntp-0.2.4.tgz"
                 }
               }
             },
             "aws-sign2": {
               "version": "0.5.0",
-              "from": "aws-sign2@>=0.5.0 <0.6.0",
+              "from": "https://registry.npmjs.org/aws-sign2/-/aws-sign2-0.5.0.tgz",
               "resolved": "https://registry.npmjs.org/aws-sign2/-/aws-sign2-0.5.0.tgz"
             }
           }
         },
         "qs": {
           "version": "0.6.6",
-          "from": "qs@0.6.6",
-          "resolved": "http://beta-internal:8089/nexus/content/groups/npm/qs/-/qs-0.6.6.tgz"
+          "from": "https://registry.npmjs.org/qs/-/qs-0.6.6.tgz",
+          "resolved": "https://registry.npmjs.org/qs/-/qs-0.6.6.tgz"
         },
         "lodash": {
           "version": "2.4.1",
-          "from": "lodash@2.4.1",
-          "resolved": "http://beta-internal:8089/nexus/content/groups/npm/lodash/-/lodash-2.4.1.tgz"
+          "from": "https://registry.npmjs.org/lodash/-/lodash-2.4.1.tgz",
+          "resolved": "https://registry.npmjs.org/lodash/-/lodash-2.4.1.tgz"
         },
         "debug": {
           "version": "0.8.1",
-          "from": "debug@>=0.8.0 <0.9.0",
-          "resolved": "http://beta-internal:8089/nexus/content/groups/npm/debug/-/debug-0.8.1.tgz"
+          "from": "https://registry.npmjs.org/debug/-/debug-0.8.1.tgz",
+          "resolved": "https://registry.npmjs.org/debug/-/debug-0.8.1.tgz"
         }
       }
     },
     "jade": {
       "version": "0.28.1",
-      "from": "jade@0.28.1",
-      "resolved": "http://beta-internal:8089/nexus/content/groups/npm/jade/-/jade-0.28.1.tgz",
+      "from": "https://registry.npmjs.org/jade/-/jade-0.28.1.tgz",
+      "resolved": "https://registry.npmjs.org/jade/-/jade-0.28.1.tgz",
       "dependencies": {
         "commander": {
           "version": "0.6.1",
-          "from": "commander@0.6.1",
-          "resolved": "http://beta-internal:8089/nexus/content/groups/npm/commander/-/commander-0.6.1.tgz"
+          "from": "https://registry.npmjs.org/commander/-/commander-0.6.1.tgz",
+          "resolved": "https://registry.npmjs.org/commander/-/commander-0.6.1.tgz"
         },
         "mkdirp": {
           "version": "0.3.5",
-          "from": "mkdirp@>=0.3.0 <0.4.0",
+          "from": "https://registry.npmjs.org/mkdirp/-/mkdirp-0.3.5.tgz",
           "resolved": "https://registry.npmjs.org/mkdirp/-/mkdirp-0.3.5.tgz"
         },
         "coffee-script": {
           "version": "1.4.0",
-          "from": "coffee-script@>=1.4.0 <1.5.0",
+          "from": "https://registry.npmjs.org/coffee-script/-/coffee-script-1.4.0.tgz",
           "resolved": "https://registry.npmjs.org/coffee-script/-/coffee-script-1.4.0.tgz"
         }
       }
     },
     "jwt-simple": {
       "version": "0.1.0",
-      "from": "jwt-simple@>=0.1.0 <0.2.0",
+      "from": "https://registry.npmjs.org/jwt-simple/-/jwt-simple-0.1.0.tgz",
       "resolved": "https://registry.npmjs.org/jwt-simple/-/jwt-simple-0.1.0.tgz"
     },
     "keyword-extractor": {
       "version": "0.0.9",
-      "from": "keyword-extractor@0.0.9",
-      "resolved": "http://beta-internal:8089/nexus/content/groups/npm/keyword-extractor/-/keyword-extractor-0.0.9.tgz",
+      "from": "https://registry.npmjs.org/keyword-extractor/-/keyword-extractor-0.0.9.tgz",
+      "resolved": "https://registry.npmjs.org/keyword-extractor/-/keyword-extractor-0.0.9.tgz",
       "dependencies": {
         "underscore": {
           "version": "1.6.0",
-          "from": "underscore@1.6.0",
-          "resolved": "http://beta-internal:8089/nexus/content/groups/npm/underscore/-/underscore-1.6.0.tgz"
+          "from": "https://registry.npmjs.org/underscore/-/underscore-1.6.0.tgz",
+          "resolved": "https://registry.npmjs.org/underscore/-/underscore-1.6.0.tgz"
         },
         "underscore.string": {
           "version": "2.3.3",
-          "from": "underscore.string@2.3.3",
-          "resolved": "http://beta-internal:8089/nexus/content/groups/npm/underscore.string/-/underscore.string-2.3.3.tgz"
+          "from": "https://registry.npmjs.org/underscore.string/-/underscore.string-2.3.3.tgz",
+          "resolved": "https://registry.npmjs.org/underscore.string/-/underscore.string-2.3.3.tgz"
         }
       }
     },
     "langs": {
       "version": "1.0.1",
-      "from": "langs@>=1.0.1 <2.0.0",
+      "from": "https://registry.npmjs.org/langs/-/langs-1.0.1.tgz",
       "resolved": "https://registry.npmjs.org/langs/-/langs-1.0.1.tgz"
     },
     "languagedetect": {
       "version": "1.1.1",
-      "from": "languagedetect@>=1.1.1 <2.0.0",
+      "from": "https://registry.npmjs.org/languagedetect/-/languagedetect-1.1.1.tgz",
       "resolved": "https://registry.npmjs.org/languagedetect/-/languagedetect-1.1.1.tgz"
     },
     "lazy.js": {
       "version": "0.2.1",
-      "from": "lazy.js@>=0.2.1 <0.3.0",
+      "from": "https://registry.npmjs.org/lazy.js/-/lazy.js-0.2.1.tgz",
       "resolved": "https://registry.npmjs.org/lazy.js/-/lazy.js-0.2.1.tgz"
     },
     "locale": {
       "version": "0.0.17",
-      "from": "locale@0.0.17",
-      "resolved": "http://beta-internal:8089/nexus/content/groups/npm/locale/-/locale-0.0.17.tgz"
+      "from": "https://registry.npmjs.org/locale/-/locale-0.0.17.tgz",
+      "resolved": "https://registry.npmjs.org/locale/-/locale-0.0.17.tgz"
     },
     "lodash": {
       "version": "3.1.0",
-      "from": "lodash@>=3.0.0 <4.0.0",
+      "from": "lodash@*",
       "resolved": "http://beta-internal:8089/nexus/content/groups/npm/lodash/-/lodash-3.1.0.tgz"
     },
     "loglevel": {
       "version": "1.2.0",
-      "from": "loglevel@>=1.2.0 <2.0.0",
+      "from": "http://beta-internal:8089/nexus/content/groups/npm/loglevel/-/loglevel-1.2.0.tgz",
       "resolved": "http://beta-internal:8089/nexus/content/groups/npm/loglevel/-/loglevel-1.2.0.tgz"
     },
-<<<<<<< HEAD
     "lru-cache": {
       "version": "2.5.0",
       "from": "http://beta-internal:8089/nexus/content/groups/npm/lru-cache/-/lru-cache-2.5.0.tgz",
       "resolved": "http://beta-internal:8089/nexus/content/groups/npm/lru-cache/-/lru-cache-2.5.0.tgz"
     },
-=======
->>>>>>> f709c257
     "mandrill-api": {
       "version": "1.0.41",
-      "from": "mandrill-api@>=1.0.40 <1.1.0",
+      "from": "https://registry.npmjs.org/mandrill-api/-/mandrill-api-1.0.41.tgz",
       "resolved": "https://registry.npmjs.org/mandrill-api/-/mandrill-api-1.0.41.tgz"
     },
     "memwatch": {
       "version": "0.2.2",
-      "from": "memwatch@>=0.2.2 <0.3.0",
+      "from": "https://registry.npmjs.org/memwatch/-/memwatch-0.2.2.tgz",
       "resolved": "https://registry.npmjs.org/memwatch/-/memwatch-0.2.2.tgz"
     },
     "mixpanel": {
       "version": "0.0.20",
-      "from": "mixpanel@>=0.0.19 <0.1.0",
-      "resolved": "http://beta-internal:8089/nexus/content/groups/npm/mixpanel/-/mixpanel-0.0.20.tgz"
+      "from": "https://registry.npmjs.org/mixpanel/-/mixpanel-0.0.20.tgz",
+      "resolved": "https://registry.npmjs.org/mixpanel/-/mixpanel-0.0.20.tgz"
     },
     "moment": {
       "version": "2.6.0",
@@ -1924,58 +2020,58 @@
       "resolved": "git://github.com/gitterHQ/moment#440d7889d9c0c8540cdc7711819f546cc99584a8"
     },
     "mongodb": {
-      "version": "1.4.30",
-      "from": "mongodb@>=1.4.12 <2.0.0",
-      "resolved": "http://beta-internal:8089/nexus/content/groups/npm/mongodb/-/mongodb-1.4.30.tgz",
+      "version": "1.4.29",
+      "from": "http://beta-internal:8089/nexus/content/groups/npm/mongodb/-/mongodb-1.4.29.tgz",
+      "resolved": "http://beta-internal:8089/nexus/content/groups/npm/mongodb/-/mongodb-1.4.29.tgz",
       "dependencies": {
         "bson": {
           "version": "0.2.18",
-          "from": "bson@>=0.2.0 <0.3.0",
+          "from": "https://registry.npmjs.org/bson/-/bson-0.2.18.tgz",
           "resolved": "https://registry.npmjs.org/bson/-/bson-0.2.18.tgz",
           "dependencies": {
             "nan": {
               "version": "1.5.1",
-              "from": "nan@1.5.1",
+              "from": "http://beta-internal:8089/nexus/content/groups/npm/nan/-/nan-1.5.1.tgz",
               "resolved": "http://beta-internal:8089/nexus/content/groups/npm/nan/-/nan-1.5.1.tgz"
             }
           }
         },
         "kerberos": {
           "version": "0.0.8",
-          "from": "kerberos@0.0.8",
+          "from": "http://beta-internal:8089/nexus/content/groups/npm/kerberos/-/kerberos-0.0.8.tgz",
           "resolved": "http://beta-internal:8089/nexus/content/groups/npm/kerberos/-/kerberos-0.0.8.tgz",
           "dependencies": {
             "nan": {
               "version": "1.5.1",
-              "from": "nan@1.5.1",
+              "from": "http://beta-internal:8089/nexus/content/groups/npm/nan/-/nan-1.5.1.tgz",
               "resolved": "http://beta-internal:8089/nexus/content/groups/npm/nan/-/nan-1.5.1.tgz"
             }
           }
         },
         "readable-stream": {
           "version": "1.0.33",
-          "from": "readable-stream@>=1.0.26 <1.1.0",
+          "from": "https://registry.npmjs.org/readable-stream/-/readable-stream-1.0.33.tgz",
           "resolved": "https://registry.npmjs.org/readable-stream/-/readable-stream-1.0.33.tgz",
           "dependencies": {
             "core-util-is": {
               "version": "1.0.1",
-              "from": "core-util-is@>=1.0.0 <1.1.0",
-              "resolved": "http://beta-internal:8089/nexus/content/groups/npm/core-util-is/-/core-util-is-1.0.1.tgz"
+              "from": "https://registry.npmjs.org/core-util-is/-/core-util-is-1.0.1.tgz",
+              "resolved": "https://registry.npmjs.org/core-util-is/-/core-util-is-1.0.1.tgz"
             },
             "isarray": {
               "version": "0.0.1",
-              "from": "isarray@0.0.1",
+              "from": "http://beta-internal:8089/nexus/content/groups/npm/isarray/-/isarray-0.0.1.tgz",
               "resolved": "http://beta-internal:8089/nexus/content/groups/npm/isarray/-/isarray-0.0.1.tgz"
             },
             "string_decoder": {
               "version": "0.10.31",
-              "from": "string_decoder@>=0.10.0 <0.11.0",
-              "resolved": "http://beta-internal:8089/nexus/content/groups/npm/string_decoder/-/string_decoder-0.10.31.tgz"
+              "from": "https://registry.npmjs.org/string_decoder/-/string_decoder-0.10.31.tgz",
+              "resolved": "https://registry.npmjs.org/string_decoder/-/string_decoder-0.10.31.tgz"
             },
             "inherits": {
               "version": "2.0.1",
-              "from": "inherits@>=2.0.1 <2.1.0",
-              "resolved": "http://beta-internal:8089/nexus/content/groups/npm/inherits/-/inherits-2.0.1.tgz"
+              "from": "https://registry.npmjs.org/inherits/-/inherits-2.0.1.tgz",
+              "resolved": "https://registry.npmjs.org/inherits/-/inherits-2.0.1.tgz"
             }
           }
         }
@@ -1983,17 +2079,15 @@
     },
     "mongodb-arbiter-discovery": {
       "version": "0.1.1",
-      "from": "mongodb-arbiter-discovery@>=0.1.1 <0.2.0",
-      "resolved": "http://beta-internal:8089/nexus/content/groups/npm/mongodb-arbiter-discovery/-/mongodb-arbiter-discovery-0.1.1.tgz"
+      "from": "mongodb-arbiter-discovery@*"
     },
     "mongodb-connection-string": {
       "version": "0.1.1",
-      "from": "mongodb-connection-string@>=0.1.1 <0.2.0",
-      "resolved": "http://beta-internal:8089/nexus/content/groups/npm/mongodb-connection-string/-/mongodb-connection-string-0.1.1.tgz"
+      "from": "mongodb-connection-string@*"
     },
     "mongodb-datadog-stats": {
       "version": "0.1.2",
-      "from": "mongodb-datadog-stats@>=0.1.2 <0.2.0",
+      "from": "mongodb-datadog-stats@latest",
       "resolved": "http://beta-internal:8089/nexus/content/groups/npm/mongodb-datadog-stats/-/mongodb-datadog-stats-0.1.2.tgz",
       "dependencies": {
         "mongodb-perf-wrapper": {
@@ -2009,63 +2103,63 @@
       }
     },
     "mongoose": {
-      "version": "3.8.23",
-      "from": "mongoose@>=3.8.21 <4.0.0",
-      "resolved": "http://beta-internal:8089/nexus/content/groups/npm/mongoose/-/mongoose-3.8.23.tgz",
+      "version": "3.8.22",
+      "from": "http://beta-internal:8089/nexus/content/groups/npm/mongoose/-/mongoose-3.8.22.tgz",
+      "resolved": "http://beta-internal:8089/nexus/content/groups/npm/mongoose/-/mongoose-3.8.22.tgz",
       "dependencies": {
         "mongodb": {
           "version": "1.4.28",
-          "from": "mongodb@1.4.28",
+          "from": "http://beta-internal:8089/nexus/content/groups/npm/mongodb/-/mongodb-1.4.28.tgz",
           "resolved": "http://beta-internal:8089/nexus/content/groups/npm/mongodb/-/mongodb-1.4.28.tgz",
           "dependencies": {
             "bson": {
               "version": "0.2.18",
-              "from": "bson@>=0.2.0 <0.3.0",
+              "from": "https://registry.npmjs.org/bson/-/bson-0.2.18.tgz",
               "resolved": "https://registry.npmjs.org/bson/-/bson-0.2.18.tgz",
               "dependencies": {
                 "nan": {
                   "version": "1.5.1",
-                  "from": "nan@1.5.1",
+                  "from": "http://beta-internal:8089/nexus/content/groups/npm/nan/-/nan-1.5.1.tgz",
                   "resolved": "http://beta-internal:8089/nexus/content/groups/npm/nan/-/nan-1.5.1.tgz"
                 }
               }
             },
             "kerberos": {
               "version": "0.0.7",
-              "from": "kerberos@0.0.7",
+              "from": "http://beta-internal:8089/nexus/content/groups/npm/kerberos/-/kerberos-0.0.7.tgz",
               "resolved": "http://beta-internal:8089/nexus/content/groups/npm/kerberos/-/kerberos-0.0.7.tgz",
               "dependencies": {
                 "nan": {
                   "version": "1.3.0",
-                  "from": "nan@1.3.0",
+                  "from": "http://beta-internal:8089/nexus/content/groups/npm/nan/-/nan-1.3.0.tgz",
                   "resolved": "http://beta-internal:8089/nexus/content/groups/npm/nan/-/nan-1.3.0.tgz"
                 }
               }
             },
             "readable-stream": {
               "version": "1.0.33",
-              "from": "readable-stream@>=1.0.26-2 <1.1.0",
+              "from": "https://registry.npmjs.org/readable-stream/-/readable-stream-1.0.33.tgz",
               "resolved": "https://registry.npmjs.org/readable-stream/-/readable-stream-1.0.33.tgz",
               "dependencies": {
                 "core-util-is": {
                   "version": "1.0.1",
-                  "from": "core-util-is@>=1.0.0 <1.1.0",
-                  "resolved": "http://beta-internal:8089/nexus/content/groups/npm/core-util-is/-/core-util-is-1.0.1.tgz"
+                  "from": "https://registry.npmjs.org/core-util-is/-/core-util-is-1.0.1.tgz",
+                  "resolved": "https://registry.npmjs.org/core-util-is/-/core-util-is-1.0.1.tgz"
                 },
                 "isarray": {
                   "version": "0.0.1",
-                  "from": "isarray@0.0.1",
+                  "from": "http://beta-internal:8089/nexus/content/groups/npm/isarray/-/isarray-0.0.1.tgz",
                   "resolved": "http://beta-internal:8089/nexus/content/groups/npm/isarray/-/isarray-0.0.1.tgz"
                 },
                 "string_decoder": {
                   "version": "0.10.31",
-                  "from": "string_decoder@>=0.10.0 <0.11.0",
-                  "resolved": "http://beta-internal:8089/nexus/content/groups/npm/string_decoder/-/string_decoder-0.10.31.tgz"
+                  "from": "https://registry.npmjs.org/string_decoder/-/string_decoder-0.10.31.tgz",
+                  "resolved": "https://registry.npmjs.org/string_decoder/-/string_decoder-0.10.31.tgz"
                 },
                 "inherits": {
                   "version": "2.0.1",
-                  "from": "inherits@>=2.0.1 <2.1.0",
-                  "resolved": "http://beta-internal:8089/nexus/content/groups/npm/inherits/-/inherits-2.0.1.tgz"
+                  "from": "https://registry.npmjs.org/inherits/-/inherits-2.0.1.tgz",
+                  "resolved": "https://registry.npmjs.org/inherits/-/inherits-2.0.1.tgz"
                 }
               }
             }
@@ -2073,47 +2167,47 @@
         },
         "hooks": {
           "version": "0.2.1",
-          "from": "hooks@0.2.1",
+          "from": "http://beta-internal:8089/nexus/content/groups/npm/hooks/-/hooks-0.2.1.tgz",
           "resolved": "http://beta-internal:8089/nexus/content/groups/npm/hooks/-/hooks-0.2.1.tgz"
         },
         "ms": {
           "version": "0.1.0",
-          "from": "ms@0.1.0",
+          "from": "http://beta-internal:8089/nexus/content/groups/npm/ms/-/ms-0.1.0.tgz",
           "resolved": "http://beta-internal:8089/nexus/content/groups/npm/ms/-/ms-0.1.0.tgz"
         },
         "sliced": {
           "version": "0.0.5",
-          "from": "sliced@0.0.5",
+          "from": "http://beta-internal:8089/nexus/content/groups/npm/sliced/-/sliced-0.0.5.tgz",
           "resolved": "http://beta-internal:8089/nexus/content/groups/npm/sliced/-/sliced-0.0.5.tgz"
         },
         "muri": {
           "version": "0.3.1",
-          "from": "muri@0.3.1",
+          "from": "http://beta-internal:8089/nexus/content/groups/npm/muri/-/muri-0.3.1.tgz",
           "resolved": "http://beta-internal:8089/nexus/content/groups/npm/muri/-/muri-0.3.1.tgz"
         },
         "mpromise": {
           "version": "0.4.3",
-          "from": "mpromise@0.4.3",
+          "from": "http://beta-internal:8089/nexus/content/groups/npm/mpromise/-/mpromise-0.4.3.tgz",
           "resolved": "http://beta-internal:8089/nexus/content/groups/npm/mpromise/-/mpromise-0.4.3.tgz"
         },
         "mpath": {
           "version": "0.1.1",
-          "from": "mpath@0.1.1",
+          "from": "http://beta-internal:8089/nexus/content/groups/npm/mpath/-/mpath-0.1.1.tgz",
           "resolved": "http://beta-internal:8089/nexus/content/groups/npm/mpath/-/mpath-0.1.1.tgz"
         },
         "regexp-clone": {
           "version": "0.0.1",
-          "from": "regexp-clone@0.0.1",
+          "from": "http://beta-internal:8089/nexus/content/groups/npm/regexp-clone/-/regexp-clone-0.0.1.tgz",
           "resolved": "http://beta-internal:8089/nexus/content/groups/npm/regexp-clone/-/regexp-clone-0.0.1.tgz"
         },
         "mquery": {
           "version": "0.8.0",
-          "from": "mquery@0.8.0",
+          "from": "http://beta-internal:8089/nexus/content/groups/npm/mquery/-/mquery-0.8.0.tgz",
           "resolved": "http://beta-internal:8089/nexus/content/groups/npm/mquery/-/mquery-0.8.0.tgz",
           "dependencies": {
             "debug": {
               "version": "0.7.4",
-              "from": "debug@0.7.4",
+              "from": "http://beta-internal:8089/nexus/content/groups/npm/debug/-/debug-0.7.4.tgz",
               "resolved": "http://beta-internal:8089/nexus/content/groups/npm/debug/-/debug-0.7.4.tgz"
             }
           }
@@ -2127,100 +2221,100 @@
     },
     "mongoose-q": {
       "version": "0.0.13",
-      "from": "mongoose-q@0.0.13",
-      "resolved": "http://beta-internal:8089/nexus/content/groups/npm/mongoose-q/-/mongoose-q-0.0.13.tgz"
+      "from": "https://registry.npmjs.org/mongoose-q/-/mongoose-q-0.0.13.tgz",
+      "resolved": "https://registry.npmjs.org/mongoose-q/-/mongoose-q-0.0.13.tgz"
     },
     "node-gcm": {
       "version": "0.9.14",
-      "from": "node-gcm@>=0.9.12 <0.10.0",
+      "from": "http://beta-internal:8089/nexus/content/groups/npm/node-gcm/-/node-gcm-0.9.14.tgz",
       "resolved": "http://beta-internal:8089/nexus/content/groups/npm/node-gcm/-/node-gcm-0.9.14.tgz",
       "dependencies": {
         "debug": {
           "version": "0.8.1",
-          "from": "debug@0.8.1",
+          "from": "http://beta-internal:8089/nexus/content/groups/npm/debug/-/debug-0.8.1.tgz",
           "resolved": "http://beta-internal:8089/nexus/content/groups/npm/debug/-/debug-0.8.1.tgz"
         }
       }
     },
     "node-resque": {
       "version": "0.8.7",
-      "from": "node-resque@>=0.8.3 <0.9.0",
+      "from": "https://registry.npmjs.org/node-resque/-/node-resque-0.8.7.tgz",
       "resolved": "https://registry.npmjs.org/node-resque/-/node-resque-0.8.7.tgz",
       "dependencies": {
         "redis": {
           "version": "0.10.3",
-          "from": "redis@>=0.10.3 <0.11.0",
-          "resolved": "http://beta-internal:8089/nexus/content/groups/npm/redis/-/redis-0.10.3.tgz"
+          "from": "https://registry.npmjs.org/redis/-/redis-0.10.3.tgz",
+          "resolved": "https://registry.npmjs.org/redis/-/redis-0.10.3.tgz"
         }
       }
     },
     "node-statsd": {
       "version": "0.0.7",
-      "from": "node-statsd@0.0.7",
-      "resolved": "http://beta-internal:8089/nexus/content/groups/npm/node-statsd/-/node-statsd-0.0.7.tgz"
+      "from": "https://registry.npmjs.org/node-statsd/-/node-statsd-0.0.7.tgz",
+      "resolved": "https://registry.npmjs.org/node-statsd/-/node-statsd-0.0.7.tgz"
     },
     "node-uuid": {
       "version": "1.4.0",
-      "from": "node-uuid@1.4.0",
-      "resolved": "http://beta-internal:8089/nexus/content/groups/npm/node-uuid/-/node-uuid-1.4.0.tgz"
+      "from": "https://registry.npmjs.org/node-uuid/-/node-uuid-1.4.0.tgz",
+      "resolved": "https://registry.npmjs.org/node-uuid/-/node-uuid-1.4.0.tgz"
     },
     "nodemailer": {
       "version": "0.3.14",
-      "from": "nodemailer@0.3.14",
-      "resolved": "http://beta-internal:8089/nexus/content/groups/npm/nodemailer/-/nodemailer-0.3.14.tgz",
+      "from": "https://registry.npmjs.org/nodemailer/-/nodemailer-0.3.14.tgz",
+      "resolved": "https://registry.npmjs.org/nodemailer/-/nodemailer-0.3.14.tgz",
       "dependencies": {
         "mailcomposer": {
           "version": "0.2.12",
-          "from": "mailcomposer@>=0.1.11",
+          "from": "https://registry.npmjs.org/mailcomposer/-/mailcomposer-0.2.12.tgz",
           "resolved": "https://registry.npmjs.org/mailcomposer/-/mailcomposer-0.2.12.tgz",
           "dependencies": {
             "mimelib": {
               "version": "0.2.18",
-              "from": "mimelib@>=0.2.15 <0.3.0",
+              "from": "https://registry.npmjs.org/mimelib/-/mimelib-0.2.18.tgz",
               "resolved": "https://registry.npmjs.org/mimelib/-/mimelib-0.2.18.tgz",
               "dependencies": {
                 "encoding": {
-                  "version": "0.1.11",
-                  "from": "encoding@>=0.1.7 <0.2.0",
-                  "resolved": "http://beta-internal:8089/nexus/content/groups/npm/encoding/-/encoding-0.1.11.tgz",
+                  "version": "0.1.10",
+                  "from": "https://registry.npmjs.org/encoding/-/encoding-0.1.10.tgz",
+                  "resolved": "https://registry.npmjs.org/encoding/-/encoding-0.1.10.tgz",
                   "dependencies": {
                     "iconv-lite": {
-                      "version": "0.4.7",
-                      "from": "iconv-lite@>=0.4.4 <0.5.0",
-                      "resolved": "http://beta-internal:8089/nexus/content/groups/npm/iconv-lite/-/iconv-lite-0.4.7.tgz"
+                      "version": "0.4.4",
+                      "from": "https://registry.npmjs.org/iconv-lite/-/iconv-lite-0.4.4.tgz",
+                      "resolved": "https://registry.npmjs.org/iconv-lite/-/iconv-lite-0.4.4.tgz"
                     }
                   }
                 },
                 "addressparser": {
                   "version": "0.2.1",
-                  "from": "addressparser@>=0.2.1 <0.3.0",
+                  "from": "https://registry.npmjs.org/addressparser/-/addressparser-0.2.1.tgz",
                   "resolved": "https://registry.npmjs.org/addressparser/-/addressparser-0.2.1.tgz"
                 }
               }
             },
             "mime": {
               "version": "1.2.11",
-              "from": "mime@>=1.2.7 <1.3.0",
+              "from": "https://registry.npmjs.org/mime/-/mime-1.2.11.tgz",
               "resolved": "https://registry.npmjs.org/mime/-/mime-1.2.11.tgz"
             },
             "he": {
               "version": "0.3.6",
-              "from": "he@>=0.3.6 <0.4.0",
+              "from": "https://registry.npmjs.org/he/-/he-0.3.6.tgz",
               "resolved": "https://registry.npmjs.org/he/-/he-0.3.6.tgz"
             },
             "follow-redirects": {
               "version": "0.0.3",
-              "from": "follow-redirects@0.0.3",
-              "resolved": "http://beta-internal:8089/nexus/content/groups/npm/follow-redirects/-/follow-redirects-0.0.3.tgz"
+              "from": "https://registry.npmjs.org/follow-redirects/-/follow-redirects-0.0.3.tgz",
+              "resolved": "https://registry.npmjs.org/follow-redirects/-/follow-redirects-0.0.3.tgz"
             },
             "dkim-signer": {
               "version": "0.1.2",
-              "from": "dkim-signer@>=0.1.1 <0.2.0",
+              "from": "https://registry.npmjs.org/dkim-signer/-/dkim-signer-0.1.2.tgz",
               "resolved": "https://registry.npmjs.org/dkim-signer/-/dkim-signer-0.1.2.tgz",
               "dependencies": {
                 "punycode": {
                   "version": "1.2.4",
-                  "from": "punycode@>=1.2.4 <1.3.0",
+                  "from": "https://registry.npmjs.org/punycode/-/punycode-1.2.4.tgz",
                   "resolved": "https://registry.npmjs.org/punycode/-/punycode-1.2.4.tgz"
                 }
               }
@@ -2228,18 +2322,18 @@
           }
         },
         "simplesmtp": {
-          "version": "0.3.34",
-          "from": "simplesmtp@>=0.1.15",
-          "resolved": "http://beta-internal:8089/nexus/content/groups/npm/simplesmtp/-/simplesmtp-0.3.34.tgz",
+          "version": "0.3.33",
+          "from": "https://registry.npmjs.org/simplesmtp/-/simplesmtp-0.3.33.tgz",
+          "resolved": "https://registry.npmjs.org/simplesmtp/-/simplesmtp-0.3.33.tgz",
           "dependencies": {
             "rai": {
               "version": "0.1.11",
-              "from": "rai@>=0.1.11 <0.2.0",
+              "from": "https://registry.npmjs.org/rai/-/rai-0.1.11.tgz",
               "resolved": "https://registry.npmjs.org/rai/-/rai-0.1.11.tgz"
             },
             "xoauth2": {
               "version": "0.1.8",
-              "from": "xoauth2@>=0.1.8 <0.2.0",
+              "from": "https://registry.npmjs.org/xoauth2/-/xoauth2-0.1.8.tgz",
               "resolved": "https://registry.npmjs.org/xoauth2/-/xoauth2-0.1.8.tgz"
             }
           }
@@ -2248,82 +2342,82 @@
     },
     "nomnom": {
       "version": "1.6.2",
-      "from": "nomnom@>=1.6.2 <1.7.0",
+      "from": "https://registry.npmjs.org/nomnom/-/nomnom-1.6.2.tgz",
       "resolved": "https://registry.npmjs.org/nomnom/-/nomnom-1.6.2.tgz",
       "dependencies": {
         "colors": {
           "version": "0.5.1",
-          "from": "colors@>=0.5.0 <0.6.0",
-          "resolved": "http://beta-internal:8089/nexus/content/groups/npm/colors/-/colors-0.5.1.tgz"
+          "from": "https://registry.npmjs.org/colors/-/colors-0.5.1.tgz",
+          "resolved": "https://registry.npmjs.org/colors/-/colors-0.5.1.tgz"
         },
         "underscore": {
           "version": "1.4.4",
-          "from": "underscore@>=1.4.4 <1.5.0",
+          "from": "https://registry.npmjs.org/underscore/-/underscore-1.4.4.tgz",
           "resolved": "https://registry.npmjs.org/underscore/-/underscore-1.4.4.tgz"
         }
       }
     },
     "oauth2orize": {
       "version": "1.0.1",
-      "from": "oauth2orize@>=1.0.0 <1.1.0",
+      "from": "https://registry.npmjs.org/oauth2orize/-/oauth2orize-1.0.1.tgz",
       "resolved": "https://registry.npmjs.org/oauth2orize/-/oauth2orize-1.0.1.tgz",
       "dependencies": {
         "uid2": {
           "version": "0.0.3",
-          "from": "uid2@>=0.0.0 <0.1.0",
-          "resolved": "http://beta-internal:8089/nexus/content/groups/npm/uid2/-/uid2-0.0.3.tgz"
+          "from": "https://registry.npmjs.org/uid2/-/uid2-0.0.3.tgz",
+          "resolved": "https://registry.npmjs.org/uid2/-/uid2-0.0.3.tgz"
         },
         "utils-merge": {
           "version": "1.0.0",
-          "from": "utils-merge@>=1.0.0 <2.0.0",
-          "resolved": "http://beta-internal:8089/nexus/content/groups/npm/utils-merge/-/utils-merge-1.0.0.tgz"
+          "from": "https://registry.npmjs.org/utils-merge/-/utils-merge-1.0.0.tgz",
+          "resolved": "https://registry.npmjs.org/utils-merge/-/utils-merge-1.0.0.tgz"
         },
         "debug": {
           "version": "0.7.4",
-          "from": "debug@>=0.7.0 <0.8.0",
-          "resolved": "http://beta-internal:8089/nexus/content/groups/npm/debug/-/debug-0.7.4.tgz"
+          "from": "https://registry.npmjs.org/debug/-/debug-0.7.4.tgz",
+          "resolved": "https://registry.npmjs.org/debug/-/debug-0.7.4.tgz"
         }
       }
     },
     "octonode": {
       "version": "0.6.14",
-      "from": "octonode@>=0.6.8 <0.7.0",
+      "from": "http://beta-internal:8089/nexus/content/groups/npm/octonode/-/octonode-0.6.14.tgz",
       "resolved": "http://beta-internal:8089/nexus/content/groups/npm/octonode/-/octonode-0.6.14.tgz",
       "dependencies": {
         "request": {
           "version": "2.51.0",
-          "from": "request@>=2.51.0 <2.52.0",
+          "from": "https://registry.npmjs.org/request/-/request-2.51.0.tgz",
           "resolved": "https://registry.npmjs.org/request/-/request-2.51.0.tgz",
           "dependencies": {
             "bl": {
               "version": "0.9.4",
-              "from": "bl@>=0.9.0 <0.10.0",
+              "from": "http://beta-internal:8089/nexus/content/groups/npm/bl/-/bl-0.9.4.tgz",
               "resolved": "http://beta-internal:8089/nexus/content/groups/npm/bl/-/bl-0.9.4.tgz",
               "dependencies": {
                 "readable-stream": {
                   "version": "1.0.33",
-                  "from": "readable-stream@>=1.0.26 <1.1.0",
+                  "from": "https://registry.npmjs.org/readable-stream/-/readable-stream-1.0.33.tgz",
                   "resolved": "https://registry.npmjs.org/readable-stream/-/readable-stream-1.0.33.tgz",
                   "dependencies": {
                     "core-util-is": {
                       "version": "1.0.1",
-                      "from": "core-util-is@>=1.0.0 <1.1.0",
-                      "resolved": "http://beta-internal:8089/nexus/content/groups/npm/core-util-is/-/core-util-is-1.0.1.tgz"
+                      "from": "https://registry.npmjs.org/core-util-is/-/core-util-is-1.0.1.tgz",
+                      "resolved": "https://registry.npmjs.org/core-util-is/-/core-util-is-1.0.1.tgz"
                     },
                     "isarray": {
                       "version": "0.0.1",
-                      "from": "isarray@0.0.1",
+                      "from": "http://beta-internal:8089/nexus/content/groups/npm/isarray/-/isarray-0.0.1.tgz",
                       "resolved": "http://beta-internal:8089/nexus/content/groups/npm/isarray/-/isarray-0.0.1.tgz"
                     },
                     "string_decoder": {
                       "version": "0.10.31",
-                      "from": "string_decoder@>=0.10.0 <0.11.0",
-                      "resolved": "http://beta-internal:8089/nexus/content/groups/npm/string_decoder/-/string_decoder-0.10.31.tgz"
+                      "from": "https://registry.npmjs.org/string_decoder/-/string_decoder-0.10.31.tgz",
+                      "resolved": "https://registry.npmjs.org/string_decoder/-/string_decoder-0.10.31.tgz"
                     },
                     "inherits": {
                       "version": "2.0.1",
-                      "from": "inherits@>=2.0.1 <2.1.0",
-                      "resolved": "http://beta-internal:8089/nexus/content/groups/npm/inherits/-/inherits-2.0.1.tgz"
+                      "from": "https://registry.npmjs.org/inherits/-/inherits-2.0.1.tgz",
+                      "resolved": "https://registry.npmjs.org/inherits/-/inherits-2.0.1.tgz"
                     }
                   }
                 }
@@ -2331,28 +2425,28 @@
             },
             "caseless": {
               "version": "0.8.0",
-              "from": "caseless@>=0.8.0 <0.9.0",
+              "from": "https://registry.npmjs.org/caseless/-/caseless-0.8.0.tgz",
               "resolved": "https://registry.npmjs.org/caseless/-/caseless-0.8.0.tgz"
             },
             "forever-agent": {
               "version": "0.5.2",
-              "from": "forever-agent@>=0.5.0 <0.6.0",
+              "from": "https://registry.npmjs.org/forever-agent/-/forever-agent-0.5.2.tgz",
               "resolved": "https://registry.npmjs.org/forever-agent/-/forever-agent-0.5.2.tgz"
             },
             "form-data": {
               "version": "0.2.0",
-              "from": "form-data@>=0.2.0 <0.3.0",
+              "from": "https://registry.npmjs.org/form-data/-/form-data-0.2.0.tgz",
               "resolved": "https://registry.npmjs.org/form-data/-/form-data-0.2.0.tgz",
               "dependencies": {
                 "mime-types": {
-                  "version": "2.0.8",
-                  "from": "mime-types@>=2.0.3 <2.1.0",
-                  "resolved": "http://beta-internal:8089/nexus/content/groups/npm/mime-types/-/mime-types-2.0.8.tgz",
+                  "version": "2.0.7",
+                  "from": "http://beta-internal:8089/nexus/content/groups/npm/mime-types/-/mime-types-2.0.7.tgz",
+                  "resolved": "http://beta-internal:8089/nexus/content/groups/npm/mime-types/-/mime-types-2.0.7.tgz",
                   "dependencies": {
                     "mime-db": {
-                      "version": "1.6.1",
-                      "from": "mime-db@>=1.6.0 <1.7.0",
-                      "resolved": "http://beta-internal:8089/nexus/content/groups/npm/mime-db/-/mime-db-1.6.1.tgz"
+                      "version": "1.5.0",
+                      "from": "http://beta-internal:8089/nexus/content/groups/npm/mime-db/-/mime-db-1.5.0.tgz",
+                      "resolved": "http://beta-internal:8089/nexus/content/groups/npm/mime-db/-/mime-db-1.5.0.tgz"
                     }
                   }
                 }
@@ -2360,96 +2454,96 @@
             },
             "json-stringify-safe": {
               "version": "5.0.0",
-              "from": "json-stringify-safe@>=5.0.0 <5.1.0",
+              "from": "https://registry.npmjs.org/json-stringify-safe/-/json-stringify-safe-5.0.0.tgz",
               "resolved": "https://registry.npmjs.org/json-stringify-safe/-/json-stringify-safe-5.0.0.tgz"
             },
             "mime-types": {
               "version": "1.0.2",
-              "from": "mime-types@>=1.0.1 <1.1.0",
+              "from": "https://registry.npmjs.org/mime-types/-/mime-types-1.0.2.tgz",
               "resolved": "https://registry.npmjs.org/mime-types/-/mime-types-1.0.2.tgz"
             },
             "qs": {
               "version": "2.3.3",
-              "from": "qs@>=2.3.1 <2.4.0",
+              "from": "http://beta-internal:8089/nexus/content/groups/npm/qs/-/qs-2.3.3.tgz",
               "resolved": "http://beta-internal:8089/nexus/content/groups/npm/qs/-/qs-2.3.3.tgz"
             },
             "tunnel-agent": {
               "version": "0.4.0",
-              "from": "tunnel-agent@>=0.4.0 <0.5.0",
-              "resolved": "http://beta-internal:8089/nexus/content/groups/npm/tunnel-agent/-/tunnel-agent-0.4.0.tgz"
+              "from": "https://registry.npmjs.org/tunnel-agent/-/tunnel-agent-0.4.0.tgz",
+              "resolved": "https://registry.npmjs.org/tunnel-agent/-/tunnel-agent-0.4.0.tgz"
             },
             "http-signature": {
               "version": "0.10.1",
-              "from": "http-signature@>=0.10.0 <0.11.0",
+              "from": "http://beta-internal:8089/nexus/content/groups/npm/http-signature/-/http-signature-0.10.1.tgz",
               "resolved": "http://beta-internal:8089/nexus/content/groups/npm/http-signature/-/http-signature-0.10.1.tgz",
               "dependencies": {
                 "assert-plus": {
                   "version": "0.1.5",
-                  "from": "assert-plus@>=0.1.5 <0.2.0",
+                  "from": "http://beta-internal:8089/nexus/content/groups/npm/assert-plus/-/assert-plus-0.1.5.tgz",
                   "resolved": "http://beta-internal:8089/nexus/content/groups/npm/assert-plus/-/assert-plus-0.1.5.tgz"
                 },
                 "asn1": {
                   "version": "0.1.11",
-                  "from": "asn1@0.1.11",
+                  "from": "http://beta-internal:8089/nexus/content/groups/npm/asn1/-/asn1-0.1.11.tgz",
                   "resolved": "http://beta-internal:8089/nexus/content/groups/npm/asn1/-/asn1-0.1.11.tgz"
                 },
                 "ctype": {
                   "version": "0.5.3",
-                  "from": "ctype@0.5.3",
+                  "from": "http://beta-internal:8089/nexus/content/groups/npm/ctype/-/ctype-0.5.3.tgz",
                   "resolved": "http://beta-internal:8089/nexus/content/groups/npm/ctype/-/ctype-0.5.3.tgz"
                 }
               }
             },
             "oauth-sign": {
               "version": "0.5.0",
-              "from": "oauth-sign@>=0.5.0 <0.6.0",
+              "from": "https://registry.npmjs.org/oauth-sign/-/oauth-sign-0.5.0.tgz",
               "resolved": "https://registry.npmjs.org/oauth-sign/-/oauth-sign-0.5.0.tgz"
             },
             "hawk": {
               "version": "1.1.1",
-              "from": "hawk@1.1.1",
+              "from": "http://beta-internal:8089/nexus/content/groups/npm/hawk/-/hawk-1.1.1.tgz",
               "resolved": "http://beta-internal:8089/nexus/content/groups/npm/hawk/-/hawk-1.1.1.tgz",
               "dependencies": {
                 "hoek": {
                   "version": "0.9.1",
-                  "from": "hoek@>=0.9.0 <0.10.0",
+                  "from": "https://registry.npmjs.org/hoek/-/hoek-0.9.1.tgz",
                   "resolved": "https://registry.npmjs.org/hoek/-/hoek-0.9.1.tgz"
                 },
                 "boom": {
                   "version": "0.4.2",
-                  "from": "boom@>=0.4.0 <0.5.0",
+                  "from": "https://registry.npmjs.org/boom/-/boom-0.4.2.tgz",
                   "resolved": "https://registry.npmjs.org/boom/-/boom-0.4.2.tgz"
                 },
                 "cryptiles": {
                   "version": "0.2.2",
-                  "from": "cryptiles@>=0.2.0 <0.3.0",
+                  "from": "https://registry.npmjs.org/cryptiles/-/cryptiles-0.2.2.tgz",
                   "resolved": "https://registry.npmjs.org/cryptiles/-/cryptiles-0.2.2.tgz"
                 },
                 "sntp": {
                   "version": "0.2.4",
-                  "from": "sntp@>=0.2.0 <0.3.0",
+                  "from": "https://registry.npmjs.org/sntp/-/sntp-0.2.4.tgz",
                   "resolved": "https://registry.npmjs.org/sntp/-/sntp-0.2.4.tgz"
                 }
               }
             },
             "aws-sign2": {
               "version": "0.5.0",
-              "from": "aws-sign2@>=0.5.0 <0.6.0",
+              "from": "https://registry.npmjs.org/aws-sign2/-/aws-sign2-0.5.0.tgz",
               "resolved": "https://registry.npmjs.org/aws-sign2/-/aws-sign2-0.5.0.tgz"
             },
             "stringstream": {
               "version": "0.0.4",
-              "from": "stringstream@>=0.0.4 <0.1.0",
+              "from": "https://registry.npmjs.org/stringstream/-/stringstream-0.0.4.tgz",
               "resolved": "https://registry.npmjs.org/stringstream/-/stringstream-0.0.4.tgz"
             },
             "combined-stream": {
               "version": "0.0.7",
-              "from": "combined-stream@>=0.0.4 <0.1.0",
+              "from": "https://registry.npmjs.org/combined-stream/-/combined-stream-0.0.7.tgz",
               "resolved": "https://registry.npmjs.org/combined-stream/-/combined-stream-0.0.7.tgz",
               "dependencies": {
                 "delayed-stream": {
                   "version": "0.0.5",
-                  "from": "delayed-stream@0.0.5",
+                  "from": "http://beta-internal:8089/nexus/content/groups/npm/delayed-stream/-/delayed-stream-0.0.5.tgz",
                   "resolved": "http://beta-internal:8089/nexus/content/groups/npm/delayed-stream/-/delayed-stream-0.0.5.tgz"
                 }
               }
@@ -2458,270 +2552,270 @@
         },
         "randomstring": {
           "version": "1.0.3",
-          "from": "randomstring@>=1.0.0 <2.0.0",
+          "from": "https://registry.npmjs.org/randomstring/-/randomstring-1.0.3.tgz",
           "resolved": "https://registry.npmjs.org/randomstring/-/randomstring-1.0.3.tgz"
         },
         "deep-extend": {
           "version": "0.3.2",
-          "from": "deep-extend@>=0.0.0 <1.0.0",
+          "from": "https://registry.npmjs.org/deep-extend/-/deep-extend-0.3.2.tgz",
           "resolved": "https://registry.npmjs.org/deep-extend/-/deep-extend-0.3.2.tgz"
         }
       }
     },
     "parse-links": {
       "version": "0.1.0",
-      "from": "parse-links@>=0.1.0 <0.2.0",
+      "from": "https://registry.npmjs.org/parse-links/-/parse-links-0.1.0.tgz",
       "resolved": "https://registry.npmjs.org/parse-links/-/parse-links-0.1.0.tgz"
     },
     "passport": {
       "version": "0.1.15",
-      "from": "passport@0.1.15",
-      "resolved": "http://beta-internal:8089/nexus/content/groups/npm/passport/-/passport-0.1.15.tgz",
+      "from": "https://registry.npmjs.org/passport/-/passport-0.1.15.tgz",
+      "resolved": "https://registry.npmjs.org/passport/-/passport-0.1.15.tgz",
       "dependencies": {
         "pkginfo": {
           "version": "0.2.3",
-          "from": "pkginfo@>=0.2.0 <0.3.0",
-          "resolved": "http://beta-internal:8089/nexus/content/groups/npm/pkginfo/-/pkginfo-0.2.3.tgz"
+          "from": "https://registry.npmjs.org/pkginfo/-/pkginfo-0.2.3.tgz",
+          "resolved": "https://registry.npmjs.org/pkginfo/-/pkginfo-0.2.3.tgz"
         }
       }
     },
     "passport-http": {
       "version": "0.2.2",
-      "from": "passport-http@0.2.2",
-      "resolved": "http://beta-internal:8089/nexus/content/groups/npm/passport-http/-/passport-http-0.2.2.tgz",
+      "from": "https://registry.npmjs.org/passport-http/-/passport-http-0.2.2.tgz",
+      "resolved": "https://registry.npmjs.org/passport-http/-/passport-http-0.2.2.tgz",
       "dependencies": {
         "pkginfo": {
           "version": "0.2.3",
-          "from": "pkginfo@>=0.2.0 <0.3.0",
-          "resolved": "http://beta-internal:8089/nexus/content/groups/npm/pkginfo/-/pkginfo-0.2.3.tgz"
+          "from": "https://registry.npmjs.org/pkginfo/-/pkginfo-0.2.3.tgz",
+          "resolved": "https://registry.npmjs.org/pkginfo/-/pkginfo-0.2.3.tgz"
         }
       }
     },
     "passport-oauth2-client-password": {
       "version": "0.1.0",
-      "from": "passport-oauth2-client-password@0.1.0",
-      "resolved": "http://beta-internal:8089/nexus/content/groups/npm/passport-oauth2-client-password/-/passport-oauth2-client-password-0.1.0.tgz",
+      "from": "https://registry.npmjs.org/passport-oauth2-client-password/-/passport-oauth2-client-password-0.1.0.tgz",
+      "resolved": "https://registry.npmjs.org/passport-oauth2-client-password/-/passport-oauth2-client-password-0.1.0.tgz",
       "dependencies": {
         "pkginfo": {
           "version": "0.2.3",
-          "from": "pkginfo@>=0.2.0 <0.3.0",
-          "resolved": "http://beta-internal:8089/nexus/content/groups/npm/pkginfo/-/pkginfo-0.2.3.tgz"
+          "from": "https://registry.npmjs.org/pkginfo/-/pkginfo-0.2.3.tgz",
+          "resolved": "https://registry.npmjs.org/pkginfo/-/pkginfo-0.2.3.tgz"
         }
       }
     },
     "permessage-deflate": {
       "version": "0.1.2",
-      "from": "permessage-deflate@>=0.1.2 <0.2.0",
+      "from": "http://beta-internal:8089/nexus/content/groups/npm/permessage-deflate/-/permessage-deflate-0.1.2.tgz",
       "resolved": "http://beta-internal:8089/nexus/content/groups/npm/permessage-deflate/-/permessage-deflate-0.1.2.tgz"
     },
     "q": {
       "version": "1.0.1",
-      "from": "q@>=1.0.0 <1.1.0",
+      "from": "https://registry.npmjs.org/q/-/q-1.0.1.tgz",
       "resolved": "https://registry.npmjs.org/q/-/q-1.0.1.tgz"
     },
     "qlimit": {
       "version": "0.1.1",
-      "from": "qlimit@>=0.1.1 <0.2.0",
+      "from": "qlimit@*",
       "resolved": "http://beta-internal:8089/nexus/content/groups/npm/qlimit/-/qlimit-0.1.1.tgz"
     },
     "raven": {
       "version": "0.6.3",
-      "from": "raven@>=0.6.2 <0.7.0",
+      "from": "https://registry.npmjs.org/raven/-/raven-0.6.3.tgz",
       "resolved": "https://registry.npmjs.org/raven/-/raven-0.6.3.tgz",
       "dependencies": {
         "node-uuid": {
-          "version": "1.4.2",
-          "from": "node-uuid@>=1.4.1 <1.5.0",
-          "resolved": "http://beta-internal:8089/nexus/content/groups/npm/node-uuid/-/node-uuid-1.4.2.tgz"
+          "version": "1.4.1",
+          "from": "https://registry.npmjs.org/node-uuid/-/node-uuid-1.4.1.tgz",
+          "resolved": "https://registry.npmjs.org/node-uuid/-/node-uuid-1.4.1.tgz"
         },
         "stack-trace": {
           "version": "0.0.7",
-          "from": "stack-trace@0.0.7",
-          "resolved": "http://beta-internal:8089/nexus/content/groups/npm/stack-trace/-/stack-trace-0.0.7.tgz"
+          "from": "https://registry.npmjs.org/stack-trace/-/stack-trace-0.0.7.tgz",
+          "resolved": "https://registry.npmjs.org/stack-trace/-/stack-trace-0.0.7.tgz"
         },
         "lsmod": {
           "version": "0.0.3",
-          "from": "lsmod@>=0.0.3 <0.1.0",
+          "from": "https://registry.npmjs.org/lsmod/-/lsmod-0.0.3.tgz",
           "resolved": "https://registry.npmjs.org/lsmod/-/lsmod-0.0.3.tgz"
         },
         "cookie": {
           "version": "0.1.0",
-          "from": "cookie@0.1.0",
-          "resolved": "http://beta-internal:8089/nexus/content/groups/npm/cookie/-/cookie-0.1.0.tgz"
+          "from": "https://registry.npmjs.org/cookie/-/cookie-0.1.0.tgz",
+          "resolved": "https://registry.npmjs.org/cookie/-/cookie-0.1.0.tgz"
         }
       }
     },
     "readme-badger": {
       "version": "0.1.0",
-      "from": "readme-badger@>=0.1.0 <0.2.0",
+      "from": "http://beta-internal:8089/nexus/content/groups/npm/readme-badger/-/readme-badger-0.1.0.tgz",
       "resolved": "http://beta-internal:8089/nexus/content/groups/npm/readme-badger/-/readme-badger-0.1.0.tgz"
     },
     "redis-lock": {
       "version": "0.0.8",
-      "from": "redis-lock@0.0.8",
-      "resolved": "http://beta-internal:8089/nexus/content/groups/npm/redis-lock/-/redis-lock-0.0.8.tgz"
+      "from": "https://registry.npmjs.org/redis-lock/-/redis-lock-0.0.8.tgz",
+      "resolved": "https://registry.npmjs.org/redis-lock/-/redis-lock-0.0.8.tgz"
     },
     "request": {
       "version": "2.40.0",
-      "from": "request@>=2.40.0 <2.41.0",
+      "from": "https://registry.npmjs.org/request/-/request-2.40.0.tgz",
       "resolved": "https://registry.npmjs.org/request/-/request-2.40.0.tgz",
       "dependencies": {
         "qs": {
           "version": "1.0.2",
-          "from": "qs@>=1.0.0 <1.1.0",
+          "from": "https://registry.npmjs.org/qs/-/qs-1.0.2.tgz",
           "resolved": "https://registry.npmjs.org/qs/-/qs-1.0.2.tgz"
         },
         "json-stringify-safe": {
           "version": "5.0.0",
-          "from": "json-stringify-safe@>=5.0.0 <5.1.0",
+          "from": "https://registry.npmjs.org/json-stringify-safe/-/json-stringify-safe-5.0.0.tgz",
           "resolved": "https://registry.npmjs.org/json-stringify-safe/-/json-stringify-safe-5.0.0.tgz"
         },
         "mime-types": {
           "version": "1.0.2",
-          "from": "mime-types@>=1.0.1 <1.1.0",
+          "from": "https://registry.npmjs.org/mime-types/-/mime-types-1.0.2.tgz",
           "resolved": "https://registry.npmjs.org/mime-types/-/mime-types-1.0.2.tgz"
         },
         "forever-agent": {
           "version": "0.5.2",
-          "from": "forever-agent@>=0.5.0 <0.6.0",
+          "from": "https://registry.npmjs.org/forever-agent/-/forever-agent-0.5.2.tgz",
           "resolved": "https://registry.npmjs.org/forever-agent/-/forever-agent-0.5.2.tgz"
         },
         "form-data": {
           "version": "0.1.4",
-          "from": "form-data@>=0.1.0 <0.2.0",
+          "from": "https://registry.npmjs.org/form-data/-/form-data-0.1.4.tgz",
           "resolved": "https://registry.npmjs.org/form-data/-/form-data-0.1.4.tgz",
           "dependencies": {
             "combined-stream": {
               "version": "0.0.7",
-              "from": "combined-stream@>=0.0.4 <0.1.0",
+              "from": "https://registry.npmjs.org/combined-stream/-/combined-stream-0.0.7.tgz",
               "resolved": "https://registry.npmjs.org/combined-stream/-/combined-stream-0.0.7.tgz",
               "dependencies": {
                 "delayed-stream": {
                   "version": "0.0.5",
-                  "from": "delayed-stream@0.0.5",
-                  "resolved": "http://beta-internal:8089/nexus/content/groups/npm/delayed-stream/-/delayed-stream-0.0.5.tgz"
+                  "from": "https://registry.npmjs.org/delayed-stream/-/delayed-stream-0.0.5.tgz",
+                  "resolved": "https://registry.npmjs.org/delayed-stream/-/delayed-stream-0.0.5.tgz"
                 }
               }
             },
             "mime": {
               "version": "1.2.11",
-              "from": "mime@>=1.2.11 <1.3.0",
+              "from": "https://registry.npmjs.org/mime/-/mime-1.2.11.tgz",
               "resolved": "https://registry.npmjs.org/mime/-/mime-1.2.11.tgz"
             }
           }
         },
         "tunnel-agent": {
           "version": "0.4.0",
-          "from": "tunnel-agent@>=0.4.0 <0.5.0",
-          "resolved": "http://beta-internal:8089/nexus/content/groups/npm/tunnel-agent/-/tunnel-agent-0.4.0.tgz"
+          "from": "https://registry.npmjs.org/tunnel-agent/-/tunnel-agent-0.4.0.tgz",
+          "resolved": "https://registry.npmjs.org/tunnel-agent/-/tunnel-agent-0.4.0.tgz"
         },
         "http-signature": {
-          "version": "0.10.1",
-          "from": "http-signature@>=0.10.0 <0.11.0",
-          "resolved": "http://beta-internal:8089/nexus/content/groups/npm/http-signature/-/http-signature-0.10.1.tgz",
+          "version": "0.10.0",
+          "from": "https://registry.npmjs.org/http-signature/-/http-signature-0.10.0.tgz",
+          "resolved": "https://registry.npmjs.org/http-signature/-/http-signature-0.10.0.tgz",
           "dependencies": {
             "assert-plus": {
-              "version": "0.1.5",
-              "from": "assert-plus@>=0.1.5 <0.2.0",
-              "resolved": "http://beta-internal:8089/nexus/content/groups/npm/assert-plus/-/assert-plus-0.1.5.tgz"
+              "version": "0.1.2",
+              "from": "https://registry.npmjs.org/assert-plus/-/assert-plus-0.1.2.tgz",
+              "resolved": "https://registry.npmjs.org/assert-plus/-/assert-plus-0.1.2.tgz"
             },
             "asn1": {
               "version": "0.1.11",
-              "from": "asn1@0.1.11",
-              "resolved": "http://beta-internal:8089/nexus/content/groups/npm/asn1/-/asn1-0.1.11.tgz"
+              "from": "https://registry.npmjs.org/asn1/-/asn1-0.1.11.tgz",
+              "resolved": "https://registry.npmjs.org/asn1/-/asn1-0.1.11.tgz"
             },
             "ctype": {
-              "version": "0.5.3",
-              "from": "ctype@0.5.3",
-              "resolved": "http://beta-internal:8089/nexus/content/groups/npm/ctype/-/ctype-0.5.3.tgz"
+              "version": "0.5.2",
+              "from": "https://registry.npmjs.org/ctype/-/ctype-0.5.2.tgz",
+              "resolved": "https://registry.npmjs.org/ctype/-/ctype-0.5.2.tgz"
             }
           }
         },
         "oauth-sign": {
           "version": "0.3.0",
-          "from": "oauth-sign@>=0.3.0 <0.4.0",
+          "from": "https://registry.npmjs.org/oauth-sign/-/oauth-sign-0.3.0.tgz",
           "resolved": "https://registry.npmjs.org/oauth-sign/-/oauth-sign-0.3.0.tgz"
         },
         "hawk": {
           "version": "1.1.1",
-          "from": "hawk@1.1.1",
-          "resolved": "http://beta-internal:8089/nexus/content/groups/npm/hawk/-/hawk-1.1.1.tgz",
+          "from": "https://registry.npmjs.org/hawk/-/hawk-1.1.1.tgz",
+          "resolved": "https://registry.npmjs.org/hawk/-/hawk-1.1.1.tgz",
           "dependencies": {
             "hoek": {
               "version": "0.9.1",
-              "from": "hoek@>=0.9.0 <0.10.0",
+              "from": "https://registry.npmjs.org/hoek/-/hoek-0.9.1.tgz",
               "resolved": "https://registry.npmjs.org/hoek/-/hoek-0.9.1.tgz"
             },
             "boom": {
               "version": "0.4.2",
-              "from": "boom@>=0.4.0 <0.5.0",
+              "from": "https://registry.npmjs.org/boom/-/boom-0.4.2.tgz",
               "resolved": "https://registry.npmjs.org/boom/-/boom-0.4.2.tgz"
             },
             "cryptiles": {
               "version": "0.2.2",
-              "from": "cryptiles@>=0.2.0 <0.3.0",
+              "from": "https://registry.npmjs.org/cryptiles/-/cryptiles-0.2.2.tgz",
               "resolved": "https://registry.npmjs.org/cryptiles/-/cryptiles-0.2.2.tgz"
             },
             "sntp": {
               "version": "0.2.4",
-              "from": "sntp@>=0.2.0 <0.3.0",
+              "from": "https://registry.npmjs.org/sntp/-/sntp-0.2.4.tgz",
               "resolved": "https://registry.npmjs.org/sntp/-/sntp-0.2.4.tgz"
             }
           }
         },
         "aws-sign2": {
           "version": "0.5.0",
-          "from": "aws-sign2@>=0.5.0 <0.6.0",
+          "from": "https://registry.npmjs.org/aws-sign2/-/aws-sign2-0.5.0.tgz",
           "resolved": "https://registry.npmjs.org/aws-sign2/-/aws-sign2-0.5.0.tgz"
         },
         "stringstream": {
           "version": "0.0.4",
-          "from": "stringstream@>=0.0.4 <0.1.0",
+          "from": "https://registry.npmjs.org/stringstream/-/stringstream-0.0.4.tgz",
           "resolved": "https://registry.npmjs.org/stringstream/-/stringstream-0.0.4.tgz"
         }
       }
     },
     "restler-q": {
       "version": "0.0.3",
-      "from": "restler-q@0.0.3",
-      "resolved": "http://beta-internal:8089/nexus/content/groups/npm/restler-q/-/restler-q-0.0.3.tgz",
+      "from": "https://registry.npmjs.org/restler-q/-/restler-q-0.0.3.tgz",
+      "resolved": "https://registry.npmjs.org/restler-q/-/restler-q-0.0.3.tgz",
       "dependencies": {
         "q": {
           "version": "0.9.7",
-          "from": "q@>=0.9.7 <0.10.0",
+          "from": "https://registry.npmjs.org/q/-/q-0.9.7.tgz",
           "resolved": "https://registry.npmjs.org/q/-/q-0.9.7.tgz"
         }
       }
     },
     "sanitizer": {
       "version": "0.0.15",
-      "from": "sanitizer@0.0.15",
-      "resolved": "http://beta-internal:8089/nexus/content/groups/npm/sanitizer/-/sanitizer-0.0.15.tgz"
+      "from": "https://registry.npmjs.org/sanitizer/-/sanitizer-0.0.15.tgz",
+      "resolved": "https://registry.npmjs.org/sanitizer/-/sanitizer-0.0.15.tgz"
     },
     "scriptjs": {
       "version": "2.5.7",
-      "from": "scriptjs@>=2.5.7 <3.0.0",
+      "from": "http://beta-internal:8089/nexus/content/groups/npm/scriptjs/-/scriptjs-2.5.7.tgz",
       "resolved": "http://beta-internal:8089/nexus/content/groups/npm/scriptjs/-/scriptjs-2.5.7.tgz"
     },
     "sechash": {
       "version": "0.1.3",
-      "from": "sechash@0.1.3",
-      "resolved": "http://beta-internal:8089/nexus/content/groups/npm/sechash/-/sechash-0.1.3.tgz"
+      "from": "https://registry.npmjs.org/sechash/-/sechash-0.1.3.tgz",
+      "resolved": "https://registry.npmjs.org/sechash/-/sechash-0.1.3.tgz"
     },
     "shutdown": {
       "version": "0.2.4",
-      "from": "shutdown@>=0.2.3 <0.3.0",
+      "from": "https://registry.npmjs.org/shutdown/-/shutdown-0.2.4.tgz",
       "resolved": "https://registry.npmjs.org/shutdown/-/shutdown-0.2.4.tgz",
       "dependencies": {
         "debug": {
           "version": "1.0.4",
-          "from": "debug@>=1.0.2 <2.0.0",
+          "from": "https://registry.npmjs.org/debug/-/debug-1.0.4.tgz",
           "resolved": "https://registry.npmjs.org/debug/-/debug-1.0.4.tgz",
           "dependencies": {
             "ms": {
               "version": "0.6.2",
-              "from": "ms@0.6.2",
-              "resolved": "http://beta-internal:8089/nexus/content/groups/npm/ms/-/ms-0.6.2.tgz"
+              "from": "https://registry.npmjs.org/ms/-/ms-0.6.2.tgz",
+              "resolved": "https://registry.npmjs.org/ms/-/ms-0.6.2.tgz"
             }
           }
         }
@@ -2734,143 +2828,143 @@
     },
     "snappy-cache": {
       "version": "0.1.1",
-      "from": "snappy-cache@>=0.1.1 <0.2.0",
+      "from": "https://registry.npmjs.org/snappy-cache/-/snappy-cache-0.1.1.tgz",
       "resolved": "https://registry.npmjs.org/snappy-cache/-/snappy-cache-0.1.1.tgz",
       "dependencies": {
         "snappy": {
           "version": "2.1.3",
-          "from": "snappy@>=2.1.1 <2.2.0",
+          "from": "https://registry.npmjs.org/snappy/-/snappy-2.1.3.tgz",
           "resolved": "https://registry.npmjs.org/snappy/-/snappy-2.1.3.tgz",
           "dependencies": {
             "bindings": {
               "version": "1.1.1",
-              "from": "bindings@>=1.1.1 <1.2.0",
+              "from": "https://registry.npmjs.org/bindings/-/bindings-1.1.1.tgz",
               "resolved": "https://registry.npmjs.org/bindings/-/bindings-1.1.1.tgz"
             },
             "nan": {
               "version": "1.0.0",
-              "from": "nan@>=1.0.0 <1.1.0",
+              "from": "https://registry.npmjs.org/nan/-/nan-1.0.0.tgz",
               "resolved": "https://registry.npmjs.org/nan/-/nan-1.0.0.tgz"
             }
           }
         },
         "redis": {
           "version": "0.9.2",
-          "from": "redis@>=0.9.1 <0.10.0",
+          "from": "https://registry.npmjs.org/redis/-/redis-0.9.2.tgz",
           "resolved": "https://registry.npmjs.org/redis/-/redis-0.9.2.tgz"
         }
       }
     },
     "statuserror": {
       "version": "0.0.1",
-      "from": "statuserror@0.0.1",
-      "resolved": "http://beta-internal:8089/nexus/content/groups/npm/statuserror/-/statuserror-0.0.1.tgz"
+      "from": "https://registry.npmjs.org/statuserror/-/statuserror-0.0.1.tgz",
+      "resolved": "https://registry.npmjs.org/statuserror/-/statuserror-0.0.1.tgz"
     },
     "stringformat": {
       "version": "0.0.5",
-      "from": "stringformat@0.0.5",
-      "resolved": "http://beta-internal:8089/nexus/content/groups/npm/stringformat/-/stringformat-0.0.5.tgz"
+      "from": "https://registry.npmjs.org/stringformat/-/stringformat-0.0.5.tgz",
+      "resolved": "https://registry.npmjs.org/stringformat/-/stringformat-0.0.5.tgz"
     },
     "temp": {
       "version": "0.4.0",
-      "from": "temp@0.4.0",
-      "resolved": "http://beta-internal:8089/nexus/content/groups/npm/temp/-/temp-0.4.0.tgz"
+      "from": "https://registry.npmjs.org/temp/-/temp-0.4.0.tgz",
+      "resolved": "https://registry.npmjs.org/temp/-/temp-0.4.0.tgz"
     },
     "text-filter": {
       "version": "0.1.0",
-      "from": "text-filter@>=0.1.0 <0.2.0",
+      "from": "https://registry.npmjs.org/text-filter/-/text-filter-0.1.0.tgz",
       "resolved": "https://registry.npmjs.org/text-filter/-/text-filter-0.1.0.tgz"
     },
     "throat": {
       "version": "1.0.0",
-      "from": "throat@>=1.0.0 <1.1.0",
+      "from": "https://registry.npmjs.org/throat/-/throat-1.0.0.tgz",
       "resolved": "https://registry.npmjs.org/throat/-/throat-1.0.0.tgz",
       "dependencies": {
         "promise": {
           "version": "3.2.0",
-          "from": "promise@>=3.2.0 <3.3.0",
+          "from": "https://registry.npmjs.org/promise/-/promise-3.2.0.tgz",
           "resolved": "https://registry.npmjs.org/promise/-/promise-3.2.0.tgz"
         }
       }
     },
     "tough-cookie": {
       "version": "0.12.1",
-      "from": "tough-cookie@>=0.12.1 <0.13.0",
+      "from": "https://registry.npmjs.org/tough-cookie/-/tough-cookie-0.12.1.tgz",
       "resolved": "https://registry.npmjs.org/tough-cookie/-/tough-cookie-0.12.1.tgz",
       "dependencies": {
         "punycode": {
           "version": "1.3.2",
-          "from": "punycode@>=0.2.0",
+          "from": "https://registry.npmjs.org/punycode/-/punycode-1.3.2.tgz",
           "resolved": "https://registry.npmjs.org/punycode/-/punycode-1.3.2.tgz"
         }
       }
     },
     "underscore": {
       "version": "1.5.2",
-      "from": "underscore@>=1.5.2 <1.6.0",
+      "from": "https://registry.npmjs.org/underscore/-/underscore-1.5.2.tgz",
       "resolved": "https://registry.npmjs.org/underscore/-/underscore-1.5.2.tgz"
     },
     "useragent": {
       "version": "2.0.6",
-      "from": "useragent@2.0.6",
-      "resolved": "http://beta-internal:8089/nexus/content/groups/npm/useragent/-/useragent-2.0.6.tgz",
+      "from": "https://registry.npmjs.org/useragent/-/useragent-2.0.6.tgz",
+      "resolved": "https://registry.npmjs.org/useragent/-/useragent-2.0.6.tgz",
       "dependencies": {
         "lru-cache": {
           "version": "2.2.4",
-          "from": "lru-cache@>=2.2.0 <2.3.0",
+          "from": "https://registry.npmjs.org/lru-cache/-/lru-cache-2.2.4.tgz",
           "resolved": "https://registry.npmjs.org/lru-cache/-/lru-cache-2.2.4.tgz"
         }
       }
     },
     "winston": {
       "version": "0.7.3",
-      "from": "winston@>=0.7.3 <0.8.0",
+      "from": "https://registry.npmjs.org/winston/-/winston-0.7.3.tgz",
       "resolved": "https://registry.npmjs.org/winston/-/winston-0.7.3.tgz",
       "dependencies": {
         "async": {
           "version": "0.2.10",
-          "from": "async@>=0.2.0 <0.3.0",
+          "from": "https://registry.npmjs.org/async/-/async-0.2.10.tgz",
           "resolved": "https://registry.npmjs.org/async/-/async-0.2.10.tgz"
         },
         "colors": {
           "version": "0.6.2",
-          "from": "colors@>=0.6.0 <0.7.0",
+          "from": "https://registry.npmjs.org/colors/-/colors-0.6.2.tgz",
           "resolved": "https://registry.npmjs.org/colors/-/colors-0.6.2.tgz"
         },
         "cycle": {
           "version": "1.0.3",
-          "from": "cycle@>=1.0.0 <1.1.0",
+          "from": "https://registry.npmjs.org/cycle/-/cycle-1.0.3.tgz",
           "resolved": "https://registry.npmjs.org/cycle/-/cycle-1.0.3.tgz"
         },
         "eyes": {
           "version": "0.1.8",
-          "from": "eyes@>=0.1.0 <0.2.0",
-          "resolved": "http://beta-internal:8089/nexus/content/groups/npm/eyes/-/eyes-0.1.8.tgz"
+          "from": "https://registry.npmjs.org/eyes/-/eyes-0.1.8.tgz",
+          "resolved": "https://registry.npmjs.org/eyes/-/eyes-0.1.8.tgz"
         },
         "pkginfo": {
           "version": "0.3.0",
-          "from": "pkginfo@>=0.3.0 <0.4.0",
+          "from": "https://registry.npmjs.org/pkginfo/-/pkginfo-0.3.0.tgz",
           "resolved": "https://registry.npmjs.org/pkginfo/-/pkginfo-0.3.0.tgz"
         },
         "request": {
           "version": "2.16.6",
-          "from": "request@>=2.16.2 <2.17.0",
+          "from": "https://registry.npmjs.org/request/-/request-2.16.6.tgz",
           "resolved": "https://registry.npmjs.org/request/-/request-2.16.6.tgz",
           "dependencies": {
             "form-data": {
               "version": "0.0.10",
-              "from": "form-data@>=0.0.3 <0.1.0",
+              "from": "https://registry.npmjs.org/form-data/-/form-data-0.0.10.tgz",
               "resolved": "https://registry.npmjs.org/form-data/-/form-data-0.0.10.tgz",
               "dependencies": {
                 "combined-stream": {
                   "version": "0.0.7",
-                  "from": "combined-stream@>=0.0.4 <0.1.0",
+                  "from": "https://registry.npmjs.org/combined-stream/-/combined-stream-0.0.7.tgz",
                   "resolved": "https://registry.npmjs.org/combined-stream/-/combined-stream-0.0.7.tgz",
                   "dependencies": {
                     "delayed-stream": {
                       "version": "0.0.5",
-                      "from": "delayed-stream@0.0.5",
-                      "resolved": "http://beta-internal:8089/nexus/content/groups/npm/delayed-stream/-/delayed-stream-0.0.5.tgz"
+                      "from": "https://registry.npmjs.org/delayed-stream/-/delayed-stream-0.0.5.tgz",
+                      "resolved": "https://registry.npmjs.org/delayed-stream/-/delayed-stream-0.0.5.tgz"
                     }
                   }
                 }
@@ -2878,100 +2972,100 @@
             },
             "mime": {
               "version": "1.2.11",
-              "from": "mime@>=1.2.7 <1.3.0",
+              "from": "https://registry.npmjs.org/mime/-/mime-1.2.11.tgz",
               "resolved": "https://registry.npmjs.org/mime/-/mime-1.2.11.tgz"
             },
             "hawk": {
               "version": "0.10.2",
-              "from": "hawk@>=0.10.2 <0.11.0",
+              "from": "https://registry.npmjs.org/hawk/-/hawk-0.10.2.tgz",
               "resolved": "https://registry.npmjs.org/hawk/-/hawk-0.10.2.tgz",
               "dependencies": {
                 "hoek": {
                   "version": "0.7.6",
-                  "from": "hoek@>=0.7.0 <0.8.0",
+                  "from": "https://registry.npmjs.org/hoek/-/hoek-0.7.6.tgz",
                   "resolved": "https://registry.npmjs.org/hoek/-/hoek-0.7.6.tgz"
                 },
                 "boom": {
                   "version": "0.3.8",
-                  "from": "boom@>=0.3.0 <0.4.0",
+                  "from": "https://registry.npmjs.org/boom/-/boom-0.3.8.tgz",
                   "resolved": "https://registry.npmjs.org/boom/-/boom-0.3.8.tgz"
                 },
                 "cryptiles": {
                   "version": "0.1.3",
-                  "from": "cryptiles@>=0.1.0 <0.2.0",
+                  "from": "https://registry.npmjs.org/cryptiles/-/cryptiles-0.1.3.tgz",
                   "resolved": "https://registry.npmjs.org/cryptiles/-/cryptiles-0.1.3.tgz"
                 },
                 "sntp": {
                   "version": "0.1.4",
-                  "from": "sntp@>=0.1.0 <0.2.0",
+                  "from": "https://registry.npmjs.org/sntp/-/sntp-0.1.4.tgz",
                   "resolved": "https://registry.npmjs.org/sntp/-/sntp-0.1.4.tgz"
                 }
               }
             },
             "cookie-jar": {
               "version": "0.2.0",
-              "from": "cookie-jar@>=0.2.0 <0.3.0",
+              "from": "https://registry.npmjs.org/cookie-jar/-/cookie-jar-0.2.0.tgz",
               "resolved": "https://registry.npmjs.org/cookie-jar/-/cookie-jar-0.2.0.tgz"
             },
             "aws-sign": {
               "version": "0.2.0",
-              "from": "aws-sign@>=0.2.0 <0.3.0",
+              "from": "https://registry.npmjs.org/aws-sign/-/aws-sign-0.2.0.tgz",
               "resolved": "https://registry.npmjs.org/aws-sign/-/aws-sign-0.2.0.tgz"
             },
             "oauth-sign": {
               "version": "0.2.0",
-              "from": "oauth-sign@>=0.2.0 <0.3.0",
+              "from": "https://registry.npmjs.org/oauth-sign/-/oauth-sign-0.2.0.tgz",
               "resolved": "https://registry.npmjs.org/oauth-sign/-/oauth-sign-0.2.0.tgz"
             },
             "forever-agent": {
               "version": "0.2.0",
-              "from": "forever-agent@>=0.2.0 <0.3.0",
+              "from": "https://registry.npmjs.org/forever-agent/-/forever-agent-0.2.0.tgz",
               "resolved": "https://registry.npmjs.org/forever-agent/-/forever-agent-0.2.0.tgz"
             },
             "tunnel-agent": {
               "version": "0.2.0",
-              "from": "tunnel-agent@>=0.2.0 <0.3.0",
+              "from": "https://registry.npmjs.org/tunnel-agent/-/tunnel-agent-0.2.0.tgz",
               "resolved": "https://registry.npmjs.org/tunnel-agent/-/tunnel-agent-0.2.0.tgz"
             },
             "json-stringify-safe": {
               "version": "3.0.0",
-              "from": "json-stringify-safe@>=3.0.0 <3.1.0",
+              "from": "https://registry.npmjs.org/json-stringify-safe/-/json-stringify-safe-3.0.0.tgz",
               "resolved": "https://registry.npmjs.org/json-stringify-safe/-/json-stringify-safe-3.0.0.tgz"
             },
             "qs": {
               "version": "0.5.6",
-              "from": "qs@>=0.5.4 <0.6.0",
+              "from": "https://registry.npmjs.org/qs/-/qs-0.5.6.tgz",
               "resolved": "https://registry.npmjs.org/qs/-/qs-0.5.6.tgz"
             }
           }
         },
         "stack-trace": {
           "version": "0.0.9",
-          "from": "stack-trace@>=0.0.0 <0.1.0",
+          "from": "https://registry.npmjs.org/stack-trace/-/stack-trace-0.0.9.tgz",
           "resolved": "https://registry.npmjs.org/stack-trace/-/stack-trace-0.0.9.tgz"
         }
       }
     },
     "winston-logstash-udp": {
       "version": "0.0.4",
-      "from": "winston-logstash-udp@0.0.4",
-      "resolved": "http://beta-internal:8089/nexus/content/groups/npm/winston-logstash-udp/-/winston-logstash-udp-0.0.4.tgz"
+      "from": "https://registry.npmjs.org/winston-logstash-udp/-/winston-logstash-udp-0.0.4.tgz",
+      "resolved": "https://registry.npmjs.org/winston-logstash-udp/-/winston-logstash-udp-0.0.4.tgz"
     },
     "xml2js": {
       "version": "0.2.2",
-      "from": "xml2js@0.2.2",
-      "resolved": "http://beta-internal:8089/nexus/content/groups/npm/xml2js/-/xml2js-0.2.2.tgz",
+      "from": "https://registry.npmjs.org/xml2js/-/xml2js-0.2.2.tgz",
+      "resolved": "https://registry.npmjs.org/xml2js/-/xml2js-0.2.2.tgz",
       "dependencies": {
         "sax": {
           "version": "0.6.1",
-          "from": "sax@>=0.4.2",
+          "from": "https://registry.npmjs.org/sax/-/sax-0.6.1.tgz",
           "resolved": "https://registry.npmjs.org/sax/-/sax-0.6.1.tgz"
         }
       }
     },
     "xregexp": {
       "version": "2.0.0",
-      "from": "xregexp@>=2.0.0 <3.0.0",
+      "from": "https://registry.npmjs.org/xregexp/-/xregexp-2.0.0.tgz",
       "resolved": "https://registry.npmjs.org/xregexp/-/xregexp-2.0.0.tgz"
     }
   }
