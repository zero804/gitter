{
  "name": "gitter-webapp",
  "version": "13.4.0",
  "dependencies": {
    "@gitterhq/translations": {
      "version": "1.0.0",
      "from": "@gitterhq/translations@>=1.0.0 <2.0.0",
      "resolved": "https://registry.npmjs.org/@gitterhq/translations/-/translations-1.0.0.tgz"
    },
    "apn": {
      "version": "1.7.5",
      "from": "apn@>=1.7.3 <1.8.0",
      "resolved": "http://beta-internal:4873/apn/-/apn-1.7.5.tgz",
      "dependencies": {
        "node-forge": {
          "version": "0.6.39",
          "from": "node-forge@>=0.6.20 <0.7.0",
          "resolved": "http://beta-internal:4873/node-forge/-/node-forge-0.6.39.tgz"
        },
        "q": {
          "version": "1.4.1",
          "from": "q@>=1.1.0 <2.0.0",
          "resolved": "http://beta-internal:4873/q/-/q-1.4.1.tgz"
        }
      }
    },
    "async": {
      "version": "0.9.2",
      "from": "async@>=0.9.0 <0.10.0",
      "resolved": "http://beta-internal:4873/async/-/async-0.9.2.tgz"
    },
    "batch-stream": {
      "version": "0.1.2",
      "from": "batch-stream@>=0.1.0 <0.2.0",
      "resolved": "http://beta-internal:4873/batch-stream/-/batch-stream-0.1.2.tgz",
      "dependencies": {
        "readable-stream": {
          "version": "1.0.33",
          "from": "readable-stream@>=1.0.2 <1.1.0",
          "resolved": "http://beta-internal:4873/readable-stream/-/readable-stream-1.0.33.tgz",
          "dependencies": {
            "core-util-is": {
              "version": "1.0.2",
              "from": "core-util-is@>=1.0.0 <1.1.0",
              "resolved": "http://beta-internal:4873/core-util-is/-/core-util-is-1.0.2.tgz"
            },
            "isarray": {
              "version": "0.0.1",
              "from": "isarray@0.0.1",
              "resolved": "http://beta-internal:4873/isarray/-/isarray-0.0.1.tgz"
            },
            "string_decoder": {
              "version": "0.10.31",
              "from": "string_decoder@>=0.10.0 <0.11.0",
              "resolved": "http://beta-internal:4873/string_decoder/-/string_decoder-0.10.31.tgz"
            },
            "inherits": {
              "version": "2.0.1",
              "from": "inherits@>=2.0.1 <2.1.0",
              "resolved": "http://beta-internal:4873/inherits/-/inherits-2.0.1.tgz"
            }
          }
        }
      }
    },
    "bluebird": {
      "version": "3.3.4",
      "from": "bluebird@>=3.2.1 <4.0.0",
      "resolved": "http://beta-internal:4873/bluebird/-/bluebird-3.3.4.tgz"
    },
    "body-parser": {
      "version": "1.15.0",
      "from": "body-parser@>=1.13.2 <2.0.0",
      "resolved": "http://beta-internal:4873/body-parser/-/body-parser-1.15.0.tgz",
      "dependencies": {
        "bytes": {
          "version": "2.2.0",
          "from": "bytes@2.2.0",
          "resolved": "http://beta-internal:4873/bytes/-/bytes-2.2.0.tgz"
        },
        "content-type": {
          "version": "1.0.1",
          "from": "content-type@>=1.0.1 <1.1.0",
          "resolved": "http://beta-internal:4873/content-type/-/content-type-1.0.1.tgz"
        },
        "depd": {
          "version": "1.1.0",
          "from": "depd@>=1.1.0 <1.2.0",
          "resolved": "http://beta-internal:4873/depd/-/depd-1.1.0.tgz"
        },
        "http-errors": {
          "version": "1.4.0",
          "from": "http-errors@>=1.4.0 <1.5.0",
          "resolved": "http://beta-internal:4873/http-errors/-/http-errors-1.4.0.tgz",
          "dependencies": {
            "inherits": {
              "version": "2.0.1",
              "from": "inherits@>=2.0.1 <2.1.0",
              "resolved": "http://beta-internal:4873/inherits/-/inherits-2.0.1.tgz"
            },
            "statuses": {
              "version": "1.2.1",
              "from": "statuses@>=1.2.1 <2.0.0",
              "resolved": "http://beta-internal:4873/statuses/-/statuses-1.2.1.tgz"
            }
          }
        },
        "iconv-lite": {
          "version": "0.4.13",
          "from": "iconv-lite@0.4.13",
          "resolved": "http://beta-internal:4873/iconv-lite/-/iconv-lite-0.4.13.tgz"
        },
        "on-finished": {
          "version": "2.3.0",
          "from": "on-finished@>=2.3.0 <2.4.0",
          "resolved": "http://beta-internal:4873/on-finished/-/on-finished-2.3.0.tgz",
          "dependencies": {
            "ee-first": {
              "version": "1.1.1",
              "from": "ee-first@1.1.1",
              "resolved": "http://beta-internal:4873/ee-first/-/ee-first-1.1.1.tgz"
            }
          }
        },
        "qs": {
          "version": "6.1.0",
          "from": "qs@6.1.0",
          "resolved": "http://beta-internal:4873/qs/-/qs-6.1.0.tgz"
        },
        "raw-body": {
          "version": "2.1.6",
          "from": "raw-body@>=2.1.5 <2.2.0",
          "resolved": "http://beta-internal:4873/raw-body/-/raw-body-2.1.6.tgz",
          "dependencies": {
            "bytes": {
              "version": "2.3.0",
              "from": "bytes@2.3.0",
              "resolved": "http://beta-internal:4873/bytes/-/bytes-2.3.0.tgz"
            },
            "unpipe": {
              "version": "1.0.0",
              "from": "unpipe@1.0.0",
              "resolved": "http://beta-internal:4873/unpipe/-/unpipe-1.0.0.tgz"
            }
          }
        },
        "type-is": {
          "version": "1.6.12",
          "from": "type-is@>=1.6.11 <1.7.0",
          "resolved": "http://beta-internal:4873/type-is/-/type-is-1.6.12.tgz",
          "dependencies": {
            "media-typer": {
              "version": "0.3.0",
              "from": "media-typer@0.3.0",
              "resolved": "http://beta-internal:4873/media-typer/-/media-typer-0.3.0.tgz"
            },
            "mime-types": {
              "version": "2.1.10",
              "from": "mime-types@>=2.1.7 <2.2.0",
              "resolved": "http://beta-internal:4873/mime-types/-/mime-types-2.1.10.tgz",
              "dependencies": {
                "mime-db": {
                  "version": "1.22.0",
                  "from": "mime-db@>=1.22.0 <1.23.0",
                  "resolved": "http://beta-internal:4873/mime-db/-/mime-db-1.22.0.tgz"
                }
              }
            }
          }
        }
      }
    },
    "cld": {
      "version": "2.4.5",
      "from": "cld@>=2.4.5 <3.0.0",
      "resolved": "http://beta-internal:4873/cld/-/cld-2.4.5.tgz",
      "dependencies": {
        "glob": {
          "version": "5.0.15",
          "from": "glob@>=5.0.10 <6.0.0",
          "resolved": "http://beta-internal:4873/glob/-/glob-5.0.15.tgz",
          "dependencies": {
            "inflight": {
              "version": "1.0.4",
              "from": "inflight@>=1.0.4 <2.0.0",
              "resolved": "http://beta-internal:4873/inflight/-/inflight-1.0.4.tgz",
              "dependencies": {
                "wrappy": {
                  "version": "1.0.1",
                  "from": "wrappy@>=1.0.0 <2.0.0",
                  "resolved": "http://beta-internal:4873/wrappy/-/wrappy-1.0.1.tgz"
                }
              }
            },
            "inherits": {
              "version": "2.0.1",
              "from": "inherits@>=2.0.0 <3.0.0",
              "resolved": "http://beta-internal:4873/inherits/-/inherits-2.0.1.tgz"
            },
            "minimatch": {
              "version": "3.0.0",
              "from": "minimatch@>=2.0.0 <3.0.0||>=3.0.0 <4.0.0",
              "resolved": "http://beta-internal:4873/minimatch/-/minimatch-3.0.0.tgz",
              "dependencies": {
                "brace-expansion": {
                  "version": "1.1.3",
                  "from": "brace-expansion@>=1.0.0 <2.0.0",
                  "resolved": "http://beta-internal:4873/brace-expansion/-/brace-expansion-1.1.3.tgz",
                  "dependencies": {
                    "balanced-match": {
                      "version": "0.3.0",
                      "from": "balanced-match@>=0.3.0 <0.4.0",
                      "resolved": "http://beta-internal:4873/balanced-match/-/balanced-match-0.3.0.tgz"
                    },
                    "concat-map": {
                      "version": "0.0.1",
                      "from": "concat-map@0.0.1",
                      "resolved": "http://beta-internal:4873/concat-map/-/concat-map-0.0.1.tgz"
                    }
                  }
                }
              }
            },
            "once": {
              "version": "1.3.3",
              "from": "once@>=1.3.0 <2.0.0",
              "resolved": "http://beta-internal:4873/once/-/once-1.3.3.tgz",
              "dependencies": {
                "wrappy": {
                  "version": "1.0.1",
                  "from": "wrappy@>=1.0.0 <2.0.0",
                  "resolved": "http://beta-internal:4873/wrappy/-/wrappy-1.0.1.tgz"
                }
              }
            },
            "path-is-absolute": {
              "version": "1.0.0",
              "from": "path-is-absolute@>=1.0.0 <2.0.0",
              "resolved": "http://beta-internal:4873/path-is-absolute/-/path-is-absolute-1.0.0.tgz"
            }
          }
        },
        "nan": {
          "version": "2.2.0",
          "from": "nan@>=2.0.5 <3.0.0",
          "resolved": "http://beta-internal:4873/nan/-/nan-2.2.0.tgz"
        },
        "rimraf": {
          "version": "2.5.2",
          "from": "rimraf@>=2.4.0 <3.0.0",
          "resolved": "http://beta-internal:4873/rimraf/-/rimraf-2.5.2.tgz",
          "dependencies": {
            "glob": {
              "version": "7.0.3",
              "from": "glob@>=7.0.0 <8.0.0",
              "resolved": "http://beta-internal:4873/glob/-/glob-7.0.3.tgz",
              "dependencies": {
                "inflight": {
                  "version": "1.0.4",
                  "from": "inflight@>=1.0.4 <2.0.0",
                  "resolved": "http://beta-internal:4873/inflight/-/inflight-1.0.4.tgz",
                  "dependencies": {
                    "wrappy": {
                      "version": "1.0.1",
                      "from": "wrappy@>=1.0.0 <2.0.0",
                      "resolved": "http://beta-internal:4873/wrappy/-/wrappy-1.0.1.tgz"
                    }
                  }
                },
                "inherits": {
                  "version": "2.0.1",
                  "from": "inherits@>=2.0.0 <3.0.0",
                  "resolved": "http://beta-internal:4873/inherits/-/inherits-2.0.1.tgz"
                },
                "minimatch": {
                  "version": "3.0.0",
                  "from": "minimatch@>=2.0.0 <3.0.0||>=3.0.0 <4.0.0",
                  "resolved": "http://beta-internal:4873/minimatch/-/minimatch-3.0.0.tgz",
                  "dependencies": {
                    "brace-expansion": {
                      "version": "1.1.3",
                      "from": "brace-expansion@>=1.0.0 <2.0.0",
                      "resolved": "http://beta-internal:4873/brace-expansion/-/brace-expansion-1.1.3.tgz",
                      "dependencies": {
                        "balanced-match": {
                          "version": "0.3.0",
                          "from": "balanced-match@>=0.3.0 <0.4.0",
                          "resolved": "http://beta-internal:4873/balanced-match/-/balanced-match-0.3.0.tgz"
                        },
                        "concat-map": {
                          "version": "0.0.1",
                          "from": "concat-map@0.0.1",
                          "resolved": "http://beta-internal:4873/concat-map/-/concat-map-0.0.1.tgz"
                        }
                      }
                    }
                  }
                },
                "once": {
                  "version": "1.3.3",
                  "from": "once@>=1.3.0 <2.0.0",
                  "resolved": "http://beta-internal:4873/once/-/once-1.3.3.tgz",
                  "dependencies": {
                    "wrappy": {
                      "version": "1.0.1",
                      "from": "wrappy@>=1.0.0 <2.0.0",
                      "resolved": "http://beta-internal:4873/wrappy/-/wrappy-1.0.1.tgz"
                    }
                  }
                },
                "path-is-absolute": {
                  "version": "1.0.0",
                  "from": "path-is-absolute@>=1.0.0 <2.0.0",
                  "resolved": "http://beta-internal:4873/path-is-absolute/-/path-is-absolute-1.0.0.tgz"
                }
              }
            }
          }
        }
      }
    },
    "connect-redis": {
      "version": "2.5.1",
      "from": "connect-redis@>=2.4.0 <3.0.0",
      "resolved": "http://beta-internal:4873/connect-redis/-/connect-redis-2.5.1.tgz",
      "dependencies": {
        "debug": {
          "version": "1.0.4",
          "from": "debug@>=1.0.4 <2.0.0",
          "resolved": "http://beta-internal:4873/debug/-/debug-1.0.4.tgz",
          "dependencies": {
            "ms": {
              "version": "0.6.2",
              "from": "ms@0.6.2",
              "resolved": "http://beta-internal:4873/ms/-/ms-0.6.2.tgz"
            }
          }
        },
        "redis": {
          "version": "0.12.1",
          "from": "redis@>=0.12.1 <0.13.0",
          "resolved": "http://beta-internal:4873/redis/-/redis-0.12.1.tgz"
        }
      }
    },
    "cookie-parser": {
      "version": "1.4.1",
      "from": "cookie-parser@>=1.3.5 <2.0.0",
      "resolved": "http://beta-internal:4873/cookie-parser/-/cookie-parser-1.4.1.tgz",
      "dependencies": {
        "cookie": {
          "version": "0.2.3",
          "from": "cookie@0.2.3",
          "resolved": "http://beta-internal:4873/cookie/-/cookie-0.2.3.tgz"
        },
        "cookie-signature": {
          "version": "1.0.6",
          "from": "cookie-signature@1.0.6",
          "resolved": "http://beta-internal:4873/cookie-signature/-/cookie-signature-1.0.6.tgz"
        }
      }
    },
    "cors": {
      "version": "2.7.1",
      "from": "cors@>=2.4.2 <3.0.0",
      "resolved": "http://beta-internal:4873/cors/-/cors-2.7.1.tgz",
      "dependencies": {
        "vary": {
          "version": "1.1.0",
          "from": "vary@>=1.0.0 <2.0.0",
          "resolved": "http://beta-internal:4873/vary/-/vary-1.1.0.tgz"
        }
      }
    },
    "csprng": {
      "version": "0.1.1",
      "from": "csprng@>=0.1.1 <0.2.0",
      "resolved": "http://beta-internal:4873/csprng/-/csprng-0.1.1.tgz",
      "dependencies": {
        "sequin": {
          "version": "0.1.0",
          "from": "sequin@latest",
          "resolved": "http://beta-internal:4873/sequin/-/sequin-0.1.0.tgz"
        }
      }
    },
    "cypher-promise": {
      "version": "1.0.1",
      "from": "cypher-promise@>=1.0.1 <2.0.0",
      "resolved": "http://beta-internal:4873/cypher-promise/-/cypher-promise-1.0.1.tgz",
      "dependencies": {
        "any-promise": {
          "version": "0.1.0",
          "from": "any-promise@>=0.1.0 <0.2.0",
          "resolved": "http://beta-internal:4873/any-promise/-/any-promise-0.1.0.tgz"
        },
        "node-cypher": {
          "version": "0.1.4",
          "from": "node-cypher@>=0.1.4 <0.2.0",
          "resolved": "http://beta-internal:4873/node-cypher/-/node-cypher-0.1.4.tgz",
          "dependencies": {
            "request": {
              "version": "2.34.0",
              "from": "request@>=2.34.0 <2.35.0",
              "resolved": "http://beta-internal:4873/request/-/request-2.34.0.tgz",
              "dependencies": {
                "qs": {
                  "version": "0.6.6",
                  "from": "qs@>=0.6.0 <0.7.0",
                  "resolved": "http://beta-internal:4873/qs/-/qs-0.6.6.tgz"
                },
                "json-stringify-safe": {
                  "version": "5.0.1",
                  "from": "json-stringify-safe@>=5.0.0 <5.1.0",
                  "resolved": "http://beta-internal:4873/json-stringify-safe/-/json-stringify-safe-5.0.1.tgz"
                },
                "forever-agent": {
                  "version": "0.5.2",
                  "from": "forever-agent@>=0.5.0 <0.6.0",
                  "resolved": "http://beta-internal:4873/forever-agent/-/forever-agent-0.5.2.tgz"
                },
                "mime": {
                  "version": "1.2.11",
                  "from": "mime@>=1.2.9 <1.3.0",
                  "resolved": "http://beta-internal:4873/mime/-/mime-1.2.11.tgz"
                },
                "form-data": {
                  "version": "0.1.4",
                  "from": "form-data@>=0.1.0 <0.2.0",
                  "resolved": "http://beta-internal:4873/form-data/-/form-data-0.1.4.tgz",
                  "dependencies": {
                    "combined-stream": {
                      "version": "0.0.7",
                      "from": "combined-stream@>=0.0.4 <0.1.0",
                      "resolved": "http://beta-internal:4873/combined-stream/-/combined-stream-0.0.7.tgz",
                      "dependencies": {
                        "delayed-stream": {
                          "version": "0.0.5",
                          "from": "delayed-stream@0.0.5",
                          "resolved": "http://beta-internal:4873/delayed-stream/-/delayed-stream-0.0.5.tgz"
                        }
                      }
                    }
                  }
                },
                "tunnel-agent": {
                  "version": "0.3.0",
                  "from": "tunnel-agent@>=0.3.0 <0.4.0",
                  "resolved": "http://beta-internal:4873/tunnel-agent/-/tunnel-agent-0.3.0.tgz"
                },
                "http-signature": {
                  "version": "0.10.1",
                  "from": "http-signature@>=0.10.0 <0.11.0",
                  "resolved": "http://beta-internal:4873/http-signature/-/http-signature-0.10.1.tgz",
                  "dependencies": {
                    "assert-plus": {
                      "version": "0.1.5",
                      "from": "assert-plus@>=0.1.5 <0.2.0",
                      "resolved": "http://beta-internal:4873/assert-plus/-/assert-plus-0.1.5.tgz"
                    },
                    "asn1": {
                      "version": "0.1.11",
                      "from": "asn1@0.1.11",
                      "resolved": "http://beta-internal:4873/asn1/-/asn1-0.1.11.tgz"
                    },
                    "ctype": {
                      "version": "0.5.3",
                      "from": "ctype@0.5.3",
                      "resolved": "http://beta-internal:4873/ctype/-/ctype-0.5.3.tgz"
                    }
                  }
                },
                "oauth-sign": {
                  "version": "0.3.0",
                  "from": "oauth-sign@>=0.3.0 <0.4.0",
                  "resolved": "http://beta-internal:4873/oauth-sign/-/oauth-sign-0.3.0.tgz"
                },
                "hawk": {
                  "version": "1.0.0",
                  "from": "hawk@>=1.0.0 <1.1.0",
                  "resolved": "http://beta-internal:4873/hawk/-/hawk-1.0.0.tgz",
                  "dependencies": {
                    "hoek": {
                      "version": "0.9.1",
                      "from": "hoek@>=0.9.0 <0.10.0",
                      "resolved": "http://beta-internal:4873/hoek/-/hoek-0.9.1.tgz"
                    },
                    "boom": {
                      "version": "0.4.2",
                      "from": "boom@>=0.4.0 <0.5.0",
                      "resolved": "http://beta-internal:4873/boom/-/boom-0.4.2.tgz"
                    },
                    "cryptiles": {
                      "version": "0.2.2",
                      "from": "cryptiles@>=0.2.0 <0.3.0",
                      "resolved": "http://beta-internal:4873/cryptiles/-/cryptiles-0.2.2.tgz"
                    },
                    "sntp": {
                      "version": "0.2.4",
                      "from": "sntp@>=0.2.0 <0.3.0",
                      "resolved": "http://beta-internal:4873/sntp/-/sntp-0.2.4.tgz"
                    }
                  }
                },
                "aws-sign2": {
                  "version": "0.5.0",
                  "from": "aws-sign2@>=0.5.0 <0.6.0",
                  "resolved": "http://beta-internal:4873/aws-sign2/-/aws-sign2-0.5.0.tgz"
                }
              }
            },
            "underscore": {
              "version": "1.6.0",
              "from": "underscore@>=1.6.0 <1.7.0",
              "resolved": "http://beta-internal:4873/underscore/-/underscore-1.6.0.tgz"
            }
          }
        },
        "par": {
          "version": "0.3.0",
          "from": "par@>=0.3.0 <0.4.0",
          "resolved": "http://beta-internal:4873/par/-/par-0.3.0.tgz"
        }
      }
    },
    "debug": {
      "version": "2.2.0",
      "from": "debug@>=2.2.0 <3.0.0",
      "resolved": "http://beta-internal:4873/debug/-/debug-2.2.0.tgz",
      "dependencies": {
        "ms": {
          "version": "0.7.1",
          "from": "ms@0.7.1",
          "resolved": "http://beta-internal:4873/ms/-/ms-0.7.1.tgz"
        }
      }
    },
    "diskspace": {
      "version": "0.1.5",
      "from": "diskspace@0.1.5",
      "resolved": "http://beta-internal:4873/diskspace/-/diskspace-0.1.5.tgz"
    },
    "dolph": {
      "version": "0.2.0",
      "from": "dolph@>=0.2.0 <0.3.0",
      "resolved": "http://beta-internal:4873/dolph/-/dolph-0.2.0.tgz",
      "dependencies": {
        "redis": {
          "version": "0.10.3",
          "from": "redis@>=0.10.1 <0.11.0",
          "resolved": "http://beta-internal:4873/redis/-/redis-0.10.3.tgz"
        }
      }
    },
    "elasticsearch": {
      "version": "2.4.3",
      "from": "elasticsearch@>=2.4.3 <3.0.0",
      "resolved": "http://beta-internal:4873/elasticsearch/-/elasticsearch-2.4.3.tgz",
      "dependencies": {
        "bluebird": {
          "version": "2.2.2",
          "from": "bluebird@>=2.2.2 <2.3.0",
          "resolved": "http://beta-internal:4873/bluebird/-/bluebird-2.2.2.tgz"
        },
        "chalk": {
          "version": "0.5.1",
          "from": "chalk@>=0.5.1 <0.6.0",
          "resolved": "http://beta-internal:4873/chalk/-/chalk-0.5.1.tgz",
          "dependencies": {
            "ansi-styles": {
              "version": "1.1.0",
              "from": "ansi-styles@>=1.1.0 <2.0.0",
              "resolved": "http://beta-internal:4873/ansi-styles/-/ansi-styles-1.1.0.tgz"
            },
            "escape-string-regexp": {
              "version": "1.0.5",
              "from": "escape-string-regexp@>=1.0.0 <2.0.0",
              "resolved": "http://beta-internal:4873/escape-string-regexp/-/escape-string-regexp-1.0.5.tgz"
            },
            "has-ansi": {
              "version": "0.1.0",
              "from": "has-ansi@>=0.1.0 <0.2.0",
              "resolved": "http://beta-internal:4873/has-ansi/-/has-ansi-0.1.0.tgz",
              "dependencies": {
                "ansi-regex": {
                  "version": "0.2.1",
                  "from": "ansi-regex@>=0.2.1 <0.3.0",
                  "resolved": "http://beta-internal:4873/ansi-regex/-/ansi-regex-0.2.1.tgz"
                }
              }
            },
            "strip-ansi": {
              "version": "0.3.0",
              "from": "strip-ansi@>=0.3.0 <0.4.0",
              "resolved": "http://beta-internal:4873/strip-ansi/-/strip-ansi-0.3.0.tgz",
              "dependencies": {
                "ansi-regex": {
                  "version": "0.2.1",
                  "from": "ansi-regex@>=0.2.1 <0.3.0",
                  "resolved": "http://beta-internal:4873/ansi-regex/-/ansi-regex-0.2.1.tgz"
                }
              }
            },
            "supports-color": {
              "version": "0.2.0",
              "from": "supports-color@>=0.2.0 <0.3.0",
              "resolved": "http://beta-internal:4873/supports-color/-/supports-color-0.2.0.tgz"
            }
          }
        },
        "forever-agent": {
          "version": "0.5.2",
          "from": "forever-agent@>=0.5.2 <0.6.0",
          "resolved": "http://beta-internal:4873/forever-agent/-/forever-agent-0.5.2.tgz"
        },
        "lodash-node": {
          "version": "2.4.1",
          "from": "lodash-node@>=2.4.0 <2.5.0",
          "resolved": "http://beta-internal:4873/lodash-node/-/lodash-node-2.4.1.tgz"
        }
      }
    },
    "email-validator": {
      "version": "1.0.4",
      "from": "email-validator@>=1.0.0 <2.0.0",
      "resolved": "http://beta-internal:4873/email-validator/-/email-validator-1.0.4.tgz"
    },
    "ent": {
      "version": "0.1.0",
      "from": "ent@>=0.1.0 <0.2.0",
      "resolved": "http://beta-internal:4873/ent/-/ent-0.1.0.tgz"
    },
    "event-stream": {
      "version": "3.3.2",
      "from": "event-stream@>=3.3.1 <4.0.0",
      "resolved": "http://beta-internal:4873/event-stream/-/event-stream-3.3.2.tgz",
      "dependencies": {
        "through": {
          "version": "2.3.8",
          "from": "through@>=2.3.1 <2.4.0",
          "resolved": "http://beta-internal:4873/through/-/through-2.3.8.tgz"
        },
        "duplexer": {
          "version": "0.1.1",
          "from": "duplexer@>=0.1.1 <0.2.0",
          "resolved": "http://beta-internal:4873/duplexer/-/duplexer-0.1.1.tgz"
        },
        "from": {
          "version": "0.1.3",
          "from": "from@>=0.0.0 <1.0.0",
          "resolved": "http://beta-internal:4873/from/-/from-0.1.3.tgz"
        },
        "map-stream": {
          "version": "0.1.0",
          "from": "map-stream@>=0.1.0 <0.2.0",
          "resolved": "http://beta-internal:4873/map-stream/-/map-stream-0.1.0.tgz"
        },
        "pause-stream": {
          "version": "0.0.11",
          "from": "pause-stream@0.0.11",
          "resolved": "http://beta-internal:4873/pause-stream/-/pause-stream-0.0.11.tgz"
        },
        "split": {
          "version": "0.3.3",
          "from": "split@>=0.3.0 <0.4.0",
          "resolved": "http://beta-internal:4873/split/-/split-0.3.3.tgz"
        },
        "stream-combiner": {
          "version": "0.0.4",
          "from": "stream-combiner@>=0.0.4 <0.1.0",
          "resolved": "http://beta-internal:4873/stream-combiner/-/stream-combiner-0.0.4.tgz"
        }
      }
    },
    "express": {
      "version": "4.13.4",
      "from": "express@>=4.13.1 <5.0.0",
      "resolved": "http://beta-internal:4873/express/-/express-4.13.4.tgz",
      "dependencies": {
        "accepts": {
          "version": "1.2.13",
          "from": "accepts@>=1.2.12 <1.3.0",
          "resolved": "http://beta-internal:4873/accepts/-/accepts-1.2.13.tgz",
          "dependencies": {
            "mime-types": {
              "version": "2.1.10",
              "from": "mime-types@>=2.1.10 <2.2.0",
              "resolved": "http://beta-internal:4873/mime-types/-/mime-types-2.1.10.tgz",
              "dependencies": {
                "mime-db": {
                  "version": "1.22.0",
                  "from": "mime-db@>=1.22.0 <1.23.0",
                  "resolved": "http://beta-internal:4873/mime-db/-/mime-db-1.22.0.tgz"
                }
              }
            },
            "negotiator": {
              "version": "0.5.3",
              "from": "negotiator@0.5.3",
              "resolved": "http://beta-internal:4873/negotiator/-/negotiator-0.5.3.tgz"
            }
          }
        },
        "array-flatten": {
          "version": "1.1.1",
          "from": "array-flatten@1.1.1",
          "resolved": "http://beta-internal:4873/array-flatten/-/array-flatten-1.1.1.tgz"
        },
        "content-disposition": {
          "version": "0.5.1",
          "from": "content-disposition@0.5.1",
          "resolved": "http://beta-internal:4873/content-disposition/-/content-disposition-0.5.1.tgz"
        },
        "content-type": {
          "version": "1.0.1",
          "from": "content-type@>=1.0.1 <1.1.0",
          "resolved": "http://beta-internal:4873/content-type/-/content-type-1.0.1.tgz"
        },
        "cookie": {
          "version": "0.1.5",
          "from": "cookie@0.1.5",
          "resolved": "http://beta-internal:4873/cookie/-/cookie-0.1.5.tgz"
        },
        "cookie-signature": {
          "version": "1.0.6",
          "from": "cookie-signature@1.0.6",
          "resolved": "http://beta-internal:4873/cookie-signature/-/cookie-signature-1.0.6.tgz"
        },
        "depd": {
          "version": "1.1.0",
          "from": "depd@>=1.1.0 <1.2.0",
          "resolved": "http://beta-internal:4873/depd/-/depd-1.1.0.tgz"
        },
        "escape-html": {
          "version": "1.0.3",
          "from": "escape-html@>=1.0.3 <1.1.0",
          "resolved": "http://beta-internal:4873/escape-html/-/escape-html-1.0.3.tgz"
        },
        "etag": {
          "version": "1.7.0",
          "from": "etag@>=1.7.0 <1.8.0",
          "resolved": "http://beta-internal:4873/etag/-/etag-1.7.0.tgz"
        },
        "finalhandler": {
          "version": "0.4.1",
          "from": "finalhandler@0.4.1",
          "resolved": "http://beta-internal:4873/finalhandler/-/finalhandler-0.4.1.tgz",
          "dependencies": {
            "unpipe": {
              "version": "1.0.0",
              "from": "unpipe@>=1.0.0 <1.1.0",
              "resolved": "http://beta-internal:4873/unpipe/-/unpipe-1.0.0.tgz"
            }
          }
        },
        "fresh": {
          "version": "0.3.0",
          "from": "fresh@0.3.0",
          "resolved": "http://beta-internal:4873/fresh/-/fresh-0.3.0.tgz"
        },
        "merge-descriptors": {
          "version": "1.0.1",
          "from": "merge-descriptors@1.0.1",
          "resolved": "http://beta-internal:4873/merge-descriptors/-/merge-descriptors-1.0.1.tgz"
        },
        "methods": {
          "version": "1.1.2",
          "from": "methods@>=1.1.2 <1.2.0",
          "resolved": "http://beta-internal:4873/methods/-/methods-1.1.2.tgz"
        },
        "on-finished": {
          "version": "2.3.0",
          "from": "on-finished@>=2.3.0 <2.4.0",
          "resolved": "http://beta-internal:4873/on-finished/-/on-finished-2.3.0.tgz",
          "dependencies": {
            "ee-first": {
              "version": "1.1.1",
              "from": "ee-first@1.1.1",
              "resolved": "http://beta-internal:4873/ee-first/-/ee-first-1.1.1.tgz"
            }
          }
        },
        "parseurl": {
          "version": "1.3.1",
          "from": "parseurl@>=1.3.1 <1.4.0",
          "resolved": "http://beta-internal:4873/parseurl/-/parseurl-1.3.1.tgz"
        },
        "path-to-regexp": {
          "version": "0.1.7",
          "from": "path-to-regexp@0.1.7",
          "resolved": "http://beta-internal:4873/path-to-regexp/-/path-to-regexp-0.1.7.tgz"
        },
        "proxy-addr": {
          "version": "1.0.10",
          "from": "proxy-addr@>=1.0.10 <1.1.0",
          "resolved": "http://beta-internal:4873/proxy-addr/-/proxy-addr-1.0.10.tgz",
          "dependencies": {
            "forwarded": {
              "version": "0.1.0",
              "from": "forwarded@>=0.1.0 <0.2.0",
              "resolved": "http://beta-internal:4873/forwarded/-/forwarded-0.1.0.tgz"
            },
            "ipaddr.js": {
              "version": "1.0.5",
              "from": "ipaddr.js@1.0.5",
              "resolved": "http://beta-internal:4873/ipaddr.js/-/ipaddr.js-1.0.5.tgz"
            }
          }
        },
        "qs": {
          "version": "4.0.0",
          "from": "qs@4.0.0",
          "resolved": "http://beta-internal:4873/qs/-/qs-4.0.0.tgz"
        },
        "range-parser": {
          "version": "1.0.3",
          "from": "range-parser@>=1.0.3 <1.1.0",
          "resolved": "http://beta-internal:4873/range-parser/-/range-parser-1.0.3.tgz"
        },
        "send": {
          "version": "0.13.1",
          "from": "send@0.13.1",
          "resolved": "http://beta-internal:4873/send/-/send-0.13.1.tgz",
          "dependencies": {
            "destroy": {
              "version": "1.0.4",
              "from": "destroy@>=1.0.4 <1.1.0",
              "resolved": "http://beta-internal:4873/destroy/-/destroy-1.0.4.tgz"
            },
            "http-errors": {
              "version": "1.3.1",
              "from": "http-errors@>=1.3.1 <1.4.0",
              "resolved": "http://beta-internal:4873/http-errors/-/http-errors-1.3.1.tgz",
              "dependencies": {
                "inherits": {
                  "version": "2.0.1",
                  "from": "inherits@>=2.0.1 <2.1.0",
                  "resolved": "http://beta-internal:4873/inherits/-/inherits-2.0.1.tgz"
                }
              }
            },
            "mime": {
              "version": "1.3.4",
              "from": "mime@1.3.4",
              "resolved": "http://beta-internal:4873/mime/-/mime-1.3.4.tgz"
            },
            "ms": {
              "version": "0.7.1",
              "from": "ms@0.7.1",
              "resolved": "http://beta-internal:4873/ms/-/ms-0.7.1.tgz"
            },
            "statuses": {
              "version": "1.2.1",
              "from": "statuses@>=1.2.1 <1.3.0",
              "resolved": "http://beta-internal:4873/statuses/-/statuses-1.2.1.tgz"
            }
          }
        },
        "serve-static": {
          "version": "1.10.2",
          "from": "serve-static@>=1.10.2 <1.11.0",
          "resolved": "http://beta-internal:4873/serve-static/-/serve-static-1.10.2.tgz"
        },
        "type-is": {
          "version": "1.6.12",
          "from": "type-is@>=1.6.6 <1.7.0",
          "resolved": "http://beta-internal:4873/type-is/-/type-is-1.6.12.tgz",
          "dependencies": {
            "media-typer": {
              "version": "0.3.0",
              "from": "media-typer@0.3.0",
              "resolved": "http://beta-internal:4873/media-typer/-/media-typer-0.3.0.tgz"
            },
            "mime-types": {
              "version": "2.1.10",
              "from": "mime-types@>=2.1.10 <2.2.0",
              "resolved": "http://beta-internal:4873/mime-types/-/mime-types-2.1.10.tgz",
              "dependencies": {
                "mime-db": {
                  "version": "1.22.0",
                  "from": "mime-db@>=1.22.0 <1.23.0",
                  "resolved": "http://beta-internal:4873/mime-db/-/mime-db-1.22.0.tgz"
                }
              }
            }
          }
        },
        "utils-merge": {
          "version": "1.0.0",
          "from": "utils-merge@1.0.0",
          "resolved": "http://beta-internal:4873/utils-merge/-/utils-merge-1.0.0.tgz"
        },
        "vary": {
          "version": "1.0.1",
          "from": "vary@>=1.0.1 <1.1.0",
          "resolved": "http://beta-internal:4873/vary/-/vary-1.0.1.tgz"
        }
      }
    },
    "express-hbs": {
      "version": "0.8.4",
      "from": "express-hbs@>=0.8.4 <0.9.0",
      "resolved": "http://beta-internal:4873/express-hbs/-/express-hbs-0.8.4.tgz",
      "dependencies": {
        "js-beautify": {
          "version": "1.5.4",
          "from": "js-beautify@1.5.4",
          "resolved": "http://beta-internal:4873/js-beautify/-/js-beautify-1.5.4.tgz",
          "dependencies": {
            "config-chain": {
              "version": "1.1.10",
              "from": "config-chain@>=1.1.5 <1.2.0",
              "resolved": "http://beta-internal:4873/config-chain/-/config-chain-1.1.10.tgz",
              "dependencies": {
                "proto-list": {
                  "version": "1.2.4",
                  "from": "proto-list@>=1.2.1 <1.3.0",
                  "resolved": "http://beta-internal:4873/proto-list/-/proto-list-1.2.4.tgz"
                },
                "ini": {
                  "version": "1.3.4",
                  "from": "ini@>=1.3.4 <2.0.0",
                  "resolved": "http://beta-internal:4873/ini/-/ini-1.3.4.tgz"
                }
              }
            },
            "mkdirp": {
              "version": "0.5.1",
              "from": "mkdirp@>=0.5.0 <0.6.0",
              "resolved": "http://beta-internal:4873/mkdirp/-/mkdirp-0.5.1.tgz",
              "dependencies": {
                "minimist": {
                  "version": "0.0.8",
                  "from": "minimist@0.0.8",
                  "resolved": "http://beta-internal:4873/minimist/-/minimist-0.0.8.tgz"
                }
              }
            },
            "nopt": {
              "version": "3.0.6",
              "from": "nopt@>=3.0.1 <3.1.0",
              "resolved": "http://beta-internal:4873/nopt/-/nopt-3.0.6.tgz",
              "dependencies": {
                "abbrev": {
                  "version": "1.0.7",
                  "from": "abbrev@>=1.0.0 <2.0.0",
                  "resolved": "http://beta-internal:4873/abbrev/-/abbrev-1.0.7.tgz"
                }
              }
            }
          }
        },
        "readdirp": {
          "version": "1.3.0",
          "from": "readdirp@>=1.3.0 <1.4.0",
          "resolved": "http://beta-internal:4873/readdirp/-/readdirp-1.3.0.tgz",
          "dependencies": {
            "graceful-fs": {
              "version": "2.0.3",
              "from": "graceful-fs@>=2.0.0 <2.1.0",
              "resolved": "http://beta-internal:4873/graceful-fs/-/graceful-fs-2.0.3.tgz"
            },
            "minimatch": {
              "version": "0.2.14",
              "from": "minimatch@>=0.2.12 <0.3.0",
              "resolved": "http://beta-internal:4873/minimatch/-/minimatch-0.2.14.tgz",
              "dependencies": {
                "sigmund": {
                  "version": "1.0.1",
                  "from": "sigmund@>=1.0.0 <1.1.0",
                  "resolved": "http://beta-internal:4873/sigmund/-/sigmund-1.0.1.tgz"
                }
              }
            },
            "readable-stream": {
              "version": "1.0.33",
              "from": "readable-stream@>=1.0.26-2 <1.1.0",
              "resolved": "http://beta-internal:4873/readable-stream/-/readable-stream-1.0.33.tgz",
              "dependencies": {
                "core-util-is": {
                  "version": "1.0.2",
                  "from": "core-util-is@>=1.0.0 <1.1.0",
                  "resolved": "http://beta-internal:4873/core-util-is/-/core-util-is-1.0.2.tgz"
                },
                "isarray": {
                  "version": "0.0.1",
                  "from": "isarray@0.0.1",
                  "resolved": "http://beta-internal:4873/isarray/-/isarray-0.0.1.tgz"
                },
                "string_decoder": {
                  "version": "0.10.31",
                  "from": "string_decoder@>=0.10.0 <0.11.0",
                  "resolved": "http://beta-internal:4873/string_decoder/-/string_decoder-0.10.31.tgz"
                },
                "inherits": {
                  "version": "2.0.1",
                  "from": "inherits@>=2.0.1 <2.1.0",
                  "resolved": "http://beta-internal:4873/inherits/-/inherits-2.0.1.tgz"
                }
              }
            }
          }
        }
      }
    },
    "express-session": {
      "version": "1.13.0",
      "from": "express-session@>=1.11.3 <2.0.0",
      "resolved": "http://beta-internal:4873/express-session/-/express-session-1.13.0.tgz",
      "dependencies": {
        "cookie": {
          "version": "0.2.3",
          "from": "cookie@0.2.3",
          "resolved": "http://beta-internal:4873/cookie/-/cookie-0.2.3.tgz"
        },
        "cookie-signature": {
          "version": "1.0.6",
          "from": "cookie-signature@1.0.6",
          "resolved": "http://beta-internal:4873/cookie-signature/-/cookie-signature-1.0.6.tgz"
        },
        "crc": {
          "version": "3.4.0",
          "from": "crc@3.4.0",
          "resolved": "http://beta-internal:4873/crc/-/crc-3.4.0.tgz"
        },
        "depd": {
          "version": "1.1.0",
          "from": "depd@>=1.1.0 <1.2.0",
          "resolved": "http://beta-internal:4873/depd/-/depd-1.1.0.tgz"
        },
        "parseurl": {
          "version": "1.3.1",
          "from": "parseurl@>=1.3.0 <1.4.0",
          "resolved": "http://beta-internal:4873/parseurl/-/parseurl-1.3.1.tgz"
        },
        "uid-safe": {
          "version": "2.0.0",
          "from": "uid-safe@>=2.0.0 <2.1.0",
          "resolved": "http://beta-internal:4873/uid-safe/-/uid-safe-2.0.0.tgz",
          "dependencies": {
            "base64-url": {
              "version": "1.2.1",
              "from": "base64-url@1.2.1",
              "resolved": "http://beta-internal:4873/base64-url/-/base64-url-1.2.1.tgz"
            }
          }
        },
        "utils-merge": {
          "version": "1.0.0",
<<<<<<< HEAD
          "from": "utils-merge@>=1.0.0 <2.0.0",
          "resolved": "https://registry.npmjs.org/utils-merge/-/utils-merge-1.0.0.tgz"
=======
          "from": "utils-merge@1.0.0",
          "resolved": "http://beta-internal:4873/utils-merge/-/utils-merge-1.0.0.tgz"
>>>>>>> 964f504d
        }
      }
    },
    "fast-csv": {
      "version": "0.6.0",
      "from": "fast-csv@>=0.6.0 <0.7.0",
      "resolved": "http://beta-internal:4873/fast-csv/-/fast-csv-0.6.0.tgz",
      "dependencies": {
        "is-extended": {
          "version": "0.0.10",
          "from": "is-extended@0.0.10",
          "resolved": "http://beta-internal:4873/is-extended/-/is-extended-0.0.10.tgz"
        },
        "object-extended": {
          "version": "0.0.7",
          "from": "object-extended@0.0.7",
          "resolved": "http://beta-internal:4873/object-extended/-/object-extended-0.0.7.tgz",
          "dependencies": {
            "array-extended": {
              "version": "0.0.11",
              "from": "array-extended@>=0.0.4 <0.1.0",
              "resolved": "http://beta-internal:4873/array-extended/-/array-extended-0.0.11.tgz",
              "dependencies": {
                "arguments-extended": {
                  "version": "0.0.3",
                  "from": "arguments-extended@>=0.0.3 <0.1.0",
                  "resolved": "http://beta-internal:4873/arguments-extended/-/arguments-extended-0.0.3.tgz"
                }
              }
            }
          }
        },
        "extended": {
          "version": "0.0.6",
          "from": "extended@0.0.6",
          "resolved": "http://beta-internal:4873/extended/-/extended-0.0.6.tgz",
          "dependencies": {
            "extender": {
              "version": "0.0.10",
              "from": "extender@>=0.0.5 <0.1.0",
              "resolved": "http://beta-internal:4873/extender/-/extender-0.0.10.tgz",
              "dependencies": {
                "declare.js": {
                  "version": "0.0.8",
                  "from": "declare.js@>=0.0.4 <0.1.0",
                  "resolved": "http://beta-internal:4873/declare.js/-/declare.js-0.0.8.tgz"
                }
              }
            }
          }
        },
        "string-extended": {
          "version": "0.0.8",
          "from": "string-extended@0.0.8",
          "resolved": "http://beta-internal:4873/string-extended/-/string-extended-0.0.8.tgz",
          "dependencies": {
            "date-extended": {
              "version": "0.0.6",
              "from": "date-extended@>=0.0.3 <0.1.0",
              "resolved": "http://beta-internal:4873/date-extended/-/date-extended-0.0.6.tgz"
            },
            "array-extended": {
              "version": "0.0.11",
              "from": "array-extended@>=0.0.5 <0.1.0",
              "resolved": "http://beta-internal:4873/array-extended/-/array-extended-0.0.11.tgz",
              "dependencies": {
                "arguments-extended": {
                  "version": "0.0.3",
                  "from": "arguments-extended@>=0.0.3 <0.1.0",
                  "resolved": "http://beta-internal:4873/arguments-extended/-/arguments-extended-0.0.3.tgz"
                }
              }
            }
          }
        }
      }
    },
    "fflip": {
      "version": "2.1.0",
      "from": "git+https://github.com/suprememoocow/fflip.git#fa77d5d981c2b93279c42305e8fe5632716c06a5",
      "resolved": "git+https://github.com/suprememoocow/fflip.git#fa77d5d981c2b93279c42305e8fe5632716c06a5"
    },
    "gitter-env": {
      "version": "0.23.1",
      "from": "gitter-env@>=0.23.1 <0.24.0",
      "resolved": "http://beta-internal:4873/gitter-env/-/gitter-env-0.23.1.tgz",
      "dependencies": {
        "async": {
          "version": "0.8.0",
          "from": "async@>=0.8.0 <0.9.0",
          "resolved": "http://beta-internal:4873/async/-/async-0.8.0.tgz"
        },
        "blocked": {
          "version": "1.2.1",
          "from": "blocked@>=1.1.0 <2.0.0",
          "resolved": "http://beta-internal:4873/blocked/-/blocked-1.2.1.tgz"
        },
        "gitter-private-cube": {
          "version": "0.2.12",
          "from": "gitter-private-cube@>=0.2.12 <0.3.0",
          "resolved": "http://beta-internal:4873/gitter-private-cube/-/gitter-private-cube-0.2.12.tgz",
          "dependencies": {
            "mongodb": {
              "version": "1.3.23",
              "from": "mongodb@>=1.3.18 <1.4.0",
              "resolved": "http://beta-internal:4873/mongodb/-/mongodb-1.3.23.tgz",
              "dependencies": {
                "bson": {
                  "version": "0.2.5",
                  "from": "bson@0.2.5",
                  "resolved": "http://beta-internal:4873/bson/-/bson-0.2.5.tgz"
                },
                "kerberos": {
                  "version": "0.0.3",
                  "from": "kerberos@0.0.3",
                  "resolved": "http://beta-internal:4873/kerberos/-/kerberos-0.0.3.tgz"
                }
              }
            },
            "node-static": {
              "version": "0.6.5",
              "from": "node-static@0.6.5",
              "resolved": "http://beta-internal:4873/node-static/-/node-static-0.6.5.tgz",
              "dependencies": {
                "optimist": {
                  "version": "0.6.1",
                  "from": "optimist@>=0.3.4",
                  "resolved": "http://beta-internal:4873/optimist/-/optimist-0.6.1.tgz",
                  "dependencies": {
                    "wordwrap": {
                      "version": "0.0.3",
                      "from": "wordwrap@>=0.0.2 <0.1.0",
                      "resolved": "http://beta-internal:4873/wordwrap/-/wordwrap-0.0.3.tgz"
                    },
                    "minimist": {
                      "version": "0.0.10",
                      "from": "minimist@>=0.0.1 <0.1.0",
                      "resolved": "http://beta-internal:4873/minimist/-/minimist-0.0.10.tgz"
                    }
                  }
                },
                "colors": {
                  "version": "1.1.2",
                  "from": "colors@>=0.6.0",
                  "resolved": "http://beta-internal:4873/colors/-/colors-1.1.2.tgz"
                }
              }
            },
            "pegjs": {
              "version": "0.7.0",
              "from": "pegjs@0.7.0",
              "resolved": "http://beta-internal:4873/pegjs/-/pegjs-0.7.0.tgz"
            },
            "vows": {
              "version": "0.7.0",
              "from": "vows@0.7.0",
              "resolved": "http://beta-internal:4873/vows/-/vows-0.7.0.tgz",
              "dependencies": {
                "eyes": {
                  "version": "0.1.8",
                  "from": "eyes@>=0.1.6",
                  "resolved": "http://beta-internal:4873/eyes/-/eyes-0.1.8.tgz"
                },
                "diff": {
                  "version": "1.0.8",
                  "from": "diff@>=1.0.3 <1.1.0",
                  "resolved": "http://beta-internal:4873/diff/-/diff-1.0.8.tgz"
                }
              }
            },
            "websocket": {
              "version": "1.0.8",
              "from": "websocket@1.0.8",
              "resolved": "http://beta-internal:4873/websocket/-/websocket-1.0.8.tgz"
            },
            "websocket-server": {
              "version": "1.4.4",
              "from": "websocket-server@1.4.4",
              "resolved": "http://beta-internal:4873/websocket-server/-/websocket-server-1.4.4.tgz"
            }
          }
        },
        "gitter-redis-sentinel-client": {
          "version": "0.3.0",
          "from": "gitter-redis-sentinel-client@>=0.3.0 <0.4.0",
          "resolved": "http://beta-internal:4873/gitter-redis-sentinel-client/-/gitter-redis-sentinel-client-0.3.0.tgz",
          "dependencies": {
            "debug": {
              "version": "0.8.1",
              "from": "debug@>=0.8.0 <0.9.0",
              "resolved": "http://beta-internal:4873/debug/-/debug-0.8.1.tgz"
            }
          }
        },
        "lodash": {
          "version": "4.6.1",
          "from": "lodash@>=4.6.1 <5.0.0",
          "resolved": "http://beta-internal:4873/lodash/-/lodash-4.6.1.tgz"
        },
        "nconf": {
          "version": "0.6.9",
          "from": "nconf@>=0.6.9 <0.7.0",
          "resolved": "http://beta-internal:4873/nconf/-/nconf-0.6.9.tgz",
          "dependencies": {
            "async": {
              "version": "0.2.9",
              "from": "async@0.2.9",
              "resolved": "http://beta-internal:4873/async/-/async-0.2.9.tgz"
            },
            "ini": {
              "version": "1.3.4",
              "from": "ini@>=1.0.0 <2.0.0",
              "resolved": "http://beta-internal:4873/ini/-/ini-1.3.4.tgz"
            },
            "optimist": {
              "version": "0.6.0",
              "from": "optimist@0.6.0",
              "resolved": "http://beta-internal:4873/optimist/-/optimist-0.6.0.tgz",
              "dependencies": {
                "wordwrap": {
                  "version": "0.0.3",
                  "from": "wordwrap@>=0.0.2 <0.1.0",
                  "resolved": "http://beta-internal:4873/wordwrap/-/wordwrap-0.0.3.tgz"
                },
                "minimist": {
                  "version": "0.0.10",
                  "from": "minimist@>=0.0.1 <0.1.0",
                  "resolved": "http://beta-internal:4873/minimist/-/minimist-0.0.10.tgz"
                }
              }
            }
          }
        },
        "node-statsd": {
          "version": "0.1.1",
          "from": "node-statsd@>=0.1.1 <0.2.0",
          "resolved": "http://beta-internal:4873/node-statsd/-/node-statsd-0.1.1.tgz"
        },
        "raven": {
          "version": "0.8.1",
          "from": "raven@>=0.8.1 <0.9.0",
          "resolved": "http://beta-internal:4873/raven/-/raven-0.8.1.tgz",
          "dependencies": {
            "cookie": {
              "version": "0.1.0",
              "from": "cookie@0.1.0",
              "resolved": "http://beta-internal:4873/cookie/-/cookie-0.1.0.tgz"
            },
            "lsmod": {
              "version": "0.0.3",
              "from": "lsmod@>=0.0.3 <0.1.0",
              "resolved": "http://beta-internal:4873/lsmod/-/lsmod-0.0.3.tgz"
            },
            "node-uuid": {
              "version": "1.4.7",
              "from": "node-uuid@>=1.4.1 <1.5.0",
              "resolved": "http://beta-internal:4873/node-uuid/-/node-uuid-1.4.7.tgz"
            },
            "stack-trace": {
              "version": "0.0.7",
              "from": "stack-trace@0.0.7",
              "resolved": "http://beta-internal:4873/stack-trace/-/stack-trace-0.0.7.tgz"
            }
          }
        },
        "redis": {
          "version": "0.10.3",
          "from": "redis@>=0.10.1 <0.11.0",
          "resolved": "http://beta-internal:4873/redis/-/redis-0.10.3.tgz"
        },
        "universal-analytics": {
          "version": "0.3.10",
          "from": "universal-analytics@>=0.3.4 <0.4.0",
          "resolved": "http://beta-internal:4873/universal-analytics/-/universal-analytics-0.3.10.tgz",
          "dependencies": {
            "async": {
              "version": "0.2.10",
              "from": "async@>=0.2.0 <0.3.0",
              "resolved": "http://beta-internal:4873/async/-/async-0.2.10.tgz"
            }
          }
        }
      }
    },
    "gitter-faye": {
      "version": "1.1.0-h",
      "from": "gitter-faye@>=1.1.0-e <2.0.0",
      "resolved": "http://beta-internal:4873/gitter-faye/-/gitter-faye-1.1.0-h.tgz",
      "dependencies": {
        "faye-websocket": {
          "version": "0.9.4",
          "from": "faye-websocket@>=0.9.4 <0.10.0",
          "resolved": "http://beta-internal:4873/faye-websocket/-/faye-websocket-0.9.4.tgz",
          "dependencies": {
            "websocket-driver": {
              "version": "0.6.4",
              "from": "websocket-driver@>=0.5.1",
              "resolved": "http://beta-internal:4873/websocket-driver/-/websocket-driver-0.6.4.tgz",
              "dependencies": {
                "websocket-extensions": {
                  "version": "0.1.1",
                  "from": "websocket-extensions@>=0.1.1",
                  "resolved": "http://beta-internal:4873/websocket-extensions/-/websocket-extensions-0.1.1.tgz"
                }
              }
            }
          }
        },
        "tunnel-agent": {
          "version": "0.4.2",
          "from": "tunnel-agent@latest",
          "resolved": "http://beta-internal:4873/tunnel-agent/-/tunnel-agent-0.4.2.tgz"
        }
      }
    },
    "gitter-faye-redis": {
      "version": "0.4.4",
      "from": "gitter-faye-redis@>=0.4.4 <0.5.0",
      "resolved": "http://beta-internal:4873/gitter-faye-redis/-/gitter-faye-redis-0.4.4.tgz",
      "dependencies": {
        "redis": {
<<<<<<< HEAD
          "version": "2.4.2",
          "from": "redis@latest",
          "resolved": "http://beta-internal:4873/redis/-/redis-2.4.2.tgz",
=======
          "version": "2.5.0-1",
          "from": "redis@latest",
          "resolved": "http://beta-internal:4873/redis/-/redis-2.5.0-1.tgz",
>>>>>>> 964f504d
          "dependencies": {
            "double-ended-queue": {
              "version": "2.1.0-0",
              "from": "double-ended-queue@>=2.1.0-0 <3.0.0",
              "resolved": "http://beta-internal:4873/double-ended-queue/-/double-ended-queue-2.1.0-0.tgz"
            },
            "redis-commands": {
              "version": "1.1.0",
              "from": "redis-commands@>=1.0.1 <2.0.0",
              "resolved": "http://beta-internal:4873/redis-commands/-/redis-commands-1.1.0.tgz"
            },
            "redis-parser": {
              "version": "1.1.0",
              "from": "redis-parser@>=1.1.0 <2.0.0",
              "resolved": "http://beta-internal:4873/redis-parser/-/redis-parser-1.1.0.tgz"
            }
          }
        }
      }
    },
    "gitter-markdown-processor": {
      "version": "11.1.1",
      "from": "gitter-markdown-processor@>=11.1.1 <12.0.0",
      "resolved": "http://beta-internal:4873/gitter-markdown-processor/-/gitter-markdown-processor-11.1.1.tgz",
      "dependencies": {
        "gitter-marked": {
          "version": "0.9.1",
          "from": "gitter-marked@>=0.9.1 <0.10.0",
          "resolved": "http://beta-internal:4873/gitter-marked/-/gitter-marked-0.9.1.tgz"
        },
        "highlight.js": {
          "version": "8.5.0",
          "from": "highlight.js@>=8.5.0 <8.6.0",
          "resolved": "http://beta-internal:4873/highlight.js/-/highlight.js-8.5.0.tgz"
        },
        "htmlencode": {
          "version": "0.0.4",
          "from": "htmlencode@0.0.4",
          "resolved": "http://beta-internal:4873/htmlencode/-/htmlencode-0.0.4.tgz"
        },
        "katex": {
          "version": "0.5.1",
          "from": "katex@>=0.5.1 <0.6.0",
          "resolved": "http://beta-internal:4873/katex/-/katex-0.5.1.tgz",
          "dependencies": {
            "match-at": {
              "version": "0.1.0",
              "from": "match-at@>=0.1.0 <0.2.0",
              "resolved": "http://beta-internal:4873/match-at/-/match-at-0.1.0.tgz"
            }
          }
        },
        "worker-farm": {
          "version": "1.3.1",
          "from": "worker-farm@>=1.0.1 <2.0.0",
          "resolved": "http://beta-internal:4873/worker-farm/-/worker-farm-1.3.1.tgz",
          "dependencies": {
            "errno": {
              "version": "0.1.4",
              "from": "errno@>=0.1.1 <0.2.0-0",
              "resolved": "http://beta-internal:4873/errno/-/errno-0.1.4.tgz",
              "dependencies": {
                "prr": {
                  "version": "0.0.0",
                  "from": "prr@>=0.0.0 <0.1.0",
                  "resolved": "http://beta-internal:4873/prr/-/prr-0.0.0.tgz"
                }
              }
            },
            "xtend": {
              "version": "4.0.1",
              "from": "xtend@>=4.0.0 <4.1.0-0",
              "resolved": "http://beta-internal:4873/xtend/-/xtend-4.0.1.tgz"
            }
          }
        }
      }
    },
    "gitter-passport-github": {
      "version": "0.1.8-f",
      "from": "gitter-passport-github@>=0.1.8-f <0.2.0",
      "resolved": "http://beta-internal:4873/gitter-passport-github/-/gitter-passport-github-0.1.8-f.tgz",
      "dependencies": {
        "gitter-passport-oauth": {
          "version": "1.0.0-f",
          "from": "gitter-passport-oauth@>=1.0.0-f <2.0.0",
          "resolved": "http://beta-internal:4873/gitter-passport-oauth/-/gitter-passport-oauth-1.0.0-f.tgz",
          "dependencies": {
            "passport-oauth1": {
              "version": "1.1.0",
              "from": "passport-oauth1@>=1.0.0 <2.0.0",
              "resolved": "http://beta-internal:4873/passport-oauth1/-/passport-oauth1-1.1.0.tgz",
              "dependencies": {
                "passport-strategy": {
                  "version": "1.0.0",
                  "from": "passport-strategy@>=1.0.0 <2.0.0",
                  "resolved": "http://beta-internal:4873/passport-strategy/-/passport-strategy-1.0.0.tgz"
                },
                "oauth": {
                  "version": "0.9.14",
                  "from": "oauth@>=0.9.0 <0.10.0",
                  "resolved": "http://beta-internal:4873/oauth/-/oauth-0.9.14.tgz"
                },
                "utils-merge": {
                  "version": "1.0.0",
                  "from": "utils-merge@>=1.0.0 <2.0.0",
                  "resolved": "http://beta-internal:4873/utils-merge/-/utils-merge-1.0.0.tgz"
                }
              }
            }
          }
        },
        "pkginfo": {
          "version": "0.2.3",
          "from": "pkginfo@>=0.2.0 <0.3.0",
          "resolved": "http://beta-internal:4873/pkginfo/-/pkginfo-0.2.3.tgz"
        }
      }
    },
    "gitter-passport-http-bearer": {
      "version": "1.1.2",
      "from": "gitter-passport-http-bearer@>=1.1.2 <2.0.0",
      "resolved": "http://beta-internal:4873/gitter-passport-http-bearer/-/gitter-passport-http-bearer-1.1.2.tgz",
      "dependencies": {
        "passport-strategy": {
          "version": "1.0.0",
          "from": "passport-strategy@>=1.0.0 <2.0.0",
          "resolved": "http://beta-internal:4873/passport-strategy/-/passport-strategy-1.0.0.tgz"
        }
      }
    },
    "gitter-passport-oauth2": {
      "version": "1.1.2-b",
      "from": "gitter-passport-oauth2@>=1.1.2-b <2.0.0",
      "resolved": "http://beta-internal:4873/gitter-passport-oauth2/-/gitter-passport-oauth2-1.1.2-b.tgz",
      "dependencies": {
        "passport-strategy": {
          "version": "1.0.0",
          "from": "passport-strategy@>=1.0.0 <2.0.0",
          "resolved": "http://beta-internal:4873/passport-strategy/-/passport-strategy-1.0.0.tgz"
        },
        "oauth": {
          "version": "0.9.14",
          "from": "oauth@>=0.9.0 <0.10.0",
          "resolved": "http://beta-internal:4873/oauth/-/oauth-0.9.14.tgz"
        },
        "uid2": {
          "version": "0.0.3",
          "from": "uid2@>=0.0.0 <0.1.0",
          "resolved": "http://beta-internal:4873/uid2/-/uid2-0.0.3.tgz"
        }
      }
    },
    "gitter-realtime-client": {
      "version": "1.0.2",
      "from": "gitter-realtime-client@>=1.0.2 <2.0.0",
      "resolved": "http://beta-internal:4873/gitter-realtime-client/-/gitter-realtime-client-1.0.2.tgz",
      "dependencies": {
        "backbone": {
          "version": "1.3.1",
          "from": "backbone@>=1.1.2 <2.0.0",
          "resolved": "http://beta-internal:4873/backbone/-/backbone-1.3.1.tgz"
        },
        "backbone-sorted-collection": {
          "version": "0.3.9",
          "from": "git://github.com/gitterhq/backbone-sorted-collection.git#79ce522",
          "resolved": "git://github.com/gitterhq/backbone-sorted-collection.git#79ce5228344e26a64f2d5b648698a9349c9030dd",
          "dependencies": {
            "backbone-collection-proxy": {
              "version": "0.2.5",
              "from": "backbone-collection-proxy@>=0.2.0 <0.3.0",
              "resolved": "http://beta-internal:4873/backbone-collection-proxy/-/backbone-collection-proxy-0.2.5.tgz"
            }
          }
        },
        "backbone-url-resolver": {
          "version": "0.1.1",
          "from": "backbone-url-resolver@>=0.1.1 <0.2.0",
          "resolved": "http://beta-internal:4873/backbone-url-resolver/-/backbone-url-resolver-0.1.1.tgz"
        },
        "debug-proxy": {
          "version": "0.2.0",
          "from": "debug-proxy@>=0.2.0 <0.3.0",
          "resolved": "http://beta-internal:4873/debug-proxy/-/debug-proxy-0.2.0.tgz"
        },
        "halley": {
          "version": "0.4.7",
          "from": "halley@>=0.4.6 <0.5.0",
          "resolved": "http://beta-internal:4873/halley/-/halley-0.4.7.tgz",
          "dependencies": {
            "backbone": {
              "version": "1.2.3",
              "from": "backbone@1.2.3",
              "resolved": "http://beta-internal:4873/backbone/-/backbone-1.2.3.tgz"
            },
            "backbone-events-standalone": {
              "version": "0.2.7",
              "from": "git://github.com/suprememoocow/backbone-events-standalone.git#e3cf6aaf0742d655687296753836339dcf0ff483",
              "resolved": "git://github.com/suprememoocow/backbone-events-standalone.git#e3cf6aaf0742d655687296753836339dcf0ff483"
            },
            "faye-websocket": {
              "version": "0.10.0",
              "from": "faye-websocket@>=0.10.0 <0.11.0",
              "resolved": "http://beta-internal:4873/faye-websocket/-/faye-websocket-0.10.0.tgz",
              "dependencies": {
                "websocket-driver": {
                  "version": "0.6.4",
                  "from": "websocket-driver@>=0.5.1",
                  "resolved": "http://beta-internal:4873/websocket-driver/-/websocket-driver-0.6.4.tgz",
                  "dependencies": {
                    "websocket-extensions": {
                      "version": "0.1.1",
                      "from": "websocket-extensions@>=0.1.1",
                      "resolved": "http://beta-internal:4873/websocket-extensions/-/websocket-extensions-0.1.1.tgz"
                    }
                  }
                }
              }
            },
            "inherits": {
              "version": "2.0.1",
              "from": "inherits@>=2.0.0 <3.0.0",
              "resolved": "http://beta-internal:4873/inherits/-/inherits-2.0.1.tgz"
            }
          }
        }
      }
    },
    "gitter-redis-scripto": {
      "version": "0.2.3",
      "from": "gitter-redis-scripto@>=0.2.2 <0.3.0",
      "resolved": "http://beta-internal:4873/gitter-redis-scripto/-/gitter-redis-scripto-0.2.3.tgz",
      "dependencies": {
        "redis": {
          "version": "0.8.6",
          "from": "redis@>=0.8.0 <0.9.0",
          "resolved": "http://beta-internal:4873/redis/-/redis-0.8.6.tgz"
        },
        "debug": {
          "version": "0.7.4",
          "from": "debug@>=0.7.0 <0.8.0",
          "resolved": "http://beta-internal:4873/debug/-/debug-0.7.4.tgz"
        }
      }
    },
    "gitter-services": {
      "version": "1.16.0",
      "from": "git+https://github.com/gitterHQ/services.git#1.16.0",
      "resolved": "git+https://github.com/gitterHQ/services.git#43c5cc05f7102ae2959d64e58b9e3b37f28f661c",
      "dependencies": {
        "require-all": {
          "version": "0.0.8",
          "from": "require-all@0.0.8",
          "resolved": "http://beta-internal:4873/require-all/-/require-all-0.0.8.tgz"
        },
        "qs": {
          "version": "1.2.2",
          "from": "qs@>=1.0.0 <2.0.0",
          "resolved": "http://beta-internal:4873/qs/-/qs-1.2.2.tgz"
        },
        "extend": {
          "version": "1.3.0",
          "from": "extend@>=1.2.1 <2.0.0",
          "resolved": "http://beta-internal:4873/extend/-/extend-1.3.0.tgz"
        }
      }
    },
    "gitter-web-appevents": {
      "version": "1.0.0",
      "from": "modules/appevents",
      "resolved": "file:modules/appevents"
    },
    "gitter-web-cache-wrapper": {
      "version": "1.0.0",
      "from": "modules/cache-wrapper",
      "resolved": "file:modules/cache-wrapper"
    },
    "gitter-web-env": {
      "version": "1.0.0",
      "from": "modules/env",
      "resolved": "file:modules/env"
    },
    "gitter-web-github": {
      "version": "1.0.0",
      "from": "modules/github",
      "resolved": "file:modules/github"
    },
    "gitter-web-github-backend": {
      "version": "1.0.0",
      "from": "modules/github-backend",
      "resolved": "file:modules/github-backend"
    },
    "gitter-web-google-backend": {
      "version": "1.0.0",
      "from": "modules/google-backend",
      "resolved": "file:modules/google-backend"
    },
    "gitter-web-intercom": {
      "version": "1.0.0",
      "from": "modules/intercom",
      "resolved": "file:modules/intercom"
    },
    "gitter-web-linkedin-backend": {
      "version": "1.0.0",
      "from": "modules/linkedin-backend",
      "resolved": "file:modules/linkedin-backend"
    },
    "gitter-web-presence": {
      "version": "1.0.0",
      "from": "modules/presence",
      "resolved": "file:modules/presence"
    },
    "gitter-web-push-notification-filter": {
      "version": "1.0.0",
      "from": "modules/push-notification-filter",
      "resolved": "file:modules/push-notification-filter"
    },
    "gitter-web-shared": {
      "version": "1.0.0",
      "from": "shared",
      "resolved": "file:shared"
    },
    "gitter-web-split-tests": {
      "version": "1.0.0",
      "from": "modules/split-tests",
      "resolved": "file:modules/split-tests"
    },
    "gitter-web-suggestions": {
      "version": "1.0.0",
      "from": "modules/suggestions",
      "resolved": "file:modules/suggestions"
    },
    "gitter-web-twitter-backend": {
      "version": "1.0.0",
      "from": "modules/twitter-backend",
      "resolved": "file:modules/twitter-backend"
    },
    "handlebars": {
      "version": "3.0.3",
      "from": "handlebars@>=3.0.3 <3.1.0",
      "resolved": "http://beta-internal:4873/handlebars/-/handlebars-3.0.3.tgz",
      "dependencies": {
        "optimist": {
          "version": "0.6.1",
          "from": "optimist@>=0.6.1 <0.7.0",
          "resolved": "http://beta-internal:4873/optimist/-/optimist-0.6.1.tgz",
          "dependencies": {
            "wordwrap": {
              "version": "0.0.3",
              "from": "wordwrap@>=0.0.2 <0.1.0",
              "resolved": "http://beta-internal:4873/wordwrap/-/wordwrap-0.0.3.tgz"
            },
            "minimist": {
              "version": "0.0.10",
              "from": "minimist@>=0.0.1 <0.1.0",
              "resolved": "http://beta-internal:4873/minimist/-/minimist-0.0.10.tgz"
            }
          }
        },
        "source-map": {
          "version": "0.1.43",
          "from": "source-map@>=0.1.40 <0.2.0",
          "resolved": "http://beta-internal:4873/source-map/-/source-map-0.1.43.tgz",
          "dependencies": {
            "amdefine": {
              "version": "1.0.0",
              "from": "amdefine@>=0.0.4",
              "resolved": "http://beta-internal:4873/amdefine/-/amdefine-1.0.0.tgz"
            }
          }
        },
        "uglify-js": {
          "version": "2.3.6",
          "from": "uglify-js@>=2.3.0 <2.4.0",
          "resolved": "http://beta-internal:4873/uglify-js/-/uglify-js-2.3.6.tgz",
          "dependencies": {
            "async": {
              "version": "0.2.10",
              "from": "async@>=0.2.6 <0.3.0",
              "resolved": "http://beta-internal:4873/async/-/async-0.2.10.tgz"
            },
            "optimist": {
              "version": "0.3.7",
              "from": "optimist@>=0.3.5 <0.4.0",
              "resolved": "http://beta-internal:4873/optimist/-/optimist-0.3.7.tgz",
              "dependencies": {
                "wordwrap": {
                  "version": "0.0.3",
                  "from": "wordwrap@>=0.0.2 <0.1.0",
                  "resolved": "http://beta-internal:4873/wordwrap/-/wordwrap-0.0.3.tgz"
                }
              }
            }
          }
        }
      }
    },
    "heapdump": {
      "version": "0.3.7",
      "from": "heapdump@>=0.3.7 <0.4.0",
      "resolved": "http://beta-internal:4873/heapdump/-/heapdump-0.3.7.tgz"
    },
    "highlight.js": {
      "version": "8.9.1",
      "from": "highlight.js@>=8.6.0 <9.0.0",
      "resolved": "http://beta-internal:4873/highlight.js/-/highlight.js-8.9.1.tgz"
    },
    "i18n": {
      "version": "0.4.1",
      "from": "i18n@>=0.4.1 <0.5.0",
      "resolved": "http://beta-internal:4873/i18n/-/i18n-0.4.1.tgz",
      "dependencies": {
        "sprintf": {
          "version": "0.1.5",
          "from": "sprintf@>=0.1.1",
          "resolved": "http://beta-internal:4873/sprintf/-/sprintf-0.1.5.tgz"
        }
      }
    },
    "i18n-2": {
      "version": "0.4.6",
      "from": "i18n-2@>=0.4.6 <0.5.0",
      "resolved": "http://beta-internal:4873/i18n-2/-/i18n-2-0.4.6.tgz",
      "dependencies": {
        "sprintf": {
          "version": "0.1.5",
          "from": "sprintf@>=0.1.1",
          "resolved": "http://beta-internal:4873/sprintf/-/sprintf-0.1.5.tgz"
        }
      }
    },
    "intercom-client": {
      "version": "2.6.0",
      "from": "intercom-client@>=2.6.0 <3.0.0",
      "resolved": "http://beta-internal:4873/intercom-client/-/intercom-client-2.6.0.tgz",
      "dependencies": {
        "babel-eslint": {
          "version": "4.1.8",
          "from": "babel-eslint@>=4.1.3 <5.0.0",
          "resolved": "http://beta-internal:4873/babel-eslint/-/babel-eslint-4.1.8.tgz",
          "dependencies": {
            "babel-core": {
              "version": "5.8.35",
              "from": "babel-core@>=5.8.33 <6.0.0",
              "resolved": "http://beta-internal:4873/babel-core/-/babel-core-5.8.35.tgz",
              "dependencies": {
                "babel-plugin-constant-folding": {
                  "version": "1.0.1",
                  "from": "babel-plugin-constant-folding@>=1.0.1 <2.0.0",
                  "resolved": "http://beta-internal:4873/babel-plugin-constant-folding/-/babel-plugin-constant-folding-1.0.1.tgz"
                },
                "babel-plugin-dead-code-elimination": {
                  "version": "1.0.2",
                  "from": "babel-plugin-dead-code-elimination@>=1.0.2 <2.0.0",
                  "resolved": "http://beta-internal:4873/babel-plugin-dead-code-elimination/-/babel-plugin-dead-code-elimination-1.0.2.tgz"
                },
                "babel-plugin-eval": {
                  "version": "1.0.1",
                  "from": "babel-plugin-eval@>=1.0.1 <2.0.0",
                  "resolved": "http://beta-internal:4873/babel-plugin-eval/-/babel-plugin-eval-1.0.1.tgz"
                },
                "babel-plugin-inline-environment-variables": {
                  "version": "1.0.1",
                  "from": "babel-plugin-inline-environment-variables@>=1.0.1 <2.0.0",
                  "resolved": "http://beta-internal:4873/babel-plugin-inline-environment-variables/-/babel-plugin-inline-environment-variables-1.0.1.tgz"
                },
                "babel-plugin-jscript": {
                  "version": "1.0.4",
                  "from": "babel-plugin-jscript@>=1.0.4 <2.0.0",
                  "resolved": "http://beta-internal:4873/babel-plugin-jscript/-/babel-plugin-jscript-1.0.4.tgz"
                },
                "babel-plugin-member-expression-literals": {
                  "version": "1.0.1",
                  "from": "babel-plugin-member-expression-literals@>=1.0.1 <2.0.0",
                  "resolved": "http://beta-internal:4873/babel-plugin-member-expression-literals/-/babel-plugin-member-expression-literals-1.0.1.tgz"
                },
                "babel-plugin-property-literals": {
                  "version": "1.0.1",
                  "from": "babel-plugin-property-literals@>=1.0.1 <2.0.0",
                  "resolved": "http://beta-internal:4873/babel-plugin-property-literals/-/babel-plugin-property-literals-1.0.1.tgz"
                },
                "babel-plugin-proto-to-assign": {
                  "version": "1.0.4",
                  "from": "babel-plugin-proto-to-assign@>=1.0.3 <2.0.0",
                  "resolved": "http://beta-internal:4873/babel-plugin-proto-to-assign/-/babel-plugin-proto-to-assign-1.0.4.tgz"
                },
                "babel-plugin-react-constant-elements": {
                  "version": "1.0.3",
                  "from": "babel-plugin-react-constant-elements@>=1.0.3 <2.0.0",
                  "resolved": "http://beta-internal:4873/babel-plugin-react-constant-elements/-/babel-plugin-react-constant-elements-1.0.3.tgz"
                },
                "babel-plugin-react-display-name": {
                  "version": "1.0.3",
                  "from": "babel-plugin-react-display-name@>=1.0.3 <2.0.0",
                  "resolved": "http://beta-internal:4873/babel-plugin-react-display-name/-/babel-plugin-react-display-name-1.0.3.tgz"
                },
                "babel-plugin-remove-console": {
                  "version": "1.0.1",
                  "from": "babel-plugin-remove-console@>=1.0.1 <2.0.0",
                  "resolved": "http://beta-internal:4873/babel-plugin-remove-console/-/babel-plugin-remove-console-1.0.1.tgz"
                },
                "babel-plugin-remove-debugger": {
                  "version": "1.0.1",
                  "from": "babel-plugin-remove-debugger@>=1.0.1 <2.0.0",
                  "resolved": "http://beta-internal:4873/babel-plugin-remove-debugger/-/babel-plugin-remove-debugger-1.0.1.tgz"
                },
                "babel-plugin-runtime": {
                  "version": "1.0.7",
                  "from": "babel-plugin-runtime@>=1.0.7 <2.0.0",
                  "resolved": "http://beta-internal:4873/babel-plugin-runtime/-/babel-plugin-runtime-1.0.7.tgz"
                },
                "babel-plugin-undeclared-variables-check": {
                  "version": "1.0.2",
                  "from": "babel-plugin-undeclared-variables-check@>=1.0.2 <2.0.0",
                  "resolved": "http://beta-internal:4873/babel-plugin-undeclared-variables-check/-/babel-plugin-undeclared-variables-check-1.0.2.tgz",
                  "dependencies": {
                    "leven": {
                      "version": "1.0.2",
                      "from": "leven@>=1.0.2 <2.0.0",
                      "resolved": "http://beta-internal:4873/leven/-/leven-1.0.2.tgz"
                    }
                  }
                },
                "babel-plugin-undefined-to-void": {
                  "version": "1.1.6",
                  "from": "babel-plugin-undefined-to-void@>=1.1.6 <2.0.0",
                  "resolved": "http://beta-internal:4873/babel-plugin-undefined-to-void/-/babel-plugin-undefined-to-void-1.1.6.tgz"
                },
                "babylon": {
                  "version": "5.8.35",
                  "from": "babylon@>=5.8.35 <6.0.0",
                  "resolved": "http://beta-internal:4873/babylon/-/babylon-5.8.35.tgz"
                },
                "bluebird": {
                  "version": "2.10.2",
                  "from": "bluebird@>=2.9.33 <3.0.0",
                  "resolved": "http://beta-internal:4873/bluebird/-/bluebird-2.10.2.tgz"
                },
                "chalk": {
                  "version": "1.1.1",
                  "from": "chalk@>=1.0.0 <2.0.0",
                  "resolved": "http://beta-internal:4873/chalk/-/chalk-1.1.1.tgz",
                  "dependencies": {
                    "ansi-styles": {
                      "version": "2.2.0",
                      "from": "ansi-styles@>=2.1.0 <3.0.0",
                      "resolved": "http://beta-internal:4873/ansi-styles/-/ansi-styles-2.2.0.tgz",
                      "dependencies": {
                        "color-convert": {
                          "version": "1.0.0",
                          "from": "color-convert@>=1.0.0 <2.0.0",
                          "resolved": "http://beta-internal:4873/color-convert/-/color-convert-1.0.0.tgz"
                        }
                      }
                    },
                    "escape-string-regexp": {
                      "version": "1.0.5",
                      "from": "escape-string-regexp@>=1.0.2 <2.0.0",
                      "resolved": "http://beta-internal:4873/escape-string-regexp/-/escape-string-regexp-1.0.5.tgz"
                    },
                    "has-ansi": {
                      "version": "2.0.0",
                      "from": "has-ansi@>=2.0.0 <3.0.0",
                      "resolved": "http://beta-internal:4873/has-ansi/-/has-ansi-2.0.0.tgz",
                      "dependencies": {
                        "ansi-regex": {
                          "version": "2.0.0",
                          "from": "ansi-regex@>=2.0.0 <3.0.0",
                          "resolved": "http://beta-internal:4873/ansi-regex/-/ansi-regex-2.0.0.tgz"
                        }
                      }
                    },
                    "strip-ansi": {
                      "version": "3.0.1",
                      "from": "strip-ansi@>=3.0.0 <4.0.0",
                      "resolved": "http://beta-internal:4873/strip-ansi/-/strip-ansi-3.0.1.tgz",
                      "dependencies": {
                        "ansi-regex": {
                          "version": "2.0.0",
                          "from": "ansi-regex@>=2.0.0 <3.0.0",
                          "resolved": "http://beta-internal:4873/ansi-regex/-/ansi-regex-2.0.0.tgz"
                        }
                      }
                    },
                    "supports-color": {
                      "version": "2.0.0",
                      "from": "supports-color@>=2.0.0 <3.0.0",
                      "resolved": "http://beta-internal:4873/supports-color/-/supports-color-2.0.0.tgz"
                    }
                  }
                },
                "convert-source-map": {
                  "version": "1.2.0",
                  "from": "convert-source-map@>=1.1.0 <2.0.0",
                  "resolved": "http://beta-internal:4873/convert-source-map/-/convert-source-map-1.2.0.tgz"
                },
                "core-js": {
                  "version": "1.2.6",
                  "from": "core-js@>=1.0.0 <2.0.0",
                  "resolved": "http://beta-internal:4873/core-js/-/core-js-1.2.6.tgz"
                },
                "detect-indent": {
                  "version": "3.0.1",
                  "from": "detect-indent@>=3.0.0 <4.0.0",
                  "resolved": "http://beta-internal:4873/detect-indent/-/detect-indent-3.0.1.tgz",
                  "dependencies": {
                    "get-stdin": {
                      "version": "4.0.1",
                      "from": "get-stdin@>=4.0.1 <5.0.0",
                      "resolved": "http://beta-internal:4873/get-stdin/-/get-stdin-4.0.1.tgz"
                    },
                    "minimist": {
                      "version": "1.2.0",
                      "from": "minimist@>=1.1.0 <2.0.0",
                      "resolved": "http://beta-internal:4873/minimist/-/minimist-1.2.0.tgz"
                    }
                  }
                },
                "esutils": {
                  "version": "2.0.2",
                  "from": "esutils@>=2.0.0 <3.0.0",
                  "resolved": "http://beta-internal:4873/esutils/-/esutils-2.0.2.tgz"
                },
                "fs-readdir-recursive": {
                  "version": "0.1.2",
                  "from": "fs-readdir-recursive@>=0.1.0 <0.2.0",
                  "resolved": "http://beta-internal:4873/fs-readdir-recursive/-/fs-readdir-recursive-0.1.2.tgz"
                },
                "globals": {
                  "version": "6.4.1",
                  "from": "globals@>=6.4.0 <7.0.0",
                  "resolved": "http://beta-internal:4873/globals/-/globals-6.4.1.tgz"
                },
                "home-or-tmp": {
                  "version": "1.0.0",
                  "from": "home-or-tmp@>=1.0.0 <2.0.0",
                  "resolved": "http://beta-internal:4873/home-or-tmp/-/home-or-tmp-1.0.0.tgz",
                  "dependencies": {
                    "os-tmpdir": {
                      "version": "1.0.1",
                      "from": "os-tmpdir@>=1.0.1 <2.0.0",
                      "resolved": "http://beta-internal:4873/os-tmpdir/-/os-tmpdir-1.0.1.tgz"
                    },
                    "user-home": {
                      "version": "1.1.1",
                      "from": "user-home@>=1.1.1 <2.0.0",
                      "resolved": "http://beta-internal:4873/user-home/-/user-home-1.1.1.tgz"
                    }
                  }
                },
                "is-integer": {
                  "version": "1.0.6",
                  "from": "is-integer@>=1.0.4 <2.0.0",
                  "resolved": "http://beta-internal:4873/is-integer/-/is-integer-1.0.6.tgz",
                  "dependencies": {
                    "is-finite": {
                      "version": "1.0.1",
                      "from": "is-finite@>=1.0.0 <2.0.0",
                      "resolved": "http://beta-internal:4873/is-finite/-/is-finite-1.0.1.tgz",
                      "dependencies": {
                        "number-is-nan": {
                          "version": "1.0.0",
                          "from": "number-is-nan@>=1.0.0 <2.0.0",
                          "resolved": "http://beta-internal:4873/number-is-nan/-/number-is-nan-1.0.0.tgz"
                        }
                      }
                    }
                  }
                },
                "js-tokens": {
                  "version": "1.0.1",
                  "from": "js-tokens@1.0.1",
                  "resolved": "http://beta-internal:4873/js-tokens/-/js-tokens-1.0.1.tgz"
                },
                "json5": {
                  "version": "0.4.0",
                  "from": "json5@>=0.4.0 <0.5.0",
                  "resolved": "http://beta-internal:4873/json5/-/json5-0.4.0.tgz"
                },
                "line-numbers": {
                  "version": "0.2.0",
                  "from": "line-numbers@0.2.0",
                  "resolved": "http://beta-internal:4873/line-numbers/-/line-numbers-0.2.0.tgz",
                  "dependencies": {
                    "left-pad": {
                      "version": "0.0.3",
                      "from": "left-pad@0.0.3",
                      "resolved": "http://beta-internal:4873/left-pad/-/left-pad-0.0.3.tgz"
                    }
                  }
                },
                "lodash": {
                  "version": "3.10.1",
                  "from": "lodash@>=3.10.0 <4.0.0",
                  "resolved": "http://beta-internal:4873/lodash/-/lodash-3.10.1.tgz"
                },
                "minimatch": {
                  "version": "2.0.10",
                  "from": "minimatch@>=2.0.3 <3.0.0",
                  "resolved": "http://beta-internal:4873/minimatch/-/minimatch-2.0.10.tgz",
                  "dependencies": {
                    "brace-expansion": {
                      "version": "1.1.3",
                      "from": "brace-expansion@>=1.0.0 <2.0.0",
                      "resolved": "http://beta-internal:4873/brace-expansion/-/brace-expansion-1.1.3.tgz",
                      "dependencies": {
                        "balanced-match": {
                          "version": "0.3.0",
                          "from": "balanced-match@>=0.3.0 <0.4.0",
                          "resolved": "http://beta-internal:4873/balanced-match/-/balanced-match-0.3.0.tgz"
                        },
                        "concat-map": {
                          "version": "0.0.1",
                          "from": "concat-map@0.0.1",
                          "resolved": "http://beta-internal:4873/concat-map/-/concat-map-0.0.1.tgz"
                        }
                      }
                    }
                  }
                },
                "output-file-sync": {
                  "version": "1.1.1",
                  "from": "output-file-sync@>=1.1.0 <2.0.0",
                  "resolved": "http://beta-internal:4873/output-file-sync/-/output-file-sync-1.1.1.tgz",
                  "dependencies": {
                    "mkdirp": {
                      "version": "0.5.1",
                      "from": "mkdirp@>=0.5.1 <0.6.0",
                      "resolved": "http://beta-internal:4873/mkdirp/-/mkdirp-0.5.1.tgz",
                      "dependencies": {
                        "minimist": {
                          "version": "0.0.8",
                          "from": "minimist@0.0.8",
                          "resolved": "http://beta-internal:4873/minimist/-/minimist-0.0.8.tgz"
                        }
                      }
                    },
                    "xtend": {
                      "version": "4.0.1",
                      "from": "xtend@>=4.0.0 <5.0.0",
                      "resolved": "http://beta-internal:4873/xtend/-/xtend-4.0.1.tgz"
                    }
                  }
                },
                "path-exists": {
                  "version": "1.0.0",
                  "from": "path-exists@>=1.0.0 <2.0.0",
                  "resolved": "http://beta-internal:4873/path-exists/-/path-exists-1.0.0.tgz"
                },
                "path-is-absolute": {
                  "version": "1.0.0",
                  "from": "path-is-absolute@>=1.0.0 <2.0.0",
                  "resolved": "http://beta-internal:4873/path-is-absolute/-/path-is-absolute-1.0.0.tgz"
                },
                "private": {
                  "version": "0.1.6",
                  "from": "private@>=0.1.6 <0.2.0",
                  "resolved": "http://beta-internal:4873/private/-/private-0.1.6.tgz"
                },
                "regenerator": {
                  "version": "0.8.40",
                  "from": "regenerator@0.8.40",
                  "resolved": "http://beta-internal:4873/regenerator/-/regenerator-0.8.40.tgz",
                  "dependencies": {
                    "commoner": {
                      "version": "0.10.4",
                      "from": "commoner@>=0.10.3 <0.11.0",
                      "resolved": "http://beta-internal:4873/commoner/-/commoner-0.10.4.tgz",
                      "dependencies": {
                        "commander": {
                          "version": "2.9.0",
                          "from": "commander@>=2.5.0 <3.0.0",
                          "resolved": "http://beta-internal:4873/commander/-/commander-2.9.0.tgz",
                          "dependencies": {
                            "graceful-readlink": {
                              "version": "1.0.1",
                              "from": "graceful-readlink@>=1.0.0",
                              "resolved": "http://beta-internal:4873/graceful-readlink/-/graceful-readlink-1.0.1.tgz"
                            }
                          }
                        },
                        "detective": {
                          "version": "4.3.1",
                          "from": "detective@>=4.3.1 <5.0.0",
                          "resolved": "http://beta-internal:4873/detective/-/detective-4.3.1.tgz",
                          "dependencies": {
                            "acorn": {
                              "version": "1.2.2",
                              "from": "acorn@>=1.0.3 <2.0.0",
                              "resolved": "http://beta-internal:4873/acorn/-/acorn-1.2.2.tgz"
                            },
                            "defined": {
                              "version": "1.0.0",
                              "from": "defined@>=1.0.0 <2.0.0",
                              "resolved": "http://beta-internal:4873/defined/-/defined-1.0.0.tgz"
                            }
                          }
                        },
                        "glob": {
                          "version": "5.0.15",
                          "from": "glob@>=5.0.15 <6.0.0",
                          "resolved": "http://beta-internal:4873/glob/-/glob-5.0.15.tgz",
                          "dependencies": {
                            "inflight": {
                              "version": "1.0.4",
                              "from": "inflight@>=1.0.4 <2.0.0",
                              "resolved": "http://beta-internal:4873/inflight/-/inflight-1.0.4.tgz",
                              "dependencies": {
                                "wrappy": {
                                  "version": "1.0.1",
                                  "from": "wrappy@>=1.0.0 <2.0.0",
                                  "resolved": "http://beta-internal:4873/wrappy/-/wrappy-1.0.1.tgz"
                                }
                              }
                            },
                            "inherits": {
                              "version": "2.0.1",
                              "from": "inherits@>=2.0.0 <3.0.0",
                              "resolved": "http://beta-internal:4873/inherits/-/inherits-2.0.1.tgz"
                            },
                            "once": {
                              "version": "1.3.3",
                              "from": "once@>=1.3.0 <2.0.0",
                              "resolved": "http://beta-internal:4873/once/-/once-1.3.3.tgz",
                              "dependencies": {
                                "wrappy": {
                                  "version": "1.0.1",
                                  "from": "wrappy@>=1.0.0 <2.0.0",
                                  "resolved": "http://beta-internal:4873/wrappy/-/wrappy-1.0.1.tgz"
                                }
                              }
                            }
                          }
                        },
                        "graceful-fs": {
                          "version": "4.1.3",
                          "from": "graceful-fs@>=4.1.2 <5.0.0",
                          "resolved": "http://beta-internal:4873/graceful-fs/-/graceful-fs-4.1.3.tgz"
                        },
                        "iconv-lite": {
                          "version": "0.4.13",
                          "from": "iconv-lite@>=0.4.5 <0.5.0",
                          "resolved": "http://beta-internal:4873/iconv-lite/-/iconv-lite-0.4.13.tgz"
                        },
                        "mkdirp": {
                          "version": "0.5.1",
                          "from": "mkdirp@>=0.5.0 <0.6.0",
                          "resolved": "http://beta-internal:4873/mkdirp/-/mkdirp-0.5.1.tgz",
                          "dependencies": {
                            "minimist": {
                              "version": "0.0.8",
                              "from": "minimist@0.0.8",
                              "resolved": "http://beta-internal:4873/minimist/-/minimist-0.0.8.tgz"
                            }
                          }
                        },
                        "q": {
                          "version": "1.4.1",
                          "from": "q@>=1.1.2 <2.0.0",
                          "resolved": "http://beta-internal:4873/q/-/q-1.4.1.tgz"
                        }
                      }
                    },
                    "defs": {
                      "version": "1.1.1",
                      "from": "defs@>=1.1.0 <1.2.0",
                      "resolved": "http://beta-internal:4873/defs/-/defs-1.1.1.tgz",
                      "dependencies": {
                        "alter": {
                          "version": "0.2.0",
                          "from": "alter@>=0.2.0 <0.3.0",
                          "resolved": "http://beta-internal:4873/alter/-/alter-0.2.0.tgz",
                          "dependencies": {
                            "stable": {
                              "version": "0.1.5",
                              "from": "stable@>=0.1.3 <0.2.0",
                              "resolved": "http://beta-internal:4873/stable/-/stable-0.1.5.tgz"
                            }
                          }
                        },
                        "ast-traverse": {
                          "version": "0.1.1",
                          "from": "ast-traverse@>=0.1.1 <0.2.0",
                          "resolved": "http://beta-internal:4873/ast-traverse/-/ast-traverse-0.1.1.tgz"
                        },
                        "breakable": {
                          "version": "1.0.0",
                          "from": "breakable@>=1.0.0 <1.1.0",
                          "resolved": "http://beta-internal:4873/breakable/-/breakable-1.0.0.tgz"
                        },
                        "simple-fmt": {
                          "version": "0.1.0",
                          "from": "simple-fmt@>=0.1.0 <0.2.0",
                          "resolved": "http://beta-internal:4873/simple-fmt/-/simple-fmt-0.1.0.tgz"
                        },
                        "simple-is": {
                          "version": "0.2.0",
                          "from": "simple-is@>=0.2.0 <0.3.0",
                          "resolved": "http://beta-internal:4873/simple-is/-/simple-is-0.2.0.tgz"
                        },
                        "stringmap": {
                          "version": "0.2.2",
                          "from": "stringmap@>=0.2.2 <0.3.0",
                          "resolved": "http://beta-internal:4873/stringmap/-/stringmap-0.2.2.tgz"
                        },
                        "stringset": {
                          "version": "0.2.1",
                          "from": "stringset@>=0.2.1 <0.3.0",
                          "resolved": "http://beta-internal:4873/stringset/-/stringset-0.2.1.tgz"
                        },
                        "tryor": {
                          "version": "0.1.2",
                          "from": "tryor@>=0.1.2 <0.2.0",
                          "resolved": "http://beta-internal:4873/tryor/-/tryor-0.1.2.tgz"
                        },
                        "yargs": {
                          "version": "3.27.0",
                          "from": "yargs@>=3.27.0 <3.28.0",
                          "resolved": "http://beta-internal:4873/yargs/-/yargs-3.27.0.tgz",
                          "dependencies": {
                            "camelcase": {
                              "version": "1.2.1",
                              "from": "camelcase@>=1.2.1 <2.0.0",
                              "resolved": "http://beta-internal:4873/camelcase/-/camelcase-1.2.1.tgz"
                            },
                            "cliui": {
                              "version": "2.1.0",
                              "from": "cliui@>=2.1.0 <3.0.0",
                              "resolved": "http://beta-internal:4873/cliui/-/cliui-2.1.0.tgz",
                              "dependencies": {
                                "center-align": {
                                  "version": "0.1.3",
                                  "from": "center-align@>=0.1.1 <0.2.0",
                                  "resolved": "http://beta-internal:4873/center-align/-/center-align-0.1.3.tgz",
                                  "dependencies": {
                                    "align-text": {
                                      "version": "0.1.4",
                                      "from": "align-text@>=0.1.3 <0.2.0",
                                      "resolved": "http://beta-internal:4873/align-text/-/align-text-0.1.4.tgz",
                                      "dependencies": {
                                        "kind-of": {
                                          "version": "3.0.2",
                                          "from": "kind-of@>=3.0.2 <4.0.0",
                                          "resolved": "http://beta-internal:4873/kind-of/-/kind-of-3.0.2.tgz",
                                          "dependencies": {
                                            "is-buffer": {
                                              "version": "1.1.3",
                                              "from": "is-buffer@>=1.0.2 <2.0.0",
                                              "resolved": "http://beta-internal:4873/is-buffer/-/is-buffer-1.1.3.tgz"
                                            }
                                          }
                                        },
                                        "longest": {
                                          "version": "1.0.1",
                                          "from": "longest@>=1.0.1 <2.0.0",
                                          "resolved": "http://beta-internal:4873/longest/-/longest-1.0.1.tgz"
                                        },
                                        "repeat-string": {
                                          "version": "1.5.4",
                                          "from": "repeat-string@>=1.5.2 <2.0.0",
                                          "resolved": "http://beta-internal:4873/repeat-string/-/repeat-string-1.5.4.tgz"
                                        }
                                      }
                                    },
                                    "lazy-cache": {
                                      "version": "1.0.3",
                                      "from": "lazy-cache@>=1.0.3 <2.0.0",
                                      "resolved": "http://beta-internal:4873/lazy-cache/-/lazy-cache-1.0.3.tgz"
                                    }
                                  }
                                },
                                "right-align": {
                                  "version": "0.1.3",
                                  "from": "right-align@>=0.1.1 <0.2.0",
                                  "resolved": "http://beta-internal:4873/right-align/-/right-align-0.1.3.tgz",
                                  "dependencies": {
                                    "align-text": {
                                      "version": "0.1.4",
                                      "from": "align-text@>=0.1.3 <0.2.0",
                                      "resolved": "http://beta-internal:4873/align-text/-/align-text-0.1.4.tgz",
                                      "dependencies": {
                                        "kind-of": {
                                          "version": "3.0.2",
                                          "from": "kind-of@>=3.0.2 <4.0.0",
                                          "resolved": "http://beta-internal:4873/kind-of/-/kind-of-3.0.2.tgz",
                                          "dependencies": {
                                            "is-buffer": {
                                              "version": "1.1.3",
                                              "from": "is-buffer@>=1.0.2 <2.0.0",
                                              "resolved": "http://beta-internal:4873/is-buffer/-/is-buffer-1.1.3.tgz"
                                            }
                                          }
                                        },
                                        "longest": {
                                          "version": "1.0.1",
                                          "from": "longest@>=1.0.1 <2.0.0",
                                          "resolved": "http://beta-internal:4873/longest/-/longest-1.0.1.tgz"
                                        },
                                        "repeat-string": {
                                          "version": "1.5.4",
                                          "from": "repeat-string@>=1.5.2 <2.0.0",
                                          "resolved": "http://beta-internal:4873/repeat-string/-/repeat-string-1.5.4.tgz"
                                        }
                                      }
                                    }
                                  }
                                },
                                "wordwrap": {
                                  "version": "0.0.2",
                                  "from": "wordwrap@0.0.2",
                                  "resolved": "http://beta-internal:4873/wordwrap/-/wordwrap-0.0.2.tgz"
                                }
                              }
                            },
                            "decamelize": {
                              "version": "1.2.0",
                              "from": "decamelize@>=1.0.0 <2.0.0",
                              "resolved": "http://beta-internal:4873/decamelize/-/decamelize-1.2.0.tgz"
                            },
                            "os-locale": {
                              "version": "1.4.0",
                              "from": "os-locale@>=1.4.0 <2.0.0",
                              "resolved": "http://beta-internal:4873/os-locale/-/os-locale-1.4.0.tgz",
                              "dependencies": {
                                "lcid": {
                                  "version": "1.0.0",
                                  "from": "lcid@>=1.0.0 <2.0.0",
                                  "resolved": "http://beta-internal:4873/lcid/-/lcid-1.0.0.tgz",
                                  "dependencies": {
                                    "invert-kv": {
                                      "version": "1.0.0",
                                      "from": "invert-kv@>=1.0.0 <2.0.0",
                                      "resolved": "http://beta-internal:4873/invert-kv/-/invert-kv-1.0.0.tgz"
                                    }
                                  }
                                }
                              }
                            },
                            "window-size": {
                              "version": "0.1.4",
                              "from": "window-size@>=0.1.2 <0.2.0",
                              "resolved": "http://beta-internal:4873/window-size/-/window-size-0.1.4.tgz"
                            },
                            "y18n": {
                              "version": "3.2.0",
                              "from": "y18n@>=3.2.0 <4.0.0",
                              "resolved": "http://beta-internal:4873/y18n/-/y18n-3.2.0.tgz"
                            }
                          }
                        }
                      }
                    },
                    "esprima-fb": {
                      "version": "15001.1001.0-dev-harmony-fb",
                      "from": "esprima-fb@>=15001.1001.0-dev-harmony-fb <15001.1002.0",
                      "resolved": "http://beta-internal:4873/esprima-fb/-/esprima-fb-15001.1001.0-dev-harmony-fb.tgz"
                    },
                    "recast": {
                      "version": "0.10.33",
                      "from": "recast@0.10.33",
                      "resolved": "http://beta-internal:4873/recast/-/recast-0.10.33.tgz",
                      "dependencies": {
                        "ast-types": {
                          "version": "0.8.12",
                          "from": "ast-types@0.8.12",
                          "resolved": "http://beta-internal:4873/ast-types/-/ast-types-0.8.12.tgz"
                        }
                      }
                    },
                    "through": {
                      "version": "2.3.8",
                      "from": "through@>=2.3.8 <2.4.0",
                      "resolved": "http://beta-internal:4873/through/-/through-2.3.8.tgz"
                    }
                  }
                },
                "regexpu": {
                  "version": "1.3.0",
                  "from": "regexpu@>=1.3.0 <2.0.0",
                  "resolved": "http://beta-internal:4873/regexpu/-/regexpu-1.3.0.tgz",
                  "dependencies": {
                    "esprima": {
                      "version": "2.7.2",
                      "from": "esprima@>=2.6.0 <3.0.0",
                      "resolved": "http://beta-internal:4873/esprima/-/esprima-2.7.2.tgz"
                    },
                    "recast": {
                      "version": "0.10.43",
                      "from": "recast@>=0.10.10 <0.11.0",
                      "resolved": "http://beta-internal:4873/recast/-/recast-0.10.43.tgz",
                      "dependencies": {
                        "esprima-fb": {
                          "version": "15001.1001.0-dev-harmony-fb",
                          "from": "esprima-fb@>=15001.1001.0-dev-harmony-fb <15001.1002.0",
                          "resolved": "http://beta-internal:4873/esprima-fb/-/esprima-fb-15001.1001.0-dev-harmony-fb.tgz"
                        },
                        "ast-types": {
                          "version": "0.8.15",
                          "from": "ast-types@0.8.15",
                          "resolved": "http://beta-internal:4873/ast-types/-/ast-types-0.8.15.tgz"
                        }
                      }
                    },
                    "regenerate": {
                      "version": "1.2.1",
                      "from": "regenerate@>=1.2.1 <2.0.0",
                      "resolved": "http://beta-internal:4873/regenerate/-/regenerate-1.2.1.tgz"
                    },
                    "regjsgen": {
                      "version": "0.2.0",
                      "from": "regjsgen@>=0.2.0 <0.3.0",
                      "resolved": "http://beta-internal:4873/regjsgen/-/regjsgen-0.2.0.tgz"
                    },
                    "regjsparser": {
                      "version": "0.1.5",
                      "from": "regjsparser@>=0.1.4 <0.2.0",
                      "resolved": "http://beta-internal:4873/regjsparser/-/regjsparser-0.1.5.tgz",
                      "dependencies": {
                        "jsesc": {
                          "version": "0.5.0",
                          "from": "jsesc@>=0.5.0 <0.6.0",
                          "resolved": "http://beta-internal:4873/jsesc/-/jsesc-0.5.0.tgz"
                        }
                      }
                    }
                  }
                },
                "repeating": {
                  "version": "1.1.3",
                  "from": "repeating@>=1.1.2 <2.0.0",
                  "resolved": "http://beta-internal:4873/repeating/-/repeating-1.1.3.tgz",
                  "dependencies": {
                    "is-finite": {
                      "version": "1.0.1",
                      "from": "is-finite@>=1.0.0 <2.0.0",
                      "resolved": "http://beta-internal:4873/is-finite/-/is-finite-1.0.1.tgz",
                      "dependencies": {
                        "number-is-nan": {
                          "version": "1.0.0",
                          "from": "number-is-nan@>=1.0.0 <2.0.0",
                          "resolved": "http://beta-internal:4873/number-is-nan/-/number-is-nan-1.0.0.tgz"
                        }
                      }
                    }
                  }
                },
                "resolve": {
                  "version": "1.1.7",
                  "from": "resolve@>=1.1.6 <2.0.0",
                  "resolved": "http://beta-internal:4873/resolve/-/resolve-1.1.7.tgz"
                },
                "shebang-regex": {
                  "version": "1.0.0",
                  "from": "shebang-regex@>=1.0.0 <2.0.0",
                  "resolved": "http://beta-internal:4873/shebang-regex/-/shebang-regex-1.0.0.tgz"
                },
                "slash": {
                  "version": "1.0.0",
                  "from": "slash@>=1.0.0 <2.0.0",
                  "resolved": "http://beta-internal:4873/slash/-/slash-1.0.0.tgz"
                },
                "source-map": {
                  "version": "0.5.3",
                  "from": "source-map@>=0.5.0 <0.6.0",
                  "resolved": "http://beta-internal:4873/source-map/-/source-map-0.5.3.tgz"
                },
                "source-map-support": {
                  "version": "0.2.10",
                  "from": "source-map-support@>=0.2.10 <0.3.0",
                  "resolved": "http://beta-internal:4873/source-map-support/-/source-map-support-0.2.10.tgz",
                  "dependencies": {
                    "source-map": {
                      "version": "0.1.32",
                      "from": "source-map@0.1.32",
                      "resolved": "http://beta-internal:4873/source-map/-/source-map-0.1.32.tgz",
                      "dependencies": {
                        "amdefine": {
                          "version": "1.0.0",
                          "from": "amdefine@>=0.0.4",
                          "resolved": "http://beta-internal:4873/amdefine/-/amdefine-1.0.0.tgz"
                        }
                      }
                    }
                  }
                },
                "to-fast-properties": {
                  "version": "1.0.1",
                  "from": "to-fast-properties@>=1.0.0 <2.0.0",
                  "resolved": "http://beta-internal:4873/to-fast-properties/-/to-fast-properties-1.0.1.tgz"
                },
                "trim-right": {
                  "version": "1.0.1",
                  "from": "trim-right@>=1.0.0 <2.0.0",
                  "resolved": "http://beta-internal:4873/trim-right/-/trim-right-1.0.1.tgz"
                },
                "try-resolve": {
                  "version": "1.0.1",
                  "from": "try-resolve@>=1.0.0 <2.0.0",
                  "resolved": "http://beta-internal:4873/try-resolve/-/try-resolve-1.0.1.tgz"
                }
              }
            },
            "lodash.assign": {
              "version": "3.2.0",
              "from": "lodash.assign@>=3.2.0 <4.0.0",
              "resolved": "http://beta-internal:4873/lodash.assign/-/lodash.assign-3.2.0.tgz",
              "dependencies": {
                "lodash._baseassign": {
                  "version": "3.2.0",
                  "from": "lodash._baseassign@>=3.0.0 <4.0.0",
                  "resolved": "http://beta-internal:4873/lodash._baseassign/-/lodash._baseassign-3.2.0.tgz",
                  "dependencies": {
                    "lodash._basecopy": {
                      "version": "3.0.1",
                      "from": "lodash._basecopy@>=3.0.0 <4.0.0",
                      "resolved": "http://beta-internal:4873/lodash._basecopy/-/lodash._basecopy-3.0.1.tgz"
                    }
                  }
                },
                "lodash._createassigner": {
                  "version": "3.1.1",
                  "from": "lodash._createassigner@>=3.0.0 <4.0.0",
                  "resolved": "http://beta-internal:4873/lodash._createassigner/-/lodash._createassigner-3.1.1.tgz",
                  "dependencies": {
                    "lodash._bindcallback": {
                      "version": "3.0.1",
                      "from": "lodash._bindcallback@>=3.0.0 <4.0.0",
                      "resolved": "http://beta-internal:4873/lodash._bindcallback/-/lodash._bindcallback-3.0.1.tgz"
                    },
                    "lodash._isiterateecall": {
                      "version": "3.0.9",
                      "from": "lodash._isiterateecall@>=3.0.0 <4.0.0",
                      "resolved": "http://beta-internal:4873/lodash._isiterateecall/-/lodash._isiterateecall-3.0.9.tgz"
                    },
                    "lodash.restparam": {
                      "version": "3.6.1",
                      "from": "lodash.restparam@>=3.0.0 <4.0.0",
                      "resolved": "http://beta-internal:4873/lodash.restparam/-/lodash.restparam-3.6.1.tgz"
                    }
                  }
                },
                "lodash.keys": {
                  "version": "3.1.2",
                  "from": "lodash.keys@>=3.0.0 <4.0.0",
                  "resolved": "http://beta-internal:4873/lodash.keys/-/lodash.keys-3.1.2.tgz",
                  "dependencies": {
                    "lodash._getnative": {
                      "version": "3.9.1",
                      "from": "lodash._getnative@>=3.0.0 <4.0.0",
                      "resolved": "http://beta-internal:4873/lodash._getnative/-/lodash._getnative-3.9.1.tgz"
                    },
                    "lodash.isarguments": {
                      "version": "3.0.8",
                      "from": "lodash.isarguments@>=3.0.0 <4.0.0",
                      "resolved": "http://beta-internal:4873/lodash.isarguments/-/lodash.isarguments-3.0.8.tgz"
                    },
                    "lodash.isarray": {
                      "version": "3.0.4",
                      "from": "lodash.isarray@>=3.0.0 <4.0.0",
                      "resolved": "http://beta-internal:4873/lodash.isarray/-/lodash.isarray-3.0.4.tgz"
                    }
                  }
                }
              }
            },
            "lodash.pick": {
              "version": "3.1.0",
              "from": "lodash.pick@>=3.1.0 <4.0.0",
              "resolved": "http://beta-internal:4873/lodash.pick/-/lodash.pick-3.1.0.tgz",
              "dependencies": {
                "lodash._baseflatten": {
                  "version": "3.1.4",
                  "from": "lodash._baseflatten@>=3.0.0 <4.0.0",
                  "resolved": "http://beta-internal:4873/lodash._baseflatten/-/lodash._baseflatten-3.1.4.tgz",
                  "dependencies": {
                    "lodash.isarguments": {
                      "version": "3.0.8",
                      "from": "lodash.isarguments@>=3.0.0 <4.0.0",
                      "resolved": "http://beta-internal:4873/lodash.isarguments/-/lodash.isarguments-3.0.8.tgz"
                    },
                    "lodash.isarray": {
                      "version": "3.0.4",
                      "from": "lodash.isarray@>=3.0.0 <4.0.0",
                      "resolved": "http://beta-internal:4873/lodash.isarray/-/lodash.isarray-3.0.4.tgz"
                    }
                  }
                },
                "lodash._bindcallback": {
                  "version": "3.0.1",
                  "from": "lodash._bindcallback@>=3.0.0 <4.0.0",
                  "resolved": "http://beta-internal:4873/lodash._bindcallback/-/lodash._bindcallback-3.0.1.tgz"
                },
                "lodash._pickbyarray": {
                  "version": "3.0.2",
                  "from": "lodash._pickbyarray@>=3.0.0 <4.0.0",
                  "resolved": "http://beta-internal:4873/lodash._pickbyarray/-/lodash._pickbyarray-3.0.2.tgz"
                },
                "lodash._pickbycallback": {
                  "version": "3.0.0",
                  "from": "lodash._pickbycallback@>=3.0.0 <4.0.0",
                  "resolved": "http://beta-internal:4873/lodash._pickbycallback/-/lodash._pickbycallback-3.0.0.tgz",
                  "dependencies": {
                    "lodash._basefor": {
                      "version": "3.0.3",
                      "from": "lodash._basefor@>=3.0.0 <4.0.0",
                      "resolved": "http://beta-internal:4873/lodash._basefor/-/lodash._basefor-3.0.3.tgz"
                    },
                    "lodash.keysin": {
                      "version": "3.0.8",
                      "from": "lodash.keysin@>=3.0.0 <4.0.0",
                      "resolved": "http://beta-internal:4873/lodash.keysin/-/lodash.keysin-3.0.8.tgz",
                      "dependencies": {
                        "lodash.isarguments": {
                          "version": "3.0.8",
                          "from": "lodash.isarguments@>=3.0.0 <4.0.0",
                          "resolved": "http://beta-internal:4873/lodash.isarguments/-/lodash.isarguments-3.0.8.tgz"
                        },
                        "lodash.isarray": {
                          "version": "3.0.4",
                          "from": "lodash.isarray@>=3.0.0 <4.0.0",
                          "resolved": "http://beta-internal:4873/lodash.isarray/-/lodash.isarray-3.0.4.tgz"
                        }
                      }
                    }
                  }
                },
                "lodash.restparam": {
                  "version": "3.6.1",
                  "from": "lodash.restparam@>=3.0.0 <4.0.0",
                  "resolved": "http://beta-internal:4873/lodash.restparam/-/lodash.restparam-3.6.1.tgz"
                }
              }
            },
            "acorn-to-esprima": {
              "version": "1.0.7",
              "from": "acorn-to-esprima@>=1.0.5 <2.0.0",
              "resolved": "http://beta-internal:4873/acorn-to-esprima/-/acorn-to-esprima-1.0.7.tgz"
            }
          }
        },
        "unirest": {
          "version": "0.4.2",
          "from": "unirest@>=0.4.2 <0.5.0",
          "resolved": "http://beta-internal:4873/unirest/-/unirest-0.4.2.tgz",
          "dependencies": {
            "form-data": {
              "version": "0.2.0",
              "from": "form-data@>=0.2.0 <0.3.0",
              "resolved": "http://beta-internal:4873/form-data/-/form-data-0.2.0.tgz",
              "dependencies": {
                "combined-stream": {
                  "version": "0.0.7",
                  "from": "combined-stream@>=0.0.4 <0.1.0",
                  "resolved": "http://beta-internal:4873/combined-stream/-/combined-stream-0.0.7.tgz",
                  "dependencies": {
                    "delayed-stream": {
                      "version": "0.0.5",
                      "from": "delayed-stream@0.0.5",
                      "resolved": "http://beta-internal:4873/delayed-stream/-/delayed-stream-0.0.5.tgz"
                    }
                  }
                },
                "mime-types": {
                  "version": "2.0.14",
                  "from": "mime-types@>=2.0.3 <2.1.0",
                  "resolved": "http://beta-internal:4873/mime-types/-/mime-types-2.0.14.tgz",
                  "dependencies": {
                    "mime-db": {
                      "version": "1.12.0",
                      "from": "mime-db@>=1.12.0 <1.13.0",
                      "resolved": "http://beta-internal:4873/mime-db/-/mime-db-1.12.0.tgz"
                    }
                  }
                }
              }
            },
            "mime": {
              "version": "1.2.11",
              "from": "mime@>=1.2.11 <1.3.0",
              "resolved": "http://beta-internal:4873/mime/-/mime-1.2.11.tgz"
            },
            "request": {
              "version": "2.51.0",
              "from": "request@>=2.51.0 <2.52.0",
              "resolved": "http://beta-internal:4873/request/-/request-2.51.0.tgz",
              "dependencies": {
                "bl": {
                  "version": "0.9.5",
                  "from": "bl@>=0.9.0 <0.10.0",
                  "resolved": "http://beta-internal:4873/bl/-/bl-0.9.5.tgz",
                  "dependencies": {
                    "readable-stream": {
                      "version": "1.0.33",
                      "from": "readable-stream@>=1.0.26 <1.1.0",
                      "resolved": "http://beta-internal:4873/readable-stream/-/readable-stream-1.0.33.tgz",
                      "dependencies": {
                        "core-util-is": {
                          "version": "1.0.2",
                          "from": "core-util-is@>=1.0.0 <1.1.0",
                          "resolved": "http://beta-internal:4873/core-util-is/-/core-util-is-1.0.2.tgz"
                        },
                        "isarray": {
                          "version": "0.0.1",
                          "from": "isarray@0.0.1",
                          "resolved": "http://beta-internal:4873/isarray/-/isarray-0.0.1.tgz"
                        },
                        "string_decoder": {
                          "version": "0.10.31",
                          "from": "string_decoder@>=0.10.0 <0.11.0",
                          "resolved": "http://beta-internal:4873/string_decoder/-/string_decoder-0.10.31.tgz"
                        },
                        "inherits": {
                          "version": "2.0.1",
                          "from": "inherits@>=2.0.1 <2.1.0",
                          "resolved": "http://beta-internal:4873/inherits/-/inherits-2.0.1.tgz"
                        }
                      }
                    }
                  }
                },
                "caseless": {
                  "version": "0.8.0",
                  "from": "caseless@>=0.8.0 <0.9.0",
                  "resolved": "http://beta-internal:4873/caseless/-/caseless-0.8.0.tgz"
                },
                "forever-agent": {
                  "version": "0.5.2",
                  "from": "forever-agent@>=0.5.0 <0.6.0",
                  "resolved": "http://beta-internal:4873/forever-agent/-/forever-agent-0.5.2.tgz"
                },
                "json-stringify-safe": {
                  "version": "5.0.1",
                  "from": "json-stringify-safe@>=5.0.0 <5.1.0",
                  "resolved": "http://beta-internal:4873/json-stringify-safe/-/json-stringify-safe-5.0.1.tgz"
                },
                "mime-types": {
                  "version": "1.0.2",
                  "from": "mime-types@>=1.0.1 <1.1.0",
                  "resolved": "http://beta-internal:4873/mime-types/-/mime-types-1.0.2.tgz"
                },
                "qs": {
                  "version": "2.3.3",
                  "from": "qs@>=2.3.1 <2.4.0",
                  "resolved": "http://beta-internal:4873/qs/-/qs-2.3.3.tgz"
                },
                "tunnel-agent": {
                  "version": "0.4.2",
                  "from": "tunnel-agent@>=0.4.0 <0.5.0",
                  "resolved": "http://beta-internal:4873/tunnel-agent/-/tunnel-agent-0.4.2.tgz"
                },
                "http-signature": {
                  "version": "0.10.1",
                  "from": "http-signature@>=0.10.0 <0.11.0",
                  "resolved": "http://beta-internal:4873/http-signature/-/http-signature-0.10.1.tgz",
                  "dependencies": {
                    "assert-plus": {
                      "version": "0.1.5",
                      "from": "assert-plus@>=0.1.5 <0.2.0",
                      "resolved": "http://beta-internal:4873/assert-plus/-/assert-plus-0.1.5.tgz"
                    },
                    "asn1": {
                      "version": "0.1.11",
                      "from": "asn1@0.1.11",
                      "resolved": "http://beta-internal:4873/asn1/-/asn1-0.1.11.tgz"
                    },
                    "ctype": {
                      "version": "0.5.3",
                      "from": "ctype@0.5.3",
                      "resolved": "http://beta-internal:4873/ctype/-/ctype-0.5.3.tgz"
                    }
                  }
                },
                "oauth-sign": {
                  "version": "0.5.0",
                  "from": "oauth-sign@>=0.5.0 <0.6.0",
                  "resolved": "http://beta-internal:4873/oauth-sign/-/oauth-sign-0.5.0.tgz"
                },
                "hawk": {
                  "version": "1.1.1",
                  "from": "hawk@1.1.1",
                  "resolved": "http://beta-internal:4873/hawk/-/hawk-1.1.1.tgz",
                  "dependencies": {
                    "hoek": {
                      "version": "0.9.1",
                      "from": "hoek@>=0.9.0 <0.10.0",
                      "resolved": "http://beta-internal:4873/hoek/-/hoek-0.9.1.tgz"
                    },
                    "boom": {
                      "version": "0.4.2",
                      "from": "boom@>=0.4.0 <0.5.0",
                      "resolved": "http://beta-internal:4873/boom/-/boom-0.4.2.tgz"
                    },
                    "cryptiles": {
                      "version": "0.2.2",
                      "from": "cryptiles@>=0.2.0 <0.3.0",
                      "resolved": "http://beta-internal:4873/cryptiles/-/cryptiles-0.2.2.tgz"
                    },
                    "sntp": {
                      "version": "0.2.4",
                      "from": "sntp@>=0.2.0 <0.3.0",
                      "resolved": "http://beta-internal:4873/sntp/-/sntp-0.2.4.tgz"
                    }
                  }
                },
                "aws-sign2": {
                  "version": "0.5.0",
                  "from": "aws-sign2@>=0.5.0 <0.6.0",
                  "resolved": "http://beta-internal:4873/aws-sign2/-/aws-sign2-0.5.0.tgz"
                },
                "stringstream": {
                  "version": "0.0.5",
                  "from": "stringstream@>=0.0.4 <0.1.0",
                  "resolved": "http://beta-internal:4873/stringstream/-/stringstream-0.0.5.tgz"
                },
                "combined-stream": {
                  "version": "0.0.7",
                  "from": "combined-stream@>=0.0.5 <0.1.0",
                  "resolved": "http://beta-internal:4873/combined-stream/-/combined-stream-0.0.7.tgz",
                  "dependencies": {
                    "delayed-stream": {
                      "version": "0.0.5",
                      "from": "delayed-stream@0.0.5",
                      "resolved": "http://beta-internal:4873/delayed-stream/-/delayed-stream-0.0.5.tgz"
                    }
                  }
                }
              }
            }
          }
        }
      }
    },
    "intercom-stream": {
      "version": "1.0.0",
      "from": "intercom-stream@>=1.0.0 <2.0.0",
      "resolved": "http://beta-internal:4873/intercom-stream/-/intercom-stream-1.0.0.tgz"
    },
    "intercom.io": {
      "version": "0.0.8",
      "from": "intercom.io@>=0.0.8 <0.1.0",
      "resolved": "http://beta-internal:4873/intercom.io/-/intercom.io-0.0.8.tgz",
      "dependencies": {
        "request": {
          "version": "2.34.0",
          "from": "request@2.34.0",
          "resolved": "http://beta-internal:4873/request/-/request-2.34.0.tgz",
          "dependencies": {
            "json-stringify-safe": {
              "version": "5.0.1",
              "from": "json-stringify-safe@>=5.0.0 <5.1.0",
              "resolved": "http://beta-internal:4873/json-stringify-safe/-/json-stringify-safe-5.0.1.tgz"
            },
            "forever-agent": {
              "version": "0.5.2",
              "from": "forever-agent@>=0.5.0 <0.6.0",
              "resolved": "http://beta-internal:4873/forever-agent/-/forever-agent-0.5.2.tgz"
            },
            "mime": {
              "version": "1.2.11",
              "from": "mime@>=1.2.9 <1.3.0",
              "resolved": "http://beta-internal:4873/mime/-/mime-1.2.11.tgz"
            },
            "form-data": {
              "version": "0.1.4",
              "from": "form-data@>=0.1.0 <0.2.0",
              "resolved": "http://beta-internal:4873/form-data/-/form-data-0.1.4.tgz",
              "dependencies": {
                "combined-stream": {
                  "version": "0.0.7",
                  "from": "combined-stream@>=0.0.4 <0.1.0",
                  "resolved": "http://beta-internal:4873/combined-stream/-/combined-stream-0.0.7.tgz",
                  "dependencies": {
                    "delayed-stream": {
                      "version": "0.0.5",
                      "from": "delayed-stream@0.0.5",
                      "resolved": "http://beta-internal:4873/delayed-stream/-/delayed-stream-0.0.5.tgz"
                    }
                  }
                }
              }
            },
            "tunnel-agent": {
              "version": "0.3.0",
              "from": "tunnel-agent@>=0.3.0 <0.4.0",
              "resolved": "http://beta-internal:4873/tunnel-agent/-/tunnel-agent-0.3.0.tgz"
            },
            "http-signature": {
              "version": "0.10.1",
              "from": "http-signature@>=0.10.0 <0.11.0",
              "resolved": "http://beta-internal:4873/http-signature/-/http-signature-0.10.1.tgz",
              "dependencies": {
                "assert-plus": {
                  "version": "0.1.5",
                  "from": "assert-plus@>=0.1.5 <0.2.0",
                  "resolved": "http://beta-internal:4873/assert-plus/-/assert-plus-0.1.5.tgz"
                },
                "asn1": {
                  "version": "0.1.11",
                  "from": "asn1@0.1.11",
                  "resolved": "http://beta-internal:4873/asn1/-/asn1-0.1.11.tgz"
                },
                "ctype": {
                  "version": "0.5.3",
                  "from": "ctype@0.5.3",
                  "resolved": "http://beta-internal:4873/ctype/-/ctype-0.5.3.tgz"
                }
              }
            },
            "oauth-sign": {
              "version": "0.3.0",
              "from": "oauth-sign@>=0.3.0 <0.4.0",
              "resolved": "http://beta-internal:4873/oauth-sign/-/oauth-sign-0.3.0.tgz"
            },
            "hawk": {
              "version": "1.0.0",
              "from": "hawk@>=1.0.0 <1.1.0",
              "resolved": "http://beta-internal:4873/hawk/-/hawk-1.0.0.tgz",
              "dependencies": {
                "hoek": {
                  "version": "0.9.1",
                  "from": "hoek@>=0.9.0 <0.10.0",
                  "resolved": "http://beta-internal:4873/hoek/-/hoek-0.9.1.tgz"
                },
                "boom": {
                  "version": "0.4.2",
                  "from": "boom@>=0.4.0 <0.5.0",
                  "resolved": "http://beta-internal:4873/boom/-/boom-0.4.2.tgz"
                },
                "cryptiles": {
                  "version": "0.2.2",
                  "from": "cryptiles@>=0.2.0 <0.3.0",
                  "resolved": "http://beta-internal:4873/cryptiles/-/cryptiles-0.2.2.tgz"
                },
                "sntp": {
                  "version": "0.2.4",
                  "from": "sntp@>=0.2.0 <0.3.0",
                  "resolved": "http://beta-internal:4873/sntp/-/sntp-0.2.4.tgz"
                }
              }
            },
            "aws-sign2": {
              "version": "0.5.0",
              "from": "aws-sign2@>=0.5.0 <0.6.0",
              "resolved": "http://beta-internal:4873/aws-sign2/-/aws-sign2-0.5.0.tgz"
            }
          }
        },
        "qs": {
          "version": "0.6.6",
          "from": "qs@0.6.6",
          "resolved": "http://beta-internal:4873/qs/-/qs-0.6.6.tgz"
        },
        "lodash": {
          "version": "2.4.1",
          "from": "lodash@2.4.1",
          "resolved": "http://beta-internal:4873/lodash/-/lodash-2.4.1.tgz"
        },
        "debug": {
          "version": "0.8.1",
          "from": "debug@0.8.1",
          "resolved": "http://beta-internal:4873/debug/-/debug-0.8.1.tgz"
        },
        "q": {
          "version": "1.0.1",
          "from": "q@1.0.1",
          "resolved": "http://beta-internal:4873/q/-/q-1.0.1.tgz"
        }
      }
    },
    "ioredis": {
      "version": "1.15.1",
      "from": "ioredis@>=1.10.0 <2.0.0",
      "resolved": "http://beta-internal:4873/ioredis/-/ioredis-1.15.1.tgz",
      "dependencies": {
        "bluebird": {
          "version": "2.10.2",
          "from": "bluebird@>=2.9.34 <3.0.0",
          "resolved": "http://beta-internal:4873/bluebird/-/bluebird-2.10.2.tgz"
        },
        "double-ended-queue": {
          "version": "2.1.0-0",
          "from": "double-ended-queue@>=2.1.0-0 <3.0.0",
          "resolved": "http://beta-internal:4873/double-ended-queue/-/double-ended-queue-2.1.0-0.tgz"
        },
        "flexbuffer": {
          "version": "0.0.6",
          "from": "flexbuffer@0.0.6",
          "resolved": "http://beta-internal:4873/flexbuffer/-/flexbuffer-0.0.6.tgz"
        },
        "lodash": {
          "version": "3.10.1",
          "from": "lodash@>=3.6.0 <4.0.0",
          "resolved": "http://beta-internal:4873/lodash/-/lodash-3.10.1.tgz"
        }
      }
    },
    "jwt-simple": {
      "version": "0.1.0",
      "from": "jwt-simple@>=0.1.0 <0.2.0",
      "resolved": "http://beta-internal:4873/jwt-simple/-/jwt-simple-0.1.0.tgz"
    },
    "keyword-extractor": {
      "version": "0.0.9",
      "from": "keyword-extractor@0.0.9",
      "resolved": "http://beta-internal:4873/keyword-extractor/-/keyword-extractor-0.0.9.tgz",
      "dependencies": {
        "underscore": {
          "version": "1.6.0",
          "from": "underscore@1.6.0",
          "resolved": "http://beta-internal:4873/underscore/-/underscore-1.6.0.tgz"
        },
        "underscore.string": {
          "version": "2.3.3",
          "from": "underscore.string@2.3.3",
          "resolved": "http://beta-internal:4873/underscore.string/-/underscore.string-2.3.3.tgz"
        }
      }
    },
    "langs": {
      "version": "1.0.1",
      "from": "langs@>=1.0.1 <2.0.0",
      "resolved": "http://beta-internal:4873/langs/-/langs-1.0.1.tgz"
    },
    "languagedetect": {
      "version": "1.1.1",
      "from": "languagedetect@>=1.1.1 <2.0.0",
      "resolved": "http://beta-internal:4873/languagedetect/-/languagedetect-1.1.1.tgz"
    },
    "lazy.js": {
      "version": "0.4.2",
      "from": "lazy.js@>=0.4.2 <0.5.0",
      "resolved": "http://beta-internal:4873/lazy.js/-/lazy.js-0.4.2.tgz"
    },
    "linklocal": {
      "version": "2.6.0",
      "from": "linklocal@>=2.5.2 <3.0.0",
      "resolved": "http://beta-internal:4873/linklocal/-/linklocal-2.6.0.tgz",
      "dependencies": {
        "commander": {
          "version": "2.8.1",
          "from": "commander@>=2.8.1 <2.9.0",
          "resolved": "http://beta-internal:4873/commander/-/commander-2.8.1.tgz",
          "dependencies": {
            "graceful-readlink": {
              "version": "1.0.1",
              "from": "graceful-readlink@>=1.0.0",
              "resolved": "http://beta-internal:4873/graceful-readlink/-/graceful-readlink-1.0.1.tgz"
            }
          }
        },
        "map-limit": {
          "version": "0.0.1",
          "from": "map-limit@0.0.1",
          "resolved": "http://beta-internal:4873/map-limit/-/map-limit-0.0.1.tgz",
          "dependencies": {
            "once": {
              "version": "1.3.3",
              "from": "once@>=1.3.0 <1.4.0",
              "resolved": "http://beta-internal:4873/once/-/once-1.3.3.tgz",
              "dependencies": {
                "wrappy": {
                  "version": "1.0.1",
                  "from": "wrappy@>=1.0.0 <2.0.0",
                  "resolved": "http://beta-internal:4873/wrappy/-/wrappy-1.0.1.tgz"
                }
              }
            }
          }
        },
        "mkdirp": {
          "version": "0.5.1",
          "from": "mkdirp@>=0.5.1 <0.6.0",
          "resolved": "http://beta-internal:4873/mkdirp/-/mkdirp-0.5.1.tgz",
          "dependencies": {
            "minimist": {
              "version": "0.0.8",
              "from": "minimist@0.0.8",
              "resolved": "http://beta-internal:4873/minimist/-/minimist-0.0.8.tgz"
            }
          }
        },
        "rimraf": {
          "version": "2.4.5",
          "from": "rimraf@>=2.4.3 <2.5.0",
          "resolved": "http://beta-internal:4873/rimraf/-/rimraf-2.4.5.tgz",
          "dependencies": {
            "glob": {
              "version": "6.0.4",
              "from": "glob@>=6.0.1 <7.0.0",
              "resolved": "http://beta-internal:4873/glob/-/glob-6.0.4.tgz",
              "dependencies": {
                "inflight": {
                  "version": "1.0.4",
                  "from": "inflight@>=1.0.4 <2.0.0",
                  "resolved": "http://beta-internal:4873/inflight/-/inflight-1.0.4.tgz",
                  "dependencies": {
                    "wrappy": {
                      "version": "1.0.1",
                      "from": "wrappy@>=1.0.0 <2.0.0",
                      "resolved": "http://beta-internal:4873/wrappy/-/wrappy-1.0.1.tgz"
                    }
                  }
                },
                "inherits": {
                  "version": "2.0.1",
                  "from": "inherits@>=2.0.0 <3.0.0",
                  "resolved": "http://beta-internal:4873/inherits/-/inherits-2.0.1.tgz"
                },
                "minimatch": {
                  "version": "3.0.0",
                  "from": "minimatch@>=2.0.0 <3.0.0||>=3.0.0 <4.0.0",
                  "resolved": "http://beta-internal:4873/minimatch/-/minimatch-3.0.0.tgz",
                  "dependencies": {
                    "brace-expansion": {
                      "version": "1.1.3",
                      "from": "brace-expansion@>=1.0.0 <2.0.0",
                      "resolved": "http://beta-internal:4873/brace-expansion/-/brace-expansion-1.1.3.tgz",
                      "dependencies": {
                        "balanced-match": {
                          "version": "0.3.0",
                          "from": "balanced-match@>=0.3.0 <0.4.0",
                          "resolved": "http://beta-internal:4873/balanced-match/-/balanced-match-0.3.0.tgz"
                        },
                        "concat-map": {
                          "version": "0.0.1",
                          "from": "concat-map@0.0.1",
                          "resolved": "http://beta-internal:4873/concat-map/-/concat-map-0.0.1.tgz"
                        }
                      }
                    }
                  }
                },
                "once": {
                  "version": "1.3.3",
                  "from": "once@>=1.3.0 <2.0.0",
                  "resolved": "http://beta-internal:4873/once/-/once-1.3.3.tgz",
                  "dependencies": {
                    "wrappy": {
                      "version": "1.0.1",
                      "from": "wrappy@>=1.0.0 <2.0.0",
                      "resolved": "http://beta-internal:4873/wrappy/-/wrappy-1.0.1.tgz"
                    }
                  }
                },
                "path-is-absolute": {
                  "version": "1.0.0",
                  "from": "path-is-absolute@>=1.0.0 <2.0.0",
                  "resolved": "http://beta-internal:4873/path-is-absolute/-/path-is-absolute-1.0.0.tgz"
                }
              }
            }
          }
        }
      }
    },
    "locale": {
      "version": "0.0.17",
      "from": "locale@0.0.17",
      "resolved": "http://beta-internal:4873/locale/-/locale-0.0.17.tgz"
    },
    "lodash": {
      "version": "3.2.0",
      "from": "lodash@>=3.2.0 <3.3.0",
      "resolved": "http://beta-internal:4873/lodash/-/lodash-3.2.0.tgz"
    },
    "loglevel": {
      "version": "1.4.0",
      "from": "loglevel@>=1.2.0 <2.0.0",
      "resolved": "http://beta-internal:4873/loglevel/-/loglevel-1.4.0.tgz"
    },
    "lru-cache": {
      "version": "2.7.3",
      "from": "lru-cache@>=2.5.0 <3.0.0",
      "resolved": "http://beta-internal:4873/lru-cache/-/lru-cache-2.7.3.tgz"
    },
    "mandrill-api": {
      "version": "1.0.45",
      "from": "mandrill-api@>=1.0.40 <1.1.0",
      "resolved": "http://beta-internal:4873/mandrill-api/-/mandrill-api-1.0.45.tgz"
    },
    "memwatch-next": {
      "version": "0.2.10",
      "from": "memwatch-next@>=0.2.6 <0.3.0",
      "resolved": "http://beta-internal:4873/memwatch-next/-/memwatch-next-0.2.10.tgz",
      "dependencies": {
        "bindings": {
          "version": "1.2.1",
          "from": "bindings@>=1.2.0 <2.0.0",
          "resolved": "http://beta-internal:4873/bindings/-/bindings-1.2.1.tgz"
        },
        "nan": {
          "version": "2.2.0",
          "from": "nan@>=2.0.0 <3.0.0",
          "resolved": "http://beta-internal:4873/nan/-/nan-2.2.0.tgz"
        }
      }
    },
    "method-override": {
      "version": "2.3.5",
      "from": "method-override@>=2.3.4 <3.0.0",
      "resolved": "http://beta-internal:4873/method-override/-/method-override-2.3.5.tgz",
      "dependencies": {
        "methods": {
          "version": "1.1.2",
          "from": "methods@>=1.1.1 <1.2.0",
          "resolved": "http://beta-internal:4873/methods/-/methods-1.1.2.tgz"
        },
        "parseurl": {
          "version": "1.3.1",
          "from": "parseurl@>=1.3.0 <1.4.0",
          "resolved": "http://beta-internal:4873/parseurl/-/parseurl-1.3.1.tgz"
        },
        "vary": {
          "version": "1.0.1",
          "from": "vary@>=1.0.1 <1.1.0",
          "resolved": "http://beta-internal:4873/vary/-/vary-1.0.1.tgz"
        }
      }
    },
    "mixpanel": {
      "version": "0.0.20",
      "from": "mixpanel@>=0.0.19 <0.1.0",
      "resolved": "http://beta-internal:4873/mixpanel/-/mixpanel-0.0.20.tgz"
    },
    "moment": {
      "version": "2.12.0",
      "from": "moment@>=2.10.3 <3.0.0",
      "resolved": "http://beta-internal:4873/moment/-/moment-2.12.0.tgz"
    },
    "mongodb": {
      "version": "2.1.7",
      "from": "mongodb@>=2.0.34 <3.0.0",
      "resolved": "http://beta-internal:4873/mongodb/-/mongodb-2.1.7.tgz",
      "dependencies": {
        "es6-promise": {
          "version": "3.0.2",
          "from": "es6-promise@3.0.2",
          "resolved": "http://beta-internal:4873/es6-promise/-/es6-promise-3.0.2.tgz"
        },
        "mongodb-core": {
          "version": "1.3.1",
          "from": "mongodb-core@1.3.1",
          "resolved": "http://beta-internal:4873/mongodb-core/-/mongodb-core-1.3.1.tgz",
          "dependencies": {
            "bson": {
              "version": "0.4.22",
              "from": "bson@>=0.4.21 <0.5.0",
              "resolved": "http://beta-internal:4873/bson/-/bson-0.4.22.tgz"
            },
            "require_optional": {
              "version": "1.0.0",
              "from": "require_optional@>=1.0.0 <1.1.0",
              "resolved": "http://beta-internal:4873/require_optional/-/require_optional-1.0.0.tgz",
              "dependencies": {
                "semver": {
                  "version": "5.1.0",
                  "from": "semver@>=5.1.0 <6.0.0",
                  "resolved": "http://beta-internal:4873/semver/-/semver-5.1.0.tgz"
                },
                "resolve-from": {
                  "version": "2.0.0",
                  "from": "resolve-from@>=2.0.0 <3.0.0",
                  "resolved": "http://beta-internal:4873/resolve-from/-/resolve-from-2.0.0.tgz"
                }
              }
            }
          }
        },
        "readable-stream": {
          "version": "1.0.31",
          "from": "readable-stream@1.0.31",
          "resolved": "http://beta-internal:4873/readable-stream/-/readable-stream-1.0.31.tgz",
          "dependencies": {
            "core-util-is": {
              "version": "1.0.2",
              "from": "core-util-is@>=1.0.0 <1.1.0",
              "resolved": "http://beta-internal:4873/core-util-is/-/core-util-is-1.0.2.tgz"
            },
            "isarray": {
              "version": "0.0.1",
              "from": "isarray@0.0.1",
              "resolved": "http://beta-internal:4873/isarray/-/isarray-0.0.1.tgz"
            },
            "string_decoder": {
              "version": "0.10.31",
              "from": "string_decoder@>=0.10.0 <0.11.0",
              "resolved": "http://beta-internal:4873/string_decoder/-/string_decoder-0.10.31.tgz"
            },
            "inherits": {
              "version": "2.0.1",
              "from": "inherits@>=2.0.1 <2.1.0",
              "resolved": "http://beta-internal:4873/inherits/-/inherits-2.0.1.tgz"
            }
          }
        }
      }
    },
    "mongodb-arbiter-discovery": {
      "version": "0.1.2",
      "from": "mongodb-arbiter-discovery@>=0.1.1 <0.2.0",
      "resolved": "http://beta-internal:4873/mongodb-arbiter-discovery/-/mongodb-arbiter-discovery-0.1.2.tgz"
    },
    "mongodb-connection-string": {
      "version": "0.1.1",
      "from": "mongodb-connection-string@>=0.1.1 <0.2.0",
      "resolved": "http://beta-internal:4873/mongodb-connection-string/-/mongodb-connection-string-0.1.1.tgz"
    },
    "mongodb-datadog-stats": {
      "version": "0.1.2",
      "from": "mongodb-datadog-stats@>=0.1.2 <0.2.0",
      "resolved": "http://beta-internal:4873/mongodb-datadog-stats/-/mongodb-datadog-stats-0.1.2.tgz",
      "dependencies": {
        "mongodb-perf-wrapper": {
          "version": "0.1.3",
          "from": "mongodb-perf-wrapper@>=0.1.3 <0.2.0",
          "resolved": "http://beta-internal:4873/mongodb-perf-wrapper/-/mongodb-perf-wrapper-0.1.3.tgz"
        },
        "node-statsd": {
          "version": "0.1.1",
          "from": "node-statsd@>=0.1.1 <0.2.0",
          "resolved": "http://beta-internal:4873/node-statsd/-/node-statsd-0.1.1.tgz"
        }
      }
    },
    "mongodb-unique-ids": {
      "version": "0.1.2",
      "from": "mongodb-unique-ids@>=0.1.2 <0.2.0",
      "resolved": "http://beta-internal:4873/mongodb-unique-ids/-/mongodb-unique-ids-0.1.2.tgz"
    },
    "mongoose": {
      "version": "4.1.2",
      "from": "mongoose@4.1.2",
      "resolved": "http://beta-internal:4873/mongoose/-/mongoose-4.1.2.tgz",
      "dependencies": {
        "async": {
          "version": "0.9.0",
          "from": "async@0.9.0",
          "resolved": "http://beta-internal:4873/async/-/async-0.9.0.tgz"
        },
        "bson": {
          "version": "0.3.2",
          "from": "bson@>=0.3.0 <0.4.0",
          "resolved": "http://beta-internal:4873/bson/-/bson-0.3.2.tgz",
          "dependencies": {
            "bson-ext": {
              "version": "0.1.13",
              "from": "bson-ext@>=0.1.0 <0.2.0",
              "resolved": "http://beta-internal:4873/bson-ext/-/bson-ext-0.1.13.tgz",
              "dependencies": {
                "bindings": {
                  "version": "1.2.1",
                  "from": "bindings@>=1.2.1 <2.0.0",
                  "resolved": "http://beta-internal:4873/bindings/-/bindings-1.2.1.tgz"
                },
                "nan": {
                  "version": "2.0.9",
                  "from": "nan@>=2.0.9 <2.1.0",
                  "resolved": "http://beta-internal:4873/nan/-/nan-2.0.9.tgz"
                }
              }
            }
          }
        },
        "hooks-fixed": {
          "version": "1.1.0",
          "from": "hooks-fixed@1.1.0",
          "resolved": "http://beta-internal:4873/hooks-fixed/-/hooks-fixed-1.1.0.tgz"
        },
        "kareem": {
          "version": "1.0.1",
          "from": "kareem@1.0.1",
          "resolved": "http://beta-internal:4873/kareem/-/kareem-1.0.1.tgz"
        },
        "mongodb": {
          "version": "2.0.40",
          "from": "mongodb@2.0.40",
          "resolved": "http://beta-internal:4873/mongodb/-/mongodb-2.0.40.tgz",
          "dependencies": {
            "mongodb-core": {
              "version": "1.2.9",
              "from": "mongodb-core@1.2.9",
              "resolved": "http://beta-internal:4873/mongodb-core/-/mongodb-core-1.2.9.tgz",
              "dependencies": {
                "bson": {
                  "version": "0.4.22",
                  "from": "bson@>=0.4.0 <0.5.0",
                  "resolved": "http://beta-internal:4873/bson/-/bson-0.4.22.tgz"
                },
                "kerberos": {
                  "version": "0.0.19",
                  "from": "kerberos@>=0.0.0 <0.1.0",
                  "resolved": "http://beta-internal:4873/kerberos/-/kerberos-0.0.19.tgz",
                  "dependencies": {
                    "nan": {
                      "version": "2.0.9",
                      "from": "nan@>=2.0.0 <2.1.0",
                      "resolved": "http://beta-internal:4873/nan/-/nan-2.0.9.tgz"
                    }
                  }
                }
              }
            },
            "readable-stream": {
              "version": "1.0.31",
              "from": "readable-stream@1.0.31",
              "resolved": "http://beta-internal:4873/readable-stream/-/readable-stream-1.0.31.tgz",
              "dependencies": {
                "core-util-is": {
                  "version": "1.0.2",
                  "from": "core-util-is@>=1.0.0 <1.1.0",
                  "resolved": "http://beta-internal:4873/core-util-is/-/core-util-is-1.0.2.tgz"
                },
                "isarray": {
                  "version": "0.0.1",
                  "from": "isarray@0.0.1",
                  "resolved": "http://beta-internal:4873/isarray/-/isarray-0.0.1.tgz"
                },
                "string_decoder": {
                  "version": "0.10.31",
                  "from": "string_decoder@>=0.10.0 <0.11.0",
                  "resolved": "http://beta-internal:4873/string_decoder/-/string_decoder-0.10.31.tgz"
                },
                "inherits": {
                  "version": "2.0.1",
                  "from": "inherits@>=2.0.1 <2.1.0",
                  "resolved": "http://beta-internal:4873/inherits/-/inherits-2.0.1.tgz"
                }
              }
            },
            "es6-promise": {
              "version": "2.1.1",
              "from": "es6-promise@2.1.1",
              "resolved": "http://beta-internal:4873/es6-promise/-/es6-promise-2.1.1.tgz"
            }
          }
        },
        "mpath": {
          "version": "0.1.1",
          "from": "mpath@0.1.1",
          "resolved": "http://beta-internal:4873/mpath/-/mpath-0.1.1.tgz"
        },
        "mpromise": {
          "version": "0.5.4",
          "from": "mpromise@0.5.4",
          "resolved": "http://beta-internal:4873/mpromise/-/mpromise-0.5.4.tgz"
        },
        "mquery": {
          "version": "1.6.1",
          "from": "mquery@1.6.1",
          "resolved": "http://beta-internal:4873/mquery/-/mquery-1.6.1.tgz",
          "dependencies": {
            "bluebird": {
              "version": "2.9.26",
              "from": "bluebird@2.9.26",
              "resolved": "http://beta-internal:4873/bluebird/-/bluebird-2.9.26.tgz"
            }
          }
        },
        "ms": {
          "version": "0.1.0",
          "from": "ms@0.1.0",
          "resolved": "http://beta-internal:4873/ms/-/ms-0.1.0.tgz"
        },
        "muri": {
          "version": "1.0.0",
          "from": "muri@1.0.0",
          "resolved": "http://beta-internal:4873/muri/-/muri-1.0.0.tgz"
        },
        "regexp-clone": {
          "version": "0.0.1",
          "from": "regexp-clone@0.0.1",
          "resolved": "http://beta-internal:4873/regexp-clone/-/regexp-clone-0.0.1.tgz"
        },
        "sliced": {
          "version": "0.0.5",
          "from": "sliced@0.0.5",
          "resolved": "http://beta-internal:4873/sliced/-/sliced-0.0.5.tgz"
        }
      }
    },
    "mongoose-number": {
      "version": "0.1.1",
      "from": "mongoose-number@>=0.1.1 <0.2.0",
      "resolved": "http://beta-internal:4873/mongoose-number/-/mongoose-number-0.1.1.tgz"
    },
    "newrelic": {
      "version": "1.25.4",
      "from": "newrelic@>=1.18.3 <2.0.0",
      "resolved": "http://beta-internal:4873/newrelic/-/newrelic-1.25.4.tgz",
      "dependencies": {
        "concat-stream": {
          "version": "1.5.1",
          "from": "concat-stream@>=1.5.0 <2.0.0",
          "resolved": "https://registry.npmjs.org/concat-stream/-/concat-stream-1.5.1.tgz",
          "dependencies": {
            "inherits": {
              "version": "2.0.1",
              "from": "inherits@>=2.0.1 <2.1.0",
              "resolved": "https://registry.npmjs.org/inherits/-/inherits-2.0.1.tgz"
            },
            "typedarray": {
              "version": "0.0.6",
              "from": "typedarray@>=0.0.5 <0.1.0",
              "resolved": "https://registry.npmjs.org/typedarray/-/typedarray-0.0.6.tgz"
            },
            "readable-stream": {
              "version": "2.0.5",
              "from": "readable-stream@>=2.0.0 <2.1.0",
              "resolved": "https://registry.npmjs.org/readable-stream/-/readable-stream-2.0.5.tgz",
              "dependencies": {
                "core-util-is": {
                  "version": "1.0.2",
                  "from": "core-util-is@>=1.0.0 <1.1.0",
                  "resolved": "https://registry.npmjs.org/core-util-is/-/core-util-is-1.0.2.tgz"
                },
                "isarray": {
                  "version": "0.0.1",
                  "from": "isarray@0.0.1"
                },
                "process-nextick-args": {
                  "version": "1.0.6",
                  "from": "process-nextick-args@>=1.0.6 <1.1.0",
                  "resolved": "https://registry.npmjs.org/process-nextick-args/-/process-nextick-args-1.0.6.tgz"
                },
                "string_decoder": {
                  "version": "0.10.31",
                  "from": "string_decoder@>=0.10.0 <0.11.0",
                  "resolved": "https://registry.npmjs.org/string_decoder/-/string_decoder-0.10.31.tgz"
                },
                "util-deprecate": {
                  "version": "1.0.2",
                  "from": "util-deprecate@>=1.0.1 <1.1.0",
                  "resolved": "https://registry.npmjs.org/util-deprecate/-/util-deprecate-1.0.2.tgz"
                }
              }
            }
          }
        },
        "https-proxy-agent": {
          "version": "0.3.6",
          "from": "https-proxy-agent@>=0.3.5 <0.4.0",
          "resolved": "https://registry.npmjs.org/https-proxy-agent/-/https-proxy-agent-0.3.6.tgz",
          "dependencies": {
            "agent-base": {
              "version": "1.0.2",
              "from": "agent-base@>=1.0.1 <1.1.0",
              "resolved": "https://registry.npmjs.org/agent-base/-/agent-base-1.0.2.tgz"
            },
            "debug": {
              "version": "2.2.0",
              "from": "debug@>=2.0.0 <3.0.0",
              "resolved": "https://registry.npmjs.org/debug/-/debug-2.2.0.tgz",
              "dependencies": {
                "ms": {
                  "version": "0.7.1",
                  "from": "ms@0.7.1",
                  "resolved": "https://registry.npmjs.org/ms/-/ms-0.7.1.tgz"
                }
              }
            },
            "extend": {
              "version": "3.0.0",
              "from": "extend@>=3.0.0 <4.0.0",
              "resolved": "https://registry.npmjs.org/extend/-/extend-3.0.0.tgz"
            }
          }
        },
        "json-stringify-safe": {
          "version": "5.0.1",
          "from": "json-stringify-safe@>=5.0.0 <6.0.0",
          "resolved": "https://registry.npmjs.org/json-stringify-safe/-/json-stringify-safe-5.0.1.tgz"
        },
        "readable-stream": {
          "version": "1.1.13",
          "from": "readable-stream@>=1.1.13 <2.0.0",
          "resolved": "https://registry.npmjs.org/readable-stream/-/readable-stream-1.1.13.tgz",
          "dependencies": {
            "core-util-is": {
              "version": "1.0.2",
              "from": "core-util-is@>=1.0.0 <1.1.0",
              "resolved": "https://registry.npmjs.org/core-util-is/-/core-util-is-1.0.2.tgz"
            },
            "isarray": {
              "version": "0.0.1",
              "from": "isarray@0.0.1"
            },
            "string_decoder": {
              "version": "0.10.31",
              "from": "string_decoder@>=0.10.0 <0.11.0",
              "resolved": "https://registry.npmjs.org/string_decoder/-/string_decoder-0.10.31.tgz"
            },
            "inherits": {
              "version": "2.0.1",
              "from": "inherits@>=2.0.1 <2.1.0",
              "resolved": "https://registry.npmjs.org/inherits/-/inherits-2.0.1.tgz"
            }
          }
        },
        "semver": {
          "version": "4.3.6",
          "from": "semver@>=4.2.0 <5.0.0",
          "resolved": "https://registry.npmjs.org/semver/-/semver-4.3.6.tgz"
        },
        "yakaa": {
          "version": "1.0.1",
          "from": "yakaa@>=1.0.1 <2.0.0",
          "resolved": "https://registry.npmjs.org/yakaa/-/yakaa-1.0.1.tgz"
        }
      }
    },
    "node-gcm": {
      "version": "0.9.15",
      "from": "node-gcm@>=0.9.12 <0.10.0",
      "resolved": "http://beta-internal:4873/node-gcm/-/node-gcm-0.9.15.tgz",
      "dependencies": {
        "debug": {
          "version": "0.8.1",
          "from": "debug@>=0.8.1 <0.9.0",
          "resolved": "http://beta-internal:4873/debug/-/debug-0.8.1.tgz"
        }
      }
    },
    "node-mongodb-debug-log": {
      "version": "0.1.2",
      "from": "node-mongodb-debug-log@>=0.1.2 <0.2.0",
      "resolved": "http://beta-internal:4873/node-mongodb-debug-log/-/node-mongodb-debug-log-0.1.2.tgz",
      "dependencies": {
        "mongodb-perf-wrapper": {
          "version": "0.1.3",
          "from": "mongodb-perf-wrapper@>=0.1.3 <0.2.0",
          "resolved": "http://beta-internal:4873/mongodb-perf-wrapper/-/mongodb-perf-wrapper-0.1.3.tgz"
        }
      }
    },
    "node-resque": {
      "version": "1.3.2",
      "from": "node-resque@>=1.0.1 <2.0.0",
      "resolved": "http://beta-internal:4873/node-resque/-/node-resque-1.3.2.tgz"
    },
    "node-statsd": {
      "version": "0.0.7",
      "from": "node-statsd@0.0.7",
      "resolved": "http://beta-internal:4873/node-statsd/-/node-statsd-0.0.7.tgz"
    },
    "node-uuid": {
      "version": "1.4.0",
      "from": "node-uuid@1.4.0",
      "resolved": "http://beta-internal:4873/node-uuid/-/node-uuid-1.4.0.tgz"
    },
    "nodemailer": {
      "version": "0.3.14",
      "from": "nodemailer@0.3.14",
      "resolved": "http://beta-internal:4873/nodemailer/-/nodemailer-0.3.14.tgz",
      "dependencies": {
        "mailcomposer": {
          "version": "3.6.3",
          "from": "mailcomposer@>=0.1.11",
          "resolved": "http://beta-internal:4873/mailcomposer/-/mailcomposer-3.6.3.tgz",
          "dependencies": {
            "buildmail": {
              "version": "3.5.2",
              "from": "buildmail@3.5.2",
              "resolved": "http://beta-internal:4873/buildmail/-/buildmail-3.5.2.tgz",
              "dependencies": {
                "addressparser": {
                  "version": "1.0.1",
                  "from": "addressparser@1.0.1",
                  "resolved": "http://beta-internal:4873/addressparser/-/addressparser-1.0.1.tgz"
                },
                "libbase64": {
                  "version": "0.1.0",
                  "from": "libbase64@0.1.0",
                  "resolved": "http://beta-internal:4873/libbase64/-/libbase64-0.1.0.tgz"
                },
                "libqp": {
                  "version": "1.1.0",
                  "from": "libqp@1.1.0",
                  "resolved": "http://beta-internal:4873/libqp/-/libqp-1.1.0.tgz"
                },
                "nodemailer-fetch": {
                  "version": "1.3.0",
                  "from": "nodemailer-fetch@1.3.0",
                  "resolved": "http://beta-internal:4873/nodemailer-fetch/-/nodemailer-fetch-1.3.0.tgz"
                },
                "nodemailer-shared": {
                  "version": "1.0.4",
                  "from": "nodemailer-shared@1.0.4",
                  "resolved": "http://beta-internal:4873/nodemailer-shared/-/nodemailer-shared-1.0.4.tgz"
                }
              }
            },
            "libmime": {
              "version": "2.0.3",
              "from": "libmime@2.0.3",
              "resolved": "http://beta-internal:4873/libmime/-/libmime-2.0.3.tgz",
              "dependencies": {
                "iconv-lite": {
                  "version": "0.4.13",
                  "from": "iconv-lite@0.4.13",
                  "resolved": "http://beta-internal:4873/iconv-lite/-/iconv-lite-0.4.13.tgz"
                },
                "libbase64": {
                  "version": "0.1.0",
                  "from": "libbase64@0.1.0",
                  "resolved": "http://beta-internal:4873/libbase64/-/libbase64-0.1.0.tgz"
                },
                "libqp": {
                  "version": "1.1.0",
                  "from": "libqp@1.1.0",
                  "resolved": "http://beta-internal:4873/libqp/-/libqp-1.1.0.tgz"
                }
              }
            }
          }
        },
        "simplesmtp": {
          "version": "0.3.35",
          "from": "simplesmtp@>=0.1.15",
          "resolved": "http://beta-internal:4873/simplesmtp/-/simplesmtp-0.3.35.tgz",
          "dependencies": {
            "rai": {
              "version": "0.1.12",
              "from": "rai@>=0.1.11 <0.2.0",
              "resolved": "http://beta-internal:4873/rai/-/rai-0.1.12.tgz"
            },
            "xoauth2": {
              "version": "0.1.8",
              "from": "xoauth2@>=0.1.8 <0.2.0",
              "resolved": "http://beta-internal:4873/xoauth2/-/xoauth2-0.1.8.tgz"
            }
          }
        }
      }
    },
    "oauth2orize": {
      "version": "1.0.1",
      "from": "oauth2orize@>=1.0.0 <1.1.0",
      "resolved": "http://beta-internal:4873/oauth2orize/-/oauth2orize-1.0.1.tgz",
      "dependencies": {
        "uid2": {
          "version": "0.0.3",
          "from": "uid2@>=0.0.0 <0.1.0",
          "resolved": "http://beta-internal:4873/uid2/-/uid2-0.0.3.tgz"
        },
        "utils-merge": {
          "version": "1.0.0",
          "from": "utils-merge@>=1.0.0 <2.0.0",
          "resolved": "http://beta-internal:4873/utils-merge/-/utils-merge-1.0.0.tgz"
        },
        "debug": {
          "version": "0.7.4",
          "from": "debug@>=0.7.0 <0.8.0",
          "resolved": "http://beta-internal:4873/debug/-/debug-0.7.4.tgz"
        }
      }
    },
    "octonode": {
      "version": "0.6.18",
      "from": "octonode@>=0.6.8 <0.7.0",
      "resolved": "http://beta-internal:4873/octonode/-/octonode-0.6.18.tgz",
      "dependencies": {
        "request": {
          "version": "2.51.0",
          "from": "request@>=2.51.0 <2.52.0",
          "resolved": "http://beta-internal:4873/request/-/request-2.51.0.tgz",
          "dependencies": {
            "bl": {
              "version": "0.9.5",
              "from": "bl@>=0.9.0 <0.10.0",
              "resolved": "http://beta-internal:4873/bl/-/bl-0.9.5.tgz",
              "dependencies": {
                "readable-stream": {
                  "version": "1.0.33",
                  "from": "readable-stream@>=1.0.26 <1.1.0",
                  "resolved": "http://beta-internal:4873/readable-stream/-/readable-stream-1.0.33.tgz",
                  "dependencies": {
                    "core-util-is": {
                      "version": "1.0.2",
                      "from": "core-util-is@>=1.0.0 <1.1.0",
                      "resolved": "http://beta-internal:4873/core-util-is/-/core-util-is-1.0.2.tgz"
                    },
                    "isarray": {
                      "version": "0.0.1",
                      "from": "isarray@0.0.1",
                      "resolved": "http://beta-internal:4873/isarray/-/isarray-0.0.1.tgz"
                    },
                    "string_decoder": {
                      "version": "0.10.31",
                      "from": "string_decoder@>=0.10.0 <0.11.0",
                      "resolved": "http://beta-internal:4873/string_decoder/-/string_decoder-0.10.31.tgz"
                    },
                    "inherits": {
                      "version": "2.0.1",
                      "from": "inherits@>=2.0.1 <2.1.0",
                      "resolved": "http://beta-internal:4873/inherits/-/inherits-2.0.1.tgz"
                    }
                  }
                }
              }
            },
            "caseless": {
              "version": "0.8.0",
              "from": "caseless@>=0.8.0 <0.9.0",
              "resolved": "http://beta-internal:4873/caseless/-/caseless-0.8.0.tgz"
            },
            "forever-agent": {
              "version": "0.5.2",
              "from": "forever-agent@>=0.5.0 <0.6.0",
              "resolved": "http://beta-internal:4873/forever-agent/-/forever-agent-0.5.2.tgz"
            },
            "form-data": {
              "version": "0.2.0",
              "from": "form-data@>=0.2.0 <0.3.0",
              "resolved": "http://beta-internal:4873/form-data/-/form-data-0.2.0.tgz",
              "dependencies": {
                "mime-types": {
                  "version": "2.0.14",
                  "from": "mime-types@>=2.0.3 <2.1.0",
                  "resolved": "http://beta-internal:4873/mime-types/-/mime-types-2.0.14.tgz",
                  "dependencies": {
                    "mime-db": {
                      "version": "1.12.0",
                      "from": "mime-db@>=1.12.0 <1.13.0",
                      "resolved": "http://beta-internal:4873/mime-db/-/mime-db-1.12.0.tgz"
                    }
                  }
                }
              }
            },
            "json-stringify-safe": {
              "version": "5.0.1",
              "from": "json-stringify-safe@>=5.0.0 <5.1.0",
              "resolved": "http://beta-internal:4873/json-stringify-safe/-/json-stringify-safe-5.0.1.tgz"
            },
            "mime-types": {
              "version": "1.0.2",
              "from": "mime-types@>=1.0.1 <1.1.0",
              "resolved": "http://beta-internal:4873/mime-types/-/mime-types-1.0.2.tgz"
            },
            "qs": {
              "version": "2.3.3",
              "from": "qs@>=2.3.1 <2.4.0",
              "resolved": "http://beta-internal:4873/qs/-/qs-2.3.3.tgz"
            },
            "tunnel-agent": {
              "version": "0.4.2",
              "from": "tunnel-agent@>=0.4.0 <0.5.0",
              "resolved": "http://beta-internal:4873/tunnel-agent/-/tunnel-agent-0.4.2.tgz"
            },
            "http-signature": {
              "version": "0.10.1",
              "from": "http-signature@>=0.10.0 <0.11.0",
              "resolved": "http://beta-internal:4873/http-signature/-/http-signature-0.10.1.tgz",
              "dependencies": {
                "assert-plus": {
                  "version": "0.1.5",
                  "from": "assert-plus@>=0.1.5 <0.2.0",
                  "resolved": "http://beta-internal:4873/assert-plus/-/assert-plus-0.1.5.tgz"
                },
                "asn1": {
                  "version": "0.1.11",
                  "from": "asn1@0.1.11",
                  "resolved": "http://beta-internal:4873/asn1/-/asn1-0.1.11.tgz"
                },
                "ctype": {
                  "version": "0.5.3",
                  "from": "ctype@0.5.3",
                  "resolved": "http://beta-internal:4873/ctype/-/ctype-0.5.3.tgz"
                }
              }
            },
            "oauth-sign": {
              "version": "0.5.0",
              "from": "oauth-sign@>=0.5.0 <0.6.0",
              "resolved": "http://beta-internal:4873/oauth-sign/-/oauth-sign-0.5.0.tgz"
            },
            "hawk": {
              "version": "1.1.1",
              "from": "hawk@1.1.1",
              "resolved": "http://beta-internal:4873/hawk/-/hawk-1.1.1.tgz",
              "dependencies": {
                "hoek": {
                  "version": "0.9.1",
                  "from": "hoek@>=0.9.0 <0.10.0",
                  "resolved": "http://beta-internal:4873/hoek/-/hoek-0.9.1.tgz"
                },
                "boom": {
                  "version": "0.4.2",
                  "from": "boom@>=0.4.0 <0.5.0",
                  "resolved": "http://beta-internal:4873/boom/-/boom-0.4.2.tgz"
                },
                "cryptiles": {
                  "version": "0.2.2",
                  "from": "cryptiles@>=0.2.0 <0.3.0",
                  "resolved": "http://beta-internal:4873/cryptiles/-/cryptiles-0.2.2.tgz"
                },
                "sntp": {
                  "version": "0.2.4",
                  "from": "sntp@>=0.2.0 <0.3.0",
                  "resolved": "http://beta-internal:4873/sntp/-/sntp-0.2.4.tgz"
                }
              }
            },
            "aws-sign2": {
              "version": "0.5.0",
              "from": "aws-sign2@>=0.5.0 <0.6.0",
              "resolved": "http://beta-internal:4873/aws-sign2/-/aws-sign2-0.5.0.tgz"
            },
            "stringstream": {
              "version": "0.0.5",
              "from": "stringstream@>=0.0.4 <0.1.0",
              "resolved": "http://beta-internal:4873/stringstream/-/stringstream-0.0.5.tgz"
            },
            "combined-stream": {
              "version": "0.0.7",
              "from": "combined-stream@>=0.0.5 <0.1.0",
              "resolved": "http://beta-internal:4873/combined-stream/-/combined-stream-0.0.7.tgz",
              "dependencies": {
                "delayed-stream": {
                  "version": "0.0.5",
                  "from": "delayed-stream@0.0.5",
                  "resolved": "http://beta-internal:4873/delayed-stream/-/delayed-stream-0.0.5.tgz"
                }
              }
            }
          }
        },
        "randomstring": {
          "version": "1.1.4",
          "from": "randomstring@>=1.0.0 <2.0.0",
          "resolved": "http://beta-internal:4873/randomstring/-/randomstring-1.1.4.tgz",
          "dependencies": {
            "array-uniq": {
              "version": "1.0.2",
              "from": "array-uniq@1.0.2",
              "resolved": "http://beta-internal:4873/array-uniq/-/array-uniq-1.0.2.tgz"
            }
          }
        },
        "deep-extend": {
          "version": "0.4.1",
          "from": "deep-extend@>=0.0.0 <1.0.0",
          "resolved": "http://beta-internal:4873/deep-extend/-/deep-extend-0.4.1.tgz"
        }
      }
    },
    "on-headers": {
      "version": "1.0.1",
      "from": "on-headers@>=1.0.1 <2.0.0",
      "resolved": "http://beta-internal:4873/on-headers/-/on-headers-1.0.1.tgz"
    },
    "parse-links": {
      "version": "0.1.0",
      "from": "parse-links@>=0.1.0 <0.2.0",
      "resolved": "http://beta-internal:4873/parse-links/-/parse-links-0.1.0.tgz"
    },
    "passport": {
      "version": "0.2.2",
      "from": "passport@>=0.2.2 <0.3.0",
      "resolved": "http://beta-internal:4873/passport/-/passport-0.2.2.tgz",
      "dependencies": {
        "passport-strategy": {
          "version": "1.0.0",
          "from": "passport-strategy@>=1.0.0 <2.0.0",
          "resolved": "http://beta-internal:4873/passport-strategy/-/passport-strategy-1.0.0.tgz"
        },
        "pause": {
          "version": "0.0.1",
          "from": "pause@0.0.1",
          "resolved": "http://beta-internal:4873/pause/-/pause-0.0.1.tgz"
        }
      }
    },
    "passport-google-oauth2": {
      "version": "0.1.6",
      "from": "passport-google-oauth2@>=0.1.6 <0.2.0",
      "resolved": "http://beta-internal:4873/passport-google-oauth2/-/passport-google-oauth2-0.1.6.tgz",
      "dependencies": {
        "passport-oauth2": {
          "version": "1.2.0",
          "from": "passport-oauth2@>=1.1.2 <2.0.0",
          "resolved": "http://beta-internal:4873/passport-oauth2/-/passport-oauth2-1.2.0.tgz",
          "dependencies": {
            "passport-strategy": {
              "version": "1.0.0",
              "from": "passport-strategy@>=1.0.0 <2.0.0",
              "resolved": "http://beta-internal:4873/passport-strategy/-/passport-strategy-1.0.0.tgz"
            },
            "oauth": {
              "version": "0.9.14",
              "from": "oauth@>=0.9.0 <0.10.0",
              "resolved": "http://beta-internal:4873/oauth/-/oauth-0.9.14.tgz"
            },
            "uid2": {
              "version": "0.0.3",
              "from": "uid2@>=0.0.0 <0.1.0",
              "resolved": "http://beta-internal:4873/uid2/-/uid2-0.0.3.tgz"
            }
          }
        }
      }
    },
    "passport-http": {
      "version": "0.2.2",
      "from": "passport-http@>=0.2.2 <0.3.0",
      "resolved": "http://beta-internal:4873/passport-http/-/passport-http-0.2.2.tgz",
      "dependencies": {
        "pkginfo": {
          "version": "0.2.3",
          "from": "pkginfo@>=0.2.0 <0.3.0",
          "resolved": "http://beta-internal:4873/pkginfo/-/pkginfo-0.2.3.tgz"
        },
        "passport": {
          "version": "0.1.18",
          "from": "passport@>=0.1.3 <0.2.0",
          "resolved": "http://beta-internal:4873/passport/-/passport-0.1.18.tgz",
          "dependencies": {
            "pause": {
              "version": "0.0.1",
              "from": "pause@0.0.1",
              "resolved": "http://beta-internal:4873/pause/-/pause-0.0.1.tgz"
            }
          }
        }
      }
    },
    "passport-linkedin-oauth2": {
      "version": "1.4.0",
      "from": "passport-linkedin-oauth2@>=1.4.0 <2.0.0",
      "resolved": "http://beta-internal:4873/passport-linkedin-oauth2/-/passport-linkedin-oauth2-1.4.0.tgz",
      "dependencies": {
        "passport-oauth2": {
          "version": "1.2.0",
          "from": "passport-oauth2@>=1.1.2 <2.0.0",
          "resolved": "http://beta-internal:4873/passport-oauth2/-/passport-oauth2-1.2.0.tgz",
          "dependencies": {
            "passport-strategy": {
              "version": "1.0.0",
              "from": "passport-strategy@>=1.0.0 <2.0.0",
              "resolved": "http://beta-internal:4873/passport-strategy/-/passport-strategy-1.0.0.tgz"
            },
            "oauth": {
              "version": "0.9.14",
              "from": "oauth@>=0.9.0 <0.10.0",
              "resolved": "http://beta-internal:4873/oauth/-/oauth-0.9.14.tgz"
            },
            "uid2": {
              "version": "0.0.3",
              "from": "uid2@>=0.0.0 <0.1.0",
              "resolved": "http://beta-internal:4873/uid2/-/uid2-0.0.3.tgz"
            }
          }
        }
      }
    },
    "passport-oauth2-client-password": {
      "version": "0.1.2",
      "from": "passport-oauth2-client-password@>=0.1.2 <0.2.0",
      "resolved": "http://beta-internal:4873/passport-oauth2-client-password/-/passport-oauth2-client-password-0.1.2.tgz",
      "dependencies": {
        "passport-strategy": {
          "version": "1.0.0",
          "from": "passport-strategy@>=1.0.0 <2.0.0",
          "resolved": "http://beta-internal:4873/passport-strategy/-/passport-strategy-1.0.0.tgz"
        }
      }
    },
    "passport-twitter": {
      "version": "1.0.4",
      "from": "passport-twitter@>=1.0.3 <2.0.0",
      "resolved": "http://beta-internal:4873/passport-twitter/-/passport-twitter-1.0.4.tgz",
      "dependencies": {
        "passport-oauth1": {
          "version": "1.1.0",
          "from": "passport-oauth1@>=1.0.0 <2.0.0",
          "resolved": "http://beta-internal:4873/passport-oauth1/-/passport-oauth1-1.1.0.tgz",
          "dependencies": {
            "passport-strategy": {
              "version": "1.0.0",
              "from": "passport-strategy@>=1.0.0 <2.0.0",
              "resolved": "http://beta-internal:4873/passport-strategy/-/passport-strategy-1.0.0.tgz"
            },
            "oauth": {
              "version": "0.9.14",
              "from": "oauth@>=0.9.0 <0.10.0",
              "resolved": "http://beta-internal:4873/oauth/-/oauth-0.9.14.tgz"
            },
            "utils-merge": {
              "version": "1.0.0",
              "from": "utils-merge@>=1.0.0 <2.0.0",
              "resolved": "http://beta-internal:4873/utils-merge/-/utils-merge-1.0.0.tgz"
            }
          }
        },
        "xtraverse": {
          "version": "0.1.0",
          "from": "xtraverse@>=0.1.0 <0.2.0",
          "resolved": "http://beta-internal:4873/xtraverse/-/xtraverse-0.1.0.tgz",
          "dependencies": {
            "xmldom": {
              "version": "0.1.22",
              "from": "xmldom@>=0.1.0 <0.2.0",
              "resolved": "http://beta-internal:4873/xmldom/-/xmldom-0.1.22.tgz"
            }
          }
        }
      }
    },
    "permessage-deflate": {
      "version": "0.1.5",
      "from": "permessage-deflate@>=0.1.2 <0.2.0",
      "resolved": "http://beta-internal:4873/permessage-deflate/-/permessage-deflate-0.1.5.tgz"
    },
    "readme-badger": {
      "version": "0.1.2",
      "from": "readme-badger@>=0.1.2 <0.2.0",
      "resolved": "http://beta-internal:4873/readme-badger/-/readme-badger-0.1.2.tgz"
    },
    "redis-lock": {
      "version": "0.0.8",
      "from": "redis-lock@0.0.8",
      "resolved": "http://beta-internal:4873/redis-lock/-/redis-lock-0.0.8.tgz"
    },
    "request": {
      "version": "2.40.0",
      "from": "request@>=2.40.0 <2.41.0",
      "resolved": "http://beta-internal:4873/request/-/request-2.40.0.tgz",
      "dependencies": {
        "qs": {
          "version": "1.0.2",
          "from": "qs@>=1.0.0 <1.1.0",
          "resolved": "http://beta-internal:4873/qs/-/qs-1.0.2.tgz"
        },
        "json-stringify-safe": {
          "version": "5.0.1",
          "from": "json-stringify-safe@>=5.0.0 <5.1.0",
          "resolved": "http://beta-internal:4873/json-stringify-safe/-/json-stringify-safe-5.0.1.tgz"
        },
        "mime-types": {
          "version": "1.0.2",
          "from": "mime-types@>=1.0.1 <1.1.0",
          "resolved": "http://beta-internal:4873/mime-types/-/mime-types-1.0.2.tgz"
        },
        "forever-agent": {
          "version": "0.5.2",
          "from": "forever-agent@>=0.5.0 <0.6.0",
          "resolved": "http://beta-internal:4873/forever-agent/-/forever-agent-0.5.2.tgz"
        },
        "form-data": {
          "version": "0.1.4",
          "from": "form-data@>=0.1.0 <0.2.0",
          "resolved": "http://beta-internal:4873/form-data/-/form-data-0.1.4.tgz",
          "dependencies": {
            "combined-stream": {
              "version": "0.0.7",
              "from": "combined-stream@>=0.0.4 <0.1.0",
              "resolved": "http://beta-internal:4873/combined-stream/-/combined-stream-0.0.7.tgz",
              "dependencies": {
                "delayed-stream": {
                  "version": "0.0.5",
                  "from": "delayed-stream@0.0.5",
                  "resolved": "http://beta-internal:4873/delayed-stream/-/delayed-stream-0.0.5.tgz"
                }
              }
            },
            "mime": {
              "version": "1.2.11",
              "from": "mime@>=1.2.9 <1.3.0",
              "resolved": "http://beta-internal:4873/mime/-/mime-1.2.11.tgz"
            }
          }
        },
        "tunnel-agent": {
          "version": "0.4.2",
          "from": "tunnel-agent@>=0.4.0 <0.5.0",
          "resolved": "http://beta-internal:4873/tunnel-agent/-/tunnel-agent-0.4.2.tgz"
        },
        "http-signature": {
          "version": "0.10.1",
          "from": "http-signature@>=0.10.0 <0.11.0",
          "resolved": "http://beta-internal:4873/http-signature/-/http-signature-0.10.1.tgz",
          "dependencies": {
            "assert-plus": {
              "version": "0.1.5",
              "from": "assert-plus@>=0.1.5 <0.2.0",
              "resolved": "http://beta-internal:4873/assert-plus/-/assert-plus-0.1.5.tgz"
            },
            "asn1": {
              "version": "0.1.11",
              "from": "asn1@0.1.11",
              "resolved": "http://beta-internal:4873/asn1/-/asn1-0.1.11.tgz"
            },
            "ctype": {
              "version": "0.5.3",
              "from": "ctype@0.5.3",
              "resolved": "http://beta-internal:4873/ctype/-/ctype-0.5.3.tgz"
            }
          }
        },
        "oauth-sign": {
          "version": "0.3.0",
          "from": "oauth-sign@>=0.3.0 <0.4.0",
          "resolved": "http://beta-internal:4873/oauth-sign/-/oauth-sign-0.3.0.tgz"
        },
        "hawk": {
          "version": "1.1.1",
          "from": "hawk@1.1.1",
          "resolved": "http://beta-internal:4873/hawk/-/hawk-1.1.1.tgz",
          "dependencies": {
            "hoek": {
              "version": "0.9.1",
              "from": "hoek@>=0.9.0 <0.10.0",
              "resolved": "http://beta-internal:4873/hoek/-/hoek-0.9.1.tgz"
            },
            "boom": {
              "version": "0.4.2",
              "from": "boom@>=0.4.0 <0.5.0",
              "resolved": "http://beta-internal:4873/boom/-/boom-0.4.2.tgz"
            },
            "cryptiles": {
              "version": "0.2.2",
              "from": "cryptiles@>=0.2.0 <0.3.0",
              "resolved": "http://beta-internal:4873/cryptiles/-/cryptiles-0.2.2.tgz"
            },
            "sntp": {
              "version": "0.2.4",
              "from": "sntp@>=0.2.0 <0.3.0",
              "resolved": "http://beta-internal:4873/sntp/-/sntp-0.2.4.tgz"
            }
          }
        },
        "aws-sign2": {
          "version": "0.5.0",
          "from": "aws-sign2@>=0.5.0 <0.6.0",
          "resolved": "http://beta-internal:4873/aws-sign2/-/aws-sign2-0.5.0.tgz"
        },
        "stringstream": {
          "version": "0.0.5",
          "from": "stringstream@>=0.0.4 <0.1.0",
          "resolved": "http://beta-internal:4873/stringstream/-/stringstream-0.0.5.tgz"
        }
      }
    },
    "request-extensible": {
      "version": "0.1.1",
      "from": "request-extensible@>=0.1.1 <0.2.0",
      "resolved": "http://beta-internal:4873/request-extensible/-/request-extensible-0.1.1.tgz",
      "dependencies": {
        "request": {
          "version": "2.69.0",
          "from": "request@>=2.53.0 <3.0.0",
          "resolved": "http://beta-internal:4873/request/-/request-2.69.0.tgz",
          "dependencies": {
            "aws-sign2": {
              "version": "0.6.0",
              "from": "aws-sign2@>=0.6.0 <0.7.0",
              "resolved": "http://beta-internal:4873/aws-sign2/-/aws-sign2-0.6.0.tgz"
            },
            "aws4": {
              "version": "1.3.2",
              "from": "aws4@>=1.2.1 <2.0.0",
              "resolved": "http://beta-internal:4873/aws4/-/aws4-1.3.2.tgz",
              "dependencies": {
                "lru-cache": {
                  "version": "4.0.0",
                  "from": "lru-cache@>=4.0.0 <5.0.0",
                  "resolved": "http://beta-internal:4873/lru-cache/-/lru-cache-4.0.0.tgz",
                  "dependencies": {
                    "pseudomap": {
                      "version": "1.0.2",
                      "from": "pseudomap@>=1.0.1 <2.0.0",
                      "resolved": "http://beta-internal:4873/pseudomap/-/pseudomap-1.0.2.tgz"
                    },
                    "yallist": {
                      "version": "2.0.0",
                      "from": "yallist@>=2.0.0 <3.0.0",
                      "resolved": "http://beta-internal:4873/yallist/-/yallist-2.0.0.tgz"
                    }
                  }
                }
              }
            },
            "bl": {
              "version": "1.0.3",
              "from": "bl@>=1.0.0 <1.1.0",
              "resolved": "http://beta-internal:4873/bl/-/bl-1.0.3.tgz",
              "dependencies": {
                "readable-stream": {
                  "version": "2.0.5",
                  "from": "readable-stream@>=2.0.5 <2.1.0",
                  "resolved": "http://beta-internal:4873/readable-stream/-/readable-stream-2.0.5.tgz",
                  "dependencies": {
                    "core-util-is": {
                      "version": "1.0.2",
                      "from": "core-util-is@>=1.0.0 <1.1.0",
                      "resolved": "http://beta-internal:4873/core-util-is/-/core-util-is-1.0.2.tgz"
                    },
                    "inherits": {
                      "version": "2.0.1",
                      "from": "inherits@>=2.0.0 <3.0.0",
                      "resolved": "http://beta-internal:4873/inherits/-/inherits-2.0.1.tgz"
                    },
                    "isarray": {
                      "version": "0.0.1",
                      "from": "isarray@0.0.1",
                      "resolved": "http://beta-internal:4873/isarray/-/isarray-0.0.1.tgz"
                    },
                    "process-nextick-args": {
                      "version": "1.0.6",
                      "from": "process-nextick-args@>=1.0.6 <1.1.0",
                      "resolved": "http://beta-internal:4873/process-nextick-args/-/process-nextick-args-1.0.6.tgz"
                    },
                    "string_decoder": {
                      "version": "0.10.31",
                      "from": "string_decoder@>=0.10.0 <0.11.0",
                      "resolved": "http://beta-internal:4873/string_decoder/-/string_decoder-0.10.31.tgz"
                    },
                    "util-deprecate": {
                      "version": "1.0.2",
                      "from": "util-deprecate@>=1.0.1 <1.1.0",
                      "resolved": "http://beta-internal:4873/util-deprecate/-/util-deprecate-1.0.2.tgz"
                    }
                  }
                }
              }
            },
            "caseless": {
              "version": "0.11.0",
              "from": "caseless@>=0.11.0 <0.12.0",
              "resolved": "http://beta-internal:4873/caseless/-/caseless-0.11.0.tgz"
            },
            "combined-stream": {
              "version": "1.0.5",
              "from": "combined-stream@>=1.0.5 <1.1.0",
              "resolved": "http://beta-internal:4873/combined-stream/-/combined-stream-1.0.5.tgz",
              "dependencies": {
                "delayed-stream": {
                  "version": "1.0.0",
                  "from": "delayed-stream@>=1.0.0 <1.1.0",
                  "resolved": "http://beta-internal:4873/delayed-stream/-/delayed-stream-1.0.0.tgz"
                }
              }
            },
            "extend": {
              "version": "3.0.0",
              "from": "extend@>=3.0.0 <3.1.0",
              "resolved": "http://beta-internal:4873/extend/-/extend-3.0.0.tgz"
            },
            "forever-agent": {
              "version": "0.6.1",
              "from": "forever-agent@>=0.6.1 <0.7.0",
              "resolved": "http://beta-internal:4873/forever-agent/-/forever-agent-0.6.1.tgz"
            },
            "form-data": {
              "version": "1.0.0-rc3",
              "from": "form-data@>=1.0.0-rc3 <1.1.0",
              "resolved": "http://beta-internal:4873/form-data/-/form-data-1.0.0-rc3.tgz",
              "dependencies": {
                "async": {
                  "version": "1.5.2",
                  "from": "async@>=1.4.0 <2.0.0",
                  "resolved": "http://beta-internal:4873/async/-/async-1.5.2.tgz"
                }
              }
            },
            "har-validator": {
              "version": "2.0.6",
              "from": "har-validator@>=2.0.6 <2.1.0",
              "resolved": "http://beta-internal:4873/har-validator/-/har-validator-2.0.6.tgz",
              "dependencies": {
                "chalk": {
                  "version": "1.1.1",
                  "from": "chalk@>=1.1.1 <2.0.0",
                  "resolved": "http://beta-internal:4873/chalk/-/chalk-1.1.1.tgz",
                  "dependencies": {
                    "ansi-styles": {
                      "version": "2.2.0",
                      "from": "ansi-styles@>=2.1.0 <3.0.0",
                      "resolved": "http://beta-internal:4873/ansi-styles/-/ansi-styles-2.2.0.tgz",
                      "dependencies": {
                        "color-convert": {
                          "version": "1.0.0",
                          "from": "color-convert@>=1.0.0 <2.0.0",
                          "resolved": "http://beta-internal:4873/color-convert/-/color-convert-1.0.0.tgz"
                        }
                      }
                    },
                    "escape-string-regexp": {
                      "version": "1.0.5",
                      "from": "escape-string-regexp@>=1.0.2 <2.0.0",
                      "resolved": "http://beta-internal:4873/escape-string-regexp/-/escape-string-regexp-1.0.5.tgz"
                    },
                    "has-ansi": {
                      "version": "2.0.0",
                      "from": "has-ansi@>=2.0.0 <3.0.0",
                      "resolved": "http://beta-internal:4873/has-ansi/-/has-ansi-2.0.0.tgz",
                      "dependencies": {
                        "ansi-regex": {
                          "version": "2.0.0",
                          "from": "ansi-regex@>=2.0.0 <3.0.0",
                          "resolved": "http://beta-internal:4873/ansi-regex/-/ansi-regex-2.0.0.tgz"
                        }
                      }
                    },
                    "strip-ansi": {
                      "version": "3.0.1",
                      "from": "strip-ansi@>=3.0.0 <4.0.0",
                      "resolved": "http://beta-internal:4873/strip-ansi/-/strip-ansi-3.0.1.tgz",
                      "dependencies": {
                        "ansi-regex": {
                          "version": "2.0.0",
                          "from": "ansi-regex@>=2.0.0 <3.0.0",
                          "resolved": "http://beta-internal:4873/ansi-regex/-/ansi-regex-2.0.0.tgz"
                        }
                      }
                    },
                    "supports-color": {
                      "version": "2.0.0",
                      "from": "supports-color@>=2.0.0 <3.0.0",
                      "resolved": "http://beta-internal:4873/supports-color/-/supports-color-2.0.0.tgz"
                    }
                  }
                },
                "commander": {
                  "version": "2.9.0",
                  "from": "commander@>=2.9.0 <3.0.0",
                  "resolved": "http://beta-internal:4873/commander/-/commander-2.9.0.tgz",
                  "dependencies": {
                    "graceful-readlink": {
                      "version": "1.0.1",
                      "from": "graceful-readlink@>=1.0.0",
                      "resolved": "http://beta-internal:4873/graceful-readlink/-/graceful-readlink-1.0.1.tgz"
                    }
                  }
                },
                "is-my-json-valid": {
                  "version": "2.13.1",
                  "from": "is-my-json-valid@>=2.12.4 <3.0.0",
                  "resolved": "http://beta-internal:4873/is-my-json-valid/-/is-my-json-valid-2.13.1.tgz",
                  "dependencies": {
                    "generate-function": {
                      "version": "2.0.0",
                      "from": "generate-function@>=2.0.0 <3.0.0",
                      "resolved": "http://beta-internal:4873/generate-function/-/generate-function-2.0.0.tgz"
                    },
                    "generate-object-property": {
                      "version": "1.2.0",
                      "from": "generate-object-property@>=1.1.0 <2.0.0",
                      "resolved": "http://beta-internal:4873/generate-object-property/-/generate-object-property-1.2.0.tgz",
                      "dependencies": {
                        "is-property": {
                          "version": "1.0.2",
                          "from": "is-property@>=1.0.0 <2.0.0",
                          "resolved": "http://beta-internal:4873/is-property/-/is-property-1.0.2.tgz"
                        }
                      }
                    },
                    "jsonpointer": {
                      "version": "2.0.0",
                      "from": "jsonpointer@2.0.0",
                      "resolved": "http://beta-internal:4873/jsonpointer/-/jsonpointer-2.0.0.tgz"
                    },
                    "xtend": {
                      "version": "4.0.1",
                      "from": "xtend@>=4.0.0 <5.0.0",
                      "resolved": "http://beta-internal:4873/xtend/-/xtend-4.0.1.tgz"
                    }
                  }
                },
                "pinkie-promise": {
                  "version": "2.0.0",
                  "from": "pinkie-promise@>=2.0.0 <3.0.0",
                  "resolved": "http://beta-internal:4873/pinkie-promise/-/pinkie-promise-2.0.0.tgz",
                  "dependencies": {
                    "pinkie": {
                      "version": "2.0.4",
                      "from": "pinkie@>=2.0.0 <3.0.0",
                      "resolved": "http://beta-internal:4873/pinkie/-/pinkie-2.0.4.tgz"
                    }
                  }
                }
              }
            },
            "hawk": {
              "version": "3.1.3",
              "from": "hawk@>=3.1.0 <3.2.0",
              "resolved": "http://beta-internal:4873/hawk/-/hawk-3.1.3.tgz",
              "dependencies": {
                "hoek": {
                  "version": "2.16.3",
                  "from": "hoek@>=2.0.0 <3.0.0",
                  "resolved": "http://beta-internal:4873/hoek/-/hoek-2.16.3.tgz"
                },
                "boom": {
                  "version": "2.10.1",
                  "from": "boom@>=2.0.0 <3.0.0",
                  "resolved": "http://beta-internal:4873/boom/-/boom-2.10.1.tgz"
                },
                "cryptiles": {
                  "version": "2.0.5",
                  "from": "cryptiles@>=2.0.0 <3.0.0",
                  "resolved": "http://beta-internal:4873/cryptiles/-/cryptiles-2.0.5.tgz"
                },
                "sntp": {
                  "version": "1.0.9",
                  "from": "sntp@>=1.0.0 <2.0.0",
                  "resolved": "http://beta-internal:4873/sntp/-/sntp-1.0.9.tgz"
                }
              }
            },
            "http-signature": {
              "version": "1.1.1",
              "from": "http-signature@>=1.1.0 <1.2.0",
              "resolved": "http://beta-internal:4873/http-signature/-/http-signature-1.1.1.tgz",
              "dependencies": {
                "assert-plus": {
                  "version": "0.2.0",
                  "from": "assert-plus@>=0.2.0 <0.3.0",
                  "resolved": "http://beta-internal:4873/assert-plus/-/assert-plus-0.2.0.tgz"
                },
                "jsprim": {
                  "version": "1.2.2",
                  "from": "jsprim@>=1.2.2 <2.0.0",
                  "resolved": "http://beta-internal:4873/jsprim/-/jsprim-1.2.2.tgz",
                  "dependencies": {
                    "extsprintf": {
                      "version": "1.0.2",
                      "from": "extsprintf@1.0.2",
                      "resolved": "http://beta-internal:4873/extsprintf/-/extsprintf-1.0.2.tgz"
                    },
                    "json-schema": {
                      "version": "0.2.2",
                      "from": "json-schema@0.2.2",
                      "resolved": "http://beta-internal:4873/json-schema/-/json-schema-0.2.2.tgz"
                    },
                    "verror": {
                      "version": "1.3.6",
                      "from": "verror@1.3.6",
                      "resolved": "http://beta-internal:4873/verror/-/verror-1.3.6.tgz"
                    }
                  }
                },
                "sshpk": {
                  "version": "1.7.4",
                  "from": "sshpk@>=1.7.0 <2.0.0",
                  "resolved": "http://beta-internal:4873/sshpk/-/sshpk-1.7.4.tgz",
                  "dependencies": {
                    "asn1": {
                      "version": "0.2.3",
                      "from": "asn1@>=0.2.3 <0.3.0",
                      "resolved": "http://beta-internal:4873/asn1/-/asn1-0.2.3.tgz"
                    },
                    "dashdash": {
                      "version": "1.13.0",
                      "from": "dashdash@>=1.10.1 <2.0.0",
                      "resolved": "http://beta-internal:4873/dashdash/-/dashdash-1.13.0.tgz",
                      "dependencies": {
                        "assert-plus": {
                          "version": "1.0.0",
                          "from": "assert-plus@>=1.0.0 <2.0.0",
                          "resolved": "http://beta-internal:4873/assert-plus/-/assert-plus-1.0.0.tgz"
                        }
                      }
                    },
                    "jsbn": {
                      "version": "0.1.0",
                      "from": "jsbn@>=0.1.0 <0.2.0",
                      "resolved": "http://beta-internal:4873/jsbn/-/jsbn-0.1.0.tgz"
                    },
                    "tweetnacl": {
                      "version": "0.14.1",
                      "from": "tweetnacl@>=0.13.0 <1.0.0",
                      "resolved": "http://beta-internal:4873/tweetnacl/-/tweetnacl-0.14.1.tgz"
                    },
                    "jodid25519": {
                      "version": "1.0.2",
                      "from": "jodid25519@>=1.0.0 <2.0.0",
                      "resolved": "http://beta-internal:4873/jodid25519/-/jodid25519-1.0.2.tgz"
                    },
                    "ecc-jsbn": {
                      "version": "0.1.1",
                      "from": "ecc-jsbn@>=0.0.1 <1.0.0",
                      "resolved": "http://beta-internal:4873/ecc-jsbn/-/ecc-jsbn-0.1.1.tgz"
                    }
                  }
                }
              }
            },
            "is-typedarray": {
              "version": "1.0.0",
              "from": "is-typedarray@>=1.0.0 <1.1.0",
              "resolved": "http://beta-internal:4873/is-typedarray/-/is-typedarray-1.0.0.tgz"
            },
            "isstream": {
              "version": "0.1.2",
              "from": "isstream@>=0.1.2 <0.2.0",
              "resolved": "http://beta-internal:4873/isstream/-/isstream-0.1.2.tgz"
            },
            "json-stringify-safe": {
              "version": "5.0.1",
              "from": "json-stringify-safe@>=5.0.0 <5.1.0",
              "resolved": "http://beta-internal:4873/json-stringify-safe/-/json-stringify-safe-5.0.1.tgz"
            },
            "mime-types": {
              "version": "2.1.10",
              "from": "mime-types@>=2.1.7 <2.2.0",
              "resolved": "http://beta-internal:4873/mime-types/-/mime-types-2.1.10.tgz",
              "dependencies": {
                "mime-db": {
                  "version": "1.22.0",
                  "from": "mime-db@>=1.22.0 <1.23.0",
                  "resolved": "http://beta-internal:4873/mime-db/-/mime-db-1.22.0.tgz"
                }
              }
            },
            "node-uuid": {
              "version": "1.4.7",
              "from": "node-uuid@>=1.4.7 <1.5.0",
              "resolved": "http://beta-internal:4873/node-uuid/-/node-uuid-1.4.7.tgz"
            },
            "oauth-sign": {
              "version": "0.8.1",
              "from": "oauth-sign@>=0.8.0 <0.9.0",
              "resolved": "http://beta-internal:4873/oauth-sign/-/oauth-sign-0.8.1.tgz"
            },
            "qs": {
              "version": "6.0.2",
              "from": "qs@>=6.0.2 <6.1.0",
              "resolved": "http://beta-internal:4873/qs/-/qs-6.0.2.tgz"
            },
            "stringstream": {
              "version": "0.0.5",
              "from": "stringstream@>=0.0.4 <0.1.0",
              "resolved": "http://beta-internal:4873/stringstream/-/stringstream-0.0.5.tgz"
            },
            "tough-cookie": {
              "version": "2.2.1",
              "from": "tough-cookie@>=2.2.0 <2.3.0",
              "resolved": "http://beta-internal:4873/tough-cookie/-/tough-cookie-2.2.1.tgz"
            },
            "tunnel-agent": {
              "version": "0.4.2",
              "from": "tunnel-agent@>=0.4.0 <0.5.0",
              "resolved": "http://beta-internal:4873/tunnel-agent/-/tunnel-agent-0.4.2.tgz"
            }
          }
        }
      }
    },
    "request-http-cache": {
      "version": "1.0.1",
      "from": "request-http-cache@>=1.0.1 <2.0.0",
      "resolved": "http://beta-internal:4873/request-http-cache/-/request-http-cache-1.0.1.tgz",
      "dependencies": {
        "json-buffer": {
          "version": "2.0.11",
          "from": "json-buffer@>=2.0.11 <3.0.0",
          "resolved": "http://beta-internal:4873/json-buffer/-/json-buffer-2.0.11.tgz"
        },
        "lodash": {
          "version": "3.10.1",
          "from": "lodash@>=3.3.1 <4.0.0",
          "resolved": "http://beta-internal:4873/lodash/-/lodash-3.10.1.tgz"
        },
        "redis": {
          "version": "0.12.1",
          "from": "redis@>=0.12.1 <0.13.0",
          "resolved": "http://beta-internal:4873/redis/-/redis-0.12.1.tgz"
        }
      }
    },
    "response-time": {
      "version": "2.3.1",
      "from": "response-time@>=2.3.1 <3.0.0",
      "resolved": "http://beta-internal:4873/response-time/-/response-time-2.3.1.tgz",
      "dependencies": {
        "depd": {
          "version": "1.0.1",
          "from": "depd@>=1.0.1 <1.1.0",
          "resolved": "http://beta-internal:4873/depd/-/depd-1.0.1.tgz"
        }
      }
    },
    "sanitizer": {
      "version": "0.0.15",
      "from": "sanitizer@0.0.15",
      "resolved": "http://beta-internal:4873/sanitizer/-/sanitizer-0.0.15.tgz"
    },
    "scriptjs": {
      "version": "2.5.8",
      "from": "scriptjs@>=2.5.7 <3.0.0",
      "resolved": "http://beta-internal:4873/scriptjs/-/scriptjs-2.5.8.tgz"
    },
    "sechash": {
      "version": "0.1.3",
      "from": "sechash@0.1.3",
      "resolved": "http://beta-internal:4873/sechash/-/sechash-0.1.3.tgz"
    },
    "serve-favicon": {
      "version": "2.3.0",
      "from": "serve-favicon@>=2.3.0 <3.0.0",
      "resolved": "http://beta-internal:4873/serve-favicon/-/serve-favicon-2.3.0.tgz",
      "dependencies": {
        "etag": {
          "version": "1.7.0",
          "from": "etag@>=1.7.0 <1.8.0",
          "resolved": "http://beta-internal:4873/etag/-/etag-1.7.0.tgz"
        },
        "fresh": {
          "version": "0.3.0",
          "from": "fresh@0.3.0",
          "resolved": "http://beta-internal:4873/fresh/-/fresh-0.3.0.tgz"
        },
        "ms": {
          "version": "0.7.1",
          "from": "ms@0.7.1",
          "resolved": "http://beta-internal:4873/ms/-/ms-0.7.1.tgz"
        },
        "parseurl": {
          "version": "1.3.1",
          "from": "parseurl@>=1.3.0 <1.4.0",
          "resolved": "http://beta-internal:4873/parseurl/-/parseurl-1.3.1.tgz"
        }
      }
    },
    "shutdown": {
      "version": "0.2.4",
      "from": "shutdown@>=0.2.3 <0.3.0",
      "resolved": "http://beta-internal:4873/shutdown/-/shutdown-0.2.4.tgz",
      "dependencies": {
        "debug": {
          "version": "1.0.4",
          "from": "debug@>=1.0.2 <2.0.0",
          "resolved": "http://beta-internal:4873/debug/-/debug-1.0.4.tgz",
          "dependencies": {
            "ms": {
              "version": "0.6.2",
              "from": "ms@0.6.2",
              "resolved": "http://beta-internal:4873/ms/-/ms-0.6.2.tgz"
            }
          }
        }
      }
    },
    "snappy-cache": {
      "version": "0.3.0",
      "from": "snappy-cache@>=0.3.0 <0.4.0",
      "resolved": "http://beta-internal:4873/snappy-cache/-/snappy-cache-0.3.0.tgz",
      "dependencies": {
        "redis": {
          "version": "0.12.1",
          "from": "redis@>=0.12.1 <0.13.0",
          "resolved": "http://beta-internal:4873/redis/-/redis-0.12.1.tgz"
        }
      }
    },
    "statuserror": {
      "version": "0.0.1",
      "from": "statuserror@0.0.1",
      "resolved": "http://beta-internal:4873/statuserror/-/statuserror-0.0.1.tgz"
    },
    "stringformat": {
      "version": "0.0.5",
      "from": "stringformat@0.0.5",
      "resolved": "http://beta-internal:4873/stringformat/-/stringformat-0.0.5.tgz"
    },
    "targetenv": {
      "version": "1.0.0",
      "from": "targetenv@>=1.0.0 <2.0.0",
      "resolved": "http://beta-internal:4873/targetenv/-/targetenv-1.0.0.tgz"
    },
    "temp": {
      "version": "0.4.0",
      "from": "temp@0.4.0",
      "resolved": "http://beta-internal:4873/temp/-/temp-0.4.0.tgz"
    },
    "tentacles": {
      "version": "0.3.0",
      "from": "tentacles@>=0.3.0 <0.4.0",
      "resolved": "http://beta-internal:4873/tentacles/-/tentacles-0.3.0.tgz",
      "dependencies": {
        "create-error": {
          "version": "0.3.1",
          "from": "create-error@>=0.3.1 <0.4.0",
          "resolved": "http://beta-internal:4873/create-error/-/create-error-0.3.1.tgz"
        },
        "lodash": {
          "version": "3.10.1",
          "from": "lodash@>=3.3.0 <4.0.0",
          "resolved": "http://beta-internal:4873/lodash/-/lodash-3.10.1.tgz"
        },
        "request": {
          "version": "2.69.0",
          "from": "request@>=2.53.0 <3.0.0",
          "resolved": "http://beta-internal:4873/request/-/request-2.69.0.tgz",
          "dependencies": {
            "aws-sign2": {
              "version": "0.6.0",
              "from": "aws-sign2@>=0.6.0 <0.7.0",
              "resolved": "http://beta-internal:4873/aws-sign2/-/aws-sign2-0.6.0.tgz"
            },
            "aws4": {
              "version": "1.3.2",
              "from": "aws4@>=1.2.1 <2.0.0",
              "resolved": "http://beta-internal:4873/aws4/-/aws4-1.3.2.tgz",
              "dependencies": {
                "lru-cache": {
                  "version": "4.0.0",
                  "from": "lru-cache@>=4.0.0 <5.0.0",
                  "resolved": "http://beta-internal:4873/lru-cache/-/lru-cache-4.0.0.tgz",
                  "dependencies": {
                    "pseudomap": {
                      "version": "1.0.2",
                      "from": "pseudomap@>=1.0.1 <2.0.0",
                      "resolved": "http://beta-internal:4873/pseudomap/-/pseudomap-1.0.2.tgz"
                    },
                    "yallist": {
                      "version": "2.0.0",
                      "from": "yallist@>=2.0.0 <3.0.0",
                      "resolved": "http://beta-internal:4873/yallist/-/yallist-2.0.0.tgz"
                    }
                  }
                }
              }
            },
            "bl": {
              "version": "1.0.3",
              "from": "bl@>=1.0.0 <1.1.0",
              "resolved": "http://beta-internal:4873/bl/-/bl-1.0.3.tgz",
              "dependencies": {
                "readable-stream": {
                  "version": "2.0.5",
                  "from": "readable-stream@>=2.0.5 <2.1.0",
                  "resolved": "http://beta-internal:4873/readable-stream/-/readable-stream-2.0.5.tgz",
                  "dependencies": {
                    "core-util-is": {
                      "version": "1.0.2",
                      "from": "core-util-is@>=1.0.0 <1.1.0",
                      "resolved": "http://beta-internal:4873/core-util-is/-/core-util-is-1.0.2.tgz"
                    },
                    "inherits": {
                      "version": "2.0.1",
                      "from": "inherits@>=2.0.1 <2.1.0",
                      "resolved": "http://beta-internal:4873/inherits/-/inherits-2.0.1.tgz"
                    },
                    "isarray": {
                      "version": "0.0.1",
                      "from": "isarray@0.0.1",
                      "resolved": "http://beta-internal:4873/isarray/-/isarray-0.0.1.tgz"
                    },
                    "process-nextick-args": {
                      "version": "1.0.6",
                      "from": "process-nextick-args@>=1.0.6 <1.1.0",
                      "resolved": "http://beta-internal:4873/process-nextick-args/-/process-nextick-args-1.0.6.tgz"
                    },
                    "string_decoder": {
                      "version": "0.10.31",
                      "from": "string_decoder@>=0.10.0 <0.11.0",
                      "resolved": "http://beta-internal:4873/string_decoder/-/string_decoder-0.10.31.tgz"
                    },
                    "util-deprecate": {
                      "version": "1.0.2",
                      "from": "util-deprecate@>=1.0.1 <1.1.0",
                      "resolved": "http://beta-internal:4873/util-deprecate/-/util-deprecate-1.0.2.tgz"
                    }
                  }
                }
              }
            },
            "caseless": {
              "version": "0.11.0",
              "from": "caseless@>=0.11.0 <0.12.0",
              "resolved": "http://beta-internal:4873/caseless/-/caseless-0.11.0.tgz"
            },
            "combined-stream": {
              "version": "1.0.5",
              "from": "combined-stream@>=1.0.5 <1.1.0",
              "resolved": "http://beta-internal:4873/combined-stream/-/combined-stream-1.0.5.tgz",
              "dependencies": {
                "delayed-stream": {
                  "version": "1.0.0",
                  "from": "delayed-stream@>=1.0.0 <1.1.0",
                  "resolved": "http://beta-internal:4873/delayed-stream/-/delayed-stream-1.0.0.tgz"
                }
              }
            },
            "extend": {
              "version": "3.0.0",
              "from": "extend@>=3.0.0 <3.1.0",
              "resolved": "http://beta-internal:4873/extend/-/extend-3.0.0.tgz"
            },
            "forever-agent": {
              "version": "0.6.1",
              "from": "forever-agent@>=0.6.1 <0.7.0",
              "resolved": "http://beta-internal:4873/forever-agent/-/forever-agent-0.6.1.tgz"
            },
            "form-data": {
              "version": "1.0.0-rc3",
              "from": "form-data@>=1.0.0-rc3 <1.1.0",
              "resolved": "http://beta-internal:4873/form-data/-/form-data-1.0.0-rc3.tgz",
              "dependencies": {
                "async": {
                  "version": "1.5.2",
                  "from": "async@>=1.4.0 <2.0.0",
                  "resolved": "http://beta-internal:4873/async/-/async-1.5.2.tgz"
                }
              }
            },
            "har-validator": {
              "version": "2.0.6",
              "from": "har-validator@>=2.0.6 <2.1.0",
              "resolved": "http://beta-internal:4873/har-validator/-/har-validator-2.0.6.tgz",
              "dependencies": {
                "chalk": {
                  "version": "1.1.1",
                  "from": "chalk@>=1.1.1 <2.0.0",
                  "resolved": "http://beta-internal:4873/chalk/-/chalk-1.1.1.tgz",
                  "dependencies": {
                    "ansi-styles": {
                      "version": "2.2.0",
                      "from": "ansi-styles@>=2.1.0 <3.0.0",
                      "resolved": "http://beta-internal:4873/ansi-styles/-/ansi-styles-2.2.0.tgz",
                      "dependencies": {
                        "color-convert": {
                          "version": "1.0.0",
                          "from": "color-convert@>=1.0.0 <2.0.0",
                          "resolved": "http://beta-internal:4873/color-convert/-/color-convert-1.0.0.tgz"
                        }
                      }
                    },
                    "escape-string-regexp": {
                      "version": "1.0.5",
                      "from": "escape-string-regexp@>=1.0.2 <2.0.0",
                      "resolved": "http://beta-internal:4873/escape-string-regexp/-/escape-string-regexp-1.0.5.tgz"
                    },
                    "has-ansi": {
                      "version": "2.0.0",
                      "from": "has-ansi@>=2.0.0 <3.0.0",
                      "resolved": "http://beta-internal:4873/has-ansi/-/has-ansi-2.0.0.tgz",
                      "dependencies": {
                        "ansi-regex": {
                          "version": "2.0.0",
                          "from": "ansi-regex@>=2.0.0 <3.0.0",
                          "resolved": "http://beta-internal:4873/ansi-regex/-/ansi-regex-2.0.0.tgz"
                        }
                      }
                    },
                    "strip-ansi": {
                      "version": "3.0.1",
                      "from": "strip-ansi@>=3.0.0 <4.0.0",
                      "resolved": "http://beta-internal:4873/strip-ansi/-/strip-ansi-3.0.1.tgz",
                      "dependencies": {
                        "ansi-regex": {
                          "version": "2.0.0",
                          "from": "ansi-regex@>=2.0.0 <3.0.0",
                          "resolved": "http://beta-internal:4873/ansi-regex/-/ansi-regex-2.0.0.tgz"
                        }
                      }
                    },
                    "supports-color": {
                      "version": "2.0.0",
                      "from": "supports-color@>=2.0.0 <3.0.0",
                      "resolved": "http://beta-internal:4873/supports-color/-/supports-color-2.0.0.tgz"
                    }
                  }
                },
                "commander": {
                  "version": "2.9.0",
                  "from": "commander@>=2.9.0 <3.0.0",
                  "resolved": "http://beta-internal:4873/commander/-/commander-2.9.0.tgz",
                  "dependencies": {
                    "graceful-readlink": {
                      "version": "1.0.1",
                      "from": "graceful-readlink@>=1.0.0",
                      "resolved": "http://beta-internal:4873/graceful-readlink/-/graceful-readlink-1.0.1.tgz"
                    }
                  }
                },
                "is-my-json-valid": {
                  "version": "2.13.1",
                  "from": "is-my-json-valid@>=2.12.4 <3.0.0",
                  "resolved": "http://beta-internal:4873/is-my-json-valid/-/is-my-json-valid-2.13.1.tgz",
                  "dependencies": {
                    "generate-function": {
                      "version": "2.0.0",
                      "from": "generate-function@>=2.0.0 <3.0.0",
                      "resolved": "http://beta-internal:4873/generate-function/-/generate-function-2.0.0.tgz"
                    },
                    "generate-object-property": {
                      "version": "1.2.0",
                      "from": "generate-object-property@>=1.1.0 <2.0.0",
                      "resolved": "http://beta-internal:4873/generate-object-property/-/generate-object-property-1.2.0.tgz",
                      "dependencies": {
                        "is-property": {
                          "version": "1.0.2",
                          "from": "is-property@>=1.0.0 <2.0.0",
                          "resolved": "http://beta-internal:4873/is-property/-/is-property-1.0.2.tgz"
                        }
                      }
                    },
                    "jsonpointer": {
                      "version": "2.0.0",
                      "from": "jsonpointer@2.0.0",
                      "resolved": "http://beta-internal:4873/jsonpointer/-/jsonpointer-2.0.0.tgz"
                    },
                    "xtend": {
                      "version": "4.0.1",
                      "from": "xtend@>=4.0.0 <5.0.0",
                      "resolved": "http://beta-internal:4873/xtend/-/xtend-4.0.1.tgz"
                    }
                  }
                },
                "pinkie-promise": {
                  "version": "2.0.0",
                  "from": "pinkie-promise@>=2.0.0 <3.0.0",
                  "resolved": "http://beta-internal:4873/pinkie-promise/-/pinkie-promise-2.0.0.tgz",
                  "dependencies": {
                    "pinkie": {
                      "version": "2.0.4",
                      "from": "pinkie@>=2.0.0 <3.0.0",
                      "resolved": "http://beta-internal:4873/pinkie/-/pinkie-2.0.4.tgz"
                    }
                  }
                }
              }
            },
            "hawk": {
              "version": "3.1.3",
              "from": "hawk@>=3.1.0 <3.2.0",
              "resolved": "http://beta-internal:4873/hawk/-/hawk-3.1.3.tgz",
              "dependencies": {
                "hoek": {
                  "version": "2.16.3",
                  "from": "hoek@>=2.0.0 <3.0.0",
                  "resolved": "http://beta-internal:4873/hoek/-/hoek-2.16.3.tgz"
                },
                "boom": {
                  "version": "2.10.1",
                  "from": "boom@>=2.0.0 <3.0.0",
                  "resolved": "http://beta-internal:4873/boom/-/boom-2.10.1.tgz"
                },
                "cryptiles": {
                  "version": "2.0.5",
                  "from": "cryptiles@>=2.0.0 <3.0.0",
                  "resolved": "http://beta-internal:4873/cryptiles/-/cryptiles-2.0.5.tgz"
                },
                "sntp": {
                  "version": "1.0.9",
                  "from": "sntp@>=1.0.0 <2.0.0",
                  "resolved": "http://beta-internal:4873/sntp/-/sntp-1.0.9.tgz"
                }
              }
            },
            "http-signature": {
              "version": "1.1.1",
              "from": "http-signature@>=1.1.0 <1.2.0",
              "resolved": "http://beta-internal:4873/http-signature/-/http-signature-1.1.1.tgz",
              "dependencies": {
                "assert-plus": {
                  "version": "0.2.0",
                  "from": "assert-plus@>=0.2.0 <0.3.0",
                  "resolved": "http://beta-internal:4873/assert-plus/-/assert-plus-0.2.0.tgz"
                },
                "jsprim": {
                  "version": "1.2.2",
                  "from": "jsprim@>=1.2.2 <2.0.0",
                  "resolved": "http://beta-internal:4873/jsprim/-/jsprim-1.2.2.tgz",
                  "dependencies": {
                    "extsprintf": {
                      "version": "1.0.2",
                      "from": "extsprintf@1.0.2",
                      "resolved": "http://beta-internal:4873/extsprintf/-/extsprintf-1.0.2.tgz"
                    },
                    "json-schema": {
                      "version": "0.2.2",
                      "from": "json-schema@0.2.2",
                      "resolved": "http://beta-internal:4873/json-schema/-/json-schema-0.2.2.tgz"
                    },
                    "verror": {
                      "version": "1.3.6",
                      "from": "verror@1.3.6",
                      "resolved": "http://beta-internal:4873/verror/-/verror-1.3.6.tgz"
                    }
                  }
                },
                "sshpk": {
                  "version": "1.7.4",
                  "from": "sshpk@>=1.7.0 <2.0.0",
                  "resolved": "http://beta-internal:4873/sshpk/-/sshpk-1.7.4.tgz",
                  "dependencies": {
                    "asn1": {
                      "version": "0.2.3",
                      "from": "asn1@>=0.2.3 <0.3.0",
                      "resolved": "http://beta-internal:4873/asn1/-/asn1-0.2.3.tgz"
                    },
                    "dashdash": {
                      "version": "1.13.0",
                      "from": "dashdash@>=1.10.1 <2.0.0",
                      "resolved": "http://beta-internal:4873/dashdash/-/dashdash-1.13.0.tgz",
                      "dependencies": {
                        "assert-plus": {
                          "version": "1.0.0",
                          "from": "assert-plus@>=1.0.0 <2.0.0",
                          "resolved": "http://beta-internal:4873/assert-plus/-/assert-plus-1.0.0.tgz"
                        }
                      }
                    },
                    "jsbn": {
                      "version": "0.1.0",
                      "from": "jsbn@>=0.1.0 <0.2.0",
                      "resolved": "http://beta-internal:4873/jsbn/-/jsbn-0.1.0.tgz"
                    },
                    "tweetnacl": {
                      "version": "0.14.1",
                      "from": "tweetnacl@>=0.13.0 <1.0.0",
                      "resolved": "http://beta-internal:4873/tweetnacl/-/tweetnacl-0.14.1.tgz"
                    },
                    "jodid25519": {
                      "version": "1.0.2",
                      "from": "jodid25519@>=1.0.0 <2.0.0",
                      "resolved": "http://beta-internal:4873/jodid25519/-/jodid25519-1.0.2.tgz"
                    },
                    "ecc-jsbn": {
                      "version": "0.1.1",
                      "from": "ecc-jsbn@>=0.0.1 <1.0.0",
                      "resolved": "http://beta-internal:4873/ecc-jsbn/-/ecc-jsbn-0.1.1.tgz"
                    }
                  }
                }
              }
            },
            "is-typedarray": {
              "version": "1.0.0",
              "from": "is-typedarray@>=1.0.0 <1.1.0",
              "resolved": "http://beta-internal:4873/is-typedarray/-/is-typedarray-1.0.0.tgz"
            },
            "isstream": {
              "version": "0.1.2",
              "from": "isstream@>=0.1.2 <0.2.0",
              "resolved": "http://beta-internal:4873/isstream/-/isstream-0.1.2.tgz"
            },
            "json-stringify-safe": {
              "version": "5.0.1",
              "from": "json-stringify-safe@>=5.0.1 <5.1.0",
              "resolved": "http://beta-internal:4873/json-stringify-safe/-/json-stringify-safe-5.0.1.tgz"
            },
            "mime-types": {
              "version": "2.1.10",
              "from": "mime-types@>=2.1.7 <2.2.0",
              "resolved": "http://beta-internal:4873/mime-types/-/mime-types-2.1.10.tgz",
              "dependencies": {
                "mime-db": {
                  "version": "1.22.0",
                  "from": "mime-db@>=1.22.0 <1.23.0",
                  "resolved": "http://beta-internal:4873/mime-db/-/mime-db-1.22.0.tgz"
                }
              }
            },
            "node-uuid": {
              "version": "1.4.7",
              "from": "node-uuid@>=1.4.7 <1.5.0",
              "resolved": "http://beta-internal:4873/node-uuid/-/node-uuid-1.4.7.tgz"
            },
            "oauth-sign": {
              "version": "0.8.1",
              "from": "oauth-sign@>=0.8.0 <0.9.0",
              "resolved": "http://beta-internal:4873/oauth-sign/-/oauth-sign-0.8.1.tgz"
            },
            "qs": {
              "version": "6.0.2",
              "from": "qs@>=6.0.2 <6.1.0",
              "resolved": "http://beta-internal:4873/qs/-/qs-6.0.2.tgz"
            },
            "stringstream": {
              "version": "0.0.5",
              "from": "stringstream@>=0.0.4 <0.1.0",
              "resolved": "http://beta-internal:4873/stringstream/-/stringstream-0.0.5.tgz"
            },
            "tough-cookie": {
              "version": "2.2.1",
              "from": "tough-cookie@>=2.2.0 <2.3.0",
              "resolved": "http://beta-internal:4873/tough-cookie/-/tough-cookie-2.2.1.tgz"
            },
            "tunnel-agent": {
              "version": "0.4.2",
              "from": "tunnel-agent@>=0.4.1 <0.5.0",
              "resolved": "http://beta-internal:4873/tunnel-agent/-/tunnel-agent-0.4.2.tgz"
            }
          }
        },
        "require-directory": {
          "version": "2.1.1",
          "from": "require-directory@>=2.1.0 <3.0.0",
          "resolved": "http://beta-internal:4873/require-directory/-/require-directory-2.1.1.tgz"
        }
      }
    },
    "text-filter": {
      "version": "0.1.1",
      "from": "text-filter@>=0.1.1 <0.2.0",
      "resolved": "http://beta-internal:4873/text-filter/-/text-filter-0.1.1.tgz"
    },
    "throat": {
      "version": "1.0.0",
      "from": "throat@>=1.0.0 <1.1.0",
      "resolved": "http://beta-internal:4873/throat/-/throat-1.0.0.tgz",
      "dependencies": {
        "promise": {
          "version": "3.2.0",
          "from": "promise@>=3.2.0 <3.3.0",
          "resolved": "http://beta-internal:4873/promise/-/promise-3.2.0.tgz"
        }
      }
    },
    "through2-concurrent": {
      "version": "1.1.0",
      "from": "through2-concurrent@>=1.1.0 <2.0.0",
      "resolved": "http://beta-internal:4873/through2-concurrent/-/through2-concurrent-1.1.0.tgz",
      "dependencies": {
        "through2": {
          "version": "2.0.1",
          "from": "through2@>=2.0.0 <3.0.0",
          "resolved": "http://beta-internal:4873/through2/-/through2-2.0.1.tgz",
          "dependencies": {
            "readable-stream": {
              "version": "2.0.5",
              "from": "readable-stream@>=2.0.0 <2.1.0",
              "resolved": "http://beta-internal:4873/readable-stream/-/readable-stream-2.0.5.tgz",
              "dependencies": {
                "core-util-is": {
                  "version": "1.0.2",
                  "from": "core-util-is@>=1.0.0 <1.1.0",
                  "resolved": "http://beta-internal:4873/core-util-is/-/core-util-is-1.0.2.tgz"
                },
                "inherits": {
                  "version": "2.0.1",
                  "from": "inherits@>=2.0.1 <2.1.0",
                  "resolved": "http://beta-internal:4873/inherits/-/inherits-2.0.1.tgz"
                },
                "isarray": {
                  "version": "0.0.1",
                  "from": "isarray@0.0.1",
                  "resolved": "http://beta-internal:4873/isarray/-/isarray-0.0.1.tgz"
                },
                "process-nextick-args": {
                  "version": "1.0.6",
                  "from": "process-nextick-args@>=1.0.6 <1.1.0",
                  "resolved": "http://beta-internal:4873/process-nextick-args/-/process-nextick-args-1.0.6.tgz"
                },
                "string_decoder": {
                  "version": "0.10.31",
                  "from": "string_decoder@>=0.10.0 <0.11.0",
                  "resolved": "http://beta-internal:4873/string_decoder/-/string_decoder-0.10.31.tgz"
                },
                "util-deprecate": {
                  "version": "1.0.2",
                  "from": "util-deprecate@>=1.0.1 <1.1.0",
                  "resolved": "http://beta-internal:4873/util-deprecate/-/util-deprecate-1.0.2.tgz"
                }
              }
            },
            "xtend": {
              "version": "4.0.1",
              "from": "xtend@>=4.0.0 <4.1.0",
              "resolved": "http://beta-internal:4873/xtend/-/xtend-4.0.1.tgz"
            }
          }
        }
      }
    },
    "tough-cookie": {
      "version": "0.12.1",
      "from": "tough-cookie@>=0.12.1 <0.13.0",
      "resolved": "http://beta-internal:4873/tough-cookie/-/tough-cookie-0.12.1.tgz",
      "dependencies": {
        "punycode": {
          "version": "1.4.0",
          "from": "punycode@>=0.2.0",
          "resolved": "http://beta-internal:4873/punycode/-/punycode-1.4.0.tgz"
        }
      }
    },
    "transloadit": {
      "version": "1.5.0",
      "from": "transloadit@>=1.5.0 <2.0.0",
      "resolved": "http://beta-internal:4873/transloadit/-/transloadit-1.5.0.tgz",
      "dependencies": {
        "request": {
          "version": "2.16.6",
          "from": "request@>=2.16.6 <2.17.0",
          "resolved": "http://beta-internal:4873/request/-/request-2.16.6.tgz",
          "dependencies": {
            "form-data": {
              "version": "0.0.10",
              "from": "form-data@>=0.0.3 <0.1.0",
              "resolved": "http://beta-internal:4873/form-data/-/form-data-0.0.10.tgz",
              "dependencies": {
                "combined-stream": {
                  "version": "0.0.7",
                  "from": "combined-stream@>=0.0.4 <0.1.0",
                  "resolved": "http://beta-internal:4873/combined-stream/-/combined-stream-0.0.7.tgz",
                  "dependencies": {
                    "delayed-stream": {
                      "version": "0.0.5",
                      "from": "delayed-stream@0.0.5",
                      "resolved": "http://beta-internal:4873/delayed-stream/-/delayed-stream-0.0.5.tgz"
                    }
                  }
                },
                "async": {
                  "version": "0.2.10",
                  "from": "async@>=0.2.7 <0.3.0",
                  "resolved": "http://beta-internal:4873/async/-/async-0.2.10.tgz"
                }
              }
            },
            "mime": {
              "version": "1.2.11",
              "from": "mime@>=1.2.9 <1.3.0",
              "resolved": "http://beta-internal:4873/mime/-/mime-1.2.11.tgz"
            },
            "hawk": {
              "version": "0.10.2",
              "from": "hawk@>=0.10.2 <0.11.0",
              "resolved": "http://beta-internal:4873/hawk/-/hawk-0.10.2.tgz",
              "dependencies": {
                "hoek": {
                  "version": "0.7.6",
                  "from": "hoek@>=0.7.0 <0.8.0",
                  "resolved": "http://beta-internal:4873/hoek/-/hoek-0.7.6.tgz"
                },
                "boom": {
                  "version": "0.3.8",
                  "from": "boom@>=0.3.0 <0.4.0",
                  "resolved": "http://beta-internal:4873/boom/-/boom-0.3.8.tgz"
                },
                "cryptiles": {
                  "version": "0.1.3",
                  "from": "cryptiles@>=0.1.0 <0.2.0",
                  "resolved": "http://beta-internal:4873/cryptiles/-/cryptiles-0.1.3.tgz"
                },
                "sntp": {
                  "version": "0.1.4",
                  "from": "sntp@>=0.1.0 <0.2.0",
                  "resolved": "http://beta-internal:4873/sntp/-/sntp-0.1.4.tgz"
                }
              }
            },
            "cookie-jar": {
              "version": "0.2.0",
              "from": "cookie-jar@>=0.2.0 <0.3.0",
              "resolved": "http://beta-internal:4873/cookie-jar/-/cookie-jar-0.2.0.tgz"
            },
            "aws-sign": {
              "version": "0.2.0",
              "from": "aws-sign@>=0.2.0 <0.3.0",
              "resolved": "http://beta-internal:4873/aws-sign/-/aws-sign-0.2.0.tgz"
            },
            "oauth-sign": {
              "version": "0.2.0",
              "from": "oauth-sign@>=0.2.0 <0.3.0",
              "resolved": "http://beta-internal:4873/oauth-sign/-/oauth-sign-0.2.0.tgz"
            },
            "forever-agent": {
              "version": "0.2.0",
              "from": "forever-agent@>=0.2.0 <0.3.0",
              "resolved": "http://beta-internal:4873/forever-agent/-/forever-agent-0.2.0.tgz"
            },
            "tunnel-agent": {
              "version": "0.2.0",
              "from": "tunnel-agent@>=0.2.0 <0.3.0",
              "resolved": "http://beta-internal:4873/tunnel-agent/-/tunnel-agent-0.2.0.tgz"
            },
            "json-stringify-safe": {
              "version": "3.0.0",
              "from": "json-stringify-safe@>=3.0.0 <3.1.0",
              "resolved": "http://beta-internal:4873/json-stringify-safe/-/json-stringify-safe-3.0.0.tgz"
            },
            "qs": {
              "version": "0.5.6",
              "from": "qs@>=0.5.4 <0.6.0",
              "resolved": "http://beta-internal:4873/qs/-/qs-0.5.6.tgz"
            }
          }
        },
        "underscore": {
          "version": "1.2.1",
          "from": "underscore@1.2.1",
          "resolved": "http://beta-internal:4873/underscore/-/underscore-1.2.1.tgz"
        }
      }
    },
    "underscore": {
      "version": "1.8.3",
      "from": "underscore@>=1.8.3 <2.0.0",
      "resolved": "http://beta-internal:4873/underscore/-/underscore-1.8.3.tgz"
    },
    "url-parse": {
      "version": "1.0.5",
      "from": "url-parse@>=1.0.5 <2.0.0",
      "resolved": "http://beta-internal:4873/url-parse/-/url-parse-1.0.5.tgz",
      "dependencies": {
        "querystringify": {
          "version": "0.0.3",
          "from": "querystringify@>=0.0.0 <0.1.0",
          "resolved": "http://beta-internal:4873/querystringify/-/querystringify-0.0.3.tgz"
        },
        "requires-port": {
          "version": "1.0.0",
          "from": "requires-port@>=1.0.0 <1.1.0",
          "resolved": "http://beta-internal:4873/requires-port/-/requires-port-1.0.0.tgz"
        }
      }
    },
    "useragent": {
      "version": "2.0.6",
      "from": "useragent@2.0.6",
      "resolved": "http://beta-internal:4873/useragent/-/useragent-2.0.6.tgz",
      "dependencies": {
        "lru-cache": {
          "version": "2.2.4",
          "from": "lru-cache@>=2.2.0 <2.3.0",
          "resolved": "http://beta-internal:4873/lru-cache/-/lru-cache-2.2.4.tgz"
        }
      }
    },
    "winston": {
      "version": "0.7.3",
      "from": "winston@>=0.7.3 <0.8.0",
      "resolved": "http://beta-internal:4873/winston/-/winston-0.7.3.tgz",
      "dependencies": {
        "async": {
          "version": "0.2.10",
          "from": "async@>=0.2.0 <0.3.0",
          "resolved": "http://beta-internal:4873/async/-/async-0.2.10.tgz"
        },
        "colors": {
          "version": "0.6.2",
          "from": "colors@>=0.6.0 <0.7.0",
          "resolved": "http://beta-internal:4873/colors/-/colors-0.6.2.tgz"
        },
        "cycle": {
          "version": "1.0.3",
          "from": "cycle@>=1.0.0 <1.1.0",
          "resolved": "http://beta-internal:4873/cycle/-/cycle-1.0.3.tgz"
        },
        "eyes": {
          "version": "0.1.8",
          "from": "eyes@>=0.1.0 <0.2.0",
          "resolved": "http://beta-internal:4873/eyes/-/eyes-0.1.8.tgz"
        },
        "pkginfo": {
          "version": "0.3.1",
          "from": "pkginfo@>=0.3.0 <0.4.0",
          "resolved": "http://beta-internal:4873/pkginfo/-/pkginfo-0.3.1.tgz"
        },
        "request": {
          "version": "2.16.6",
          "from": "request@>=2.16.0 <2.17.0",
          "resolved": "http://beta-internal:4873/request/-/request-2.16.6.tgz",
          "dependencies": {
            "form-data": {
              "version": "0.0.10",
              "from": "form-data@>=0.0.3 <0.1.0",
              "resolved": "http://beta-internal:4873/form-data/-/form-data-0.0.10.tgz",
              "dependencies": {
                "combined-stream": {
                  "version": "0.0.7",
                  "from": "combined-stream@>=0.0.4 <0.1.0",
                  "resolved": "http://beta-internal:4873/combined-stream/-/combined-stream-0.0.7.tgz",
                  "dependencies": {
                    "delayed-stream": {
                      "version": "0.0.5",
                      "from": "delayed-stream@0.0.5",
                      "resolved": "http://beta-internal:4873/delayed-stream/-/delayed-stream-0.0.5.tgz"
                    }
                  }
                }
              }
            },
            "mime": {
              "version": "1.2.11",
              "from": "mime@>=1.2.7 <1.3.0",
              "resolved": "http://beta-internal:4873/mime/-/mime-1.2.11.tgz"
            },
            "hawk": {
              "version": "0.10.2",
              "from": "hawk@>=0.10.2 <0.11.0",
              "resolved": "http://beta-internal:4873/hawk/-/hawk-0.10.2.tgz",
              "dependencies": {
                "hoek": {
                  "version": "0.7.6",
                  "from": "hoek@>=0.7.0 <0.8.0",
                  "resolved": "http://beta-internal:4873/hoek/-/hoek-0.7.6.tgz"
                },
                "boom": {
                  "version": "0.3.8",
                  "from": "boom@>=0.3.0 <0.4.0",
                  "resolved": "http://beta-internal:4873/boom/-/boom-0.3.8.tgz"
                },
                "cryptiles": {
                  "version": "0.1.3",
                  "from": "cryptiles@>=0.1.0 <0.2.0",
                  "resolved": "http://beta-internal:4873/cryptiles/-/cryptiles-0.1.3.tgz"
                },
                "sntp": {
                  "version": "0.1.4",
                  "from": "sntp@>=0.1.0 <0.2.0",
                  "resolved": "http://beta-internal:4873/sntp/-/sntp-0.1.4.tgz"
                }
              }
            },
            "cookie-jar": {
              "version": "0.2.0",
              "from": "cookie-jar@>=0.2.0 <0.3.0",
              "resolved": "http://beta-internal:4873/cookie-jar/-/cookie-jar-0.2.0.tgz"
            },
            "aws-sign": {
              "version": "0.2.0",
              "from": "aws-sign@>=0.2.0 <0.3.0",
              "resolved": "http://beta-internal:4873/aws-sign/-/aws-sign-0.2.0.tgz"
            },
            "oauth-sign": {
              "version": "0.2.0",
              "from": "oauth-sign@>=0.2.0 <0.3.0",
              "resolved": "http://beta-internal:4873/oauth-sign/-/oauth-sign-0.2.0.tgz"
            },
            "forever-agent": {
              "version": "0.2.0",
              "from": "forever-agent@>=0.2.0 <0.3.0",
              "resolved": "http://beta-internal:4873/forever-agent/-/forever-agent-0.2.0.tgz"
            },
            "tunnel-agent": {
              "version": "0.2.0",
              "from": "tunnel-agent@>=0.2.0 <0.3.0",
              "resolved": "http://beta-internal:4873/tunnel-agent/-/tunnel-agent-0.2.0.tgz"
            },
            "json-stringify-safe": {
              "version": "3.0.0",
              "from": "json-stringify-safe@>=3.0.0 <3.1.0",
              "resolved": "http://beta-internal:4873/json-stringify-safe/-/json-stringify-safe-3.0.0.tgz"
            },
            "qs": {
              "version": "0.5.6",
              "from": "qs@>=0.5.4 <0.6.0",
              "resolved": "http://beta-internal:4873/qs/-/qs-0.5.6.tgz"
            }
          }
        },
        "stack-trace": {
          "version": "0.0.9",
          "from": "stack-trace@>=0.0.0 <0.1.0",
          "resolved": "http://beta-internal:4873/stack-trace/-/stack-trace-0.0.9.tgz"
        }
      }
    },
    "winston-logstash-udp": {
      "version": "0.0.4",
      "from": "winston-logstash-udp@0.0.4",
      "resolved": "http://beta-internal:4873/winston-logstash-udp/-/winston-logstash-udp-0.0.4.tgz"
    },
    "wreck": {
      "version": "5.6.1",
      "from": "wreck@>=5.2.0 <6.0.0",
      "resolved": "http://beta-internal:4873/wreck/-/wreck-5.6.1.tgz",
      "dependencies": {
        "hoek": {
          "version": "2.16.3",
          "from": "hoek@>=2.0.0 <3.0.0",
          "resolved": "http://beta-internal:4873/hoek/-/hoek-2.16.3.tgz"
        },
        "boom": {
          "version": "2.10.1",
          "from": "boom@>=2.0.0 <3.0.0",
          "resolved": "http://beta-internal:4873/boom/-/boom-2.10.1.tgz"
        }
      }
    },
    "xml2js": {
      "version": "0.2.2",
      "from": "xml2js@0.2.2",
      "resolved": "http://beta-internal:4873/xml2js/-/xml2js-0.2.2.tgz",
      "dependencies": {
        "sax": {
          "version": "1.1.6",
          "from": "sax@>=0.4.2",
          "resolved": "http://beta-internal:4873/sax/-/sax-1.1.6.tgz"
        }
      }
    },
    "xregexp": {
      "version": "2.0.0",
      "from": "xregexp@>=2.0.0 <3.0.0",
      "resolved": "http://beta-internal:4873/xregexp/-/xregexp-2.0.0.tgz"
    },
    "yargs": {
      "version": "4.2.0",
      "from": "yargs@>=4.2.0 <5.0.0",
      "resolved": "http://beta-internal:4873/yargs/-/yargs-4.2.0.tgz",
      "dependencies": {
        "camelcase": {
          "version": "2.1.0",
          "from": "camelcase@>=2.0.1 <3.0.0",
          "resolved": "http://beta-internal:4873/camelcase/-/camelcase-2.1.0.tgz"
        },
        "cliui": {
          "version": "3.1.0",
          "from": "cliui@>=3.0.3 <4.0.0",
          "resolved": "http://beta-internal:4873/cliui/-/cliui-3.1.0.tgz",
          "dependencies": {
            "strip-ansi": {
              "version": "3.0.1",
              "from": "strip-ansi@>=3.0.0 <4.0.0",
              "resolved": "http://beta-internal:4873/strip-ansi/-/strip-ansi-3.0.1.tgz",
              "dependencies": {
                "ansi-regex": {
                  "version": "2.0.0",
                  "from": "ansi-regex@>=2.0.0 <3.0.0",
                  "resolved": "http://beta-internal:4873/ansi-regex/-/ansi-regex-2.0.0.tgz"
                }
              }
            },
            "wrap-ansi": {
              "version": "1.0.0",
              "from": "wrap-ansi@>=1.0.0 <2.0.0",
              "resolved": "http://beta-internal:4873/wrap-ansi/-/wrap-ansi-1.0.0.tgz"
            }
          }
        },
        "decamelize": {
          "version": "1.2.0",
          "from": "decamelize@>=1.1.1 <2.0.0",
          "resolved": "http://beta-internal:4873/decamelize/-/decamelize-1.2.0.tgz"
        },
        "lodash.assign": {
          "version": "4.0.6",
          "from": "lodash.assign@>=4.0.3 <5.0.0",
          "resolved": "http://beta-internal:4873/lodash.assign/-/lodash.assign-4.0.6.tgz",
          "dependencies": {
            "lodash.keys": {
              "version": "4.0.5",
              "from": "lodash.keys@>=4.0.0 <5.0.0",
              "resolved": "http://beta-internal:4873/lodash.keys/-/lodash.keys-4.0.5.tgz"
            },
            "lodash.rest": {
              "version": "4.0.1",
              "from": "lodash.rest@>=4.0.0 <5.0.0",
              "resolved": "http://beta-internal:4873/lodash.rest/-/lodash.rest-4.0.1.tgz"
            }
          }
        },
        "os-locale": {
          "version": "1.4.0",
          "from": "os-locale@>=1.4.0 <2.0.0",
          "resolved": "http://beta-internal:4873/os-locale/-/os-locale-1.4.0.tgz",
          "dependencies": {
            "lcid": {
              "version": "1.0.0",
              "from": "lcid@>=1.0.0 <2.0.0",
              "resolved": "http://beta-internal:4873/lcid/-/lcid-1.0.0.tgz",
              "dependencies": {
                "invert-kv": {
                  "version": "1.0.0",
                  "from": "invert-kv@>=1.0.0 <2.0.0",
                  "resolved": "http://beta-internal:4873/invert-kv/-/invert-kv-1.0.0.tgz"
                }
              }
            }
          }
        },
        "pkg-conf": {
          "version": "1.1.1",
          "from": "pkg-conf@>=1.1.1 <2.0.0",
          "resolved": "http://beta-internal:4873/pkg-conf/-/pkg-conf-1.1.1.tgz",
          "dependencies": {
            "find-up": {
              "version": "1.1.2",
              "from": "find-up@>=1.0.0 <2.0.0",
              "resolved": "http://beta-internal:4873/find-up/-/find-up-1.1.2.tgz",
              "dependencies": {
                "path-exists": {
                  "version": "2.1.0",
                  "from": "path-exists@>=2.0.0 <3.0.0",
                  "resolved": "http://beta-internal:4873/path-exists/-/path-exists-2.1.0.tgz"
                },
                "pinkie-promise": {
                  "version": "2.0.0",
                  "from": "pinkie-promise@>=2.0.0 <3.0.0",
                  "resolved": "http://beta-internal:4873/pinkie-promise/-/pinkie-promise-2.0.0.tgz",
                  "dependencies": {
                    "pinkie": {
                      "version": "2.0.4",
                      "from": "pinkie@>=2.0.0 <3.0.0",
                      "resolved": "http://beta-internal:4873/pinkie/-/pinkie-2.0.4.tgz"
                    }
                  }
                }
              }
            },
            "object-assign": {
              "version": "4.0.1",
              "from": "object-assign@>=4.0.1 <5.0.0",
              "resolved": "http://beta-internal:4873/object-assign/-/object-assign-4.0.1.tgz"
            },
            "read-pkg": {
              "version": "1.1.0",
              "from": "read-pkg@>=1.0.0 <2.0.0",
              "resolved": "http://beta-internal:4873/read-pkg/-/read-pkg-1.1.0.tgz",
              "dependencies": {
                "load-json-file": {
                  "version": "1.1.0",
                  "from": "load-json-file@>=1.0.0 <2.0.0",
                  "resolved": "http://beta-internal:4873/load-json-file/-/load-json-file-1.1.0.tgz",
                  "dependencies": {
                    "graceful-fs": {
                      "version": "4.1.3",
                      "from": "graceful-fs@>=4.1.2 <5.0.0",
                      "resolved": "http://beta-internal:4873/graceful-fs/-/graceful-fs-4.1.3.tgz"
                    },
                    "parse-json": {
                      "version": "2.2.0",
                      "from": "parse-json@>=2.2.0 <3.0.0",
                      "resolved": "http://beta-internal:4873/parse-json/-/parse-json-2.2.0.tgz",
                      "dependencies": {
                        "error-ex": {
                          "version": "1.3.0",
                          "from": "error-ex@>=1.2.0 <2.0.0",
                          "resolved": "http://beta-internal:4873/error-ex/-/error-ex-1.3.0.tgz",
                          "dependencies": {
                            "is-arrayish": {
                              "version": "0.2.1",
                              "from": "is-arrayish@>=0.2.1 <0.3.0",
                              "resolved": "http://beta-internal:4873/is-arrayish/-/is-arrayish-0.2.1.tgz"
                            }
                          }
                        }
                      }
                    },
                    "pify": {
                      "version": "2.3.0",
                      "from": "pify@>=2.0.0 <3.0.0",
                      "resolved": "http://beta-internal:4873/pify/-/pify-2.3.0.tgz"
                    },
                    "pinkie-promise": {
                      "version": "2.0.0",
                      "from": "pinkie-promise@>=2.0.0 <3.0.0",
                      "resolved": "http://beta-internal:4873/pinkie-promise/-/pinkie-promise-2.0.0.tgz",
                      "dependencies": {
                        "pinkie": {
                          "version": "2.0.4",
                          "from": "pinkie@>=2.0.0 <3.0.0",
                          "resolved": "http://beta-internal:4873/pinkie/-/pinkie-2.0.4.tgz"
                        }
                      }
                    },
                    "strip-bom": {
                      "version": "2.0.0",
                      "from": "strip-bom@>=2.0.0 <3.0.0",
                      "resolved": "http://beta-internal:4873/strip-bom/-/strip-bom-2.0.0.tgz",
                      "dependencies": {
                        "is-utf8": {
                          "version": "0.2.1",
                          "from": "is-utf8@>=0.2.0 <0.3.0",
                          "resolved": "http://beta-internal:4873/is-utf8/-/is-utf8-0.2.1.tgz"
                        }
                      }
                    }
                  }
                },
                "normalize-package-data": {
                  "version": "2.3.5",
                  "from": "normalize-package-data@>=2.3.2 <3.0.0",
                  "resolved": "http://beta-internal:4873/normalize-package-data/-/normalize-package-data-2.3.5.tgz",
                  "dependencies": {
                    "hosted-git-info": {
                      "version": "2.1.4",
                      "from": "hosted-git-info@>=2.1.4 <3.0.0",
                      "resolved": "http://beta-internal:4873/hosted-git-info/-/hosted-git-info-2.1.4.tgz"
                    },
                    "is-builtin-module": {
                      "version": "1.0.0",
                      "from": "is-builtin-module@>=1.0.0 <2.0.0",
                      "resolved": "http://beta-internal:4873/is-builtin-module/-/is-builtin-module-1.0.0.tgz",
                      "dependencies": {
                        "builtin-modules": {
                          "version": "1.1.1",
                          "from": "builtin-modules@>=1.0.0 <2.0.0",
                          "resolved": "http://beta-internal:4873/builtin-modules/-/builtin-modules-1.1.1.tgz"
                        }
                      }
                    },
                    "semver": {
                      "version": "5.1.0",
                      "from": "semver@>=2.0.0 <3.0.0||>=3.0.0 <4.0.0||>=4.0.0 <5.0.0||>=5.0.0 <6.0.0",
                      "resolved": "http://beta-internal:4873/semver/-/semver-5.1.0.tgz"
                    },
                    "validate-npm-package-license": {
                      "version": "3.0.1",
                      "from": "validate-npm-package-license@>=3.0.1 <4.0.0",
                      "resolved": "http://beta-internal:4873/validate-npm-package-license/-/validate-npm-package-license-3.0.1.tgz",
                      "dependencies": {
                        "spdx-correct": {
                          "version": "1.0.2",
                          "from": "spdx-correct@>=1.0.0 <1.1.0",
                          "resolved": "http://beta-internal:4873/spdx-correct/-/spdx-correct-1.0.2.tgz",
                          "dependencies": {
                            "spdx-license-ids": {
                              "version": "1.2.0",
                              "from": "spdx-license-ids@>=1.0.2 <2.0.0",
                              "resolved": "http://beta-internal:4873/spdx-license-ids/-/spdx-license-ids-1.2.0.tgz"
                            }
                          }
                        },
                        "spdx-expression-parse": {
                          "version": "1.0.2",
                          "from": "spdx-expression-parse@>=1.0.0 <1.1.0",
                          "resolved": "http://beta-internal:4873/spdx-expression-parse/-/spdx-expression-parse-1.0.2.tgz",
                          "dependencies": {
                            "spdx-exceptions": {
                              "version": "1.0.4",
                              "from": "spdx-exceptions@>=1.0.4 <2.0.0",
                              "resolved": "http://beta-internal:4873/spdx-exceptions/-/spdx-exceptions-1.0.4.tgz"
                            },
                            "spdx-license-ids": {
                              "version": "1.2.0",
                              "from": "spdx-license-ids@>=1.0.2 <2.0.0",
                              "resolved": "http://beta-internal:4873/spdx-license-ids/-/spdx-license-ids-1.2.0.tgz"
                            }
                          }
                        }
                      }
                    }
                  }
                },
                "path-type": {
                  "version": "1.1.0",
                  "from": "path-type@>=1.0.0 <2.0.0",
                  "resolved": "http://beta-internal:4873/path-type/-/path-type-1.1.0.tgz",
                  "dependencies": {
                    "graceful-fs": {
                      "version": "4.1.3",
                      "from": "graceful-fs@>=4.1.2 <5.0.0",
                      "resolved": "http://beta-internal:4873/graceful-fs/-/graceful-fs-4.1.3.tgz"
                    },
                    "pify": {
                      "version": "2.3.0",
                      "from": "pify@>=2.0.0 <3.0.0",
                      "resolved": "http://beta-internal:4873/pify/-/pify-2.3.0.tgz"
                    },
                    "pinkie-promise": {
                      "version": "2.0.0",
                      "from": "pinkie-promise@>=2.0.0 <3.0.0",
                      "resolved": "http://beta-internal:4873/pinkie-promise/-/pinkie-promise-2.0.0.tgz",
                      "dependencies": {
                        "pinkie": {
                          "version": "2.0.4",
                          "from": "pinkie@>=2.0.0 <3.0.0",
                          "resolved": "http://beta-internal:4873/pinkie/-/pinkie-2.0.4.tgz"
                        }
                      }
                    }
                  }
                }
              }
            },
            "symbol": {
              "version": "0.2.1",
              "from": "symbol@>=0.2.1 <0.3.0",
              "resolved": "http://beta-internal:4873/symbol/-/symbol-0.2.1.tgz"
            }
          }
        },
        "read-pkg-up": {
          "version": "1.0.1",
          "from": "read-pkg-up@>=1.0.1 <2.0.0",
          "resolved": "http://beta-internal:4873/read-pkg-up/-/read-pkg-up-1.0.1.tgz",
          "dependencies": {
            "find-up": {
              "version": "1.1.2",
              "from": "find-up@>=1.0.0 <2.0.0",
              "resolved": "http://beta-internal:4873/find-up/-/find-up-1.1.2.tgz",
              "dependencies": {
                "path-exists": {
                  "version": "2.1.0",
                  "from": "path-exists@>=2.0.0 <3.0.0",
                  "resolved": "http://beta-internal:4873/path-exists/-/path-exists-2.1.0.tgz"
                },
                "pinkie-promise": {
                  "version": "2.0.0",
                  "from": "pinkie-promise@>=2.0.0 <3.0.0",
                  "resolved": "http://beta-internal:4873/pinkie-promise/-/pinkie-promise-2.0.0.tgz",
                  "dependencies": {
                    "pinkie": {
                      "version": "2.0.4",
                      "from": "pinkie@>=2.0.0 <3.0.0",
                      "resolved": "http://beta-internal:4873/pinkie/-/pinkie-2.0.4.tgz"
                    }
                  }
                }
              }
            },
            "read-pkg": {
              "version": "1.1.0",
              "from": "read-pkg@>=1.0.0 <2.0.0",
              "resolved": "http://beta-internal:4873/read-pkg/-/read-pkg-1.1.0.tgz",
              "dependencies": {
                "load-json-file": {
                  "version": "1.1.0",
                  "from": "load-json-file@>=1.0.0 <2.0.0",
                  "resolved": "http://beta-internal:4873/load-json-file/-/load-json-file-1.1.0.tgz",
                  "dependencies": {
                    "graceful-fs": {
                      "version": "4.1.3",
                      "from": "graceful-fs@>=4.1.2 <5.0.0",
                      "resolved": "http://beta-internal:4873/graceful-fs/-/graceful-fs-4.1.3.tgz"
                    },
                    "parse-json": {
                      "version": "2.2.0",
                      "from": "parse-json@>=2.2.0 <3.0.0",
                      "resolved": "http://beta-internal:4873/parse-json/-/parse-json-2.2.0.tgz",
                      "dependencies": {
                        "error-ex": {
                          "version": "1.3.0",
                          "from": "error-ex@>=1.2.0 <2.0.0",
                          "resolved": "http://beta-internal:4873/error-ex/-/error-ex-1.3.0.tgz",
                          "dependencies": {
                            "is-arrayish": {
                              "version": "0.2.1",
                              "from": "is-arrayish@>=0.2.1 <0.3.0",
                              "resolved": "http://beta-internal:4873/is-arrayish/-/is-arrayish-0.2.1.tgz"
                            }
                          }
                        }
                      }
                    },
                    "pify": {
                      "version": "2.3.0",
                      "from": "pify@>=2.0.0 <3.0.0",
                      "resolved": "http://beta-internal:4873/pify/-/pify-2.3.0.tgz"
                    },
                    "pinkie-promise": {
                      "version": "2.0.0",
                      "from": "pinkie-promise@>=2.0.0 <3.0.0",
                      "resolved": "http://beta-internal:4873/pinkie-promise/-/pinkie-promise-2.0.0.tgz",
                      "dependencies": {
                        "pinkie": {
                          "version": "2.0.4",
                          "from": "pinkie@>=2.0.0 <3.0.0",
                          "resolved": "http://beta-internal:4873/pinkie/-/pinkie-2.0.4.tgz"
                        }
                      }
                    },
                    "strip-bom": {
                      "version": "2.0.0",
                      "from": "strip-bom@>=2.0.0 <3.0.0",
                      "resolved": "http://beta-internal:4873/strip-bom/-/strip-bom-2.0.0.tgz",
                      "dependencies": {
                        "is-utf8": {
                          "version": "0.2.1",
                          "from": "is-utf8@>=0.2.0 <0.3.0",
                          "resolved": "http://beta-internal:4873/is-utf8/-/is-utf8-0.2.1.tgz"
                        }
                      }
                    }
                  }
                },
                "normalize-package-data": {
                  "version": "2.3.5",
                  "from": "normalize-package-data@>=2.3.2 <3.0.0",
                  "resolved": "http://beta-internal:4873/normalize-package-data/-/normalize-package-data-2.3.5.tgz",
                  "dependencies": {
                    "hosted-git-info": {
                      "version": "2.1.4",
                      "from": "hosted-git-info@>=2.1.4 <3.0.0",
                      "resolved": "http://beta-internal:4873/hosted-git-info/-/hosted-git-info-2.1.4.tgz"
                    },
                    "is-builtin-module": {
                      "version": "1.0.0",
                      "from": "is-builtin-module@>=1.0.0 <2.0.0",
                      "resolved": "http://beta-internal:4873/is-builtin-module/-/is-builtin-module-1.0.0.tgz",
                      "dependencies": {
                        "builtin-modules": {
                          "version": "1.1.1",
                          "from": "builtin-modules@>=1.0.0 <2.0.0",
                          "resolved": "http://beta-internal:4873/builtin-modules/-/builtin-modules-1.1.1.tgz"
                        }
                      }
                    },
                    "semver": {
                      "version": "5.1.0",
                      "from": "semver@>=2.0.0 <3.0.0||>=3.0.0 <4.0.0||>=4.0.0 <5.0.0||>=5.0.0 <6.0.0",
                      "resolved": "http://beta-internal:4873/semver/-/semver-5.1.0.tgz"
                    },
                    "validate-npm-package-license": {
                      "version": "3.0.1",
                      "from": "validate-npm-package-license@>=3.0.1 <4.0.0",
                      "resolved": "http://beta-internal:4873/validate-npm-package-license/-/validate-npm-package-license-3.0.1.tgz",
                      "dependencies": {
                        "spdx-correct": {
                          "version": "1.0.2",
                          "from": "spdx-correct@>=1.0.0 <1.1.0",
                          "resolved": "http://beta-internal:4873/spdx-correct/-/spdx-correct-1.0.2.tgz",
                          "dependencies": {
                            "spdx-license-ids": {
                              "version": "1.2.0",
                              "from": "spdx-license-ids@>=1.0.2 <2.0.0",
                              "resolved": "http://beta-internal:4873/spdx-license-ids/-/spdx-license-ids-1.2.0.tgz"
                            }
                          }
                        },
                        "spdx-expression-parse": {
                          "version": "1.0.2",
                          "from": "spdx-expression-parse@>=1.0.0 <1.1.0",
                          "resolved": "http://beta-internal:4873/spdx-expression-parse/-/spdx-expression-parse-1.0.2.tgz",
                          "dependencies": {
                            "spdx-exceptions": {
                              "version": "1.0.4",
                              "from": "spdx-exceptions@>=1.0.4 <2.0.0",
                              "resolved": "http://beta-internal:4873/spdx-exceptions/-/spdx-exceptions-1.0.4.tgz"
                            },
                            "spdx-license-ids": {
                              "version": "1.2.0",
                              "from": "spdx-license-ids@>=1.0.2 <2.0.0",
                              "resolved": "http://beta-internal:4873/spdx-license-ids/-/spdx-license-ids-1.2.0.tgz"
                            }
                          }
                        }
                      }
                    }
                  }
                },
                "path-type": {
                  "version": "1.1.0",
                  "from": "path-type@>=1.0.0 <2.0.0",
                  "resolved": "http://beta-internal:4873/path-type/-/path-type-1.1.0.tgz",
                  "dependencies": {
                    "graceful-fs": {
                      "version": "4.1.3",
                      "from": "graceful-fs@>=4.1.2 <5.0.0",
                      "resolved": "http://beta-internal:4873/graceful-fs/-/graceful-fs-4.1.3.tgz"
                    },
                    "pify": {
                      "version": "2.3.0",
                      "from": "pify@>=2.0.0 <3.0.0",
                      "resolved": "http://beta-internal:4873/pify/-/pify-2.3.0.tgz"
                    },
                    "pinkie-promise": {
                      "version": "2.0.0",
                      "from": "pinkie-promise@>=2.0.0 <3.0.0",
                      "resolved": "http://beta-internal:4873/pinkie-promise/-/pinkie-promise-2.0.0.tgz",
                      "dependencies": {
                        "pinkie": {
                          "version": "2.0.4",
                          "from": "pinkie@>=2.0.0 <3.0.0",
                          "resolved": "http://beta-internal:4873/pinkie/-/pinkie-2.0.4.tgz"
                        }
                      }
                    }
                  }
                }
              }
            }
          }
        },
        "require-main-filename": {
          "version": "1.0.1",
          "from": "require-main-filename@>=1.0.1 <2.0.0",
          "resolved": "http://beta-internal:4873/require-main-filename/-/require-main-filename-1.0.1.tgz"
        },
        "string-width": {
          "version": "1.0.1",
          "from": "string-width@>=1.0.1 <2.0.0",
          "resolved": "http://beta-internal:4873/string-width/-/string-width-1.0.1.tgz",
          "dependencies": {
            "code-point-at": {
              "version": "1.0.0",
              "from": "code-point-at@>=1.0.0 <2.0.0",
              "resolved": "http://beta-internal:4873/code-point-at/-/code-point-at-1.0.0.tgz",
              "dependencies": {
                "number-is-nan": {
                  "version": "1.0.0",
                  "from": "number-is-nan@>=1.0.0 <2.0.0",
                  "resolved": "http://beta-internal:4873/number-is-nan/-/number-is-nan-1.0.0.tgz"
                }
              }
            },
            "is-fullwidth-code-point": {
              "version": "1.0.0",
              "from": "is-fullwidth-code-point@>=1.0.0 <2.0.0",
              "resolved": "http://beta-internal:4873/is-fullwidth-code-point/-/is-fullwidth-code-point-1.0.0.tgz",
              "dependencies": {
                "number-is-nan": {
                  "version": "1.0.0",
                  "from": "number-is-nan@>=1.0.0 <2.0.0",
                  "resolved": "http://beta-internal:4873/number-is-nan/-/number-is-nan-1.0.0.tgz"
                }
              }
            },
            "strip-ansi": {
              "version": "3.0.1",
              "from": "strip-ansi@>=3.0.0 <4.0.0",
              "resolved": "http://beta-internal:4873/strip-ansi/-/strip-ansi-3.0.1.tgz",
              "dependencies": {
                "ansi-regex": {
                  "version": "2.0.0",
                  "from": "ansi-regex@>=2.0.0 <3.0.0",
                  "resolved": "http://beta-internal:4873/ansi-regex/-/ansi-regex-2.0.0.tgz"
                }
              }
            }
          }
        },
        "window-size": {
          "version": "0.2.0",
          "from": "window-size@>=0.2.0 <0.3.0",
          "resolved": "http://beta-internal:4873/window-size/-/window-size-0.2.0.tgz"
        },
        "y18n": {
          "version": "3.2.0",
          "from": "y18n@>=3.2.0 <4.0.0",
          "resolved": "http://beta-internal:4873/y18n/-/y18n-3.2.0.tgz"
        },
        "yargs-parser": {
          "version": "2.1.1",
          "from": "yargs-parser@>=2.1.1 <3.0.0",
          "resolved": "http://beta-internal:4873/yargs-parser/-/yargs-parser-2.1.1.tgz"
        }
      }
    }
  }
}<|MERGE_RESOLUTION|>--- conflicted
+++ resolved
@@ -156,7 +156,7 @@
             },
             "mime-types": {
               "version": "2.1.10",
-              "from": "mime-types@>=2.1.7 <2.2.0",
+              "from": "mime-types@>=2.1.10 <2.2.0",
               "resolved": "http://beta-internal:4873/mime-types/-/mime-types-2.1.10.tgz",
               "dependencies": {
                 "mime-db": {
@@ -584,7 +584,7 @@
               "dependencies": {
                 "ansi-regex": {
                   "version": "0.2.1",
-                  "from": "ansi-regex@>=0.2.1 <0.3.0",
+                  "from": "ansi-regex@>=0.2.0 <0.3.0",
                   "resolved": "http://beta-internal:4873/ansi-regex/-/ansi-regex-0.2.1.tgz"
                 }
               }
@@ -596,7 +596,7 @@
               "dependencies": {
                 "ansi-regex": {
                   "version": "0.2.1",
-                  "from": "ansi-regex@>=0.2.1 <0.3.0",
+                  "from": "ansi-regex@>=0.2.0 <0.3.0",
                   "resolved": "http://beta-internal:4873/ansi-regex/-/ansi-regex-0.2.1.tgz"
                 }
               }
@@ -684,7 +684,7 @@
           "dependencies": {
             "mime-types": {
               "version": "2.1.10",
-              "from": "mime-types@>=2.1.10 <2.2.0",
+              "from": "mime-types@>=2.1.6 <2.2.0",
               "resolved": "http://beta-internal:4873/mime-types/-/mime-types-2.1.10.tgz",
               "dependencies": {
                 "mime-db": {
@@ -873,7 +873,7 @@
             },
             "mime-types": {
               "version": "2.1.10",
-              "from": "mime-types@>=2.1.10 <2.2.0",
+              "from": "mime-types@>=2.1.6 <2.2.0",
               "resolved": "http://beta-internal:4873/mime-types/-/mime-types-2.1.10.tgz",
               "dependencies": {
                 "mime-db": {
@@ -1047,13 +1047,8 @@
         },
         "utils-merge": {
           "version": "1.0.0",
-<<<<<<< HEAD
-          "from": "utils-merge@>=1.0.0 <2.0.0",
-          "resolved": "https://registry.npmjs.org/utils-merge/-/utils-merge-1.0.0.tgz"
-=======
           "from": "utils-merge@1.0.0",
           "resolved": "http://beta-internal:4873/utils-merge/-/utils-merge-1.0.0.tgz"
->>>>>>> 964f504d
         }
       }
     },
@@ -1375,15 +1370,9 @@
       "resolved": "http://beta-internal:4873/gitter-faye-redis/-/gitter-faye-redis-0.4.4.tgz",
       "dependencies": {
         "redis": {
-<<<<<<< HEAD
-          "version": "2.4.2",
+          "version": "2.5.1",
           "from": "redis@latest",
-          "resolved": "http://beta-internal:4873/redis/-/redis-2.4.2.tgz",
-=======
-          "version": "2.5.0-1",
-          "from": "redis@latest",
-          "resolved": "http://beta-internal:4873/redis/-/redis-2.5.0-1.tgz",
->>>>>>> 964f504d
+          "resolved": "http://beta-internal:4873/redis/-/redis-2.5.1.tgz",
           "dependencies": {
             "double-ended-queue": {
               "version": "2.1.0-0",
@@ -1538,14 +1527,14 @@
       }
     },
     "gitter-realtime-client": {
-      "version": "1.0.2",
+      "version": "1.1.0",
       "from": "gitter-realtime-client@>=1.0.2 <2.0.0",
-      "resolved": "http://beta-internal:4873/gitter-realtime-client/-/gitter-realtime-client-1.0.2.tgz",
+      "resolved": "http://beta-internal:4873/gitter-realtime-client/-/gitter-realtime-client-1.1.0.tgz",
       "dependencies": {
         "backbone": {
-          "version": "1.3.1",
+          "version": "1.3.2",
           "from": "backbone@>=1.1.2 <2.0.0",
-          "resolved": "http://beta-internal:4873/backbone/-/backbone-1.3.1.tgz"
+          "resolved": "http://beta-internal:4873/backbone/-/backbone-1.3.2.tgz"
         },
         "backbone-sorted-collection": {
           "version": "0.3.9",
@@ -3570,9 +3559,9 @@
       "resolved": "http://beta-internal:4873/mongoose-number/-/mongoose-number-0.1.1.tgz"
     },
     "newrelic": {
-      "version": "1.25.4",
+      "version": "1.25.5",
       "from": "newrelic@>=1.18.3 <2.0.0",
-      "resolved": "http://beta-internal:4873/newrelic/-/newrelic-1.25.4.tgz",
+      "resolved": "http://beta-internal:4873/newrelic/-/newrelic-1.25.5.tgz",
       "dependencies": {
         "concat-stream": {
           "version": "1.5.1",
@@ -3581,8 +3570,7 @@
           "dependencies": {
             "inherits": {
               "version": "2.0.1",
-              "from": "inherits@>=2.0.1 <2.1.0",
-              "resolved": "https://registry.npmjs.org/inherits/-/inherits-2.0.1.tgz"
+              "from": "inherits@>=2.0.1 <2.1.0"
             },
             "typedarray": {
               "version": "0.0.6",
@@ -3592,7 +3580,6 @@
             "readable-stream": {
               "version": "2.0.5",
               "from": "readable-stream@>=2.0.0 <2.1.0",
-              "resolved": "https://registry.npmjs.org/readable-stream/-/readable-stream-2.0.5.tgz",
               "dependencies": {
                 "core-util-is": {
                   "version": "1.0.2",
@@ -3601,7 +3588,8 @@
                 },
                 "isarray": {
                   "version": "0.0.1",
-                  "from": "isarray@0.0.1"
+                  "from": "isarray@0.0.1",
+                  "resolved": "https://registry.npmjs.org/isarray/-/isarray-0.0.1.tgz"
                 },
                 "process-nextick-args": {
                   "version": "1.0.6",
@@ -3635,7 +3623,6 @@
             "debug": {
               "version": "2.2.0",
               "from": "debug@>=2.0.0 <3.0.0",
-              "resolved": "https://registry.npmjs.org/debug/-/debug-2.2.0.tgz",
               "dependencies": {
                 "ms": {
                   "version": "0.7.1",
@@ -3668,7 +3655,8 @@
             },
             "isarray": {
               "version": "0.0.1",
-              "from": "isarray@0.0.1"
+              "from": "isarray@0.0.1",
+              "resolved": "https://registry.npmjs.org/isarray/-/isarray-0.0.1.tgz"
             },
             "string_decoder": {
               "version": "0.10.31",
@@ -3677,8 +3665,7 @@
             },
             "inherits": {
               "version": "2.0.1",
-              "from": "inherits@>=2.0.1 <2.1.0",
-              "resolved": "https://registry.npmjs.org/inherits/-/inherits-2.0.1.tgz"
+              "from": "inherits@>=2.0.1 <2.1.0"
             }
           }
         },
@@ -4251,7 +4238,7 @@
             },
             "mime": {
               "version": "1.2.11",
-              "from": "mime@>=1.2.9 <1.3.0",
+              "from": "mime@>=1.2.11 <1.3.0",
               "resolved": "http://beta-internal:4873/mime/-/mime-1.2.11.tgz"
             }
           }
@@ -4372,9 +4359,9 @@
               "resolved": "http://beta-internal:4873/bl/-/bl-1.0.3.tgz",
               "dependencies": {
                 "readable-stream": {
-                  "version": "2.0.5",
+                  "version": "2.0.6",
                   "from": "readable-stream@>=2.0.5 <2.1.0",
-                  "resolved": "http://beta-internal:4873/readable-stream/-/readable-stream-2.0.5.tgz",
+                  "resolved": "http://beta-internal:4873/readable-stream/-/readable-stream-2.0.6.tgz",
                   "dependencies": {
                     "core-util-is": {
                       "version": "1.0.2",
@@ -4383,13 +4370,13 @@
                     },
                     "inherits": {
                       "version": "2.0.1",
-                      "from": "inherits@>=2.0.0 <3.0.0",
+                      "from": "inherits@>=2.0.1 <2.1.0",
                       "resolved": "http://beta-internal:4873/inherits/-/inherits-2.0.1.tgz"
                     },
                     "isarray": {
-                      "version": "0.0.1",
-                      "from": "isarray@0.0.1",
-                      "resolved": "http://beta-internal:4873/isarray/-/isarray-0.0.1.tgz"
+                      "version": "1.0.0",
+                      "from": "isarray@>=1.0.0 <1.1.0",
+                      "resolved": "http://beta-internal:4873/isarray/-/isarray-1.0.0.tgz"
                     },
                     "process-nextick-args": {
                       "version": "1.0.6",
@@ -4438,13 +4425,13 @@
               "resolved": "http://beta-internal:4873/forever-agent/-/forever-agent-0.6.1.tgz"
             },
             "form-data": {
-              "version": "1.0.0-rc3",
+              "version": "1.0.0-rc4",
               "from": "form-data@>=1.0.0-rc3 <1.1.0",
-              "resolved": "http://beta-internal:4873/form-data/-/form-data-1.0.0-rc3.tgz",
+              "resolved": "http://beta-internal:4873/form-data/-/form-data-1.0.0-rc4.tgz",
               "dependencies": {
                 "async": {
                   "version": "1.5.2",
-                  "from": "async@>=1.4.0 <2.0.0",
+                  "from": "async@>=1.5.2 <2.0.0",
                   "resolved": "http://beta-internal:4873/async/-/async-1.5.2.tgz"
                 }
               }
@@ -4684,7 +4671,7 @@
             },
             "json-stringify-safe": {
               "version": "5.0.1",
-              "from": "json-stringify-safe@>=5.0.0 <5.1.0",
+              "from": "json-stringify-safe@>=5.0.1 <5.1.0",
               "resolved": "http://beta-internal:4873/json-stringify-safe/-/json-stringify-safe-5.0.1.tgz"
             },
             "mime-types": {
@@ -4720,13 +4707,13 @@
               "resolved": "http://beta-internal:4873/stringstream/-/stringstream-0.0.5.tgz"
             },
             "tough-cookie": {
-              "version": "2.2.1",
+              "version": "2.2.2",
               "from": "tough-cookie@>=2.2.0 <2.3.0",
-              "resolved": "http://beta-internal:4873/tough-cookie/-/tough-cookie-2.2.1.tgz"
+              "resolved": "http://beta-internal:4873/tough-cookie/-/tough-cookie-2.2.2.tgz"
             },
             "tunnel-agent": {
               "version": "0.4.2",
-              "from": "tunnel-agent@>=0.4.0 <0.5.0",
+              "from": "tunnel-agent@>=0.4.1 <0.5.0",
               "resolved": "http://beta-internal:4873/tunnel-agent/-/tunnel-agent-0.4.2.tgz"
             }
           }
@@ -4915,9 +4902,9 @@
               "resolved": "http://beta-internal:4873/bl/-/bl-1.0.3.tgz",
               "dependencies": {
                 "readable-stream": {
-                  "version": "2.0.5",
+                  "version": "2.0.6",
                   "from": "readable-stream@>=2.0.5 <2.1.0",
-                  "resolved": "http://beta-internal:4873/readable-stream/-/readable-stream-2.0.5.tgz",
+                  "resolved": "http://beta-internal:4873/readable-stream/-/readable-stream-2.0.6.tgz",
                   "dependencies": {
                     "core-util-is": {
                       "version": "1.0.2",
@@ -4930,9 +4917,9 @@
                       "resolved": "http://beta-internal:4873/inherits/-/inherits-2.0.1.tgz"
                     },
                     "isarray": {
-                      "version": "0.0.1",
-                      "from": "isarray@0.0.1",
-                      "resolved": "http://beta-internal:4873/isarray/-/isarray-0.0.1.tgz"
+                      "version": "1.0.0",
+                      "from": "isarray@>=1.0.0 <1.1.0",
+                      "resolved": "http://beta-internal:4873/isarray/-/isarray-1.0.0.tgz"
                     },
                     "process-nextick-args": {
                       "version": "1.0.6",
@@ -4981,13 +4968,13 @@
               "resolved": "http://beta-internal:4873/forever-agent/-/forever-agent-0.6.1.tgz"
             },
             "form-data": {
-              "version": "1.0.0-rc3",
+              "version": "1.0.0-rc4",
               "from": "form-data@>=1.0.0-rc3 <1.1.0",
-              "resolved": "http://beta-internal:4873/form-data/-/form-data-1.0.0-rc3.tgz",
+              "resolved": "http://beta-internal:4873/form-data/-/form-data-1.0.0-rc4.tgz",
               "dependencies": {
                 "async": {
                   "version": "1.5.2",
-                  "from": "async@>=1.4.0 <2.0.0",
+                  "from": "async@>=1.5.2 <2.0.0",
                   "resolved": "http://beta-internal:4873/async/-/async-1.5.2.tgz"
                 }
               }
@@ -5263,9 +5250,9 @@
               "resolved": "http://beta-internal:4873/stringstream/-/stringstream-0.0.5.tgz"
             },
             "tough-cookie": {
-              "version": "2.2.1",
+              "version": "2.2.2",
               "from": "tough-cookie@>=2.2.0 <2.3.0",
-              "resolved": "http://beta-internal:4873/tough-cookie/-/tough-cookie-2.2.1.tgz"
+              "resolved": "http://beta-internal:4873/tough-cookie/-/tough-cookie-2.2.2.tgz"
             },
             "tunnel-agent": {
               "version": "0.4.2",
@@ -5309,9 +5296,9 @@
           "resolved": "http://beta-internal:4873/through2/-/through2-2.0.1.tgz",
           "dependencies": {
             "readable-stream": {
-              "version": "2.0.5",
+              "version": "2.0.6",
               "from": "readable-stream@>=2.0.0 <2.1.0",
-              "resolved": "http://beta-internal:4873/readable-stream/-/readable-stream-2.0.5.tgz",
+              "resolved": "http://beta-internal:4873/readable-stream/-/readable-stream-2.0.6.tgz",
               "dependencies": {
                 "core-util-is": {
                   "version": "1.0.2",
@@ -5324,9 +5311,9 @@
                   "resolved": "http://beta-internal:4873/inherits/-/inherits-2.0.1.tgz"
                 },
                 "isarray": {
-                  "version": "0.0.1",
-                  "from": "isarray@0.0.1",
-                  "resolved": "http://beta-internal:4873/isarray/-/isarray-0.0.1.tgz"
+                  "version": "1.0.0",
+                  "from": "isarray@>=1.0.0 <1.1.0",
+                  "resolved": "http://beta-internal:4873/isarray/-/isarray-1.0.0.tgz"
                 },
                 "process-nextick-args": {
                   "version": "1.0.6",
@@ -5402,7 +5389,7 @@
             },
             "mime": {
               "version": "1.2.11",
-              "from": "mime@>=1.2.9 <1.3.0",
+              "from": "mime@>=1.2.7 <1.3.0",
               "resolved": "http://beta-internal:4873/mime/-/mime-1.2.11.tgz"
             },
             "hawk": {
@@ -5680,14 +5667,14 @@
       "resolved": "http://beta-internal:4873/xregexp/-/xregexp-2.0.0.tgz"
     },
     "yargs": {
-      "version": "4.2.0",
+      "version": "4.3.1",
       "from": "yargs@>=4.2.0 <5.0.0",
-      "resolved": "http://beta-internal:4873/yargs/-/yargs-4.2.0.tgz",
+      "resolved": "http://beta-internal:4873/yargs/-/yargs-4.3.1.tgz",
       "dependencies": {
         "camelcase": {
-          "version": "2.1.0",
+          "version": "2.1.1",
           "from": "camelcase@>=2.0.1 <3.0.0",
-          "resolved": "http://beta-internal:4873/camelcase/-/camelcase-2.1.0.tgz"
+          "resolved": "http://beta-internal:4873/camelcase/-/camelcase-2.1.1.tgz"
         },
         "cliui": {
           "version": "3.1.0",
@@ -5909,7 +5896,7 @@
                             },
                             "spdx-license-ids": {
                               "version": "1.2.0",
-                              "from": "spdx-license-ids@>=1.0.2 <2.0.0",
+                              "from": "spdx-license-ids@>=1.0.0 <2.0.0",
                               "resolved": "http://beta-internal:4873/spdx-license-ids/-/spdx-license-ids-1.2.0.tgz"
                             }
                           }
@@ -6106,7 +6093,7 @@
                             },
                             "spdx-license-ids": {
                               "version": "1.2.0",
-                              "from": "spdx-license-ids@>=1.0.2 <2.0.0",
+                              "from": "spdx-license-ids@>=1.0.0 <2.0.0",
                               "resolved": "http://beta-internal:4873/spdx-license-ids/-/spdx-license-ids-1.2.0.tgz"
                             }
                           }
