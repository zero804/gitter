{
  "name": "gitter-webapp",
  "version": "13.4.0",
  "private": true,
  "dependencies": {
    "@gitterhq/translations": "^1.0.0",
    "apn": "~1.7.3",
    "async": "~0.9.0",
    "batch-stream": "^0.1.0",
    "bluebird": "^2.9.34",
    "body-parser": "^1.13.2",
    "cld": "^2.2.0",
    "connect-redis": "^2.4.0",
    "cookie-parser": "^1.3.5",
    "cors": "^2.4.2",
    "csprng": "^0.1.1",
    "cypher-promise": "^1.0.1",
    "debug": "^2.2.0",
    "diskspace": "0.1.5",
    "dolph": "^0.2.0",
    "elasticsearch": "^2.4.3",
    "email-validator": "^1.0.0",
    "ent": "~0.1.0",
    "event-stream": "^3.3.1",
    "express": "^4.13.1",
    "express-hbs": "~0.8.4",
    "express-session": "^1.11.3",
    "fast-csv": "^0.6.0",
    "gitter-env": "^0.20.22",
    "gitter-faye": "^1.1.0-e",
    "gitter-faye-redis": "^0.4.4",
    "gitter-markdown-processor": "^11.0.1",
    "gitter-passport-github": "^0.1.8-f",
    "gitter-passport-http-bearer": "^1.1.2",
    "gitter-passport-oauth2": "^1.1.2-b",
    "gitter-realtime-client": "^0.3.11",
    "gitter-redis-scripto": "^0.2.2",
    "gitter-services": "git+https://github.com/gitterHQ/services.git#1.13.0",
    "gitter-web-appevents": "file:modules/appevents",
    "gitter-web-cache-wrapper": "file:modules/cache-wrapper",
    "gitter-web-env": "file:modules/env",
    "gitter-web-github": "file:modules/github",
    "gitter-web-presence": "file:modules/presence",
    "gitter-web-push-notification-filter": "file:modules/push-notification-filter",
    "gitter-web-shared": "file:shared",
    "gitter-web-split-tests": "file:modules/split-tests",
    "gitter-web-suggestions": "file:modules/suggestions",
    "handlebars": "~3.0.3",
    "heapdump": "^0.3.7",
    "highlight.js": "^8.6.0",
    "i18n": "~0.4.1",
    "i18n-2": "^0.4.6",
    "intercom.io": "~0.0.8",
    "ioredis": "^1.7.3",
    "jwt-simple": "~0.1.0",
    "keyword-extractor": "0.0.9",
    "langs": "^1.0.1",
    "languagedetect": "^1.1.1",
    "lazy.js": "~0.2.1",
    "linklocal": "^2.5.2",
    "locale": "0.0.17",
    "lodash": "~3.2.0",
    "loglevel": "^1.2.0",
    "lru-cache": "^2.5.0",
    "mandrill-api": "~1.0.40",
    "memwatch-next": "^0.2.6",
    "method-override": "^2.3.4",
    "mixpanel": "~0.0.19",
    "moment": "^2.10.3",
    "mongodb": "^2.0.34",
    "mongodb-arbiter-discovery": "^0.1.1",
    "mongodb-connection-string": "^0.1.1",
    "mongodb-datadog-stats": "^0.1.2",
    "mongodb-unique-ids": "^0.1.2",
    "mongoose": "4.1.2",
    "mongoose-number": "^0.1.1",
    "newrelic": "^1.18.3",
    "node-gcm": "^0.9.12",
    "node-mongodb-debug-log": "^0.1.2",
    "node-resque": "^1.0.1",
    "node-statsd": "0.0.7",
    "node-uuid": "1.4.0",
    "nodemailer": "0.3.14",
    "nomnom": "~1.6.2",
    "oauth2orize": "~1.0.0",
    "octonode": "^0.6.8",
    "parse-links": "~0.1.0",
    "passport": "^0.2.2",
    "passport-http": "^0.2.2",
    "passport-oauth2-client-password": "^0.1.2",
    "permessage-deflate": "^0.1.2",
    "q": "~1.0.0",
    "qlimit": "^0.1.1",
    "readme-badger": "^0.1.2",
    "redis-lock": "0.0.8",
    "request": "~2.40.0",
    "request-extensible": "^0.1.1",
    "request-http-cache": "^0.3.2",
    "response-time": "^2.3.1",
    "restler-q": "0.0.3",
    "sanitizer": "0.0.15",
    "scriptjs": "^2.5.7",
    "sechash": "0.1.3",
    "serve-favicon": "^2.3.0",
    "shutdown": "^0.2.3",
    "sitemap": "https://registry.npmjs.org/sitemap/-/sitemap-0.7.2.tgz",
    "snappy-cache": "^0.2.1",
    "statuserror": "0.0.1",
    "stringformat": "0.0.5",
    "targetenv": "^1.0.0",
    "temp": "0.4.0",
    "tentacles": "^0.2.7",
    "text-filter": "^0.1.1",
    "throat": "~1.0.0",
    "through2-concurrent": "^1.1.0",
    "tough-cookie": "^0.12.1",
    "transloadit": "^1.5.0",
    "underscore": "~1.6.0",
    "useragent": "2.0.6",
    "winston": "^0.7.3",
    "winston-logstash-udp": "0.0.4",
    "wreck": "^5.2.0",
    "xml2js": "0.2.2",
    "xregexp": "^2.0.0"
  },
  "devDependencies": {
    "archiver": "^0.14.3",
    "argparse": "^1.0.1",
    "autoprefixer": "^6.0.3",
    "autoprefixer-core": "^5.1.0",
    "backbone": "^1.2.0",
    "backbone-url-resolver": "^0.1.1",
    "backbone.babysitter": "^0.1.6",
    "backbone.marionette": "^2.4.1",
    "backbone.wreqr": "^1.3.1",
    "beautify-benchmark": "^0.2.4",
    "benchmark": "^1.0.0",
    "better-assert": "1.0.0",
    "browserstack-runner": "^0.3.8",
    "cal-heatmap": "^3.5.4",
    "callsite": "1.0.0",
    "css-loader": "^0.19.0",
    "css-mqpacker": "^3.0.0",
    "csswring": "^3.0.0",
    "cumberbatch-name": "^1.0.9",
    "datadog-metrics": "^0.2.1",
    "debug-proxy": "^0.1.2",
<<<<<<< HEAD
    "del": "^2.0.2",
=======
    "deep-equal": "^1.0.1",
    "del": "^1.1.1",
    "expect": "^1.12.2",
>>>>>>> 0c04a3ed
    "extract-text-webpack-plugin": "^0.8.0",
    "fastclick": "^1.0.6",
    "faye": "^1.1.2",
    "file-loader": "^0.8.1",
    "fs-extra": "^0.8.1",
<<<<<<< HEAD
    "gitter-styleguide": "^1.2.3",
    "gulp": "^3.9.0",
=======
    "gitter-styleguide": "1.2.9",
    "gulp": "^3.8.11",
>>>>>>> 0c04a3ed
    "gulp-expect-file": "0.0.7",
    "gulp-git": "^0.5.4",
    "gulp-grep-fail": "^0.2.0",
    "gulp-grep-stream": "0.0.2",
    "gulp-gzip": "^1.2.0",
    "gulp-if": "^1.2.5",
    "gulp-jshint": "^1.9.2",
    "gulp-jsonlint": "^1.1.0",
    "gulp-less": "^1.3.6",
    "gulp-livereload": "^3.8.1",
    "gulp-matcha": "^1.0.3",
    "gulp-postcss": "^5.0.0",
    "gulp-replace": "^0.5.4",
    "gulp-sentry-release": "^1.0.1",
    "gulp-shell": "^0.4.1",
    "gulp-shrinkwrap": "^1.0.1",
    "gulp-sourcemaps": "^1.6.0",
    "gulp-spawn-mocha": "^2.0.1",
    "gulp-tar": "^1.5.0",
    "gulp-uglify": "^1.4.2",
    "gulp-using": "0.0.1",
    "gulp-webpack": "^1.5.0",
    "handlebars-loader": "^1.0.2",
    "htmlclean": "^2.2.3",
    "htmlparser": "^1.7.7",
    "i18n-webpack-plugin": "^0.2.7",
    "imports-loader": "^0.6.3",
    "inherits": "^2.0.1",
    "is-regexp": "^1.0.0",
    "istanbul": "^0.3.6",
    "jquery-builder": "~0.5.0",
    "jshamcrest": "0.6.7",
    "jsmockito": "~1.0.4",
    "jsonlint": "1.5.1",
    "keymaster": "^1.6.2",
    "less": "~1.5.1",
    "less-loader": "^0.7.7",
    "lorem-ipsum": "^1.0.1",
    "matcha": "^0.6.0",
    "matchdep": "^0.3.0",
    "mkdirp": "^0.5.1",
    "mocha": "^2.2.5",
    "mocha-istanbul": "0.2.0",
    "mocha-phantomjs": "~3.1.6",
    "ms": "^0.7.1",
    "mutantjs": "^0.2.0",
    "nanoscroller": "^0.8.7",
    "node-spritesheet": "trevorah/node-spritesheet",
    "object-inspect": "^1.0.2",
    "postcss": "^4.0.0",
    "postcss-calc": "^5.0.0",
    "postcss-conditionals": "^2.0.0",
    "postcss-for-var": "^1.0.3",
    "postcss-import": "^7.0.0",
    "postcss-loader": "^0.6.0",
    "postcss-nested": "^1.0.0",
    "postcss-sassy-mixins": "^1.0.0",
    "postcss-simple-vars": "^1.0.1",
    "proxyquire": "0.4.0",
    "random-seed": "^0.2.0",
    "raven-js": "^1.1.11",
    "reduce-function-call": "^1.0.1",
    "requirejs": "^2.1.14",
    "restler": "~2.0.1",
    "run-sequence": "^1.1.1",
    "sinon": "1.5.2",
    "soupselect": "^0.2.0",
    "speedy": "^0.1.1",
    "style-loader": "^0.12.4",
    "tap-file": "0.0.2",
    "through2": "^0.6.3",
    "vinyl-paths": "^2.0.0",
    "webpack": "^1.12.2",
    "webpack-dev-middleware": "^1.0.11",
    "xunit-file": "0.0.6",
    "zip-stream": "^0.5.1"
  },
  "engines": {
    "node": ">=0.10.3 <0.11",
    "npm": ">=2.11.2"
  },
  "main": "web.js",
  "scripts": {
    "start": "nodemon web.js",
    "dev": "nodemon & gulp watch",
    "test": "gulp localtest",
    "link": "linklocal link -r",
    "unlink": "linklocal unlink -r",
    "shrinkwrap": "npm run unlink && npm prune && npm install && npm shrinkwrap && npm run link",
    "preinstall": "(linklocal list --format '%S' --no-summary || find node_modules -maxdepth 1 -type l -exec basename {} \\;)|while read line; do if [ -d \"$line\" ] && [ ! -h \"$line\" ]; then rm -r \"$line\"; fi; done",
    "shrinkwrap-conflict": "rm -f npm-shrinkwrap.json && npm run shrinkwrap",
    "fix-shrinkwrap-registry": "sed -i '' 's#https://registry.npmjs.org/#http://beta-internal:4873/#g' npm-shrinkwrap.json && sed -i '' 's#http://beta-internal:8089/nexus/content/groups/npm/#http://beta-internal:4873/#g' npm-shrinkwrap.json",
    "test:unit:browser": "cd ./test/in-browser && webpack && browserstack-runner --verbose"
  },
  "git": {
    "scripts": {
      "pre-commit": "gulp fasttest",
      "post-merge": "npm prune && npm install"
    }
  }
}<|MERGE_RESOLUTION|>--- conflicted
+++ resolved
@@ -145,25 +145,16 @@
     "cumberbatch-name": "^1.0.9",
     "datadog-metrics": "^0.2.1",
     "debug-proxy": "^0.1.2",
-<<<<<<< HEAD
-    "del": "^2.0.2",
-=======
     "deep-equal": "^1.0.1",
     "del": "^1.1.1",
     "expect": "^1.12.2",
->>>>>>> 0c04a3ed
     "extract-text-webpack-plugin": "^0.8.0",
     "fastclick": "^1.0.6",
     "faye": "^1.1.2",
     "file-loader": "^0.8.1",
     "fs-extra": "^0.8.1",
-<<<<<<< HEAD
-    "gitter-styleguide": "^1.2.3",
-    "gulp": "^3.9.0",
-=======
     "gitter-styleguide": "1.2.9",
     "gulp": "^3.8.11",
->>>>>>> 0c04a3ed
     "gulp-expect-file": "0.0.7",
     "gulp-git": "^0.5.4",
     "gulp-grep-fail": "^0.2.0",
