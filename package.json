--- conflicted
+++ resolved
@@ -279,17 +279,12 @@
     "preinstall": "(linklocal list --format '%S' --no-summary || find node_modules -maxdepth 1 -type l -exec basename {} \\;)|while read line; do if [ -d \"$line\" ] && [ ! -h \"$line\" ]; then rm -r \"$line\"; fi; done",
     "shrinkwrap-conflict": "rm -f npm-shrinkwrap.json && npm run shrinkwrap",
     "fix-shrinkwrap-registry": "sed -i '' 's#https://registry.npmjs.org/#http://beta-internal:4873/#g' npm-shrinkwrap.json && sed -i '' 's#http://beta-internal:8089/nexus/content/groups/npm/#http://beta-internal:4873/#g' npm-shrinkwrap.json",
-<<<<<<< HEAD
-    "test:unit:browser": "cd ./test/in-browser && karma start karma.conf.js",
-    "flush-dev-db": "mongo gitter-mongo-dev/gitter --eval 'printjson(db.dropDatabase())'; ./scripts/dataupgrades/001-oauth-client/002-add-redirect-uri.sh gitter-mongo-dev/gitter; redis-cli -h gitter-redis-dev flushall"
-=======
     "flush-dev-db": "mongo gitter-mongo-dev/gitter --eval 'printjson(db.dropDatabase())'; ./scripts/dataupgrades/001-oauth-client/002-add-redirect-uri.sh gitter-mongo-dev/gitter; redis-cli -h gitter-redis-dev flushall",
     "test:unit:browser": "cd ./test/in-browser && webpack && karma start karma.conf.js",
     "task-css": "gulp css",
     "task-fasttest": "gulp fasttest",
     "task-validate": "gulp validate",
     "task-watch": "gulp watch"
->>>>>>> f66e1e66
   },
   "git": {
     "scripts": {
