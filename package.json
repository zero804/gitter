{
  "name": "gitter-webapp",
  "version": "13.4.0",
  "private": true,
  "dependencies": {
    "@gitterhq/translations": "^1.3.0",
    "apn": "1.7.5",
    "async": "~0.9.0",
    "batch-stream": "^0.1.2",
    "bluebird": "^3.2.1",
    "body-parser": "^1.13.2",
    "classnames": "^2.2.5",
    "cld": "^2.4.5",
    "cliff": "^0.1.10",
    "connect-redis": "^3.1.0",
    "cookie-parser": "^1.3.5",
    "cors": "^2.4.2",
    "cypher-promise": "^1.0.1",
    "debug": "^2.2.0",
    "dolph": "^0.2.0",
    "elasticsearch": "^11.0.0",
    "email-validator": "^1.0.0",
    "ent": "~0.1.0",
    "escape-string-regexp": "^1.0.5",
    "event-stream": "^3.3.1",
    "express": "^4.13.1",
    "express-hbs": "~0.8.4",
    "express-session": "^1.11.3",
    "faker": "^3.1.0",
    "fast-csv": "^0.6.0",
    "fflip": "git+https://github.com/suprememoocow/fflip.git#fa77d5d981c2b93279c42305e8fe5632716c06a5",
    "fs-extra": "^0.8.1",
    "fuzzysearch": "^1.0.3",
    "gitter-app-version": "file:modules/app-version",
    "gitter-client-env": "file:modules/client-env",
    "gitter-env": "^0.26.1",
    "gitter-faye": "^1.1.0-e",
    "gitter-faye-redis": "^0.4.4",
    "gitter-markdown-processor": "^11.2.0",
    "gitter-passport-github": "^0.1.8-f",
    "gitter-passport-http-bearer": "^1.1.2",
    "gitter-passport-oauth2": "^1.1.2-b",
    "gitter-realtime-client": "^1.6.1",
    "gitter-redis-scripto": "^0.2.2",
    "gitter-services": "git+https://github.com/gitterHQ/services.git#1.19.0",
    "gitter-web-api-client": "file:modules/api-client",
    "gitter-web-appevents": "file:modules/appevents",
    "gitter-web-avatars": "file:modules/avatars",
    "gitter-web-backend-muxer": "file:modules/backend-muxer",
    "gitter-web-cache-wrapper": "file:modules/cache-wrapper",
    "gitter-web-cdn": "file:modules/cdn",
    "gitter-web-collaborators": "file:modules/collaborators",
    "gitter-web-elasticsearch": "file:modules/elasticsearch",
    "gitter-web-env": "file:modules/env",
    "gitter-web-fake-data": "file:modules/fake-data",
    "gitter-web-forums": "file:modules/forums",
    "gitter-web-github": "file:modules/github",
    "gitter-web-github-backend": "file:modules/github-backend",
    "gitter-web-google-backend": "file:modules/google-backend",
    "gitter-web-groups": "file:modules/groups",
    "gitter-web-i18n": "file:modules/i18n",
    "gitter-web-identity": "file:modules/identity",
    "gitter-web-intercom": "file:modules/intercom",
    "gitter-web-invites": "file:modules/invites",
    "gitter-web-linkedin-backend": "file:modules/linkedin-backend",
    "gitter-web-live-collection-events": "file:modules/live-collection-events",
<<<<<<< HEAD
=======
    "gitter-web-mailer": "file:modules/mailer",
>>>>>>> 0e57905d
    "gitter-web-mongoose-bluebird": "file:modules/mongoose-bluebird",
    "gitter-web-permissions": "file:modules/permissions",
    "gitter-web-persistence": "file:modules/persistence",
    "gitter-web-persistence-utils": "file:modules/persistence-utils",
    "gitter-web-presence": "file:modules/presence",
    "gitter-web-push-notification-filter": "file:modules/push-notification-filter",
    "gitter-web-qs": "file:modules/qs",
    "gitter-web-shared": "file:shared",
    "gitter-web-slugify": "file:modules/slugify",
    "gitter-web-split-tests": "file:modules/split-tests",
    "gitter-web-suggestions": "file:modules/suggestions",
<<<<<<< HEAD
    "gitter-web-text-processor": "file:modules/text-processor",
=======
    "gitter-web-templates": "file:modules/templates",
    "gitter-web-text-processor": "file:modules/text-processor",
    "gitter-web-topic-notifications": "file:modules/topic-notifications",
>>>>>>> 0e57905d
    "gitter-web-topics": "file:modules/topics",
    "gitter-web-topics-ui": "file:modules/topics-ui",
    "gitter-web-twitter": "file:modules/twitter",
    "gitter-web-twitter-backend": "file:modules/twitter-backend",
    "gitter-web-validators": "file:modules/validators",
    "glob": "^6.0.4",
    "handlebars": "~3.0.3",
    "heapdump": "^0.3.7",
    "highlight.js": "^8.6.0",
    "i18n-2": "^0.4.6",
    "intercom-client": "^2.6.0",
    "intercom-stream": "^1.0.0",
    "intercom.io": "~0.0.8",
    "ioredis": "^1.10.0",
    "jwt-simple": "~0.1.0",
    "keyword-extractor": "0.0.9",
    "langs": "^1.0.1",
    "languagedetect": "^1.1.1",
    "lazy.js": "^0.4.2",
    "linklocal": "^2.5.2",
    "locale": "0.0.17",
    "lodash": "^3.2.0",
    "loglevel": "^1.2.0",
    "lru-cache": "^2.5.0",
    "memwatch-next": "^0.2.6",
    "method-override": "^2.3.4",
    "mixpanel": "~0.0.19",
    "moment": "^2.10.3",
    "mongodb": "~2.1.18",
    "mongodb-unique-ids": "^0.2.0",
    "mongoose": "~4.5.3",
    "mongoose-number": "^0.1.1",
    "newrelic": "^1.18.3",
    "node-gcm": "^0.9.12",
    "node-mongodb-debug-log": "^0.1.2",
    "node-resque": "^1.0.1",
    "node-uuid": "1.4.0",
    "oauth2orize": "~1.0.0",
    "octonode": "^0.6.8",
    "on-headers": "^1.0.1",
    "parse-links": "~0.1.0",
    "passport": "^0.2.2",
    "passport-google-oauth2": "^0.1.6",
    "passport-http": "^0.2.2",
    "passport-linkedin-oauth2": "^1.4.0",
    "passport-oauth2-client-password": "^0.1.2",
    "passport-twitter": "^1.0.3",
    "permessage-deflate": "^0.1.2",
    "react": "^15.3.1",
    "react-dom": "^15.3.1",
    "readme-badger": "^0.1.2",
    "redis-lock": "0.0.8",
    "request": "~2.40.0",
    "request-extensible": "^0.1.1",
    "request-http-cache": "^1.0.1",
    "sanitizer": "0.0.15",
    "scriptjs": "^2.5.7",
    "sechash": "0.1.3",
    "serve-favicon": "^2.3.0",
    "shutdown": "^0.2.3",
    "slug": "^0.9.1",
    "snappy-cache": "^0.3.0",
    "statuserror": "^0.1.3",
    "stringformat": "0.0.5",
    "temp": "0.4.0",
    "tentacles": "^0.3.3",
    "text-filter": "^0.1.1",
    "through2": "^2.0.1",
    "through2-concurrent": "^1.1.0",
    "tough-cookie": "^0.12.1",
    "transloadit": "^1.5.0",
    "underscore": "^1.8.3",
    "url-join": "0.0.1",
    "url-parse": "^1.0.5",
    "useragent": "2.0.6",
    "xregexp": "^2.0.0",
    "yargs": "^4.2.0"
  },
  "devDependencies": {
    "inject-loader": "^3.0.0-beta1",
    "@gitterhq/cal-heatmap": "^3.6.1",
    "autoprefixer-core": "^5.1.0",
    "babel-core": "^6.11.4",
    "babel-loader": "^6.2.4",
    "babel-plugin-add-module-exports": "^0.2.1",
    "babel-plugin-jsx-strip-ext": "^1.0.0",
    "babel-preset-es2015": "^6.9.0",
    "babel-preset-react": "^6.11.1",
    "babel-register": "^6.9.0",
    "backbone": "1.2.3",
    "backbone-proxy-collection": "^2.3.0",
    "backbone-url-resolver": "^0.1.1",
    "backbone.cocktail": "^0.5.13",
    "backbone.marionette": "^2.4.4",
    "beautify-benchmark": "^0.2.4",
    "benchmark": "^2.1.0",
    "cheerio": "^0.22.0",
    "chokidar": "^1.4.3",
    "concurrently": "^2.0.0",
    "css-loader": "^0.23.1",
    "css-mqpacker": "^3.0.0",
    "csswring": "^3.0.0",
    "cumberbatch-name": "^1.0.9",
    "datadog-metrics": "^0.2.1",
    "debug-proxy": "^0.2.0",
    "del": "^1.1.1",
    "devtool": "^2.0.1",
    "dragula": "^3.7.1",
    "enzyme": "^2.4.1",
    "eslint": "^2.9.0",
    "eslint-plugin-import": "^1.13.0",
    "eslint-plugin-jquery": "^1.0.1",
    "eslint-plugin-mocha": "^2.2.0",
    "eslint-plugin-node": "^1.2.1",
    "eslint-plugin-react": "^5.2.2",
    "extract-text-webpack-plugin": "^1.0.1",
    "fastclick": "^1.0.6",
    "fastdom": "^1.0.1",
    "faye": "^1.1.2",
    "file-loader": "^0.9.0",
    "fontfaceobserver": "^1.7.1",
    "gitter-handlebars-loader": "^1.2.0",
    "gitter-styleguide": "^1.6.6",
    "gitter-web-test-utils": "file:modules/test-utils",
    "gulp": "^3.9.1",
    "gulp-babel": "^6.1.2",
    "gulp-brotli": "^1.1.0",
    "gulp-codecov": "^2.0.2",
    "gulp-eslint": "^2.0.0",
    "gulp-filter": "^4.0.0",
    "gulp-git": "^0.5.4",
    "gulp-github": "^0.3.4",
    "gulp-grep-stream": "0.0.2",
    "gulp-gzip": "^1.2.0",
    "gulp-if": "^1.2.5",
    "gulp-jsonlint": "^1.1.0",
    "gulp-less": "^3.0.5",
    "gulp-matcha": "^1.0.3",
    "gulp-nodemon": "^2.1.0",
    "gulp-postcss": "^5.0.0",
    "gulp-replace": "^0.5.4",
    "gulp-shell": "^0.4.1",
    "gulp-shrinkwrap": "^1.0.1",
    "gulp-sourcemaps": "^1.6.0",
    "gulp-spawn-mocha": "^2.0.1",
    "gulp-tar": "^1.5.0",
    "gulp-uglify": "^1.4.2",
    "gulp-using": "^0.1.1",
    "gulp-util": "^3.0.7",
    "gulp-webpack": "^1.5.0",
    "hammerjs": "^2.0.4",
    "htmlclean": "^2.2.3",
    "http-server": "^0.9.0",
    "i18n-webpack-plugin": "^0.2.7",
    "istanbul-instrumenter-loader": "^0.1.3",
    "jquery": "2.1.0",
    "jsdom": "^9.4.5",
    "jsdom-global": "^2.1.0",
    "jsmockito": "^1.0.5",
    "keymaster": "^1.6.2",
    "lcov-result-merger": "^1.0.2",
    "less": "^2.6.1",
    "less-loader": "^2.2.3",
    "live-reload": "^1.1.0",
    "lorem-ipsum": "^1.0.1",
    "memoize-promise": "^0.2.2",
    "mkdirp": "^0.5.1",
    "mocha": "^2.5.3",
    "mocha-multi": "^0.9.0",
    "mutantjs": "^0.2.0",
    "nanoscroller": "^0.8.7",
    "node-spritesheet": "trevorah/node-spritesheet",
    "nodemon": "^1.8.1",
    "nodeselektor": "^0.14.0",
    "normalize.css": "^4.2.0",
    "nyc": "^7.0.0",
    "parse-diff": "^0.3.2",
    "path-parse": "^1.0.5",
    "postcss": "^4.0.0",
    "postcss-loader": "^0.8.2",
    "progress-bar-webpack-plugin": "^1.2.0",
    "proxyquire": "0.4.0",
    "pump": "^1.0.1",
    "qs": "^6.2.1",
    "random-seed": "^0.2.0",
    "raven-js": "^1.1.11",
    "react-addons-test-utils": "^15.3.1",
    "reduce-function-call": "^1.0.1",
    "require-all": "^2.0.0",
    "run-sequence": "^1.2.0",
    "rx": "^4.1.0",
    "rx-node": "^1.0.2",
    "signal-exit": "^3.0.0",
    "simple-git": "^1.40.0",
    "sinon": "1.5.2",
    "speedy": "^0.1.1",
    "style-loader": "^0.13.1",
    "supertest": "^1.2.0",
    "supertest-as-promised": "^3.1.0",
    "tentacles-streams": "^0.1.9",
    "tiny-cookie": "^0.5.5",
    "url-loader": "^0.5.7",
    "vinyl-file": "^2.0.0",
    "webpack": "1.12.15",
    "webpack-bundle-size-analyzer": "^2.0.2",
    "webpack-dev-middleware": "^1.6.1",
    "webpack-stats-plugin": "^0.1.3",
    "webpack-visualizer-plugin": "^0.1.5"
  },
  "engines": {
    "node": ">=0.10.3 <0.11",
    "npm": ">=2.11.2"
  },
  "main": "web.js",
  "scripts": {
    "task-validate-diff": "gulp validate-eslint-diff",
    "start": "gulp watch",
    "dev": "gulp watch",
    "dev-template": "concurrently --raw \"npm run start -- --watch server --watch shared --watch modules --watch public  --ignore public/**/!(*.hbs)\" \"gulp watch\"",
    "test": "gulp test:test",
    "link": "linklocal link -r",
    "unlink": "linklocal unlink -r",
    "shrinkwrap": "rm -rf shared/node_modules modules/*/node_modules && (mv node_modules/ node_modules_temp || true)  && rm -f npm-shrinkwrap.json && npm i --production && npm shrinkwrap && rm -rf node_modules/ && (mv node_modules_temp node_modules/ || true) && npm prune && npm install",
    "preinstall": "(linklocal list --format '%S' --no-summary || find node_modules -maxdepth 1 -type l -exec basename {} \\;)|while read line; do if [ -d \"$line\" ] && [ ! -h \"$line\" ]; then rm -r \"$line\"; fi; done",
    "shrinkwrap-conflict": "rm -f npm-shrinkwrap.json && npm run shrinkwrap",
    "fix-shrinkwrap-registry": "sed -i '' 's#https://registry.npmjs.org/#http://beta-internal:4873/#g' npm-shrinkwrap.json && sed -i '' 's#http://beta-internal:8089/nexus/content/groups/npm/#http://beta-internal:4873/#g' npm-shrinkwrap.json",
    "flush-dev-db": "mongo gitter-mongo-dev/gitter --eval 'printjson(db.dropDatabase())'; ./scripts/dataupgrades/001-oauth-client/002-add-redirect-uri.sh gitter-mongo-dev/gitter; redis-cli -h gitter-redis-dev flushall",
    "nodeselektor": "ns",
    "task-css": "gulp css:compile",
    "task-fasttest": "gulp test:test --test-fast",
    "precommit-checks": "eslint --cache --quiet --format unix --ext .js --ext .jsx . && gulp linter:validate:config test:test --test-fast --test-critical-only",
    "task-validate": "gulp validate",
    "task-watch": "gulp watch",
    "browser-build-tests": "webpack --config ./test/in-browser/webpack.config.js",
    "browser-run-test": "cd ./test/in-browser/fixtures && devtool -chq runner.js",
    "browser-test": "npm run browser-build-tests && npm run browser-run-test",
    "browser-watch-build-tests": "webpack -w --config ./test/in-browser/webpack.config.js",
    "browser-watch-run-tests": "http-server ./test/in-browser -p 9191 & live-reload ./test/in-browser/fixtures --port 9192",
    "browser-watch-test": "npm run browser-watch-build-tests & npm run browser-watch-run-tests"
  },
  "git": {
    "scripts": {
      "pre-commit": "gulp fasttest",
      "post-merge": "npm prune && npm install"
    }
  },
  "nyc": {
    "exclude": [
      "public/repo/**",
      "**/test/**"
    ]
  }
}<|MERGE_RESOLUTION|>--- conflicted
+++ resolved
@@ -64,10 +64,7 @@
     "gitter-web-invites": "file:modules/invites",
     "gitter-web-linkedin-backend": "file:modules/linkedin-backend",
     "gitter-web-live-collection-events": "file:modules/live-collection-events",
-<<<<<<< HEAD
-=======
     "gitter-web-mailer": "file:modules/mailer",
->>>>>>> 0e57905d
     "gitter-web-mongoose-bluebird": "file:modules/mongoose-bluebird",
     "gitter-web-permissions": "file:modules/permissions",
     "gitter-web-persistence": "file:modules/persistence",
@@ -79,13 +76,9 @@
     "gitter-web-slugify": "file:modules/slugify",
     "gitter-web-split-tests": "file:modules/split-tests",
     "gitter-web-suggestions": "file:modules/suggestions",
-<<<<<<< HEAD
-    "gitter-web-text-processor": "file:modules/text-processor",
-=======
     "gitter-web-templates": "file:modules/templates",
     "gitter-web-text-processor": "file:modules/text-processor",
     "gitter-web-topic-notifications": "file:modules/topic-notifications",
->>>>>>> 0e57905d
     "gitter-web-topics": "file:modules/topics",
     "gitter-web-topics-ui": "file:modules/topics-ui",
     "gitter-web-twitter": "file:modules/twitter",
