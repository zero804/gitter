--- conflicted
+++ resolved
@@ -76,12 +76,8 @@
     "i18n": "~0.4.1",
     "restler-q": "0.0.3",
     "debug": "~0.7.4",
-<<<<<<< HEAD
-    "troupe-octonode": "~0.3.11",
-=======
     "troupe-octonode": "0.3.12",
     "troupe-passport-github": "0.1.7",
->>>>>>> c33ba3d5
     "jwt-simple": "~0.1.0",
     "snappy-cache": "0.0.4",
     "mailchimp-api": "~2.0.4",
