--- conflicted
+++ resolved
@@ -220,15 +220,8 @@
     "jsmockito": "^1.0.5",
     "keymaster": "^1.6.2",
     "lcov-result-merger": "^1.0.2",
-<<<<<<< HEAD
-<<<<<<< HEAD
     "less": "^2.6.1",
     "less-loader": "^2.2.3",
-=======
->>>>>>> develop
-=======
-    "less-loader": "^2.2.3",
->>>>>>> eb00de10
     "live-reload": "^1.1.0",
     "lorem-ipsum": "^1.0.1",
     "memoize-promise": "^0.2.2",
