{
  "name": "gitter-webapp",
  "version": "7.0.0",
  "private": true,
  "dependencies": {
    "apn": "~1.4.4",
    "async": "~0.9.0",
    "batch-stream": "^0.1.0",
    "connect-redis": "~1.4.6",
    "consolidate": "~0.10.0",
    "csprng": "^0.1.1",
    "cube": "gitterHQ/cube",
    "diskspace": "0.1.5",
    "dolph": "0.0.4",
    "easynexmo": "~0.3.1",
    "email-validator": "^1.0.0",
    "emailify": "~0.0.2",
    "ent": "~0.1.0",
    "express": "^3.16.7",
    "express-hbs": "^0.7.9",
    "express-resource": "1.0.0",
    "express3-handlebars": "~0.4.1",
    "faye-redis": "git://github.com/gitterHQ/faye-redis-node#v0.3.0",
    "faye-websocket": "^0.7.2",
    "gitter-env": "git+ssh://git@github.com:gitterHQ/gitter-env.git#v0.15.0",
<<<<<<< HEAD
    "gitter-markdown-processor": "^7.1.3",
=======
    "gitter-markdown-processor": "^7.1.1",
>>>>>>> 517616a4
    "gitter-services": "git+ssh://git@github.com:gitterHQ/services.git#1.4.0",
    "handlebars": "~1.1.2",
    "heapdump": "^0.2.9",
    "highlight.js": "git://github.com/gitterHQ/highlight.js#6523cbb6e3f2a9374ea96e82f977ef57ef8cdf59",
    "i18n": "~0.4.1",
    "i18n-2": "^0.4.6",
    "imagemagick": "0.1.2",
    "intercom.io": "~0.0.8",
    "jade": "0.28.1",
    "jwt-simple": "~0.1.0",
    "keyword-extractor": "0.0.9",
    "languagedetect": "^1.1.1",
    "lazy.js": "~0.2.1",
    "memwatch": "^0.2.2",
    "mixpanel": "~0.0.19",
    "moment": "git://github.com/gitterHQ/moment#440d7889d9c0c8540cdc7711819f546cc99584a8",
    "mongodb": "^1.3.23",
    "mongoose": "^3.8.17",
    "mongoose-number": "git://github.com/gitterHQ/mongoose-number#74e1653b3fd33427cca93fb325d0b289cbce08c4",
    "mongoose-q": "0.0.13",
    "node-resque": "^0.8.3",
    "node-statsd": "0.0.7",
    "node-uuid": "1.4.0",
    "nodemailer": "0.3.14",
    "nomnom": "~1.6.2",
    "oauth2orize": "~1.0.0",
    "octonode": "^0.6.8",
    "parse-links": "~0.1.0",
    "passport": "0.1.15",
    "passport-http": "0.2.2",
    "passport-oauth2-client-password": "0.1.0",
    "q": "~1.0.0",
    "raven": "^0.6.2",
    "redis-lock": "0.0.8",
    "redis-scripto": "git+ssh://git@github.com:gitterHQ/node-redis-scripto.git#v0.2.0",
    "redis-sentinel-client": "^0.1.5",
    "request": "~2.40.0",
    "restler-q": "0.0.3",
    "sanitizer": "0.0.15",
    "sechash": "0.1.3",
    "shutdown": "^0.2.3",
    "sitemap": "https://registry.npmjs.org/sitemap/-/sitemap-0.7.2.tgz",
    "snappy-cache": "^0.1.1",
    "statuserror": "0.0.1",
    "stringformat": "0.0.5",
    "temp": "0.4.0",
    "text-filter": "~0.1.0",
    "throat": "~1.0.0",
    "tough-cookie": "^0.12.1",
    "troupe-passport-github": "git://github.com/troupe/passport-github.git#v0.1.8d",
    "underscore": "~1.5.2",
    "useragent": "2.0.6",
    "winston": "^0.7.3",
    "winston-logstash-udp": "0.0.4",
    "xml2js": "0.2.2",
    "xregexp": "^2.0.0",
    "mandrill-api": "~1.0.40",
    "locale": "0.0.17",
    "langs": "^1.0.1",
    "cors": "^2.4.2",
    "elasticsearch": "^2.4.3",
    "gitter-passport-http-bearer": "^1.1.0",
    "cld": "^2.2.0"
  },
  "devDependencies": {
    "better-assert": "1.0.0",
    "callsite": "1.0.0",
    "fs-extra": "^0.8.1",
    "grunt": "^0.4.5",
    "grunt-append-sourcemapping": "0.0.2",
    "grunt-autoprefixer": "^1.0.0",
    "grunt-bower": "~0.5.1",
    "grunt-bower-require-wrapper": "~0.1.0",
    "grunt-closure-compiler": "0.0.21",
    "grunt-contrib-concat": "^0.5.0",
    "grunt-contrib-htmlmin": "^0.3.0",
    "grunt-contrib-less": "^0.11.4",
    "grunt-contrib-requirejs": "^0.4.4",
    "grunt-contrib-uglify": "^0.5.1",
    "grunt-contrib-watch": "^0.6.1",
    "grunt-handlebars-requirejs": "^0.1.0",
    "grunt-jsonlint": "^1.0.4",
    "grunt-nsp-shrinkwrap": "0.0.3",
    "grunt-retire": "^0.2.7",
    "grunt-wrap": "~0.2.0",
    "istanbul": "~0.1.46",
    "jquery-builder": "~0.5.0",
    "jshamcrest": "~0.7.0",
    "jsmockito": "~1.0.4",
    "jsonlint": "1.5.1",
    "less": "~1.5.1",
    "matchdep": "^0.3.0",
    "mocha": "~1.17.1",
    "mocha-istanbul": "0.2.0",
    "mocha-phantomjs": "~3.1.6",
    "node-spritesheet": "trevorah/node-spritesheet",
    "postcss": "^2.2.5",
    "proxyquire": "0.4.0",
    "reduce-function-call": "^1.0.1",
    "requirejs": "^2.1.14",
    "restler": "~2.0.1",
    "sinon": "1.5.2",
    "xunit-file": "0.0.3"
  },
  "main": "web.js",
  "scripts": {
    "start": "nodemon web.js",
    "test": "mocha test/integration/ --recursive -R spec"
  }
}<|MERGE_RESOLUTION|>--- conflicted
+++ resolved
@@ -23,11 +23,7 @@
     "faye-redis": "git://github.com/gitterHQ/faye-redis-node#v0.3.0",
     "faye-websocket": "^0.7.2",
     "gitter-env": "git+ssh://git@github.com:gitterHQ/gitter-env.git#v0.15.0",
-<<<<<<< HEAD
     "gitter-markdown-processor": "^7.1.3",
-=======
-    "gitter-markdown-processor": "^7.1.1",
->>>>>>> 517616a4
     "gitter-services": "git+ssh://git@github.com:gitterHQ/services.git#1.4.0",
     "handlebars": "~1.1.2",
     "heapdump": "^0.2.9",
