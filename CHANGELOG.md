--- conflicted
+++ resolved
@@ -12,12 +12,9 @@
  - Add ability to revoke OAuth clients, https://gitlab.com/gitlab-org/gitter/webapp/merge_requests/1071
  - Fix welcome message error thrown when signing in and auto-joining a room via Sidecar, https://gitlab.com/gitlab-org/gitter/webapp/merge_requests/1085
  - Fix "Repo Info" tab text-color with the dark theme enabled in the right-sidebar, https://gitlab.com/gitlab-org/gitter/webapp/merge_requests/1083
-<<<<<<< HEAD
  - Update repo conflict room creation validation message to be more actionable, https://gitlab.com/gitlab-org/gitter/webapp/merge_requests/1118
-=======
  - Update to `readme-badger@0.3.0` which adds smarter markdown badge insertion (insert alongside other badges)
     - Thanks to [@chinesedfan](https://gitlab.com/chinesedfan) for the contribution, https://gitlab.com/gitlab-org/gitter/webapp/merge_requests/1116 (see https://github.com/gitterHQ/readme-badger/pull/44 for the contribution in the `readme-badger` repo)
->>>>>>> 7d0ea54a
 
 Developer facing:
 
