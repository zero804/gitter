--- conflicted
+++ resolved
@@ -39,11 +39,7 @@
   return persistence.Troupe
     .find({ oneToOne: { $ne: true }})
     .lean()
-<<<<<<< HEAD
-    .select('oneToOne githubType security uri userCount lcOwner')
-=======
     .select('oneToOne githubType security uri userCount lcOwner lang')
->>>>>>> 2a297fb1
     .stream()
     .pipe(es.map(function (room, callback) {
       var weight = getWeightForUserCount(room.userCount);
@@ -51,12 +47,8 @@
         roomId: '' + room._id,
         security: room.security,
         weight: weight,
-<<<<<<< HEAD
-        lcOwner: room.lcOwner
-=======
         lcOwner: room.lcOwner,
         lang: room.lang || 'en',
->>>>>>> 2a297fb1
       });
     }))
     .pipe(csv.createWriteStream({ headers: true }));
