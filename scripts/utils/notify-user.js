#!/usr/bin/env node
/*jslint node: true */
"use strict";

var appEvents = require('gitter-web-appevents');
var userService = require('../../server/services/user-service');
var shutdown = require('shutdown');

var winston = require('../../server/utils/winston');

require('../../server/event-listeners').install();

var opts = require('yargs')
  .option('user', {
    alias: 'u',
<<<<<<< HEAD
    type: 'array'
=======
    type: 'array',
>>>>>>> 648f1fe3
    required: false,
    description: 'Send message to userId'
  })
  .option('email', {
    alias: 'e',
<<<<<<< HEAD
    type: 'array'
    required: false,
    description: 'Send message to email address'
  })
  .option('message', {
    alias: 'm',
    required: true,
    description: 'Message to send'
  })
=======
    type: 'array',
    required: false,
    description: 'Send message to email address'
  })
>>>>>>> 648f1fe3
  .option('title', {
    alias: 'd',
    required: true,
    description: 'Title'
  })
<<<<<<< HEAD
=======
  .option('message', {
    alias: 'm',
    required: true,
    description: 'Message to send'
  })
>>>>>>> 648f1fe3
  .option('link', {
    alias: 'l',
    required: false,
    description: 'Link'
  })
  .option('sound', {
    alias: 's',
    description: 'Sound to send'
  })
  .help('help')
  .alias('help', 'h')
  .argv;


if(opts.user) {
   appEvents.userNotification({
    userId: opts.user,
    title: opts.title,
    text: opts.message,
    link: opts.link,
    sound: opts.sound
   });
   shutdown.shutdownGracefully();


} else {
   if(!opts.email) { winston.error("Either a userId or email address is requireId"); process.exit(1); }
   userService.findByEmail("" + opts.email, function(err, user) {
      if(err) { winston.error("Error", err); process.exit(1); }
      if(!user) { winston.error("No user with email address" + opts.email); process.exit(1); }

      appEvents.userNotification({
       userId: user.id,
       title: opts.title,
       text: opts.message,
       link: opts.link,
       sound: opts.sound
      });

      shutdown.shutdownGracefully();

   });
}<|MERGE_RESOLUTION|>--- conflicted
+++ resolved
@@ -13,45 +13,26 @@
 var opts = require('yargs')
   .option('user', {
     alias: 'u',
-<<<<<<< HEAD
-    type: 'array'
-=======
     type: 'array',
->>>>>>> 648f1fe3
     required: false,
     description: 'Send message to userId'
   })
   .option('email', {
     alias: 'e',
-<<<<<<< HEAD
-    type: 'array'
+    type: 'array',
     required: false,
     description: 'Send message to email address'
+  })
+  .option('title', {
+    alias: 'd',
+    required: true,
+    description: 'Title'
   })
   .option('message', {
     alias: 'm',
     required: true,
     description: 'Message to send'
   })
-=======
-    type: 'array',
-    required: false,
-    description: 'Send message to email address'
-  })
->>>>>>> 648f1fe3
-  .option('title', {
-    alias: 'd',
-    required: true,
-    description: 'Title'
-  })
-<<<<<<< HEAD
-=======
-  .option('message', {
-    alias: 'm',
-    required: true,
-    description: 'Message to send'
-  })
->>>>>>> 648f1fe3
   .option('link', {
     alias: 'l',
     required: false,
@@ -61,8 +42,8 @@
     alias: 's',
     description: 'Sound to send'
   })
-  .help('help')
-  .alias('help', 'h')
+  .help('help')
+  .alias('help', 'h')
   .argv;
 
 
