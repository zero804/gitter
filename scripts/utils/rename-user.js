#!/usr/bin/env node

"use strict";

var shutdown = require('shutdown');
var userService = require('../../server/services/user-service');
var StatusError = require('statuserror');

require('../../server/event-listeners').install();

var opts = require('yargs')
   .option('old', {
      alias: 'o',
      required: true,
      description: 'Old username for the user'
   })
   .option('new', {
      alias: 'n',
      required: true,
      description: 'New username for the user'
   })
<<<<<<< HEAD
   .help('help')
=======
  .help('help')
>>>>>>> 964f504d
  .alias('help', 'h')
  .argv;

userService.findByUsername(opts.old)
  .then(function(user) {
    if (!user) {
      console.log('not found');
      throw new StatusError(404, 'user not found');
    }
    user.username = opts.new;
    return user.save();
  })
  .then(function() {
    console.log('done');
  })
  .finally(function() {
    shutdown.shutdownGracefully();
  });<|MERGE_RESOLUTION|>--- conflicted
+++ resolved
@@ -19,12 +19,8 @@
       required: true,
       description: 'New username for the user'
    })
-<<<<<<< HEAD
-   .help('help')
-=======
-  .help('help')
->>>>>>> 964f504d
-  .alias('help', 'h')
+  .help('help')
+  .alias('help', 'h')
   .argv;
 
 userService.findByUsername(opts.old)
