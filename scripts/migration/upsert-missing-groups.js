--- conflicted
+++ resolved
@@ -196,17 +196,10 @@
 
           // Insert group security descriptors for the owning org or user.
           // (this will only insert if it is missing)
-<<<<<<< HEAD
-          var securityDescriptor = groupSecurityDescriptorGenerator.generate(gitterUser, {
+          var securityDescriptor = securityDescriptorGenerator.generate(gitterUser, {
             type: 'GH_'+info.type.toUpperCase(), // ORG or USER
             linkPath: info.owner.uri, // mixed case OK?
             externalId: info.owner.githubId,
-=======
-          var securityDescriptor = securityDescriptorGenerator.generate(gitterUser, {
-            uri: info.owner.uri, // mixed case OK?
-            type: info.type.toUpperCase(), // ORG or USER
-            githubId: info.owner.githubId,
->>>>>>> c1643cf4
           });
 
           promises.push(securityDescriptorService.insertForGroup(groupId, securityDescriptor));
