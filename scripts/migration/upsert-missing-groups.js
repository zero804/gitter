#!/usr/bin/env node
'use strict';

var shutdown = require('shutdown');
var persistence = require('gitter-web-persistence');
var through2 = require('through2');
var Promise = require('bluebird');
var mongooseUtils = require('gitter-web-persistence-utils/lib/mongoose-utils');
var onMongoConnect = require('../../server/utils/on-mongo-connect');
var userService = require('../../server/services/user-service');
var securityDescriptorGenerator = require('gitter-web-permissions/lib/security-descriptor-generator');
<<<<<<< HEAD
var securityDescriptorService = require('gitter-web-permissions/lib/security-descriptor-service');
=======
>>>>>>> d0123e8e


function getGroupableRooms(matchMissingOnly) {
  var match = {
    githubType: { $nin: ['ONETOONE'] },
    oneToOne: { $ne: true },
    lcOwner: { $exists: true, $ne: null }
  };
  if (matchMissingOnly) {
    match.groupId = { $exists: false };
  }

  return persistence.Troupe.aggregate([
      {
        $match: match
      },
      {
        $project: {
          uri: 1,
          lcOwner: 1,
          githubType: 1,
          parentId: 1,
          ownerUserId: 1
        }
      },
      {
        $group: {
          _id: '$lcOwner',
          rooms: { $push: '$$CURRENT' }
        }
      }, {
        $lookup: {
          from: "githubusers",
          localField: "_id",
          foreignField: "lcUri",
          as: "githubuser"
        }
      }, {
        $unwind: {
          path: '$githubuser',
          preserveNullAndEmptyArrays: true
        }
      }, {
        $lookup: {
          from: "githuborgs",
          localField: "_id",
          foreignField: "lcUri",
          as: "githuborg"
        }
      }, {
        $unwind: {
          path: '$githuborg',
          preserveNullAndEmptyArrays: true
        }
      }
    ])
    .read('secondaryPreferred')
    .cursor({ batchSize: 1000 })
    // Why exec() before stream() unlike every other instance of .stream() in
    // the app? Aggregate returns different cursors/reponses to find and the
    // rest.
    .exec()
    .stream();
}

var gatherBatchInfo = Promise.method(function(batch) {
  var type;
  var owner;
  if (batch.githuborg) {
    type = 'org';
    owner = batch.githuborg;

  } else if (batch.githubuser) {
    type = 'user';
    owner = batch.githubuser;
  } else {
    // TODO: after figuring out what to do about the rest, we'll do something
    // about this. But this number will also go down if we rename some things
    // using fix-room-owners which is probably the better way to go about it.
    type = 'unknown';
  }

  var info = {
    type: type,
    owner: owner
  };

  if (type === 'user' && batch.githubuser) {
    // tried to do this with mongo lookups, but it gave me some kind of
    // cartesian product type effect
    return userService.findByGithubId(batch.githubuser.githubId)
      .then(function(gitterUser) {
        // mimick only the correct ones according to the owner report and what
        // would happen after we ran the renames. So exact (case-sensitive)
        // match on username with an existing github user only.
        if (gitterUser && gitterUser.username === batch.githubuser.uri) {
          batch.gitterUser = gitterUser;
        }
        return info;
      });
  } else {
    return info;
  }
});

function log(batch, enc, callback) {
  var lcOwner = batch._id;
 gatherBatchInfo(batch)
  .then(function(info) {
    console.log(
      lcOwner,
      batch.gitterUser && batch.gitterUser.username, // could be undefined
      info.type,
      info.owner && info.owner.uri, // could be undefined if type == unknown
      batch.rooms.length
    );

    callback();
  });

}

function migrate(batch, enc, callback) {
  var lcOwner = batch._id;
  gatherBatchInfo(batch)
    .then(function(info) {
      console.log(
        lcOwner,
        info.type,
        info.owner && info.owner.uri, // could be undefined if type == unknown
        batch.rooms.length
      );

      if (info.type === 'unknown') {
        return callback();
      }

      // If we found a gitter user for the corresponding github user for
      // this user batch, then we use that. For orgs or the jashkenas user
      // case that will just be null.
      // QUESTION: In the jashkenas case, should the security descriptor
      // still be user or should it be org or something else?
      var gitterUser = (info.type === 'user') ? batch.gitterUser : null;

      // Insert group security descriptors for the owning org or user.
      // (this will only insert if it is missing)
      var securityDescriptor = securityDescriptorGenerator.generate(gitterUser, {
        type: info.type.toUpperCase(), // ORG or USER
        uri: info.owner.uri, // mixed case OK?
        githubId: info.owner.githubId
      });

      // upsert the lcOwner into group
      var query = { lcUri: lcOwner };
      return mongooseUtils.upsert(persistence.Group, query, {
          // only set on insert because we don't want to override name or forumId
          // or anything like that
          $setOnInsert: {
            name: info.owner.uri,
            uri: info.owner.uri,
            lcUri: info.owner.lcUri,
            sd: securityDescriptor
          }
        })
        .spread(function(group/*, existing */) {
          var groupId = group._id;
          var promises = [];

          // whether or not a new one was inserted we have to fill in the missing
          // groupId for the batch anyway
          promises.push(persistence.Troupe.update({
              lcOwner: lcOwner,
              // strip out things that shouldn't have a group just in case
              githubType: {
                $nin: ['ONETOONE']
              },
              // only the missing ones
              groupId: { $exists: false }
            }, {
              $set: { groupId: groupId }
            }, {
              multi: true
            })
            .exec()
          );

          // All existing groups (org OR user) get the old style community uris.
          // (this upserts, so safe to run again)
          // DISABLE for now
          //promises.push(uriLookupService.reserveUriForGroupId(groupId, 'org/'+group.lcUri+'/rooms'));

<<<<<<< HEAD
          // If we found a gitter user for the corresponding github user for
          // this user batch, then we use that. For orgs or the jashkenas user
          // case that will just be null.
          // QUESTION: In the jashkenas case, should the security descriptor
          // still be user or should it be org or something else?
          var gitterUser = (info.type === 'user') ? batch.gitterUser : null;

          // Insert group security descriptors for the owning org or user.
          // (this will only insert if it is missing)
          var securityDescriptor = securityDescriptorGenerator.generate(gitterUser, {
            uri: info.owner.uri, // mixed case OK?
            type: info.type.toUpperCase(), // ORG or USER
            githubId: info.owner.githubId,
          });

          promises.push(securityDescriptorService.insertForGroup(groupId, securityDescriptor));
=======
>>>>>>> d0123e8e

          return Promise.all(promises);
        })
        .then(function() {
          callback();
        })
        .catch(function(err) {
          console.error(err);
          console.error(err.stack);
          callback(err);
        });
    });
}

function run(f, missingOnly, callback) {
  getGroupableRooms(missingOnly)
    .pipe(through2.obj(f))
    .on('data', function() {
    })
    .on('end', function() {
      console.log('done!');
      callback();
    })
    .on('error', function(error) {
      callback(error);
    })
}

function done(error) {
  console.log('Done. Waiting a bit...');
  setTimeout(function() {
    if (error) {
      console.error(error);
      console.error(error.stack);
      process.exit(1);
    } else {
      shutdown.shutdownGracefully();
    }
  }, 10000);
}

onMongoConnect()
  .then(function() {
    require('yargs')
      .boolean('missing')
      .describe('missing', 'Only handle rooms missing groups.')
      .command('dry-run', 'Dry run', { }, function(opts) {
        run(log, opts.missing, done);
      })
      .command('execute', 'Execute', { }, function(opts) {
        run(migrate, opts.missing, function(err) {
          done(err);
        });
      })
      .demand(1)
      .strict()
      .help('help')
      .alias('help', 'h')
      .argv;
  });<|MERGE_RESOLUTION|>--- conflicted
+++ resolved
@@ -9,10 +9,6 @@
 var onMongoConnect = require('../../server/utils/on-mongo-connect');
 var userService = require('../../server/services/user-service');
 var securityDescriptorGenerator = require('gitter-web-permissions/lib/security-descriptor-generator');
-<<<<<<< HEAD
-var securityDescriptorService = require('gitter-web-permissions/lib/security-descriptor-service');
-=======
->>>>>>> d0123e8e
 
 
 function getGroupableRooms(matchMissingOnly) {
@@ -204,25 +200,6 @@
           // DISABLE for now
           //promises.push(uriLookupService.reserveUriForGroupId(groupId, 'org/'+group.lcUri+'/rooms'));
 
-<<<<<<< HEAD
-          // If we found a gitter user for the corresponding github user for
-          // this user batch, then we use that. For orgs or the jashkenas user
-          // case that will just be null.
-          // QUESTION: In the jashkenas case, should the security descriptor
-          // still be user or should it be org or something else?
-          var gitterUser = (info.type === 'user') ? batch.gitterUser : null;
-
-          // Insert group security descriptors for the owning org or user.
-          // (this will only insert if it is missing)
-          var securityDescriptor = securityDescriptorGenerator.generate(gitterUser, {
-            uri: info.owner.uri, // mixed case OK?
-            type: info.type.toUpperCase(), // ORG or USER
-            githubId: info.owner.githubId,
-          });
-
-          promises.push(securityDescriptorService.insertForGroup(groupId, securityDescriptor));
-=======
->>>>>>> d0123e8e
 
           return Promise.all(promises);
         })
