#!/usr/bin/env node
'use strict';

var shutdown = require('shutdown');
var persistence = require('gitter-web-persistence');
var through2 = require('through2');
var Promise = require('bluebird');
var mongooseUtils = require('gitter-web-persistence-utils/lib/mongoose-utils');
var onMongoConnect = require('../../server/utils/on-mongo-connect');
var userService = require('../../server/services/user-service');
var securityDescriptorGenerator = require('gitter-web-permissions/lib/security-descriptor-generator');


function getGroupableRooms(matchMissingOnly) {
  var match = {
    githubType: { $nin: ['ONETOONE'] },
    oneToOne: { $ne: true },
    lcOwner: { $exists: true, $ne: null }
  };
  if (matchMissingOnly) {
    match.groupId = { $exists: false };
  }

  return persistence.Troupe.aggregate([
      {
        $match: match
      },
      {
        $project: {
          uri: 1,
          lcOwner: 1,
          githubType: 1,
          parentId: 1,
          ownerUserId: 1
        }
      },
      {
        $group: {
          _id: '$lcOwner',
          rooms: { $push: '$$CURRENT' }
        }
      }, {
        $lookup: {
          from: "githubusers",
          localField: "_id",
          foreignField: "lcUri",
          as: "githubuser"
        }
      }, {
        $unwind: {
          path: '$githubuser',
          preserveNullAndEmptyArrays: true
        }
      }, {
        $lookup: {
          from: "githuborgs",
          localField: "_id",
          foreignField: "lcUri",
          as: "githuborg"
        }
      }, {
        $unwind: {
          path: '$githuborg',
          preserveNullAndEmptyArrays: true
        }
      }
    ])
    .read('secondaryPreferred')
    .cursor({ batchSize: 1000 })
    // Why exec() before stream() unlike every other instance of .stream() in
    // the app? Aggregate returns different cursors/reponses to find and the
    // rest.
    .exec()
    .stream();
}

var gatherBatchInfo = Promise.method(function(batch) {
  var type;
  var owner;
  if (batch.githuborg) {
    type = 'org';
    owner = batch.githuborg;

  } else if (batch.githubuser) {
    type = 'user';
    owner = batch.githubuser;
  } else {
    // TODO: after figuring out what to do about the rest, we'll do something
    // about this. But this number will also go down if we rename some things
    // using fix-room-owners which is probably the better way to go about it.
    type = 'unknown';
  }

  var info = {
    type: type,
    owner: owner
  };

  if (type === 'user' && batch.githubuser) {
    // tried to do this with mongo lookups, but it gave me some kind of
    // cartesian product type effect
    return userService.findByGithubId(batch.githubuser.githubId)
      .then(function(gitterUser) {
        // mimick only the correct ones according to the owner report and what
        // would happen after we ran the renames. So exact (case-sensitive)
        // match on username with an existing github user only.
        if (gitterUser && gitterUser.username === batch.githubuser.uri) {
          batch.gitterUser = gitterUser;
        }
        return info;
      });
  } else {
    return info;
  }
});

function log(batch, enc, callback) {
  var lcOwner = batch._id;
 gatherBatchInfo(batch)
  .then(function(info) {
    console.log(
      lcOwner,
      batch.gitterUser && batch.gitterUser.username, // could be undefined
      info.type,
      info.owner && info.owner.uri, // could be undefined if type == unknown
      batch.rooms.length
    );

    callback();
  });

}

function migrate(batch, enc, callback) {
  var lcOwner = batch._id;
  gatherBatchInfo(batch)
    .then(function(info) {
      console.log(
        lcOwner,
        info.type,
        info.owner && info.owner.uri, // could be undefined if type == unknown
        batch.rooms.length
      );

      if (info.type === 'unknown') {
        return callback();
      }

      // If we found a gitter user for the corresponding github user for
      // this user batch, then we use that. For orgs or the jashkenas user
      // case that will just be null.
      // QUESTION: In the jashkenas case, should the security descriptor
      // still be user or should it be org or something else?
      var gitterUser = (info.type === 'user') ? batch.gitterUser : null;

      // Insert group security descriptors for the owning org or user.
      // (this will only insert if it is missing)
      var securityDescriptor = securityDescriptorGenerator.generate(gitterUser, {
<<<<<<< HEAD
        type: 'GH_'+info.type.toUpperCase(), // ORG or USER
        linkPath: info.owner.uri, // mixed case OK?
        externalId: info.owner.githubId,
=======
        type: info.type.toUpperCase(), // ORG or USER
        uri: info.owner.uri, // mixed case OK?
        githubId: info.owner.githubId
>>>>>>> 16a5f5f6
      });

      // upsert the lcOwner into group
      var query = { lcUri: lcOwner };
      return mongooseUtils.upsert(persistence.Group, query, {
          // only set on insert because we don't want to override name or forumId
          // or anything like that
          $setOnInsert: {
            name: info.owner.uri,
            uri: info.owner.uri,
            lcUri: info.owner.lcUri,
<<<<<<< HEAD
            type: info.type,
            githubId: info.owner.githubId, // could be null
=======
>>>>>>> 16a5f5f6
            sd: securityDescriptor
          }
        })
        .spread(function(group/*, existing */) {
          var groupId = group._id;
          var promises = [];

          // whether or not a new one was inserted we have to fill in the missing
          // groupId for the batch anyway
          promises.push(persistence.Troupe.update({
              lcOwner: lcOwner,
              // strip out things that shouldn't have a group just in case
              githubType: {
                $nin: ['ONETOONE']
              },
              // only the missing ones
              groupId: { $exists: false }
            }, {
              $set: { groupId: groupId }
            }, {
              multi: true
            })
            .exec()
          );

          // All existing groups (org OR user) get the old style community uris.
          // (this upserts, so safe to run again)
          // DISABLE for now
          //promises.push(uriLookupService.reserveUriForGroupId(groupId, 'org/'+group.lcUri+'/rooms'));


          return Promise.all(promises);
        })
        .then(function() {
          callback();
        })
        .catch(function(err) {
          console.error(err);
          console.error(err.stack);
          callback(err);
        });
    });
}

function run(f, missingOnly, callback) {
  getGroupableRooms(missingOnly)
    .pipe(through2.obj(f))
    .on('data', function() {
    })
    .on('end', function() {
      console.log('done!');
      callback();
    })
    .on('error', function(error) {
      callback(error);
    })
}

function done(error) {
  console.log('Done. Waiting a bit...');
  setTimeout(function() {
    if (error) {
      console.error(error);
      console.error(error.stack);
      process.exit(1);
    } else {
      shutdown.shutdownGracefully();
    }
  }, 10000);
}

onMongoConnect()
  .then(function() {
    require('yargs')
      .boolean('missing')
      .describe('missing', 'Only handle rooms missing groups.')
      .command('dry-run', 'Dry run', { }, function(opts) {
        run(log, opts.missing, done);
      })
      .command('execute', 'Execute', { }, function(opts) {
        run(migrate, opts.missing, function(err) {
          done(err);
        });
      })
      .demand(1)
      .strict()
      .help('help')
      .alias('help', 'h')
      .argv;
  });<|MERGE_RESOLUTION|>--- conflicted
+++ resolved
@@ -156,15 +156,9 @@
       // Insert group security descriptors for the owning org or user.
       // (this will only insert if it is missing)
       var securityDescriptor = securityDescriptorGenerator.generate(gitterUser, {
-<<<<<<< HEAD
-        type: 'GH_'+info.type.toUpperCase(), // ORG or USER
-        linkPath: info.owner.uri, // mixed case OK?
-        externalId: info.owner.githubId,
-=======
         type: info.type.toUpperCase(), // ORG or USER
         uri: info.owner.uri, // mixed case OK?
         githubId: info.owner.githubId
->>>>>>> 16a5f5f6
       });
 
       // upsert the lcOwner into group
@@ -176,11 +170,8 @@
             name: info.owner.uri,
             uri: info.owner.uri,
             lcUri: info.owner.lcUri,
-<<<<<<< HEAD
             type: info.type,
             githubId: info.owner.githubId, // could be null
-=======
->>>>>>> 16a5f5f6
             sd: securityDescriptor
           }
         })
