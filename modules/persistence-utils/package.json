--- conflicted
+++ resolved
@@ -13,11 +13,7 @@
     "bluebird": "^3.2.1",
     "gitter-web-env": "file:../env",
     "lodash": "^3.2.0",
-<<<<<<< HEAD
-    "mongodb": "^2.2.9",
-=======
     "mongodb": "~2.1.18",
->>>>>>> 0b1296d8
     "mongodb-unique-ids": "^0.2.0"
   }
 }