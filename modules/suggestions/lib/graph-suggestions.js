'use strict';

var env   = require('gitter-web-env');
var stats = env.stats;
var cypher = require("cypher-promise");
var neo4jClient = cypher(env.config.get('neo4j:endpoint'));
var debug = require('debug')('gitter:graph-suggestions');
var _ = require('lodash');

function query(text, params) {
  debug("neo4j query: %s %j", text, params);
  var start = Date.now();

  return neo4jClient.query(text, params)
    .then(function(response) {
      stats.responseTime('suggestions.graph.query', Date.now() - start);
      return response;
    })
    .catch(function(err) {
      stats.event('chat.search.error');
      throw err;
    });
  }

function queryRoomSuggestions(roomId, userId) {
  if (userId) {
    /* Given a user .... */
    return query("MATCH (r:Room)-[:MEMBER]-(:User)-[:MEMBER]-(r2:Room), (u:User) " +
                 "WHERE u.userId = {userId} AND r.roomId = {roomId} AND NOT(u-[:MEMBER]-r2) AND r2.security = 'PUBLIC'" +
                 "RETURN r2.roomId, count(*) * r2.weight as occurrence " +
                 "ORDER BY occurrence DESC " +
                 "LIMIT 6",
    {
      roomId: roomId,
      userId: userId
    });
  }

  /* Anonymous query */
  return query("MATCH (r:Room)-[:MEMBER]-(:User)-[:MEMBER]-(r2:Room)" +
               "WHERE r.roomId = {roomId} AND r2.security = 'PUBLIC'" +
               "RETURN r2.roomId, count(*) * r2.weight as occurrence " +
               "ORDER BY occurrence DESC " +
               "LIMIT 6",
  {
    roomId: roomId
  });
}
/** Returns the ids of rooms suggested for the current user */
function getSuggestionsForRoom(room, user/*, locale */) {
  return queryRoomSuggestions(room.id, user && user.id)
    .then(function(results) {
      return results.data.map(function(f) {
        /* Return the roomId only */
        return { roomId: f[0] };
      });
    });

}
exports.getSuggestionsForRoom = getSuggestionsForRoom;

/* Returns the ids of rooms suggested for the current user */
function getSuggestionsForUser(user /*, locale */) {
  return query("MATCH (u:User)-[:MEMBER]->(:Room)-[:MEMBER]-(:User)-[:MEMBER]-(r:Room) " +
               "WHERE u.userId = {userId} AND NOT(u-[:MEMBER]-r) AND r.security = 'PUBLIC'" +
               "RETURN r.roomId, count(*) * r.weight as occurrence " +
               "ORDER BY occurrence DESC " +
               "LIMIT 6",
          {
            userId: user.id,
          })
    .then(function(results) {
      return results.data.map(function(f) {
        return { roomId: f[0] };
      });
    });
}
exports.getSuggestionsForUser = getSuggestionsForUser;

<<<<<<< HEAD
//TODO Test this JP 21/12/15
function getSuggestionsForOrg(orgName, userId) {
  return query("MATCH (u:User), (r:Room)" +
               "WHERE r.lcOwner = {orgName} " +
                "AND u.userId = {userId}"  +
                "AND NOT (u-[:MEMBER]-r)" +
                "AND r.security = 'PUBLIC'" +
               "RETURN r.roomId, count(*) * r.weight as occurrence " +
               "ORDER BY occurrence DESC " +
               "LIMIT 6",
        {
          orgName: orgName,
          userId:  userId
        })
    .then(function(results){
      return results.data.map(function(f){
=======

function getSuggestionsForRooms(rooms, localeLanguage) {
  var roomIds = _.pluck(rooms, 'id');

  // NOTE: include way more than what we'll use, because we're only sampling
  // the input rooms and we'll be heavily filtering this list later.
  var qry = 'MATCH (r:Room)-[m:MEMBER]-(u:User) '+
    'WHERE r.roomId IN {roomIds} ' +
    'WITH u ORDER BY m.weight LIMIT 1000 ' +
    'MATCH (u)-[:MEMBER]-(r2:Room) ' +
    'WHERE r2.lang = "en" OR r2.lang = {lang} AND NOT r2.roomId IN {roomIds} AND r2.security <> "PRIVATE" ' +
    'RETURN r2.roomId AS roomId, count(r2) AS c ' +
    'ORDER BY c DESC ' +
    'LIMIT 20';

  var attrs = {roomIds: roomIds, lang: localeLanguage};
  return query(qry, attrs)
    .then(function(results) {
      return results.data.map(function(f) {
>>>>>>> 2fec6a6a
        return { roomId: f[0] };
      });
    });
}
<<<<<<< HEAD
exports.getSuggestionsForOrg = getSuggestionsForOrg;
=======
exports.getSuggestionsForRooms = getSuggestionsForRooms;
>>>>>>> 2fec6a6a
<|MERGE_RESOLUTION|>--- conflicted
+++ resolved
@@ -77,25 +77,6 @@
 }
 exports.getSuggestionsForUser = getSuggestionsForUser;
 
-<<<<<<< HEAD
-//TODO Test this JP 21/12/15
-function getSuggestionsForOrg(orgName, userId) {
-  return query("MATCH (u:User), (r:Room)" +
-               "WHERE r.lcOwner = {orgName} " +
-                "AND u.userId = {userId}"  +
-                "AND NOT (u-[:MEMBER]-r)" +
-                "AND r.security = 'PUBLIC'" +
-               "RETURN r.roomId, count(*) * r.weight as occurrence " +
-               "ORDER BY occurrence DESC " +
-               "LIMIT 6",
-        {
-          orgName: orgName,
-          userId:  userId
-        })
-    .then(function(results){
-      return results.data.map(function(f){
-=======
-
 function getSuggestionsForRooms(rooms, localeLanguage) {
   var roomIds = _.pluck(rooms, 'id');
 
@@ -114,13 +95,29 @@
   return query(qry, attrs)
     .then(function(results) {
       return results.data.map(function(f) {
->>>>>>> 2fec6a6a
         return { roomId: f[0] };
       });
     });
 }
-<<<<<<< HEAD
-exports.getSuggestionsForOrg = getSuggestionsForOrg;
-=======
 exports.getSuggestionsForRooms = getSuggestionsForRooms;
->>>>>>> 2fec6a6a
+
+function getSuggestionsForOrg(orgName, userId) {
+  return query("MATCH (u:User), (r:Room)" +
+               "WHERE r.lcOwner = {orgName} " +
+                "AND u.userId = {userId}"  +
+                "AND NOT (u-[:MEMBER]-r)" +
+                "AND r.security = 'PUBLIC'" +
+               "RETURN r.roomId, count(*) * r.weight as occurrence " +
+               "ORDER BY occurrence DESC " +
+               "LIMIT 6",
+        {
+          orgName: orgName,
+          userId:  userId
+        })
+    .then(function(results){
+      return results.data.map(function(f){
+        return { roomId: f[0] };
+      });
+    });
+}
+exports.getSuggestionsForOrg = getSuggestionsForOrg;