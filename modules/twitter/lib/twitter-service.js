'use strict';

var debug = require('debug')('gitter:app:twitter');
var Promise = require('bluebird');
var request = Promise.promisify(require('request'));
var querystring = require('querystring');

<<<<<<< HEAD

var FOLLOWER_API_ENDPOINT = 'https://api.twitter.com/1.1/followers/list.json';
var TWEET_API_ENDPOINT = 'https://api.twitter.com/1.1/statuses/update.json';

=======
function escapeTweet(str) {
  return encodeURIComponent(str).replace(/[!'()*]/g, escape);
}

var FOLLOWER_API_ENDPOINT = 'https://api.twitter.com/1.1/followers/list.json';
var FAVORITES_API_ENDPOINT = 'https://api.twitter.com/1.1/favorites/list.json';
var TWEET_API_ENDPOINT = 'https://api.twitter.com/1.1/statuses/update.json';

>>>>>>> 84311b23
function TwitterService(consumerKey, consumerSecret, accessToken, accessTokenSecret) {
  this.consumerKey = consumerKey;
  this.consumerSecret = consumerSecret;
  this.accessToken = accessToken;
  this.accessTokenSecret = accessTokenSecret;
}

TwitterService.prototype.findFollowers = function(username) {
<<<<<<< HEAD

=======
>>>>>>> 84311b23
  return request({
    url: FOLLOWER_API_ENDPOINT,
    json: true,
    oauth: {
      consumer_key: this.consumerKey,
      consumer_secret: this.consumerSecret,
      token: this.accessToken,
      token_secret: this.accessTokenSecret
    },
    qs: {
      screen_name: username
    }
  })
  .then(function(results) {
    debug('Twitter API results: %j', results && results.body);
    if (!results.body || !results.body.users) {
      return [];
    }

    return results.body.users;
  });
};


<<<<<<< HEAD
=======
TwitterService.prototype.findFavorites = function() {
  return request({
    url: FAVORITES_API_ENDPOINT,
    json: true,
    oauth: {
      consumer_key: this.consumerKey,
      consumer_secret: this.consumerSecret,
      token: this.accessToken,
      token_secret: this.accessTokenSecret
    }
  });
};

>>>>>>> 84311b23
TwitterService.prototype.sendTweet = function(status) {
  return request({
    method: 'POST',
    url: TWEET_API_ENDPOINT,
    json: true,
    oauth: {
      consumer_key: this.consumerKey,
      consumer_secret: this.consumerSecret,
      token: this.accessToken,
      token_secret: this.accessTokenSecret
    },
<<<<<<< HEAD
    form: {
      status: status
    }
=======
    encoding: null,
    headers: {
      'content-type': 'application/x-www-form-urlencoded'
    },
    body: querystring.stringify({
        status: status
      }, '&', '=', {
        encodeURIComponent: escapeTweet
      })
>>>>>>> 84311b23
  })
  .tap(function() {
    debug('Sent tweet: %j', status);
  });
};

module.exports = TwitterService;<|MERGE_RESOLUTION|>--- conflicted
+++ resolved
@@ -5,12 +5,6 @@
 var request = Promise.promisify(require('request'));
 var querystring = require('querystring');
 
-<<<<<<< HEAD
-
-var FOLLOWER_API_ENDPOINT = 'https://api.twitter.com/1.1/followers/list.json';
-var TWEET_API_ENDPOINT = 'https://api.twitter.com/1.1/statuses/update.json';
-
-=======
 function escapeTweet(str) {
   return encodeURIComponent(str).replace(/[!'()*]/g, escape);
 }
@@ -19,7 +13,6 @@
 var FAVORITES_API_ENDPOINT = 'https://api.twitter.com/1.1/favorites/list.json';
 var TWEET_API_ENDPOINT = 'https://api.twitter.com/1.1/statuses/update.json';
 
->>>>>>> 84311b23
 function TwitterService(consumerKey, consumerSecret, accessToken, accessTokenSecret) {
   this.consumerKey = consumerKey;
   this.consumerSecret = consumerSecret;
@@ -28,10 +21,6 @@
 }
 
 TwitterService.prototype.findFollowers = function(username) {
-<<<<<<< HEAD
-
-=======
->>>>>>> 84311b23
   return request({
     url: FOLLOWER_API_ENDPOINT,
     json: true,
@@ -56,8 +45,6 @@
 };
 
 
-<<<<<<< HEAD
-=======
 TwitterService.prototype.findFavorites = function() {
   return request({
     url: FAVORITES_API_ENDPOINT,
@@ -71,7 +58,6 @@
   });
 };
 
->>>>>>> 84311b23
 TwitterService.prototype.sendTweet = function(status) {
   return request({
     method: 'POST',
@@ -83,11 +69,6 @@
       token: this.accessToken,
       token_secret: this.accessTokenSecret
     },
-<<<<<<< HEAD
-    form: {
-      status: status
-    }
-=======
     encoding: null,
     headers: {
       'content-type': 'application/x-www-form-urlencoded'
@@ -97,7 +78,6 @@
       }, '&', '=', {
         encodeURIComponent: escapeTweet
       })
->>>>>>> 84311b23
   })
   .tap(function() {
     debug('Sent tweet: %j', status);
