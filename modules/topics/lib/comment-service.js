'use strict';

var env = require('gitter-web-env');
var stats = env.stats;
var Promise = require('bluebird');
var StatusError = require('statuserror');
var Topic = require('gitter-web-persistence').Topic;
var Reply = require('gitter-web-persistence').Reply;
var Comment = require('gitter-web-persistence').Comment;
var debug = require('debug')('gitter:app:topics:comment-service');
var liveCollections = require('gitter-web-live-collection-events');
var processText = require('gitter-web-text-processor');
var mongooseUtils = require('gitter-web-persistence-utils/lib/mongoose-utils');
var mongoUtils = require('gitter-web-persistence-utils/lib/mongo-utils');
var markdownMajorVersion = require('gitter-markdown-processor').version.split('.')[0];
var validateComment = require('./validate-comment');
var validators = require('gitter-web-validators');
var topicNotificationEvents = require('gitter-web-topic-notifications/lib/forum-notification-events');

function findById(commentId) {
  return Comment.findById(commentId)
    .lean()
    .exec();
}

// TODO: we'll need better ways to get pages of comments per rely rather than
// this function to just get all of it.
function findByReplyId(id) {
  return Comment.find({ replyId: id })
    .lean()
    .exec();
}

function findByReplyIds(ids) {
  if (!ids.length) return [];

  return Comment.find({ replyId: { $in: ids } })
    .lean()
    .exec();
}

function findTotalByReplyId(id, options) {
  options = options || {};

  return mongooseUtils.getEstimatedCountForId(Comment, 'replyId', id, {
    read: options.read
  });
}

function findTotalsByReplyIds(ids, options) {
  options = options || {};

  return mongooseUtils.getEstimatedCountForIds(Comment, 'replyId', ids, {
    read: options.read
  });
}

function findByIdForForumTopicAndReply(forumId, topicId, replyId, commentId) {
  return findById(commentId)
    .then(function(comment) {
      if (!comment) return null;

      // make sure the comment is in the specified forum
      if (!mongoUtils.objectIDsEqual(comment.forumId, forumId)) return null;

      // make sure the comment is in the specified topic
      if (!mongoUtils.objectIDsEqual(comment.topicId, topicId)) return null;

      // make sure the comment is in the specified reply
      if (!mongoUtils.objectIDsEqual(comment.replyId, replyId)) return null;

      return comment;
    });
}

function updateCommentsTotal(topicId, replyId) {
  debug("updateCommentsTotal %s %s", topicId, replyId);

  var now = new Date();
  var nowTime = now.getTime();
  var nowString = now.toISOString();


  return findTotalByReplyId(replyId)
    .bind({
      topic: undefined,
      reply: undefined,
    })
    .then(function(commentsTotal) {
      var topicUpdate = {
        $max: {
          lastChanged: now,
          lastModified: now,
        }
      };

      var replyUpdate = {
        $max: {
          lastChanged: now,
          lastModified: now,
          commentsTotal: commentsTotal
        }
      };

      return Promise.join(
        Topic.findOneAndUpdate({ _id: topicId }, topicUpdate, { new: true }).exec(),
        Reply.findOneAndUpdate({ _id: replyId }, replyUpdate, { new: true }).exec())
    })
    .spread(function(topic, reply) {
      this.topic = topic;
      this.reply = reply;

      if (topic) {
        debug("Topic updated: %j", {
          now: now,
          lastChanged: topic.lastChanged,
          lastModified: topic.lastModified,
        });
      }

      if (topic && topic.lastModified.getTime() === nowTime) {
        // if the topic update won, patch the topics live collection
        liveCollections.topics.emit('patch', topic.forumId, topicId, {
          lastChanged: nowString,
        });
      } else {
        debug('We lost the topic update race.');
      }

      if (reply) {
        debug("Reply updated: %j", {
          now: now,
          lastChanged: reply.lastChanged,
          lastModified: reply.lastModified,
          commentsTotal: reply.commentsTotal
        });
      }

      if (reply && reply.lastModified.getTime() === nowTime) {
        // if the reply update won, patch the replies live collection
        liveCollections.replies.emit('patch', reply.forumId, reply.topicId, replyId, {
          lastChanged: nowString,
          commentsTotal: reply.commentsTotal
        });
      } else {
        debug('We lost the reply update race.');
      }
    })
    .then(function() {
      // return the things that got updated
      return [this.topic, this.reply];
    });
}

function createComment(user, reply, options) {
  var data = {
    forumId: reply.forumId,
    topicId: reply.topicId,
    replyId: reply._id,
    userId: user._id,
    text: options.text || '',
  };

  var insertData = validateComment(data);

  // make these all be the exact same instant
  insertData.sent = insertData.lastChanged = insertData.lastModified = new Date();

  return processText(options.text)
    .then(function(parsedMessage) {
      insertData.html = parsedMessage.html;
      insertData.lang = parsedMessage.lang;
      insertData._md = parsedMessage.markdownProcessingFailed ? -markdownMajorVersion : markdownMajorVersion;

      return Comment.create(insertData);
    })
    .bind({
      comment: undefined
    })
    .tap(function(comment) {
      return topicNotificationEvents.createComment(comment);
    })
    .then(function(comment) {
      this.comment = comment;

      return updateCommentsTotal(reply.topicId, reply._id);
    })
    .then(function() {
      var comment = this.comment;

      stats.event('new_topic_comment', {
        userId: user._id,
        forumId: reply.forumId,
        topicId: reply.topicId,
        replyId: reply._id,
        commentId: comment._id
      });

      return comment;
    });
}

<<<<<<< HEAD
/* private */
function makeLastModifiedUpdater(Model, id, lastModified) {
  return function() {
    var query = {
      _id: id
    };
    var update = {
      $max: {
        lastModified: lastModified
      }
    };
    return Model.findOneAndUpdate(query, update, { new: true })
      .lean()
      .exec();
  };
}
=======
var updateTopicLastModified = mongooseUtils.makeLastModifiedUpdater(Topic);
var updateReplyLastModified = mongooseUtils.makeLastModifiedUpdater(Reply);
>>>>>>> 55e502e2

/* private */
function updateCommentFields(topicId, replyId, commentId, fields) {
  var lastModified = new Date();

  var query = {
    _id: commentId
  };
  var update = {
<<<<<<< HEAD
    $set: fields
  };
  var updateTopicLastModified = makeLastModifiedUpdater(Topic, topicId, lastModified);
  var updateReplyLastModified = makeLastModifiedUpdater(Reply, replyId, lastModified);
  return Comment.findOneAndUpdate(query, update, { new: true })
    .lean()
    .exec()
    .tap(updateReplyLastModified)
    .tap(updateTopicLastModified);
=======
    $set: fields,
    $max: {
      lastModified: lastModified
    }
  };
  return Comment.findOneAndUpdate(query, update, { new: true })
    .lean()
    .exec()
    .tap(function() {
      return Promise.join(
        updateReplyLastModified(commentId, lastModified),
        updateTopicLastModified(commentId, lastModified));
    });
>>>>>>> 55e502e2
}

function updateComment(user, comment, fields) {
  // you can only update the text field for now.
  var text = fields.text;

  if (text === comment.text) return comment;

  if (!validators.validateMarkdown(text)) {
    throw new StatusError(400, 'Text is invalid.');
  }

  var userId = user._id;
  var forumId = comment.forumId;
  var topicId = comment.topicId;
  var replyId = comment.replyId;
  var commentId = comment._id;

  return processText(text)
    .bind({ updatedComment: undefined })
    .then(function(parsedMessage) {
      return updateCommentFields(topicId, replyId, commentId, {
        editedAt: new Date(),
        text: text,
        html: parsedMessage.html,
        lang: parsedMessage.lang,
        _md: parsedMessage.markdownProcessingFailed ? -markdownMajorVersion : markdownMajorVersion
      });
    })
    .then(function(updatedComment) {
<<<<<<< HEAD
      this.updatedComment = updatedComment;

=======
>>>>>>> 55e502e2
      stats.event('update_topic_comment', {
        userId: userId,
        forumId: forumId,
        topicId: topicId,
        replyId: replyId,
        commentId: commentId
      });

      liveCollections.comments.emit('update', updatedComment);

<<<<<<< HEAD
      // load the reply's lastModified date so we can patch the topic&reply
      // collections.
      return Reply.findById(replyId, { lastModified: true });
    })
    .then(function(reply) {
      // The topic and reply were updated at the same time
      liveCollections.topics.emit('patch', forumId, topicId, {
        lastModified: reply.lastModified.toISOString(),
      });

      liveCollections.replies.emit('patch', forumId, topicId, replyId, {
        lastModified: reply.lastModified.toISOString(),
      });

      return this.updatedComment;
=======
      return updatedComment;
>>>>>>> 55e502e2
    });
}

module.exports = {
  findById: findById,
  findByReplyId: findByReplyId,
  findByReplyIds: findByReplyIds,
  findTotalByReplyId: findTotalByReplyId,
  findTotalsByReplyIds: findTotalsByReplyIds,
  findByIdForForumTopicAndReply: findByIdForForumTopicAndReply,
  createComment: Promise.method(createComment),
  updateComment: Promise.method(updateComment)
};<|MERGE_RESOLUTION|>--- conflicted
+++ resolved
@@ -200,27 +200,8 @@
     });
 }
 
-<<<<<<< HEAD
-/* private */
-function makeLastModifiedUpdater(Model, id, lastModified) {
-  return function() {
-    var query = {
-      _id: id
-    };
-    var update = {
-      $max: {
-        lastModified: lastModified
-      }
-    };
-    return Model.findOneAndUpdate(query, update, { new: true })
-      .lean()
-      .exec();
-  };
-}
-=======
 var updateTopicLastModified = mongooseUtils.makeLastModifiedUpdater(Topic);
 var updateReplyLastModified = mongooseUtils.makeLastModifiedUpdater(Reply);
->>>>>>> 55e502e2
 
 /* private */
 function updateCommentFields(topicId, replyId, commentId, fields) {
@@ -230,17 +211,6 @@
     _id: commentId
   };
   var update = {
-<<<<<<< HEAD
-    $set: fields
-  };
-  var updateTopicLastModified = makeLastModifiedUpdater(Topic, topicId, lastModified);
-  var updateReplyLastModified = makeLastModifiedUpdater(Reply, replyId, lastModified);
-  return Comment.findOneAndUpdate(query, update, { new: true })
-    .lean()
-    .exec()
-    .tap(updateReplyLastModified)
-    .tap(updateTopicLastModified);
-=======
     $set: fields,
     $max: {
       lastModified: lastModified
@@ -254,7 +224,6 @@
         updateReplyLastModified(commentId, lastModified),
         updateTopicLastModified(commentId, lastModified));
     });
->>>>>>> 55e502e2
 }
 
 function updateComment(user, comment, fields) {
@@ -285,11 +254,6 @@
       });
     })
     .then(function(updatedComment) {
-<<<<<<< HEAD
-      this.updatedComment = updatedComment;
-
-=======
->>>>>>> 55e502e2
       stats.event('update_topic_comment', {
         userId: userId,
         forumId: forumId,
@@ -300,25 +264,7 @@
 
       liveCollections.comments.emit('update', updatedComment);
 
-<<<<<<< HEAD
-      // load the reply's lastModified date so we can patch the topic&reply
-      // collections.
-      return Reply.findById(replyId, { lastModified: true });
-    })
-    .then(function(reply) {
-      // The topic and reply were updated at the same time
-      liveCollections.topics.emit('patch', forumId, topicId, {
-        lastModified: reply.lastModified.toISOString(),
-      });
-
-      liveCollections.replies.emit('patch', forumId, topicId, replyId, {
-        lastModified: reply.lastModified.toISOString(),
-      });
-
-      return this.updatedComment;
-=======
       return updatedComment;
->>>>>>> 55e502e2
     });
 }
 
