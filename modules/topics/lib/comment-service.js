'use strict';

var env = require('gitter-web-env');
var stats = env.stats;
var Promise = require('bluebird');
var moment = require('moment');
var Topic = require('gitter-web-persistence').Topic;
var Reply = require('gitter-web-persistence').Reply;
var Comment = require('gitter-web-persistence').Comment;
var debug = require('debug')('gitter:app:topics:comment-service');
var liveCollections = require('gitter-web-live-collection-events');
var processText = require('gitter-web-text-processor');
var mongooseUtils = require('gitter-web-persistence-utils/lib/mongoose-utils');
var mongoUtils = require('gitter-web-persistence-utils/lib/mongo-utils');
var markdownMajorVersion = require('gitter-markdown-processor').version.split('.')[0];
var validateComment = require('./validate-comment');


function findById(commentId) {
  return Comment.findById(commentId)
    .lean()
    .exec();
}

// TODO: we'll need better ways to get pages of comments per rely rather than
// this function to just get all of it.
function findByReplyId(id) {
  return Comment.find({ replyId: id })
    .lean()
    .exec();
}

function findByReplyIds(ids) {
  if (!ids.length) return [];

  return Comment.find({ replyId: { $in: ids } })
    .lean()
    .exec();
}

function findTotalByReplyId(id, options) {
  options = options || {};

  return mongooseUtils.getEstimatedCountForId(Comment, 'replyId', id, {
    read: options.read
  });
}

function findTotalsByReplyIds(ids, options) {
  options = options || {};

  return mongooseUtils.getEstimatedCountForIds(Comment, 'replyId', ids, {
    read: options.read
  });
}

function findByIdForForumTopicAndReply(forumId, topicId, replyId, commentId) {
  return findById(commentId)
    .then(function(comment) {
      if (!comment) return null;

      // make sure the comment is in the specified forum
      if (!mongoUtils.objectIDsEqual(comment.forumId, forumId)) return null;

      // make sure the comment is in the specified topic
      if (!mongoUtils.objectIDsEqual(comment.topicId, topicId)) return null;

      // make sure the comment is in the specified reply
      if (!mongoUtils.objectIDsEqual(comment.replyId, replyId)) return null;

      return comment;
    });
}

function updateCommentsTotal(topicId, replyId) {
  debug("updateCommentsTotal %s %s", topicId, replyId);

  var lastModified = new Date();

  var update = {
    $max: {
      lastModified: lastModified
    }
  };

  return Promise.join(
    Topic.findOneAndUpdate({ _id: topicId }, update, { new: true }).exec(),
    Reply.findOneAndUpdate({ _id: replyId }, update, { new: true }).exec())
    .bind({
      topic: undefined,
      reply: undefined
    })
    .spread(function(topic, reply) {
      if (topic) {
        debug("topic.lastModified: %s, lastModified: %s", topic.lastModified, lastModified)
      }

      if (topic && topic.lastModified.getTime() === lastModified.getTime()) {
        // if the topic update won, patch the topics live collection
        liveCollections.topics.emit('patch', topic.forumId, topicId, {
<<<<<<< HEAD
          lastModified: moment(lastModified).toISOString()
=======
          lastModified: lastModified.toISOString()
>>>>>>> 909c7d29
        });
      } else {
        debug('We lost the topic update race.');
      }

      if (reply) {
        debug("reply.lastModified: %s, lastModified: %s", reply.lastModified, lastModified)
      }

      if (reply && reply.lastModified.getTime() === lastModified.getTime()) {
        // if the reply update won, patch the replies live collection
        return findTotalByReplyId(replyId)
          .then(function(commentsTotal) {
            liveCollections.replies.emit('patch', reply.forumId, reply.topicId, replyId, {
<<<<<<< HEAD
              lastModified: moment(lastModified).toISOString(),
=======
              lastModified: lastModified.toISOString(),
>>>>>>> 909c7d29
              commentsTotal: commentsTotal
            });
          });
      } else {
        debug('We lost the reply update race.');
      }
    })
    .then(function() {
      // return the things that got updated
      return [this.topic, this.reply];
    });
}

function createComment(user, reply, options) {
  var data = {
    forumId: reply.forumId,
    topicId: reply.topicId,
    replyId: reply._id,
    userId: user._id,
    text: options.text || '',
  };

  var insertData = validateComment(data);
  return processText(options.text)
    .then(function(parsedMessage) {
      insertData.html = parsedMessage.html;
      insertData.lang = parsedMessage.lang;
      insertData._md = parsedMessage.markdownProcessingFailed ? -markdownMajorVersion : markdownMajorVersion;

      return Comment.create(insertData);
    })
    .bind({
      comment: undefined
    })
    .then(function(comment) {
      this.comment = comment;

      return updateCommentsTotal(reply.topicId, reply._id);
    })
    .then(function() {
      var comment = this.comment;

      stats.event('new_comment', {
        userId: user._id,
        forumId: reply.forumId,
        topicId: reply.topicId,
        replyId: reply._id,
        commentId: comment._id
      });

      return comment;
    });
}

module.exports = {
  findByReplyId: findByReplyId,
  findByReplyIds: findByReplyIds,
  findTotalByReplyId: findTotalByReplyId,
  findTotalsByReplyIds: findTotalsByReplyIds,
  findByIdForForumTopicAndReply: findByIdForForumTopicAndReply,
  createComment: Promise.method(createComment)
};<|MERGE_RESOLUTION|>--- conflicted
+++ resolved
@@ -3,7 +3,6 @@
 var env = require('gitter-web-env');
 var stats = env.stats;
 var Promise = require('bluebird');
-var moment = require('moment');
 var Topic = require('gitter-web-persistence').Topic;
 var Reply = require('gitter-web-persistence').Reply;
 var Comment = require('gitter-web-persistence').Comment;
@@ -98,11 +97,7 @@
       if (topic && topic.lastModified.getTime() === lastModified.getTime()) {
         // if the topic update won, patch the topics live collection
         liveCollections.topics.emit('patch', topic.forumId, topicId, {
-<<<<<<< HEAD
-          lastModified: moment(lastModified).toISOString()
-=======
           lastModified: lastModified.toISOString()
->>>>>>> 909c7d29
         });
       } else {
         debug('We lost the topic update race.');
@@ -117,11 +112,7 @@
         return findTotalByReplyId(replyId)
           .then(function(commentsTotal) {
             liveCollections.replies.emit('patch', reply.forumId, reply.topicId, replyId, {
-<<<<<<< HEAD
-              lastModified: moment(lastModified).toISOString(),
-=======
               lastModified: lastModified.toISOString(),
->>>>>>> 909c7d29
               commentsTotal: commentsTotal
             });
           });
