--- conflicted
+++ resolved
@@ -188,26 +188,7 @@
     });
 }
 
-<<<<<<< HEAD
-/* private */
-function makeTopicUpdater(topicId, lastModified) {
-  return function() {
-    var query = {
-      _id: topicId
-    };
-    var update = {
-      $max: {
-        lastModified: lastModified
-      }
-    };
-    return Topic.findOneAndUpdate(query, update, { new: true })
-      .lean()
-      .exec();
-  };
-}
-=======
 var updateTopicLastModified = mongooseUtils.makeLastModifiedUpdater(Topic);
->>>>>>> 55e502e2
 
 /* private */
 function updateReplyFields(topicId, replyId, fields) {
@@ -222,20 +203,12 @@
       lastModified: lastModified
     }
   };
-<<<<<<< HEAD
-  var updateTopicLastModified = makeTopicUpdater(topicId, lastModified);
-  return Reply.findOneAndUpdate(query, update, { new: true })
-    .lean()
-    .exec()
-    .tap(updateTopicLastModified);
-=======
   return Reply.findOneAndUpdate(query, update, { new: true })
     .lean()
     .exec()
     .tap(function() {
       return updateTopicLastModified(topicId, lastModified);
     });
->>>>>>> 55e502e2
 }
 
 function updateReply(user, reply, fields) {
@@ -275,14 +248,6 @@
       // entire thing changed.
       liveCollections.replies.emit('update', updatedReply);
 
-<<<<<<< HEAD
-      // The topic was updated at the same time as the reply
-      liveCollections.topics.emit('patch', forumId, topicId, {
-        lastModified: updatedReply.lastModified.toISOString(),
-      });
-
-=======
->>>>>>> 55e502e2
       return updatedReply;
     });
 }
