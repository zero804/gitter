--- conflicted
+++ resolved
@@ -3,7 +3,6 @@
 var env = require('gitter-web-env');
 var stats = env.stats;
 var Promise = require('bluebird');
-var moment = require('moment');
 var Topic = require('gitter-web-persistence').Topic;
 var Reply = require('gitter-web-persistence').Reply;
 var debug = require('debug')('gitter:app:topics:reply-service');
@@ -118,11 +117,7 @@
       return findTotalByTopicId(topicId)
         .then(function(repliesTotal) {
           liveCollections.topics.emit('patch', topic.forumId, topicId, {
-<<<<<<< HEAD
-            lastModified: moment(lastModified).toISOString(),
-=======
             lastModified: lastModified.toISOString(),
->>>>>>> 909c7d29
             repliesTotal: repliesTotal
           })
         });
