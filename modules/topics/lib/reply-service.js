--- conflicted
+++ resolved
@@ -305,21 +305,12 @@
   var replyId = reply._id;
 
   return Promise.join(
-<<<<<<< HEAD
-    Reply.remove({ _id: replyId }).exec(),
-    Comment.remove({ replyId: replyId }).exec(),
-    ForumSubscription.remove({ replyId: replyId }).exec(),
-    ForumNotification.remove({ replyId: replyId }).exec(),
-    ForumReaction.remove({ replyId: replyId }).exec(),
-    function() {
-=======
       Reply.remove({ _id: replyId }).exec(),
       Comment.remove({ replyId: replyId }).exec(),
       ForumSubscription.remove({ replyId: replyId }).exec(),
       ForumNotification.remove({ replyId: replyId }).exec(),
       ForumReaction.remove({ replyId: replyId }).exec())
     .then(function() {
->>>>>>> 8572e30c
       // only update the total after we deleted the reply
       return updateRepliesTotal(topicId);
     })
