"use strict";

var assert = require('assert');
var Promise = require('bluebird');
var fixtureLoader = require('gitter-web-test-utils/lib/test-fixtures');
var topicService = require('../lib/topic-service');
var replyService = require('../lib/reply-service');
var mongoUtils = require('gitter-web-persistence-utils/lib/mongo-utils');

describe('reply-service', function() {
  describe('integration tests #slow', function() {
    fixtureLoader.disableMongoTableScans();

    var fixture = fixtureLoader.setup({
      user1: {},
      forum1: {},
      category1: {
        forum: 'forum1'
      },
      topic1: {
        user: 'user1',
        forum: 'forum1',
        category: 'category1'
      },
      topic2: {
        user: 'user1',
        forum: 'forum1',
        category: 'category1'
      },
      // this one for updating
      reply1: {
        user: 'user1',
        forum: 'forum1',
        topic: 'topic1'
      },
      // this one for deleting
      reply2: {
        user: 'user1',
        forum: 'forum1',
        // use a separate topic so adding doesn't interfere with the totals
        topic: 'topic2'
      },
    });

    it('should add a reply', function() {
      return replyService.createReply(fixture.user1, fixture.topic1, {
          text: 'hello **there**'
        })
        .then(function(reply) {
          assert(mongoUtils.objectIDsEqual(reply.forumId, fixture.forum1._id));
          assert(mongoUtils.objectIDsEqual(reply.topicId, fixture.topic1._id));
          assert(mongoUtils.objectIDsEqual(reply.userId, fixture.user1._id));
          assert.strictEqual(reply.text, 'hello **there**');
          assert.strictEqual(reply.html, 'hello <strong>there</strong>');
        });
    });

    it("should update a reply's text", function() {
      return replyService.updateReply(fixture.user1, fixture.reply1, {
          text: 'hello **there**'
        })
        .then(function(reply) {
          assert.strictEqual(reply.text, 'hello **there**');
          assert.strictEqual(reply.html, 'hello <strong>there</strong>');
        });
    });

    it('should delete a reply', function() {
      // the fixtures don't currently calculate the replies total, so sync it
      // before we start
      return replyService.updateRepliesTotal(fixture.reply2.topicId)
        .then(function(topic) {
          // make sure we start at 1
          assert.strictEqual(topic.repliesTotal, 1);

          return replyService.deleteReply(fixture.user1, fixture.reply2);
        })
        .then(function() {
<<<<<<< HEAD
          return Promise.join(
            topicService.findById(fixture.reply2.topicId),
            replyService.findById(fixture.reply2._id));
=======
          return [
            topicService.findById(fixture.reply2.topicId),
            replyService.findById(fixture.reply2._id)
          ];
>>>>>>> 007bafd2
        })
        .spread(function(topic, reply) {
          assert.strictEqual(topic.repliesTotal, 0);
          assert.strictEqual(reply, null);
        });
    });
  });


  describe('integration tests', function() {
    var fixture = fixtureLoader.setup({
      user1: {},
      user2: {},
      forum1: {},
      category1: {
        forum: 'forum1',
      },
      topic1: {
        user: 'user1',
        forum: 'forum1',
        category: 'category1',
        sent: new Date('2014-01-01T00:00:00.000Z')
      },
      reply1: {
        forum: 'forum1',
        category: 'category1',
        user: 'user2',
        topic: 'topic1',
        sent: new Date('2014-01-01T00:00:00.000Z')
      },
    });

    describe('findSampleReplyingUserIdsForTopics', function() {
      it('should return users', function() {
        return replyService.findSampleReplyingUserIdsForTopics([fixture.topic1._id])
          .then(function(result) {
            assert.deepEqual(Object.keys(result), [fixture.topic1.id]);
            assert.deepEqual(result[fixture.topic1._id].map(String), [fixture.user2.id]);
          })
      })
    });


  });

});<|MERGE_RESOLUTION|>--- conflicted
+++ resolved
@@ -1,7 +1,6 @@
 "use strict";
 
 var assert = require('assert');
-var Promise = require('bluebird');
 var fixtureLoader = require('gitter-web-test-utils/lib/test-fixtures');
 var topicService = require('../lib/topic-service');
 var replyService = require('../lib/reply-service');
@@ -76,16 +75,10 @@
           return replyService.deleteReply(fixture.user1, fixture.reply2);
         })
         .then(function() {
-<<<<<<< HEAD
-          return Promise.join(
-            topicService.findById(fixture.reply2.topicId),
-            replyService.findById(fixture.reply2._id));
-=======
           return [
             topicService.findById(fixture.reply2.topicId),
             replyService.findById(fixture.reply2._id)
           ];
->>>>>>> 007bafd2
         })
         .spread(function(topic, reply) {
           assert.strictEqual(topic.repliesTotal, 0);
