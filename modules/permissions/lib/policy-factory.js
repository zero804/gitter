'use strict';

var Promise = require('bluebird');
var PolicyEvaluator = require('./policies/policy-evaluator');
var OneToOnePolicyEvaluator = require('./policies/one-to-one-policy-evaluator');
var OneToOneUnconnectionPolicyEvalator = require('./policies/one-to-one-unconnected-policy-evaluator');
var RoomContextDelegate = require('./policies/room-context-delegate');
var OneToOneContextDelegate = require('./policies/one-to-one-room-context-delegate');
var GhRepoPolicyDelegate = require('./policies/gh-repo-policy-delegate');
var GhOrgPolicyDelegate = require('./policies/gh-org-policy-delegate');
var GhOrgPolicyDelegateWithRepoFallback = require('./policies/gh-org-policy-delegate-with-repo-fallback');
var GhUserPolicyDelegate = require('./policies/gh-user-policy-delegate');
var StatusError = require('statuserror');
var securityDescriptorService = require('./security-descriptor-service');
var userLoaderFactory = require('./user-loader-factory');
<<<<<<< HEAD

function getDelegateForSecurityDescriptor(userId, user, securityDescriptor) {
=======
var debug = require('debug')('gitter:app:permissions:policy-factory');

function getDelegateForSecurityDescriptor(userId, user, securityDescriptor, obtainAccessFromGitHubRepo) {
>>>>>>> ac6f9257
  var userLoader = userLoaderFactory(userId, user);

  switch(securityDescriptor.type) {
    case 'GH_REPO':
      return new GhRepoPolicyDelegate(userId, userLoader, securityDescriptor);
<<<<<<< HEAD
    case 'GH_ORG':
      return new GhOrgPolicyDelegate(userId, userLoader, securityDescriptor);
    case 'GH_USER':
=======

    case 'GH_ORG':
      if (obtainAccessFromGitHubRepo) {

        return new GhOrgPolicyDelegateWithRepoFallback(userId, userLoader, securityDescriptor, obtainAccessFromGitHubRepo);
      } else {
        return new GhOrgPolicyDelegate(userId, userLoader, securityDescriptor);
      }

    case 'GH_USER':
      // TODO: consider adding obtainAccessFromGitHubRepo support here too..
>>>>>>> ac6f9257
      return new GhUserPolicyDelegate(userId, userLoader, securityDescriptor);
    default:
      return null;
  }
}

function createPolicyFromDescriptor(userId, user, securityDescriptor, roomId) {
  if (securityDescriptor.type === 'ONE_TO_ONE') {
    var oneToOneContextDelegate = new OneToOneContextDelegate(roomId);

    return new OneToOnePolicyEvaluator(userId, securityDescriptor, oneToOneContextDelegate);
  }

  var policyDelegate = getDelegateForSecurityDescriptor(userId, user, securityDescriptor);
  var contextDelegate = new RoomContextDelegate(roomId);

  return new PolicyEvaluator(userId, securityDescriptor, policyDelegate, contextDelegate);
}

function createPolicyForRoomId(user, roomId) {
  var userId = user && user._id;

  return securityDescriptorService.getForRoomUser(roomId, userId)
    .then(function(securityDescriptor) {
      if (!securityDescriptor) throw new StatusError(404);

      return createPolicyFromDescriptor(userId, user, securityDescriptor, roomId);
    });
}

function createPolicyForRoom(user, room) {
  var roomId = room._id;
  var userId = user && user._id;

  // TODO: optimise this as we may already have the information we need on the room...
  // in which case we shouldn't have to refetch it from mongo
  return securityDescriptorService.getForRoomUser(roomId, userId)
    .then(function(securityDescriptor) {
      if (!securityDescriptor) throw new StatusError(404);

      return createPolicyFromDescriptor(userId, user, securityDescriptor, roomId);
    });
}

function createPolicyForGroupId(user, groupId) {
  var userId = user && user._id;

  return securityDescriptorService.getForGroupUser(groupId, userId)
    .then(function(securityDescriptor) {
      if (!securityDescriptor) throw new StatusError(404);

      var policyDelegate = getDelegateForSecurityDescriptor(userId, user, securityDescriptor);
      var contextDelegate = null; // No group context yet

      return new PolicyEvaluator(user, securityDescriptor, policyDelegate, contextDelegate);
    });
}

<<<<<<< HEAD
=======
function createPolicyForGroupIdWithRepoFallback(user, groupId, repoUri) {
  debug('Create policy factory with repo fallback: repo=%s', repoUri);
  var userId = user && user._id;

  return securityDescriptorService.getForGroupUser(groupId, userId)
    .then(function(securityDescriptor) {
      if (!securityDescriptor) throw new StatusError(404);

      var policyDelegate = getDelegateForSecurityDescriptor(userId, user, securityDescriptor, repoUri);
      var contextDelegate = null; // No group context yet

      return new PolicyEvaluator(user, securityDescriptor, policyDelegate, contextDelegate);
    });
}

>>>>>>> ac6f9257
function createPolicyForUserIdInRoomId(userId, roomId) {
  return securityDescriptorService.getForRoomUser(roomId, userId)
    .then(function(securityDescriptor) {
      if (!securityDescriptor) throw new StatusError(404);

      return createPolicyFromDescriptor(userId, null, securityDescriptor, roomId);
    });
}

function createPolicyForUserIdInRoom(userId, room) {
  var roomId = room._id;

  return securityDescriptorService.getForRoomUser(roomId, userId)
    .then(function(securityDescriptor) {
      if (!securityDescriptor) throw new StatusError(404);

      return createPolicyFromDescriptor(userId, null, securityDescriptor, roomId);
    });
}

function createPolicyForOneToOne(user, toUser) {
  return new OneToOneUnconnectionPolicyEvalator(user, toUser);
}

module.exports = {
  createPolicyForRoomId: Promise.method(createPolicyForRoomId),
  createPolicyForRoom: Promise.method(createPolicyForRoom),
  createPolicyForGroupId: Promise.method(createPolicyForGroupId),
<<<<<<< HEAD
=======
  createPolicyForGroupIdWithRepoFallback: Promise.method(createPolicyForGroupIdWithRepoFallback),
>>>>>>> ac6f9257
  createPolicyForUserIdInRoomId: Promise.method(createPolicyForUserIdInRoomId),
  createPolicyForUserIdInRoom: Promise.method(createPolicyForUserIdInRoom),
  createPolicyForOneToOne: Promise.method(createPolicyForOneToOne),
};<|MERGE_RESOLUTION|>--- conflicted
+++ resolved
@@ -13,24 +13,14 @@
 var StatusError = require('statuserror');
 var securityDescriptorService = require('./security-descriptor-service');
 var userLoaderFactory = require('./user-loader-factory');
-<<<<<<< HEAD
-
-function getDelegateForSecurityDescriptor(userId, user, securityDescriptor) {
-=======
 var debug = require('debug')('gitter:app:permissions:policy-factory');
 
 function getDelegateForSecurityDescriptor(userId, user, securityDescriptor, obtainAccessFromGitHubRepo) {
->>>>>>> ac6f9257
   var userLoader = userLoaderFactory(userId, user);
 
   switch(securityDescriptor.type) {
     case 'GH_REPO':
       return new GhRepoPolicyDelegate(userId, userLoader, securityDescriptor);
-<<<<<<< HEAD
-    case 'GH_ORG':
-      return new GhOrgPolicyDelegate(userId, userLoader, securityDescriptor);
-    case 'GH_USER':
-=======
 
     case 'GH_ORG':
       if (obtainAccessFromGitHubRepo) {
@@ -42,7 +32,6 @@
 
     case 'GH_USER':
       // TODO: consider adding obtainAccessFromGitHubRepo support here too..
->>>>>>> ac6f9257
       return new GhUserPolicyDelegate(userId, userLoader, securityDescriptor);
     default:
       return null;
@@ -101,8 +90,6 @@
     });
 }
 
-<<<<<<< HEAD
-=======
 function createPolicyForGroupIdWithRepoFallback(user, groupId, repoUri) {
   debug('Create policy factory with repo fallback: repo=%s', repoUri);
   var userId = user && user._id;
@@ -118,7 +105,6 @@
     });
 }
 
->>>>>>> ac6f9257
 function createPolicyForUserIdInRoomId(userId, roomId) {
   return securityDescriptorService.getForRoomUser(roomId, userId)
     .then(function(securityDescriptor) {
@@ -147,10 +133,7 @@
   createPolicyForRoomId: Promise.method(createPolicyForRoomId),
   createPolicyForRoom: Promise.method(createPolicyForRoom),
   createPolicyForGroupId: Promise.method(createPolicyForGroupId),
-<<<<<<< HEAD
-=======
   createPolicyForGroupIdWithRepoFallback: Promise.method(createPolicyForGroupIdWithRepoFallback),
->>>>>>> ac6f9257
   createPolicyForUserIdInRoomId: Promise.method(createPolicyForUserIdInRoomId),
   createPolicyForUserIdInRoom: Promise.method(createPolicyForUserIdInRoom),
   createPolicyForOneToOne: Promise.method(createPolicyForOneToOne),
