"use strict";

var StatusError = require('statuserror');
var mongoUtils = require('gitter-web-persistence-utils/lib/mongo-utils');

function validateObjectIdsArray(array) {
  if (!array) return true;
  if (!Array.isArray(array)) return false;
  return !array.some(function(item) {
    return !mongoUtils.isLikeObjectId(item);
  });
}

function validateGhRepoLinkPath(linkPath) {
  if (!linkPath) {
    throw new StatusError(403, 'Invalid empty linkPath attribute for repo');
  }

  var parts = linkPath.split('/');
  if (parts.length !== 2) {
    throw new StatusError(403, 'Invalid linkPath attribute for repo: ' + linkPath);
  }

  if (!parts[0].length || !parts[1].length) {
    throw new StatusError(403, 'Invalid linkPath attribute for repo: ' + linkPath);
  }
}

function validateExtraUserIds(descriptor) {
  if (!validateObjectIdsArray(descriptor.extraMembers)) {
    throw new StatusError(403, 'Invalid extraMembers attribute');
  }

  if (!validateObjectIdsArray(descriptor.extraAdmins)) {
    throw new StatusError(403, 'Invalid extraAdmins attribute');
  }
}

function validateGroupDescriptor(descriptor) {
  switch(descriptor.members) {
    case 'PUBLIC':
      if (!descriptor.public) {
        throw new StatusError(403, 'Invalid public attribute: ' + descriptor.public);
      }
      break;

    case 'INVITE':
<<<<<<< HEAD
=======
    case 'INVITE_OR_ADMIN':
>>>>>>> 0e57905d
      if (descriptor.public) {
        throw new StatusError(403, 'Invalid public attribute: ' + descriptor.public);
      }
      break;

    default:
      throw new StatusError(403, 'Invalid members attribute: ' + descriptor.members);
  }

  switch(descriptor.admins) {
    case 'MANUAL': // Not sure why you would want this, but it's valid
    case 'GROUP_ADMIN':
      break;
    default:
      throw new StatusError(403, 'Invalid admins attribute: ' + descriptor.admins);
  }

  if (descriptor.linkPath) {
    throw new StatusError(403, 'Invalid linkPath attribute: ' + descriptor.linkPath);
  }

  if (descriptor.externalId) {
    throw new StatusError(403, 'Invalid linkPath attribute: ' + descriptor.externalId);
  }

  if (!descriptor.internalId) {
    throw new StatusError(403, 'Invalid internalId attribute: ' + descriptor.internalId);
  }

  if(!mongoUtils.isLikeObjectId(descriptor.internalId)) {
    throw new StatusError(403, 'Invalid internalId attribute: ' + descriptor.internalId);
  }

  validateExtraUserIds(descriptor);
}

<<<<<<< HEAD
function validateGhRepoDescriptor(descriptor) {
=======
function validateGhRepoDescriptor(descriptor) { // eslint-disable-line complexity
>>>>>>> 0e57905d
  var usesGH = false;

  switch(descriptor.members) {
    case 'PUBLIC':
    case 'INVITE':
    case 'INVITE_OR_ADMIN':
      break;
    case 'GH_REPO_ACCESS':
    case 'GH_REPO_PUSH':
      usesGH = true;
      break;
    default:
      throw new StatusError(403, 'Invalid members attribute: ' + descriptor.members);
  }

  switch(descriptor.admins) {
    case 'MANUAL':
      break;
    case 'GH_REPO_PUSH':
      usesGH = true;
      break;
    default:
      throw new StatusError(403, 'Invalid admins attribute: ' + descriptor.admins);
  }

  if (!usesGH) {
    throw new StatusError(403, 'Unused reference type: GH_REPO');
  }

  if (descriptor.public) {
    switch(descriptor.members) {
      case 'PUBLIC':
      case 'GH_REPO_ACCESS':
        break;
      default:
        throw new StatusError(403, 'Invalid public attribute: ' + descriptor.public);
    }
  }

  if (descriptor.internalId) {
    throw new StatusError(403, 'Invalid internalId attribute: ' + descriptor.internalId);
  }

  validateGhRepoLinkPath(descriptor.linkPath);
  validateExtraUserIds(descriptor);
}

function validateGhOrgLinkPath(linkPath) {
  if (!linkPath) {
    throw new StatusError(403, 'Invalid empty linkPath attribute for org');
  }

  var parts = linkPath.split('/');
  if (parts.length !== 1) {
    throw new StatusError(403, 'Invalid linkPath attribute for org: ' + linkPath);
  }
}

function validateGhOrgDescriptor(descriptor) {
  var usesGH = false;
  switch(descriptor.members) {
    case 'PUBLIC':
    case 'INVITE':
    case 'INVITE_OR_ADMIN':
      break;
    case 'GH_ORG_MEMBER':
      usesGH = true;
      break;
    default:
      throw new StatusError(403, 'Invalid members attribute: ' + descriptor.members);
  }

  switch(descriptor.admins) {
    case 'MANUAL':
      break;
    case 'GH_ORG_MEMBER':
      usesGH = true;
      break;
    default:
      throw new StatusError(403, 'Invalid admins attribute: ' + descriptor.admins);
  }

  if (descriptor.public) {
    if (descriptor.members !== 'PUBLIC') {
      throw new StatusError(403, 'Invalid public attribute');
    }
  }

  if (!usesGH) {
    throw new StatusError(403, 'Unused reference type: GH_ORG');
  }

  if (descriptor.internalId) {
    throw new StatusError(403, 'Invalid internalId attribute: ' + descriptor.internalId);
  }

  validateGhOrgLinkPath(descriptor.linkPath);
  validateExtraUserIds(descriptor);
}


function validateGhUserLinkPath(linkPath) {
  if (!linkPath) {
    throw new StatusError(403, 'Invalid empty linkPath attribute for org');
  }

  var parts = linkPath.split('/');
  if (parts.length !== 1) {
    throw new StatusError(403, 'Invalid linkPath attribute for org: ' + linkPath);
  }
}

function validateGhUserDescriptor(descriptor) {
  var usesGH = false;
  switch(descriptor.members) {
    case 'PUBLIC':
    case 'INVITE':
<<<<<<< HEAD
=======
    case 'INVITE_OR_ADMIN':
>>>>>>> 0e57905d
      break;
    default:
      throw new StatusError(403, 'Invalid members attribute: ' + descriptor.members);
  }

  switch(descriptor.admins) {
    case 'MANUAL':
      break;
    case 'GH_USER_SAME':
      usesGH = true;
      break;
    default:
      throw new StatusError(403, 'Invalid admins attribute: ' + descriptor.admins);
  }

  if (descriptor.public) {
    if (descriptor.members !== 'PUBLIC') {
      throw new StatusError(403, 'Invalid public attribute');
    }
  }

  if (!usesGH) {
    throw new StatusError(403, 'Unused reference type: GH_USER');
  }

  if (descriptor.internalId) {
    throw new StatusError(403, 'Invalid internalId attribute: ' + descriptor.internalId);
  }

  validateGhUserLinkPath(descriptor.linkPath);
  validateExtraUserIds(descriptor);
}

function validateOneToOneDescriptor(descriptor) {
  if (descriptor.members) {
    throw new StatusError(403, 'Invalid members attribute');
  }

  if (descriptor.admins) {
    throw new StatusError(403, 'Invalid admins attribute');
  }

  if (descriptor.public) {
    throw new StatusError(403, 'Invalid public attribute');
  }

  if (descriptor.linkPath) {
    throw new StatusError(403, 'Invalid linkPath attribute');
  }

  if (descriptor.externalId) {
    throw new StatusError(403, 'Invalid externalId attribute');
  }

  if (descriptor.internalId) {
    throw new StatusError(403, 'Invalid internalId attribute: ' + descriptor.internalId);
  }

  if (descriptor.extraMembers && descriptor.extraMembers.length) {
    throw new StatusError(403, 'Invalid extraMembers attribute');
  }

  if (descriptor.extraAdmins && descriptor.extraAdmins.length) {
    throw new StatusError(403, 'Invalid extraAdmins attribute');
  }

}

function validateBasicDescriptor(descriptor) {
  switch(descriptor.members) {
    case 'PUBLIC':
    case 'INVITE':
    case 'INVITE_OR_ADMIN':
      break;
    default:
      throw new StatusError(403, 'Invalid members attribute');
  }

  if (descriptor.admins !== 'MANUAL') {
    throw new StatusError(403, 'Invalid admins attribute');
  }

  if (descriptor.public) {
    if (descriptor.members !== 'PUBLIC') {
      throw new StatusError(403, 'Invalid public attribute');
    }
  }

  if (descriptor.linkPath) {
    throw new StatusError(403, 'Invalid linkPath attribute');
  }

  if (descriptor.externalId) {
    throw new StatusError(403, 'Invalid externalId attribute: ' + descriptor.externalId);
  }

  if (descriptor.internalId) {
    throw new StatusError(403, 'Invalid internalId attribute: ' + descriptor.internalId);
  }

  validateExtraUserIds(descriptor);

}

function validate(descriptor) {
  if (!descriptor) throw new StatusError(403, 'Invalid descriptor');

  switch(descriptor.type) {
    case 'GROUP':
      return validateGroupDescriptor(descriptor);

    case 'GH_REPO':
      return validateGhRepoDescriptor(descriptor);

    case 'GH_ORG':
      return validateGhOrgDescriptor(descriptor);

    case 'GH_USER':
      return validateGhUserDescriptor(descriptor);

    case 'ONE_TO_ONE':
      return validateOneToOneDescriptor(descriptor);

    default:
      if (!descriptor.type) {
        return validateBasicDescriptor(descriptor);
      }

      throw new StatusError(403, 'Invalid descriptor type: ' + descriptor.type);
  }

}

module.exports = validate;<|MERGE_RESOLUTION|>--- conflicted
+++ resolved
@@ -45,10 +45,7 @@
       break;
 
     case 'INVITE':
-<<<<<<< HEAD
-=======
-    case 'INVITE_OR_ADMIN':
->>>>>>> 0e57905d
+    case 'INVITE_OR_ADMIN':
       if (descriptor.public) {
         throw new StatusError(403, 'Invalid public attribute: ' + descriptor.public);
       }
@@ -85,11 +82,7 @@
   validateExtraUserIds(descriptor);
 }
 
-<<<<<<< HEAD
-function validateGhRepoDescriptor(descriptor) {
-=======
 function validateGhRepoDescriptor(descriptor) { // eslint-disable-line complexity
->>>>>>> 0e57905d
   var usesGH = false;
 
   switch(descriptor.members) {
@@ -207,10 +200,7 @@
   switch(descriptor.members) {
     case 'PUBLIC':
     case 'INVITE':
-<<<<<<< HEAD
-=======
-    case 'INVITE_OR_ADMIN':
->>>>>>> 0e57905d
+    case 'INVITE_OR_ADMIN':
       break;
     default:
       throw new StatusError(403, 'Invalid members attribute: ' + descriptor.members);
