
'use strict';

var Promise = require('bluebird');
var isGitHubUser = require('gitter-web-identity/lib/is-github-user');

function GitHubRepoPolicyEvaluator(user, uri) {
  this.user = user;
  this.uri = uri;

  // TODO: currently assumes githubUsername == username
<<<<<<< HEAD
  this._access = isGitHubUser(user) && !!(user.username && user.username === uri);
=======
  this._access = !!(user && user.username && uri && user.username.toLowerCase() === uri.toLowerCase());
>>>>>>> 147a2f99
}

GitHubRepoPolicyEvaluator.prototype = {
  canRead: Promise.method(function() {
    return this._access;
  }),

  canWrite: Promise.method(function() {
    return this._access;
  }),

  canJoin: Promise.method(function() {
    return this._access;
  }),

  canAdmin: Promise.method(function() {
    return this._access;
  }),

  canAddUser: Promise.method(function() {
    // You can never add a user to a room which has not yet been created
    return false;
  }),

};

module.exports = GitHubRepoPolicyEvaluator;<|MERGE_RESOLUTION|>--- conflicted
+++ resolved
@@ -4,16 +4,17 @@
 var Promise = require('bluebird');
 var isGitHubUser = require('gitter-web-identity/lib/is-github-user');
 
+function userUsernameMatchesUri(user, uri) {
+  if (!user || !user.username || !uri) return false;
+  return user.username.toLowerCase() === uri.toLowerCase();
+}
+
 function GitHubRepoPolicyEvaluator(user, uri) {
   this.user = user;
   this.uri = uri;
 
   // TODO: currently assumes githubUsername == username
-<<<<<<< HEAD
-  this._access = isGitHubUser(user) && !!(user.username && user.username === uri);
-=======
-  this._access = !!(user && user.username && uri && user.username.toLowerCase() === uri.toLowerCase());
->>>>>>> 147a2f99
+  this._access = isGitHubUser(user) && userUsernameMatchesUri(user, uri);
 }
 
 GitHubRepoPolicyEvaluator.prototype = {
