--- conflicted
+++ resolved
@@ -369,8 +369,6 @@
   join: true,
   admin: false,
   addUser: true
-<<<<<<< HEAD
-=======
 }, {
   name: 'User for INVITE_OR_ADMIN room, in room, not admin',
   inRoom: true,
@@ -421,7 +419,6 @@
   admin: true,
   addUser: true,
   expectRecordSuccessfulCheck: true,
->>>>>>> 0e57905d
 }];
 
 describe('policy-evaluator', function () {
@@ -475,7 +472,6 @@
       var userId = meta.anonymous ? null : new ObjectID(1);
 
       var contextDelegate;
-<<<<<<< HEAD
 
       // Only real users have a context delegate
       if (userId) {
@@ -484,16 +480,6 @@
             return meta.inRoom;
           }),
 
-=======
-
-      // Only real users have a context delegate
-      if (userId) {
-        contextDelegate = {
-          isMember: Promise.method(function() {
-            return meta.inRoom;
-          }),
-
->>>>>>> 0e57905d
           handleReadAccessFailure: Promise.method(function() {
             assert(meta.handleReadAccessFailure, 'Unexpected call to handleReadAccessFailure');
             didCallHandleReadAccessFailure++;
