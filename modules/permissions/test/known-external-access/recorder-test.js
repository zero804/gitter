'use strict';

var assert = require('assert');
var recorder = require('../../lib/known-external-access/recorder');
<<<<<<< HEAD
=======
var ObjectID = require('mongodb').ObjectID;
>>>>>>> 2f759b0f
var fixtureLoader = require('gitter-web-test-utils/lib/test-fixtures');

describe('recorder', function() {
  describe('generateQuery', function() {
<<<<<<< HEAD
    fixtureLoader.disableMongoTableScans();
=======
    var userId = new ObjectID();
>>>>>>> 2f759b0f

    var FIXTURES = [{
      name: 'should handle both linkPath and externalId',
      userId: userId,
      type: 'type1',
      policyName: 'policyName',
      linkPath: 'linkPath',
      externalId: '123',
      expectedQuery: {
        $or: [{
          userId: userId,
          type: 'type1',
          policyName: 'policyName',
          linkPath: 'linkPath'
        }, {
          userId: userId,
          type: 'type1',
          policyName: 'policyName',
          externalId: '123'
        }]
      }
    }, {
      name: 'should handle just linkPath',
      userId: userId,
      type: 'type1',
      policyName: 'policyName',
      linkPath: 'linkPath',
      externalId: null,
      expectedQuery: {
        userId: userId,
        type: 'type1',
        policyName: 'policyName',
        linkPath: 'linkPath'
      }
    }, {
      name: 'should handle just externalId',
      userId: userId,
      type: 'type1',
      policyName: 'policyName',
      linkPath: null,
      externalId: '123',
      expectedQuery: {
        userId: userId,
        type: 'type1',
        policyName: 'policyName',
        externalId: '123'
      }
    }, {
      name: 'should handle externalId being null',
      userId: userId,
      type: 'type1',
      policyName: 'policyName',
      linkPath: '123',
      externalId: null,
      expectedQuery: {
        linkPath: '123',
        userId: userId,
        type: 'type1',
        policyName: 'policyName'
      }
    }];

    describe('queryies', function() {
      FIXTURES.forEach(function(meta) {
        it(meta.name, function() {
          var query = recorder.testOnly.generateQuery(meta.userId, meta.type, meta.policyName, meta.linkPath, meta.externalId)
          assert.deepEqual(query, meta.expectedQuery);
        });
      });
    });

    describe('operations #slow', function() {
      fixtureLoader.disableMongoTableScans();

      FIXTURES.forEach(function(meta) {
        it(meta.name, function() {
          return recorder.testOnly.handle(meta.userId, meta.type, meta.policyName, meta.linkPath, meta.externalId, true)
            .then(function(insertedOrRemoved) {
              assert.strictEqual(insertedOrRemoved, true);
              return recorder.testOnly.handle(meta.userId, meta.type, meta.policyName, meta.linkPath, meta.externalId, true)
            })
            .then(function(insertedOrRemoved) {
              assert.strictEqual(insertedOrRemoved, false);
              return recorder.testOnly.handle(meta.userId, meta.type, meta.policyName, meta.linkPath, meta.externalId, false)
            })
            .then(function(insertedOrRemoved) {
              assert.strictEqual(insertedOrRemoved, true);
              return recorder.testOnly.handle(meta.userId, meta.type, meta.policyName, meta.linkPath, meta.externalId, false)
            })
            .then(function(insertedOrRemoved) {
              assert.strictEqual(insertedOrRemoved, false);
            });
        });
      });
    });

    describe('Additional tests #slow', function() {
      fixtureLoader.disableMongoTableScans();

      it('should handle externalIds and linkPaths are equivalent', function() {
        var userId = new ObjectID();

        return recorder.testOnly.handle(userId, 'type2', 'policyName1', 'bob', '123', true)
          .then(function(insertedOrRemoved) {
            assert.strictEqual(insertedOrRemoved, true);

            return recorder.testOnly.handle(userId, 'type2', 'policyName1', null, '123', true)
          })
          .then(function(insertedOrRemoved) {
            assert.strictEqual(insertedOrRemoved, false);

            return recorder.testOnly.handle(userId, 'type2', 'policyName1', 'bob', null, true)
          })
          .then(function(insertedOrRemoved) {
            assert.strictEqual(insertedOrRemoved, true);
          });
      });

      it('should deal with externalIds and linkPaths becoming associated after each has been inserted', function() {
        var userId = new ObjectID();

        return recorder.testOnly.handle(userId, 'type2', 'policyName1', 'bob2', null, true)
          .then(function(insertedOrRemoved) {
            assert.strictEqual(insertedOrRemoved, true);

            return recorder.testOnly.handle(userId, 'type2', 'policyName1', null, '456', true)
          })
          .then(function(insertedOrRemoved) {
            assert.strictEqual(insertedOrRemoved, true);

            return recorder.testOnly.handle(userId, 'type2', 'policyName1', 'bob2', '456', true)
          })
          .then(function(insertedOrRemoved) {
            assert.strictEqual(insertedOrRemoved, true);
            return recorder.testOnly.handle(userId, 'type2', 'policyName1', 'bob2', null, true)
          })
          .then(function(insertedOrRemoved) {
            assert.strictEqual(insertedOrRemoved, false);
          });
      });

    });
  });
});<|MERGE_RESOLUTION|>--- conflicted
+++ resolved
@@ -2,19 +2,12 @@
 
 var assert = require('assert');
 var recorder = require('../../lib/known-external-access/recorder');
-<<<<<<< HEAD
-=======
 var ObjectID = require('mongodb').ObjectID;
->>>>>>> 2f759b0f
 var fixtureLoader = require('gitter-web-test-utils/lib/test-fixtures');
 
 describe('recorder', function() {
   describe('generateQuery', function() {
-<<<<<<< HEAD
-    fixtureLoader.disableMongoTableScans();
-=======
     var userId = new ObjectID();
->>>>>>> 2f759b0f
 
     var FIXTURES = [{
       name: 'should handle both linkPath and externalId',
