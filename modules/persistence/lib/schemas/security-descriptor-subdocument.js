'use strict';

var mongoose = require('gitter-web-mongoose-bluebird');
var Schema = mongoose.Schema;
var ObjectId = Schema.ObjectId;

var SecurityDescriptorSchema = new Schema({
  type: { type: String, enum: [
    null,   // TODO: should none be null?
    'ONE_TO_ONE',
    'GH_REPO',
    'GH_ORG',
    'GH_USER',
    'GROUP'
  ], required: false },
  members: { type: String, enum: [
    null,              // For one-to-one
    'PUBLIC',          // Anyone
    'INVITE',          // Only invited users can join (private)
    'GH_REPO_ACCESS',  // for GH_REPO, must be able to see the repo
    'GH_REPO_PUSH',    // for GH_REPO, must have repo push or admin
    'GH_ORG_MEMBER',   // for GH_ORG, must be org member
  ]},
  admins: { type: String, enum: [
    null,             // For one-to-one rooms
    'MANUAL',         // Only users in extraUserIds are admins
    'GH_REPO_PUSH',   // for GH_REPO, must have repo push or admin
    'GH_ORG_MEMBER',  // for GH_ORG, must be org member
    'GH_USER_SAME',   // For GH_USER, user is same
    'GROUP_ADMIN'     // for GROUP, must be a group admin
  ]},
  public: { type: Boolean },
  linkPath: { type: String },
  externalId: { type: String },
  internalId: { type: ObjectId },
  extraMembers: { type: [ObjectId] }, // TODO: record who added etc?
  extraAdmins: { type: [ObjectId] },  // TODO: record who added etc?
}, { strict: 'throw' });

SecurityDescriptorSchema.index({ extraMembers: 1 }, { background: true });
SecurityDescriptorSchema.index({ extraAdmins: 1 }, { background: true });

<<<<<<< HEAD
function installIndexes(Schema, Model) {
  // Create a partial index for troupe security descriptors
  Model.collection.createIndex({
      'sd.type': 1,
      'sd.linkPath': 1
    } , {
      background: true,
      partialFilterExpression: {
        'sd.linkPath': { $exists: true }
      }
    },
    function(err) {
      if (err) throw err;
    });

  Model.collection.createIndex({
      'sd.type': 1,
      'sd.externalId': 1
    } , {
      background: true,
      partialFilterExpression: {
        'sd.externalId': { $exists: true }
      }
    },
    function(err) {
      if (err) throw err;
    });

  Model.collection.createIndex({
      'sd.type': 1,
      'sd.internalId': 1
    } , {
      background: true,
      partialFilterExpression: {
        'sd.internalId': { $exists: true }
      }
    },
    function(err) {
      if (err) throw err;
    });

}
=======
SecurityDescriptorSchema.extraIndices = [{
  keys: {
    'sd.type': 1,
    'sd.linkPath': 1
  },
  options: {
    name: 'partial_sd_type_sd_linkPath',
    background: true,
    partialFilterExpression: {
      'sd.linkPath': { $exists: true }
    }
  }
}, {
  keys: {
    'sd.type': 1,
    'sd.externalId': 1
  },
  options: {
    name: 'partial_sd_type_sd_externalId',
    background: true,
    partialFilterExpression: {
      'sd.externalId': { $exists: true }
    }
  }
}, {
  keys: {
    'sd.type': 1,
    'sd.internalId': 1
  },
  options: {
    name: 'partial_sd_type_sd_internalId',
    background: true,
    partialFilterExpression: {
      'sd.internalId': { $exists: true }
    }
  }
}];
>>>>>>> 3cc2d05e

module.exports = {
  Schema: SecurityDescriptorSchema
};<|MERGE_RESOLUTION|>--- conflicted
+++ resolved
@@ -40,50 +40,6 @@
 SecurityDescriptorSchema.index({ extraMembers: 1 }, { background: true });
 SecurityDescriptorSchema.index({ extraAdmins: 1 }, { background: true });
 
-<<<<<<< HEAD
-function installIndexes(Schema, Model) {
-  // Create a partial index for troupe security descriptors
-  Model.collection.createIndex({
-      'sd.type': 1,
-      'sd.linkPath': 1
-    } , {
-      background: true,
-      partialFilterExpression: {
-        'sd.linkPath': { $exists: true }
-      }
-    },
-    function(err) {
-      if (err) throw err;
-    });
-
-  Model.collection.createIndex({
-      'sd.type': 1,
-      'sd.externalId': 1
-    } , {
-      background: true,
-      partialFilterExpression: {
-        'sd.externalId': { $exists: true }
-      }
-    },
-    function(err) {
-      if (err) throw err;
-    });
-
-  Model.collection.createIndex({
-      'sd.type': 1,
-      'sd.internalId': 1
-    } , {
-      background: true,
-      partialFilterExpression: {
-        'sd.internalId': { $exists: true }
-      }
-    },
-    function(err) {
-      if (err) throw err;
-    });
-
-}
-=======
 SecurityDescriptorSchema.extraIndices = [{
   keys: {
     'sd.type': 1,
@@ -121,7 +77,6 @@
     }
   }
 }];
->>>>>>> 3cc2d05e
 
 module.exports = {
   Schema: SecurityDescriptorSchema
