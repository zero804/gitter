--- conflicted
+++ resolved
@@ -50,59 +50,6 @@
 
 installVersionIncMiddleware(UserSchema);
 
-<<<<<<< HEAD
-=======
-UserSchema.methods.clearTokens = function() {
-  this.githubToken = null;
-  this.githubScopes = { };
-  this.githubUserToken = null;
-};
-
-
-UserSchema.methods.getDisplayName = function() {
-  return this.displayName || this.username;
-};
-
-/* TODO: deprecate */
-UserSchema.methods.getFirstName = function() {
-  if(this.displayName) {
-    var firstName = this.displayName.split(/\s+/)[0];
-    if(firstName) return firstName;
-  }
-
-  if(this.username) {
-    return this.username;
-  }
-
-  if(this.email) {
-    return this.email.split('@')[0];
-  }
-
-  return "Unknown";
-};
-
-
-UserSchema.methods.getAllEmails = function() {
-  return [this.email].concat(this.emails);
-};
-
-UserSchema.methods.getHomeUrl = function() {
-  return '/' + this.username;
-};
-
-UserSchema.methods.hasUsername = function() {
-  return !!this.username;
-};
-
-UserSchema.methods.hasPassword = function() {
-  return !!this.passwordHash;
-};
-
-UserSchema.methods.hasEmail = function(email) {
-  return this.email === email || this.emails.some(function(e) { return e === email; });
-};
-
->>>>>>> 7eec3ef0
 // Returns true if the user is not INVITED or REMOVED
 UserSchema.methods.isActive = function() {
   return !this.state;
