--- conflicted
+++ resolved
@@ -74,11 +74,7 @@
     var SecurityDescriptor = mongooseConnection.model('SecurityDescriptor', SecurityDescriptorSchema);
 
     // Create a partial index for troupe security descriptors
-<<<<<<< HEAD
-    SecurityDesciptor.collection.createIndex({
-=======
     SecurityDescriptor.collection.createIndex({
->>>>>>> a35f36d6
         troupeId: 1
       } , {
         background: true,
@@ -91,11 +87,7 @@
         if (err) throw err;
       });
 
-<<<<<<< HEAD
-    SecurityDesciptor.collection.createIndex({
-=======
     SecurityDescriptor.collection.createIndex({
->>>>>>> a35f36d6
         groupId: 1
       } , {
         background: true,
@@ -108,11 +100,7 @@
         if (err) throw err;
       });
 
-<<<<<<< HEAD
-    SecurityDesciptor.collection.createIndex({
-=======
     SecurityDescriptor.collection.createIndex({
->>>>>>> a35f36d6
         type: 1,
         linkPath: 1
       } , {
