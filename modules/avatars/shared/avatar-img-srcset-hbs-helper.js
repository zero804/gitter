'use strict';

<<<<<<< HEAD
=======
var urlParse = require('url-parse');
>>>>>>> d8f9f2ae
var avatars = require('..');

function avatarImgSrcSetHbsHelper(avatarServerUrl, size) {
  if (!avatarServerUrl) {
    return " height='" + size + "' width='" + size + "' src='" + avatars.getDefault() + "'";
  }

  var parsedAvatarServerUrl = urlParse(avatarServerUrl , true);
  parsedAvatarServerUrl.query.s = size;

  var parsedAvatarServerUrlSrcSet = urlParse(avatarServerUrl , true);
  parsedAvatarServerUrlSrcSet.query.s = 2 * size;

  var src = parsedAvatarServerUrl.toString();
  var srcset = parsedAvatarServerUrlSrcSet.toString() + ' 2x';

  return " height='" + size + "' width='" + size + "' src='" + src + "' srcset='" + srcset + "' ";
}

module.exports = avatarImgSrcSetHbsHelper;<|MERGE_RESOLUTION|>--- conflicted
+++ resolved
@@ -1,9 +1,6 @@
 'use strict';
 
-<<<<<<< HEAD
-=======
 var urlParse = require('url-parse');
->>>>>>> d8f9f2ae
 var avatars = require('..');
 
 function avatarImgSrcSetHbsHelper(avatarServerUrl, size) {
