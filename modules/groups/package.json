{
  "name": "gitter-web-groups",
  "version": "1.0.0",
  "main": "lib/group-service.js",
  "directories": {
    "lib": "lib",
    "test": "test"
  },
  "scripts": {
    "test": "mocha test/"
  },
  "private": true,
  "dependencies": {
    "bluebird": "^3.3.5",
    "debug": "^2.2.0",
    "gitter-web-github": "file:../github",
    "gitter-web-permissions": "file:../permissions",
    "gitter-web-persistence": "file:../persistence",
    "gitter-web-persistence-utils": "file:../persistence-utils",
    "gitter-web-validators": "file:../validators",
<<<<<<< HEAD
=======
    "lazy.js": "^0.4.2",
>>>>>>> c7ec9c54
    "lodash": "^3.2.0",
    "statuserror": "^0.1.3"
  },
  "devDependencies": {
    "gitter-web-test-utils": "file:../test-utils"
  }
}<|MERGE_RESOLUTION|>--- conflicted
+++ resolved
@@ -18,10 +18,7 @@
     "gitter-web-persistence": "file:../persistence",
     "gitter-web-persistence-utils": "file:../persistence-utils",
     "gitter-web-validators": "file:../validators",
-<<<<<<< HEAD
-=======
     "lazy.js": "^0.4.2",
->>>>>>> c7ec9c54
     "lodash": "^3.2.0",
     "statuserror": "^0.1.3"
   },
