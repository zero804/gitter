'use strict';

var env = require('gitter-web-env');
var config = env.config;
var Promise = require('bluebird');
var StatusError = require('statuserror');
var User = require('gitter-web-persistence').User;
var Group = require('gitter-web-persistence').Group;
<<<<<<< HEAD
=======
var policyFactory = require('gitter-web-permissions/lib/policy-factory');
>>>>>>> c7b21507
var validateGitHubUri = require('gitter-web-github').GitHubUriValidator;
var validateGroupUri = require('gitter-web-validators/lib/validate-group-uri');
var debug = require('debug')('gitter:app:groups:group-uri-checker');
var policyFactory = require('gitter-web-permissions/lib/policy-factory')

function checkLocalUri(uri) {
  /*
  NOTE: When adding a repo room and we're upserting group, then that
  user probably already exists locally, but we should be able to add a
  group for that user anyway. This is how upserting user groups for repo
  rooms has been working for some time and the new create community flow
  isn't live yet, so safe to just disable this for now.
  */
  /*
  return Promise.join(
      User.findOne({ username: uri }).exec(),
      Group.findOne({ lcUri: uri.toLowerCase() }).exec(),
      function(user, group) {
        debug("user: %s, group: %s", !!user, !!group);
        return !!(user || group);
      }
    );
  */
  return Group.findOne({ lcUri: uri.toLowerCase() }).exec()
    .then(function(group) {
      debug("group: %s", !!group);
      return !!group;
    });
}

function checkGitHubUri(user, uri, obtainAccessFromGitHubRepo) {
  var splitsvilleEnabled = config.get('splitsville:enabled');
  if (splitsvilleEnabled) {
    // Don't check if it is a github URI once we split from GitHub because it
    // is irrelevant. A user can take any URI that hasn't been taken by a group
    // or a user yet.
    return Promise.resolve();

  } else {
    // check gh orgs and users
    return validateGitHubUri(user, uri)
      .then(function(githubInfo) {
        var policy;
        if (githubInfo && githubInfo.type === 'ORG') {
          // also check if you can actually admin the org.

          /*
          NOTE: This checks the uri which might not be the same as the group's
          eventual linkPath. Once we drop the extra checks after we split from
          GitHub this canAdmin check will fall away and the only one left will
          be the one inside groupService.createGroup that will test if you're
          allowed to access linkPath.
          */
<<<<<<< HEAD
          var policy = policyFactory.getPreCreationPolicyEvaluatorWithRepoFallback(user, 'GH_ORG', uri, obtainAccessFromGitHubRepo);
=======
          policy = policyFactory.getPreCreationPolicyEvaluatorWithRepoFallback(user, 'GH_ORG', uri, obtainAccessFromGitHubRepo);
>>>>>>> c7b21507
          return policy.canAdmin()
            .then(function(access) {
              return {
                githubInfo: githubInfo,
                canAdmin: access
              }
            });

        } else if (githubInfo && githubInfo.type === 'USER') {
          /*
          When adding a repo room we have to upsert the group for now. In that
          case you could be adding a repo under your own name, so we have to
          check for that and allow that too. At least for now.
          */
<<<<<<< HEAD
          var policy = policyFactory.getPreCreationPolicyEvaluatorWithRepoFallback(user, 'GH_USER', uri, obtainAccessFromGitHubRepo)
=======
          policy = policyFactory.getPreCreationPolicyEvaluatorWithRepoFallback(user, 'GH_USER', uri, obtainAccessFromGitHubRepo);
>>>>>>> c7b21507
          return policy.canAdmin()
            .then(function(access) {
              return {
                githubInfo: githubInfo,
                canAdmin: access
              }
            })
            .catch(StatusError, function(err) {
              debug('StatusError', err.message);
              // User and group do not match, and obtainAccessFromGitHubRepo
              // not provided, denying access
              return {
                githubInfo: githubInfo,
                canAdmin: false
              }
            });

        } else {
          // either not found or not an org, so no reason to check permission
          return {
            githubInfo: githubInfo,
            canAdmin: false // more like N/A
          }
        }
      });
  }
}

function checkIfGroupUriExists(user, uri, obtainAccessFromGitHubRepo) {
  // check length, chars, reserved namespaces, slashes..
  if (!validateGroupUri(uri)) throw new StatusError(400);

  debug('checking %s', uri);

  return Promise.join(
    checkLocalUri(uri),
    checkGitHubUri(user, uri, obtainAccessFromGitHubRepo),
    function(localUriExists, info) {
      var githubInfo = info && info.githubInfo;
      var githubUriExists = !!githubInfo;

      debug('localUriExists: %s, githubUriExists: %s', localUriExists, githubUriExists);

      var allowCreate;
      if (localUriExists) {
        allowCreate = false;
      } else if (githubUriExists) {
        // Until we split from GitHub: If it is a github uri it can only be an
        // org or user and you have to have admin rights for you to be able to
        // create a community for it.
        debug('github type: %s, canAdmin: %s', githubInfo.type, info.canAdmin);
        allowCreate = info.canAdmin;
      } else {
        // if it doesn't exist locally AND it doesn't exist on github, then
        // the user is definitely allowed to create it.
        allowCreate = true;
      }


      return {
        // The future group will either be org-based or of type null which
        // is just the new types that aren't backed by GitHub.
        type: (githubInfo && githubInfo.type === 'ORG') ? 'GH_ORG' : null,
        allowCreate: allowCreate
      };
    });
}

module.exports = Promise.method(checkIfGroupUriExists);<|MERGE_RESOLUTION|>--- conflicted
+++ resolved
@@ -6,10 +6,6 @@
 var StatusError = require('statuserror');
 var User = require('gitter-web-persistence').User;
 var Group = require('gitter-web-persistence').Group;
-<<<<<<< HEAD
-=======
-var policyFactory = require('gitter-web-permissions/lib/policy-factory');
->>>>>>> c7b21507
 var validateGitHubUri = require('gitter-web-github').GitHubUriValidator;
 var validateGroupUri = require('gitter-web-validators/lib/validate-group-uri');
 var debug = require('debug')('gitter:app:groups:group-uri-checker');
@@ -63,11 +59,7 @@
           be the one inside groupService.createGroup that will test if you're
           allowed to access linkPath.
           */
-<<<<<<< HEAD
-          var policy = policyFactory.getPreCreationPolicyEvaluatorWithRepoFallback(user, 'GH_ORG', uri, obtainAccessFromGitHubRepo);
-=======
           policy = policyFactory.getPreCreationPolicyEvaluatorWithRepoFallback(user, 'GH_ORG', uri, obtainAccessFromGitHubRepo);
->>>>>>> c7b21507
           return policy.canAdmin()
             .then(function(access) {
               return {
@@ -82,11 +74,7 @@
           case you could be adding a repo under your own name, so we have to
           check for that and allow that too. At least for now.
           */
-<<<<<<< HEAD
-          var policy = policyFactory.getPreCreationPolicyEvaluatorWithRepoFallback(user, 'GH_USER', uri, obtainAccessFromGitHubRepo)
-=======
           policy = policyFactory.getPreCreationPolicyEvaluatorWithRepoFallback(user, 'GH_USER', uri, obtainAccessFromGitHubRepo);
->>>>>>> c7b21507
           return policy.canAdmin()
             .then(function(access) {
               return {
