--- conflicted
+++ resolved
@@ -14,6 +14,7 @@
 var debug = require('debug')('gitter:groups:group-service');
 var mongooseUtils = require('gitter-web-persistence-utils/lib/mongoose-utils');
 var securityDescriptorGenerator = require('gitter-web-permissions/lib/security-descriptor-generator');
+var securityDescriptorService = require('gitter-web-permissions/lib/security-descriptor-service');
 
 /**
  * Find a group given an id
@@ -49,11 +50,19 @@
   var linkPath = options.linkPath;
   var externalId = options.externalId || null;
 
-  var securityDescriptor = securityDescriptorGenerator.generate(user, {
-      uri: uri,
-      type: type,
-      githubId: githubId,
-    });
+  var securityDescriptor;
+  if (type) {
+    securityDescriptor = securityDescriptorGenerator.generate(user, {
+        type: type,
+        linkPath: linkPath,
+        externalId: externalId,
+      });
+  } else {
+    if (uri[0] !== '_') {
+      throw new StatusError(400, 'Non-GitHub community URIs MUST be prefixed by an underscore for now.');
+    }
+    securityDescriptor = securityDescriptorGenerator.getDefaultGroupSecurityDescriptor(user._id);
+  }
 
   return mongooseUtils.upsert(Group, { lcUri: lcUri }, {
       $setOnInsert: {
@@ -63,7 +72,6 @@
         sd: securityDescriptor
       }
     })
-<<<<<<< HEAD
     .spread(function(group, updateExisting) {
       debug('Upsert found existing group? %s', updateExisting);
 
@@ -72,26 +80,9 @@
 
       debug('Inserting a security descriptor for a new group');
 
-      var securityDescriptor;
-      if (type) {
-        securityDescriptor = groupSecurityDescriptorGenerator.generate(user, {
-            type: type,
-            linkPath: linkPath,
-            externalId: externalId,
-          });
-      } else {
-        if (uri[0] !== '_') {
-          throw new StatusError(400, 'Non-GitHub community URIs MUST be prefixed by an underscore for now.');
-        }
-        securityDescriptor = groupSecurityDescriptorGenerator.getDefaultGroupSecurityDescriptor(user._id);
-      }
 
       return securityDescriptorService.insertForGroup(group._id, securityDescriptor)
         .return(group);
-=======
-    .spread(function(group /*, updateExisting */) {
-      return group;
->>>>>>> 2ed460e6
     });
 }
 
