--- conflicted
+++ resolved
@@ -1,10 +1,6 @@
 "use strict";
 
 var path = require('path');
-<<<<<<< HEAD
-var webpack = require('webpack');
-=======
->>>>>>> 1ef70138
 var ExtractTextPlugin = require("extract-text-webpack-plugin");
 
 var config = {
