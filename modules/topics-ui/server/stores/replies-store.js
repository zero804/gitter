"use strict";

var _ = require('lodash');
var parseReply = require('../../shared/parse/reply');
var topicConstants = require('../../shared/constants/topic');

module.exports = function repliesStore(models, sortName) {

  //Defaults
  models = (models || []);

  //Transform the server side models
  models = models.map(function(model) {
    return parseReply(model);
  });

  //Get resource
  const getReplies = () => models;
  const getById = function(id) {
    var model = _.find(models, (model) => model.id === id);
    if(!model) { return; }
    return model;
  };

<<<<<<< HEAD
=======
  /*
   *  Sorting
   *  This login should be replaced within the serives used to gather this data
   *  as with the topics-store we should always asume the correct sample is passed to this module
   *  and this is only used to parse the data into an acceptable format
   *
   *  This sorting logic is also duplicated in broswer/stores/splies-store
   *  in the collection comparator
   * */
>>>>>>> 9e36cfd0
  if(sortName === topicConstants.TOPIC_REPLIES_COMMENT_SORT_NAME) {
    models.sort((a, b) => b.commentsTotal - a.commentsTotal);
  }

  if (sortName === topicConstants.TOPIC_REPLIES_LIKED_SORT_NAME) {
    models.sort((a, b) => {
      const aCount = ((a.reactions || {}).like || 0);
      const bCount = ((b.reactions || {}).like || 0);
      return bCount - aCount;
    });
  }

  if (sortName === topicConstants.TOPIC_REPLIES_RECENT_SORT_NAME) {
    models.sort((a, b) => new Date(b.sent) - new Date(a.sent));
  }

  //Methods
  return {
    data: models,
    getById: getById,
    getReplies: getReplies
  };

};<|MERGE_RESOLUTION|>--- conflicted
+++ resolved
@@ -22,8 +22,6 @@
     return model;
   };
 
-<<<<<<< HEAD
-=======
   /*
    *  Sorting
    *  This login should be replaced within the serives used to gather this data
@@ -33,7 +31,6 @@
    *  This sorting logic is also duplicated in broswer/stores/splies-store
    *  in the collection comparator
    * */
->>>>>>> 9e36cfd0
   if(sortName === topicConstants.TOPIC_REPLIES_COMMENT_SORT_NAME) {
     models.sort((a, b) => b.commentsTotal - a.commentsTotal);
   }
