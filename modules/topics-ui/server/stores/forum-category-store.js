"use strict";

var navConstants = require('../../shared/constants/navigation');
var _ = require('lodash');

module.exports = function forumCategoryStore(categories, categoryFilter) {

  categories = (categories || []);
  categoryFilter = (categoryFilter || navConstants.DEFAULT_CATEGORY_NAME);

  categories = categories.map((data) => ({
    category: (data.name || data.category),
    active: (data.slug === categoryFilter),
    slug: data.slug,
    id: data.id
  }));

  categories.unshift({
    category: navConstants.DEFAULT_CATEGORY_NAME,
<<<<<<< HEAD
    active: (categoryFilter === navConstants.DEFAULT_CATEGORY_NAME),
    slug: navConstants.DEFAULT_CATEGORY_NAME,
=======
    slug: navConstants.DEFAULT_CATEGORY_NAME,
    active: (categoryFilter === navConstants.DEFAULT_CATEGORY_NAME),
    id: 'all'
>>>>>>> d555c692
  });

  const mapForSelectControl = () => categories.map((c) => ({
    selected: c.active,
    label: c.category,
    value: c.id,
  }));

  const getById = (id) => _.find(categories, (cat) => cat.id === id);

  const getCategories = () => categories;

  return {
    data: categories,
    getCategories: getCategories,
    mapForSelectControl: mapForSelectControl,
    getById: getById
  };
};<|MERGE_RESOLUTION|>--- conflicted
+++ resolved
@@ -17,14 +17,9 @@
 
   categories.unshift({
     category: navConstants.DEFAULT_CATEGORY_NAME,
-<<<<<<< HEAD
     active: (categoryFilter === navConstants.DEFAULT_CATEGORY_NAME),
     slug: navConstants.DEFAULT_CATEGORY_NAME,
-=======
-    slug: navConstants.DEFAULT_CATEGORY_NAME,
-    active: (categoryFilter === navConstants.DEFAULT_CATEGORY_NAME),
     id: 'all'
->>>>>>> d555c692
   });
 
   const mapForSelectControl = () => categories.map((c) => ({
