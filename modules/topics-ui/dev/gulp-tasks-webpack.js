--- conflicted
+++ resolved
@@ -13,14 +13,10 @@
   var jsStream = gulp.src(rootDir + '/webpack.config.js')
     .pipe(webpack(require('../webpack.config')))
     .pipe(sourcemaps.init({ /* loadMaps: true */ debug:true }))
-<<<<<<< HEAD
-    //.pipe(uglify())
-=======
     .pipe(javascriptFileFilter) // Filter out everything except js files from here on
     .pipe(uglify())
 
   return es.merge(javascriptFileFilter.restore, jsStream)
->>>>>>> ef0ef89d
     .pipe(sourcemaps.write('../maps'));
 }
 
