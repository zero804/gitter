import { parse, stringify } from 'qs';
import Backbone from 'backbone';
import { subscribe } from '../../../shared/dispatcher';
import * as navConstants from '../../../shared/constants/navigation';
import * as forumCatConstants from '../../../shared/constants/forum-categories';
import * as forumFilterConstants from '../../../shared/constants/forum-filters';
import * as forumTagConstants from '../../../shared/constants/forum-tags';
import * as forumSortConstants from '../../../shared/constants/forum-sorts';
import * as createTopicConstants from '../../../shared/constants/create-topic';


var RouteModel = Backbone.Model.extend({
  //Do we need to use the constructor to get the default values out of the window.context
  defaults: {
    route: null,
    createTopic: false
  }
});

var Router = Backbone.Router.extend({

  constructor: function() {
    this.model = new RouteModel();

    subscribe(forumCatConstants.NAVIGATE_TO_CATEGORY, this.updateForumCategory, this);
    subscribe(forumFilterConstants.NAVIGATE_TO_FILTER, this.updateForumFilter, this);
    subscribe(forumTagConstants.NAVIGATE_TO_TAG, this.updateForumTag, this);
    subscribe(forumSortConstants.NAVIGATE_TO_SORT, this.updateForumSort, this);
    subscribe(navConstants.NAVIGATE_TO_TOPIC, this.navigateToTopic, this);
    subscribe(createTopicConstants.NAVIGATE_TO_CREATE_TOPIC, this.navigateToCreateTopic, this);

    this.listenTo(this.model, 'change:filterName', this.onFilterUpdate, this);
    this.listenTo(this.model, 'change:sortName', this.onSortUpdate, this);

    Backbone.Router.prototype.constructor.apply(this, arguments);
  },

  routes: {
    ':groupName/topics/create-topic(/)(~topics)': 'createTopic',
    ':groupName/topics(/categories/:categoryName)(/)(~topics)(?*queryString)': 'forums',
    ':groupName/topics/topic/:id/:slug(/)(~topics)(?*queryString)': 'topic'
  },

  navigate(url, options){

    //Remove ~topics from the url
    let appUrl = url.split('~')[0];

    //Remove the trailing slash
    if(appUrl[appUrl.length - 1] === '/') { appUrl = appUrl.substring(0, appUrl.length - 1); }
    if(appUrl[0] !== '/') { appUrl = '/' + appUrl; }

    //Generate payload
    const json = JSON.stringify({ type: 'navigation', url: appUrl, urlType: 'topics' });

    //Proxy up to the frame
    window.parent.postMessage(json, window.location.origin);

    //Call super
    Backbone.Router.prototype.navigate.call(this, url, options);
  },

  createTopic(groupName){
    this.model.set({
      route: navConstants.CREATE_TOPIC_ROUTE,
      groupName: groupName,
      categoryName: navConstants.DEFAULT_CATEGORY_NAME,
      createTopic: true,
    });
  },

  forums(groupName, categoryName, queryString){
    const query = parse(queryString || '');
    this.model.set({
      route: navConstants.FORUM_ROUTE,
      groupName: groupName,
      categoryName: (categoryName || navConstants.DEFAULT_CATEGORY_NAME),
      filterName: (query.filter || navConstants.DEFAULT_FILTER_NAME),
      tagName: (query.tag || navConstants.DEFAULT_TAG_NAME),
      sortName: (query.sort || navConstants.DEFAULT_SORT_NAME),
      createTopic: false
    });
  },

  topic(groupName, id, slug){
    this.model.set({
      route: navConstants.TOPIC_ROUTE,
      groupName: groupName,
      topicId: id,
      slug: slug
    });
  },

  navigateToCreateTopic(){
    const groupName = this.model.get('groupName');
    this.navigate(`/${groupName}/topics/create-topic/~topics`, { trigger: true });
  },

  updateForumCategory(data){
    var url = this.buildForumUrl(data.category);
    this.navigate(url, { trigger: true });
  },

  updateForumFilter(data) {
    var url = this.buildForumUrl(undefined, data.filter);
    this.navigate(url, { trigger: true });
  },

  updateForumTag(data){
    var url = this.buildForumUrl(undefined, undefined, data.tag);
    this.navigate(url, { trigger: true });
  },

  updateForumSort(data){
    var url = this.buildForumUrl(undefined, undefined, undefined, data.sort);
    this.navigate(url, { trigger: true });
  },

  onFilterUpdate(model, val){
    this.model.trigger(forumFilterConstants.UPDATE_ACTIVE_FILTER, { filter: val });
  },

  onSortUpdate(model, val){
    this.model.trigger(forumSortConstants.UPDATE_ACTIVE_SORT, { sort: val });
  },

  navigateToTopic(data){
    const url = `/${data.groupName}/topics/topic/${data.id}/${data.slug}/~topics`;
    this.navigate(url, { trigger: true });
  },

  buildForumUrl(categoryName, filterName, tagName, sortName){

    var groupName = this.model.get('groupName');
    categoryName = categoryName || this.model.get('categoryName');

    //Get current values and cancel anything that is a default
    filterName = (filterName || this.model.get('filterName'));
    if(filterName === navConstants.DEFAULT_FILTER_NAME) { filterName = undefined; }

    tagName = (tagName || this.model.get('tagName'));
    if(tagName === navConstants.DEFAULT_TAG_NAME) { tagName = undefined; }

    sortName = (sortName || this.model.get('sortName'));
    if(sortName === navConstants.DEFAULT_SORT_NAME) { sortName = undefined; }

    //Base URL
    let url = (categoryName === navConstants.DEFAULT_CATEGORY_NAME) ?
      `/${groupName}/topics/` :
      `${groupName}/topics/categories/${categoryName}/`;

    //QUERY STRING
    const query = stringify({
      filter: filterName,
      tag: tagName,
      sort: sortName,
    });

    if(query.length) { url = `${url}~topics?${query}`; }

    return url;

  },

});

var router = new Router();
<<<<<<< HEAD

//Deal with back/forward buttons
window.parent.addEventListener('popstate', function(e) {
  if(!e.state) { return; }
  const url = e.state.replace(window.location.origin, '');
  router.navigate(url, { trigger: true });
});


=======
>>>>>>> 05cbcd41
export default router.model;<|MERGE_RESOLUTION|>--- conflicted
+++ resolved
@@ -165,16 +165,4 @@
 });
 
 var router = new Router();
-<<<<<<< HEAD
-
-//Deal with back/forward buttons
-window.parent.addEventListener('popstate', function(e) {
-  if(!e.state) { return; }
-  const url = e.state.replace(window.location.origin, '');
-  router.navigate(url, { trigger: true });
-});
-
-
-=======
->>>>>>> 05cbcd41
 export default router.model;