--- conflicted
+++ resolved
@@ -12,12 +12,13 @@
 import dispatchOnChangeMixin from './mixins/dispatch-on-change';
 
 import {NAVIGATE_TO_TOPIC} from '../../../shared/constants/navigation';
-<<<<<<< HEAD
 import {SUBMIT_NEW_REPLY} from '../../../shared/constants/create-reply';
 import {UPDATE_REPLY, CANCEL_UPDATE_REPLY, SAVE_UPDATE_REPLY} from '../../../shared/constants/topic';
-=======
-import { UPDATE_REPLY_SUBSCRIPTION_STATE, REQUEST_UPDATE_REPLY_SUBSCRIPTION_STATE, SUBSCRIPTION_STATE_PENDING } from '../../../shared/constants/forum.js';
->>>>>>> 047384ba
+import {
+  UPDATE_REPLY_SUBSCRIPTION_STATE,
+  REQUEST_UPDATE_REPLY_SUBSCRIPTION_STATE,
+  SUBSCRIPTION_STATE_PENDING
+} from '../../../shared/constants/forum.js';
 
 export const ReplyModel = BaseModel.extend({
   url(){
@@ -44,14 +45,11 @@
   initialize(){
     subscribe(SUBMIT_NEW_REPLY, this.createNewReply, this);
     subscribe(NAVIGATE_TO_TOPIC, this.onNavigateToTopic, this);
-<<<<<<< HEAD
     subscribe(UPDATE_REPLY, this.updateReplyText, this);
     subscribe(CANCEL_UPDATE_REPLY, this.cancelEditReply, this);
     subscribe(SAVE_UPDATE_REPLY, this.saveUpdatedModel, this);
-=======
     subscribe(REQUEST_UPDATE_REPLY_SUBSCRIPTION_STATE, this.onRequestSubscriptionStateUpdate, this);
     subscribe(UPDATE_REPLY_SUBSCRIPTION_STATE, this.onSubscriptionStateUpdate, this);
->>>>>>> 047384ba
     router.on('change:topicId', this.onActiveTopicUpdate, this);
   },
 
@@ -82,7 +80,6 @@
     this.reset([]);
   },
 
-<<<<<<< HEAD
   updateReplyText({replyId, text}) {
     const model = this.get(replyId);
     if(!model) { return; }
@@ -99,7 +96,8 @@
     const model = this.get(replyId);
     if(!model) { return; }
     model.save();
-=======
+  },
+
   onRequestSubscriptionStateUpdate({replyId}) {
     var reply = this.get(replyId);
     if(!reply) { return; }
@@ -117,13 +115,13 @@
     reply.set({
       subscriptionState: state
     });
->>>>>>> 047384ba
   }
 
 });
 
 dispatchOnChangeMixin(RepliesStore, [
-  'change:subscriptionState'
+  'change:subscriptionState',
+  'change:text'
 ]);
 
 const serverStore = (window.context.repliesStore|| {});
