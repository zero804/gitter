--- conflicted
+++ resolved
@@ -24,13 +24,8 @@
   // Why doesn't this just come from it's owner collection?
   url() {
     return this.get('id') ?
-<<<<<<< HEAD
-    `/api/v1/forums/${getForumId()}/topics/${router.get('topicId')}/replies/${this.get('id')}`:
-    `/api/v1/forums/${getForumId()}/topics/${router.get('topicId')}/replies`;
-=======
-    null :
+    `/v1/forums/${getForumId()}/topics/${router.get('topicId')}/replies/${this.get('id')}`:
     `/v1/forums/${getForumId()}/topics/${router.get('topicId')}/replies`;
->>>>>>> 80cc938a
   },
 });
 
