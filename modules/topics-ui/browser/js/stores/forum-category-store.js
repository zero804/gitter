"use strict"

var Backbone = require('backbone');
var { dispatch } = require('../dispatcher');
var updateActiveCategory = require('../action-creators/forum/update-active-category');

var Model = Backbone.Model.extend({
  defaults: { category: null },
});

module.exports = Backbone.Collection.extend({
  model: Model,

  initialize: function(models, attrs) {
    this.router = attrs.router;
    this.listenTo(this.router, 'change:categoryName', this.onCategoryUpdate, this);
  },

  /*
   TODO -->
   This functionality is pretty generic on the client,
   we should abstract into a base client here
   */
  getCategories: function() {
    return this.models.map(model => model.toJSON());
  },

  onCategoryUpdate(model, val){
    this.where({ active: true }).forEach((m) => m.set('active', false));
    this.findWhere({ category: val }).set('active', true);
<<<<<<< HEAD
    //FIXME test the payload here
    //also migrate to action creators so we can throw errors for non-present values
    Dispatcher.trigger(constants.UPDATE_ACTIVE_CATEGORY, { category: val });
=======
    dispatch(updateActiveCategory(val));
>>>>>>> 488eac64
  }

});<|MERGE_RESOLUTION|>--- conflicted
+++ resolved
@@ -28,13 +28,7 @@
   onCategoryUpdate(model, val){
     this.where({ active: true }).forEach((m) => m.set('active', false));
     this.findWhere({ category: val }).set('active', true);
-<<<<<<< HEAD
-    //FIXME test the payload here
-    //also migrate to action creators so we can throw errors for non-present values
-    Dispatcher.trigger(constants.UPDATE_ACTIVE_CATEGORY, { category: val });
-=======
     dispatch(updateActiveCategory(val));
->>>>>>> 488eac64
   }
 
 });