--- conflicted
+++ resolved
@@ -30,11 +30,7 @@
     return this.models.map(model => model.toJSON());
   },
 
-<<<<<<< HEAD
-  getTagsByValue(values){
-=======
   getTagsByLabel(values){
->>>>>>> acee893d
     return values.map((val) => {
       const model = this.findWhere({label: val});
       if(!model) { return; }
@@ -45,13 +41,9 @@
   pluckValues(){
     //For some reason pluck doesn't work here :(
     //We slice here to remove the "All Tags" entry
-<<<<<<< HEAD
-    return this.models.slice(1).map(m => m.get('label'));
-=======
     return this.models
       .filter((t) => t.value !== DEFAULT_TAG_VALUE)
       .map(m => m.get('label'));
->>>>>>> acee893d
   }
 
 });
