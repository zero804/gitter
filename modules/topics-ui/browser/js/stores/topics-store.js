--- conflicted
+++ resolved
@@ -20,14 +20,12 @@
 import {DEFAULT_CATEGORY_NAME, DEFAULT_TAG_NAME} from '../../../shared/constants/navigation';
 import {FILTER_BY_TOPIC} from '../../../shared/constants/forum-filters';
 import {MOST_WATCHERS_SORT} from '../../../shared/constants/forum-sorts';
-<<<<<<< HEAD
 import {
   UPDATE_TOPIC_SUBSCRIPTION_STATE,
   REQUEST_UPDATE_TOPIC_SUBSCRIPTION_STATE,
   SUBSCRIPTION_STATE_PENDING,
   UPDATE_TOPIC_REACTIONS
 } from '../../../shared/constants/forum.js';
-=======
 
 import {
   TITLE_UPDATE,
@@ -42,12 +40,6 @@
   UPDATE_SAVE_TOPIC
 } from '../../../shared/constants/topic';
 
-import {
-  UPDATE_TOPIC_SUBSCRIPTION_STATE,
-  REQUEST_UPDATE_TOPIC_SUBSCRIPTION_STATE,
-  SUBSCRIPTION_STATE_PENDING
-} from '../../../shared/constants/forum.js';
-
 import {MODEL_STATE_DRAFT, MODEL_STATE_SYNCED} from '../../../shared/constants/model-states';
 
 const modelDefaults = {
@@ -56,7 +48,7 @@
   categoryId: '',
   tags: [],
 };
->>>>>>> 5baa5bca
+
 
 export const TopicModel = BaseModel.extend({
 
@@ -461,11 +453,8 @@
 //All events that must be observed
 dispatchOnChangeMixin(TopicsStore, [
   'sort',
-<<<<<<< HEAD
-  'change:subscriptionState',
   'change:reactionCounts',
-  'change:ownReactions'
-=======
+  'change:ownReactions',
   'change:text',
   'change:subscriptionState',
   'change:title',
@@ -474,7 +463,6 @@
   'change:categoryId',
   'change:tags',
   'invalid'
->>>>>>> 5baa5bca
 ]);
 
 onReactionsUpdateMixin(TopicsStore, 'onReactionsUpdate');
