--- conflicted
+++ resolved
@@ -43,7 +43,6 @@
 
 
 export const TopicModel = BaseModel.extend({
-<<<<<<< HEAD
 
   defaults: {
     state: DRAFT,
@@ -124,8 +123,6 @@
     // We have to trigger here beacuse backbone will not pickup this change
     // event if we were to `[].concat(currentTags)` we still wouldn't get a
     // change event :(
-
-
       this.trigger('change:tags');
   },
 
@@ -167,15 +164,11 @@
     return errors.size ? errors : null;
   },
 
-  //TODO clean this, we shouldn't have to parse tags here
-  toJSON() {
-=======
   url() {
     return this.get('id') ? null : `/v1/forums/${getForumId()}/topics`;
   },
 
   toPOJO() {
->>>>>>> 80cc938a
     var data = this.attributes;
     data.tags = (data.tags || []);
     return Object.assign({}, data, {
@@ -183,14 +176,9 @@
     });
   },
 
-<<<<<<< HEAD
   //Used when saving as we have to clean tags that have been parsed
   getDataToSave(){
-    const data = this.toJSON();
-=======
-  toJSON() {
     const data = this.toPOJO();
->>>>>>> 80cc938a
     const tags = (data.tags || []);
     const parsedTags = tags.map((t) => t.label);
 
