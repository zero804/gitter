--- conflicted
+++ resolved
@@ -10,7 +10,6 @@
 import router from '../routers';
 import {getCurrentUser} from './current-user-store';
 
-<<<<<<< HEAD
 import {
   SHOW_REPLY_COMMENTS,
   UPDATE_COMMENT,
@@ -20,12 +19,11 @@
 
 import {SUBMIT_NEW_COMMENT} from '../../../shared/constants/create-comment';
 
-export const CommentStore = BaseModel.extend({
-=======
 export const CommentModel = BaseModel.extend({
->>>>>>> 7336f76c
   url(){
-    return `/api/v1/forums/${getForumId()}/topics/${router.get('topicId')}/replies/${this.get('replyId')}/comments`;
+    return this.get('id') ?
+    `/api/v1/forums/${getForumId()}/topics/${router.get('topicId')}/replies/${this.get('replyId')}/comments`:
+    `/api/v1/forums/${getForumId()}/topics/${router.get('topicId')}/replies/${this.get('replyId')}/comments/${this.get('id')}`;
   }
 });
 
@@ -46,14 +44,10 @@
   initialize(){
     subscribe(SHOW_REPLY_COMMENTS, this.onRequestNewComments, this);
     subscribe(SUBMIT_NEW_COMMENT, this.onSubmitNewComment, this);
-<<<<<<< HEAD
     subscribe(UPDATE_COMMENT, this.onCommentUpdate, this);
     subscribe(UPDATE_CANCEL_COMMENT, this.onCommmentEditCanceled, this);
     subscribe(UPDATE_SAVE_COMMENT, this.onCommentSave, this);
-    this.listenTo(router, 'change:replyId', this.onReplyIdUpdate, this);
-=======
     this.listenTo(router, 'change:topicId', this.onTopicIdUpdate, this);
->>>>>>> 7336f76c
   },
 
   getComments(){
