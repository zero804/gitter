'use strict';

const React = require('react');
const Backbone = require('backbone');

const ForumContainer = require('../../containers/ForumContainer.jsx');
const TopicContainer = require('../../containers/TopicContainer.jsx');

const CategoryStore = require('./stores/forum-category-store');
const TagStore = require('./stores/forum-tag-store');
<<<<<<< HEAD
const TopicsStore = require('./stores/topics-store');
=======
const navConstatnts = require('./constants/navigation');
>>>>>>> 3da93fbf

module.exports = React.createClass({

  displayName: 'App',

  propTypes: {
    //System router
    router: React.PropTypes.shape({
      get: React.PropTypes.func.isRequired,
      set: React.PropTypes.func.isRequired,
    })
  },

  getInitialState(){
    const { router } = this.props;
    switch(router.get('route')) {
<<<<<<< HEAD
      case 'forum': return this.getForumState();
      case 'create-topic': return this.getCreateTopicState();
      case 'topic': return this.getTopicState();
=======
      case navConstatnts.FORUM_ROUTE: return this.getForumState();
      case navConstants.CREATE_TOPIC_ROUTE: return this.getCreateTopicState();
>>>>>>> 3da93fbf
    }
  },

  render(){
    const { route } = this.state;
    switch(route) {
<<<<<<< HEAD
      case 'forum': return <ForumContainer {...this.state} />;
      case 'create-topic': return <ForumContainer {...this.state} />;
      case 'topic': return <TopicContainer {...this.state} />;
=======
      case navConstatnts.FORUM_ROUTE: return <ForumContainer {...this.state} />
      case navConstants.CREATE_TOPIC_ROUTE: return <ForumContainer {...this.state} />;
>>>>>>> 3da93fbf
    }
  },

  getDefaultState(){
    const { router } = this.props;
    return { route: router.get('route'), router: router };
  },

  getForumState(){
    const categoryStore = (window.context.categoryStore || {});
    const tagStore = (window.context.tagStore || {});
    const topicsStore = (window.context.topicsStore || {});
    const { router } = this.props;

    return Object.assign(this.getDefaultState(), {
      groupName: router.get('groupName'),
      categoryName: router.get('categoryName'),
      filterName: router.get('filterName'),
      tagName: router.get('tagName'),
      sortName: router.get('sortName'),
      categoryStore: new CategoryStore(categoryStore.models, { router: router }),
      tagStore: new TagStore(tagStore.models, { router: router }),
      topicsStore: new TopicsStore(topicsStore.models, { router: router })
    });
  },

  getCreateTopicState(){
    const { router } = this.props;
    return Object.assign(this.getForumState(), {
      createTopic: router.get('createTopic'),
    });
  },

  getTopicState(){
    const { router } = this.props;

    const topicsStore = (window.context.topicsStore || {});
    const topicId = (window.context.topicId || 0);

    return Object.assign(this.getDefaultState(), {
      groupName: router.get('groupName'),
      topicsStore: new TopicsStore(topicsStore.models, { router: router }),
      topicId: topicId,
    });
  },

});<|MERGE_RESOLUTION|>--- conflicted
+++ resolved
@@ -8,11 +8,8 @@
 
 const CategoryStore = require('./stores/forum-category-store');
 const TagStore = require('./stores/forum-tag-store');
-<<<<<<< HEAD
 const TopicsStore = require('./stores/topics-store');
-=======
 const navConstatnts = require('./constants/navigation');
->>>>>>> 3da93fbf
 
 module.exports = React.createClass({
 
@@ -29,28 +26,18 @@
   getInitialState(){
     const { router } = this.props;
     switch(router.get('route')) {
-<<<<<<< HEAD
-      case 'forum': return this.getForumState();
-      case 'create-topic': return this.getCreateTopicState();
-      case 'topic': return this.getTopicState();
-=======
       case navConstatnts.FORUM_ROUTE: return this.getForumState();
       case navConstants.CREATE_TOPIC_ROUTE: return this.getCreateTopicState();
->>>>>>> 3da93fbf
+      case 'topic': return this.getTopicState();
     }
   },
 
   render(){
     const { route } = this.state;
     switch(route) {
-<<<<<<< HEAD
-      case 'forum': return <ForumContainer {...this.state} />;
-      case 'create-topic': return <ForumContainer {...this.state} />;
-      case 'topic': return <TopicContainer {...this.state} />;
-=======
       case navConstatnts.FORUM_ROUTE: return <ForumContainer {...this.state} />
       case navConstants.CREATE_TOPIC_ROUTE: return <ForumContainer {...this.state} />;
->>>>>>> 3da93fbf
+      case 'topic': return <TopicContainer {...this.state} />;
     }
   },
 
