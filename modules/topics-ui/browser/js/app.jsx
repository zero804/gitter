--- conflicted
+++ resolved
@@ -11,13 +11,9 @@
 import NewTopicStore from './stores/new-topic-store';
 import ForumStore from './stores/forum-store';
 import AccessTokenStore from './stores/access-token-store';
-<<<<<<< HEAD
 import {RepliesStore} from './stores/replies-store';
 import CurrentUserStore from './stores/current-user-store';
 import NewReplyStore from './stores/new-reply-store';
-=======
-import RepliesStore from './stores/replies-store';
->>>>>>> cc2221c2
 
 import * as navConstants from '../../shared/constants/navigation';
 
@@ -74,10 +70,7 @@
       route: router.get('route'),
       router: router,
       accessTokenStore: this.getAccessTokenStore(),
-<<<<<<< HEAD
       currentUserStore: this.getCurrentUserStore(),
-=======
->>>>>>> cc2221c2
     };
   },
 
@@ -116,10 +109,6 @@
     const topicId = router.get('topicId');
     const topicsStore = this.getTopicsStore();
     const repliesStore = this.getRepliesStore();
-<<<<<<< HEAD
-    const activeTopic = topicsStore.getById(topicId);
-=======
->>>>>>> cc2221c2
 
     return Object.assign(this.getDefaultState(), {
       groupName: router.get('groupName'),
@@ -127,10 +116,7 @@
       topicsStore: topicsStore,
       repliesStore: repliesStore,
       categoryStore: this.getCategoryStore(),
-<<<<<<< HEAD
       newReplyStore: new NewReplyStore(),
-=======
->>>>>>> cc2221c2
     });
   },
 
@@ -186,7 +172,6 @@
   },
 
   getRepliesStore(){
-<<<<<<< HEAD
 
     const {router} = this.props;
     const repliesStore = (window.context.repliesStore || {});
@@ -200,13 +185,6 @@
       accessTokenStore: accessTokenStore,
       forumStore: forumStore,
       topicsStore: topicsStore,
-=======
-    const {router} = this.props;
-    const repliesStore = (window.context.repliesStore || {});
-    if(this.hasRendered && this.state.repliesStore) { return this.state.repliesStore; }
-    return new RepliesStore(repliesStore.models, {
-      router: router,
->>>>>>> cc2221c2
     });
   },
 
