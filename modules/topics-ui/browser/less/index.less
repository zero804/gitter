@import "~normalize.css";
@import "../../../../public/less/highlight.less";
<<<<<<< HEAD
@import "./colors";
@import './break-points';
=======
@import (reference) './colors';
@import (reference) './break-points';
@import (reference) './layout-variables';
>>>>>>> 4cc6a853

.m-cover-screen() { height: 100%; width: 100%; }

html {
  .m-cover-screen();
  font-size: 62.5%;
  -webkit-overflow-scrolling: touch;
<<<<<<< HEAD
=======
  background-color: @main-application-bg-color;
>>>>>>> 4cc6a853
}

body {
  .m-cover-screen();
  font-size: 1.6rem;
}

#app-root, main {
  width: 100%;
  height: 100%;
}

<<<<<<< HEAD
=======
main {
  box-sizing: border-box;
  padding-top: @header-height;
}

>>>>>>> 4cc6a853
//Ugh iOS scrolling
//https://remysharp.com/2012/05/24/issues-with-position-fixed-scrolling-on-ios
.scroller {
  width: 100%;
  height: 100%;
  overflow-y: scroll;
  -webkit-overflow-scrolling: touch;
}

//Generic
@import "./components/container";
@import "./components/panel";
@import "./components/modal";
@import "./components/avatar";
@import "./components/tooltip";

//Buttons
@import "./components/buttons/icon-button";

//Forms
@import "./components/forms/input";
@import "./components/forms/editor";
@import "./components/forms/submit";
@import "./components/forms/select";
@import  "./components/forms/text-type-ahead";
@import "./components/forms/editable-content";

//Text
@import "./components/text/h1";

//Forum specific
@import "./components/forum/category-list";
@import "./components/forum/category-list-item";
@import "./components/forum/table-control";
@import "./components/forum/table-control-button";
@import "./components/forum/topics-table";
@import "./components/forum/topics-table-header";
@import "./components/forum/topics-table-body";
@import "./components/forum/reaction-button";
@import "./components/forum/forum-follow-button";

//Topics specific
@import "./components/topic/create-topic-modal";
@import "./components/topic/topic-header";
@import "./components/topic/topic-body";
@import "./components/topic/topic-reply-editor";
@import "./components/topic/topic-reply-list-header";
@import "./components/topic/topic-reply-list";
@import "./components/topic/topic-reply-list-item";
@import "./components/topic/comment-editor";
@import "./components/topic/feed-item";

@import "./components/search/topics-search";

.only-small {
  display: none;
  @media @only-small { display: initial; }
}

.hide-only-small {
  @media @only-small { display: none; }
}<|MERGE_RESOLUTION|>--- conflicted
+++ resolved
@@ -1,13 +1,8 @@
 @import "~normalize.css";
 @import "../../../../public/less/highlight.less";
-<<<<<<< HEAD
-@import "./colors";
-@import './break-points';
-=======
 @import (reference) './colors';
 @import (reference) './break-points';
 @import (reference) './layout-variables';
->>>>>>> 4cc6a853
 
 .m-cover-screen() { height: 100%; width: 100%; }
 
@@ -15,10 +10,7 @@
   .m-cover-screen();
   font-size: 62.5%;
   -webkit-overflow-scrolling: touch;
-<<<<<<< HEAD
-=======
   background-color: @main-application-bg-color;
->>>>>>> 4cc6a853
 }
 
 body {
@@ -31,14 +23,11 @@
   height: 100%;
 }
 
-<<<<<<< HEAD
-=======
 main {
   box-sizing: border-box;
   padding-top: @header-height;
 }
 
->>>>>>> 4cc6a853
 //Ugh iOS scrolling
 //https://remysharp.com/2012/05/24/issues-with-position-fixed-scrolling-on-ios
 .scroller {
