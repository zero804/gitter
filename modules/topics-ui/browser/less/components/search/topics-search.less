--- conflicted
+++ resolved
@@ -21,8 +21,6 @@
 .topic-search__heading {
   &:extend(.h1 all);
   white-space: nowrap;
-<<<<<<< HEAD
-=======
   margin-top: -5px;
 }
 
@@ -34,7 +32,6 @@
   margin-right: 1.7rem;
   width: 36px;
   height: auto;
->>>>>>> 4cc6a853
 }
 
 .topic-search__all-topics-link {
