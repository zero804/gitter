--- conflicted
+++ resolved
@@ -17,16 +17,11 @@
 }
 
 .topic-header__title {
-<<<<<<< HEAD
-  margin-top:  1rem;
-  color:       @topic-header-color;
-=======
   &:extend(.h1 all);
 
   width: 100%;
   margin-top: 1rem;
-  color: @light;
->>>>>>> 331bf951
+  color: @topic-header-color;
   line-height: 1.1;
   font-weight: 100;
 }
