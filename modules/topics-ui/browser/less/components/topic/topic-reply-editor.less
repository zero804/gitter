@import "../../break-points";
@import "../../colors.less";
@import (less, reference) "~gitter-styleguide/css/components/buttons.css";

@mobile-editor-height: 11.5rem;

.panel--reply-editor {
  height: 10rem;
  transition: height .2s;
<<<<<<< HEAD
  background-color: @pampas;
=======
  background-color: @topic-reply-editor-background-color;
>>>>>>> 4cc6a853
  border-top: 1px solid @topic-body-border-color;
  @media @only-small {
    padding: 2rem;
    height: auto;
    transition: transform .1s ease-out;
    transform: translateY(33%);
  }
}

.panel--reply-editor--active {
  height: 25rem;
  @media @only-small {
    height: auto;
    transform: none;
  }
}

.reply-editor__form {
  display: flex;
  align-items: center;
  height: 100%;
  width: 100%;

  @media @only-small {
    flex-direction: column;
  }
}

.editor--reply {
  box-sizing: border-box;
  align-self: stretch;
  resize: none;
  width: 100%;
  margin-right: 1rem;
  padding-left: 5rem;
  background: @light;
<<<<<<< HEAD
=======
  border: 1px solid @topic-reply-editor-border-color;
>>>>>>> 4cc6a853

  @media @only-small {
    min-height: 8rem;
    margin-right: 0;
    margin-bottom: 1rem;
    font-size: 1.4rem;
    line-height: 1.4;
  }
}

.avatar--reply-editor {
  position: absolute;
  top: 3.5rem;
  margin-left: 1rem;

  @media @only-small {
    left: 2rem;
  }
}

.topic-reply-editor__submit {
  &:extend(.button-jaffa--small);
  align-self: flex-end;
  height: 4rem;
  white-space: nowrap;
  cursor: pointer;

  @media @only-small {
    height: 3.5rem;
    width: 100%;
  }

  //In safari on mobile we need toadd space at the
  //bottom of the page for safari's stupid toolbar
  @media @mobile-safari {
    margin-bottom: 44px;
  }
}<|MERGE_RESOLUTION|>--- conflicted
+++ resolved
@@ -7,11 +7,7 @@
 .panel--reply-editor {
   height: 10rem;
   transition: height .2s;
-<<<<<<< HEAD
-  background-color: @pampas;
-=======
   background-color: @topic-reply-editor-background-color;
->>>>>>> 4cc6a853
   border-top: 1px solid @topic-body-border-color;
   @media @only-small {
     padding: 2rem;
@@ -48,10 +44,7 @@
   margin-right: 1rem;
   padding-left: 5rem;
   background: @light;
-<<<<<<< HEAD
-=======
   border: 1px solid @topic-reply-editor-border-color;
->>>>>>> 4cc6a853
 
   @media @only-small {
     min-height: 8rem;
