@import "../../colors.less";
@import (less, reference) "~gitter-styleguide/css/components/buttons.css";

.panel--reply-editor {
  display: flex;
  align-items: center;
  height: 10rem;
  background-color: @pampas;
  border-top:       1px solid @topic-body-border-color;
  transition: height .2s;
}

.panel--reply-editor--active {
  height: 25rem;
}

.editor--reply {
  box-sizing: border-box;
<<<<<<< HEAD
  height: 100%;
=======
  align-self: stretch;
  resize: none;
>>>>>>> 8a525f92
  width: 100%;
  margin-right: 1rem;
  padding-left: 5rem;
  background: @light;
}

.avatar--reply-editor {
  position: absolute;
  top: 3.5rem;
  margin-left: 1rem;
}

.topic-reply-editor__submit {
  &:extend(.button-jaffa--small);
  align-self: flex-end;
  height: 4rem;
  white-space: nowrap;
  cursor: pointer;
}<|MERGE_RESOLUTION|>--- conflicted
+++ resolved
@@ -16,12 +16,8 @@
 
 .editor--reply {
   box-sizing: border-box;
-<<<<<<< HEAD
-  height: 100%;
-=======
   align-self: stretch;
   resize: none;
->>>>>>> 8a525f92
   width: 100%;
   margin-right: 1rem;
   padding-left: 5rem;
