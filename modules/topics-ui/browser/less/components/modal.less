--- conflicted
+++ resolved
@@ -1,12 +1,6 @@
 @import "../colors";
 
-<<<<<<< HEAD
-.modal {
-  display: none;
-}
-=======
 .modal { display: none; }
->>>>>>> f7cdd9df
 
 .modal--active {
   position:   fixed;
