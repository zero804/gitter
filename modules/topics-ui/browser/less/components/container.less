@import "../colors";
@import '../break-points';
<<<<<<< HEAD
=======
@import (reference) '../layout-variables';
>>>>>>> 4cc6a853

.container {
  width: 100%;
  box-sizing: border-box;
<<<<<<< HEAD
  padding: 0 6rem;
  @media @only-small { padding: 0; }
=======
  @media @only-small { padding: 0; }
}

.container--search {
  z-index: 1;
  position: fixed;
  top: 0;
  height: @header-height;
  background-image: linear-gradient(to left, @header-grad-bg-color, @header-base-bg-color);
>>>>>>> 4cc6a853
}

.container--category {
  background-color: @topic-container-category-bg;
}

.container--table-control {
  background-color: @topic-container-table-control-bg;
}

.container--topic-header {
  background-color: @topic-container-table-control-bg;
}

.container--topic-body {
  background-color: @topic-container-table-control-bg;
}

.container--reply-editor {
  position: fixed;
  bottom: 0;
  left: 0;
  @media @only-small { padding: 0; }
}<|MERGE_RESOLUTION|>--- conflicted
+++ resolved
@@ -1,17 +1,10 @@
 @import "../colors";
 @import '../break-points';
-<<<<<<< HEAD
-=======
 @import (reference) '../layout-variables';
->>>>>>> 4cc6a853
 
 .container {
   width: 100%;
   box-sizing: border-box;
-<<<<<<< HEAD
-  padding: 0 6rem;
-  @media @only-small { padding: 0; }
-=======
   @media @only-small { padding: 0; }
 }
 
@@ -21,7 +14,6 @@
   top: 0;
   height: @header-height;
   background-image: linear-gradient(to left, @header-grad-bg-color, @header-base-bg-color);
->>>>>>> 4cc6a853
 }
 
 .container--category {
