--- conflicted
+++ resolved
@@ -12,11 +12,8 @@
 
 import navigateToForums from '../action-creators/forum/navigate-to-forums';
 import updateTopic from '../action-creators/topic/update-topic';
-<<<<<<< HEAD
+import updateTopicTitle from '../action-creators/topic/update-topic-title';
 import updateCategory from '../action-creators/topic/update-topic-category';
-=======
-import updateTopicTitle from '../action-creators/topic/update-topic-title';
->>>>>>> 331bf951
 import updateCancelTopic from '../action-creators/topic/update-cancel-topic';
 import updateSaveTopic from '../action-creators/topic/update-save-topic';
 import updateTopicIsEditing from '../action-creators/topic/update-topic-is-editing';
@@ -247,11 +244,8 @@
               categories={categories}
               groupUri={groupUri}
               tags={tags}
-<<<<<<< HEAD
+              onTopicTitleEditUpdate={this.onTopicTitleEditUpdate}
               onCategoryChange={this.onTopicCategoryChange} />
-=======
-              onTopicTitleEditUpdate={this.onTopicTitleEditUpdate} />
->>>>>>> 331bf951
 
             <TopicBody
               topic={topic}
@@ -496,13 +490,12 @@
     dispatch(updateTopic(value));
   },
 
-<<<<<<< HEAD
   onTopicCategoryChange(categoryId) {
     dispatch(updateCategory(categoryId));
-=======
+  },
+
   onTopicTitleEditUpdate(value) {
     dispatch(updateTopicTitle(value));
->>>>>>> 331bf951
   },
 
   onTopicEditCancel(){
