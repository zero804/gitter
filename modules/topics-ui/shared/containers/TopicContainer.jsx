--- conflicted
+++ resolved
@@ -13,16 +13,13 @@
 import updateCommentBody from '../action-creators/create-comment/body-update';
 import submitNewComment from '../action-creators/create-comment/submit-new-comment';
 import showReplyComments from '../action-creators/topic/show-reply-comments';
-<<<<<<< HEAD
 import { SUBSCRIPTION_STATE_SUBSCRIBED } from '../constants/forum.js';
 import requestUpdateTopicSubscriptionState from '../action-creators/forum/request-update-topic-subscription-state';
 import requestUpdateReplySubscriptionState from '../action-creators/forum/request-update-reply-subscription-state';
-=======
 import requestSignIn from '../action-creators/forum/request-sign-in';
 
 const EDITOR_SUBMIT_LINK_SOURCE = 'topics-reply-editor-submit-button';
 const EDITOR_CLICK_LINK_SOURCE = 'topics-reply-editor-click';
->>>>>>> 07614fb3
 
 
 const TopicContainer = createClass({
@@ -113,18 +110,12 @@
 
   render(){
     const { topicId, topicsStore, groupName, categoryStore, currentUserStore, tagStore, newCommentStore } = this.props;
-<<<<<<< HEAD
     const {forumId, forumSubscriptionState, newReplyContent} = this.state;
+
     const topic = topicsStore.getById(topicId);
     const currentUser = currentUserStore.getCurrentUser();
     const userId = currentUser.id;
-=======
-    const {newReplyContent} = this.state;
-
-    const topic = topicsStore.getById(topicId)
-    const currentUser = currentUserStore.getCurrentUser();
     const isSignedIn = currentUserStore.getIsSignedIn();
->>>>>>> 07614fb3
     const topicCategory = topic.category;
     const category = categoryStore.getById(topicCategory.id);
 
@@ -142,14 +133,10 @@
     return (
       <main>
         <SearchHeader
-<<<<<<< HEAD
           userId={userId}
           forumId={forumId}
           groupName={groupName}
           subscriptionState={forumSubscriptionState}/>
-=======
-          groupName={groupName}/>
->>>>>>> 07614fb3
         <article>
           <TopicHeader
             topic={topic}
