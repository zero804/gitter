import React, {PropTypes, createClass} from 'react';
import {dispatch} from '../dispatcher';
import canEdit from '../utils/can-edit';

import TopicHeader from './components/topic/topic-header.jsx';
import TopicBody from './components/topic/topic-body.jsx';
import SearchHeaderContainer from './components/search/SearchHeaderContainer.jsx';
import TopicReplyEditor from './components/topic/topic-reply-editor.jsx';
import TopicReplyListHeader from './components/topic/topic-reply-list-header.jsx';
import TopicReplyList from './components/topic/topic-reply-list.jsx';
import TopicReplyListItem from './components/topic/topic-reply-list-item.jsx';

import updateReplyBody from '../action-creators/create-reply/body-update';
import submitNewReply from '../action-creators/create-reply/submit-new-reply';
import updateCommentBody from '../action-creators/create-comment/body-update';
import submitNewComment from '../action-creators/create-comment/submit-new-comment';
import showReplyComments from '../action-creators/topic/show-reply-comments';
import updateReply from '../action-creators/topic/update-reply';
import cancelUpdateReply from '../action-creators/topic/cancel-update-reply';
import saveUpdatedReply from '../action-creators/topic/save-update-reply';
import updateComment from '../action-creators/topic/update-comment.js';
import updateCancelComment from '../action-creators/topic/update-cancel-comment.js';
import updateSaveComment from '../action-creators/topic/update-save-comment.js';
import updateTopic from '../action-creators/topic/update-topic';
import updateCancelTopic from '../action-creators/topic/update-cancel-topic';
import updateSaveTopic from '../action-creators/topic/update-save-topic';
import requestUpdateTopicSubscriptionState from '../action-creators/forum/request-update-topic-subscription-state';
import requestUpdateReplySubscriptionState from '../action-creators/forum/request-update-reply-subscription-state';
import requestUpdateTopicReactions from '../action-creators/forum/request-update-topic-reactions';
import requestUpdateReplyReactions from '../action-creators/forum/request-update-reply-reactions';
import requestUpdateCommentReactions from '../action-creators/forum/request-update-comment-reactions';
import requestSignIn from '../action-creators/forum/request-sign-in';
import topicReplySortByComments from '../action-creators/topic/topic-replies-sort-by-comments';
import topicReplySortByLike from '../action-creators/topic/topic-replies-sort-by-liked';
import topicReplySortByRecent from '../action-creators/topic/topic-replies-sort-by-recent';

import { SUBSCRIPTION_STATE_SUBSCRIBED } from '../constants/forum.js';
import {
  TOPIC_REPLIES_POPULAR_SORT_NAME,
  TOPIC_REPLIES_COMMENT_SORT_NAME,
  TOPIC_REPLIES_LIKED_SORT_NAME,
  TOPIC_REPLIES_RECENT_SORT_NAME
} from '../constants/topic';

const EDITOR_SUBMIT_LINK_SOURCE = 'topics-reply-editor-submit-button';
const EDITOR_CLICK_LINK_SOURCE = 'topics-reply-editor-click';

const TopicContainer = createClass({

  displayName: 'TopicContainer',
  propTypes: {

    topicId: PropTypes.string.isRequired,
<<<<<<< HEAD
    groupUri: PropTypes.string.isRequired,
    sortName: PropTypes.oneOf([
      TOPIC_REPLIES_POPULAR_SORT_NAME,
      TOPIC_REPLIES_COMMENT_SORT_NAME,
      TOPIC_REPLIES_LIKED_SORT_NAME,
      TOPIC_REPLIES_RECENT_SORT_NAME
    ]).isRequired,

    router: PropTypes.shape({
      on: PropTypes.func.isRequired,
      off: PropTypes.func.isRequired,
    }),
=======

    //Group
    groupStore: PropTypes.shape({
      getGroupUri: PropTypes.func.isRequired,
      getGroupName: PropTypes.func.isRequired
    }).isRequired,
>>>>>>> 650032bd

    //Forum
    forumStore: React.PropTypes.shape({
      getForumId: React.PropTypes.func.isRequired,
      getSubscriptionState: React.PropTypes.func.isRequired
    }).isRequired,

    topicsStore: PropTypes.shape({
      getById: PropTypes.func.isRequired,
    }).isRequired,

    repliesStore: PropTypes.shape({
      getById: PropTypes.func.isRequired,
      getReplies: PropTypes.func.isRequired
    }).isRequired,

    commentsStore: PropTypes.shape({
      getComments: PropTypes.func.isRequired,
    }),

    categoryStore: PropTypes.shape({
      getCategories: PropTypes.func.isRequired,
    }).isRequired,

    tagStore: PropTypes.shape({
      getTags: PropTypes.func.isRequired,
      getTagsByLabel: PropTypes.func.isRequired,
    }).isRequired,

    currentUserStore: PropTypes.shape({
      getCurrentUser: PropTypes.func.isRequired,
      getIsSignedIn: PropTypes.func.isRequired,
    }).isRequired,

    newReplyStore: PropTypes.shape({
      get: PropTypes.func.isRequired,
    }),

    newCommentStore: PropTypes.shape({
      get: PropTypes.func.isRequired,
    }),

  },

  componentDidMount(){
    const {forumStore, topicsStore, repliesStore, newReplyStore, commentsStore, newCommentStore, router} = this.props;

    forumStore.onChange(this.onForumUpdate, this);
    topicsStore.onChange(this.onTopicsUpdate, this);
    repliesStore.onChange(this.updateReplies, this);
    commentsStore.onChange(this.updateComments, this);
    topicsStore.onChange(this.updateTopics, this);

    newCommentStore.onChange(this.updateNewComment, this);
    newReplyStore.onChange(this.updateNewReplyContent, this);
    router.on('change:sortName', this.onSortUpdate, this);
  },


  componentWillUnmount(){
    const {forumStore, topicsStore, repliesStore, newReplyStore, commentsStore, newCommentStore} = this.props;

    forumStore.removeListeners(this.onForumUpdate, this);
    topicsStore.removeListeners(this.onTopicsUpdate, this);
    repliesStore.removeListeners(this.updateReplies, this);
    commentsStore.removeListeners(this.updateComments, this);
    topicsStore.removeListeners(this.updateTopics, this);

    newCommentStore.removeListeners(this.updateNewComment, this);
    newReplyStore.removeListeners(this.updateNewReplyContent, this);
  },

  getInitialState() {
    const { forumStore, topicsStore, topicId } = this.props;
    return {
      forumId: forumStore.getForumId(),
      forumSubscriptionState: forumStore.getSubscriptionState(),
      topic: topicsStore.getById(topicId),
      newReplyContent: '',
      sortName: this.props.sortName,
    };
  },

  getParsedTopic(){
    const { topicId, topicsStore, forumStore, currentUserStore } = this.props;
    const topic = topicsStore.getById(topicId);
    const forum = forumStore.getForum();
    const currentUser = currentUserStore.getCurrentUser();
    return Object.assign({}, topic, {
      canEdit: canEdit(forum, currentUser, topic),
    });
  },

  //TODO We need to cache this result somewhere
  //otherwise this is going to get very time consuming
  //https://github.com/troupe/gitter-webapp/issues/2186
  getParsedReplies(){
    const {repliesStore, commentsStore, forumStore, currentUserStore} = this.props;
    const forum = forumStore.getForum();
    const currentUser = currentUserStore.getCurrentUser();

    return repliesStore.getReplies().map((reply) => Object.assign({}, reply, {
      comments: this.getParsedCommentsForReply(reply.id),
      isCommenting: commentsStore.getActiveReplyId() === reply.id,
      canEdit: canEdit(forum, currentUser, reply)
    }));
  },

  //TODO need to cache here as well
  getParsedCommentsForReply(replyId) {
    const {commentsStore, forumStore, currentUserStore} = this.props;
    const forum = forumStore.getForum();
    const currentUser = currentUserStore.getCurrentUser();

    return commentsStore.getCommentsByReplyId(replyId)
    .map((comment) => Object.assign({}, comment, {
      canEdit: canEdit(forum, currentUser, comment)
    }));
  },


  render(){

<<<<<<< HEAD
    const { categoryStore, currentUserStore, tagStore, groupUri, newReplyStore} = this.props;
    const {forumId, forumSubscriptionState, sortName } = this.state;
=======
    const { groupStore, categoryStore, currentUserStore, tagStore, newReplyStore } = this.props;
    const {forumId, forumSubscriptionState } = this.state;
>>>>>>> 650032bd

    const groupUri = groupStore.getGroupUri();
    const groupName = groupStore.getGroupName();

    const newReplyContent = newReplyStore.getTextContent();
    const topic = this.getParsedTopic();
    const parsedReplies = this.getParsedReplies();

    const currentUser = currentUserStore.getCurrentUser();
    const userId = currentUser.id;
    const isSignedIn = currentUserStore.getIsSignedIn();
    const topicCategory = topic.category;
    const category = categoryStore.getById(topicCategory.id);

    //TODO remove
    //This is here because sometimes you can get un-parsed tags
    //we need to hydrate the client stores with the raw SS data
    //not the parsed data which will avoid nesting and inconsistent data
    const tagValues = topic.tags.map(function(t){
      return t.label ? t.label : t;
    });
    const tags = tagStore.getTagsByLabel(tagValues);

    return (
      <main>
        <SearchHeaderContainer
          userId={userId}
          forumId={forumId}
          groupUri={groupUri}
          groupName={groupName}
          subscriptionState={forumSubscriptionState}/>
        <article>
          <TopicHeader
            topic={topic}
            category={category}
            groupUri={groupUri}
            tags={tags}/>

          <TopicBody
            topic={topic}
            onSubscribeButtonClick={this.onTopicSubscribeButtonClick}
            onReactionPick={this.onTopicReactionPick}
            onTopicEditUpdate={this.onTopicEditUpdate}
            onTopicEditCancel={this.onTopicEditCancel}
            onTopicEditSave={this.onTopicEditSave}/>
        </article>
<<<<<<< HEAD
        <TopicReplyListHeader
          replies={parsedReplies}
          sortName={sortName}
          onSortByCommentClicked={this.onSortByCommentClicked}
          onSortByLikeClicked={this.onSortByLikeClicked}
          onSortByRecentClicked={this.onSortByRecentClicked}/>
=======

        <TopicReplyListHeader replies={parsedReplies}/>

>>>>>>> 650032bd
        <TopicReplyList>
          {parsedReplies.map(this.getReplyListItem)}
        </TopicReplyList>

        <TopicReplyEditor
          user={currentUser}
          isSignedIn={isSignedIn}
          value={newReplyContent}
          onChange={this.onNewReplyEditorUpdate}
          onSubmit={this.onNewReplyEditorSubmit}
          onEditorClick={this.onReplyEditorClick}/>
      </main>
    );
  },

  getReplyListItem(reply, index){
    const {newCommentStore, currentUserStore } = this.props;
    const currentUser = currentUserStore.getCurrentUser();
    return (
      <TopicReplyListItem
        key={`topic-reply-list-item-${reply.id}-${index}`}
        reply={reply}
        user={currentUser}
        newCommentContent={newCommentStore.get('text')}
        submitNewComment={this.submitNewComment}
        onNewCommentUpdate={this.onNewCommentUpdate}
        onCommentsClicked={this.onCommentsClicked}
        onSubscribeButtonClick={this.onReplySubscribeButtonClick}
        onReactionPick={this.onReplyReactionPick}
        onCommentReactionPick={this.onCommentReactionPick}
        onEditUpdate={this.onReplyEditUpdate}
        onEditCancel={this.onReplyEditCancel}
        onEditSaved={this.onReplyEditSaved}
        onCommentEditUpdate={this.onCommentEditUpdate}
        onCommentEditCancel={this.onCommentEditCancel}
        onCommentEditSave={this.onCommentEditSave} />
    );
  },

  onNewReplyEditorUpdate(val){
    dispatch(updateReplyBody(val));
  },

  onNewReplyEditorSubmit(){
    const {newReplyStore, currentUserStore} = this.props;
    const isSignedIn = currentUserStore.getIsSignedIn();

    if(isSignedIn) {
      const text = newReplyStore.get('text');
      //Never submit blank content
      if(!text) { return; }
      dispatch(submitNewReply(text));
    }

    else {
      requestSignIn(EDITOR_SUBMIT_LINK_SOURCE);
    }
  },

  onReplyEditorClick() {
    const { currentUserStore } = this.props;
    const isSignedIn = currentUserStore.getIsSignedIn();

    if(!isSignedIn) {
      requestSignIn(EDITOR_CLICK_LINK_SOURCE);
    }
  },

  onForumUpdate() {
    const { forumStore } = this.props;
    this.setState((state) => Object.assign(state, {
      forumId: forumStore.getForumId(),
      forumSubscriptionState: forumStore.getSubscriptionState()
    }));
  },

  onTopicsUpdate() {
    const { topicsStore, topicId } = this.props;
    this.setState((state) => Object.assign(state, {
      topic: topicsStore.getById(topicId)
    }));
  },

  updateNewReplyContent(){
    this.forceUpdate();
  },

  updateReplies(){
    const {repliesStore} = this.props;
    this.setState((state) => Object.assign(state, {
      replies: repliesStore.getReplies(),
      newReplyContent: '',
    }));
  },

  updateComments(){ this.forceUpdate(); },
  updateNewComment(){ this.forceUpdate(); },
  updateTopics() { this.forceUpdate(); },
  onSortUpdate(router, sortName){
    this.setState((state) => Object.assign({}, state, {
      sortName: sortName
    }))
  },

  onTopicSubscribeButtonClick() {
    const { topicsStore, topicId } = this.props;
    const topic = topicsStore.getById(topicId);
    const subscriptionState = topic.subscriptionState;
    const desiredIsSubscribed = (subscriptionState !== SUBSCRIPTION_STATE_SUBSCRIBED);
    dispatch(requestUpdateTopicSubscriptionState(topicId, desiredIsSubscribed));
  },

  onReplySubscribeButtonClick(e, replyId) {
    const { repliesStore } = this.props;
    const reply = repliesStore.getById(replyId);
    const subscriptionState = reply.subscriptionState;
    const desiredIsSubscribed = (subscriptionState !== SUBSCRIPTION_STATE_SUBSCRIBED);

    dispatch(requestUpdateReplySubscriptionState(replyId, desiredIsSubscribed));
  },

  onTopicReactionPick(topicId, reactionKey, isReacting) {
    // TODO: dispatch event and listen in `forum-client`
    dispatch(requestUpdateTopicReactions(topicId, reactionKey, isReacting));
  },

  onReplyReactionPick(replyId, reactionKey, isReacting) {
    // TODO: dispatch event and listen in `forum-client`
    dispatch(requestUpdateReplyReactions(replyId, reactionKey, isReacting));
  },

  onCommentReactionPick(replyId, commentId, reactionKey, isReacting) {
    // TODO: dispatch event and listen in `forum-client`
    dispatch(requestUpdateCommentReactions(replyId, commentId, reactionKey, isReacting));
  },

  onCommentsClicked(replyId){
    dispatch(showReplyComments(replyId));
  },


  onNewCommentUpdate(replyId, val) {
    dispatch(updateCommentBody(replyId, val));
  },

  submitNewComment(){
    const {newCommentStore} = this.props;
    const text = newCommentStore.get('text');
    //Dont submit blank content
    if(!text) { return; }
    dispatch(submitNewComment(newCommentStore.get('replyId'), text));
  },


  onReplyEditUpdate(replyId, value){
    dispatch(updateReply(replyId, value));
  },

  onReplyEditCancel(replyId) {
    dispatch(cancelUpdateReply(replyId));
  },

  onReplyEditSaved(replyId){
    dispatch(saveUpdatedReply(replyId));
  },

  onCommentEditUpdate(commentId, value){
    dispatch(updateComment(commentId, value));
  },

  onCommentEditCancel(commentId) {
    dispatch(updateCancelComment(commentId));
  },

  onCommentEditSave(commentId, replyId){
    dispatch(updateSaveComment(commentId, replyId));
  },

  onTopicEditUpdate(value){
    dispatch(updateTopic(value));
  },

  onTopicEditCancel(){
    dispatch(updateCancelTopic());
  },

  onTopicEditSave(){
    dispatch(updateSaveTopic());
  },

  onSortByCommentClicked(){
    const {topic} = this.state;
    const {id, slug} = topic;
    dispatch(topicReplySortByComments(id, slug));
  },

  onSortByLikeClicked(){
    const {topic} = this.state;
    const {id, slug} = topic;
    dispatch(topicReplySortByLike(id, slug));
  },

  onSortByRecentClicked(){
    const {topic} = this.state;
    const {id, slug} = topic;
    dispatch(topicReplySortByRecent(id, slug));
  },

});

export default TopicContainer;<|MERGE_RESOLUTION|>--- conflicted
+++ resolved
@@ -51,7 +51,6 @@
   propTypes: {
 
     topicId: PropTypes.string.isRequired,
-<<<<<<< HEAD
     groupUri: PropTypes.string.isRequired,
     sortName: PropTypes.oneOf([
       TOPIC_REPLIES_POPULAR_SORT_NAME,
@@ -64,14 +63,12 @@
       on: PropTypes.func.isRequired,
       off: PropTypes.func.isRequired,
     }),
-=======
 
     //Group
     groupStore: PropTypes.shape({
       getGroupUri: PropTypes.func.isRequired,
       getGroupName: PropTypes.func.isRequired
     }).isRequired,
->>>>>>> 650032bd
 
     //Forum
     forumStore: React.PropTypes.shape({
@@ -195,13 +192,8 @@
 
   render(){
 
-<<<<<<< HEAD
-    const { categoryStore, currentUserStore, tagStore, groupUri, newReplyStore} = this.props;
+    const { groupStore, categoryStore, currentUserStore, tagStore, newReplyStore} = this.props;
     const {forumId, forumSubscriptionState, sortName } = this.state;
-=======
-    const { groupStore, categoryStore, currentUserStore, tagStore, newReplyStore } = this.props;
-    const {forumId, forumSubscriptionState } = this.state;
->>>>>>> 650032bd
 
     const groupUri = groupStore.getGroupUri();
     const groupName = groupStore.getGroupName();
@@ -248,18 +240,13 @@
             onTopicEditCancel={this.onTopicEditCancel}
             onTopicEditSave={this.onTopicEditSave}/>
         </article>
-<<<<<<< HEAD
         <TopicReplyListHeader
           replies={parsedReplies}
           sortName={sortName}
           onSortByCommentClicked={this.onSortByCommentClicked}
           onSortByLikeClicked={this.onSortByLikeClicked}
           onSortByRecentClicked={this.onSortByRecentClicked}/>
-=======
-
-        <TopicReplyListHeader replies={parsedReplies}/>
-
->>>>>>> 650032bd
+
         <TopicReplyList>
           {parsedReplies.map(this.getReplyListItem)}
         </TopicReplyList>
@@ -290,9 +277,9 @@
         onSubscribeButtonClick={this.onReplySubscribeButtonClick}
         onReactionPick={this.onReplyReactionPick}
         onCommentReactionPick={this.onCommentReactionPick}
-        onEditUpdate={this.onReplyEditUpdate}
-        onEditCancel={this.onReplyEditCancel}
-        onEditSaved={this.onReplyEditSaved}
+        onReplyEditUpdate={this.onReplyEditUpdate}
+        onReplyEditCancel={this.onReplyEditCancel}
+        onReplyEditSaved={this.onReplyEditSaved}
         onCommentEditUpdate={this.onCommentEditUpdate}
         onCommentEditCancel={this.onCommentEditCancel}
         onCommentEditSave={this.onCommentEditSave} />
