import React, {PropTypes, createClass} from 'react';
import {dispatch} from '../dispatcher';
import canEdit from '../utils/can-edit';

import TopicHeader from './components/topic/topic-header.jsx';
import TopicBody from './components/topic/topic-body.jsx';
import SearchHeader from './components/search/search-header.jsx';
import TopicReplyEditor from './components/topic/topic-reply-editor.jsx';
import TopicReplyListHeader from './components/topic/topic-reply-list-header.jsx';
import TopicReplyList from './components/topic/topic-reply-list.jsx';
import TopicReplyListItem from './components/topic/topic-reply-list-item.jsx';

import updateReplyBody from '../action-creators/create-reply/body-update';
import submitNewReply from '../action-creators/create-reply/submit-new-reply';
import updateCommentBody from '../action-creators/create-comment/body-update';
import submitNewComment from '../action-creators/create-comment/submit-new-comment';
import showReplyComments from '../action-creators/topic/show-reply-comments';
<<<<<<< HEAD
import updateReply from '../action-creators/topic/update-reply';
import cancelUpdateReply from '../action-creators/topic/cancel-update-reply';
import saveUpdatedReply from '../action-creators/topic/save-update-reply';
import updateComment from '../action-creators/topic/update-comment.js';
import updateCancelComment from '../action-creators/topic/update-cancel-comment.js';
import updateSaveComment from '../action-creators/topic/update-save-comment.js';
import updateTopic from '../action-creators/topic/update-topic';
import updateCancelTopic from '../action-creators/topic/update-cancel-topic';
import updateSaveTopic from '../action-creators/topic/update-save-topic';
=======
import requestSignIn from '../action-creators/forum/request-sign-in';

const EDITOR_SUBMIT_LINK_SOURCE = 'topics-reply-editor-submit-button';
const EDITOR_CLICK_LINK_SOURCE = 'topics-reply-editor-click';

>>>>>>> a7cbb5e9

const TopicContainer = createClass({

  displayName: 'TopicContainer',
  propTypes: {

    topicId: PropTypes.string.isRequired,
    groupName: PropTypes.string.isRequired,

    forumStore: PropTypes.shape({
      getForum: PropTypes.func.isRequired,
    }).isRequired,

    topicsStore: PropTypes.shape({
      getById: PropTypes.func.isRequired,
    }).isRequired,

    repliesStore: PropTypes.shape({
      getReplies: PropTypes.func.isRequired
    }).isRequired,

    commentsStore: PropTypes.shape({
      getComments: PropTypes.func.isRequired,
    }),

    categoryStore: PropTypes.shape({
      getCategories: PropTypes.func.isRequired,
    }).isRequired,

    tagStore: PropTypes.shape({
      getTags: PropTypes.func.isRequired,
      getTagsByLabel: PropTypes.func.isRequired,
    }).isRequired,

    currentUserStore: PropTypes.shape({
      getCurrentUser: PropTypes.func.isRequired,
      getIsSignedIn: PropTypes.func.isRequired,
    }).isRequired,

    newReplyStore: PropTypes.shape({
      get: PropTypes.func.isRequired,
    }),

    newCommentStore: PropTypes.shape({
      get: PropTypes.func.isRequired,
    }),

  },

  componentDidMount(){
    const {repliesStore, newReplyStore, commentsStore, newCommentStore, topicsStore} = this.props;
    repliesStore.onChange(this.updateReplies, this);
    commentsStore.onChange(this.updateComments, this);
    newCommentStore.onChange(this.updateNewComment, this);
    topicsStore.onChange(this.updateTopics, this);

    newReplyStore.on('change:text', this.updateNewReplyContent, this);
  },

  componentWillUnmount(){
    const {repliesStore, newReplyStore, commentsStore, newCommentStore, topicsStore} = this.props;
    repliesStore.removeListeners(this.updateReplies, this);
    commentsStore.removeListeners(this.updateComments, this);
    newCommentStore.removeListeners(this.updateNewComment, this);
    topicsStore.removeListeners(this.updateTopics, this);

    newReplyStore.off('change:text', this.updateNewReplyContent, this);
  },

  getInitialState(){
    return {
      newReplyContent: '',
    };
  },

  getParsedTopic(){
    const { topicId, topicsStore, forumStore, currentUserStore } = this.props;
    const topic = topicsStore.getById(topicId);
    const forum = forumStore.getForum();
    const currentUser = currentUserStore.getCurrentUser();
    return Object.assign({}, topic, {
      canEdit: canEdit(forum, currentUser, topic),
    });
  },

  //TODO We need to cache this result somewhere
  //otherwise this is going to get very time consuming
  getParsedReplies(){
    const {repliesStore, commentsStore, forumStore, currentUserStore} = this.props;
    const forum = forumStore.getForum();
    const currentUser = currentUserStore.getCurrentUser();

    return repliesStore.getReplies().map((reply) => Object.assign({}, reply, {
      comments: this.getParsedCommentsForReply(reply.id),
      isCommenting: commentsStore.getActiveReplyId() === reply.id,
      canEdit: canEdit(forum, currentUser, reply)
    }));
  },

  //TODO need to cache here as well
  getParsedCommentsForReply(replyId) {
    const {commentsStore, forumStore, currentUserStore} = this.props;
    const forum = forumStore.getForum();
    const currentUser = currentUserStore.getCurrentUser();

    return commentsStore.getCommentsByReplyId(replyId)
    .map((comment) => Object.assign({}, comment, {
      canEdit: canEdit(forum, currentUser, comment)
    }));
  },


  render(){
<<<<<<< HEAD

    const { groupName, categoryStore, currentUserStore, tagStore} = this.props;
    const {newReplyContent} = this.state;
    const currentUser = currentUserStore.getCurrentUser();

    const topic = this.getParsedTopic();
    const parsedReplies = this.getParsedReplies();
=======
    const { topicId, topicsStore, groupName, categoryStore, currentUserStore, tagStore, newCommentStore } = this.props;
    const {newReplyContent} = this.state;

    const topic = topicsStore.getById(topicId)
    const currentUser = currentUserStore.getCurrentUser();
    const isSignedIn = currentUserStore.getIsSignedIn();
>>>>>>> a7cbb5e9
    const topicCategory = topic.category;
    const category = categoryStore.getById(topicCategory.id);

    //TODO remove
    //This is here because sometimes you can get un-parsed tags
    //we need to hydrate the client stores with the raw SS data
    //not the parsed data which will avoid nesting and inconsistent data
    const tagValues = topic.tags.map(function(t){
      return t.label ? t.label : t;
    });
    const tags = tagStore.getTagsByLabel(tagValues);

    return (
      <main>
        <SearchHeader
          groupName={groupName}/>
        <article>
          <TopicHeader
            topic={topic}
            category={category}
            groupName={groupName}
            tags={tags}/>
          <TopicBody
            topic={topic}
            onTopicEditUpdate={this.onTopicEditUpdate}
            onTopicEditCancel={this.onTopicEditCancel}
            onTopicEditSave={this.onTopicEditSave}/>
        </article>
        <TopicReplyListHeader replies={parsedReplies}/>
        <TopicReplyList>
          {parsedReplies.map(this.getReplyListItem)}
        </TopicReplyList>
        <TopicReplyEditor
          user={currentUser}
          isSignedIn={isSignedIn}
          value={newReplyContent}
<<<<<<< HEAD
          onChange={this.onNewReplyEditorUpdate}
          onSubmit={this.onNewReplyEditorSubmit}/>
=======
          onChange={this.onEditorUpdate}
          onSubmit={this.onEditorSubmit}
          onEditorClick={this.onEditorClick}/>
>>>>>>> a7cbb5e9
      </main>
    );
  },


  getReplyListItem(reply, index){
    const {newCommentStore, currentUserStore} = this.props;
    const currentUser = currentUserStore.getCurrentUser();
    return (
      <TopicReplyListItem
        reply={reply}
        key={`topic-reply-list-item-${reply.id}-${index}`}
        currentUser={currentUser}
        newCommentContent={newCommentStore.get('text')}
        onCommentsClicked={this.onReplyCommentsClicked}
        onNewCommentUpdate={this.onNewCommentUpdate}
        submitNewComment={this.submitNewComment}
        onReplyEditUpdate={this.onReplyEditUpdate}
        onReplyEditCancel={this.onReplyEditCancel}
        onReplyEditSaved={this.onReplyEditSaved}
        onCommentEditUpdate={this.onCommentEditUpdate}
        onCommentEditCancel={this.onCommentEditCancel}
        onCommentEditSave={this.onCommentEditSave}/>
    );
  },

  onNewReplyEditorUpdate(val){
    dispatch(updateReplyBody(val));
  },

<<<<<<< HEAD
  onNewReplyEditorSubmit(){
    const {newReplyStore} = this.props;
    dispatch(submitNewReply(newReplyStore.get('text')));
    //Clear input
    newReplyStore.clear();
    this.setState((state) => Object.assign(state, {
      newReplyContent: '',
    }));
=======
  onEditorSubmit(){
    const {currentUserStore, newReplyStore} = this.props;
    const isSignedIn = currentUserStore.getIsSignedIn();


    if(isSignedIn) {
      dispatch(submitNewReply(newReplyStore.get('text')));
      //Clear input
      newReplyStore.clear();
      this.setState((state) => Object.assign(state, {
        newReplyContent: '',
      }));
    }
    else {
      requestSignIn(EDITOR_SUBMIT_LINK_SOURCE);
    }
  },

  onEditorClick() {
    const { currentUserStore } = this.props;
    const isSignedIn = currentUserStore.getIsSignedIn();

    if(!isSignedIn) {
      requestSignIn(EDITOR_CLICK_LINK_SOURCE);
    }
>>>>>>> a7cbb5e9
  },

  updateNewReplyContent(){
    const {newReplyStore} = this.props;
    const newReplyContent = newReplyStore.get('text');
    this.setState((state) => Object.assign(state, {
      newReplyContent: newReplyContent,
    }));
  },

  updateReplies(){
    const {repliesStore} = this.props;
    this.setState((state) => Object.assign(state, {
      replies: repliesStore.getReplies(),
      newReplyContent: '',
    }));
  },

  updateComments(){
    this.forceUpdate();
  },

  onReplyCommentsClicked(replyId){
    dispatch(showReplyComments(replyId));
  },

  onNewCommentUpdate(replyId, val) {
    dispatch(updateCommentBody(replyId, val));
  },

  submitNewComment(){
    const {newCommentStore} = this.props;
    dispatch(submitNewComment(
      newCommentStore.get('replyId'),
      newCommentStore.get('text')
    ));
  },

  updateNewComment(){ this.forceUpdate(); },
  updateTopics() { this.forceUpdate(); },

  onReplyEditUpdate(replyId, value){
    dispatch(updateReply(replyId, value));
  },

  onReplyEditCancel(replyId) {
    dispatch(cancelUpdateReply(replyId));
  },

  onReplyEditSaved(replyId){
    dispatch(saveUpdatedReply(replyId));
  },

  onCommentEditUpdate(commentId, value){
    dispatch(updateComment(commentId, value));
  },

  onCommentEditCancel(commentId) {
    dispatch(updateCancelComment(commentId));
  },

  onCommentEditSave(commentId){
    dispatch(updateSaveComment(commentId));
  },

  onTopicEditUpdate(value){
    dispatch(updateTopic(value));
  },

  onTopicEditCancel(){
    dispatch(updateCancelTopic());
  },

  onTopicEditSave(){
    dispatch(updateSaveTopic());
  }

});

export default TopicContainer;<|MERGE_RESOLUTION|>--- conflicted
+++ resolved
@@ -15,7 +15,6 @@
 import updateCommentBody from '../action-creators/create-comment/body-update';
 import submitNewComment from '../action-creators/create-comment/submit-new-comment';
 import showReplyComments from '../action-creators/topic/show-reply-comments';
-<<<<<<< HEAD
 import updateReply from '../action-creators/topic/update-reply';
 import cancelUpdateReply from '../action-creators/topic/cancel-update-reply';
 import saveUpdatedReply from '../action-creators/topic/save-update-reply';
@@ -25,13 +24,10 @@
 import updateTopic from '../action-creators/topic/update-topic';
 import updateCancelTopic from '../action-creators/topic/update-cancel-topic';
 import updateSaveTopic from '../action-creators/topic/update-save-topic';
-=======
 import requestSignIn from '../action-creators/forum/request-sign-in';
 
 const EDITOR_SUBMIT_LINK_SOURCE = 'topics-reply-editor-submit-button';
 const EDITOR_CLICK_LINK_SOURCE = 'topics-reply-editor-click';
-
->>>>>>> a7cbb5e9
 
 const TopicContainer = createClass({
 
@@ -145,22 +141,15 @@
 
 
   render(){
-<<<<<<< HEAD
 
     const { groupName, categoryStore, currentUserStore, tagStore} = this.props;
     const {newReplyContent} = this.state;
-    const currentUser = currentUserStore.getCurrentUser();
 
     const topic = this.getParsedTopic();
     const parsedReplies = this.getParsedReplies();
-=======
-    const { topicId, topicsStore, groupName, categoryStore, currentUserStore, tagStore, newCommentStore } = this.props;
-    const {newReplyContent} = this.state;
-
-    const topic = topicsStore.getById(topicId)
+
     const currentUser = currentUserStore.getCurrentUser();
     const isSignedIn = currentUserStore.getIsSignedIn();
->>>>>>> a7cbb5e9
     const topicCategory = topic.category;
     const category = categoryStore.getById(topicCategory.id);
 
@@ -197,14 +186,9 @@
           user={currentUser}
           isSignedIn={isSignedIn}
           value={newReplyContent}
-<<<<<<< HEAD
           onChange={this.onNewReplyEditorUpdate}
-          onSubmit={this.onNewReplyEditorSubmit}/>
-=======
-          onChange={this.onEditorUpdate}
-          onSubmit={this.onEditorSubmit}
-          onEditorClick={this.onEditorClick}/>
->>>>>>> a7cbb5e9
+          onSubmit={this.onNewReplyEditorSubmit}
+          onEditorClick={this.onReplyEditorClick}/>
       </main>
     );
   },
@@ -235,20 +219,9 @@
     dispatch(updateReplyBody(val));
   },
 
-<<<<<<< HEAD
   onNewReplyEditorSubmit(){
-    const {newReplyStore} = this.props;
-    dispatch(submitNewReply(newReplyStore.get('text')));
-    //Clear input
-    newReplyStore.clear();
-    this.setState((state) => Object.assign(state, {
-      newReplyContent: '',
-    }));
-=======
-  onEditorSubmit(){
-    const {currentUserStore, newReplyStore} = this.props;
+    const {newReplyStore, currentUserStore} = this.props;
     const isSignedIn = currentUserStore.getIsSignedIn();
-
 
     if(isSignedIn) {
       dispatch(submitNewReply(newReplyStore.get('text')));
@@ -258,19 +231,19 @@
         newReplyContent: '',
       }));
     }
+
     else {
       requestSignIn(EDITOR_SUBMIT_LINK_SOURCE);
     }
   },
 
-  onEditorClick() {
+  onReplyEditorClick() {
     const { currentUserStore } = this.props;
     const isSignedIn = currentUserStore.getIsSignedIn();
 
     if(!isSignedIn) {
       requestSignIn(EDITOR_CLICK_LINK_SOURCE);
     }
->>>>>>> a7cbb5e9
   },
 
   updateNewReplyContent(){
