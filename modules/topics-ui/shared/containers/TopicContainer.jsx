--- conflicted
+++ resolved
@@ -7,19 +7,14 @@
 import TopicReplyEditor from './components/topic/topic-reply-editor.jsx';
 import TopicReplyListHeader from './components/topic/topic-reply-list-header.jsx';
 import TopicReplyList from './components/topic/topic-reply-list.jsx';
-<<<<<<< HEAD
 import TopicReplyListItem from './components/topic/topic-reply-list-item.jsx';
 
-=======
-
 import updateReplyBody from '../action-creators/create-reply/body-update';
->>>>>>> fec9a374
 import submitNewReply from '../action-creators/create-reply/submit-new-reply';
 import updateCommentBody from '../action-creators/create-comment/body-update';
 import submitNewComment from '../action-creators/create-comment/submit-new-comment';
 import showReplyComments from '../action-creators/topic/show-reply-comments';
 import updateReply from '../action-creators/topic/update-reply';
-import updateReplyBody from '../action-creators/create-reply/body-update';
 import cancelUpdateReply from '../action-creators/topic/cancel-update-reply';
 import saveUpdatedReply from '../action-creators/topic/save-update-reply';
 import updateComment from '../action-creators/topic/update-comment.js';
@@ -96,7 +91,7 @@
 
   render(){
 
-    const { topicId, topicsStore, groupName, categoryStore, currentUserStore, tagStore, newCommentStore } = this.props;
+    const { topicId, topicsStore, groupName, categoryStore, currentUserStore, tagStore} = this.props;
     const {newReplyContent} = this.state;
     const topic = topicsStore.getById(topicId)
     const currentUser = currentUserStore.getCurrentUser();
@@ -126,19 +121,9 @@
           <TopicBody topic={topic} />
         </article>
         <TopicReplyListHeader replies={parsedReplies}/>
-<<<<<<< HEAD
         <TopicReplyList>
           {parsedReplies.map(this.getReplyListItem)}
         </TopicReplyList>
-=======
-        <TopicReplyList
-          currentUser={currentUser}
-          newCommentContent={newCommentStore.get('text')}
-          replies={parsedReplies}
-          submitNewComment={this.submitNewComment}
-          onNewCommentUpdate={this.onNewCommentUpdate}
-          onReplyCommentsClicked={this.onReplyCommentsClicked}/>
->>>>>>> fec9a374
         <TopicReplyEditor
           user={currentUser}
           value={newReplyContent}
@@ -150,11 +135,13 @@
 
 
   getReplyListItem(reply, index){
-    const {newCommentStore} = this.props;
+    const {newCommentStore, currentUserStore} = this.props;
+    const currentUser = currentUserStore.getCurrentUser();
     return (
       <TopicReplyListItem
         reply={reply}
         key={`topic-reply-list-item-${reply.id}-${index}`}
+        currentUser={currentUser}
         newCommentContent={newCommentStore.get('text')}
         onCommentsClicked={this.onReplyCommentsClicked}
         onNewCommentUpdate={this.onNewCommentUpdate}
@@ -164,7 +151,7 @@
         onReplyEditSaved={this.onReplyEditSaved}
         onCommentEditUpdate={this.onReplyEditUpdate}
         onCommentEditCancel={this.onCommentEditCancel}
-        onCommentEditSaved={this.onCommentEditSaved}/>
+        onCommentEditSave={this.onCommentEditSave}/>
     );
   },
 
@@ -248,7 +235,7 @@
     dispatch(updateCancelComment(replyId));
   },
 
-  onCommentEditSaved(replyId){
+  onCommentEditSave(replyId){
     dispatch(updateSaveComment(replyId));
   }
 
