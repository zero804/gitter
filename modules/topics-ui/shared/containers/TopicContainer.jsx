--- conflicted
+++ resolved
@@ -32,11 +32,7 @@
 
     tagStore: PropTypes.shape({
       getTags: PropTypes.func.isRequired,
-<<<<<<< HEAD
-      getTagsByValue: PropTypes.func.isRequired,
-=======
       getTagsByLabel: PropTypes.func.isRequired,
->>>>>>> acee893d
     }).isRequired,
 
     currentUserStore: PropTypes.shape({
@@ -86,11 +82,7 @@
     const tagValues = topic.tags.map(function(t){
       return t.label ? t.label : t;
     });
-<<<<<<< HEAD
-    const tags = tagStore.getTagsByValue(tagValues);
-=======
     const tags = tagStore.getTagsByLabel(tagValues);
->>>>>>> acee893d
 
     return (
       <main>
