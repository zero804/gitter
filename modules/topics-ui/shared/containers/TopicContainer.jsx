--- conflicted
+++ resolved
@@ -8,7 +8,6 @@
 import TopicReplyEditor from './components/topic/topic-reply-editor.jsx';
 import TopicReplyListHeader from './components/topic/topic-reply-list-header.jsx';
 import TopicReplyList from './components/topic/topic-reply-list.jsx';
-import TopicReplyListItem from './components/topic/topic-reply-list-item.jsx';
 
 import updateReplyBody from '../action-creators/create-reply/body-update';
 import submitNewReply from '../action-creators/create-reply/submit-new-reply';
@@ -163,7 +162,7 @@
 
   render(){
 
-    const { categoryStore, currentUserStore, tagStore, groupUri, newReplyStore} = this.props;
+    const { categoryStore, currentUserStore, tagStore, groupUri, newReplyStore, newCommentStore} = this.props;
     const {forumId, forumSubscriptionState } = this.state;
 
     const newReplyContent = newReplyStore.getTextContent();
@@ -198,36 +197,40 @@
             category={category}
             groupUri={groupUri}
             tags={tags}/>
+
           <TopicBody
             topic={topic}
-<<<<<<< HEAD
             onSubscribeButtonClick={this.onTopicSubscribeButtonClick}
-            onReactionPick={this.onTopicReactionPick} />
-        </article>
-        <TopicReplyListHeader replies={parsedReplies}/>
-        <TopicReplyList
-          userId={userId}
-          user={currentUser}
-          forumId={forumId}
-          topicId={topic.id}
-          newCommentContent={newCommentStore.get('text')}
-          replies={parsedReplies}
-          submitNewComment={this.submitNewComment}
-          onNewCommentUpdate={this.onNewCommentUpdate}
-          onReplyCommentsClicked={this.onReplyCommentsClicked}
-          onReplySubscribeButtonClick={this.onReplySubscribeButtonClick}
-          onReplyReactionPick={this.onReplyReactionPick}
-          onCommentReactionPick={this.onCommentReactionPick} />
-=======
+            onReactionPick={this.onTopicReactionPick}
             onTopicEditUpdate={this.onTopicEditUpdate}
             onTopicEditCancel={this.onTopicEditCancel}
             onTopicEditSave={this.onTopicEditSave}/>
         </article>
+
         <TopicReplyListHeader replies={parsedReplies}/>
-        <TopicReplyList>
-          {parsedReplies.map(this.getReplyListItem)}
-        </TopicReplyList>
->>>>>>> 5baa5bca
+
+
+        <TopicReplyList
+          replies={parsedReplies}
+          user={currentUser}
+
+          newCommentContent={newCommentStore.get('text')}
+          submitNewComment={this.submitNewComment}
+          onNewCommentUpdate={this.onNewCommentUpdate}
+          onCommentsClicked={this.onCommentsClicked}
+
+          onReplySubscribeButtonClick={this.onReplySubscribeButtonClick}
+          onReplyReactionPick={this.onReplyReactionPick}
+          onCommentReactionPick={this.onCommentReactionPick}
+
+          onReplyEditUpdate={this.onReplyEditUpdate}
+          onReplyEditCancel={this.onReplyEditCancel}
+          onReplyEditSaved={this.onReplyEditSaved}
+          onCommentEditUpdate={this.onCommentEditUpdate}
+          onCommentEditCancel={this.onCommentEditCancel}
+          onCommentEditSave={this.onCommentEditSave} />
+
+
         <TopicReplyEditor
           user={currentUser}
           isSignedIn={isSignedIn}
@@ -239,29 +242,6 @@
     );
   },
 
-
-  getReplyListItem(reply, index){
-    const {newCommentStore, currentUserStore } = this.props;
-    const currentUser = currentUserStore.getCurrentUser();
-    return (
-      <TopicReplyListItem
-        reply={reply}
-        key={`topic-reply-list-item-${reply.id}-${index}`}
-        user={currentUser}
-        newCommentContent={newCommentStore.get('text')}
-        onCommentsClicked={this.onReplyCommentsClicked}
-        onNewCommentUpdate={this.onNewCommentUpdate}
-        submitNewComment={this.submitNewComment}
-        onReplyEditUpdate={this.onReplyEditUpdate}
-        onReplyEditCancel={this.onReplyEditCancel}
-        onReplyEditSaved={this.onReplyEditSaved}
-        onCommentEditUpdate={this.onCommentEditUpdate}
-        onCommentEditCancel={this.onCommentEditCancel}
-        onCommentEditSave={this.onCommentEditSave}
-        onSubscribeButtonClick={this.onTopicSubscribeButtonClick} />
-    );
-  },
-
   onNewReplyEditorUpdate(val){
     dispatch(updateReplyBody(val));
   },
@@ -330,14 +310,8 @@
     dispatch(requestUpdateTopicSubscriptionState(topicId, desiredIsSubscribed));
   },
 
-
   onReplySubscribeButtonClick(e, replyId) {
-<<<<<<< HEAD
-    const {repliesStore} = this.props;
-=======
     const { repliesStore } = this.props;
->>>>>>> 5baa5bca
-
     const reply = repliesStore.getById(replyId);
     const subscriptionState = reply.subscriptionState;
     const desiredIsSubscribed = (subscriptionState !== SUBSCRIPTION_STATE_SUBSCRIBED);
@@ -360,7 +334,7 @@
     dispatch(requestUpdateCommentReactions(replyId, commentId, reactionKey, isReacting));
   },
 
-  onReplyCommentsClicked(replyId){
+  onCommentsClicked(replyId){
     dispatch(showReplyComments(replyId));
   },
 
@@ -374,7 +348,7 @@
     const text = newCommentStore.get('text');
     //Dont submit blank content
     if(!text) { return; }
-    dispatch(submitNewComment(newCommentStore.get('replyId'), text ));
+    dispatch(submitNewComment(newCommentStore.get('replyId'), text));
   },
 
 
