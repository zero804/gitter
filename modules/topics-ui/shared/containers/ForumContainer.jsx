--- conflicted
+++ resolved
@@ -103,7 +103,7 @@
   },
 
   componentWillUnmount(){
-    const { categoryStore, tagStore, router, topicsStore } = this.props;
+    const { categoryStore, tagStore, router, topicsStore, newTopicStore } = this.props;
 
     topicsStore.removeListeners(this.onTopicsUpdate, this);
     newTopicStore.removeListeners(this.onNewTopicUpdate, this);
@@ -118,17 +118,11 @@
   },
 
   render() {
-<<<<<<< HEAD
-    const { categoryName, tags, filterName, tagName, sortName, createTopic, topics } = this.state;
-    const { groupName, newTopicStore, topicsStore, categoryStore } = this.props;
-    const categories = categoryStore.getCategories();
-=======
     const { categoryName, tags, filterName, tagName, sortName, createTopic, topics, newTopic } = this.state;
-    const { groupName, categoryStore, tagStore, newTopicStore } = this.props;
+    const { groupName, categoryStore, tagStore } = this.props;
 
     const categories = categoryStore.getCategories();
     const tagValues = tagStore.pluckValues();
->>>>>>> 7cd044fe
 
     return (
       <main>
