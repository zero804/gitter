--- conflicted
+++ resolved
@@ -146,16 +146,11 @@
     } = this.state;
 
     const { groupStore, currentUserStore, categoryStore, tagStore, topicsStore } = this.props;
-<<<<<<< HEAD
-=======
 
     const groupUri = groupStore.getGroupUri();
     const groupName = groupStore.getGroupName();
     const groupAvatarUrl = groupStore.getGroupAvatarUrl();
->>>>>>> 4cc6a853
-
-    const groupUri = groupStore.getGroupUri();
-    const groupName = groupStore.getGroupName();
+
     const topics = topicsStore.getTopics();
     const newTopic = topicsStore.getDraftTopic();
     const currentUser = currentUserStore.getCurrentUser();
@@ -163,48 +158,9 @@
     const tagValues = tagStore.pluckValues();
 
     return (
-      <main className="scroller">
-
+      <main>
         <SearchHeaderContainer
           groupName={groupName}
-<<<<<<< HEAD
-          groupUri={groupUri} />
-
-        <CategoryList
-          groupUri={ groupUri }
-          categories={ categories }/>
-
-        <ForumTableControl
-          groupUri={groupUri}
-          categoryName={categoryName}
-          filterName={filterName}
-          tagName={tagName}
-          sortName={sortName}
-          tags={tags}
-          filterChange={this.onFilterChange}
-          sortChange={this.onSortChange}
-          tagChange={this.onTagsChange}/>
-
-        <ForumFollowArea
-          groupName={groupName}
-          subscriptionState={forumSubscriptionState}
-          onSubscriptionClicked={this.onForumSubscribeClicked} />
-
-        <TopicsTable topics={topics} groupUri={groupUri}/>
-
-        <CreateTopicModal
-          active={createTopic}
-          newTopic={newTopic}
-          categories={categories}
-          tagValues={tagValues}
-          onTitleChange={this.onTitleChange}
-          onBodyChange={this.onBodyChange}
-          onCategoryChange={this.onCategoryChange}
-          onTagsChange={this.onTopicTagsChange}
-          onClose={this.onCreateTopicClose}
-          onSubmit={this.onSubmit}/>
-
-=======
           groupAvatarUrl={groupAvatarUrl}
           groupUri={groupUri} />
         <div className="scroller topic-content">
@@ -242,7 +198,6 @@
             onClose={this.onCreateTopicClose}
             onSubmit={this.onSubmit}/>
         </div>
->>>>>>> 4cc6a853
       </main>
     );
   },
