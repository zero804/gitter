--- conflicted
+++ resolved
@@ -116,15 +116,10 @@
   },
 
   render() {
-<<<<<<< HEAD
     const { categoryName, tags, filterName, tagName, sortName, createTopic, topics } = this.state;
     const { groupName, newTopicStore, topicsStore, categoryStore } = this.props;
     const categories = categoryStore.getCategories();
 
-=======
-    const { categories, categoryName, tags, filterName, tagName, sortName, createTopic, topics } = this.state;
-    const { groupName } = this.props;
->>>>>>> fe80bcd1
     return (
       <main>
         <SearchHeader groupName={groupName}/>
