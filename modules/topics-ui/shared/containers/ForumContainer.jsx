--- conflicted
+++ resolved
@@ -123,10 +123,7 @@
 
     const categories = categoryStore.getCategories();
     const tagValues = tagStore.pluckValues();
-<<<<<<< HEAD
-=======
     const newTopicTags = tagStore.getTagsByLabel(newTopic.tags);
->>>>>>> acee893d
 
     return (
       <main>
@@ -153,10 +150,7 @@
         <CreateTopicModal
           active={createTopic}
           newTopic={newTopic}
-<<<<<<< HEAD
-=======
           tags={newTopicTags}
->>>>>>> acee893d
           categories={categoryStore.mapForSelectControl()}
           tagValues={tagValues}
           onTitleChange={this.onTitleChange}
