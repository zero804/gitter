--- conflicted
+++ resolved
@@ -8,21 +8,14 @@
 import SubscribeButton from '../forum/subscribe-button.jsx';
 import CreateTopicLink from '../links/create-topic-link.jsx';
 import {DEFAULT_CATEGORY_NAME} from '../../../constants/navigation';
-<<<<<<< HEAD
 import { SUBSCRIPTION_STATE_SUBSCRIBED, SUBSCRIPTION_STATE_UNSUBSCRIBED, SUBSCRIPTION_STATE_PENDING } from '../../../constants/forum.js';
 import requestUpdateForumSubscriptionState from '../../../action-creators/forum/request-update-forum-subscription-state';
 
-=======
-import requestSignIn from '../../../action-creators/forum/request-sign-in';
-
-const CREATE_TOPIC_LINK_SOURCE = 'topics-header-create-topic-link';
->>>>>>> aa90b0aa
 
 export default React.createClass({
 
   displayName: 'SearchHeader',
   propTypes: {
-<<<<<<< HEAD
     userId: PropTypes.string.isRequired,
     forumId: PropTypes.string.isRequired,
     groupName: PropTypes.string.isRequired,
@@ -31,9 +24,6 @@
       SUBSCRIPTION_STATE_UNSUBSCRIBED,
       SUBSCRIPTION_STATE_PENDING
     ]).isRequired
-=======
-    groupName: PropTypes.string.isRequired
->>>>>>> aa90b0aa
   },
 
   render(){
@@ -55,7 +45,6 @@
             placeholder="Search for topics, replies and comments"
             onChange={this.onSearchUpdate}
             className="topic-search__search-input"/>
-<<<<<<< HEAD
 
           <SubscribeButton
             subscriptionState={subscriptionState}
@@ -65,12 +54,9 @@
             unsubscribedText="Follow"
             pendingText="..."
             onClick={this.onSubscribeButtonClick}/>
-          <CreateTopicLink groupName={groupName} className="topic-search__create-topic-link">
-=======
           <CreateTopicLink
             groupName={groupName}
             className="topic-search__create-topic-link">
->>>>>>> aa90b0aa
             Create Topic
           </CreateTopicLink>
         </Panel>
@@ -81,7 +67,6 @@
   onSearchUpdate(){
 
   },
-<<<<<<< HEAD
 
   onSubscribeButtonClick() {
     const {userId, forumId, subscriptionState} = this.props;
@@ -89,7 +74,5 @@
     var desiredIsSubscribed = (subscriptionState !== SUBSCRIPTION_STATE_SUBSCRIBED);
     dispatch(requestUpdateForumSubscriptionState(forumId, userId, desiredIsSubscribed));
   }
-=======
->>>>>>> aa90b0aa
 
 });