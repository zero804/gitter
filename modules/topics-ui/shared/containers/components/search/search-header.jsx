import React, { PropTypes } from 'react';
import Container from '../container.jsx';
import Panel from '../panel.jsx';
import H1 from '../text/h-1.jsx';
import Input from '../forms/input.jsx';
import ForumCategoryLink from '../links/forum-category-link.jsx';
import CreateTopicLink from '../links/create-topic-link.jsx';
import {DEFAULT_CATEGORY_NAME} from '../../../constants/navigation';


export default React.createClass({

  displayName: 'SearchHeader',
  propTypes: {
    groupUri: PropTypes.string.isRequired,
    groupName: PropTypes.string,
<<<<<<< HEAD
  },

  render(){
    const {groupUri, groupName } = this.props;
=======
    groupAvatarUrl: PropTypes.string,
  },

  render(){
    const {groupUri, groupName, groupAvatarUrl } = this.props;
>>>>>>> 4cc6a853

    return (
      <Container className="container--search">
        <Panel className="panel--topic-search">
<<<<<<< HEAD
=======
          <img
            src={groupAvatarUrl}
            width="36"
            height="36"
            className="topics-search__avatar" />
>>>>>>> 4cc6a853
          <H1 className="topic-search__heading">
            <ForumCategoryLink
              className="topic-search__all-topics-link"
              groupUri={groupUri}
              category={{ category: 'All', slug: DEFAULT_CATEGORY_NAME}}>
                {groupName} Topics
                <div className="topic-search__beta-decoration">
                  Beta
                </div>
            </ForumCategoryLink>
          </H1>
          <Input
            name="Search Topics"
            placeholder="Search for topics, replies and comments"
            onChange={this.onSearchUpdate}
            className="topic-search__search-input"/>

          <CreateTopicLink
            groupUri={groupUri}
            className="topic-search__create-topic-link">
            <span className="hide-only-small">Create Topic</span>
            <span className="only-small">+</span>
          </CreateTopicLink>
        </Panel>
      </Container>
    );
  },

  onSearchUpdate(){

  },

});<|MERGE_RESOLUTION|>--- conflicted
+++ resolved
@@ -14,30 +14,20 @@
   propTypes: {
     groupUri: PropTypes.string.isRequired,
     groupName: PropTypes.string,
-<<<<<<< HEAD
-  },
-
-  render(){
-    const {groupUri, groupName } = this.props;
-=======
     groupAvatarUrl: PropTypes.string,
   },
 
   render(){
     const {groupUri, groupName, groupAvatarUrl } = this.props;
->>>>>>> 4cc6a853
 
     return (
       <Container className="container--search">
         <Panel className="panel--topic-search">
-<<<<<<< HEAD
-=======
           <img
             src={groupAvatarUrl}
             width="36"
             height="36"
             className="topics-search__avatar" />
->>>>>>> 4cc6a853
           <H1 className="topic-search__heading">
             <ForumCategoryLink
               className="topic-search__all-topics-link"
