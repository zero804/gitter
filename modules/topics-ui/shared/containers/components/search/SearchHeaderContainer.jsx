--- conflicted
+++ resolved
@@ -6,30 +6,18 @@
   displayName: 'SearchHeaderContainer',
   propTypes: {
     groupUri: PropTypes.string.isRequired,
-<<<<<<< HEAD
-    groupName: PropTypes.string
-  },
-
-  render(){
-    const {groupUri, groupName } = this.props;
-=======
     groupName: PropTypes.string,
     groupAvatarUrl: PropTypes.string,
   },
 
   render(){
     const {groupUri, groupName, groupAvatarUrl } = this.props;
->>>>>>> 4cc6a853
 
     return (
       <SearchHeader
         groupUri={groupUri}
-<<<<<<< HEAD
-        groupName={groupName} />
-=======
         groupName={groupName}
         groupAvatarUrl={groupAvatarUrl}/>
->>>>>>> 4cc6a853
     );
   }
 
