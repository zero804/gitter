import React, { PropTypes } from 'react';
import FeedItem from './feed-item.jsx';
import ReactionButton from '../forum/reaction-button.jsx';

export default React.createClass({

  displayName: 'CommentItem',
  propTypes: {
    comment: PropTypes.shape({
      id: PropTypes.string,
      body: PropTypes.shape({
        text: PropTypes.string.isRequired,
      })
    }),
<<<<<<< HEAD
    onReactionPick: PropTypes.func
=======
    onChange: PropTypes.func.isRequired,
    onCancel: PropTypes.func.isRequired,
    onSave: PropTypes.func.isRequired,
>>>>>>> 5baa5bca
  },

  render(){
    const {comment} = this.props;
    console.log('comment', comment);
    return (
      <FeedItem
        item={comment}
        onChange={this.onChange}
        onCancel={this.onCancel}
        onSave={this.onSave}
        footerChildren={this.getFeedItemFooterChildren()}/>
    );
  },

  onChange(val){
    this.props.onChange(val);
  },

  onCancel(val){
    this.props.onCancel(val);
  },

  onSave(val){
    this.props.onSave(val);
  },

  getFeedItemFooterChildren(){
    return [
      <ReactionButton
        key="reactions"
        onReactionPick={this.onReactionPick}/>,
    ];
  },

  onReactionPick(reactionKey, isReacting) {
    const {comment, onReactionPick} = this.props;
    if(onReactionPick) {
      onReactionPick(comment.id, reactionKey, isReacting);
    }
  },

});<|MERGE_RESOLUTION|>--- conflicted
+++ resolved
@@ -12,18 +12,14 @@
         text: PropTypes.string.isRequired,
       })
     }),
-<<<<<<< HEAD
-    onReactionPick: PropTypes.func
-=======
+    onReactionPick: PropTypes.func,
     onChange: PropTypes.func.isRequired,
     onCancel: PropTypes.func.isRequired,
-    onSave: PropTypes.func.isRequired,
->>>>>>> 5baa5bca
+    onSave: PropTypes.func.isRequired
   },
 
   render(){
     const {comment} = this.props;
-    console.log('comment', comment);
     return (
       <FeedItem
         item={comment}
