import React, { PropTypes } from 'react';
import Container from '../container.jsx';
import Panel from '../panel.jsx';

export default React.createClass({

  displayName: 'TopicReplyList',
  propTypes: {
<<<<<<< HEAD
    userId: PropTypes.string.isRequired,
    user: PropTypes.object.isRequired,
    forumId: PropTypes.string.isRequired,
    topicId: PropTypes.string.isRequired,
    replies: PropTypes.array.isRequired,
    newCommentContent: PropTypes.string,
    onReplyCommentsClicked: PropTypes.func.isRequired,
    onNewCommentUpdate: PropTypes.func.isRequired,
    submitNewComment: PropTypes.func.isRequired,
    onReplySubscribeButtonClick: PropTypes.func,
    onReplyReactionPick: PropTypes.func,
    onCommentReactionPick: PropTypes.func,
=======
    children: PropTypes.node.isRequired,
>>>>>>> a451a538
  },

  render(){
    return (
      <Container>
        <Panel className="panel--topic-reply-list">
          <ul className="topic-reply-list">
            {this.props.children.map(this.mapChild)}
          </ul>
        </Panel>
      </Container>
    );
  },

<<<<<<< HEAD
  buildReplyListItem(reply, index) {
    const {
      userId,
      forumId,
      topicId,
      newCommentContent,
      user,
      onReplySubscribeButtonClick,
      onReplyReactionPick,
      onCommentReactionPick
    } = this.props;

    return (
      <li key={`reply-list-item-${index}`}>
        <TopicReplyListItem
          userId={userId}
          forumId={forumId}
          topicId={topicId}
          reply={reply}
          user={user}
          newCommentContent={newCommentContent}
          submitNewComment={this.submitNewComment}
          onNewCommentUpdate={this.onNewCommentUpdate}
          onCommentsClicked={this.onReplyCommentsClicked}
          onSubscribeButtonClick={onReplySubscribeButtonClick}
          onReplyReactionPick={onReplyReactionPick}
          onCommentReactionPick={onCommentReactionPick} />
=======
  mapChild(child, index) {
    return (
      <li key={`reply-list-item-${index}`}>
        {child}
>>>>>>> a451a538
      </li>
    );
  }

});<|MERGE_RESOLUTION|>--- conflicted
+++ resolved
@@ -1,77 +1,83 @@
 import React, { PropTypes } from 'react';
 import Container from '../container.jsx';
 import Panel from '../panel.jsx';
+import TopicReplyListItem from './topic-reply-list-item.jsx';
 
 export default React.createClass({
 
   displayName: 'TopicReplyList',
   propTypes: {
-<<<<<<< HEAD
-    userId: PropTypes.string.isRequired,
+    replies: PropTypes.array.isRequired,
     user: PropTypes.object.isRequired,
-    forumId: PropTypes.string.isRequired,
-    topicId: PropTypes.string.isRequired,
-    replies: PropTypes.array.isRequired,
+
     newCommentContent: PropTypes.string,
-    onReplyCommentsClicked: PropTypes.func.isRequired,
+    submitNewComment: PropTypes.func.isRequired,
     onNewCommentUpdate: PropTypes.func.isRequired,
-    submitNewComment: PropTypes.func.isRequired,
+    onCommentsClicked: PropTypes.func.isRequired,
+
     onReplySubscribeButtonClick: PropTypes.func,
     onReplyReactionPick: PropTypes.func,
     onCommentReactionPick: PropTypes.func,
-=======
-    children: PropTypes.node.isRequired,
->>>>>>> a451a538
+
+    onReplyEditUpdate: PropTypes.func.isRequired,
+    onReplyEditCancel: PropTypes.func.isRequired,
+    onReplyEditSaved: PropTypes.func.isRequired,
+    onCommentEditUpdate: PropTypes.func.isRequired,
+    onCommentEditCancel: PropTypes.func.isRequired,
+    onCommentEditSave: PropTypes.func.isRequired
   },
 
   render(){
+    const {replies} = this.props;
     return (
       <Container>
         <Panel className="panel--topic-reply-list">
           <ul className="topic-reply-list">
-            {this.props.children.map(this.mapChild)}
+            {replies.map((reply, i) => this.buildReplyListItem(reply, i))}
           </ul>
         </Panel>
       </Container>
     );
   },
 
-<<<<<<< HEAD
   buildReplyListItem(reply, index) {
     const {
-      userId,
-      forumId,
-      topicId,
+      user,
       newCommentContent,
-      user,
+      submitNewComment,
+      onNewCommentUpdate,
+      onCommentsClicked,
       onReplySubscribeButtonClick,
       onReplyReactionPick,
-      onCommentReactionPick
+      onCommentReactionPick,
+      onReplyEditUpdate,
+      onReplyEditCancel,
+      onReplyEditSaved,
+      onCommentEditUpdate,
+      onCommentEditCancel,
+      onCommentEditSave
     } = this.props;
 
     return (
       <li key={`reply-list-item-${index}`}>
         <TopicReplyListItem
-          userId={userId}
-          forumId={forumId}
-          topicId={topicId}
           reply={reply}
           user={user}
           newCommentContent={newCommentContent}
-          submitNewComment={this.submitNewComment}
-          onNewCommentUpdate={this.onNewCommentUpdate}
-          onCommentsClicked={this.onReplyCommentsClicked}
+          submitNewComment={submitNewComment}
+          onNewCommentUpdate={onNewCommentUpdate}
+          onCommentsClicked={onCommentsClicked}
           onSubscribeButtonClick={onReplySubscribeButtonClick}
-          onReplyReactionPick={onReplyReactionPick}
-          onCommentReactionPick={onCommentReactionPick} />
-=======
-  mapChild(child, index) {
-    return (
-      <li key={`reply-list-item-${index}`}>
-        {child}
->>>>>>> a451a538
+          onReactionPick={onReplyReactionPick}
+          onCommentReactionPick={onCommentReactionPick}
+          onEditUpdate={onReplyEditUpdate}
+          onEditCancel={onReplyEditCancel}
+          onEditSaved={onReplyEditSaved}
+          onCommentEditUpdate={onCommentEditUpdate}
+          onCommentEditCancel={onCommentEditCancel}
+          onCommentEditSave={onCommentEditSave} />
       </li>
     );
-  }
+  },
 
 });