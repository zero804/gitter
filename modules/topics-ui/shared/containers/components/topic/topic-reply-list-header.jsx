--- conflicted
+++ resolved
@@ -1,8 +1,9 @@
 import React, { PropTypes } from 'react';
+import classNames from 'classnames';
+
 import Container from '../container.jsx';
 import Panel from '../panel.jsx';
 import H1 from '../text/h-1.jsx';
-<<<<<<< HEAD
 import TopicReplyListHeaderButton from './topic-reply-list-header-button.jsx';
 
 import {
@@ -11,16 +12,12 @@
   TOPIC_REPLIES_LIKED_SORT_NAME,
   TOPIC_REPLIES_RECENT_SORT_NAME
 } from '../../../../shared/constants/topic';
-=======
-import classNames from 'classnames';
->>>>>>> ac444440
 
 export default React.createClass({
 
   displayName: 'TopicReplyListHeader',
   propTypes: {
     replies: PropTypes.array.isRequired,
-<<<<<<< HEAD
     sortName: PropTypes.oneOf([
       TOPIC_REPLIES_POPULAR_SORT_NAME,
       TOPIC_REPLIES_COMMENT_SORT_NAME,
@@ -30,69 +27,52 @@
     onSortByCommentClicked: PropTypes.func.isRequired,
     onSortByLikeClicked: PropTypes.func.isRequired,
     onSortByRecentClicked: PropTypes.func.isRequired,
-=======
     replyListEditorInFocus: PropTypes.bool,
->>>>>>> ac444440
   },
 
   render(){
 
-<<<<<<< HEAD
-    const {replies, sortName} = this.props;
+    const {replies, sortName, replyListEditorInFocus} = this.props;
     const numOfReplies = replies.length;
 
     //TODO Add the popular button back into the control list
     //<li><button className="topic-reply-list-header__filter-button--active">Popular</button></li>
-=======
-    const {replies, replyListEditorInFocus} = this.props;
-    const numOfReplies = replies.length;
 
     const compiledClass = classNames({
       'topic-reply-list-header-wrap--visually-hidden': replyListEditorInFocus
     }, 'topic-reply-list-header-wrap')
->>>>>>> ac444440
 
     return (
       <Container>
         <Panel className="panel--reply-list-header">
-<<<<<<< HEAD
-          <H1 className="topic-reply-list-header__heading">{numOfReplies} Replies</H1>
-          <ul className="topic-reply-list-header__filter-list">
-            <li>
-              <TopicReplyListHeaderButton
-                active={(sortName === TOPIC_REPLIES_COMMENT_SORT_NAME)}
-                onClick={this.onSortByCommentClicked}>
-                Commented
-              </TopicReplyListHeaderButton>
-            </li>
-
-            <li>
-              <TopicReplyListHeaderButton
-                active={(sortName === TOPIC_REPLIES_LIKED_SORT_NAME)}
-                onClick={this.onSortByLikeClicked}>
-                Liked
-              </TopicReplyListHeaderButton>
-            </li>
-
-            <li>
-              <TopicReplyListHeaderButton
-                active={(sortName === TOPIC_REPLIES_RECENT_SORT_NAME)}
-                onClick={this.onSortByRecentClicked}>
-                Recent
-              </TopicReplyListHeaderButton>
-            </li>
-          </ul>
-=======
           <div className={compiledClass}>
             <H1 className="topic-reply-list-header__heading">{numOfReplies} Replies</H1>
             <ul className="topic-reply-list-header__filter-list">
-              <li><button className="topic-reply-list-header__filter-button--active">Popular</button></li>
-              <li><button className="topic-reply-list-header__filter-button">Commented</button></li>
-              <li><button className="topic-reply-list-header__filter-button">Liked</button></li>
-              <li><button className="topic-reply-list-header__filter-button">Recent</button></li>
+              <li>
+                <TopicReplyListHeaderButton
+                  active={(sortName === TOPIC_REPLIES_COMMENT_SORT_NAME)}
+                  onClick={this.onSortByCommentClicked}>
+                  Commented
+                </TopicReplyListHeaderButton>
+              </li>
+
+              <li>
+                <TopicReplyListHeaderButton
+                  active={(sortName === TOPIC_REPLIES_LIKED_SORT_NAME)}
+                  onClick={this.onSortByLikeClicked}>
+                  Liked
+                </TopicReplyListHeaderButton>
+              </li>
+
+              <li>
+                <TopicReplyListHeaderButton
+                  active={(sortName === TOPIC_REPLIES_RECENT_SORT_NAME)}
+                  onClick={this.onSortByRecentClicked}>
+                  Recent
+                </TopicReplyListHeaderButton>
+              </li>
             </ul>
           </div>
->>>>>>> ac444440
         </Panel>
       </Container>
     );
