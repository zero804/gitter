--- conflicted
+++ resolved
@@ -4,10 +4,7 @@
 import Container from '../container.jsx';
 import Panel from '../panel.jsx';
 import H1 from '../text/h-1.jsx';
-<<<<<<< HEAD
-=======
 
->>>>>>> 9e36cfd0
 import TopicReplyListHeaderButton from './topic-reply-list-header-button.jsx';
 
 import {
@@ -16,11 +13,6 @@
   TOPIC_REPLIES_LIKED_SORT_NAME,
   TOPIC_REPLIES_RECENT_SORT_NAME
 } from '../../../../shared/constants/topic';
-<<<<<<< HEAD
-=======
-
-import classNames from 'classnames';
->>>>>>> 9e36cfd0
 
 export default React.createClass({
 
