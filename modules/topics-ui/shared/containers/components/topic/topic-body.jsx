--- conflicted
+++ resolved
@@ -24,16 +24,10 @@
   },
 
   render() {
-<<<<<<< HEAD
-
+    const {topic} = this.props;
     //Remove the share button for now as we have no current ability
     //to share content
     //<button className="topic-body__footer__action">Share</button>
-=======
-    const { topic, onSubscribeButtonClick } = this.props;
-    const subscriptionState = topic.subscriptionState;
->>>>>>> f48c7915
-
     return (
       <Container className="container--topic-body">
         <Panel
@@ -49,7 +43,6 @@
     );
   },
 
-<<<<<<< HEAD
   getFooterButtons(){
     const {topic, onSubscribeButtonClick} = this.props;
     const subscriptionState = topic.subscriptionState;
@@ -73,10 +66,7 @@
     ]
   },
 
-  getEditButton(){
-=======
   getEditButton() {
->>>>>>> f48c7915
     //Don't show the button if we are editing
     const { topic } = this.props;
     const { isEditing } = topic;
