import React, { PropTypes } from 'react';
import Container from '../container.jsx';
import Panel from '../panel.jsx';
<<<<<<< HEAD
import EditableContent from '../forms/editable-content.jsx';
=======
import WatchButton from '../forum/watch-button.jsx';
>>>>>>> a6b2e764

export default React.createClass({

  displayName: 'TopicBody',
  propTypes: {
    topic: PropTypes.shape({
      body: PropTypes.shape({
        html: PropTypes.string
      }).isRequired,
<<<<<<< HEAD
      canEdit: PropTypes.bool.isRequired,
    }).isRequired,
    onTopicEditUpdate: PropTypes.func.isRequired,
    onTopicEditCancel: PropTypes.func.isRequired,
    onTopicEditSave: PropTypes.func.isRequired,
  },

  getInitialState(){
    return { isEditing: false }
  },
=======
    }).isRequired,
    onSubscribeButtonClick: PropTypes.func
  },

  render() {

    const { topic, onSubscribeButtonClick } = this.props;
    const subscriptionState = topic.subscriptionState;
>>>>>>> a6b2e764

  render(){
    //TODO need to add permissions into this
    return (
      <Container className="container--topic-body">
        <Panel className="panel--topic-body">
          {this.getContent()}
          <footer className="topic-body__footer">
            <button className="topic-body__footer__action">Share</button>
<<<<<<< HEAD
            <button className="topic-body__footer__action">Watch</button>
            {this.getEditButton()}
=======
            <WatchButton
              subscriptionState={subscriptionState}
              className="topic-body__footer__subscribe-action"
              itemClassName="topic-body__footer__subscribe-action-text-item"
              onClick={onSubscribeButtonClick}/>
>>>>>>> a6b2e764
          </footer>
        </Panel>
      </Container>
    );
  },

<<<<<<< HEAD
  getEditButton(){
    //Don't show the button if we are editing
    const {isEditing} = this.state;
    if(isEditing) { return; }

    //Only show the edit button if the user has permission
    const {canEdit} = this.props.topic;
    if(!canEdit) { return; }

    return (
      <button
        onClick={this.onEditTopicClicked}
        className="topic-body__footer__action">Edit</button>
    );
  },

  getContent(){
    const {isEditing} = this.state;
    const {topic} = this.props;
    return (
      <EditableContent
        className="topic-body__content"
        editorClassName="topic-body__content--editor"
        content={topic}
        onChange={this.onTopicEditUpdate}
        onSave={this.onTopicEditSave}
        onCancel={this.onTopicEditCancel}
        isEditing={isEditing}/>
    );
  },

  onEditTopicClicked(e){
    e.preventDefault();
    this.setState({ isEditing: true });
  },

  onTopicEditUpdate(value){
    this.props.onTopicEditUpdate(value);
  },

  onTopicEditSave(){
    this.props.onTopicEditSave();
    this.setState({ isEditing: false });
  },

  onTopicEditCancel(){
    this.props.onTopicEditCancel();
    this.setState({ isEditing: false });
  }
=======
>>>>>>> a6b2e764

});<|MERGE_RESOLUTION|>--- conflicted
+++ resolved
@@ -1,11 +1,8 @@
 import React, { PropTypes } from 'react';
 import Container from '../container.jsx';
 import Panel from '../panel.jsx';
-<<<<<<< HEAD
 import EditableContent from '../forms/editable-content.jsx';
-=======
 import WatchButton from '../forum/watch-button.jsx';
->>>>>>> a6b2e764
 
 export default React.createClass({
 
@@ -15,53 +12,42 @@
       body: PropTypes.shape({
         html: PropTypes.string
       }).isRequired,
-<<<<<<< HEAD
       canEdit: PropTypes.bool.isRequired,
     }).isRequired,
     onTopicEditUpdate: PropTypes.func.isRequired,
     onTopicEditCancel: PropTypes.func.isRequired,
     onTopicEditSave: PropTypes.func.isRequired,
+    onSubscribeButtonClick: PropTypes.func
   },
 
   getInitialState(){
     return { isEditing: false }
-  },
-=======
-    }).isRequired,
-    onSubscribeButtonClick: PropTypes.func
   },
 
   render() {
 
     const { topic, onSubscribeButtonClick } = this.props;
     const subscriptionState = topic.subscriptionState;
->>>>>>> a6b2e764
 
-  render(){
-    //TODO need to add permissions into this
     return (
       <Container className="container--topic-body">
         <Panel className="panel--topic-body">
           {this.getContent()}
           <footer className="topic-body__footer">
             <button className="topic-body__footer__action">Share</button>
-<<<<<<< HEAD
             <button className="topic-body__footer__action">Watch</button>
             {this.getEditButton()}
-=======
             <WatchButton
               subscriptionState={subscriptionState}
               className="topic-body__footer__subscribe-action"
               itemClassName="topic-body__footer__subscribe-action-text-item"
               onClick={onSubscribeButtonClick}/>
->>>>>>> a6b2e764
           </footer>
         </Panel>
       </Container>
     );
   },
 
-<<<<<<< HEAD
   getEditButton(){
     //Don't show the button if we are editing
     const {isEditing} = this.state;
@@ -111,7 +97,5 @@
     this.props.onTopicEditCancel();
     this.setState({ isEditing: false });
   }
-=======
->>>>>>> a6b2e764
 
 });