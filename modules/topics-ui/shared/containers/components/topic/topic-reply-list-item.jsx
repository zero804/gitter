--- conflicted
+++ resolved
@@ -57,10 +57,7 @@
         onChange={this.onReplyEditUpdate}
         onCancel={this.onReplyEditCancel}
         onSave={this.onReplyEditSaved}
-<<<<<<< HEAD
-=======
         onEditClick={this.onReplyEditClick}
->>>>>>> f48c7915
         footerChildren={this.getFeedItemFooterChildren()}>
         {this.getComments()}
       </FeedItem>
@@ -85,14 +82,9 @@
         type={ICONS_COMMENT}
         className="feed-item__comments"
         onClick={this.onCommentsClicked}>
-<<<<<<< HEAD
         {displayCommentsTotal}
       </IconButton>,
 
-=======
-        {displayCommentsTotal} Comments
-      </button>,
->>>>>>> f48c7915
       <WatchButton
         key="subscribe"
         subscriptionState={subscriptionState}
