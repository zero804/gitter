import React, { PropTypes } from 'react';

import CommentEditor from './comment-editor.jsx';
import CommentItem from './comment-item.jsx';
import FeedItem from './feed-item.jsx';
import WatchButton from '../forum/watch-button.jsx';
import ReactionButton from '../forum/reaction-button.jsx';

export default React.createClass({

  displayName: 'TopicReplyListItem',
  propTypes: {
    reply: PropTypes.shape({
      id: PropTypes.string,
      text: PropTypes.string,
      body: PropTypes.shape({
        html: PropTypes.string,
        text: PropTypes.string,
      }),
      formattedSentDate: PropTypes.string.isRequired,
      user: PropTypes.shape({
        avatarUrl: PropTypes.string.isRequired,
      }).isRequired

    }).isRequired,
    user: PropTypes.object.isRequired,

    newCommentContent: PropTypes.string,
    submitNewComment: PropTypes.func.isRequired,
    onNewCommentUpdate: PropTypes.func.isRequired,
    onCommentsClicked: PropTypes.func.isRequired,

    onSubscribeButtonClick: PropTypes.func,
    onReactionPick: PropTypes.func,
    onCommentReactionPick: PropTypes.func,

<<<<<<< HEAD
    onEditClick: PropTypes.func.isRequired,
    onEditUpdate: PropTypes.func.isRequired,
    onEditCancel: PropTypes.func.isRequired,
    onEditSaved: PropTypes.func.isRequired,
=======
    onReplyEditUpdate: PropTypes.func.isRequired,
    onReplyEditCancel: PropTypes.func.isRequired,
    onReplyEditSaved: PropTypes.func.isRequired,
>>>>>>> c410d1aa
    onCommentEditUpdate: PropTypes.func.isRequired,
    onCommentEditClick: PropTypes.func.isRequired,
    onCommentEditCancel: PropTypes.func.isRequired,
    onCommentEditSave: PropTypes.func.isRequired
  },

  render(){
    const {reply} = this.props;

    return (
      <FeedItem
        item={reply}
        onEditClick={this.onEditClick}
        onChange={this.onEditUpdate}
        onCancel={this.onEditCancel}
        onSave={this.onEditSaved}
        footerChildren={this.getFeedItemFooterChildren()}>
        {this.getComments()}
      </FeedItem>
    );
  },

  getFeedItemFooterChildren(){
    const {reply} = this.props;
    const subscriptionState = reply.subscriptionState;

    return [
      <button
        key="comments"
        className="feed-item__comments"
        onClick={this.onCommentsClicked}>
        2 Comments
      </button>,
      <WatchButton
        key="subscribe"
        subscriptionState={subscriptionState}
        className="topic-reply-list-item__footer__subscribe-action"
        itemClassName="topic-reply-list-item__footer__subscribe-action-text-item"
        onClick={this.onSubscribeButtonClick}/>,
      <ReactionButton
        key="reactions"
        reactionCountMap={reply.reactions}
        ownReactionMap={reply.ownReactions}
        onReactionPick={this.onReactionPick}/>
    ];
  },

  getComments(){
    const {reply, newCommentContent, user} = this.props;
    if(!reply.isCommenting) { return; }
    return (
      <section className="reply-comment-list">
        <ul className="reply-comment-list__comments">
          {this.getCommentList()}
        </ul>
        <CommentEditor
          autoFocus={true}
          user={user}
          value={newCommentContent}
          onEnter={this.submitNewComment}
          onChange={this.onNewCommentUpdate} />
      </section>
    );
  },

  getCommentList(){
    const {reply} = this.props;
    return reply.comments.map((comment, i) => this.getComment(comment, i))
  },

  getComment(comment, index){
    const {reply} = this.props;
    return (
      <CommentItem
        key={`comment-list-item-${reply.id}-${index}`}
        comment={comment}
        onReactionPick={this.onCommentReactionPick}
        onChange={this.onCommentEditUpdate.bind(this, comment.id)}
        onCancel={this.onCommentEditCancel.bind(this, comment.id)}
        onSave={this.onCommentEditSave.bind(this, comment.id, reply.id)}
        onEditClick={this.onCommentEditClick.bind(this, comment.id)} />
    );
  },

  onCommentsClicked(e){
    e.preventDefault();
    const {reply} = this.props;
    this.props.onCommentsClicked(reply.id);
  },

  onSubscribeButtonClick(e) {
    const {reply, onSubscribeButtonClick} = this.props;
    if(onSubscribeButtonClick) {
      onSubscribeButtonClick(e, reply.id);
    }
  },

  onReactionPick(reactionKey, isReacting) {
    const {reply, onReactionPick} = this.props;
    if(onReactionPick) {
      onReactionPick(reply.id, reactionKey, isReacting);
    }
  },

  onCommentReactionPick(commentId, reactionKey, isReacting) {
    // TODO: pass it up further
    const {reply, onCommentReactionPick} = this.props;
    if(onCommentReactionPick) {
      onCommentReactionPick(reply.id, commentId, reactionKey, isReacting);
    }
  },

  onNewCommentUpdate(val) {
    const {reply} = this.props;
    this.props.onNewCommentUpdate(reply.id, val);
  },

  submitNewComment(){
    this.props.submitNewComment();
  },

  onEditClick() {
    const { reply, onEditClick } = this.props;
    const { id } = reply;
    if(onEditClick) {
      onEditClick(id);
    }
  },

  onEditUpdate(value){
<<<<<<< HEAD
    const { reply } = this.props;
    const { id } = reply;
    this.props.onEditUpdate(id, value);
  },

  onEditCancel(){
    const { reply } = this.props;
    const { id } = reply;
    this.props.onEditCancel(id);
  },

  onEditSaved(){
    const { reply } = this.props;
    const { id } = reply;
    this.props.onEditSaved(id)
=======
    const {reply} = this.props;
    const {id} = reply;
    this.props.onReplyEditUpdate(id, value);
  },

  onEditCancel(){
    const {reply} = this.props;
    const {id} = reply;
    this.props.onReplyEditCancel(id);
  },

  onEditSaved(){
    const {reply} = this.props;
    const {id} = reply;
    this.props.onReplyEditSaved(id)
>>>>>>> c410d1aa
  },

  onCommentEditClick(commentId) {
    const { onCommentEditClick } = this.props;
    if(onCommentEditClick) {
      onCommentEditClick(commentId);
    }
  },

  onCommentEditUpdate(commentId, value){
    this.props.onCommentEditUpdate(commentId, value);
  },

  onCommentEditCancel(commentId){
    this.props.onCommentEditCancel(commentId);
  },

  onCommentEditSave(commentId, replyId){
    this.props.onCommentEditSave(commentId, replyId);
  },


});<|MERGE_RESOLUTION|>--- conflicted
+++ resolved
@@ -34,18 +34,13 @@
     onReactionPick: PropTypes.func,
     onCommentReactionPick: PropTypes.func,
 
-<<<<<<< HEAD
-    onEditClick: PropTypes.func.isRequired,
-    onEditUpdate: PropTypes.func.isRequired,
-    onEditCancel: PropTypes.func.isRequired,
-    onEditSaved: PropTypes.func.isRequired,
-=======
+    onReplyEditClick: PropTypes.func.isRequired,
     onReplyEditUpdate: PropTypes.func.isRequired,
     onReplyEditCancel: PropTypes.func.isRequired,
     onReplyEditSaved: PropTypes.func.isRequired,
->>>>>>> c410d1aa
+
+    onCommentEditClick: PropTypes.func.isRequired,
     onCommentEditUpdate: PropTypes.func.isRequired,
-    onCommentEditClick: PropTypes.func.isRequired,
     onCommentEditCancel: PropTypes.func.isRequired,
     onCommentEditSave: PropTypes.func.isRequired
   },
@@ -56,7 +51,7 @@
     return (
       <FeedItem
         item={reply}
-        onEditClick={this.onEditClick}
+        onEditClick={this.onReplyEditClick}
         onChange={this.onEditUpdate}
         onCancel={this.onEditCancel}
         onSave={this.onEditSaved}
@@ -165,48 +160,30 @@
     this.props.submitNewComment();
   },
 
-  onEditClick() {
-    const { reply, onEditClick } = this.props;
-    const { id } = reply;
-    if(onEditClick) {
-      onEditClick(id);
-    }
-  },
-
-  onEditUpdate(value){
-<<<<<<< HEAD
+  onReplyEditClick() {
+    const { reply, onReplyEditClick } = this.props;
+    const { id } = reply;
+    if(onReplyEditClick) {
+      onReplyEditClick(id);
+    }
+  },
+
+  onEditUpdate(value) {
     const { reply } = this.props;
     const { id } = reply;
-    this.props.onEditUpdate(id, value);
-  },
-
-  onEditCancel(){
+    this.props.onReplyEditUpdate(id, value);
+  },
+
+  onEditCancel() {
     const { reply } = this.props;
     const { id } = reply;
-    this.props.onEditCancel(id);
-  },
-
-  onEditSaved(){
+    this.props.onReplyEditCancel(id);
+  },
+
+  onEditSaved() {
     const { reply } = this.props;
     const { id } = reply;
-    this.props.onEditSaved(id)
-=======
-    const {reply} = this.props;
-    const {id} = reply;
-    this.props.onReplyEditUpdate(id, value);
-  },
-
-  onEditCancel(){
-    const {reply} = this.props;
-    const {id} = reply;
-    this.props.onReplyEditCancel(id);
-  },
-
-  onEditSaved(){
-    const {reply} = this.props;
-    const {id} = reply;
     this.props.onReplyEditSaved(id)
->>>>>>> c410d1aa
   },
 
   onCommentEditClick(commentId) {
