--- conflicted
+++ resolved
@@ -34,9 +34,9 @@
     onReactionPick: PropTypes.func,
     onCommentReactionPick: PropTypes.func,
 
-    onEditUpdate: PropTypes.func.isRequired,
-    onEditCancel: PropTypes.func.isRequired,
-    onEditSaved: PropTypes.func.isRequired,
+    onReplyEditUpdate: PropTypes.func.isRequired,
+    onReplyEditCancel: PropTypes.func.isRequired,
+    onReplyEditSaved: PropTypes.func.isRequired,
     onCommentEditUpdate: PropTypes.func.isRequired,
     onCommentEditCancel: PropTypes.func.isRequired,
     onCommentEditSave: PropTypes.func.isRequired
@@ -48,16 +48,9 @@
     return (
       <FeedItem
         item={reply}
-<<<<<<< HEAD
         onChange={this.onReplyEditUpdate}
         onCancel={this.onReplyEditCancel}
         onSave={this.onReplyEditSaved}
-        primaryLabel="Likes"
-=======
-        onChange={this.onEditUpdate}
-        onCancel={this.onEditCancel}
-        onSave={this.onEditSaved}
->>>>>>> 650032bd
         footerChildren={this.getFeedItemFooterChildren()}>
         {this.getComments()}
       </FeedItem>
@@ -163,22 +156,22 @@
     this.props.submitNewComment();
   },
 
-  onEditUpdate(value){
+  onReplyEditUpdate(value){
     const {reply} = this.props;
     const {id} = reply;
-    this.props.onEditUpdate(id, value);
+    this.props.onReplyEditUpdate(id, value);
   },
 
-  onEditCancel(){
+  onReplyEditCancel(){
     const {reply} = this.props;
     const {id} = reply;
-    this.props.onEditCancel(id);
+    this.props.onReplyEditCancel(id);
   },
 
-  onEditSaved(){
+  onReplyEditSaved(){
     const {reply} = this.props;
     const {id} = reply;
-    this.props.onEditSaved(id)
+    this.props.onReplyEditSaved(id)
   },
 
   onCommentEditUpdate(commentId, value){
