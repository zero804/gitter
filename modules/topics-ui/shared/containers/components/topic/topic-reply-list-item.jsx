import React, { PropTypes } from 'react';
<<<<<<< HEAD
=======

import WatchButton from '../forum/watch-button.jsx';
>>>>>>> 047384ba
import CommentEditor from './comment-editor.jsx';
import CommentItem from './comment-item.jsx';
import FeedItem from './feed-item.jsx';

export default React.createClass({

  displayName: 'TopicReplyListItem',
  propTypes: {
    userId: PropTypes.string.isRequired,
    forumId: PropTypes.string.isRequired,
    topicId: PropTypes.string.isRequired,
    reply: PropTypes.shape({
      text: PropTypes.string,
      body: PropTypes.shape({
        html: PropTypes.string,
        text: PropTypes.string,
      }),
      formattedSentDate: PropTypes.string.isRequired,
      user: PropTypes.shape({
        avatarUrl: PropTypes.string.isRequired,
      }).isRequired

    }).isRequired,
    user: PropTypes.object.isRequired,
    onCommentsClicked: PropTypes.func.isRequired,
    onNewCommentUpdate: PropTypes.func.isRequired,
    submitNewComment: PropTypes.func.isRequired,
    newCommentContent: PropTypes.string,
<<<<<<< HEAD
    onReplyEditUpdate: PropTypes.func.isRequired,
    onReplyEditCancel: PropTypes.func.isRequired,
    onReplyEditSaved: PropTypes.func.isRequired,
    onCommentEditUpdate: PropTypes.func.isRequired,
    onCommentEditCancel: PropTypes.func.isRequired,
    onCommentEditSave: PropTypes.func.isRequired,
=======
    onSubscribeButtonClick: PropTypes.func
>>>>>>> 047384ba
  },

  render(){
    const {reply} = this.props;

    return (
      <FeedItem
        item={reply}
<<<<<<< HEAD
        onChange={this.onReplyEditUpdate}
        onCancel={this.onReplyEditCancel}
        onSave={this.onReplyEditSaved}
        primaryLabel="Likes"
        primaryValue={10}
        secondaryLabel="Comments"
        secondaryValue={2}
        onSecondaryClicked={this.onCommentsClicked}>
=======
        footerChildren={this.getFeedItemFooterChildren()}>
>>>>>>> 047384ba
        {this.getComments()}
      </FeedItem>
    );
  },

<<<<<<< HEAD
=======
  getFeedItemFooterChildren(){
    const {reply} = this.props;
    const subscriptionState = reply.subscriptionState;

    return [
      <span
        key="likes"
        className="feed-item__likes">
        10 Likes
      </span>,
      <button
        key="comments"
        className="feed-item__comments"
        onClick={this.onCommentsClicked}>
        2 Comments
      </button>,
      <WatchButton
        key="subscribe"
        subscriptionState={subscriptionState}
        className="topic-reply-list-item__footer__subscribe-action"
        itemClassName="topic-reply-list-item__footer__subscribe-action-text-item"
        onClick={this.onSubscribeButtonClick}/>
    ];
  },

>>>>>>> 047384ba
  getComments(){
    const {reply, newCommentContent, user} = this.props;
    if(!reply.isCommenting) { return; }
    return (
      <section className="reply-comment-list">
        <ul className="reply-comment-list__comments">
          {this.getCommentList()}
        </ul>
        <CommentEditor
          autoFocus={true}
          user={user}
          value={newCommentContent}
          onEnter={this.submitNewComment}
          onChange={this.onNewCommentUpdate} />
      </section>
    );
  },

  getCommentList(){
    const {reply} = this.props;
    return reply.comments.map((comment, i) => this.getComment(comment, i))
  },

  getComment(comment, index){
    const {reply} = this.props;
    return (
      <CommentItem
        key={`comment-list-item-${reply.id}-${index}`}
        comment={comment}
        onChange={this.onCommentEditUpdate.bind(this, comment.id)}
        onCancel={this.onCommentEditCancel.bind(this, comment.id)}
        onSave={this.onCommentEditSave.bind(this, comment.id)}/>
    );
  },

  onCommentsClicked(e){
    e.preventDefault();
    const {reply} = this.props;
    this.props.onCommentsClicked(reply.id);
  },

  onSubscribeButtonClick(e) {
    const {reply, onSubscribeButtonClick} = this.props;
    onSubscribeButtonClick(e, reply.id);
  },

  onNewCommentUpdate(val) {
    const {reply} = this.props;
    this.props.onNewCommentUpdate(reply.id, val);
  },

  submitNewComment(){
    this.props.submitNewComment();
<<<<<<< HEAD
  },

  onReplyEditUpdate(value){
    const {reply} = this.props;
    const {id} = reply;
    this.props.onReplyEditUpdate(id, value);
  },

  onReplyEditCancel(){
    const {reply} = this.props;
    const {id} = reply;
    this.props.onReplyEditCancel(id);
  },

  onReplyEditSaved(){
    const {reply} = this.props;
    const {id} = reply;
    this.props.onReplyEditSaved(id)
  },

  onCommentEditUpdate(commentId, value){
    this.props.onCommentEditUpdate(commentId, value);
  },

  onCommentEditCancel(commentId){
    this.props.onCommentEditCancel(commentId);
  },

  onCommentEditSave(commentId){
    this.props.onCommentEditSave(commentId);
  },

=======
  }
>>>>>>> 047384ba
});<|MERGE_RESOLUTION|>--- conflicted
+++ resolved
@@ -1,9 +1,6 @@
 import React, { PropTypes } from 'react';
-<<<<<<< HEAD
-=======
 
 import WatchButton from '../forum/watch-button.jsx';
->>>>>>> 047384ba
 import CommentEditor from './comment-editor.jsx';
 import CommentItem from './comment-item.jsx';
 import FeedItem from './feed-item.jsx';
@@ -12,9 +9,7 @@
 
   displayName: 'TopicReplyListItem',
   propTypes: {
-    userId: PropTypes.string.isRequired,
-    forumId: PropTypes.string.isRequired,
-    topicId: PropTypes.string.isRequired,
+    user: PropTypes.object.isRequired,
     reply: PropTypes.shape({
       text: PropTypes.string,
       body: PropTypes.shape({
@@ -27,21 +22,17 @@
       }).isRequired
 
     }).isRequired,
-    user: PropTypes.object.isRequired,
     onCommentsClicked: PropTypes.func.isRequired,
     onNewCommentUpdate: PropTypes.func.isRequired,
     submitNewComment: PropTypes.func.isRequired,
     newCommentContent: PropTypes.string,
-<<<<<<< HEAD
     onReplyEditUpdate: PropTypes.func.isRequired,
     onReplyEditCancel: PropTypes.func.isRequired,
     onReplyEditSaved: PropTypes.func.isRequired,
     onCommentEditUpdate: PropTypes.func.isRequired,
     onCommentEditCancel: PropTypes.func.isRequired,
     onCommentEditSave: PropTypes.func.isRequired,
-=======
     onSubscribeButtonClick: PropTypes.func
->>>>>>> 047384ba
   },
 
   render(){
@@ -50,7 +41,6 @@
     return (
       <FeedItem
         item={reply}
-<<<<<<< HEAD
         onChange={this.onReplyEditUpdate}
         onCancel={this.onReplyEditCancel}
         onSave={this.onReplyEditSaved}
@@ -58,17 +48,13 @@
         primaryValue={10}
         secondaryLabel="Comments"
         secondaryValue={2}
-        onSecondaryClicked={this.onCommentsClicked}>
-=======
+        onSecondaryClicked={this.onCommentsClicked}
         footerChildren={this.getFeedItemFooterChildren()}>
->>>>>>> 047384ba
         {this.getComments()}
       </FeedItem>
     );
   },
 
-<<<<<<< HEAD
-=======
   getFeedItemFooterChildren(){
     const {reply} = this.props;
     const subscriptionState = reply.subscriptionState;
@@ -94,7 +80,6 @@
     ];
   },
 
->>>>>>> 047384ba
   getComments(){
     const {reply, newCommentContent, user} = this.props;
     if(!reply.isCommenting) { return; }
@@ -148,7 +133,6 @@
 
   submitNewComment(){
     this.props.submitNewComment();
-<<<<<<< HEAD
   },
 
   onReplyEditUpdate(value){
@@ -181,7 +165,4 @@
     this.props.onCommentEditSave(commentId);
   },
 
-=======
-  }
->>>>>>> 047384ba
 });