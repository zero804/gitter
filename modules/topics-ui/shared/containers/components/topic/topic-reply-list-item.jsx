--- conflicted
+++ resolved
@@ -51,16 +51,10 @@
     return (
       <FeedItem
         item={reply}
-<<<<<<< HEAD
         onChange={this.onReplyEditUpdate}
         onCancel={this.onReplyEditCancel}
         onSave={this.onReplyEditSaved}
-=======
         onEditClick={this.onReplyEditClick}
-        onChange={this.onEditUpdate}
-        onCancel={this.onEditCancel}
-        onSave={this.onEditSaved}
->>>>>>> 16dce93d
         footerChildren={this.getFeedItemFooterChildren()}>
         {this.getComments()}
       </FeedItem>
@@ -167,7 +161,6 @@
     this.props.submitNewComment();
   },
 
-<<<<<<< HEAD
   onReplyEditUpdate(value){
     const {reply} = this.props;
     const {id} = reply;
@@ -183,7 +176,9 @@
   onReplyEditSaved(){
     const {reply} = this.props;
     const {id} = reply;
-=======
+    this.props.onReplyEditSaved(id)
+  },
+
   onReplyEditClick() {
     const { reply, onReplyEditClick } = this.props;
     const { id } = reply;
@@ -192,25 +187,6 @@
     }
   },
 
-  onEditUpdate(value) {
-    const { reply } = this.props;
-    const { id } = reply;
-    this.props.onReplyEditUpdate(id, value);
-  },
-
-  onEditCancel() {
-    const { reply } = this.props;
-    const { id } = reply;
-    this.props.onReplyEditCancel(id);
-  },
-
-  onEditSaved() {
-    const { reply } = this.props;
-    const { id } = reply;
->>>>>>> 16dce93d
-    this.props.onReplyEditSaved(id)
-  },
-
   onCommentEditClick(commentId) {
     const { onCommentEditClick } = this.props;
     if(onCommentEditClick) {
