--- conflicted
+++ resolved
@@ -1,4 +1,5 @@
 import React, { PropTypes } from 'react';
+import _ from 'lodash';
 import classNames from 'classnames';
 
 const Tooltip = React.createClass({
@@ -44,13 +45,9 @@
     const ElementType = elementType;
     const compiledTooltipClassName = classNames({
       [tooltipClassName]: true,
-<<<<<<< HEAD
-      active: tooltip && tooltip.length > 0
-=======
       //This active element actually HIDES the element
       //so the naming here is wrong
-      active: !tooltip || (tooltip && tooltip.length === 0)
->>>>>>> c171905f
+      active: tooltip && tooltip.length > 0
     });
 
     return (
