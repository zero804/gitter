--- conflicted
+++ resolved
@@ -1,10 +1,6 @@
 import React, { PropTypes } from 'react';
-<<<<<<< HEAD
 import _ from 'underscore';
-=======
-import _ from 'lodash';
 import Select from '../forms/select.jsx';
->>>>>>> d555c692
 
 export default React.createClass({
 
