import React, { PropTypes } from 'react';

export default React.createClass({

  displayName: 'Modal',
  propTypes: {
    active: PropTypes.bool.isRequired,
<<<<<<< HEAD
    children: React.PropTypes.node
=======
    children: PropTypes.node
>>>>>>> 81448166
  },

  render(){
    var { active } = this.props;
    var className = !!active ? 'modal--active' : 'modal';
    return (
      <section className={ className }>
        <article className="modal__body">
          { this.props.children }
        </article>
      </section>
    );
  }

});<|MERGE_RESOLUTION|>--- conflicted
+++ resolved
@@ -5,11 +5,7 @@
   displayName: 'Modal',
   propTypes: {
     active: PropTypes.bool.isRequired,
-<<<<<<< HEAD
-    children: React.PropTypes.node
-=======
     children: PropTypes.node
->>>>>>> 81448166
   },
 
   render(){
