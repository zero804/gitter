--- conflicted
+++ resolved
@@ -5,15 +5,12 @@
   getCategories: function(){
     return this.models.map(function(model){ return model.toJSON(); });
   },
-<<<<<<< HEAD
-  mapForSelectControl(){ return this.models.map((c) => ({
+  mapForSelectControl(){ return this.models.map(() => ({
     value: '',
     label: '',
     selected: false,
-  }))}
-=======
-  getById(){ return this.model[0].toJSON(); }
->>>>>>> 2af80a60
+  }))},
+  getById(){ return this.models[0].toJSON(); }
 });
 
 var store = new CategoryStore(data);
