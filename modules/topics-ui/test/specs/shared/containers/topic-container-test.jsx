--- conflicted
+++ resolved
@@ -1,38 +1,13 @@
-import {equal, ok} from 'assert';
-import {spy} from 'sinon';
-import {shallow} from 'enzyme';
+import { equal, ok } from 'assert';
+import { spy } from 'sinon';
+import { shallow } from 'enzyme';
 import {subscribe} from '../../../../shared/dispatcher';
 import React from 'react';
-import Backbone from 'backbone';
 
 import TopicContainer from '../../../../shared/containers/TopicContainer.jsx';
 
-<<<<<<< HEAD
-import {BODY_UPDATE, SUBMIT_NEW_REPLY} from '../../../../shared/constants/create-reply';
-import {SHOW_REPLY_COMMENTS} from '../../../../shared/constants/topic';
-import {COMMENT_BODY_UPDATE, SUBMIT_NEW_COMMENT} from '../../../../shared/constants/create-comment';
-
-import forumStore from '../../../mocks/forum-store';
-import currentUserStore from '../../../mocks/current-user-store';
-import categoryStore from '../../../mocks/category-store';
-import tagStore from '../../../mocks/tag-store';
-import topicsStore from '../../../mocks/topic-store';
-import repliesStore from '../../../mocks/replies-store';
-=======
-import topicsStore from '../../../mocks/topic-store';
-import categoryStore from '../../../mocks/category-store';
-import repliesStore from '../../../mocks/replies-store';
-import currentUserStore from '../../../mocks/current-user-store';
-import tagStore from '../../../mocks/tag-store';
->>>>>>> a451a538
-import commentsStore from '../../../mocks/comments-store';
-import newCommentStore from '../../../mocks/new-comment-store';
-
-
-<<<<<<< HEAD
-
-describe('<TopicContainer />', () => {
-=======
+import { BODY_UPDATE, SUBMIT_NEW_REPLY } from '../../../../shared/constants/create-reply';
+import { COMMENT_BODY_UPDATE, SUBMIT_NEW_COMMENT } from '../../../../shared/constants/create-comment';
 import {
   SHOW_REPLY_COMMENTS,
   UPDATE_REPLY,
@@ -46,11 +21,20 @@
   UPDATE_CANCEL_TOPIC
 } from '../../../../shared/constants/topic';
 
-import {BODY_UPDATE, SUBMIT_NEW_REPLY} from '../../../../shared/constants/create-reply';
-import {COMMENT_BODY_UPDATE, SUBMIT_NEW_COMMENT} from '../../../../shared/constants/create-comment';
-
-describe.skip('<TopicContainer />', () => {
->>>>>>> a451a538
+
+import forumStore from '../../../mocks/forum-store';
+import currentUserStore from '../../../mocks/current-user-store';
+import categoryStore from '../../../mocks/category-store';
+import tagStore from '../../../mocks/tag-store';
+import topicsStore from '../../../mocks/topic-store';
+import repliesStore from '../../../mocks/replies-store';
+import commentsStore from '../../../mocks/comments-store';
+import newReplyStore from '../../../mocks/new-reply-store';
+import newCommentStore from '../../../mocks/new-comment-store';
+
+
+
+describe('<TopicContainer />', () => {
 
   let wrapper;
 
@@ -65,7 +49,7 @@
         tagStore={tagStore}
         categoryStore={categoryStore}
         repliesStore={repliesStore}
-        newReplyStore={new Backbone.Model()}
+        newReplyStore={newReplyStore}
         topicId="1"
         groupUri="gitterHQ"/>
     );
@@ -115,6 +99,10 @@
   it('should dispatch the right action when the enter key is pressed on the editor', () => {
     const handle = spy();
     subscribe(SUBMIT_NEW_REPLY, handle);
+    // Needs some text to actually submit
+    newReplyStore.set({
+      text: 'test'
+    });
     wrapper.find('TopicReplyEditor').at(0).prop('onSubmit')();
     equal(
       handle.callCount, 1,
@@ -139,6 +127,10 @@
   it('should dispatch the right event when the comment is submitted', () => {
     const handle = spy();
     subscribe(SUBMIT_NEW_COMMENT, handle);
+    // Needs some text to actually submit
+    newCommentStore.set({
+      text: 'test'
+    });
     wrapper.find('TopicReplyListItem').at(0).prop('submitNewComment')();
     equal(handle.callCount, 1);
   });
