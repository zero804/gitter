<<<<<<< HEAD
import assert, { ok } from 'assert';
=======
import assert from 'assert';
import {dispatch} from '../../../../shared/dispatcher';
>>>>>>> 5baa5bca

//Mocks
import topics from '../../../mocks/mock-data/topics';
import forumStore from '../../../mocks/forum-store';
import mockRouter from '../../../mocks/router';
import currentUserStore from '../../../mocks/current-user-store';

//Actions
import updateTopic from '../../../../shared/action-creators/topic/update-topic';
import updateCancelTopic from '../../../../shared/action-creators/topic/update-cancel-topic';

//Const
import {
  DEFAULT_CATEGORY_NAME,
  DEFAULT_TAG_NAME
} from '../../../../shared/constants/navigation';

import {FILTER_BY_TOPIC} from '../../../../shared/constants/forum-filters';

import {MODEL_STATE_DRAFT, MODEL_STATE_SYNCED} from '../../../../shared/constants/model-states';

import injector from 'inject-loader!../../../../browser/js/stores/topics-store.js';
const {TopicsStore, TopicModel} = injector({
  './forum-store': forumStore,
  '../routers': mockRouter,
  '../stores/current-user-store': currentUserStore
});

describe('TopicsStore', () => {

  let store;
  beforeEach(() => {
    store = new TopicsStore(topics);
  });

  it('should provide a getTopics()', () => {
    assert(store.getTopics);
  });

  it('should get a topic but id', () => {
    var topicWithId1 = store.getById('1');
    assert(topicWithId1);
    assert.strictEqual(topicWithId1.id, '1');
  });

  it('should filter by category when the router is in the right state', () => {
    mockRouter.set({ router: 'forum', categoryName: 'test-1' });
    const result = store.getTopics();
    assert(result.length);
    result.forEach((m) => {
      var category = m.category;
      assert(category);
      assert.strictEqual(category.slug, 'test-1')
    });
  });

  it('should return all the models when the category is default', () => {
    mockRouter.set({ router: 'forum', categoryName: DEFAULT_CATEGORY_NAME });
    const result = store.getTopics();
    assert.equal(result.length, topics.length);
  });

  //I think this is actually broken and should be fixed
  it.skip('should filter by tag when the router is in the right state', () => {
    mockRouter.set({
      router: 'forum',
      categoryName: DEFAULT_CATEGORY_NAME,
      tagName: '2'
    });
    const result = store.getTopics();
    assert(result.length !== topics.length);
    result.forEach((m) => {
      var tags = m.tags;
<<<<<<< HEAD
      ok(tags.some((tag) => {
        return tag.value === '2';
      }), 'tags dont include 2');
=======
      assert(tags.includes('2'), 'tags dont include 2');
>>>>>>> 5baa5bca
    });
  });

  it('shouldn\'t filter by tag if the default is passed', () => {
    mockRouter.set({
      router: 'forum',
      categoryName: DEFAULT_CATEGORY_NAME,
      tagName: DEFAULT_TAG_NAME
    });
    const result = store.getTopics();
    assert.equal(result.length, topics.length);
  });

  it('should filter by user when the right filter value is passed', () => {
    mockRouter.set({
      router: 'forum',
      categoryName: DEFAULT_CATEGORY_NAME,
      tagName: DEFAULT_TAG_NAME,
      filterName: FILTER_BY_TOPIC
    });
    const result = store.getTopics();
    assert.strictEqual(result.length, 2);
  });

  it('should update the right topic when the topic update action is fired', () => {
    const expected = 'this is a test';
    mockRouter.set('topicId', '1');
    dispatch(updateTopic(expected));
    const model = store.collection.get('1');
    const result = model.get('text');
    assert.equal(result, expected);
  });

  it('should set the text of the right model when the topic edit cancel event fires', () => {
    mockRouter.set('topicId', '1');
    dispatch(updateCancelTopic());
    const model = store.collection.get('1');
    const result = model.get('text');
    assert.equal(result, null);
  });

  it('should create a new draft model when the router changed createTopic to true', () => {
    mockRouter.set({ createTopic: true });
    const model = store.topicCollection.findWhere({ state: MODEL_STATE_DRAFT });
    assert(model);
  });

  it('should remove draft models the the router changes createTopic to false', () => {
    mockRouter.set({ createTopic: true });
    mockRouter.set({ createTopic: false });
    const models = store.topicCollection.filter((model) => model.get('state') === MODEL_STATE_DRAFT);
    assert.equal(models.length, 0);
  });

  it('should not return any draft topics from getTopics', () => {
    mockRouter.set({ createTopic: true });
    const result = store.getTopics();
    result.forEach((model) => {
      assert(model.state !== MODEL_STATE_DRAFT, 'A model from getTopics is in a draft state');
    });
  });

  it('should return a sigular draft topic from getDraftTopic', () => {
    mockRouter.set({ createTopic: true });
    const result = store.getDraftTopic();
    assert.equal(result.state, MODEL_STATE_DRAFT);
  });

});


import updateTitle from '../../../../shared/action-creators/create-topic/title-update';
import updateBody from '../../../../shared/action-creators/create-topic/body-update';
import categoryUpdate from '../../../../shared/action-creators/create-topic/category-update';
import tagsUpdate from '../../../../shared/action-creators/create-topic/tags-update';


describe('TopicModel', () => {

  let model;
  beforeEach(() => {
    model = new TopicModel();
  });

  it('should have a default state of draft when created', () => {
    assert.equal(model.get('state'), MODEL_STATE_DRAFT);
  });

  it('should update the title when the right action is fired', () => {
    dispatch(updateTitle('test'));
    assert.equal(model.get('title'), 'test');
  });

  it('should not update the title when the model is not in a draft state', () => {
    model.set('state', MODEL_STATE_SYNCED);
    dispatch(updateTitle('test'));
    assert.notEqual(model.get('title'), 'test');
  });

  it('should update the body when the right action is fired', () => {
    dispatch(updateBody('test'));
    assert.equal(model.get('body'), 'test');
  });

  it('should not update the body when the model is not in a draft state', () => {
    model.set('state', MODEL_STATE_SYNCED);
    dispatch(updateBody('test'));
    assert.notEqual(model.get('body'), 'test');
  });

  it('should update the category id when the right action is fired', () => {
    dispatch(categoryUpdate('test'))
    assert.equal(model.get('categoryId'), 'test');
  });

  it('should not update the category id when the model is not in the draft state', () => {
    model.set('state', MODEL_STATE_SYNCED);
    dispatch(categoryUpdate('test'))
    assert.notEqual(model.get('categoryId'), 'test');
  });

  it('should update the tags when the right action is fired', () => {
    dispatch(tagsUpdate('1'));
    dispatch(tagsUpdate('2'));
    dispatch(tagsUpdate('3'));
    assert.deepEqual(model.get('tags'), ['1', '2', '3']);
  });

});<|MERGE_RESOLUTION|>--- conflicted
+++ resolved
@@ -1,9 +1,5 @@
-<<<<<<< HEAD
 import assert, { ok } from 'assert';
-=======
-import assert from 'assert';
 import {dispatch} from '../../../../shared/dispatcher';
->>>>>>> 5baa5bca
 
 //Mocks
 import topics from '../../../mocks/mock-data/topics';
@@ -32,6 +28,7 @@
   '../stores/current-user-store': currentUserStore
 });
 
+
 describe('TopicsStore', () => {
 
   let store;
@@ -67,7 +64,7 @@
   });
 
   //I think this is actually broken and should be fixed
-  it.skip('should filter by tag when the router is in the right state', () => {
+  it('should filter by tag when the router is in the right state', () => {
     mockRouter.set({
       router: 'forum',
       categoryName: DEFAULT_CATEGORY_NAME,
@@ -77,13 +74,9 @@
     assert(result.length !== topics.length);
     result.forEach((m) => {
       var tags = m.tags;
-<<<<<<< HEAD
       ok(tags.some((tag) => {
         return tag.value === '2';
       }), 'tags dont include 2');
-=======
-      assert(tags.includes('2'), 'tags dont include 2');
->>>>>>> 5baa5bca
     });
   });
 
@@ -185,7 +178,7 @@
 
   it('should update the body when the right action is fired', () => {
     dispatch(updateBody('test'));
-    assert.equal(model.get('body'), 'test');
+    assert.equal(model.get('text'), 'test');
   });
 
   it('should not update the body when the model is not in a draft state', () => {
