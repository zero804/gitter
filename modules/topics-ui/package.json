--- conflicted
+++ resolved
@@ -10,12 +10,8 @@
   "author": "Gitter Team",
   "license": "ISC",
   "dependencies": {
-<<<<<<< HEAD
-    "lodash": "^4.14.0",
-=======
     "backbone": "1.2.3",
     "classnames": "^2.2.3",
->>>>>>> 7346edad
     "lodash": "^4.15.0",
     "react": "^15.2.1",
     "react-dom": "^15.2.1",
