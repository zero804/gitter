--- conflicted
+++ resolved
@@ -10,7 +10,6 @@
   "author": "Gitter Team",
   "license": "ISC",
   "dependencies": {
-<<<<<<< HEAD
     "backbone": "^1.3.3",
     "extract-text-webpack-plugin": "^1.0.1",
     "gitter-styleguide": "^1.6.6",
@@ -18,9 +17,6 @@
     "lodash": "^4.14.0",
     "mocha": "^2.5.3",
     "qs": "^6.2.1",
-=======
-    "lodash": "^4.14.0",
->>>>>>> ae898f86
     "react": "^15.2.1",
     "react-dom": "^15.2.1",
     "sinon": "^1.17.5"
