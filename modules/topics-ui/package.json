{
  "name": "gitter-web-topics-ui",
  "version": "1.0.0",
  "description": "The Topics UI",
  "main": "server/index.js",
  "scripts": {
    "test": "node ./test/fixtures/runner-node.js",
    "test-watch": "webpack -w --config ./test/webpack.config.js & http-server ./test/fixtures",
    "generate": "plop"
  },
  "author": "Gitter Team",
  "license": "ISC",
  "dependencies": {
    "lodash": "^4.14.0",
    "lodash": "^4.15.0",
    "react": "^15.2.1",
    "react-dom": "^15.2.1",
    "sinon": "^1.17.5"
  },
  "devDependencies": {
    "qs": "^6.2.1",
    "babel-loader": "^6.2.4",
    "babel-preset-es2015": "^6.9.0",
    "babel-preset-react": "^6.11.1",
    "babel-register": "^6.9.0",
    "classnames": "^2.2.3",
    "css-loader": "^0.23.1",
    "del": "^1.1.1",
    "enzyme": "^2.4.1",
    "eslint": "^2.9.0",
    "eslint-plugin-mocha": "^2.2.0",
    "extract-text-webpack-plugin": "^1.0.1",
    "gitter-styleguide": "^1.6.6",
    "gitter-web-qs": "file:../qs",
<<<<<<< HEAD
    "gulp": "^3.9.1",
    "gulp-babel": "^6.1.2",
    "jquery": "^3.1.0",
=======
    "glob": "^6.0.4",
    "gulp": "^3.9.1",
    "gulp-babel": "^6.1.2",
>>>>>>> 3da93fbf
    "gulp-filter": "^4.0.0",
    "jquery": "^3.1.0",
    "less-loader": "^2.2.3",
    "plop": "^1.5.0",
    "postcss-less": "^0.14.0",
    "postcss-loader": "^0.9.1",
    "react-addons-shallow-compare": "^15.3.0",
    "react-addons-test-utils": "^15.2.1",
    "require-all": "^2.0.0",
    "mocha": "^2.5.3",
    "postcss-loader": "^0.8.2",
    "pump": "^1.0.1",
    "style-loader": "^0.13.1",
    "webpack": "^1.13.1",
    "webpack-dev-middleware": "^1.6.1"
  },
  "babel": {
    "presets": [
      "es2015",
      "react"
    ]
  }
}<|MERGE_RESOLUTION|>--- conflicted
+++ resolved
@@ -32,15 +32,9 @@
     "extract-text-webpack-plugin": "^1.0.1",
     "gitter-styleguide": "^1.6.6",
     "gitter-web-qs": "file:../qs",
-<<<<<<< HEAD
-    "gulp": "^3.9.1",
-    "gulp-babel": "^6.1.2",
-    "jquery": "^3.1.0",
-=======
     "glob": "^6.0.4",
     "gulp": "^3.9.1",
     "gulp-babel": "^6.1.2",
->>>>>>> 3da93fbf
     "gulp-filter": "^4.0.0",
     "jquery": "^3.1.0",
     "less-loader": "^2.2.3",
