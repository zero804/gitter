{
  "name": "gitter-web-topics-ui",
  "version": "1.0.0",
  "description": "The Topics UI",
  "main": "server/index.js",
  "scripts": {
    "test": "node ./test/fixtures/runner-node.js",
    "test-watch": "webpack -w --config ./test/webpack.config.js & http-server ./test/fixtures",
    "generate": "plop"
  },
  "author": "Gitter Team",
  "license": "ISC",
  "dependencies": {
    "lodash": "^4.14.0",
    "lodash": "^4.15.0",
    "react": "^15.2.1",
    "react-dom": "^15.2.1",
    "sinon": "^1.17.5"
  },
  "devDependencies": {
    "qs": "^6.2.1",
    "babel-loader": "^6.2.4",
    "babel-preset-es2015": "^6.9.0",
    "babel-preset-react": "^6.11.1",
    "babel-register": "^6.9.0",
    "classnames": "^2.2.3",
    "css-loader": "^0.23.1",
    "del": "^1.1.1",
    "enzyme": "^2.4.1",
    "eslint": "^2.9.0",
    "eslint-plugin-mocha": "^2.2.0",
    "extract-text-webpack-plugin": "^1.0.1",
    "gitter-styleguide": "^1.6.6",
    "gitter-web-qs": "file:../qs",
    "glob": "^6.0.4",
    "gulp": "^3.9.1",
    "gulp-babel": "^6.1.2",
    "gulp-filter": "^4.0.0",
    "jquery": "^3.1.0",
    "less-loader": "^2.2.3",
    "plop": "^1.5.0",
    "postcss-less": "^0.14.0",
    "postcss-loader": "^0.9.1",
<<<<<<< HEAD
    "raf": "^3.2.0",
    "react-addons-shallow-compare": "^15.3.0",
    "react-addons-test-utils": "^15.2.1",
    "require-all": "^2.0.0",
=======
    "mocha": "^2.5.3",
    "postcss-loader": "^0.8.2",
    "pump": "^1.0.1",
    "react-addons-test-utils": "^15.3.0",
>>>>>>> 11193c05
    "style-loader": "^0.13.1",
    "webpack": "^1.13.1",
    "webpack-dev-middleware": "^1.6.1"
  },
  "babel": {
    "presets": [
      "es2015",
      "react"
    ]
  }
}<|MERGE_RESOLUTION|>--- conflicted
+++ resolved
@@ -41,17 +41,12 @@
     "plop": "^1.5.0",
     "postcss-less": "^0.14.0",
     "postcss-loader": "^0.9.1",
-<<<<<<< HEAD
-    "raf": "^3.2.0",
     "react-addons-shallow-compare": "^15.3.0",
     "react-addons-test-utils": "^15.2.1",
     "require-all": "^2.0.0",
-=======
     "mocha": "^2.5.3",
     "postcss-loader": "^0.8.2",
     "pump": "^1.0.1",
-    "react-addons-test-utils": "^15.3.0",
->>>>>>> 11193c05
     "style-loader": "^0.13.1",
     "webpack": "^1.13.1",
     "webpack-dev-middleware": "^1.6.1"
