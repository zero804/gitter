"use strict";

var Promise = require('bluebird');
var persistence = require('gitter-web-persistence');
var uuid = require('node-uuid');
var debug = require('debug')('gitter:tests:test-fixtures');
var counter = 0;

var seed = Date.now();

// This corresponds with require("/services/room-membership-flags").MODES.all
var DEFAULT_ROOM_MEMBERSHIP_FLAGS = 109;

function generateEmail() {
  return 'testuser' + (++counter) + seed + '@troupetest.local';
}

function generateName() {
  return 'Test ' + (++counter) + ' ' + seed;
}

function generateUri(roomType) {
  if(roomType === 'REPO') {
    return '_test_' + (++counter) + seed + '/_repo_' + (++counter) + Date.now();
  }

  return '_test_' + (++counter) + seed;
}

function generateUsername() {
  return '_testuser_' + (++counter) + seed;
}

function generateGithubId() {
  return (++counter) + seed;
}

function generateGithubToken() {
  return '***REMOVED***';
}

function generateGroupUri() {
  return '_group' + (++counter) + Date.now();
}

function createBaseFixture() {
  return {
    generateEmail: generateEmail,
    generateName: generateName,
    generateUri: generateUri,
    generateUsername: generateUsername,
    generateGithubId: generateGithubId,
    generateGithubToken: generateGithubToken,
    generateGroupUri: generateGroupUri,

    cleanup: function(callback) {
      var self = this;

      var count = 0;

      return Promise.all(Object.keys(this).map(function(key) {
          var o = self[key];
          if(typeof o.remove === 'function') {
            count++;
            return o.remove();
          }
        }))
        .timeout(10000)
        .then(function() {
          debug('Removed %s items', count);
        })
        .nodeify(callback);
    }
  };
}

function createExpectedFixtures(expected) {
  if (!expected) throw new Error('Please provide a fixture')
  function createUser(fixtureName, f) {

    debug('Creating %s', fixtureName);

    function possibleGenerate(key, fn) {
      if (f.hasOwnProperty(key)) {
        if (f[key] === true) {
          return fn();
        } else {
          return f[key];
        }
      } else {
        return fn()
      }
    }

    var promise = persistence.User.create({
      identities:       f.identities,
      displayName:      possibleGenerate('displayName', generateName),
      githubId:         possibleGenerate('githubId', generateGithubId),
      githubToken:      possibleGenerate('githubToken', generateGithubToken),
      username:         possibleGenerate('username', generateUsername),
      state:            f.state || undefined,
      staff:            f.staff || false
    });

    if (f.accessToken) {
      promise = promise.tap(function(user) {
        return persistence.OAuthClient.findOne({ clientKey: f.accessToken })
          .then(function(client) {
            if (!client) throw new Error('Client not found clientKey=' + f.accessToken);

            var token = '_test_' + uuid.v4();
            return persistence.OAuthAccessToken.create({
              token: token,
              userId: user._id,
              clientId: client._id,
              expires: new Date(Date.now() + 60 * 60 * 1000)
            })
            .then(function() {
              user.accessToken = token;
            });
          });
      });
    }

    return promise;
  }

  function createIdentity(fixtureName, f) {
    debug('Creating %s', fixtureName);

    return persistence.Identity.create({
      userId: f.userId,
      provider: f.provider,
      providerKey: f.providerKey,
      username: f.username,
      displayName: f.displayName,
      email: f.email,
      accessToken: f.accessToken,
      refreshToken: f.refreshToken,
      avatar: f.avatar
    });
  }

  function bulkInsertTroupeUsers(troupeId, userIds, membershipStrategy) {
      var bulk = persistence.TroupeUser.collection.initializeUnorderedBulkOp();

      userIds.forEach(function(userId, index) {
        var membership = membershipStrategy && membershipStrategy(userId, index);
        var flags, lurk;

        if (membership) {
          flags = membership.flags;
          lurk = membership.lurk;
        } else {
          flags = DEFAULT_ROOM_MEMBERSHIP_FLAGS;
          lurk = false;
        }

        bulk.find({ troupeId: troupeId, userId: userId })
          .upsert()
          .updateOne({
            $set: { flags: flags, lurk: lurk },
            $setOnInsert: { troupeId: troupeId, userId: userId }
          });
      });

      return Promise.fromCallback(function(callback) {
        bulk.execute(callback);
      });
  }

  function generateSecurityDescriptorForTroupeFixture(f) {
    var securityDescriptor = f.securityDescriptor || {};

    var securityDescriptorType;
    if (securityDescriptor.type) {
      securityDescriptorType = securityDescriptor.type;
    } else {
      securityDescriptorType = f.oneToOne ? 'ONE_TO_ONE' : null;
    }

<<<<<<< HEAD
    return {
      // Permissions stuff
      type: securityDescriptorType,
      members: securityDescriptor.members || 'PUBLIC',
      admins: securityDescriptor.admins || 'MANUAL',
      public: 'public' in securityDescriptor ? securityDescriptor.public : !f.oneToOne,
=======
    var isPublic;
    var members;
    var admins;

    if ('public' in securityDescriptor) {
      isPublic = securityDescriptor.public;
    } else {
      if (f.oneToOne) {
        isPublic = false;
      } else {
        if (f.security === 'PRIVATE') {
          isPublic = false;
        } else {
          isPublic = true;
        }
      }
    }

    if ('members' in securityDescriptor) {
      members = securityDescriptor.members;
    } else {
      if (f.oneToOne) {
        members = null;
      } else {
        if (f.security === 'PRIVATE') {
          members = 'INVITE';
        } else {
          members = 'PUBLIC';
        }
      }
    }

    if ('admins' in securityDescriptor) {
      admins = securityDescriptor.admins;
    } else {
      admins = 'MANUAL';
    }

    return {
      // Permissions stuff
      type: securityDescriptorType,
      members: members,
      admins: admins,
      public: isPublic,
>>>>>>> c7ec9c54
      linkPath: securityDescriptor.linkPath,
      externalId: securityDescriptor.externalId,
      extraMembers: securityDescriptor.extraMembers,
      extraAdmins: securityDescriptor.extraAdmins
    };
  }

  function createTroupe(fixtureName, f) {
    var oneToOneUsers;

    if (f.oneToOne && f.userIds) {
      oneToOneUsers = f.userIds.map(function(userId) { return { userId: userId }; });
    } else {
      oneToOneUsers = [];
    }

    var security = f.security || undefined;

    var uri, lcUri, githubType;
    if (f.oneToOne) {
      githubType = 'ONETOONE';
    } else {
      githubType = f.githubType || 'ORG';
      uri = f.uri || generateUri(githubType);

      lcUri = uri.toLowerCase();
    }

    var groupId = f.group && f.group._id;

    var doc = {
      uri: uri,
      lcUri: lcUri,
      githubId: f.githubId === true ? generateGithubId() : f.githubId || null,
      groupId: groupId,
      status: f.status || 'ACTIVE',
      oneToOne: f.oneToOne,
      security: security,
      oneToOneUsers: oneToOneUsers,
      githubType: githubType,
      dateDeleted: f.dateDeleted,
      userCount: f.users && f.users.length || f.userCount,
      tags: f.tags,
      providers: f.providers,
    };

    doc.sd = generateSecurityDescriptorForTroupeFixture(f);

    debug('Creating troupe %s with %j', fixtureName, doc);
    return persistence.Troupe.create(doc)
      .tap(function(troupe) {
        if (!f.userIds || !f.userIds.length) return;
        return bulkInsertTroupeUsers(troupe._id, f.userIds, f.membershipStrategy);
      });
  }

  function createGroup(fixtureName, f) {
    debug('Creating %s', fixtureName);

    var uri = f.uri || generateGroupUri();

    var doc = {
      name: f.name || uri,
      uri: uri,
      lcUri: uri.toLowerCase()
    };


    var securityDescriptor = f.securityDescriptor || {};

    var securityDescriptorType;
    if (securityDescriptor.type) {
      securityDescriptorType = securityDescriptor.type;
    } else {
      securityDescriptorType = null;
    }

    var securityDoc = {
      // Permissions stuff
      type: securityDescriptorType,
      members: securityDescriptor.members || 'PUBLIC',
      admins: securityDescriptor.admins || 'MANUAL',
      public: 'public' in securityDescriptor ? securityDescriptor.public : true,
      linkPath: securityDescriptor.linkPath,
      externalId: securityDescriptor.externalId,
      extraMembers: securityDescriptor.extraMembers,
      extraAdmins: securityDescriptor.extraAdmins
    };

    doc.sd = securityDoc;

<<<<<<< HEAD
    debug('Creating group %s with %j', fixtureName, doc);

    debug(doc);

=======
>>>>>>> c7ec9c54
    return persistence.Group.create(doc);
  }

  function createMessage(fixtureName, f) {
    debug('Creating %s', fixtureName);

    return persistence.ChatMessage.create({
      fromUserId:   f.fromUserId,
      toTroupeId:   f.toTroupeId,
      text:         f.text,
      status:       f.status,
      html:         f.html,
      urls:         f.urls,
      mentions:     f.mentions,
      issues:       f.issues,
      meta:         f.meta,
      sent:         f.sent,
      editedAt:     f.editedAt,
      readBy:       f.readBy,
    });

  }

  function deleteDocuments() {
    var d = expected.deleteDocuments;
    if (!d) return;

    // This *REALLY* mustn't get run in the wrong environments
    if (process.env.NODE_ENV === 'beta' || process.env.NODE_ENV === 'prod') {
      throw new Error('https://cdn.meme.am/instances/400x/52869867.jpg')
    }

    return Promise.map(Object.keys(d), function(key) {
      var queries = d[key];
      return Promise.map(queries, function(query) {

        return persistence[key].remove(query).exec();
      });
    })
  }

  var userCounter = 0;

  function createUsers(fixture) {
    return Promise.map(Object.keys(expected), function(key) {

      if(key.match(/^user/)) {
        return createUser(key, expected[key])
          .then(function(user) {
            fixture[key] = user;
          });
      }

      if(key.match(/^troupe/) || key.match(/^group/)) {
        return createExtraUsers(fixture, key);
      }

      return null;
    });
  }

  function createExtraUsers(fixture, key) {
    var obj = expected[key];
    var users = [];

    if(obj.users) {
      if(!Array.isArray(obj.users)) {
        obj.users = [obj.users];
      }

      users = users.concat(obj.users);
    }

    var extraMembers = obj.securityDescriptor && obj.securityDescriptor.extraMembers;
    if (extraMembers) {
      if(!Array.isArray(extraMembers)) {
        extraMembers = [extraMembers];
      }

      users = users.concat(extraMembers);
    }

    var extraAdmins = obj.securityDescriptor && obj.securityDescriptor.extraAdmins;
    if (extraAdmins) {
      if(!Array.isArray(extraAdmins)) {
        extraAdmins = [extraAdmins];
      }

      users = users.concat(extraAdmins);
    }

    return Promise.map(users, function(user, index) {
        if(typeof user === 'string') {
          if(expected[user]) return; // Already specified at the top level
          expected[user] = {};
          return createUser(user, {}).then(function(createdUser) {
            fixture[user] = createdUser;
          });
        }

        var fixtureName = 'user' + (++userCounter);
        obj.users[index] = fixtureName;
        expected[fixtureName] = user;

        return createUser(fixtureName, user)
          .then(function(user) {
            fixture[fixtureName] = user;
          });

      });
  }

  function createIdentities(fixture) {
    return Promise.map(Object.keys(expected), function(key) {
      if (key.match(/^identity/)) {
        var expectedIdentity = expected[key];

        expectedIdentity.userId = fixture[expectedIdentity.user]._id;

        return createIdentity(key, expectedIdentity)
          .then(function(identity) {
            fixture[key] = identity;
          });
      }

      return null;
    });
  }

  function createGroups(fixture) {
    // Create groups
    return Promise.map(Object.keys(expected), function(key) {
      if(key.match(/^group/)) {
        var expectedGroup = expected[key];

        var expectedSecurityDescriptor = expectedGroup && expectedGroup.securityDescriptor;
        if (expectedSecurityDescriptor) {
          expectedSecurityDescriptor.extraMembers = expectedSecurityDescriptor.extraMembers && expectedSecurityDescriptor.extraMembers.map(function(user) {
            return fixture[user]._id;
          });

          expectedSecurityDescriptor.extraAdmins = expectedSecurityDescriptor.extraAdmins && expectedSecurityDescriptor.extraAdmins.map(function(user) {
            return fixture[user]._id;
          });
        }

        return createGroup(key, expectedGroup)
          .then(function(createdGroup) {
            fixture[key] = createdGroup;
          });
      }
    })
    .then(function() {
      // Attach the groups to the troupes
      return Promise.map(Object.keys(expected), function(key) {
        if(key.match(/^troupe/)) {
          var troupe = expected[key];
          var group = troupe.group;
          if (!group) return;

          if (typeof group !== 'string') throw new Error('Please specify the group as a string id')
          if (fixture[group]) {
            // Already specified at the top level
            troupe.group = fixture[group];
            return
          }

          return createGroup(group, { })
            .then(function(createdGroup) {
              troupe.group = createdGroup;
              fixture[group] = createdGroup;
            });
        }
      });
    });
  }

  function createTroupes(fixture) {
    return Promise.map(Object.keys(expected), function(key) {

      if(key.match(/^troupe/)) {
        var expectedTroupe = expected[key];

        expectedTroupe.userIds = expectedTroupe.users && expectedTroupe.users.map(function(user) {
          return fixture[user]._id;
        });

        var expectedSecurityDescriptor = expectedTroupe && expectedTroupe.securityDescriptor;
        if (expectedSecurityDescriptor) {
          expectedSecurityDescriptor.extraMembers = expectedSecurityDescriptor.extraMembers && expectedSecurityDescriptor.extraMembers.map(function(user) {
            return fixture[user]._id;
          });

          expectedSecurityDescriptor.extraAdmins = expectedSecurityDescriptor.extraAdmins && expectedSecurityDescriptor.extraAdmins.map(function(user) {
            return fixture[user]._id;
          });
        }


        return createTroupe(key, expectedTroupe)
          .then(function(troupe) {
            fixture[key] = troupe;
          });
      }

      return null;
    });
  }

  function createMessages(fixture) {
    return Promise.map(Object.keys(expected), function(key) {
      if(key.match(/^message/)) {
        var expectedMessage = expected[key];

        expectedMessage.fromUserId = fixture[expectedMessage.user]._id;
        expectedMessage.toTroupeId = fixture[expectedMessage.troupe]._id;

        return createMessage(key, expectedMessage)
          .then(function(message) {
            fixture[key] = message;
          });
      }

      return null;
    });
  }

  return Promise.try(createBaseFixture)
    .tap(deleteDocuments)
    .tap(createUsers)
    .tap(createIdentities)
    .tap(createGroups)
    .tap(createTroupes)
    .tap(createMessages);
}

function fixtureLoader(fixture, expected) {
  debug("Creating fixtures %j", expected);
  return function(done) {
    return createExpectedFixtures(expected)
      .then(function(data) {
         Object.keys(data).forEach(function(key) {
          fixture[key] = data[key];
         });
       })
       .asCallback(done);
   };
}

fixtureLoader.setup = function(expected) {
  var fixture = {};

  before(fixtureLoader(fixture, expected));
  after(function() {
    if (fixture.cleanup) {
      fixture.cleanup();
    }
  });

  return fixture;
};
fixtureLoader.createExpectedFixtures = createExpectedFixtures;
fixtureLoader.generateEmail = generateEmail;
fixtureLoader.generateGithubId = generateGithubId;

fixtureLoader.GITTER_INTEGRATION_USER_SCOPE_TOKEN = '***REMOVED***';
fixtureLoader.GITTER_INTEGRATION_USERNAME = 'gitter-integration-tests';
fixtureLoader.GITTER_INTEGRATION_USER_ID = '19433197';
fixtureLoader.GITTER_INTEGRATION_ORG = 'gitter-integration-tests-organisation';
fixtureLoader.GITTER_INTEGRATION_ORG_ID = '19433202';
fixtureLoader.GITTER_INTEGRATION_REPO = 'public-repo-1';
fixtureLoader.GITTER_INTEGRATION_REPO_ID = '59505414';
fixtureLoader.GITTER_INTEGRATION_COMMUNITY = '_I-heart-cats-Test-LOL';
fixtureLoader.GITTER_INTEGRATION_ROOM = 'all-about-kitty-litter';

module.exports = fixtureLoader;<|MERGE_RESOLUTION|>--- conflicted
+++ resolved
@@ -179,14 +179,6 @@
       securityDescriptorType = f.oneToOne ? 'ONE_TO_ONE' : null;
     }
 
-<<<<<<< HEAD
-    return {
-      // Permissions stuff
-      type: securityDescriptorType,
-      members: securityDescriptor.members || 'PUBLIC',
-      admins: securityDescriptor.admins || 'MANUAL',
-      public: 'public' in securityDescriptor ? securityDescriptor.public : !f.oneToOne,
-=======
     var isPublic;
     var members;
     var admins;
@@ -231,7 +223,6 @@
       members: members,
       admins: admins,
       public: isPublic,
->>>>>>> c7ec9c54
       linkPath: securityDescriptor.linkPath,
       externalId: securityDescriptor.externalId,
       extraMembers: securityDescriptor.extraMembers,
@@ -323,13 +314,10 @@
 
     doc.sd = securityDoc;
 
-<<<<<<< HEAD
     debug('Creating group %s with %j', fixtureName, doc);
 
     debug(doc);
 
-=======
->>>>>>> c7ec9c54
     return persistence.Group.create(doc);
   }
 
