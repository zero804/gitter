--- conflicted
+++ resolved
@@ -43,12 +43,6 @@
     basepath: config.get('embed:basepath'),
     cacheBuster: config.get('embed:cacheBuster')
   },
-<<<<<<< HEAD
-  billingUrl: config.get('web:billingBaseUrl'),
-  maxFreeOrgRoomMembers: config.get('maxFreeOrgRoomMembers'),
-  vapidAppServerKey: config.get('vapid:publicKey'),
-  stripeKey: config.get('stripe:publishableKey')
-=======
   vapidAppServerKey: config.get('vapid:publicKey'),
   headlineNumbers: {
     gitterUsers: config.get('headlineNumbers:gitterUsers'),
@@ -56,7 +50,6 @@
     gitterGroups: config.get('headlineNumbers:gitterGroups'),
     gitterCountries: config.get('headlineNumbers:gitterCountries'),
   }
->>>>>>> 3e6e530e
 };
 
 
