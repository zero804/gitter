--- conflicted
+++ resolved
@@ -2,16 +2,6 @@
 
 require('./utils/diagnostics');
 
-<<<<<<< HEAD
-var express    = require('express');
-var nconf      = require('./utils/config');
-var winston    = require('./utils/winston');
-var bayeux     = require('./web/bayeux');
-var appVersion = require('gitter-app-version');
-var http          = require('http');
-var shutdown      = require('shutdown');
-var serverStats   = require('./utils/server-stats');
-=======
 var env            = require('gitter-web-env');
 var winston        = env.logger;
 var nconf          = env.config;
@@ -21,7 +11,6 @@
 var http           = require('http');
 var shutdown       = require('shutdown');
 var serverStats    = require('./utils/server-stats');
->>>>>>> 4580e606
 var onMongoConnect = require('./utils/on-mongo-connect');
 
 winston.info("Starting http/ws service");
