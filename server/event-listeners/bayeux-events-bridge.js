"use strict";

var env               = require('gitter-web-env');
var nconf             = env.config;
var statsd            = env.createStatsClient({ prefix: nconf.get('stats:statsd:prefix')});
var winston           = require('../utils/winston');
var appEvents         = require('gitter-web-appevents');
var bayeux            = require('../web/bayeux');
var ent               = require('ent');
var presenceService   = require("gitter-web-presence");
var restSerializer    = require('../serializers/rest-serializer');
var debug             = require('debug')('gitter:bayeux-events-bridge');

function findFailbackChannel(channel) {
  var res = [
    /^\/api\/v1\/rooms\//,
    /^\/api\/v1\/user\/\w+\/rooms\//
  ];

  for(var i = 0; i < res.length; i++) {
    var m = channel.match(res[i]);
    if(m) return channel.replace(/\/rooms\//, '/troupes/');  // Consider dropping this soon
  }
}

var installed = false;

exports.install = function() {
  if (installed) return;
  installed = true;

  function publish(channel, message, channelType, operation, modelType) {
    debug("Publish on %s: %j", channel, message);

    var tags = ['channelType:' + channelType];
    if (operation) {
      tags.push('operation:' + operation);
    }
    if (modelType) {
      tags.push('modelType:' + modelType);
    }
<<<<<<< HEAD
    statsd.increment('bayeux.publish', 1, 0.25, tags);
=======
    statsd.increment('bayeux.publish', 1, 0.1, tags);
>>>>>>> 06ae1ab3

    bayeux.publish(channel, message);

    var failbackChannel = findFailbackChannel(channel);

    if(failbackChannel) {
      bayeux.publish(failbackChannel, message);
    }
  }

  appEvents.onDataChange2(function(data) {

    var operation = data.operation;
    var model = data.model;
    var url = "/api/v1" + data.url;
    var type = data.type;

    switch(operation) {
      case 'create':
      case 'patch':
      case 'update':
      case 'remove':
        var message = {
          operation: operation,
          model: model
        };

        publish(url, message, 'dataChange2', operation, type);

        break;
      default:
        winston.error('Unknown operation', { operation: operation });
    }
  });

  appEvents.onUserRemovedFromTroupe(function(options) {
    var userId = options.userId;
    var troupeId = options.troupeId;

    presenceService.findAllSocketsForUserInTroupe(userId, troupeId, function(err, socketIds) {
      if(err) return winston.error('Error while attempting to disconnect user from troupe' + err, { exception: err });

      if(!socketIds || !socketIds.length) return;

      socketIds.forEach(function(clientId) {

        bayeux.destroyClient(clientId, function() {
          winston.info("Destroyed client " + clientId + " as user was disconnected from troupe");
        });

      });

    });

  });

  appEvents.onUserNotification(function(data) {
      var userId = data.userId;
      var title = data.title;
      var text = data.text;
      var link = data.link;
      var icon = data.icon;
      var troupeId = data.troupeId;
      var sound = data.sound;
      var chatId = data.chatId;

      var url = "/api/v1/user/" + userId;
      var message = {
         notification: "user_notification",
         title: title,
         text: ent.decode(text),
         link: link,
         icon: icon,
         troupeId: troupeId,
         sound: sound,
         chatId: chatId
      };
      debug("Notification to %s: %j", url, message);

      publish(url, message, 'onUserNotification');
  });

  // When a user's eyeballs changes to on or off...
  presenceService.on('presenceChange', function(userId, troupeId, presence) {
    publish("/api/v1/rooms/" + troupeId, {
      notification: "presence",
      userId: userId,
      status: presence ? "in" : "out"
    }, 'presenceChange');
  });

  ////////////////////

  appEvents.onTroupeUnreadCountsChange(function(data) {
    var userId = data.userId;
    var troupeId = data.troupeId;
    var total = data.total;
    var mentions = data.mentions;

    // TODO: this is deprecated but still used by the OSX client
    publish("/api/v1/user/" + userId, {
      notification: "troupe_unread",
      troupeId: troupeId,
      totalUnreadItems: total,
      DEPRECATED: true
    }, 'troupeUnreadCountsChangeA');

    if(mentions >= 0) {
      // TODO: this is deprecated but still used by the OSX client
      publish("/api/v1/user/" + userId, {
        notification: "troupe_mention",
        troupeId: troupeId,
        mentions: mentions,
        DEPRECATED: true
      }, 'troupeUnreadCountsChangeB');
    }

    var url = "/api/v1/user/" + userId + "/rooms";
    var message = {
      operation: 'patch',
      model: {
        id: troupeId,
        unreadItems: total,
        mentions: mentions
      }
    };

    // Just patch the mention count
    publish(url, message, 'troupeUnreadCountsChange');

  });

  appEvents.onUserMentionedInNonMemberRoom(function(data) {
    var troupeId = data.troupeId;
    var userId = data.userId;

    // User is not a member of the room but they're just been mentioned.
    // We need to send them a create to add the room to their collection
    var strategy = new restSerializer.TroupeIdStrategy({ currentUserId: userId });

    var mentionUrl = "/api/v1/user/" + userId + "/rooms";

    restSerializer.serialize(troupeId, strategy)
      .then(function(troupe) {
        // Simulate a create on the mentions resource
        publish(mentionUrl, {
          operation: 'create',
          model: troupe
        }, 'userMentionedInNonMemberRoom');
      });
  });

  appEvents.onNewLurkActivity(function(data) {
    var userId = data.userId;
    var troupeId = data.troupeId;

    publish("/api/v1/user/" + userId, {
      notification: "activity",
      troupeId: troupeId
    }, 'newLurkActivity');

  });

  appEvents.onNewUnreadItem(function(data) {
    var userId = data.userId;
    var troupeId = data.troupeId;
    var items = data.items;
    var isOnline = data.online;

    // This event gets triggered for offline users too,
    // but we can ignore them
    if (!isOnline) return;

    publish("/api/v1/user/" + userId + '/rooms/' + troupeId + '/unreadItems', {
      notification: "unread_items",
      items: items
    }, 'newUnreadItem');

  });

  appEvents.onUnreadItemsRemoved(function(data) {
    var userId = data.userId;
    var troupeId = data.troupeId;
    var items = data.items;

    publish("/api/v1/user/" + userId + '/rooms/' + troupeId + '/unreadItems', {
      notification: "unread_items_removed",
      items: items
    }, 'unreadItemsRemoved');

  });

  appEvents.onUserTroupeLurkModeChange(function(data) {
    var userId = data.userId;
    var troupeId = data.troupeId;
    var lurk = data.lurk;

    publish("/api/v1/user/" + userId + '/rooms/' + troupeId + '/unreadItems', {
      notification: "lurk_change",
      lurk: lurk
    }, 'userTroupeLurkModeChange');

  });


  appEvents.onMarkAllRead(function(data) {
    var userId = data.userId;
    var troupeId = data.troupeId;

    publish("/api/v1/user/" + userId + '/rooms/' + troupeId + '/unreadItems', {
      notification: "mark_all_read"
    }, 'markAllRead');

  });
};<|MERGE_RESOLUTION|>--- conflicted
+++ resolved
@@ -39,11 +39,7 @@
     if (modelType) {
       tags.push('modelType:' + modelType);
     }
-<<<<<<< HEAD
-    statsd.increment('bayeux.publish', 1, 0.25, tags);
-=======
     statsd.increment('bayeux.publish', 1, 0.1, tags);
->>>>>>> 06ae1ab3
 
     bayeux.publish(channel, message);
 
