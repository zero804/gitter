--- conflicted
+++ resolved
@@ -42,8 +42,6 @@
 }
 
 function onGroupMembersAdded(groupId, userIds) {
-<<<<<<< HEAD
-=======
   var groupIdString = String(groupId);
 
   _.forEach(userIds, function(userId) {
@@ -53,13 +51,10 @@
     });
   });
 
->>>>>>> b6787e2d
   liveCollections.groupMembers.emit('added', groupId, userIds);
 }
 
 function onGroupMembersRemoved(groupId, userIds) {
-<<<<<<< HEAD
-=======
   var groupIdString = String(groupId);
 
   _.forEach(userIds, function(userId) {
@@ -69,7 +64,6 @@
     });
   });
 
->>>>>>> b6787e2d
   liveCollections.groupMembers.emit('removed', groupId, userIds);
 }
 
