/*jshint globalstrict:true, trailing:false, unused:true, node:true */
"use strict";

var kue = require('../utils/kue'),
    jobs = kue.createQueue(),
    winston = require("winston"),
    statsService = require("../services/stats-service");

var errorDescriptions = {
  0: 'No errors encountered',
  1: 'Processing error',
  2: 'Missing device token',
  3: 'Missing topic',
  4: 'Missing payload',
  5: 'Invalid token size',
  6: 'Invalid topic size',
  7: 'Invalid payload size',
  8: 'Invalid token',
  255: 'None (unknown)'
};

exports.startWorkers = function() {
  var pushNotificationService = require("../services/push-notification-service");
  var nconf = require('../utils/config');
  var apns = require('apn');

  function directSendUserNotification(userIds, notification, callback) {
    var message = notification.message;
    var sound = notification.sound;
    var badge = notification.badge;
    var link = notification.link;

    pushNotificationService.findDevicesForUsers(userIds, function(err, devices) {
      if(err) return callback(err);

      winston.verbose("push-gateway: Sending to " + devices.length + " potential devices for " + userIds.length + " users");

      devices.forEach(function(device) {
        var sent = false;

<<<<<<< HEAD
        if((device.deviceType === 'APPLE' || device.deviceType === 'APPLE-DEV' || device.deviceType === 'APPLE-BETA') && device.appleToken) {
          winston.info("push-gateway: Sending apple push notification", { notification: notification });
=======
        if((device.deviceType === 'APPLE' ||
            device.deviceType === 'APPLE-DEV' ||
            device.deviceType === 'APPLE-BETA' ||
            device.deviceType === 'APPLE-BETA-DEV') && device.appleToken) {
          winston.info("push-gateway: Sending apple push notification", { userId: device.userId, notification: notification });
>>>>>>> 87130771
          var note = new apns.Notification();

          if(badge >= 0) {
            note.badge = badge;
          }

          if(message) {
            note.setAlertText(message);
          }

          if(sound) {
            note.sound = sound;
          }

          if(link) {
            note.payload = { 'l': link };
          }

          //note.alert = message;
          note.device = new apns.Device(device.appleToken);

          note.pushDevice = device;

          switch(device.deviceType) {
            case 'APPLE':
              apnsConnection.sendNotification(note);
              break;

<<<<<<< HEAD
=======
            case 'APPLE-BETA-DEV':
              apnsConnectionBetaDev.sendNotification(note);
              break;


>>>>>>> 87130771
            case 'APPLE-BETA':
              apnsConnectionBeta.sendNotification(note);
              break;

            case 'APPLE-DEV':
              apnsConnectionDev.sendNotification(note);
              break;
            default:
              winston.warn('Unknown device type: ' + device.deviceType);
          }

          sent = true;
        } else {
          winston.warn('Unknown device type: ' + device.deviceType);
        }

        // Android/google push notification goes here

        // Blackberry push goes here

        // Finally, send statistics out
        if(sent) {
          statsService.event("push_notification", {
            userId: device.userId,
            deviceType: device.deviceType
          });
        }

      });

      callback();
    });
  }

  function errorEventOccurred(err, notification) {
    var errorDescription = errorDescriptions[err];

    if(err === 8 && notification.pushDevice) {
      winston.error("Removing invalid device ", { device: notification.pushDevice });
      notification.pushDevice.remove();
      return;
    }

    winston.error("APN error", {
      exception: err,
      errorDescription: errorDescription,
      notification: notification ? notification.payload : null
    });
  }

  winston.info("Starting APN");
  var apnsConnectionDev = new apns.Connection({
      cert: nconf.get('apn:certDev'),
      key: nconf.get('apn:keyDev'),
      gateway: nconf.get('apn:gatewayDev'),
      enhanced: true,
      errorCallback: errorEventOccurred,
      connectionTimeout: 60000
  });

<<<<<<< HEAD
=======
  var apnsConnectionBetaDev = new apns.Connection({
      cert: nconf.get('apn:certBetaDev'),
      key: nconf.get('apn:keyBetaDev'),
      gateway: nconf.get('apn:gatewayBetaDev'),
      enhanced: true,
      errorCallback: errorEventOccurred,
      connectionTimeout: 60000
  });

>>>>>>> 87130771
  var apnsConnectionBeta = new apns.Connection({
      cert: nconf.get('apn:certBeta'),
      key: nconf.get('apn:keyBeta'),
      gateway: nconf.get('apn:gatewayBeta'),
      enhanced: true,
      errorCallback: errorEventOccurred,
      connectionTimeout: 60000
  });

  var apnsConnection = new apns.Connection({
      cert: nconf.get('apn:certProd'),
      key: nconf.get('apn:keyProd'),
      gateway: nconf.get('apn:gatewayProd'),
      enhanced: true,
      errorCallback: errorEventOccurred,
      connectionTimeout: 60000
  });


  function failedDeliveryEventOccurred(timeSinceEpoch/*, deviceToken*/) {
    winston.error("Failed delivery. Need to remove device", { time: timeSinceEpoch });
  }

  new apns.Feedback({
      cert: nconf.get('apn:certDev'),
      key: nconf.get('apn:keyDev'),
      gateway: nconf.get('apn:feedbackDev'),
      feedback: failedDeliveryEventOccurred,
      interval: nconf.get('apn:feedbackInterval')
  });


  new apns.Feedback({
<<<<<<< HEAD
=======
      cert: nconf.get('apn:certBetaDev'),
      key: nconf.get('apn:keyBetaDev'),
      gateway: nconf.get('apn:feedbackBetaDev'),
      feedback: failedDeliveryEventOccurred,
      interval: nconf.get('apn:feedbackInterval')
  });

  new apns.Feedback({
>>>>>>> 87130771
      cert: nconf.get('apn:certBeta'),
      key: nconf.get('apn:keyBeta'),
      gateway: nconf.get('apn:feedbackBeta'),
      feedback: failedDeliveryEventOccurred,
      interval: nconf.get('apn:feedbackInterval')
  });

  new apns.Feedback({
      cert: nconf.get('apn:certProd'),
      key: nconf.get('apn:keyProd'),
      gateway: nconf.get('apn:feedbackProd'),
      feedback: failedDeliveryEventOccurred,
      interval: nconf.get('apn:feedbackInterval')
  });

  jobs.process('push-notification', 20, function(job, done) {
    directSendUserNotification(job.data.userIds, job.data.notification, kue.wrapCallback(job, done));
  });
};

exports.sendUserNotification = function(userIds, notification, callback) {
  if(!Array.isArray(userIds)) userIds = [userIds];

  jobs.create('push-notification', {
    title: notification.message,
    userIds: userIds,
    notification: notification
  }).attempts(5)
    .save(callback);
};<|MERGE_RESOLUTION|>--- conflicted
+++ resolved
@@ -38,16 +38,11 @@
       devices.forEach(function(device) {
         var sent = false;
 
-<<<<<<< HEAD
-        if((device.deviceType === 'APPLE' || device.deviceType === 'APPLE-DEV' || device.deviceType === 'APPLE-BETA') && device.appleToken) {
-          winston.info("push-gateway: Sending apple push notification", { notification: notification });
-=======
         if((device.deviceType === 'APPLE' ||
             device.deviceType === 'APPLE-DEV' ||
             device.deviceType === 'APPLE-BETA' ||
             device.deviceType === 'APPLE-BETA-DEV') && device.appleToken) {
           winston.info("push-gateway: Sending apple push notification", { userId: device.userId, notification: notification });
->>>>>>> 87130771
           var note = new apns.Notification();
 
           if(badge >= 0) {
@@ -76,14 +71,11 @@
               apnsConnection.sendNotification(note);
               break;
 
-<<<<<<< HEAD
-=======
             case 'APPLE-BETA-DEV':
               apnsConnectionBetaDev.sendNotification(note);
               break;
 
 
->>>>>>> 87130771
             case 'APPLE-BETA':
               apnsConnectionBeta.sendNotification(note);
               break;
@@ -144,8 +136,6 @@
       connectionTimeout: 60000
   });
 
-<<<<<<< HEAD
-=======
   var apnsConnectionBetaDev = new apns.Connection({
       cert: nconf.get('apn:certBetaDev'),
       key: nconf.get('apn:keyBetaDev'),
@@ -155,7 +145,6 @@
       connectionTimeout: 60000
   });
 
->>>>>>> 87130771
   var apnsConnectionBeta = new apns.Connection({
       cert: nconf.get('apn:certBeta'),
       key: nconf.get('apn:keyBeta'),
@@ -189,8 +178,6 @@
 
 
   new apns.Feedback({
-<<<<<<< HEAD
-=======
       cert: nconf.get('apn:certBetaDev'),
       key: nconf.get('apn:keyBetaDev'),
       gateway: nconf.get('apn:feedbackBetaDev'),
@@ -199,7 +186,6 @@
   });
 
   new apns.Feedback({
->>>>>>> 87130771
       cert: nconf.get('apn:certBeta'),
       key: nconf.get('apn:keyBeta'),
       gateway: nconf.get('apn:feedbackBeta'),
