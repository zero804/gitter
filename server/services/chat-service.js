/*jshint globalstrict:true, trailing:false, unused:true, node:true */
"use strict";

var persistence   = require("./persistence-service");
var collections   = require("../utils/collections");
var troupeService = require("./troupe-service");
var userService   = require("./user-service");
var statsService  = require("./stats-service");
var unsafeHtml    = require('../utils/unsafe-html');
var processChat   = require('../utils/process-chat');
<<<<<<< HEAD
var _             = require('underscore');
var assert        = require('assert');
var Q             = require('q');
=======

var redis = require('../utils/redis');
var redisClient = redis.createClient();
>>>>>>> 2ebaf957

/*
 * Hey Trouper!
 * Bump the version if you modify the behaviour of TwitterText.
 */
var VERSION_INITIAL; /* = undefined; All previous versions are null due to a bug */
var VERSION_SWITCH_TO_SERVER_SIDE_RENDERING = 5;
var MAX_CHAT_MESSAGE_LENGTH = 4096;

var CURRENT_META_DATA_VERSION = VERSION_SWITCH_TO_SERVER_SIDE_RENDERING;

/* @const */
var MAX_CHAT_EDIT_AGE_SECONDS = 300;

var ObjectID = require('mongodb').ObjectID;

<<<<<<< HEAD
exports.newRichMessageToTroupe = function(troupe, user, text, meta, callback) {
  return Q.fcall(function() {
    assert(troupe, "Invalid troupe");

    var chatMessage = new persistence.ChatMessage();

    chatMessage.fromUserId = user ? user.id : null;

    chatMessage.toTroupeId = troupe.id;
    chatMessage.sent = new Date();

    // Very important that we decode and re-encode!
    text = ent.decode(text);
    text = _.escape(text); // NB don't use ent for encoding as it's a bit overzealous!

    chatMessage.text     = text;
    chatMessage._md      = CURRENT_META_DATA_VERSION;
    chatMessage.meta     = meta;

    // Skip UnreadItems, except when new files are uploaded
    chatMessage.skipAlerts = meta.type === 'file' ? false : true;

    return chatMessage.saveQ()
      .thenResolve(chatMessage);
  })
  .nodeify(callback);
};
=======
exports.newChatMessageToTroupe = function(troupe, user, text, callback) {
  if(!troupe) return callback(404);
  /* You have to have text */
  if(!text && text !== "" /* Allow empty strings for now */) return callback(400);
  if(text.length > MAX_CHAT_MESSAGE_LENGTH) return callback(400);

  if(!troupeService.userHasAccessToTroupe(user, troupe)) return callback(403);

  var chatMessage = new persistence.ChatMessage();
  chatMessage.fromUserId = user.id;
  chatMessage.toTroupeId = troupe.id;
  chatMessage.sent = new Date();

  // Keep the raw message.
  chatMessage.text = text;

  var parsedMessage = processChat(text);
  // TODO: validate message

  chatMessage.html  = parsedMessage.html;

  /* Look through the mentions and attempt to tie the mentions to userIds */
  var mentionUserNames = parsedMessage.mentions.map(function(mention) {
    return mention.screenName;
  });
>>>>>>> 2ebaf957

  var _msg = {username: user.username, room: troupe.uri, text: text};
  redisClient.publish('chat_messages', JSON.stringify(_msg));

<<<<<<< HEAD
exports.newChatMessageToTroupe = function(troupe, user, text, callback) {
  return Q.fcall(function() {
    assert(troupe, "Invalid troupe");

    if(!troupeService.userHasAccessToTroupe(user, troupe)) throw 403;

    var chatMessage = new persistence.ChatMessage();
    chatMessage.fromUserId = user.id;
    chatMessage.toTroupeId = troupe.id;
    chatMessage.sent       = new Date();

    // Keep the raw message.
    chatMessage.text      = text;

    var parsedMessage     = processChat(text);
    chatMessage.html      = parsedMessage.html;

    // Metadata
    chatMessage.urls      = parsedMessage.urls;
    chatMessage.mentions  = parsedMessage.mentions;
    chatMessage.issues    = parsedMessage.issues;
    chatMessage._md       = CURRENT_META_DATA_VERSION;

    return chatMessage.saveQ()
      .then(function() {
        statsService.event("new_chat", {
          userId: user.id,
          troupeId: troupe.id,
          username: user.username
        });
      })
      .thenResolve(chatMessage);

  })
  .nodeify(callback);
=======
  userService.findByUsernames(mentionUserNames, function(err, users) {
    if(err) return callback(err);

    var usersIndexed = collections.indexByProperty(users, 'username');

    var mentions = parsedMessage.mentions.map(function(mention) {
      var user = usersIndexed[mention.screenName];
      var userId = user && user.id;

      return {
        screenName: mention.screenName,
        userId: userId
      };
    });

    // Metadata
    chatMessage.urls      = parsedMessage.urls;
    chatMessage.mentions  = mentions;
    chatMessage.issues    = parsedMessage.issues;
    chatMessage._md       = CURRENT_META_DATA_VERSION;

    chatMessage.save(function (err) {
      if(err) return callback(err);

      statsService.event("new_chat", {
        userId: user.id,
        troupeId: troupe.id,
        username: user.username
      });

      return callback(null, chatMessage);
    });

  });

>>>>>>> 2ebaf957
};

exports.updateChatMessage = function(troupe, chatMessage, user, newText, callback) {
  var age = (Date.now() - chatMessage.sent.valueOf()) / 1000;
  if(age > MAX_CHAT_EDIT_AGE_SECONDS) {
    return callback("You can no longer edit this message");
  }

  if(chatMessage.toTroupeId != troupe.id) {
    return callback("Permission to edit this chat message is denied.");
  }

  if(chatMessage.fromUserId != user.id) {
    return callback("Permission to edit this chat message is denied.");
  }

  // If the user has been kicked out of the troupe...
  if(!troupeService.userHasAccessToTroupe(user, troupe)) {
    return callback("Permission to edit this chat message is denied.");
  }

  chatMessage.text = newText;

  var parsedMessage = processChat(newText);
  chatMessage.html  = parsedMessage.html;


  chatMessage.editedAt = new Date();

  var parsedMessage = processChat(newText);
  chatMessage.html = parsedMessage.html;

  // Metadata
  chatMessage.urls      = parsedMessage.urls;
  chatMessage.mentions  = parsedMessage.mentions;
  chatMessage.issues    = parsedMessage.issues;
  chatMessage._md       = CURRENT_META_DATA_VERSION;

  chatMessage.save(function(err) {
    if(err) return callback(err);

    return callback(null, chatMessage);
  });
};

exports.findById = function(id, callback) {
  persistence.ChatMessage.findById(id, function(err, chatMessage) {
    callback(err, chatMessage);
  });
};

 exports.findByIds = function(ids, callback) {
  persistence.ChatMessage
    .where('_id')['in'](collections.idsIn(ids))
    .exec(callback);
};

function massageMessages(message) {
  if('html' in message && 'text' in message) {

    if(message._md == VERSION_INITIAL) {
      var text = unsafeHtml(message.text);
      var d = processChat(text);

      message.text      = text;
      message.html      = d.html;
      message.urls      = d.urls;
      message.mentions  = d.mentions;
      message.issues    = d.issues;
    }
  }

  return message;
}

exports.findChatMessagesForTroupe = function(troupeId, options, callback) {
  var q = persistence.ChatMessage
    .where('toTroupeId', troupeId);

  if(options.startId) {
    var startId = new ObjectID(options.startId);
    q = q.where('_id').gte(startId);
  }

  if(options.beforeId) {
    var beforeId = new ObjectID(options.beforeId);
    q = q.where('_id').lt(beforeId);
  }

  q.sort(options.sort || { sent: 'desc' })
    .limit(options.limit || 50)
    .skip(options.skip || 0)
    .exec(function(err, results) {
      if(err) return callback(err);

      return callback(null, results.map(massageMessages).reverse());
    });
};<|MERGE_RESOLUTION|>--- conflicted
+++ resolved
@@ -8,15 +8,9 @@
 var statsService  = require("./stats-service");
 var unsafeHtml    = require('../utils/unsafe-html');
 var processChat   = require('../utils/process-chat');
-<<<<<<< HEAD
-var _             = require('underscore');
-var assert        = require('assert');
-var Q             = require('q');
-=======
 
 var redis = require('../utils/redis');
 var redisClient = redis.createClient();
->>>>>>> 2ebaf957
 
 /*
  * Hey Trouper!
@@ -33,35 +27,6 @@
 
 var ObjectID = require('mongodb').ObjectID;
 
-<<<<<<< HEAD
-exports.newRichMessageToTroupe = function(troupe, user, text, meta, callback) {
-  return Q.fcall(function() {
-    assert(troupe, "Invalid troupe");
-
-    var chatMessage = new persistence.ChatMessage();
-
-    chatMessage.fromUserId = user ? user.id : null;
-
-    chatMessage.toTroupeId = troupe.id;
-    chatMessage.sent = new Date();
-
-    // Very important that we decode and re-encode!
-    text = ent.decode(text);
-    text = _.escape(text); // NB don't use ent for encoding as it's a bit overzealous!
-
-    chatMessage.text     = text;
-    chatMessage._md      = CURRENT_META_DATA_VERSION;
-    chatMessage.meta     = meta;
-
-    // Skip UnreadItems, except when new files are uploaded
-    chatMessage.skipAlerts = meta.type === 'file' ? false : true;
-
-    return chatMessage.saveQ()
-      .thenResolve(chatMessage);
-  })
-  .nodeify(callback);
-};
-=======
 exports.newChatMessageToTroupe = function(troupe, user, text, callback) {
   if(!troupe) return callback(404);
   /* You have to have text */
@@ -87,48 +52,10 @@
   var mentionUserNames = parsedMessage.mentions.map(function(mention) {
     return mention.screenName;
   });
->>>>>>> 2ebaf957
 
   var _msg = {username: user.username, room: troupe.uri, text: text};
   redisClient.publish('chat_messages', JSON.stringify(_msg));
 
-<<<<<<< HEAD
-exports.newChatMessageToTroupe = function(troupe, user, text, callback) {
-  return Q.fcall(function() {
-    assert(troupe, "Invalid troupe");
-
-    if(!troupeService.userHasAccessToTroupe(user, troupe)) throw 403;
-
-    var chatMessage = new persistence.ChatMessage();
-    chatMessage.fromUserId = user.id;
-    chatMessage.toTroupeId = troupe.id;
-    chatMessage.sent       = new Date();
-
-    // Keep the raw message.
-    chatMessage.text      = text;
-
-    var parsedMessage     = processChat(text);
-    chatMessage.html      = parsedMessage.html;
-
-    // Metadata
-    chatMessage.urls      = parsedMessage.urls;
-    chatMessage.mentions  = parsedMessage.mentions;
-    chatMessage.issues    = parsedMessage.issues;
-    chatMessage._md       = CURRENT_META_DATA_VERSION;
-
-    return chatMessage.saveQ()
-      .then(function() {
-        statsService.event("new_chat", {
-          userId: user.id,
-          troupeId: troupe.id,
-          username: user.username
-        });
-      })
-      .thenResolve(chatMessage);
-
-  })
-  .nodeify(callback);
-=======
   userService.findByUsernames(mentionUserNames, function(err, users) {
     if(err) return callback(err);
 
@@ -164,7 +91,6 @@
 
   });
 
->>>>>>> 2ebaf957
 };
 
 exports.updateChatMessage = function(troupe, chatMessage, user, newText, callback) {
