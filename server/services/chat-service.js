/*jshint globalstrict:true, trailing:false, unused:true, node:true */
"use strict";

<<<<<<< HEAD
var env              = require('../utils/env');
var stats            = env.stats;

var persistence      = require("./persistence-service");
var collections      = require("../utils/collections");
var troupeService    = require("./troupe-service");
var userService      = require("./user-service");
var unsafeHtml       = require('../utils/unsafe-html');
var processChat      = require('../utils/process-chat');
var appEvents        = require('../app-events');
var Q                = require('q');
var mongoUtils       = require('../utils/mongo-utils');
var moment           = require('moment');
var roomCapabilities = require('./room-capabilities');
=======
var env           = require('../utils/env');
var stats         = env.stats;

var persistence   = require("./persistence-service");
var collections   = require("../utils/collections");
var troupeService = require("./troupe-service");
var userService   = require("./user-service");
var unsafeHtml    = require('../utils/unsafe-html');
var processChat   = require('../utils/process-chat');
var appEvents     = require('../app-events');
var Q             = require('q');
var mongoUtils    = require('../utils/mongo-utils');
var moment        = require('moment');
var StatusError   = require('statuserror');
>>>>>>> fc77659f

/*
 * Hey Trouper!
 * Bump the version if you modify the behaviour of TwitterText.
 */
var VERSION_INITIAL; /* = undefined; All previous versions are null due to a bug */
var VERSION_SWITCH_TO_SERVER_SIDE_RENDERING = 5;
var MAX_CHAT_MESSAGE_LENGTH = 4096;

var CURRENT_META_DATA_VERSION = VERSION_SWITCH_TO_SERVER_SIDE_RENDERING;

/* @const */
var MAX_CHAT_EDIT_AGE_SECONDS = 300;

var ObjectID = require('mongodb').ObjectID;

/**
 * Create a new chat and return a promise of the chat
 */
exports.newChatMessageToTroupe = function(troupe, user, data, callback) {
  return Q.fcall(function() {
    if(!troupe) throw 404;

    /* You have to have text */
    if(!data.text && data.text !== "" /* Allow empty strings for now */) throw new StatusError(400, 'Text is required');
    if(data.text.length > MAX_CHAT_MESSAGE_LENGTH) throw new StatusError(400, 'Message exceeds maximum size');

    if(!troupeService.userHasAccessToTroupe(user, troupe)) throw new StatusError(403, 'Access denied');

    // TODO: validate message
    var parsedMessage = processChat(data.text);

    var chatMessage = new persistence.ChatMessage({
      fromUserId: user.id,
      toTroupeId: troupe.id,
      sent: new Date(),
      text: data.text,                // Keep the raw message.
      status: data.status,            // Checks if it is a status update
      html: parsedMessage.html
    });

    /* Look through the mentions and attempt to tie the mentions to userIds */
    var mentionUserNames = parsedMessage.mentions.map(function(mention) {
      return mention.screenName;
    });

    return userService.findByUsernames(mentionUserNames)
      .then(function(users) {
      var usersIndexed = collections.indexByProperty(users, 'username');

      var mentions = parsedMessage.mentions.map(function(mention) {
        var user = usersIndexed[mention.screenName];
        var userId = user && user.id;

        return {
          screenName: mention.screenName,
          userId: userId
        };
      });

      // Metadata
      chatMessage.urls      = parsedMessage.urls;
      chatMessage.mentions  = mentions;
      chatMessage.issues    = parsedMessage.issues;
      chatMessage._md       = CURRENT_META_DATA_VERSION;

      return chatMessage.saveQ()
        .then(function() {

          // setTimeout(function() {
          //   troupe.users.forEach(function(troupeUser) {
          //     require('./unread-item-service').markItemsRead(troupeUser.userId, troupe.id, [chatMessage.id], [], { member: true });
          //   });

          // }, 100);

          stats.event("new_chat", {
            userId: user.id,
            troupeId: troupe.id,
            username: user.username
          });


          var _msg;
          if (troupe.oneToOne) {
            var toUserId;
            troupe.users.forEach(function(_user) {
              if (_user.userId.toString() !== user.id.toString()) toUserId = _user.userId;
            });
            _msg = {oneToOne: true, username: user.username, toUserId: toUserId, text: data.text, id: chatMessage.id, toTroupeId: troupe.id };
          } else {
            _msg = {oneToOne: false, username: user.username, room: troupe.uri, text: data.text, id: chatMessage.id, toTroupeId: troupe.id };
          }

          appEvents.chatMessage(_msg);

          return chatMessage;
        });

    });
  })
  .nodeify(callback);




};

exports.updateChatMessage = function(troupe, chatMessage, user, newText, callback) {
  var age = (Date.now() - chatMessage.sent.valueOf()) / 1000;
  if(age > MAX_CHAT_EDIT_AGE_SECONDS) {
    return callback("You can no longer edit this message");
  }

  if(chatMessage.toTroupeId != troupe.id) {
    return callback("Permission to edit this chat message is denied.");
  }

  if(chatMessage.fromUserId != user.id) {
    return callback("Permission to edit this chat message is denied.");
  }

  // If the user has been kicked out of the troupe...
  if(!troupeService.userHasAccessToTroupe(user, troupe)) {
    return callback("Permission to edit this chat message is denied.");
  }

  chatMessage.text = newText;

  var parsedMessage = processChat(newText);
  chatMessage.html  = parsedMessage.html;


  chatMessage.editedAt = new Date();

  // Metadata
  chatMessage.urls      = parsedMessage.urls;
  chatMessage.mentions  = parsedMessage.mentions;
  chatMessage.issues    = parsedMessage.issues;
  chatMessage._md       = CURRENT_META_DATA_VERSION;

  chatMessage.save(function(err) {
    if(err) return callback(err);

    return callback(null, chatMessage);
  });
};

exports.findById = function(id, callback) {
  persistence.ChatMessage.findById(id, function(err, chatMessage) {
    callback(err, chatMessage);
  });
};

 exports.findByIds = function(ids, callback) {
  if(!ids || !ids.length) return callback(null, []);

  persistence.ChatMessage
    .where('_id')['in'](collections.idsIn(ids))
    .exec(callback);
};

function massageMessages(message) {
  if('html' in message && 'text' in message) {

    if(message._md == VERSION_INITIAL) {
      var text = unsafeHtml(message.text);
      var d = processChat(text);

      message.text      = text;
      message.html      = d.html;
      message.urls      = d.urls;
      message.mentions  = d.mentions;
      message.issues    = d.issues;
    }
  }

  return message;
}

exports.findChatMessagesForTroupe = function(troupeId, options, callback) {
  return roomCapabilities.getMaxHistoryMessageDate(troupeId)
    .then(function(maxHistoryDate) {
      var q = persistence.ChatMessage
        .where('toTroupeId', troupeId);

      if(maxHistoryDate) {
        q = q.where('sent').gte(maxHistoryDate);
      }

      if(options.startId) {
        var startId = new ObjectID(options.startId);
        q = q.where('_id').gte(startId);
      }

      if(options.beforeId) {
        var beforeId = new ObjectID(options.beforeId);
        q = q.where('_id').lt(beforeId);
      }

      return q.sort(options.sort || { sent: 'desc' })
        .limit(options.limit || 50)
        .skip(options.skip || 0)
        .execQ()
        .then(function(results) {
          return results.map(massageMessages).reverse();
        })
    })
    .nodeify(callback)
};

exports.findChatMessagesForTroupeForDateRange = function(troupeId, startDate, endDate, callback) {
  return persistence.ChatMessage.find({
    $and: [
      { toTroupeId: troupeId },
      { sent: { $gte: startDate}  },
      { sent: { $lte: endDate}  },
    ]
  }).sort({ sent: 'asc' })
    .execQ().then(function(results) {
      return results.map(massageMessages);
    })
    .nodeify(callback);
};

exports.findDatesForChatMessages = function(troupeId, callback) {
  return persistence.ChatMessage.aggregateQ([
    { $match: { toTroupeId: mongoUtils.asObjectID(troupeId) } },
    { $project: {
        _id: 0,
        sent: 1
      }
    },
    { $group: {
        _id: 1,
        dates: {
          $addToSet: {
            $add: [
              { $multiply: [{ $year: '$sent' }, 10000] },
              { $multiply: [{ $month: '$sent' }, 100] },
              { $dayOfMonth: '$sent' }
            ]
          }
        }
      }
    },
    { $project: {
        _id: 0,
        dates: 1
      }
    },
    {
      $unwind: "$dates"
    }
  ])
  .then(function(dates) {
    return dates.map(function(d) {
      return moment.utc("" + d.dates,  "YYYYMMDD");
    });
  })
  .nodeify(callback);
};

exports.findDailyChatActivityForRoom = function(troupeId, start, end, callback) {
  return persistence.ChatMessage.aggregateQ([
    { $match: {
        toTroupeId: mongoUtils.asObjectID(troupeId),
        sent: {
          $gte: start,
          $lte: end
        }
      }
    },
    { $project: {
        _id: 0,
        sent: 1
      }
    },
    { $group: {
        _id: {
            $add: [
              { $multiply: [{ $year: '$sent' }, 10000] },
              { $multiply: [{ $month: '$sent' }, 100] },
              { $dayOfMonth: '$sent' }
            ]
        },
        count: {
          $sum: 1
        }
      }
    }

  ])
  .then(function(dates) {
    return dates.reduce(function(memo, value) {
      memo[value._id] = value.count;
      return memo;
    }, {});
  })
  .nodeify(callback);
};<|MERGE_RESOLUTION|>--- conflicted
+++ resolved
@@ -1,24 +1,8 @@
 /*jshint globalstrict:true, trailing:false, unused:true, node:true */
 "use strict";
 
-<<<<<<< HEAD
 var env              = require('../utils/env');
 var stats            = env.stats;
-
-var persistence      = require("./persistence-service");
-var collections      = require("../utils/collections");
-var troupeService    = require("./troupe-service");
-var userService      = require("./user-service");
-var unsafeHtml       = require('../utils/unsafe-html');
-var processChat      = require('../utils/process-chat');
-var appEvents        = require('../app-events');
-var Q                = require('q');
-var mongoUtils       = require('../utils/mongo-utils');
-var moment           = require('moment');
-var roomCapabilities = require('./room-capabilities');
-=======
-var env           = require('../utils/env');
-var stats         = env.stats;
 
 var persistence   = require("./persistence-service");
 var collections   = require("../utils/collections");
@@ -30,8 +14,8 @@
 var Q             = require('q');
 var mongoUtils    = require('../utils/mongo-utils');
 var moment        = require('moment');
+var roomCapabilities = require('./room-capabilities');
 var StatusError   = require('statuserror');
->>>>>>> fc77659f
 
 /*
  * Hey Trouper!
