--- conflicted
+++ resolved
@@ -5,43 +5,15 @@
     collections   = require("../utils/collections"),
     troupeService = require("./troupe-service"),
     statsService  = require("./stats-service"),
-<<<<<<< HEAD
-    TwitterText   =  require('../utils/twitter-text'),
-    urlExtractor  = require('../utils/url-extractor');
-
-var ObjectID = require('mongodb').ObjectID;
-
-=======
     TwitterText   = require('../utils/twitter-text'),
     urlExtractor  = require('../utils/url-extractor'),
     safeHtml      = require('../utils/safe-html'),
     ent           = require('ent');
->>>>>>> d22b5166
 
 /* @const */
 var MAX_CHAT_EDIT_AGE_SECONDS = 300;
 
-<<<<<<< HEAD
-/* @const */
-var HTML_ENTITIES = {
-  '&': '&amp;',
-  '>': '&gt;',
-  '<': '&lt;',
-  '"': '&quot;',
-  "'": '&#39;'
-};
-
-var SAFE_HTML_RE = /[&"'><]/g;
-
-// HTML escaping
-function safe(text) {
-  return text && text.replace(SAFE_HTML_RE, function(character) {
-    return HTML_ENTITIES[character];
-  });
-}
-=======
 var ObjectID = require('mongodb').ObjectID;
->>>>>>> d22b5166
 
 exports.newChatMessageToTroupe = function(troupe, user, text, callback) {
   if(!troupe) return callback("Invalid troupe");
@@ -53,27 +25,16 @@
   chatMessage.toTroupeId = troupe.id;
   chatMessage.sent = new Date();
 
-<<<<<<< HEAD
-  text = safe(text);
-  chatMessage.text = safe(text);
-=======
   // Very important that we decode and re-encode!
   text = ent.decode(text);
   text = safeHtml(text); // NB don't use ent for encoding as it's a bit overzealous!
 
-  console.log(text);
-
   chatMessage.text = text;
->>>>>>> d22b5166
 
   // Metadata
   chatMessage.urls            = urlExtractor.extractUrlsWithIndices(text);
   chatMessage.mentions        = TwitterText.extractMentionsWithIndices(text);
-<<<<<<< HEAD
-  chatMessage.metadataVersion = urlExtractor.version;
-=======
   chatMessage._md             = urlExtractor.version;
->>>>>>> d22b5166
 
   chatMessage.save(function (err) {
     if(err) return callback(err);
