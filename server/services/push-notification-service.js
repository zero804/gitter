/*jshint globalstrict:true, trailing:false, unused:true, node:true */
"use strict";

var PushNotificationDevice = require("./persistence-service").PushNotificationDevice;
var winston = require("winston");
var nconf = require('../utils/config');
var Fiber = require('../utils/fiber');
var crypto = require('crypto');
var _ = require('underscore');
var redis = require("../utils/redis"),
    redisClient = redis.createClient();

var Scripto = require('redis-scripto');
var scriptManager = new Scripto(redisClient);
scriptManager.loadFromDir(__dirname + '/../../redis-lua/notify');

var minimumUserAlertIntervalS = nconf.get("notifications:minimumUserAlertInterval");



function buffersEqual(a,b) {
  if (!Buffer.isBuffer(a)) return undefined;
  if (!Buffer.isBuffer(b)) return undefined;
  if (a.length !== b.length) return false;

  for (var i = 0; i < a.length; i++) {
      if (a[i] !== b[i]) return false;
  }

  return true;
}
exports.registerDevice = function(deviceId, deviceType, deviceToken, deviceName, appVersion, appBuild, callback) {
<<<<<<< HEAD
=======
  winston.verbose("Registering device ", { deviceId: deviceId });
>>>>>>> 3a193bd1
  var tokenHash = crypto.createHash('md5').update(deviceToken).digest('hex');

  PushNotificationDevice.findOneAndUpdate(
    { deviceId: deviceId },
    {
      deviceId: deviceId,
      appleToken: deviceToken,
      tokenHash: tokenHash,
      deviceType: deviceType,
      deviceName: deviceName,
      timestamp: new Date(),
      appVersion: appVersion,
      appBuild: appBuild
    },
    { upsert: true },
    function(err, device) {
      if(err) return callback(err);

      // After we've update the device, look for other devices that have given us the same token
      // these are probably phones that have been reset etc, so we need to prune them
      PushNotificationDevice.find({
        tokenHash: tokenHash,
        deviceType: deviceType
      }, function(err, results) {
        var fiber = new Fiber();

        results.forEach(function(device) {
          // This device? Skip
          if(device.deviceId == deviceId) return;

          // If the hashes are the same, we still need to check that the actual tokens are the same
          if(device.deviceToken && deviceToken) {
            if(!buffersEqual(device.deviceToken, deviceToken)) return;
          }

          winston.verbose('Removing unused device ' + device.deviceId);
          device.remove(fiber.waitor());
        });

        fiber.all().then(function() { callback(null, device); }).fail(callback);
      });

    });
};

exports.registerUser = function(deviceId, userId, callback) {
  PushNotificationDevice.findOneAndUpdate(
    { deviceId: deviceId },
    { deviceId: deviceId, userId: userId, timestamp: new Date() },
    { upsert: true },
    callback);
};

exports.findDevicesForUser = function(userId, callback) {
  PushNotificationDevice.find({ userId: userId }, callback);
};

exports.findUsersWithDevices = function(userIds, callback) {
  userIds = _.uniq(userIds);
  PushNotificationDevice.distinct('userId', { userId: { $in: userIds } }, callback);
};

exports.findDevicesForUsers = function(userIds, callback) {
  userIds = _.uniq(userIds);
  PushNotificationDevice
    .where('userId')['in'](userIds)
    .exec(callback);
};

exports.findUsersTroupesAcceptingNotifications = function(userTroupes, callback) {

  var multi = redisClient.multi();
  userTroupes.forEach(function(userTroupes) {
    var userId = userTroupes.userId;
    var troupeId = userTroupes.troupeId;
    multi.exists("nl:" + userId + ':' + troupeId); // notification 1 sent
    multi.exists("nls:" + userId + ':' + troupeId); // awaiting timeout before sending note2
  });

  multi.exec(function(err, replies) {
    if(err) return callback(err);

    var response = userTroupes.map(function(userTroupe, i) {
      var globalLock = replies[i * 2];
      var segmentLock = replies[i * 2 + 1];

      return {
        userId: userTroupe.userId,
        troupeId: userTroupe.troupeId,
        accepting: !globalLock || !segmentLock // Either the user doesn't have a global notification lock or a segment notification lock
      };
    });

    callback(null, response);
  });
};

exports.resetNotificationsForUserTroupe = function(userId, troupeId, callback) {
  redisClient.del("nl:" + userId + ':' + troupeId, "nls:" + userId + ':' + troupeId, callback);
};


// Returns callback(err, notificationNumber)
exports.canLockForNotification = function(userId, troupeId, startTime, callback) {
  var keys = ['nl:' + userId + ':' + troupeId, 'nls:' + userId + ':' + troupeId ];
  var values = [startTime, minimumUserAlertIntervalS];

  scriptManager.run('notify-lock-user-troupe', keys, values, function(err, result) {
    if(err) return callback(err);

    return callback(null, result);
  });
};

// Returns callback(err, falsey value or { startTime: Y }])
exports.canUnlockForNotification = function (userId, troupeId, notificationNumber, callback) {
  var keys = ['nl:' + userId + ':' + troupeId, 'nls:' + userId + ':' + troupeId ];
  var values = [notificationNumber];

  scriptManager.run('notify-unlock-user-troupe', keys, values, function(err, result) {
    if(err) return callback(err);

    return callback(null, result ? parseInt(result, 10) : 0);
  });
};
<|MERGE_RESOLUTION|>--- conflicted
+++ resolved
@@ -30,10 +30,7 @@
   return true;
 }
 exports.registerDevice = function(deviceId, deviceType, deviceToken, deviceName, appVersion, appBuild, callback) {
-<<<<<<< HEAD
-=======
   winston.verbose("Registering device ", { deviceId: deviceId });
->>>>>>> 3a193bd1
   var tokenHash = crypto.createHash('md5').update(deviceToken).digest('hex');
 
   PushNotificationDevice.findOneAndUpdate(
