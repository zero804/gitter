"use strict";

<<<<<<< HEAD
var env                       = require('gitter-web-env');
var stats                     = env.stats;
var userService               = require('./user-service');
var persistence               = require('gitter-web-persistence');
var userDefaultFlagsService   = require('./user-default-flags-service');
var Troupe                    = persistence.Troupe;
var assert                    = require("assert");
var mongoUtils                = require('gitter-web-persistence-utils/lib/mongo-utils');
var Promise                   = require('bluebird');
var ObjectID                  = require('mongodb').ObjectID;
var assert                    = require('assert');
var mongooseUtils             = require('gitter-web-persistence-utils/lib/mongoose-utils');
var StatusError               = require('statuserror');
var roomMembershipService     = require('./room-membership-service');
var securityDescriptorService = require('gitter-web-permissions/lib/security-descriptor-service');
var legacyMigration           = require('gitter-web-permissions/lib/legacy-migration');
var debug                     = require('debug')('gitter:one-to-one-room-service');
=======
var env                     = require('gitter-web-env');
var stats                   = env.stats;
var userService             = require('./user-service');
var persistence             = require('gitter-web-persistence');
var userDefaultFlagsService = require('./user-default-flags-service');
var Troupe                  = persistence.Troupe;
var assert                  = require("assert");
var mongoUtils              = require('gitter-web-persistence-utils/lib/mongo-utils');
var Promise                 = require('bluebird');
var ObjectID                = require('mongodb').ObjectID;
var mongooseUtils           = require('gitter-web-persistence-utils/lib/mongoose-utils');
var StatusError             = require('statuserror');
var roomMembershipService   = require('./room-membership-service');
var debug                   = require('debug')('gitter:one-to-one-room-service');
>>>>>>> 24b21981

function getOneToOneRoomQuery(userId1, userId2) {
  // Need to use $elemMatch due to a regression in Mongo 2.6, see https://jira.mongodb.org/browse/SERVER-13843
  return {
    $and: [
      { oneToOne: true },
      { 'oneToOneUsers': { $elemMatch: { userId: userId1 } } },
      { 'oneToOneUsers': { $elemMatch: { userId: userId2 } } }
    ]
  };

}
/**
 * Internal method. Find a room for two users or insert the room in the database.
 *
 * Does not handle any business logic...
 *
 * Returns [troupe, existing]
 */
function findOrInsertNewOneToOneRoom(userId1, userId2) {
  var query = getOneToOneRoomQuery(userId1, userId2);

  // First attempt is a simple find...
  return Troupe.findOne(query)
    .exec()
    .then(function(existing) {
      debug('Found existing room? %s', !!existing);

      if (existing) return [existing, true];

      // Second attempt is an upsert
      var insertFields = {
        oneToOne: true,
        status: 'ACTIVE',
        githubType: 'ONETOONE',
        oneToOneUsers: [{
          _id: new ObjectID(),
          userId: userId1
        }, {
          _id: new ObjectID(),
          userId: userId2
        }],
        userCount: 0
      };

      debug('Attempting upsert for new one-to-one room');

      // Upsert returns [model, existing] already
      return mongooseUtils.upsert(Troupe, query, {
        $setOnInsert: insertFields
      })
      .tap(function(upsertResult) {
        var troupe = upsertResult[0];
        var updateExisting = upsertResult[1];

        if (updateExisting) return;

        var descriptor = legacyMigration.generatePermissionsForRoom(troupe, null, null);
        return securityDescriptorService.insertForRoom(troupe._id, descriptor);
      });
    });
}

/**
 * Ensure that the current user is in the one-to-one room
 */
function ensureFromUserInRoom(troupeId, fromUserId) {
  return roomMembershipService.checkRoomMembership(troupeId, fromUserId)
    .then(function(isRoomMember) {
      if (isRoomMember) return;

      // Deal with https://github.com/troupe/gitter-webapp/issues/1227
      return userDefaultFlagsService.getDefaultFlagsForUserId(fromUserId)
        .then(function(flags) {
          return roomMembershipService.addRoomMember(troupeId, fromUserId, flags);
        });
    });
}

/**
 * Ensure that both users are in the one-to-one room
 */
function addOneToOneUsersToNewRoom(troupeId, fromUserId, toUserId) {
  return userDefaultFlagsService.getDefaultFlagsForUserIds([fromUserId, toUserId])
    .then(function(userFlags) {
      var fromUserFlags = userFlags[fromUserId];
      var toUserFlags = userFlags[toUserId];

      if (!fromUserFlags) throw new StatusError(404);
      if (!toUserFlags) throw new StatusError(404);

      return Promise.join(
        roomMembershipService.addRoomMember(troupeId, fromUserId, fromUserFlags),
        roomMembershipService.addRoomMember(troupeId, toUserId, toUserFlags));
    });
}

/**
 * Find a one-to-one troupe, otherwise create it
 *
 * @return {[ troupe, other-user ]}
 */
function findOrCreateOneToOneRoom(fromUserId, toUserId) {
  assert(fromUserId, "Need to provide fromUserId");
  assert(toUserId, "Need to provide toUserId");

  fromUserId = mongoUtils.asObjectID(fromUserId);
  toUserId = mongoUtils.asObjectID(toUserId);

  if(String(fromUserId) === String(toUserId)) throw new StatusError(417); // You cannot be in a troupe with yourself.

  return userService.findById(toUserId)
    .bind({
      toUser: undefined,
      troupe: undefined
    })
    .then(function(toUser) {
      if(!toUser) throw new StatusError(404, "User does not exist");

      this.toUser = toUser;

      // For now, there is no permissions model between users
      // There is an implicit connection between these two users,
      // automatically create the troupe
      return findOrInsertNewOneToOneRoom(fromUserId, toUserId);
    })
    .spread(function(troupe, existing) {
      debug('findOrCreate existing=%s', existing);

      var troupeId = troupe._id;
      this.troupe = troupe;

      if (existing) {
        return ensureFromUserInRoom(troupeId, fromUserId);
      } else {
        stats.event('new_troupe', {
          troupeId: troupeId,
          oneToOne: true,
          userId: fromUserId
        });

        return addOneToOneUsersToNewRoom(troupeId, fromUserId, toUserId);
      }
    })
    .then(function() {
      return [this.troupe, this.toUser];
    });
}


function findOneToOneRoom(fromUserId, toUserId) {
  assert(fromUserId, "Need to provide fromUserId");
  assert(toUserId, "Need to provide toUserId");

  fromUserId = mongoUtils.asObjectID(fromUserId);
  toUserId = mongoUtils.asObjectID(toUserId);

  if(String(fromUserId) === String(toUserId)) throw new StatusError(417); // You cannot be in a troupe with yourself.

  /* Find the existing one-to-one.... */
  return persistence.Troupe.findOne(getOneToOneRoomQuery(fromUserId, toUserId))
    .exec();
}

/* Exports */
exports.findOrCreateOneToOneRoom = Promise.method(findOrCreateOneToOneRoom);
exports.findOneToOneRoom = Promise.method(findOneToOneRoom);<|MERGE_RESOLUTION|>--- conflicted
+++ resolved
@@ -1,6 +1,5 @@
 "use strict";
 
-<<<<<<< HEAD
 var env                       = require('gitter-web-env');
 var stats                     = env.stats;
 var userService               = require('./user-service');
@@ -11,29 +10,12 @@
 var mongoUtils                = require('gitter-web-persistence-utils/lib/mongo-utils');
 var Promise                   = require('bluebird');
 var ObjectID                  = require('mongodb').ObjectID;
-var assert                    = require('assert');
 var mongooseUtils             = require('gitter-web-persistence-utils/lib/mongoose-utils');
 var StatusError               = require('statuserror');
 var roomMembershipService     = require('./room-membership-service');
 var securityDescriptorService = require('gitter-web-permissions/lib/security-descriptor-service');
 var legacyMigration           = require('gitter-web-permissions/lib/legacy-migration');
 var debug                     = require('debug')('gitter:one-to-one-room-service');
-=======
-var env                     = require('gitter-web-env');
-var stats                   = env.stats;
-var userService             = require('./user-service');
-var persistence             = require('gitter-web-persistence');
-var userDefaultFlagsService = require('./user-default-flags-service');
-var Troupe                  = persistence.Troupe;
-var assert                  = require("assert");
-var mongoUtils              = require('gitter-web-persistence-utils/lib/mongo-utils');
-var Promise                 = require('bluebird');
-var ObjectID                = require('mongodb').ObjectID;
-var mongooseUtils           = require('gitter-web-persistence-utils/lib/mongoose-utils');
-var StatusError             = require('statuserror');
-var roomMembershipService   = require('./room-membership-service');
-var debug                   = require('debug')('gitter:one-to-one-room-service');
->>>>>>> 24b21981
 
 function getOneToOneRoomQuery(userId1, userId2) {
   // Need to use $elemMatch due to a regression in Mongo 2.6, see https://jira.mongodb.org/browse/SERVER-13843
