--- conflicted
+++ resolved
@@ -116,52 +116,6 @@
             id: userId
           }, 'readBy');
         });
-<<<<<<< HEAD
-=======
-
-      });
-    })
-    .nodeify(done);
-
-}
-
-// TODO: remove by 1 September 2015
-function batchUpdateReadbyBatchLegacy(key, userIdStrings, done) {
-  var kp = key.split(':', 3);
-
-  // TODO: batch by troupeId only and get this operation to use batch updates
-
-  // Ignore everything except chats for now
-  if(kp[0] !== 'chat') return done();
-
-  var troupeId = mongoUtils.asObjectID(kp[1]);
-  var chatId = mongoUtils.asObjectID(kp[2]);
-
-  var userIds = userIdStrings.map(mongoUtils.asObjectID);
-
-  ChatMessage.findOneAndUpdate(
-    { _id: chatId, toTroupeId: troupeId },
-    { $addToSet:  { 'readBy': { $each: userIds } } },
-    { select: { readBy: 1, _tv: 1 }, new: true })
-    .exec()
-    .then(function(chat) {
-      if (!chat) {
-        winston.info('Weird. No chat message found');
-        return;
-      }
-
-      liveCollections.chats.emit('patch', chatId, troupeId, {
-        readBy: chat.readBy.length,
-        v: chat._tv ? 0 + chat._tv : undefined
-      });
-
-      // Its too operationally expensive to serialise the full user object
-      // TODO: move this across to live-collections
-      userIds.forEach(function(userId) {
-        appEvents.dataChange2("/rooms/" + troupeId + "/chatMessages/" + chatId + '/readBy', 'create', {
-          id: userId
-        }, 'readBy');
->>>>>>> 0abe5d0e
       });
 
     })
