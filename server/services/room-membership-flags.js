--- conflicted
+++ resolved
@@ -25,13 +25,8 @@
 var BITMASK_NOTIFY_UNREAD       = 1 << FLAG_POS_NOTIFY_UNREAD;
 var BITMASK_NO_NOTIFY_UNREAD    = BITMASK_INVERT & ~BITMASK_NOTIFY_UNREAD;
 var BITMASK_NOTIFY_ACTIVITY     = 1 << FLAG_POS_NOTIFY_ACTIVITY;
-<<<<<<< HEAD
-var BITMASK_NOTIFY_MENTION     = 1 << FLAG_POS_NOTIFY_MENTION;
-=======
 var BITMASK_NO_NOTIFY_ACTIVITY  = BITMASK_INVERT & ~BITMASK_NOTIFY_ACTIVITY;
-
-var BITMASK_NOTIFY_MENTIONS     = 1 << FLAG_POS_NOTIFY_MENTION;
->>>>>>> b361c412
+var BITMASK_NOTIFY_MENTION      = 1 << FLAG_POS_NOTIFY_MENTION;
 var BITMASK_NOTIFY_ANNOUNCEMENT = 1 << FLAG_POS_NOTIFY_ANNOUNCEMENT;
 var BITMASK_NOTIFY_DEFAULT      = 1 << FLAG_POS_NOTIFY_DEFAULT;
 
@@ -145,27 +140,21 @@
 
 module.exports = {
   MODES: MODES,
-<<<<<<< HEAD
 
   FLAG_POS_NOTIFY_UNREAD: FLAG_POS_NOTIFY_UNREAD,
   FLAG_POS_NOTIFY_ACTIVITY: FLAG_POS_NOTIFY_ACTIVITY,
   FLAG_POS_NOTIFY_MENTION: FLAG_POS_NOTIFY_MENTION,
   FLAG_POS_NOTIFY_ANNOUNCEMENT: FLAG_POS_NOTIFY_ANNOUNCEMENT,
 
-=======
   getFlagsForMode: getFlagsForMode,
->>>>>>> b361c412
   getModeFromFlags: getModeFromFlags,
   getUpdateForMode: getUpdateForMode,
   getLurkForFlags: getLurkForFlags,
   getLurkForMode: getLurkForMode,
-<<<<<<< HEAD
+  toggleLegacyLurkMode: toggleLegacyLurkMode,
 
   hasNotifyUnread: hasNotifyUnread,
   hasNotifyActivity: hasNotifyActivity,
   hasNotifyMention: hasNotifyMention,
   hasNotifyAnnouncement: hasNotifyAnnouncement,
-=======
-  toggleLegacyLurkMode: toggleLegacyLurkMode
->>>>>>> b361c412
 };