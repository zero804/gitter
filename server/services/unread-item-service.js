/*jshint globalstrict:true, trailing:false, unused:true, node:true */
"use strict";

var troupeService    = require("./troupe-service");
var readByService    = require("./readby-service");
var userService      = require("./user-service");
var permissionsModel = require('./permissions-model');
var appEvents        = require("../app-events");
var _                = require("underscore");
var redis            = require("../utils/redis");
var winston          = require("winston");
var mongoUtils       = require('../utils/mongo-utils');
var RedisBatcher     = require('../utils/redis-batcher').RedisBatcher;
var Scripto          = require('redis-scripto');
var Q                = require('q');
var assert           = require('assert');
var redisClient      = redis.createClient();
var badgeBatcher     = new RedisBatcher('badge', 300);
var scriptManager    = new Scripto(redisClient);

scriptManager.loadFromDir(__dirname + '/../../redis-lua/unread');

var EMAIL_NOTIFICATION_HASH_KEY = "unread:email_notify";

function sinceFilter(since) {
  return function(id) {
    var date = mongoUtils.getDateFromObjectId(id);
    return date.getTime() >= since;
  };

}

badgeBatcher.listen(function(key, userIds, done) {
  // Remove duplicates
  userIds = _.uniq(userIds);

  // Get responders to respond
  appEvents.batchUserBadgeCountUpdate({
    userIds: userIds
  });

  done();
});

function republishBadgeForUser(userId) {
  badgeBatcher.add('queue', userId);
}

/**
 * Returns the key array used by the redis scripts
 */
function getScriptKeysForUserIds(userIds, itemType, troupeId) {
  var unreadKeys = userIds.map(function(userId) {
    return "unread:" + itemType + ":" + userId + ":" + troupeId;
  });

  var badgeKeys = userIds.map(function(userId) {
    return "ub:" + userId;
  });

  return unreadKeys.concat(badgeKeys);
}

var runScript = Q.nbind(scriptManager.run, scriptManager);
var redisClient_smembers = Q.nbind(redisClient.smembers, redisClient);

function upgradeKeyToSortedSet(key, userBadgeKey, troupeId, callback) {
  winston.verbose('unread-item-key-upgrade: attempting to upgrade ' + key);

  // Use a new client due to the WATCH semantics
  var redisClient = redis.createClient();

  function done(err) {
    if(err) {
      winston.verbose('unread-item-key-upgrade: upgrade failed' + err, { exception: err });
    } else {
      winston.verbose('unread-item-key-upgrade: upgrade completed successfully');
    }

    redisClient.quit();
    return callback(err);
  }

  /**
   * Fairly certain that we don't need the userBadgeKey in the lock.
   * If we did so, changes to other userTroupes could starve this
   * transaction. Also all changes to the specific key on the userBadge
   * that we are changing will always affect the `key` too so we'll
   * be safe from inconsistencies that way.
   *
   * IF WE'RE GETTING INCONSISTENCIES, review this later!
   */
  redisClient.watch(key, function(err) {
    if(err) return done(err);

    redisClient.type(key, function(err, keyType) {
      if(err) return done(err);

      /* Go home redis, you're drunk */
      keyType = ("" + keyType).trim();

      /* If the key isn't a set our job is done */
      if(keyType != 'set') {
        winston.verbose('unread-item-key-upgrade: upgrade already happened: type=' + keyType);
        return done();
      }

      redisClient.smembers(key, function(err, itemIds) {
        if(err) return done(err);

        var multi = redisClient.multi();

        var zaddArgs = [key];

        var itemIdsWithScores = itemIds.map(function(itemId) {
          var timestamp = mongoUtils.getTimestampFromObjectId(itemId);

          /* ZADD score member */
          return [timestamp, itemId];
        });


        /* Sort by timestamp */
        itemIdsWithScores.sort(function(a, b) {
          return a[0] - b[0];
        });

        /* Truncate down to 100 */
        itemIdsWithScores = itemIdsWithScores.slice(-100);

        itemIdsWithScores.forEach(function(itemWithScore) {
          /* ZADD score member */
          zaddArgs.push(itemWithScore[0], itemWithScore[1]);
        });

        multi.del(key);
        multi.zadd.apply(multi, zaddArgs);
        multi.zrem(userBadgeKey, troupeId);
        multi.zadd(userBadgeKey, itemIdsWithScores.length, troupeId);

        multi.exec(function(err) {
          if(err) return done(err);
        });

      });


    });
  });


}

/**
 * New item added
 * @return {promise} promise of nothing
 */
function newItem(troupeId, creatorUserId, itemType, itemId) {
  if(!troupeId) { winston.error("newitem failed. Troupe cannot be null"); return; }
  if(!itemType) { winston.error("newitem failed. itemType cannot be null"); return; }
  if(!itemId) { winston.error("newitem failed. itemId cannot be null"); return; }

  return troupeService.findUserIdsForTroupeWithLurk(troupeId)
    .then(function(troupe) {
      var userIdsWithLurk = troupe.users;
      var userIds = Object.keys(userIdsWithLurk);

      if(creatorUserId) {
        userIds = userIds.filter(function(userId) {
          return ("" + userId) != ("" + creatorUserId);
        });
      }

      // Publish out an new item event
      var data = {};
      data[itemType] = [itemId];
      userIds.forEach(function(userId) {
        appEvents.newUnreadItem(userId, troupeId, data);
      });

      var userIdsForNotify = userIds.filter(function(u) {
        return !userIdsWithLurk[u];
      });

      if(!userIdsForNotify.length) return;

      return newItemForUsers(troupeId, itemType, itemId, userIdsForNotify);
    });
}

function newItemForUsers(troupeId, itemType, itemId, userIds) {
  // Now talk to redis and do the update
  var keys = getScriptKeysForUserIds(userIds, itemType, troupeId);

  var timestamp = mongoUtils.getTimestampFromObjectId(itemId);

  return runScript('unread-add-item', keys, [troupeId, itemId, timestamp])
    .then(function(result) {
      // Results come back as two items per key in sequence
      // * 2*n value is the new badge count (or -1 for don't update)
      // * 2*n+1 value is a bitwise collection, 1 = badge update, 2 = upgrade key
      for(var i = 0; i < result.length; i = i + 2) {
        var troupeUnreadCount   = result[i];
        var flag                = result[i + 1];
        var badgeUpdate         = flag & 1;
        var upgradeKey          = flag & 2;
<<<<<<< HEAD
        var userId              = userIds[i >> 2];
=======
        var userId              = userIds[i >> 1];
>>>>>>> 23597faf

        if(troupeUnreadCount >= 0) {
          // Notify the user
          appEvents.troupeUnreadCountsChange({
            userId: userId,
            troupeId: troupeId,
            total: troupeUnreadCount
          });
        }

        if(badgeUpdate) {
          republishBadgeForUser(userId);
        }

        if(upgradeKey) {
          var key = "unread:" + itemType + ":" + userId + ":" + troupeId;
          var userBadgeKey = "ub:" + userId;

          // Upgrades can happen asynchoronously
          upgradeKeyToSortedSet(key, userBadgeKey, troupeId, function(err) {
            if(err) {
              winston.info('unread-item-key-upgrade: failed. This is not as serious as it sounds, optimistically locked. ' + err, { exception: err });
            }
          });
        }
      }


      /**
       * Put these users on a list of people who may need a reminder email
       * at a later stage
       */
      var timestamp = mongoUtils.getTimestampFromObjectId(itemId);
      markUsersForEmailNotification(troupeId, userIds, timestamp);
    });


}

/**
 * Item removed
 * @return {promise} promise of nothing
 */
function removeItem(troupeId, itemType, itemId) {
  if(!troupeId) { winston.error("newitem failed. Troupe cannot be null"); return; }
  if(!itemType) { winston.error("newitem failed. itemType cannot be null"); return; }
  if(!itemId) { winston.error("newitem failed. itemId cannot be null"); return; }

  return troupeService.findUserIdsForTroupeWithLurk(troupeId)
    .then(function(troupe) {
      var userIdsWithLurk = troupe.users;
      var userIds = Object.keys(userIdsWithLurk);

      // Publish out an unread item removed event
      // TODO: we could actually check whether this user thinks this item is UNREAD
      var data = {};
      data[itemType] = [itemId];
      userIds.forEach(function(userId) {
        appEvents.unreadItemsRemoved(userId, troupeId, data);
      });

      var userIdsForNotify = userIds.filter(function(u) {
        return !userIdsWithLurk[u];
      });

      if(!userIdsForNotify.length) return;

      var keys = userIdsForNotify.reduce(function(memo, userId) {
          memo.push(
            "unread:" + itemType + ":" + userId + ":" + troupeId,     // Unread for user
            "ub:" + userId,                                           // Unread badge for user
            "m:" + userId + ":" + troupeId,                           // User Troupe mention items
            "m:" + userId                                             // User mentions
          );

          return memo;
        }, []);

      return runScript('unread-remove-item', keys, [troupeId, itemId])
        .then(function(result) {
          // Results come back as three items per key in sequence
          for(var i = 0; result.length > 0; i++) {
            var troupeUnreadCount   = result.shift();
            var flag                = result.shift();
            var removedLastMention  = result.shift();

            var badgeUpdate         = flag & 1;
            var userId              = userIdsForNotify[i];

            if(troupeUnreadCount >= 0) {
              // Notify the user. If the unread count is zero,
              // the client should zero out it's
              appEvents.troupeUnreadCountsChange({
                userId: userId,
                troupeId: troupeId,
                total: troupeUnreadCount
              });
            }

            if(removedLastMention) {
              // Notify the user
              appEvents.troupeMentionCountsChange({
                userId: userId,
                troupeId: troupeId,
                total: 0,
                op: 'remove',
                member: true // XXX: may not always be the case
              });
            }

            if(badgeUpdate) {
              republishBadgeForUser(userId);
            }
          }

        });

  });
}

/**
 * Mark an item in a troupe as having been read by a user
 * @return {promise} promise of nothing
 */
function markItemsOfTypeRead(userId, troupeId, itemType, ids, member) {
  assert(userId, 'Expected userId');
  assert(troupeId, 'Expected troupeId');
  assert(itemType, 'Expected itemType');

  if(!ids.length) return; // Nothing to do

  var keys = [
      "ub:" + userId,
      "unread:" + itemType + ":" + userId + ":" + troupeId,
      EMAIL_NOTIFICATION_HASH_KEY,
      "m:" + userId + ":" + troupeId,
      "m:" + userId
    ];

  var values = [troupeId, userId].concat(ids);

  return runScript('unread-mark-items-read', keys, values)
    .then(function(result) {
      var troupeUnreadCount   = result[0];
      var flag                = result[1];
      var badgeUpdate         = flag & 1;

      if(troupeUnreadCount >= 0) {
        // Notify the user
        appEvents.troupeUnreadCountsChange({
          userId: userId,
          troupeId: troupeId,
          total: troupeUnreadCount
        });

        if(troupeUnreadCount === 0) {
          // Notify the user
          appEvents.troupeMentionCountsChange({
            userId: userId,
            troupeId: troupeId,
            total: 0,
            op: 'remove',
            member: member
          });
        }
      }

      if(badgeUpdate) {
        republishBadgeForUser(userId);
      }
    });
}

function markUsersForEmailNotification(troupeId, userIds, dateNow) {
  var values = [dateNow];
  values.push.apply(values, userIds.map(function(f) { return troupeId + ':' + f; }));

  return runScript('unread-mark-users-for-email', [EMAIL_NOTIFICATION_HASH_KEY], values)
    .fail(function(err) {
      winston.error('unread-mark-users-for-email failed:' + err, { exception: err });
    });

}

/**
 * Mark an item in a troupe as having been read by a user
 * @return {promise} promise of nothing
 */
function setLastReadTimeForUser(userId, troupeId, lastReadTimestamp) {
  assert(userId, 'Expected userId');
  assert(lastReadTimestamp, 'Expected lastReadTimestamp');

  return Q.ninvoke(redisClient, "mset",
    "lrt:" + userId, lastReadTimestamp,
    "lrtt:" + userId + ":" + troupeId, lastReadTimestamp);
}

/**
 * Returns a hash of hash {user:troupe:ids} of users who have
 * outstanding notifications since before the specified time
 * @return a promise of hash
 */
exports.listTroupeUsersForEmailNotifications = function(sinceTime) {
  return Q.ninvoke(redisClient, "hgetall", EMAIL_NOTIFICATION_HASH_KEY)
    .then(function(troupeUserHash) {
      var result = {};

      if (!troupeUserHash) return result;

      var promises = Object.keys(troupeUserHash)
        .map(function(key) {
          var troupeUserId = key.split(':');
          var time = parseInt(troupeUserHash[key], 10);

          var troupeId = troupeUserId[0];
          var userId = troupeUserId[1];

          /* Its got to be older that the start time */
          if(time <= sinceTime) {

            return getUnreadItemsForUserTroupeSince(userId, troupeId, time)
              .then(function(items) {

                if(items && items.chat && items.chat.length) {
                  var v = result[userId];
                  if(!v) {
                    v = { };
                    result[userId] = v;
                  }

                  v[troupeId] = items && items.chat;
                }
              });
          }
        });

      return Q.all(promises)
        .then(function() {
          return result;
        });
    });
};

exports.markUserAsEmailNotified = function(userId) {
  // NB: this function is not atomic, but it doesn't need to be
  return Q.ninvoke(redisClient, "hgetall", EMAIL_NOTIFICATION_HASH_KEY)
    .then(function(troupeUserHash) {
      return Object.keys(troupeUserHash)
        .filter(function(hashKey) {
          var troupeUserId = hashKey.split(':');
          var hashUserId = troupeUserId[1];
          return hashUserId == userId;
        });
    })
    .then(function(userTroupeKeys) {
      var args =[EMAIL_NOTIFICATION_HASH_KEY];
      args.push.apply(args, userTroupeKeys);

      return Q.npost(redisClient, "hdel", args);

    });
};

/**
 * Mark many items as read, for a single user and troupe
 */
exports.markItemsRead = function(userId, troupeId, itemIds, mentionIds, options) {
  var now = Date.now();

  var allIds = [];
  var member = options && 'member' in options ? options.member :  true;

  if(itemIds) allIds = allIds.concat(itemIds);
  if(mentionIds) allIds = allIds.concat(mentionIds);

  appEvents.unreadItemsRemoved(userId, troupeId, { chat: itemIds }); // TODO: update

  return Q.all([
    markItemsOfTypeRead(userId, troupeId, 'chat', allIds, member),
    setLastReadTimeForUser(userId, troupeId, now),
    mentionIds && mentionIds.length && removeMentionForUser(userId, troupeId, mentionIds, member)
    ])
    .then(function() {
      if(options && options.recordAsRead === false) return;

      // For the moment, we're only bothering with chats for this
      return readByService.recordItemsAsRead(userId, troupeId, { chat: allIds }); // TODO: drop the hash
    });

};

exports.markAllChatsRead = function(userId, troupeId, options) {
  return exports.getUnreadItems(userId, troupeId, 'chat')
    .then(function(chatIds) {
      if(!chatIds.length) return;

      if(!('recordAsRead' in options)) options.recordAsRead = false;
      /* Don't mark the items as read */
      return exports.markItemsRead(userId, troupeId, chatIds, null, options);
    });
};

exports.getUserUnreadCounts = function(userId, troupeId, callback) {
  var key = "unread:chat:" + userId + ":" + troupeId;
  return runScript('unread-item-count', [key])
    .then(function(result) {
      return result || 0;
    })
    .nodeify(callback);
};

exports.getUserUnreadCountsForTroupeIds = function(userId, troupeIds, callback) {

  var keys = troupeIds.map(function(troupeId) {
    return "unread:chat:" + userId + ":" + troupeId;
  });

  return runScript('unread-item-count', keys)
    .then(function(replies) {
      return troupeIds.reduce(function(memo, troupeId, index) {
        memo[troupeId] = replies[index];
        return memo;
      }, {});

    })
    .nodeify(callback);
};

exports.getUserMentionCountsForTroupeIds = function(userId, troupeIds, callback) {
  var multi = redisClient.multi();

  troupeIds.forEach(function(troupeId) {
    multi.scard("m:" + userId + ":" + troupeId);
  });

  var d = Q.defer();

  multi.exec(function(err, replies) {
    if(err) return d.reject(err);

    var result = troupeIds.reduce(function(memo, troupeId, index) {
      memo[troupeId] = replies[index];
      return memo;
    }, {});

    d.resolve(result);
  });

  return d.promise.nodeify(callback);
};

/** Returns hash[userId] = unixTime for each of the queried users */
exports.findLastReadTimesForUsers = function(userIds, callback) {
  var keysToQuery = userIds.map(function(userId) { return "lrt:" + userId;});
  redisClient.mget(keysToQuery, function(err, times) {
    if(err) return callback(err);
    var result = {};
    times.forEach(function(time, index) {
      if(time) {
        var userId = userIds[index];
        result[userId] = time;
      }
    });

    callback(null, result);
  });
};

/** Returns hash[userId] = unixTime for each of the queried users */
exports.findLastReadTimesForUsersForTroupe = function(userIds, troupeId, callback) {
  var keysToQuery = userIds.map(function(userId) { return "lrtt:" + userId + ":" + troupeId;});
  redisClient.mget(keysToQuery, function(err, times) {
    if(err) return callback(err);
    var result = {};
    times.forEach(function(time, index) {
      if(time) {
        var userId = userIds[index];
        result[userId] = time;
      }
    });

    callback(null, result);
  });
};


exports.getUnreadItems = function(userId, troupeId, itemType, callback) {
  var keys = ["unread:" + itemType + ":" + userId + ":" + troupeId];
  return runScript('unread-item-list', keys)
    .fail(function(err) {
      winston.warn("unreadItemService.getUnreadItems failed:" + err, { exception: err });
      // Mask error
      return [];
    })
    .nodeify(callback);
};

exports.getRoomIdsMentioningUser = function(userId, callback) {
  return redisClient_smembers("m:" + userId)
    .fail(function(err) {
      winston.warn("unreadItemService.getRoomIdsMentioningUser failed:" + err, { exception: err });
      // Mask error
      return [];
    })
    .nodeify(callback);
};

function getUnreadItemsForUserTroupeSince(userId, troupeId, since, callback) {
  return exports.getUnreadItems(userId, troupeId, 'chat')
    .then(function(chatItems) {
      chatItems = chatItems.filter(sinceFilter(since));

      var response = {};
      if(chatItems.length) {
        response.chat = chatItems;
      }

      return response;
    })
    .nodeify(callback);
}

exports.getUnreadItemsForUserTroupeSince = getUnreadItemsForUserTroupeSince;

exports.getFirstUnreadItem = function(userId, troupeId, itemType, callback) {
    exports.getUnreadItems(userId, troupeId, itemType, function(err, members) {
      if(err) {
        winston.warn("unreadItemService.getUnreadItems failed: " + err, { exception: err });

        // Mask error
        return callback(null, null);
      }

      var totalUnreadItems = members.length;
      var minId = getOldestId(members);

      return callback(null, minId, totalUnreadItems);

    });
};

exports.getUnreadItemsForUser = function(userId, troupeId, callback) {
  return exports.getUnreadItems(userId, troupeId, 'chat')
    .then(function(results) {
      return {
        chat: results
      };
    })
    .nodeify(callback);
};

/**
 * Get the badge counts for userIds
 * @return promise of a hash { userId1: 1, userId: 2, etc }
 */
exports.getBadgeCountsForUserIds = function(userIds, callback) {
  var multi = redisClient.multi();

  userIds.forEach(function(userId) {
    multi.zcard("ub:" + userId);
  });

  var d = Q.defer();

  multi.exec(function(err, replies) {
    if(err) return d.reject(err);

    var result = {};

    userIds.forEach(function(userId, index) {
      var reply = replies[index];
      result[userId] = reply;
    });

    d.resolve(result);
  });

  return d.promise.nodeify(callback);
};

function getOldestId(ids) {
  if(!ids.length) return null;

  return _.min(ids, function(id) {
    // Create a new ObjectID with a specific timestamp
    return mongoUtils.getTimestampFromObjectId(id);
  });
}


/**
 * New item added
 * @return {promise} promise of nothing
 */
function newMention(troupeId, chatId, userIds, usersHash) {
  if(!troupeId) { winston.error("newMention failed. Troupe cannot be null"); return Q.resolve(); }
  if(!chatId) { winston.error("newMention failed. itemId cannot be null"); return Q.resolve(); }

  // Publish out an new item event
  // var data = {};
  // data[itemType] = [itemId];
  // userIds.forEach(function(userId) {
  //   appEvents.newUnreadItem(userId, troupeId, data);
  // });

  if(!userIds.length) return;


  var unreadKeys = userIds.map(function(userId) {
    return "m:" + userId + ":" + troupeId;
  });

  var badgeKeys = userIds.map(function(userId) {
    return "ub:" + userId;
  });

  var userMentionKeys = userIds.map(function(userId) {
    return "m:" + userId;
  });

  var keys = unreadKeys.concat(badgeKeys, userMentionKeys);

  return runScript('unread-add-mentions', keys, [chatId, troupeId])
    .then(function(result) {
      // Results come back as two items per key in sequence
      // * 2*n value is the new user troupe count (or -1 for don't update)
      // * 2*n+1 value is a flag. 0 = nothing, 1 = update badge
      for(var i = 0; i < result.length; i++) {
        var mentionCount        = result[i];
        var userId              = userIds[i];

        if(mentionCount >= 0) {
          // Notify the user
          appEvents.troupeMentionCountsChange({
            userId: userId,
            troupeId: troupeId,
            total: mentionCount,
            op: 'add',
            member: userId in usersHash /* See bayeux-events-bridge for why we need this  */
          });
        }
      }

      // TODO: email users about their mentions.. Look at newItem
    });
}

/**
 * Remove the mentions and decrement counters. This will be called when a user reads an item
 */
function removeMentionForUser(userId, troupeId, itemIds, member) {
  if(!itemIds.length) return;
  var keys = [
      "m:" + userId + ":" + troupeId, // User troupe mention
      "m:" + userId                   // User mention badge
    ];

  var values = [troupeId].concat(itemIds);
  return runScript('unread-remove-user-mentions', keys, values)
    .then(function(mentionCount) {
      if(mentionCount >= 0) {
        // Notify the user
        appEvents.troupeMentionCountsChange({
          userId: userId,
          troupeId: troupeId,
          total: mentionCount,
          op: 'remove',
          member: member
        });
      }
    });


}

/**
 * Returns a promise of nothing
 */
function detectAndCreateMentions(troupeId, creatingUserId, chat) {
  if(!chat.mentions || !chat.mentions.length) return Q.resolve();

  /* Figure out what type of room this is */
  return troupeService.findUserIdsForTroupeWithLurk(troupeId)
    .then(function(troupe) {

      var oneToOne = troupe.githubType === 'ONETOONE';

      var usersHash = troupe.users;
      if(!usersHash) return;

      var userIds = chat.mentions
            .map(function(mention) {
              return mention.userId;
            });

      var mentionLurkerAndNonMemberUserIds = [];
      var mentionMemberUserIds = [];

      var lookupUsers = [];

      userIds.forEach(function(userId) {
        if(!userId) return;

        /* Don't be mentioning yourself yo */
        if(userId == creatingUserId) return;

        if(userId in usersHash) {
          var lurk = usersHash[userId];

          /* User is in the room? Always mention */
          if(lurk) {
            mentionLurkerAndNonMemberUserIds.push(userId);
          } else {
            mentionMemberUserIds.push(userId);
          }
          return;
        }

        if(!oneToOne) {
          /* We'll need to use the permissions-model to determine if they'll be allowed in */
          lookupUsers.push(userId);
        }

      });

      var lookup;
      if(lookupUsers.length) {
        lookup = userService.findByIds(lookupUsers);
      } else {
        lookup = Q.resolve([]);
      }

      return lookup.then(function(users) {
        if(!users.length) return;

        return Q.all(users.map(function(user) {
          return permissionsModel(user, 'join', troupe.uri, troupe.githubType)
            .then(function(access) {
              if(access) {
                mentionLurkerAndNonMemberUserIds.push(user.id);
              }

            });
        }));

      }).then(function() {
        /**
         * Lurkers and non members wont have an unread item, so the first thing
         * we'll need to do is create an unread item for them. Only then can we push the
         * mention
         */
        if(mentionLurkerAndNonMemberUserIds.length) {
          return newItemForUsers(troupeId, 'chat', chat.id, mentionLurkerAndNonMemberUserIds)
            .then(function() {
              var allUserIds = mentionLurkerAndNonMemberUserIds.concat(mentionMemberUserIds);
              return newMention(troupeId, chat.id, allUserIds, usersHash);
            });
        } else {
          return newMention(troupeId, chat.id, mentionMemberUserIds, usersHash);
        }
      });


    });

}

function detectAndRemoveMentions(troupeId, creatingUserId, chat) {
  if(!chat.mentions) return;
  // XXX: remove the mention
}


exports.install = function() {

  appEvents.localOnly.onChat(function(data) {
    var operation = data.operation;
    var troupeId = data.troupeId;
    var model = data.model;

    if(!model) {
      winston.warn('No data model in onDataChangeEvent', { data: data});
      return;
    }

    var modelId = model.id;
    var creatingUserId = model.fromUser && model.fromUser.id;
    var promise;

    if(operation === 'create') {
      promise = newItem(troupeId, creatingUserId, 'chat', modelId);

      promise = promise.then(function() {
        detectAndCreateMentions(troupeId, creatingUserId, model);
      });

    } else if(operation === 'remove') {
      promise = removeItem(troupeId, 'chat', modelId);

      promise = promise.then(function() {
        detectAndRemoveMentions(troupeId, creatingUserId, model);
      });
    }

    if(promise) {
      promise.fail(function(err) {
        winston.error('unreadItemService failure: ' + err, { exception: err });
        throw err;
      });
    }

  });
};

exports.testOnly = {
  getOldestId: getOldestId,
  sinceFilter: sinceFilter,
  newItem: newItem,
  removeItem: removeItem,
  detectAndCreateMentions: detectAndCreateMentions
};<|MERGE_RESOLUTION|>--- conflicted
+++ resolved
@@ -204,11 +204,7 @@
         var flag                = result[i + 1];
         var badgeUpdate         = flag & 1;
         var upgradeKey          = flag & 2;
-<<<<<<< HEAD
-        var userId              = userIds[i >> 2];
-=======
         var userId              = userIds[i >> 1];
->>>>>>> 23597faf
 
         if(troupeUnreadCount >= 0) {
           // Notify the user
