/*jshint globalstrict:true, trailing:false, unused:true, node:true */
"use strict";

var env              = require('gitter-web-env');
var logger           = env.logger;
var errorReporter    = env.errorReporter;
var engine           = require('./unread-item-service-engine');
var readByService    = require("./readby-service");
var userService      = require("./user-service");
var roomPermissionsModel = require('./room-permissions-model');
var appEvents        = require('gitter-web-appevents');
var categoriseUserInRoom  = require("./categorise-users-in-room");
var _                = require("lodash");
var mongoUtils       = require('../utils/mongo-utils');
var RedisBatcher     = require('../utils/redis-batcher').RedisBatcher;
var collections      = require('../utils/collections');
var Q                = require('q');
var roomMembershipService = require('./room-membership-service');
var uniqueIds        = require('mongodb-unique-ids');
var debug            = require('debug')('gitter:unread-item-service');
var recentRoomService = require('./recent-room-service');
var badgeBatcher     = new RedisBatcher('badge', 1000, batchBadgeUpdates);
var Promise          = require('q');
var chatService      = require('./chat-service');

/* Handles batching badge updates to users */
function batchBadgeUpdates(key, userIds, done) {
  // Remove duplicates
  userIds = uniqueIds(userIds);

  // Get responders to respond
  appEvents.batchUserBadgeCountUpdate({
    userIds: userIds
  });

  done();
}

function sinceFilter(since) {
  var sinceObjectID = mongoUtils.createIdForTimestampString(since).toString();
  return function(id) {
    return id >= sinceObjectID;
  };
}

function reject(msg) {
  logger.error(msg);
  return Q.reject(new Error(msg));
}

/**
 * Item removed
 * @return {promise} promise of nothing
 */
function removeItem(troupeId, itemId) {
  if(!troupeId) return reject("removeItem failed. Troupe cannot be null");
  if(!itemId) return reject("removeItem failed. itemId cannot be null");

  return roomMembershipService.findMembersForRoomWithLurk(troupeId)
    .then(function(userIdsWithLurk) {
      var userIds = Object.keys(userIdsWithLurk);

      // Publish out an unread item removed event
      var data = { chat: [itemId] };

      userIds.forEach(function(userId) {
        appEvents.unreadItemsRemoved(userId, troupeId, data);
      });

      var userIdsForNotify = userIds.filter(function(u) {
        return !userIdsWithLurk[u];
      });

      return engine.removeItem(troupeId, itemId, userIdsForNotify)
        .then(function(removeResults) {
          removeResults.forEach(function(removeResult) {

            if(removeResult.unreadCount >= 0 || removeResult.mentionCount >= 0) {
              appEvents.troupeUnreadCountsChange({
                userId: removeResult.userId,
                troupeId: troupeId,
                total: removeResult.unreadCount,
                mentions: removeResult.mentionCount
              });
            }

            if (removeResult.badgeUpdate) {
              queueBadgeUpdateForUser(removeResult.userId);
            }

          });

        });

  });
}

/*
  This ensures that if all else fails, we clear out the unread items
  It should only have any effect when data is inconsistent
*/
function ensureAllItemsRead(userId, troupeId) {
  if(!userId) return reject("ensureAllItemsRead failed. userId required");
  if(!troupeId) return reject("ensureAllItemsRead failed. troupeId required");

  return engine.ensureAllItemsRead(userId, troupeId)
    .then(function(result) {

      // Notify the user
      appEvents.troupeUnreadCountsChange({
        userId: userId,
        troupeId: troupeId,
        total: 0,
        mentions: 0
      });

      if (result.badgeUpdate) {
        queueBadgeUpdateForUser(userId);
      }

    });
}
exports.ensureAllItemsRead = ensureAllItemsRead;

/**
 * Returns a hash of hash {user:troupe:ids} of users who have
 * outstanding notifications since before the specified time
 * @return a promise of hash
 */
exports.listTroupeUsersForEmailNotifications = function(horizonTime, emailLatchExpiryTimeS) {
  return engine.listTroupeUsersForEmailNotifications(horizonTime, emailLatchExpiryTimeS);
};

/**
 * Mark many items as read, for a single user and troupe
 */
exports.markItemsRead = function(userId, troupeId, itemIds, options) {
  if(!userId) return reject("userId required");
  if(!troupeId) return reject("troupeId required");

  var markAllRead = options && options.markAllRead;

  if(!markAllRead) {
    // No need to send individual notifications on markAllRead
    appEvents.unreadItemsRemoved(userId, troupeId, { chat: itemIds });
  }

  return engine.markItemsRead(userId, troupeId, itemIds)
    .then(function(result) {
      if(result.unreadCount >= 0 || result.mentionCount >= 0) {
        // Notify the user
        appEvents.troupeUnreadCountsChange({
          userId: userId,
          troupeId: troupeId,
          total: result.unreadCount,
          mentions: result.mentionCount
        });
      }

      /* Do we need to send the user a badge update? */
      if (result.badgeUpdate) {
        queueBadgeUpdateForUser(userId);
      }

      var recordAsRead = !options || options.recordAsRead === undefined ? true : options.recordAsRead;

      if(recordAsRead) {
        return readByService.recordItemsAsRead(userId, troupeId, { chat: itemIds });
      }

    });

};

exports.markAllChatsRead = function(userId, troupeId, options) {
  if(!mongoUtils.isLikeObjectId(userId)) return reject('userId must be a mongoid');
  if(!mongoUtils.isLikeObjectId(troupeId)) return reject('troupeId must be a mongoid');

  if(!options) options = {};
  appEvents.markAllRead({ userId: userId, troupeId: troupeId });

  return exports.getUnreadItems(userId, troupeId)
    .then(function(chatIds) {
      /* If we already have everything marked as read, force all read */
      if(!chatIds.length) return ensureAllItemsRead(userId, troupeId, options);

      if(!('recordAsRead' in options)) options.recordAsRead = false;

      options.markAllRead = true; // Don't send individual item read events

      /* Don't mark the items as read */
      return exports.markItemsRead(userId, troupeId, chatIds, options);
    });
};

exports.getUserUnreadCountsForTroupeIds = function(userId, troupeIds) {
  return engine.getUserUnreadCountsForRooms(userId, troupeIds);
};

exports.getUnreadItems = function(userId, troupeId) {
  return engine.getUnreadItems(userId, troupeId);
};

exports.getAllUnreadItemCounts = function(userId) {
  return engine.getAllUnreadItemCounts(userId);
};

exports.getRoomIdsMentioningUser = function(userId) {
  return engine.getRoomsMentioningUser(userId);
};

exports.getFirstUnreadItem = function(userId, troupeId) {
  return engine.getUnreadItems(userId, troupeId)
    .then(function(members) {
      return getOldestId(members);
    })
    .catch(function(err) {
      logger.warn("unreadItemService.getUnreadItems failed: " + err, { exception: err });
      return null;
    });
};

exports.getUnreadItemsForUser = function(userId, troupeId) {
  return engine.getUnreadItemsAndMentions(userId, troupeId)
    .spread(function(chats, mentions) {
      return {
        chat: chats,
        mention: mentions
      };
    });
};

/* Get unread items and mentions for a user since a particular date */
exports.getUnreadItemsForUserTroupeSince = function(userId, troupeId, since) {
  return engine.getUnreadItemsAndMentions(userId, troupeId)
    .spread(function(chats, mentions) {

      return [
        chats.filter(sinceFilter(since)),
        mentions.filter(sinceFilter(since))
      ];
    });
};


/**
 * Get the badge counts for userIds
 * @return promise of a hash { userId1: 1, userId: 2, etc }
 */
exports.getBadgeCountsForUserIds = function(userIds, callback) {
  return engine.getBadgeCountsForUserIds(userIds)
    .nodeify(callback);
};

function getOldestId(ids) {
  if(!ids.length) return null;

  return _.min(ids, function(id) {
    // Create a new ObjectID with a specific timestamp
    return mongoUtils.getTimestampFromObjectId(id);
  });
}

function getTroupeIdsCausingBadgeCount(userId) {
  return engine.getRoomsCausingBadgeCount(userId);
}

/**
 * Given an array of non-member userIds in a room,
 * returns an array of those members who have permission to access
 * the room. They will be notified. People mentions who don't
 * have access will not.
 */
function findNonMembersWithAccess(troupe, userIds) {
  if (!userIds.length || troupe.oneToOne || troupe.security === 'PRIVATE') {
    // Trivial case, and the case where only members have access to the room type
    return Q.resolve([]);
  }

  // Everyone can always access a public room
  if (troupe.security === 'PUBLIC') return Q.resolve(userIds);

  return userService.findByIds(userIds)
    .then(function(users) {
      var result = [];

      return Q.all(users.map(function(user) {
        /* TODO: some sort of bulk service here */
        return roomPermissionsModel(user, 'join', troupe)
          .then(function(access) {
            if(access) {
              result.push("" + user.id);
            }
          })
          .catch(function(e) {
            // Swallow errors here. If the call fails, the chat should not fail
            errorReporter(e, { username: user.username, operation: 'findNonMembersWithAccess' }, { module: 'unread-items' });
          });
      }))
      .then(function() {
        return result;
      });
    });
}

function parseMentions(fromUserId, troupe, userIdsWithLurk, mentions) {
  var creatorUserId = fromUserId && "" + fromUserId;

  var uniqueUserIds = {};
  mentions.forEach(function(mention) {
    if(mention.group) {
      if(mention.userIds) {
        mention.userIds.forEach(function(userId) {
          uniqueUserIds[userId] = true;
        });
      }
    } else {
      if(mention.userId) {
        uniqueUserIds[mention.userId] = true;
      }
    }
  });

  var memberUserIds = [];
  var nonMemberUserIds = [];

  Object.keys(uniqueUserIds).forEach(function(userId) {
    /* Don't be mentioning yourself yo */
    if(userId == creatorUserId) return;

    // If the user is in the room, add them to the memberUserIds list
    if(userIdsWithLurk.hasOwnProperty(userId)) {
      memberUserIds.push(userId);
      return;
    }

    // The user is not in the room, add them to the nonMembers list
    nonMemberUserIds.push(userId);
  });

  // Skip checking if there are no non-members
  if(!nonMemberUserIds.length) {
    return Q.resolve({
      memberUserIds: memberUserIds,
      nonMemberUserIds: [],
      mentionUserIds: memberUserIds
    });
  }

  /* Lookup the non-members and check if they can access the room */
  return findNonMembersWithAccess(troupe, nonMemberUserIds)
    .then(function(nonMemberUserIdsFiltered) {
      /* Mentions consists of members and non-members */
      var mentionUserIds = memberUserIds.concat(nonMemberUserIdsFiltered);

      return {
        memberUserIds: memberUserIds,
        nonMemberUserIds: nonMemberUserIdsFiltered,
        mentionUserIds: mentionUserIds
      };
    });
}

function parseChat(fromUserId, troupe, mentions) {
  return roomMembershipService.findMembersForRoomWithLurk(troupe._id)
    .then(function(userIdsWithLurk) {
      var creatorUserId = fromUserId && "" + fromUserId;

      var nonActive = [];
      var active = [];

      Object.keys(userIdsWithLurk).forEach(function(userId) {
        if (creatorUserId && userId === creatorUserId) return;

        var lurk = userIdsWithLurk[userId];

        if (lurk) {
          nonActive.push(userId);
        } else {
          active.push(userId);
        }
      });

      if(!mentions || !mentions.length) {
        return Q.resolve({
          notifyUserIds: active,
          mentionUserIds: [],
          activityOnlyUserIds: nonActive,
          notifyNewRoomUserIds: []
        });
      }

      /* Add the mentions into the mix */
      return parseMentions(fromUserId, troupe, userIdsWithLurk, mentions)
        .then(function(parsedMentions) {
          var notifyUserIdsHash = {};
          active.forEach(function(userId) { notifyUserIdsHash[userId] = 1; });
          parsedMentions.mentionUserIds.forEach(function(userId) { notifyUserIdsHash[userId] = 1; });

          var nonActiveLessMentions = nonActive.filter(function(userId) {
            return !notifyUserIdsHash[userId];
          });

          return {
            notifyUserIds: Object.keys(notifyUserIdsHash),
            mentionUserIds: parsedMentions.mentionUserIds,
            activityOnlyUserIds: nonActiveLessMentions,
            notifyNewRoomUserIds: parsedMentions.nonMemberUserIds
          };
        });

    });
}

function processResultsForNewItemWithMentions(troupeId, chatId, parsed, results, isEdit) {
  debug("distributing chat notification to users");
  var allUserIds = parsed.notifyUserIds.concat(parsed.activityOnlyUserIds);

  return categoriseUserInRoom(troupeId, allUserIds)
    .then(function(presenceStatus) {
      var mentionsHash = collections.hashArray(parsed.mentionUserIds);

      // Firstly, notify all the notifyNewRoomUserIds with room creation messages
      parsed.notifyNewRoomUserIds.forEach(function(userId) {
        appEvents.userMentionedInNonMemberRoom({ troupeId: troupeId, userId: userId });
      });

      var userIdsForOnlineNotification = [];
      var userIdsForOnlineNotificationWithMention = [];
      var pushCandidates = [];
      var pushCandidatesWithMention = [];

      var newUnreadItemNoMention = { chat: [chatId] };
      var newUnreadItemWithMention = { chat: [chatId], mention: [chatId] };

      var badgeUpdateUserIds = [];

      // Next, notify all the users with unread count changes
      parsed.notifyUserIds.forEach(function(userId) {

        var onlineStatus = presenceStatus[userId];
        var hasMention = mentionsHash[userId];

        var userResult = results[userId];

        var unreadCount;
        var mentionCount;

        if (userResult) {
          unreadCount = userResult.unreadCount;
          mentionCount = userResult.mentionCount;

          if (userResult.badgeUpdate && onlineStatus) { /* online status null implies the user has no push notification devices */
            badgeUpdateUserIds.push(userId);
          }
        }

        var connected = false;
        var push = false;
        var pushNotified = false;
        var webNotification = false;

        /* We need to do this for all users as it's used for mobile notifications */
        switch(onlineStatus) {
          case 'inroom':
            connected = true;
            break;

          case 'online':
            connected = true;
            webNotification = true;
            break;

          case 'mobile':
            connected = true;
            break;

          case 'push':
            push = true;
            break;

          case 'push_connected':
            push = true;
            connected = true;
            break;

          case 'push_notified':
            pushNotified = true;
            break;

          case 'push_notified_connected':
            pushNotified = true;
            connected = true;
            break;
        }

        if (connected) {
          var unreadItemMessage = hasMention ? newUnreadItemWithMention : newUnreadItemNoMention;
          appEvents.newUnreadItem(userId, troupeId, unreadItemMessage, true);

          if(unreadCount >= 0 || mentionCount >= 0) {
            // Notify the user
            appEvents.troupeUnreadCountsChange({
              userId: userId,
              troupeId: troupeId,
              total: unreadCount,
              mentions: mentionCount
            });
          }
        }

        /* User needs a web notification */
        if (webNotification) {
          var notificationQueue = hasMention ? userIdsForOnlineNotificationWithMention : userIdsForOnlineNotification;
          notificationQueue.push(userId);
        }

        /* User needs a push notification */
        if (push) {
          var pushNotificationQueue = hasMention ? pushCandidatesWithMention : pushCandidates;
          pushNotificationQueue.push(userId);
        }

        /* User has already received a push notification */
        if (pushNotified) {
          if (!hasMention) return; // Only notify for mention
          pushCandidatesWithMention.push(userId);
        }

      });

      if (!isEdit) {
        // Next notify all the users currently online but not in this room who
        // will receive desktop notifications
        if (userIdsForOnlineNotification.length) {
          appEvents.newOnlineNotification(troupeId, chatId, userIdsForOnlineNotification, false);
        }

        // Next notify all the users currently online but not in this room who
        // will receive desktop notifications
        if (userIdsForOnlineNotificationWithMention.length) {
          appEvents.newOnlineNotification(troupeId, chatId, userIdsForOnlineNotificationWithMention, true);
        }

        if (pushCandidatesWithMention.length) {
          appEvents.newPushNotificationForChat(troupeId, chatId, pushCandidatesWithMention, true);
        }

        if (pushCandidates.length) {
          appEvents.newPushNotificationForChat(troupeId, chatId, pushCandidates, false);
        }

        // Next, notify all the lurkers
        // Note that this can be a very long list in a big room
        var activityOnly = parsed.activityOnlyUserIds;

        for(var i = 0; i < activityOnly.length; i++) {
          var activityOnlyUserId =  activityOnly[i];

          var activityOnlyUserIdOnlineStatus = presenceStatus[activityOnlyUserId];
<<<<<<< HEAD
          if (!activityOnlyUserIdOnlineStatus) continue; // null === offline

          appEvents.newLurkActivity({ userId: activityOnlyUserId, troupeId: troupeId });
=======

          /* User is connected? Send them a status update */
          switch(activityOnlyUserIdOnlineStatus) {
            case 'inroom':
            case 'online':
            case 'mobile':
            case 'push_connected':
            case 'push_notified_connected':
              appEvents.newLurkActivity({ userId: activityOnlyUserId, troupeId: troupeId });
          }
>>>>>>> 2b79c192
        }
      }

      /* Do we need to send the user a badge update? */
      if (badgeUpdateUserIds.length) {
        queueBadgeUpdateForUser(badgeUpdateUserIds);
      }

      debug("distribution of chat notification to users completed");

    });
}

function createChatUnreadItems(fromUserId, troupe, chat) {
  return parseChat(fromUserId, troupe, chat.mentions)
    .then(function(parsed) {
      return engine.newItemWithMentions(troupe.id, chat.id, parsed.notifyUserIds, parsed.mentionUserIds)
        .then(function(results) {
          return processResultsForNewItemWithMentions(troupe.id, chat.id, parsed, results, false);
        });
    });
}
exports.createChatUnreadItems = createChatUnreadItems;

function toString(f) {
  if (!f) return '';
  return '' + f;
}
/**
 * Given a set of original mentions and a chat message, returns
 * { addNotify: [userIds], addMentions: [userIds], remove: [userIds], addNewRoom: [userIds] }
 * Which consist of users no longer mentioned in a message and
 * new users who are now mentioned in the message, who were not
 * previously.
 */
function generateMentionDeltaSet(parsedChat, originalMentions) {
  var originalMentionUserIds = originalMentions
    .map(function(mention) {
      if(mention.userIds && mention.userIds.length) return mention.userIds;
      return mention.userId;
    })
    .filter(function(m) {
      return !!m;
    });


  /* Arg. Underscore. We need lazy evaluation! */
  originalMentionUserIds = _.flatten(originalMentionUserIds).map(toString);
  originalMentionUserIds = uniqueIds(originalMentionUserIds);

  var mentionUserIds = parsedChat.mentionUserIds.map(toString);

  var addMentions = _.without.apply(null, [mentionUserIds].concat(originalMentionUserIds));
  var removeMentions = _.without.apply(null, [originalMentionUserIds].concat(mentionUserIds));

  // List of users who should get unread items, who were previously mentioned but no longer are
  var forNotifyWithRemoveMentions = _.intersection(parsedChat.notifyUserIds.map(toString), removeMentions);

  // Everyone who was added via a mention, plus everyone who was no longer mentioned but is not lurking
  var addNotify = forNotifyWithRemoveMentions.concat(addMentions);

  // Users who are newly mentioned but not currently in the room
  var addNewRoom = _.intersection(addMentions, parsedChat.notifyNewRoomUserIds.map(toString));

  return { addNotify: addNotify, addMentions: addMentions, addNewRoom: addNewRoom, remove: removeMentions };
}

function removeMentionsForUpdatedChat(troupeId, chatId, removeUserIds) {
  return engine.removeItem(troupeId, chatId, removeUserIds)
    .then(function(results) {
      results.forEach(function(result) {
        // Remove the mention for the user
        // TODO: only for only users
        appEvents.unreadItemsRemoved(result.userId, troupeId, { mention: [chatId] });

        if(result.unreadCount >= 0 || result.mentionCount >= 0) {
          // Notify the user
          appEvents.troupeUnreadCountsChange({
            userId: result.userId,
            troupeId: troupeId,
            total: result.unreadCount,
            mentions: result.mentionCount
          });
        }

        if (result.badgeUpdate) {
          queueBadgeUpdateForUser(result.userId);
        }

      });
    });
}

/**
 * Updates the mentions for an edited message
 */
function updateChatUnreadItems(fromUserId, troupe, chat, originalMentions) {
  var troupeId = troupe.id;
  return parseChat(fromUserId, troupe, chat.mentions)
    .then(function(parsedChat) {
      var delta = generateMentionDeltaSet(parsedChat, originalMentions);

      // Remove first
      return [parsedChat, delta, delta.remove.length && removeMentionsForUpdatedChat(troupeId, chat.id, delta.remove)];
    })
    .spread(function(parsedChat, delta) {
      if (!delta.addNotify.length) return;

      // Add additional mentions
      return engine.newItemWithMentions(troupeId, chat.id, delta.addNotify, delta.addMentions, delta.addNewRoom)
        .then(function(results) {
          return processResultsForNewItemWithMentions(troupeId, chat.id, parsedChat, results, true);
        });
    });
}
exports.updateChatUnreadItems = updateChatUnreadItems;

var sendBadgeUpdates = true;
function queueBadgeUpdateForUser(userIds) {
  if (!sendBadgeUpdates) return;
  var len = Array.isArray(userIds) ? userIds.length : 1;
  debug("Batching badge update for %s users", len);
  badgeBatcher.add('queue', userIds);
}

exports.getActivityIndicatorForTroupeIds = function(troupeIds, userId) {
  return recentRoomService.getTroupeLastAccessTimesForUser(userId)
    .then(function(times) {
      var timesMap = troupeIds.reduce(function(accum, troupeId) {
        if (!times[troupeId]) return accum;

        accum[troupeId] = times[troupeId];
        return accum;
      }, {});

      // Use timemap to query only for troupes with times
      var queries = Object.keys(times).map(function(troupeId) {
        return chatService.getDateOfLastMessageInRoom(troupeId);
      });

      return Promise.all(queries)
      .then(function(dates) {
        var mappedDates = Object.keys(times).reduce(function(accum, troupeId, index) {
          accum[troupeId] = dates[index] > timesMap[troupeId];
          return accum;
        }, {});

        return mappedDates;
      });
    });

};


exports.listen = function() {
  badgeBatcher.listen();
};

exports.testOnly = {
  setSendBadgeUpdates: function(value) {
    sendBadgeUpdates = value;
  },
  getOldestId: getOldestId,
  sinceFilter: sinceFilter,
  removeItem: removeItem,
  getTroupeIdsCausingBadgeCount: getTroupeIdsCausingBadgeCount,
  parseChat: parseChat,
  generateMentionDeltaSet: generateMentionDeltaSet,
  findNonMembersWithAccess: findNonMembersWithAccess
};<|MERGE_RESOLUTION|>--- conflicted
+++ resolved
@@ -495,18 +495,18 @@
         }
 
         if (connected) {
-          var unreadItemMessage = hasMention ? newUnreadItemWithMention : newUnreadItemNoMention;
-          appEvents.newUnreadItem(userId, troupeId, unreadItemMessage, true);
-
-          if(unreadCount >= 0 || mentionCount >= 0) {
-            // Notify the user
-            appEvents.troupeUnreadCountsChange({
-              userId: userId,
-              troupeId: troupeId,
-              total: unreadCount,
-              mentions: mentionCount
-            });
-          }
+            var unreadItemMessage = hasMention ? newUnreadItemWithMention : newUnreadItemNoMention;
+            appEvents.newUnreadItem(userId, troupeId, unreadItemMessage, true);
+
+            if(unreadCount >= 0 || mentionCount >= 0) {
+              // Notify the user
+              appEvents.troupeUnreadCountsChange({
+                userId: userId,
+                troupeId: troupeId,
+                total: unreadCount,
+                mentions: mentionCount
+              });
+            }
         }
 
         /* User needs a web notification */
@@ -517,14 +517,14 @@
 
         /* User needs a push notification */
         if (push) {
-          var pushNotificationQueue = hasMention ? pushCandidatesWithMention : pushCandidates;
-          pushNotificationQueue.push(userId);
+            var pushNotificationQueue = hasMention ? pushCandidatesWithMention : pushCandidates;
+            pushNotificationQueue.push(userId);
         }
 
         /* User has already received a push notification */
         if (pushNotified) {
-          if (!hasMention) return; // Only notify for mention
-          pushCandidatesWithMention.push(userId);
+            if (!hasMention) return; // Only notify for mention
+            pushCandidatesWithMention.push(userId);
         }
 
       });
@@ -558,12 +558,6 @@
           var activityOnlyUserId =  activityOnly[i];
 
           var activityOnlyUserIdOnlineStatus = presenceStatus[activityOnlyUserId];
-<<<<<<< HEAD
-          if (!activityOnlyUserIdOnlineStatus) continue; // null === offline
-
-          appEvents.newLurkActivity({ userId: activityOnlyUserId, troupeId: troupeId });
-=======
-
           /* User is connected? Send them a status update */
           switch(activityOnlyUserIdOnlineStatus) {
             case 'inroom':
@@ -571,9 +565,8 @@
             case 'mobile':
             case 'push_connected':
             case 'push_notified_connected':
-              appEvents.newLurkActivity({ userId: activityOnlyUserId, troupeId: troupeId });
+          appEvents.newLurkActivity({ userId: activityOnlyUserId, troupeId: troupeId });
           }
->>>>>>> 2b79c192
         }
       }
 
