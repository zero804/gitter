/*jshint globalstrict:true, trailing:false, unused:true, node:true */
"use strict";

var env              = require('../utils/env');
var logger           = env.logger;
var engine           = require('./unread-item-service-engine');
var troupeService    = require("./troupe-service");
var readByService    = require("./readby-service");
var userService      = require("./user-service");
var roomPermissionsModel = require('./room-permissions-model');
var appEvents        = require("../app-events");
var presenceService  = require("./presence-service");
var _                = require("underscore");
var mongoUtils       = require('../utils/mongo-utils');
var RedisBatcher     = require('../utils/redis-batcher').RedisBatcher;
var collections      = require('../utils/collections');
var Q                = require('q');
var badgeBatcher     = new RedisBatcher('badge', 300);

var sendBadgeUpdates = true;
engine.on('badge.update', function(userId) {
  if (!sendBadgeUpdates) return;
  badgeBatcher.add('queue', userId);
});

function sinceFilter(since) {
  return function(id) {
    var date = mongoUtils.getDateFromObjectId(id);
    return date.getTime() >= since;
  };

}

badgeBatcher.listen(function(key, userIds, done) {
  // Remove duplicates
  userIds = _.uniq(userIds);

  // Get responders to respond
  appEvents.batchUserBadgeCountUpdate({
    userIds: userIds
  });

  done();
});

function reject(msg) {
  logger.error(msg);
  return Q.reject(new Error(msg));
}

/**
 * Item removed
 * @return {promise} promise of nothing
 */
function removeItem(troupeId, itemId) {
  if(!troupeId) return reject("removeItem failed. Troupe cannot be null");
  if(!itemId) return reject("removeItem failed. itemId cannot be null");

  return troupeService.findUserIdsForTroupeWithLurk(troupeId)
    .then(function(userIdsWithLurk) {
      var userIds = Object.keys(userIdsWithLurk);

      // Publish out an unread item removed event
      // TODO: we could actually check whether this user thinks this item is UNREAD
      var data = { chat: [itemId] };

      userIds.forEach(function(userId) {
        appEvents.unreadItemsRemoved(userId, troupeId, data);
      });

      var userIdsForNotify = userIds.filter(function(u) {
        return !userIdsWithLurk[u];
      });

      return engine.removeItem(troupeId, itemId, userIdsForNotify)
        .then(function(removeResults) {
          removeResults.forEach(function(removeResult) {

            if(removeResult.unreadCount >= 0 || removeResult.mentionCount >= 0) {
              appEvents.troupeUnreadCountsChange({
                userId: removeResult.userId,
                troupeId: troupeId,
                total: removeResult.unreadCount,
                mentions: removeResult.mentionCount
              });
            }

          });

        });

  });
}

/*
  This ensures that if all else fails, we clear out the unread items
  It should only have any effect when data is inconsistent
*/
function ensureAllItemsRead(userId, troupeId) {
  if(!userId) return reject("ensureAllItemsRead failed. userId required");
  if(!troupeId) return reject("ensureAllItemsRead failed. troupeId required");

  return engine.ensureAllItemsRead(userId, troupeId)
    .then(function() {

      // Notify the user
      appEvents.troupeUnreadCountsChange({
        userId: userId,
        troupeId: troupeId,
        total: 0,
        mentions: 0
      });

    });
}
exports.ensureAllItemsRead = ensureAllItemsRead;

/**
 * Returns a hash of hash {user:troupe:ids} of users who have
 * outstanding notifications since before the specified time
 * @return a promise of hash
 */
exports.listTroupeUsersForEmailNotifications = function(horizonTime, emailLatchExpiryTimeS) {
  return engine.listTroupeUsersForEmailNotifications(horizonTime, emailLatchExpiryTimeS);
};

/**
 * Mark many items as read, for a single user and troupe
 */
exports.markItemsRead = function(userId, troupeId, itemIds, options) {
  if(!userId) return reject("userId required");
  if(!troupeId) return reject("troupeId required");

  var markAllRead = options && options.markAllRead;

  if(!markAllRead) {
    // No need to send individual notifications on markAllRead
    appEvents.unreadItemsRemoved(userId, troupeId, { chat: itemIds });
  }

  return engine.markItemsRead(userId, troupeId, itemIds)
    .then(function(result) {
      if(result.unreadCount >= 0 || result.mentionCount >= 0) {
        // Notify the user
        appEvents.troupeUnreadCountsChange({
          userId: userId,
          troupeId: troupeId,
          total: result.unreadCount,
          mentions: result.mentionCount
        });
      }

      var recordAsRead = !options || options.recordAsRead === undefined ? true : options.recordAsRead;

      if(recordAsRead) {
        return readByService.recordItemsAsRead(userId, troupeId, { chat: itemIds });
      }

    });

};

exports.markAllChatsRead = function(userId, troupeId, options) {
  if(!mongoUtils.isLikeObjectId(userId)) return reject('userId must be a mongoid');
  if(!mongoUtils.isLikeObjectId(troupeId)) return reject('troupeId must be a mongoid');

  if(!options) options = {};
  appEvents.markAllRead({ userId: userId, troupeId: troupeId });

  return exports.getUnreadItems(userId, troupeId, 'chat')
    .then(function(chatIds) {
      /* If we already have everything marked as read, force all read */
      if(!chatIds.length) return ensureAllItemsRead(userId, troupeId, options);

      if(!('recordAsRead' in options)) options.recordAsRead = false;

      options.markAllRead = true; // Don't send individual item read events

      /* Don't mark the items as read */
      return exports.markItemsRead(userId, troupeId, chatIds, options);
    });
};

exports.getUserUnreadCounts = function(userId, troupeId) {
  return engine.getUserUnreadCounts(userId, troupeId);
};

exports.getUserUnreadCountsForTroupeIds = function(userId, troupeIds) {
  return engine.getUserUnreadCountsForRooms(userId, troupeIds);
};

exports.getUserMentionCountsForTroupeIds = function(userId, troupeIds) {
  return engine.getUserMentionCountsForRooms(userId, troupeIds);
};

exports.getUserMentionCounts = function(userId) {
  return engine.getUserMentionCounts(userId);
};

exports.getUnreadItems = function(userId, troupeId) {
  return engine.getUnreadItems(userId, troupeId);
};

exports.getAllUnreadItemCounts = function(userId) {
  return engine.getAllUnreadItemCounts(userId);
};

exports.getRoomIdsMentioningUser = function(userId) {
  return engine.getRoomsMentioningUser(userId);
};

exports.getUnreadItemsForUserTroupeSince = function(userId, troupeId, since, callback) {
  return engine.getUnreadItems(userId, troupeId)
    .then(function(chatItems) {
      chatItems = chatItems.filter(sinceFilter(since));

      var response = {};
      if(chatItems.length) {
        response.chat = chatItems;
      }

      return response;
    })
    .nodeify(callback);
};

exports.getFirstUnreadItem = function(userId, troupeId) {
  return engine.getUnreadItems(userId, troupeId)
    .then(function(members) {
      return getOldestId(members);
    })
    .catch(function(err) {
      logger.warn("unreadItemService.getUnreadItems failed: " + err, { exception: err });
      return null;
    });
};

exports.getUnreadItemsForUser = function(userId, troupeId, callback) {
  return Q.all([
<<<<<<< HEAD
      exports.getUnreadItems(userId, troupeId),
      engine.getUserMentionsForRoom(userId, troupeId)
    ])
    .spread(function(unreadItems, mentions) {
      var result = {
        chat: unreadItems,
        mentions: mentions
=======
      engine.getUnreadItems(userId, troupeId),
      engine.getMentions(userId, troupeId)
    ])
    .spread(function(chats, mentions) {
      return {
        chat: chats,
        mention: mentions
>>>>>>> abffeb7d
      };
      return result;
    })
    .nodeify(callback);
};

/**
 * Get the badge counts for userIds
 * @return promise of a hash { userId1: 1, userId: 2, etc }
 */
exports.getBadgeCountsForUserIds = function(userIds, callback) {
  return engine.getBadgeCountsForUserIds(userIds)
    .nodeify(callback);
};

function getOldestId(ids) {
  if(!ids.length) return null;

  return _.min(ids, function(id) {
    // Create a new ObjectID with a specific timestamp
    return mongoUtils.getTimestampFromObjectId(id);
  });
}

function getTroupeIdsCausingBadgeCount(userId) {
  return engine.getRoomsCausingBadgeCount(userId);
}

function parseMentions(fromUserId, troupe, userIdsWithLurk, mentions) {
  var creatorUserId = fromUserId && "" + fromUserId;

  var uniqueUserIds = {};
  mentions.forEach(function(mention) {
    if(mention.group) {
      if(mention.userIds) {
        mention.userIds.forEach(function(userId) {
          uniqueUserIds[userId] = true;
        });
      }
    } else {
      if(mention.userId) {
        uniqueUserIds[mention.userId] = true;
      }
    }
  });

  var memberUserIds = [];
  var nonMemberUserIds = [];
  var lookupUsers = [];

  Object.keys(uniqueUserIds).forEach(function(userId) {
    /* Don't be mentioning yourself yo */
    if(userId == creatorUserId) return;

    if(userIdsWithLurk.hasOwnProperty(userId)) {
      memberUserIds.push(userId);
      return;
    }

    lookupUsers.push(userId);
  });

  if(!lookupUsers.length) {
    return Q.resolve({
      memberUserIds: memberUserIds,
      nonMemberUserIds: [],
      mentionUserIds: memberUserIds
    });
  }

  /* Lookup the non-members and check if they can access the room */
  return userService.findByIds(lookupUsers)
    .then(function(users) {
      /* TODO: do something about users not on gitter here */
      return Q.all(users.map(function(user) {
        /* TODO: some sort of bulk service here */
        return roomPermissionsModel(user, 'join', troupe)
          .then(function(access) {
            if(access) {
              nonMemberUserIds.push("" + user.id);
            }
          });
      }));
    })
    .then(function() {
      /* Mentions consists of members and non-members */
      var mentionUserIds = memberUserIds.concat(nonMemberUserIds);

      return {
        memberUserIds: memberUserIds,
        nonMemberUserIds: nonMemberUserIds,
        mentionUserIds: mentionUserIds
      };
    });
}

function parseChat(fromUserId, troupe, mentions) {

  return troupeService.findUserIdsForTroupeWithLurk(troupe._id)
    .then(function(userIdsWithLurk) {
      var creatorUserId = fromUserId && "" + fromUserId;

      var nonActive = [];
      var active = [];

      Object.keys(userIdsWithLurk).forEach(function(userId) {
        if (creatorUserId && userId === creatorUserId) return;

        var lurk = userIdsWithLurk[userId];

        if (lurk) {
          nonActive.push(userId);
        } else {
          active.push(userId);
        }
      });

      if(!mentions || !mentions.length) {
        return Q.resolve({
          notifyUserIds: active,
          mentionUserIds: [],
          activityOnlyUserIds: nonActive,
          notifyNewRoomUserIds: []
        });
      }

      /* Add the mentions into the mix */
      return parseMentions(fromUserId, troupe, userIdsWithLurk, mentions)
        .then(function(parsedMentions) {
          var notifyUserIdsHash = {};
          active.forEach(function(userId) { notifyUserIdsHash[userId] = 1; });
          parsedMentions.mentionUserIds.forEach(function(userId) { notifyUserIdsHash[userId] = 1; });

          var nonActiveLessMentions = nonActive.filter(function(userId) {
            return !notifyUserIdsHash[userId];
          });

          return {
            notifyUserIds: Object.keys(notifyUserIdsHash),
            mentionUserIds: parsedMentions.mentionUserIds,
            activityOnlyUserIds: nonActiveLessMentions,
            notifyNewRoomUserIds: parsedMentions.nonMemberUserIds
          };
        });

    });
}

function createNewItemsForParsedChat(troupeId, chatId, parsed) {
  return engine.newItemWithMentions(troupeId, chatId, parsed.notifyUserIds, parsed.mentionUserIds)
    .then(function(results) {
      var allUserIds = parsed.notifyUserIds.concat(parsed.activityOnlyUserIds);
      return [results, presenceService.categorizeUsersByOnlineStatus(allUserIds)];
    })
    .spread(function(results, online) {
      var mentionsHash = collections.hashArray(parsed.mentionUserIds);

      // Firstly, notify all the notifyNewRoomUserIds with room creation messages
      parsed.notifyNewRoomUserIds.forEach(function(userId) {
        appEvents.userMentionedInNonMemberRoom({ troupeId: troupeId, userId: userId });
      });

      // Next, notify all the users with unread count changes
      parsed.notifyUserIds.forEach(function(userId) {
        var isOnline = online[userId];
        var unreadCount = results[userId] && results[userId].unreadCount;
        var mentionCount = results[userId] && results[userId].mentionCount;

        // Not lurking, send them the full update
        var updateMessage = { chat: [chatId] };
        if (mentionsHash[userId]) {
          updateMessage.mention = [chatId];
        }

        /* We need to do this for all users as it's used for mobile notifications */
        appEvents.newUnreadItem(userId, troupeId, updateMessage, isOnline);

        // Only send out troupeUnreadCountsChange events for online users
        if (!isOnline) return;

        if(unreadCount >= 0 || mentionCount >= 0) {
          // Notify the user
          appEvents.troupeUnreadCountsChange({
            userId: userId,
            troupeId: troupeId,
            total: unreadCount,
            mentions: mentionCount
          });
        }
      });

      // Next, notify all the lurkers
      parsed.activityOnlyUserIds.forEach(function(userId) {
        if (!online[userId]) return;

        appEvents.newLurkActivity({ userId: userId, troupeId: troupeId });
      });

    });
}

function createChatUnreadItems(fromUserId, troupe, chat) {
  return parseChat(fromUserId, troupe, chat.mentions)
    .then(function(parsed) {
      return createNewItemsForParsedChat(troupe.id, chat.id, parsed);
    });
}
exports.createChatUnreadItems = createChatUnreadItems;

function toString(f) {
  if (!f) return '';
  return '' + f;
}
/**
 * Given a set of original mentions and a chat message, returns
 * { addNotify: [userIds], addMentions: [userIds], remove: [userIds], addNewRoom: [userIds] }
 * Which consist of users no longer mentioned in a message and
 * new users who are now mentioned in the message, who were not
 * previously.
 */
function generateMentionDeltaSet(parsedChat, originalMentions) {
  var originalMentionUserIds = originalMentions
    .map(function(mention) {
      if(mention.userIds && mention.userIds.length) return mention.userIds;
      return mention.userId;
    })
    .filter(function(m) {
      return !!m;
    });


  /* Arg. Underscore. We need lazy evaluation! */
  originalMentionUserIds = _.flatten(originalMentionUserIds).map(toString);
  originalMentionUserIds = _.uniq(originalMentionUserIds);

  var mentionUserIds = parsedChat.mentionUserIds.map(toString);


  var addMentions = _.without.apply(null, [mentionUserIds].concat(originalMentionUserIds));
  var removeMentions = _.without.apply(null, [originalMentionUserIds].concat(mentionUserIds));

  // List of users who should get unread items, who were previously mentioned but no longer are
  var forNotifyWithRemoveMentions = _.intersection(parsedChat.notifyUserIds.map(toString), removeMentions);

  // Everyone who was added via a mention, plus everyone who was no longer mentioned but is not lurking
  var addNotify = forNotifyWithRemoveMentions.concat(addMentions);

  // Users who are newly mentioned but not currently in the room
  var addNewRoom = _.intersection(addMentions, parsedChat.notifyNewRoomUserIds.map(toString));

  return { addNotify: addNotify, addMentions: addMentions, addNewRoom: addNewRoom, remove: removeMentions };
}

function addUnreadItemsForUpdatedChat(troupeId, chatId, addNotifyUserIds, addMentionUserIds, addMentionsInNewRoom) {
  return engine.newItemWithMentions(troupeId, chatId, addNotifyUserIds, addMentionUserIds)
    .then(function(results) {
      return [results, presenceService.categorizeUsersByOnlineStatus(addNotifyUserIds)];
    })
    .spread(function(results, online) {
      var mentionsHash = collections.hashArray(addMentionUserIds);

      // Firstly, notify all the notifyNewRoomUserIds with room creation messages
      addMentionsInNewRoom.forEach(function(userId) {
        appEvents.userMentionedInNonMemberRoom({ troupeId: troupeId, userId: userId });
      });

      // Next, notify all the users with unread count changes
      addNotifyUserIds.forEach(function(userId) {
        var unreadCount = results[userId] && results[userId].unreadCount;
        var mentionCount = results[userId] && results[userId].mentionCount;
        var isOnline = online[userId];

        // Not lurking, send them the full update
        var updateMessage = { chat: [chatId] };
        if (mentionsHash[userId]) {
          updateMessage.mention = [chatId];
        }

        // Not lurking, send them the full update
        appEvents.newUnreadItem(userId, troupeId, updateMessage, isOnline);

        if (!isOnline) return; // No need to send out updates to non-online users

        if(unreadCount >= 0 || mentionCount >= 0) {
          // Notify the user
          appEvents.troupeUnreadCountsChange({
            userId: userId,
            troupeId: troupeId,
            total: unreadCount,
            mentions: mentionCount
          });
        }
      });

    });

}

function removeMentionsForUpdatedChat(troupeId, chatId, removeUserIds) {
  return engine.removeItem(troupeId, chatId, removeUserIds)
    .then(function(results) {
      results.forEach(function(result) {
        // Remove the mention for the user
        // TODO: only for only users
        appEvents.unreadItemsRemoved(result.userId, troupeId, { mention: [chatId] });

        if(result.unreadCount >= 0 || result.mentionCount >= 0) {
          // Notify the user
          appEvents.troupeUnreadCountsChange({
            userId: result.userId,
            troupeId: troupeId,
            total: result.unreadCount,
            mentions: result.mentionCount
          });
        }
      });
    });
}

/**
 * Updates the mentions for an edited message
 */
function updateChatUnreadItems(fromUserId, troupe, chat, originalMentions) {
  var troupeId = troupe.id;
  return parseChat(fromUserId, troupe, chat.mentions)
    .then(function(parsedChat) {
      var delta = generateMentionDeltaSet(parsedChat, originalMentions);

      // Remove first
      return [delta, delta.remove.length && removeMentionsForUpdatedChat(troupeId, chat.id, delta.remove)];
    })
    .spread(function(delta) {
      // Add second
      return delta.addNotify.length && addUnreadItemsForUpdatedChat(troupeId, chat.id, delta.addNotify, delta.addMentions, delta.addNewRoom);
    });
}
exports.updateChatUnreadItems = updateChatUnreadItems;

exports.testOnly = {
  setSendBadgeUpdates: function(value) {
    sendBadgeUpdates = value;
  },
  getOldestId: getOldestId,
  sinceFilter: sinceFilter,
  removeItem: removeItem,
  getTroupeIdsCausingBadgeCount: getTroupeIdsCausingBadgeCount,
  parseChat: parseChat,
  generateMentionDeltaSet: generateMentionDeltaSet
};<|MERGE_RESOLUTION|>--- conflicted
+++ resolved
@@ -237,15 +237,6 @@
 
 exports.getUnreadItemsForUser = function(userId, troupeId, callback) {
   return Q.all([
-<<<<<<< HEAD
-      exports.getUnreadItems(userId, troupeId),
-      engine.getUserMentionsForRoom(userId, troupeId)
-    ])
-    .spread(function(unreadItems, mentions) {
-      var result = {
-        chat: unreadItems,
-        mentions: mentions
-=======
       engine.getUnreadItems(userId, troupeId),
       engine.getMentions(userId, troupeId)
     ])
@@ -253,9 +244,7 @@
       return {
         chat: chats,
         mention: mentions
->>>>>>> abffeb7d
       };
-      return result;
     })
     .nodeify(callback);
 };
