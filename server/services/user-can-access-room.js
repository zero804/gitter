"use strict";

<<<<<<< HEAD
var persistence = require('./persistence-service');
var roomPermissionsModel = require('./room-permissions-model');

function userCanAccessRoom(userId, troupeId, callback) {
  return persistence.Troupe.findById(troupeId, { bans: 1, security: 1, githubType: 1, uri: 1 }, { lean: true })
=======
var env                   = require('gitter-web-env');
var logger                = env.logger;
var redisClient           = env.redis.getClient();
var errorReporter         = env.errorReporter;

var persistence           = require('./persistence-service');
var dolph                 = require('dolph');
var Q                     = require('q');
var userService           = require('./user-service');
var troupeService         = require('./troupe-service');
var roomPermissionsModel  = require('./room-permissions-model');
var roomMembershipService = require('./room-membership-service');
var debug                 = require('debug')('gitter:user-can-access-room');
var mongoUtils            = require('../utils/mongo-utils');

var rateLimiter = dolph.rateLimiter({
  prefix: 'ac:',
  redisClient: redisClient
});

var RATE = 600; // Every 10 minutes do a full access check against GitHub

function doFullAccessCheck(troupeId, userId) {
  var d = Q.defer();
  rateLimiter(userId + ':' + troupeId, RATE, function(err, count/*, ttl*/) {
    if (err) return d.reject(err);
    d.resolve(count === 1);
  });

  return d.promise
    .then(function(checkRequired) {
      if (!checkRequired) return true; // No check required

      debug('Full access check required.');
      return Q.all([
          userService.findById(userId),
          troupeService.findById(troupeId)
        ])
        .spread(function(user, troupe) {
          if (!user || !troupe) return false;
          return roomPermissionsModel(user, 'join', troupe);
        });
    })
    .catch(function(err) {
      errorReporter(err, { troupeId: troupeId, userId: userId }, { module: 'user-can-access-room' });
      // Something is broken, let the user (who is already in the room) through for now
      return true;
    });
}

function userCanAccessRoom(userId, troupeId, callback) {
  userId = mongoUtils.asObjectID(userId);
  troupeId = mongoUtils.asObjectID(troupeId);

  // TODO: use the room permissions model
  return persistence.Troupe.findById(troupeId, {
      _id: 1,
      'bans': { $elemMatch: { userId: userId } },
      security: 1,
      githubType: 1
    }, {
      lean: true
    })
>>>>>>> 3b6b696f
    .exec()
    .then(function(troupe) {
      if (!troupe) return false;
      // Is the user banned from the room?
      if (troupe.bans && troupe.bans.length) return false;

      if(troupe.security === 'PUBLIC') {
        return true;
      }

      // After this point, everything needs to be authenticated
      if(!userId) {
        return false;
      }


      return roomMembershipService.checkRoomMembership(troupeId, userId)
        .then(function(isInRoom) {
          if(!isInRoom) {
            // TODO: This might be too slow for prod?
            return persistence.User.findById(userId)
            .then(function(user) {
              return roomPermissionsModel(user, 'view', troupe);
            });
          }

          var isChannel = troupe.githubType === 'ORG_CHANNEL' ||
            troupe.githubType === 'REPO_CHANNEL' ||
            troupe.githubType === 'USER_CHANNEL';

          // No need to consult GitHub for private channels.
          if (isChannel && troupe.security === 'PRIVATE') {
            return true;
          }

          // Skip full-access check for one-to-one rooms
          if (troupe.githubType === 'ONETOONE') {
            return true;
          }

          return doFullAccessCheck(troupeId, userId)
            .then(function(fullAccessCheckResult) {
              if (!fullAccessCheckResult) {
                // This person no longer actually has access. Remove them!
                return roomMembershipService.removeRoomMember(troupeId, userId)
                  .then(function() {
                    return false;
                  });
              }

              return true;
            });

        });

    })
    .nodeify(callback);
}

module.exports = userCanAccessRoom;<|MERGE_RESOLUTION|>--- conflicted
+++ resolved
@@ -1,12 +1,5 @@
 "use strict";
 
-<<<<<<< HEAD
-var persistence = require('./persistence-service');
-var roomPermissionsModel = require('./room-permissions-model');
-
-function userCanAccessRoom(userId, troupeId, callback) {
-  return persistence.Troupe.findById(troupeId, { bans: 1, security: 1, githubType: 1, uri: 1 }, { lean: true })
-=======
 var env                   = require('gitter-web-env');
 var logger                = env.logger;
 var redisClient           = env.redis.getClient();
@@ -66,11 +59,11 @@
       _id: 1,
       'bans': { $elemMatch: { userId: userId } },
       security: 1,
-      githubType: 1
+      githubType: 1,
+      uri: 1
     }, {
       lean: true
     })
->>>>>>> 3b6b696f
     .exec()
     .then(function(troupe) {
       if (!troupe) return false;
