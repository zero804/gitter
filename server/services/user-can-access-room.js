--- conflicted
+++ resolved
@@ -45,15 +45,6 @@
     });
 }
 
-<<<<<<< HEAD
-/**
- * Returns one of three options: null (for no access), 'view', 'member'
- */
-function userCanAccessRoom(userId, troupeId) {
-  if(!mongoUtils.isLikeObjectId(troupeId)) return Q.resolve(null);
-  userId = mongoUtils.asObjectID(userId);
-  troupeId = mongoUtils.asObjectID(troupeId);
-=======
 function permCheck(userId, roomId, permission) {
   return Q.all([
       userService.findById(userId),
@@ -65,7 +56,6 @@
       return roomPermissionsModel(user, permission, room);
     });
 }
->>>>>>> 6f253c73
 
 function isPrivateChannel(room) {
   return room.security === 'PRIVATE' &&
@@ -133,20 +123,7 @@
 
       return roomMembershipService.checkRoomMembership(roomId, userId)
         .then(function(isInRoom) {
-          // if(troupe.security === 'PUBLIC' && isInRoom) return 'member';
 
-<<<<<<< HEAD
-          if(troupe.security === 'PUBLIC') {
-            // TODO: when `writeAccessRequired` param is introduced, then
-            // we need to actually query for the member
-            return isInRoom ? 'member' : 'view';
-          }
-
-          if(!isInRoom) {
-           debug("Denied user %s access to troupe %s", userId, troupe.uri);
-           return null;
-          }
-=======
           if (leanRoom.githubType === 'ONETOONE' || isPrivateChannel(leanRoom)) {
             return isInRoom;
           }
@@ -158,7 +135,6 @@
 
 function permissionToWrite(userId, roomId) {
   if(!mongoUtils.isLikeObjectId(roomId)) return Q.resolve(false);
->>>>>>> 6f253c73
 
   userId = mongoUtils.asObjectID(userId);
   roomId = mongoUtils.asObjectID(roomId);
