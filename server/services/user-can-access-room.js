--- conflicted
+++ resolved
@@ -59,18 +59,6 @@
   userId = mongoUtils.asObjectID(userId);
   troupeId = mongoUtils.asObjectID(troupeId);
 
-<<<<<<< HEAD
-  // TODO: use the room permissions model
-  return persistence.Troupe.findById(troupeId, {
-      _id: 1,
-      'bans': { $elemMatch: { userId: userId } },
-      security: 1,
-      githubType: 1,
-      uri: 1
-    }, {
-      lean: true
-    })
-=======
   var query = {
     _id: 1,
     security: 1,
@@ -82,7 +70,6 @@
   }
 
   return persistence.Troupe.findById(troupeId, query, { lean: true })
->>>>>>> 35636ca4
     .exec()
     .then(function(troupe) {
       if (!troupe) return null;
@@ -103,16 +90,8 @@
           }
 
           if(!isInRoom) {
-<<<<<<< HEAD
-            // TODO: This might be too slow for prod?
-            return persistence.User.findById(userId)
-            .then(function(user) {
-              return roomPermissionsModel(user, 'view', troupe);
-            });
-=======
             logger.info("Denied user " + userId + " access to troupe " + troupe.uri);
             return null;
->>>>>>> 35636ca4
           }
 
           var isChannel = troupe.githubType === 'ORG_CHANNEL' ||
