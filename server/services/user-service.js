/*jshint globalstrict:true, trailing:false, unused:true, node:true */
"use strict";

// var sechash                   = require('sechash');
var winston                   = require('../utils/winston');
var assert                    = require('assert');
var persistence               = require("./persistence-service");
var uriLookupService          = require('./uri-lookup-service');
var Q                         = require('q');
var githubUserService         = require('./github/github-user-service');
var mongooseUtils             = require('../utils/mongoose-utils');
var extractGravatarVersion    = require('../utils/extract-gravatar-version');

/** FIXME: the insert fields should simply extend from options or a key in options.
 * Creates a new user
 * @return the promise of a new user
 */
function newUser(options) {
  var githubId = options.githubId;

  assert(githubId, 'githubId required');
  assert(options.username, 'username required');

  var insertFields = {
    githubId:           githubId,
    githubUserToken:    options.githubUserToken,
    githubToken:        options.githubToken,
    githubScopes:       options.githubScopes,
    gravatarImageUrl:   options.gravatarImageUrl,
    gravatarVersion:    options.gravatarVersion,
    username:           options.username,
    invitedByUser:      options.invitedByUser,
    invitedToRoom:      options.invitedToRoom,
    displayName:        options.displayName,
    state:              options.state
  };

  if (options.emails && options.emails.length) {
    insertFields.emails = options.emails;
  }

  // Remove undefined fields
  Object.keys(insertFields).forEach(function(k) {
    if(insertFields[k] === undefined) {
      delete insertFields[k];
    }
  });

  return mongooseUtils.upsert(persistence.User, { githubId: githubId }, {
      $setOnInsert: insertFields
    })
    .spread(function(user/*, numAffected, raw*/) {
      //if(raw.updatedExisting) return user;

      // New record was inserted
      //return emailAddressService(user)
      //  .then(function(email) {
      //    stats.userUpdate(_.extend({ email: email, mixpanelId : options.mixpanelId }, user.toJSON()));
      //  })
      //  .thenResolve(user);

      return user;
    })
    .then(function(user) {
      // Reserve the URI for the user so that we don't need to figure it out
      // manually later (which will involve dodgy calls to github)
      return uriLookupService.reserveUriForUsername(user._id, user.username)
        .thenResolve(user);
    });
}

function sanitiseUserSearchTerm(term) {
  // remove non username chars
  return term.replace(/[^0-9a-z\-]/ig, '')
    // escape dashes
    .replace(/\-/ig, '\\-');
}

var userService = {

  /**
   * createdInvitedUser() creates an invited user
   *
   * username   String - username used to fetch information from GitHub
   * user       User - user sending the invite
   * roomId     ObjectID - the room to whic the user has been invited to
   * callback   Function - to be called once finished
   */
  createInvitedUser: function(username, user, roomId, callback) {
    var githubUser = new githubUserService(user);

    return githubUser.getUser(username)
      .then(function (githubUser) {

        // this will be used with newUser below, however you must also add the options to newUser?
        var gitterUser = {
          username:           githubUser.login,
          displayName:        githubUser.name || githubUser.login,
          gravatarImageUrl:   githubUser.avatar_url, // TODO: remove, deprecated
          gravatarVersion:    extractGravatarVersion(githubUser.avatar_url),
          githubId:           githubUser.id,
          invitedByUser:      user && user._id,
          invitedToRoom:      roomId,
          state:              'INVITED'
        };

        // this does not actually create a user here, please follow through?!
        return newUser(gitterUser);
      })
      .nodeify(callback);
  },

  inviteByUsernames: function(usernames, user, callback) {
    var promises = usernames.map(function(username) {
      return userService.inviteByUsername(username, user);
    });

    return Q.allSettled(promises)
    .then(function (results) {
      var invitedUsers = results.reduce(function (accum, result) {
        if (result.state === "fulfilled") accum.push(result.value);
        return accum;
      }, []);

      return invitedUsers;
    })
    .nodeify(callback);
  },

  findOrCreateUserForGithubId: function(options, callback) {
    winston.info("Locating or creating user", options);

    return userService.findByGithubId(options.githubId)
      .then(function(user) {
        if(user) return user;

        return newUser(options);
      })
      .nodeify(callback);
  },

  findById: function(id, callback) {
    return persistence.User.findByIdQ(id).nodeify(callback);
  },

  /**
   * Returns a hash of booleans if the given usernames exist in gitter
   */
  githubUsersExists: function(usernames, callback) {
    return persistence.User.findQ({ username: { $in: usernames } }, { username: 1, _id: 0 }, { lean: true })
      .then(function(results) {
        return results.reduce(function(memo, index) {
          memo[index.username] = true;
          return memo;
        }, { });
      })
      .nodeify(callback);
  },

  findByGithubId: function(githubId, callback) {
    return persistence.User.findOneQ({ githubId: githubId })
           .nodeify(callback);
  },

  findByGithubIdOrUsername: function(githubId, username, callback) {
    return persistence.User.findOneQ({$or: [{ githubId: githubId }, { username: username }]})
           .nodeify(callback);
  },

  findByEmail: function(email, callback) {
    return persistence.User.findOneQ({ $or: [{ email: email.toLowerCase()}, { emails: email.toLowerCase() }]})
            .nodeify(callback);
  },

  findByEmailsIndexed: function(emails, callback) {
    emails = emails.map(function(email) { return email.toLowerCase(); });

    return persistence.User.findQ({ $or: [
              { email: { $in: emails } },
              { emails: { $in: emails } }
              ]})
      .then(function(users) {

        return users.reduce(function(memo, user) {
          memo[user.email] = user;

          user.emails.forEach(function(email) {
            memo[email] = user;
          });

          return memo;
        }, {});
      })
      .nodeify(callback);
  },

  findByUnconfirmedEmail: function(email, callback) {
    return persistence.User.findOneQ({ 'unconfirmedEmails.email': email.toLowerCase() })
      .nodeify(callback);
  },

  findByUsername: function(username, callback) {
    return persistence.User.findOneQ({username: username})
            .nodeify(callback);
  },

  findByIds: function(ids, callback) {
    return mongooseUtils.findByIds(persistence.User, ids, callback);
  },

<<<<<<< HEAD
  findByIdsAndSearchTerm: function(ids, searchTerm, limit, callback) {
    if(!ids || !ids.length || !searchTerm || !searchTerm.length) {
      return Q.resolve([]).nodeify(callback);
    }

    var searchPattern = '^' + sanitiseUserSearchTerm(searchTerm);
    return persistence.User.find({
      _id: { $in: ids },
      $or: [
        { username: { $regex: searchPattern, $options: 'i' } },
        { displayName: { $regex: searchPattern, $options: 'i' } }
      ]
    }).limit(limit)
      .execQ()
      .nodeify(callback);
=======
  findByIdsLean: function(ids, select) {
    return mongooseUtils.findByIdsLean(persistence.User, ids, select);
>>>>>>> e7aab711
  },

  findByUsernames: function(usernames, callback) {
    if(!usernames || !usernames.length) return Q.resolve([]).nodeify(callback);

    return persistence.User.where('username')['in'](usernames)
      .execQ()
      .nodeify(callback);
  },

  findByLogin: function(login, callback) {
    var byEmail = login.indexOf('@') >= 0;
    var find = byEmail ? userService.findByEmail(login)
                       : userService.findByUsername(login);

    return find
      .then(function(user) {
        return user;
      }).nodeify(callback);
  },

  /**
   * Find the username of a single user
   * @return promise of a username or undefined if user or username does not exist
   */
  findUsernameForUserId: function(userId) {
    return persistence.User.findOneQ({ _id: userId }, 'username')
      .then(function(user) {
        return user && user.username;
      });
  },

  deleteAllUsedInvitesForUser: function(user) {
    persistence.Invite.remove({ userId: user.id, status: "USED" });
  }

};

module.exports = userService;<|MERGE_RESOLUTION|>--- conflicted
+++ resolved
@@ -208,7 +208,10 @@
     return mongooseUtils.findByIds(persistence.User, ids, callback);
   },
 
-<<<<<<< HEAD
+  findByIdsLean: function(ids, select) {
+    return mongooseUtils.findByIdsLean(persistence.User, ids, select);
+  },
+
   findByIdsAndSearchTerm: function(ids, searchTerm, limit, callback) {
     if(!ids || !ids.length || !searchTerm || !searchTerm.length) {
       return Q.resolve([]).nodeify(callback);
@@ -224,10 +227,6 @@
     }).limit(limit)
       .execQ()
       .nodeify(callback);
-=======
-  findByIdsLean: function(ids, select) {
-    return mongooseUtils.findByIdsLean(persistence.User, ids, select);
->>>>>>> e7aab711
   },
 
   findByUsernames: function(usernames, callback) {
