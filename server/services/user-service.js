--- conflicted
+++ resolved
@@ -23,37 +23,20 @@
  * @return the promise of a new user
  */
 function newUser(options, callback) {
-<<<<<<< HEAD
   var githubId = options.githubId;
 
   assert(githubId, 'githubId required');
   assert(options.githubToken, 'githubToken required');
   assert(options.username, 'username required');
-
-  var email = options.email ? options.email.toLowerCase() : undefined;
-=======
-  assert(options.githubId, 'githubId atttribute required');
-
   var email   = options.email ? options.email.toLowerCase() : null;
-  var status  = options.status || "UNCONFIRMED";
->>>>>>> 98f8efc1
 
   var insertFields = {
-    githubId:           options.githubId,
+    githubId:           githubId, 
     githubToken:        options.githubToken,
     username:           options.username,
     email:              email,
     displayName:        options.displayName,
-<<<<<<< HEAD
-    googleRefreshToken: options.googleRefreshToken || undefined,
-=======
-    confirmationCode:   uuid.v4(),
-    gravatarImageUrl:   options.gravatarImageUrl,
-    googleRefreshToken: options.googleRefreshToken || undefined,
-    status:             status,
-    email:              email,
->>>>>>> 98f8efc1
-    usernameSuggestion: options.usernameSuggestion || undefined,
+    googleRefreshToken: options.googleRefreshToken || undefined
   };
 
   // Remove undefined fields
@@ -64,11 +47,7 @@
   });
 
   return persistence.User.findOneAndUpdateQ(
-<<<<<<< HEAD
     { githubId: githubId },
-=======
-    { githubId: options.githubId },
->>>>>>> 98f8efc1
     {
       $setOnInsert: insertFields
     },
@@ -79,20 +58,11 @@
       var optionStats = options.stats || {};
 
       statsService.event('new_user', _.extend({
-<<<<<<< HEAD
-            userId: user.id,
-            email: options.email,
-            username: options.username,
-            source: options.source
-          }, optionStats));
-=======
         userId:   user.id,
         username: options.username,
         email:    options.email,
-        status:   status,
         source:   options.source
       }, optionStats));
->>>>>>> 98f8efc1
 
       statsService.userUpdate(user, _.extend({
         source: options.source
