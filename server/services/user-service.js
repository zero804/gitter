/*jshint globalstrict:true, trailing:false, unused:true, node:true */
"use strict";

var persistence = require("./persistence-service"),
    sechash = require('sechash'),
    emailNotificationService = require("./email-notification-service"),
    uuid = require('node-uuid'),
    geocodingService = require("./geocoding-service"),
    winston = require("winston"),
    statsService = require("./stats-service"),
    crypto = require('crypto'),
    assert = require('assert'),
    collections = require("../utils/collections"),
    Q = require('q');

function generateGravatarUrl(email) {
  var url =  "https://www.gravatar.com/avatar/" + crypto.createHash('md5').update(email).digest('hex') + "?d=identicon";

  winston.verbose('Gravatar URL ' + url);

  return url;
}

var userService = {
  newUser: function(options, callback) {
    assert(options.email, 'Email atttribute required');

    var user = new persistence.User({
      displayName:      options.displayName,
      email:            options.email,
      confirmationCode: uuid.v4(),
      gravatarImageUrl: generateGravatarUrl(options.email),
      status:           options.status || "UNCONFIRMED"
    });

    return user.saveQ().then(function() { return user; }).nodeify(callback);
  },

  findOrCreateUserForEmail: function(options, callback) {
    winston.info("Locating or creating user", options);

    var email = options.email;

    return persistence.User.findOneQ({email: email})
      .then(function(user) {
        if(user) return user;

        return userService.newUser(options);

      })
      .nodeify(callback);
  },


  findByConfirmationCode: function(confirmationCode, callback) {

    persistence.User.findOne({confirmationCode: confirmationCode}, function(err, user) {
      callback(err, user);
    });
  },

  requestPasswordReset: function(login, callback) {
    winston.info("Requesting password reset for ", login);

    userService.findByLogin(login, function(err, user) {
      if(err || !user) return callback(err, user);

      if(user.passwordResetCode) {
        /* Resend the password reset code to the user */
      } else {
        user.passwordResetCode = uuid.v4();
        user.save(); // Async save
      }

      emailNotificationService.sendPasswordResetForUser(user);
      callback(err, user);
    });
  },

  findAndUsePasswordResetCode: function(passwordResetCode, callback) {
    winston.info("Using password reset code", passwordResetCode);

    persistence.User.findOne({passwordResetCode: passwordResetCode}, function(err, user) {
      if(err || !user) return callback(err, user);

      user.passwordResetCode = null;
      user.status = 'PROFILE_NOT_COMPLETED';
      user.passwordHash = null;
      user.save(function(err) {
        if(err) return callback(err);
        callback(err, user);
      });
    });
  },

  findById: function(id, callback) {
    return persistence.User.findByIdQ(id).nodeify(callback);
  },

  findByEmail: function(email, callback) {
    return persistence.User.findOneQ({email: email.toLowerCase()})
            .nodeify(callback);
  },

  findByUsername: function(username, callback) {
    return persistence.User.findOneQ({username: username.toLowerCase()})
            .nodeify(callback);
  },

  findByIds: function(ids, callback) {
    return persistence.User.where('_id')['in'](collections.idsIn(ids))
      .execQ()
      .nodeify(callback);
  },

  findByLogin: function(login, callback) {
    var user;
    if (login.indexOf('@') >= 0) { // login is an email
<<<<<<< HEAD
      user = userService.findByEmail(login, callback);
      if (user) statsService.event("login_by_email", { userId: user.id });
      return user;
    } else { // login is a username
      user = userService.findByUsername(login, callback);
      if (user) statsService.event("login_by_username", { userId: user.id });
      return user;
=======
      return userService.findByEmail(login, function(err, user) {
        if (user) statsService.event("login_by_email", { userId: user.id });

        callback(err, user);
      });
    } else { // login is a username
      return userService.findByUsername(login, function(err, user) {
        if (user) statsService.event("login_by_username", { userId: user.id });

        callback(err, user);
      });
>>>>>>> 6d8d9f50
    }

  },

  /**
   * Find the username of a single user
   * @return promise of a username or undefined if user or username does not exist
   */
  findUsernameForUserId: function(userId) {
    return persistence.User.findQ({ _id: userId }, 'username')
      .then(function(user) {
        return user && user.username;
      });
  },

  saveLastVisitedTroupeforUser: function(userId, troupe, callback) {
    winston.verbose("Saving last visited Troupe for user: ", userId);
    userService.findById(userId, function(err, user) {
      if(err) return callback(err);
      if(!user) return callback("User not found");

      var troupeId = troupe.id;

      var setOp = {};
      setOp['troupes.' + troupeId] = new Date();

      // Update the model, don't wait for a callback
      persistence.UserTroupeLastAccess.update(
        { userId: userId },
        { $set: setOp },
        { upsert: true },
        function(err) {
          if(err) {
            winston.error('Error updating usertroupelastaccess: ' + err, { exception: err });
          }
        });

      // Don't save the last troupe for one-to-one troupes
      if(troupe.oneToOne) {
        return callback();
      }

      if (user.lastTroupe !== troupeId) {
        user.lastTroupe = troupeId;
        user.save(function(err) {
          callback(err);
        });
      } else {
        callback();
      }
    });
  },

  /**
   * Get the last access times for a user
   * @return promise of a hash of { troupeId1: accessDate, troupeId2: accessDate ... }
   */
  getTroupeLastAccessTimesForUser: function(userId, callback) {
    return persistence.UserTroupeLastAccess.findOneQ({ userId: userId }).then(function(userTroupeLastAccess) {
      if(!userTroupeLastAccess || !userTroupeLastAccess.troupes) return {};

      return userTroupeLastAccess.troupes;
    }).nodeify(callback);
  },

  setUserLocation: function(userId, location, callback) {
    statsService.event("location_submission", {
      userId: userId
    });

    userService.findById(userId, function(err, user) {
      if(err) return callback(err);
      if(!user) return callback(err);

      /* Save new history */
      new persistence.UserLocationHistory({
        userId: user.id,
        timestamp: location.timestamp,
        coordinate: {
            lon:  location.lon,
            lat: location.lat
        },
        speed: location.speed
      }).save(function(err) {
        if(err) winston.error("User location history save failed: ", err);
      });

      function persistUserLocation(named) {
        function nullIfUndefined(v) { return v ? v : null; }

        if(!named) named = {};

        user.location.timestamp = location.timestamp;
        user.location.coordinate.lon = location.lon;
        user.location.coordinate.lat = location.lat;
        user.location.speed = location.speed;
        user.location.altitude = location.altitude;
        user.location.named.place = nullIfUndefined(named.place);
        user.location.named.region = nullIfUndefined(named.region);
        user.location.named.countryCode = nullIfUndefined(named.countryCode);

        user.save(function(err) {
          return callback(err, user);
        });
      }

      geocodingService.reverseGeocode( { lat: location.lat, lon: location.lon }, function(err, namedLocation) {
        if(err || !namedLocation) {
          winston.error("Reverse geocoding failure ", err);
          persistUserLocation(null);
          return;
        } else {
          winston.info("User location (" + location.lon + "," + location.lat + ") mapped to " + namedLocation.name);
          persistUserLocation({
            place: namedLocation.name,
            region: namedLocation.region.name,
            countryCode: namedLocation.country.code
          });
        }
      });
    });
  },

  getUserToken: function(userId, callback) {
    userService.findById(userId, function(err, user) {
      if(err) return callback(err);
      if(!user) return callback(err);

      if(user.userToken) {
        return callback(err, user.userToken);
      }

      // TODO: serious revamp of this security. This is not safe.
      var userToken = uuid.v4();
      user.userToken = userToken;
      user.save(); // Async is fine
      callback(err, userToken);
    });
  },

  updateInitialPassword: function(userId, password, callback) {
    winston.info("Initial password reset", userId);

    persistence.User.findById(userId, function(err, user) {
      if(user.passwordHash) return callback("User already has a password set");

       sechash.strongHash('sha512', password, function(err, hash3) {
         user.passwordHash = hash3;
         return callback(false);
       });
    });
  },

  checkPassword: function(user, password, callback) {
    if(!user.passwordHash) {
      /* User has not yet set their password */
      return callback(false);
    }

    sechash.testHash(password, user.passwordHash, function(err, match) {
      if(err) return callback(false);
      callback(match);
    });
  },

  updateProfile: function(options, callback) {
    winston.info("User profile update", options.userId);
    var userId = options.userId;
    var password = options.password;
    var oldPassword = options.oldPassword;
    var displayName = options.displayName;
    var email = options.email;
    var username = options.username;

    var postSave = [];

    var seq = userService.findById(userId)
      .then(queueDeleteInvites);

    if(displayName) seq = seq.then(updateDisplayName);
    if(password) seq = seq.then(updatePassword);
    if(email) seq = seq.then(updateEmail);
    if(username) seq = seq.then(updateUsername);

    return seq.then(saveUser)
            .then(performPostSaveActions)
            .nodeify(callback);

    function queueDeleteInvites(user) {
      postSave.push(function() {
        userService.deleteAllUsedInvitesForUser(user);
      });

      return user;
    }

    function updateDisplayName(user) {
      // set new properties
      user.displayName = displayName;
      return user;
    }

    function updatePassword(user) {
      switch(user.status) {
        case 'PROFILE_NOT_COMPLETED':
          return hashAndUpdatePassword(password);

        case 'ACTIVE':
          return testExistingPassword()
              .then(hashAndUpdatePassword);

        default:
          throw "Invalid user status";
      }


      // generates and sets the new password hash
      function hashAndUpdatePassword(password) {
        return Q.nfcall(sechash.strongHash, 'sha512', password)
          .then(function(hash3) {
            user.passwordHash = hash3;
            // mark user as active after setting the password
            if (user.status === 'PROFILE_NOT_COMPLETED' || user.status === 'UNCONFIRMED') {
              user.status = "ACTIVE";
            }
            return user;
          });
      }

      // generates and sets the new password hash
      function testExistingPassword() {
        return Q.nfcall(sechash.testHash, oldPassword, user.passwordHash)
          .then(function(match) {
            if(!match) throw {authFailure: true };
            return user;
          });
      }

    }

    function updateEmail(user) {
      email = email.toLowerCase();

      if(user.email === email) {
        // Nothing to do, the user has not changed their email address
        return user;
      }

      user.gravatarImageUrl = generateGravatarUrl(email);


      return userService.findByEmail(email)
        .then(function(existingUser) {
          if(existingUser) {
            throw { emailConflict: true };
          }

          // save the new email address while it is being confirmed
          user.newEmail = email;

          // update the confirmation code, which will be sent to the new email address
          user.confirmationCode = uuid.v4();

          postSave.push(function() {
            emailNotificationService.sendConfirmationForEmailChange(user);
          });
          return user;
        });
    }

    function updateUsername(user) {
      username = username.toLowerCase();

      if(user.username === username) {
        // Nothing to do, the user has not changed their email username
        return user;
      }

      return userService.findByUsername(username)
        .then(function(existingUser) {
          if(existingUser) {
            throw { usernameConflict: true };
          }

          // save the new email address while it is being confirmed
          user.username = username;

          return user;
        });
    }

    function saveUser(user) {
      return user.saveQ().then(function() {
        return user;
      });
    }

    function performPostSaveActions(user) {
      postSave.forEach(function(f) { f(); });
      return user;
    }

  },

  deleteAllUsedInvitesForUser: function(user) {
    persistence.Invite.remove({ userId: user.id, status: "USED" });
  },

  findTakenUsernames: function(usernames, callback) {
    persistence.User
      .where('username')['in'](usernames)
      .select('username')
      .exec(function(err, users) {
        var result = {};
        users.forEach(function(user) {
          this[user.username] = true;
        }, result);

        return callback(null, result);
      });

  }

};

module.exports = userService;<|MERGE_RESOLUTION|>--- conflicted
+++ resolved
@@ -114,17 +114,8 @@
   },
 
   findByLogin: function(login, callback) {
-    var user;
+
     if (login.indexOf('@') >= 0) { // login is an email
-<<<<<<< HEAD
-      user = userService.findByEmail(login, callback);
-      if (user) statsService.event("login_by_email", { userId: user.id });
-      return user;
-    } else { // login is a username
-      user = userService.findByUsername(login, callback);
-      if (user) statsService.event("login_by_username", { userId: user.id });
-      return user;
-=======
       return userService.findByEmail(login, function(err, user) {
         if (user) statsService.event("login_by_email", { userId: user.id });
 
@@ -136,7 +127,6 @@
 
         callback(err, user);
       });
->>>>>>> 6d8d9f50
     }
 
   },
