/*jshint globalstrict:true, trailing:false, unused:true, node:true */
"use strict";

var redis = require("../utils/redis"),
    winston = require('winston'),
    appEvents = require('../app-events.js'),
    _ = require("underscore"),
    Q = require('q'),
    redisClient;

redisClient = redis.createClient();

// This is called after a timeout (about 10 seconds) so that if the user has
// opened another socket, we don't send out notifications that they're offline
function removeSocketFromUserSockets(socketId, userId, callback) {
  winston.debug("presence: removeSocketFromUserSockets: ", { userId: userId, socketId: socketId });

  var key = "pr:user:" + userId;
  redisClient.srem(key, socketId, function(err, sremResult) {
    if(err) return callback(err);

    // If result != 1, it means that this operation has already occurred somewhere else in the system
    // pr:user acts as an exclusivity-lock
    if(sremResult != 1) {
      winston.debug('Socket not in list of sockets associated with user', { key: key, userId: userId, socketId: socketId });
      return callback(null, false);
    }

    redisClient.multi()
      .scard(key)                                    // 0 Count the items in the user_sockets
      .zincrby('pr:active_u', -1, userId)            // 1 decrement the score for user in troupe_users zset
      .zremrangebyscore('pr:active_u', '-inf', '0')  // 2 remove everyone with a score of zero (no longer in the troupe)
      .exec(function(err, replies) {
        if(err) return callback(err);

        var scardResult = replies[0];
        var zincrbyResult = parseInt(replies[1], 10);

        if(zincrbyResult !== scardResult) {
          winston.warn('Inconsistency between pr:active_u and ' + key + '. Values are ' + zincrbyResult + ' and ' + scardResult);
        }

        callback(null, scardResult === 0);
      });

  });
}

function removeUserFromTroupe(socketId, userId, callback) {
  redisClient.multi()
    .get("pr:socket_troupe:" + socketId)    // 0 Find the troupe associated with the socket
    .del("pr:socket_troupe:" + socketId)    // 1 Delete the socket troupe association
    .exec(function(err, replies) {
      if(err) return callback(err);

      var troupeId = replies[0];

      if(!troupeId) {
        // This is the case for TroupeNotifier and iOS app
<<<<<<< HEAD
        return;
=======
        return callback();
>>>>>>> ba19b974
      }

      var key = 'pr:tr_u:' + troupeId;
      redisClient.multi()
        .zincrby(key, -1, userId)            // 0 decrement the score for user in troupe_users zset
        .zremrangebyscore(key, '-inf', '0')  // 1 remove everyone with a score of zero (no longer in the troupe)
        .zcard(key)                          // 2 count the number of users left in the set
        .exec(function(err, replies) {
          if(err) return callback(err);

          var userHasLeftTroupe = parseInt(replies[0], 10) <= 0;
          var troupeIsEmpty = replies[2] === 0;

          if(troupeIsEmpty && !userHasLeftTroupe) {
            winston.warn("Troupe is empty, yet user has not left troupe. Something is fishy.", { troupeId: troupeId, socketId: socketId, userId: userId });
          }

          if(userHasLeftTroupe) {
            winston.info("presence: User " + userId + " is gone from " + troupeId);

            appEvents.userLoggedOutOfTroupe(userId, troupeId);

            if(troupeIsEmpty) {
              winston.info("presence: The last user has disconnected from troupe " + troupeId);
            }
          }

          winston.debug("presence: User removed from troupe ", { troupeId: troupeId, userId: userId } );

          return callback();

        });

    });


}

function userSocketDisconnected(userId, socketId, options, callback) {
  if(!callback) callback = function(err) {
    if(err) {
      winston.error('presence. Error in userSocketDisconnected:' + err, { exception: err });
    }
  };

  if(!options) options = {};

<<<<<<< HEAD
function userSocketDisconnected(userId, socketId, callback) {
=======
>>>>>>> ba19b974
  winston.debug("presence: userSocketDisconnected: ", { userId: userId, socketId: socketId });

  if(options.immediate) {
    process.nextTick(userSocketDisconnectedInternal);
  } else {
    // Give the user 10 seconds to re-login before marking them as offline
    setTimeout(userSocketDisconnectedInternal, 10000);
  }

  function userSocketDisconnectedInternal() {
    removeSocketFromUserSockets(socketId, userId, function(err, lastDisconnect) {
<<<<<<< HEAD
      if(err) {
        winston.info("presence: removeSocketFromUserSockets " + socketId + "," + userId + " failed: ", err);
        if(callback) callback();
        return;
      }
=======
      if(err) return callback(err);
>>>>>>> ba19b974

      if(lastDisconnect) {
        winston.info("presence: User " + userId + " is now offline");
      }

<<<<<<< HEAD
      if(callback) callback();
=======
      return callback();
>>>>>>> ba19b974

    });
  }

}

module.exports = {
  userSocketConnected: function(userId, socketId, callback) {
    winston.info("presence: Socket connected: " + socketId + ". User=" + userId);

    var userKey = "pr:user:" + userId;
    // Associate socket with user
    redisClient.sadd(userKey, socketId, function(err, saddResult) {
      if(err) return callback(err);

      // If the socket was not added (as it's ready there) then this isn't the first time this
      // operation is being performed, so don't continue. We're using redis as an exclusivity lock
      if(saddResult != 1) return callback();

      redisClient.multi()
        .set("pr:socket:" + socketId, userId)           // 0 Associate user with socket
        .scard(userKey)                                 // 1 Count the number of sockets for this user
        .zincrby('pr:active_u', 1, userId)              // 2 Add user to active users
        .sadd("pr:activesockets", socketId)             // 3 Add socket to list of active sockets
        .exec(function(err, replies) {
          if(err) return callback(err);

          var scardResult = replies[1];
          var zincrbyResult = parseInt(replies[2], 10);
          var sadd2Result = replies[3];

          if(scardResult !== zincrbyResult) {
            winston.warn("presence: User socket cardinality is " + scardResult +
                          ", active_u score is " + zincrbyResult +
                          ". Something strange is happening.", { userId: userId, socketId: socketId });
          }

          if(zincrbyResult == 1) {
            winston.info("presence: User " + userId + " connected.");
          }

          if(sadd2Result != 1) {
           winston.warn("presence: Socket has already been added to the activesockets list " +
                          ". Something strange is happening.", { userId: userId, socketId: socketId });
          }

          return callback();
        });
    });



  },

  userSubscribedToTroupe: function(userId, troupeId, socketId, callback) {
    // Associate socket with troupe
    redisClient.setnx("pr:socket_troupe:" + socketId, troupeId, function(err, result) {
      if(err) return callback(err);
      if(!result) return callback();

      // increment the score for user in troupe_users zset
      redisClient.zincrby('pr:tr_u:' + troupeId, 1, userId, function(err, reply) {
        if(err) return callback(err);

        var userScore = parseInt(reply, 10);                   // Score for user is returned as a string
        if(userScore == 1) {
          /* User joining this troupe for the first time.... */
          winston.info("presence: User " + userId + " has just joined " + troupeId);
          appEvents.userLoggedIntoTroupe(userId, troupeId);
        }

        return callback();
      });

    });

  },

  // Called when a socket is disconnected
<<<<<<< HEAD
  socketDisconnected: function(socketId, callback) {
    if(!callback) callback = function() {};
=======
  socketDisconnected: function(socketId, options, callback) {
    if(!callback) callback = function(err) {
      if(err) {
        winston.error('presence. Error in socketDisconnected:' + err, { exception: err });
      }
    };
>>>>>>> ba19b974

    winston.info("presence: Socket disconnected: " + socketId);

    // Disassociates the socket with user, the user with the socket, deletes the socket
    // returns the userId in the callback
    redisClient.multi()
      .get("pr:socket:" + socketId)           // 0 Find the user for the socket
      .del("pr:socket:" + socketId)           // 1 Remove the socket user association
      .srem("pr:activesockets", socketId)     // 2 remove the socket from active sockets
      .exec(function(err, replies) {
<<<<<<< HEAD
        if(err) { winston.error("presence: Error disconnecting socket", { exception:  err }); return callback(err); }
=======
        if(err) return callback(err);
>>>>>>> ba19b974

        var userId = replies[0];

        if(!userId) {
          winston.info("presence: Socket did not appear to be associated with a user: " + socketId);
          return callback();
        }

        removeUserFromTroupe(socketId, userId, function(err) {
          if(err) return callback(err);

          userSocketDisconnected(userId, socketId, options, callback);
        });

        callback();
      });
  },

  validateActiveSockets: function(engine, callback) {
<<<<<<< HEAD
    if(!callback) callback = function() {};
=======
    if(!callback) callback = function(err) {
      if(err) {
        winston.error('presence. Error in validateActiveSockets:' + err, { exception: err });
      }
    };

>>>>>>> ba19b974
    winston.debug('presence: Commencing validation.');

    redisClient.smembers("pr:activesockets", function(err, sockets) {
      if(!sockets.length) {
        winston.debug('presence: Validation: No active sockets.');
        return callback();
      }

      winston.info('presence: Validating ' + sockets.length + ' active sockets');
<<<<<<< HEAD

      sockets.forEach(function(socketId) {
        var d = Q.defer();
        var promises = [];
=======
      var promises = [];

      sockets.forEach(function(socketId) {
        var d = Q.defer();
>>>>>>> ba19b974
        promises.push(d.promise);

        engine.clientExists(socketId, function(exists) {
          if(!exists) {
            winston.debug('Disconnecting invalid socket ' + socketId);
<<<<<<< HEAD
            module.exports.socketDisconnected(socketId, d.makeNodeResolver());
=======
            module.exports.socketDisconnected(socketId, { immediate: true }, d.makeNodeResolver());
>>>>>>> ba19b974
          } else {
            winston.debug('Socket still appears to be valid:' + socketId);
            d.resolve();
          }
        });

      });

      Q.all(promises).then(function() { callback(); }, callback);
    });
  },

  lookupUserIdForSocket: function(socketId, callback) {
    redisClient.get("pr:socket:" + socketId, callback);
  },

  findOnlineUsersForTroupe: function(troupeId, callback) {
    redisClient.zrangebyscore("pr:tr_u:" + troupeId, 1, '+inf', callback);
  },

  // Given an array of usersIds, returns a hash with the status of each user. If the user is no in the hash
  // it implies that they're offline
  // callback(err, status)
  // with status[userId] = 'online' / <missing>
  categorizeUsersByOnlineStatus: function(userIds, callback) {
      var t = process.hrtime();
      var key = "pr:presence_temp_set:" + process.pid + ":" + t[0] + ":" + t[1];
      var out_key = "pr:presence_temp_set:" + process.pid + ":" + t[0] + ":" + t[1] + '_out';

      var zaddArgs = [key];
      userIds.forEach(function(id) {
        zaddArgs.push(0, id);
      });

      redisClient.multi()
        .zadd(zaddArgs)                                 // 0 create zset of users
        .zinterstore(out_key, 2, 'pr:active_u',key)  // 1 intersect with online users
        .zrangebyscore(out_key, 1, '+inf')              // 2 return all online users
        .del(key, out_key)                              // 3 delete the keys
        .exec(function(err, replies) {
          if(err) return callback(err);

          var onlineUsers = replies[2];
          var result = {};
          if(onlineUsers) onlineUsers.forEach(function(userId) {
            result[userId] = 'online';
          });

          return callback(null, result);
        });
  },

  listOnlineUsers: function(callback) {
    redisClient.zrange("pr:active_u", 0, -1, callback);
  },

  // Returns the online users for the given troupes
  // The callback function returns a hash
  // result[troupeId] = [userIds]
  listOnlineUsersForTroupes: function(troupeIds, callback) {
    troupeIds = _.uniq(troupeIds);

    var multi = redisClient.multi();

    troupeIds.forEach(function(troupeId) {
      multi.zrangebyscore("pr:tr_u:" + troupeId, 1, '+inf');
    });

    multi.exec(function(err, replies) {
      if(err) return callback(err);

      var result = {};
      troupeIds.forEach(function(troupeId, index) {
        var onlineUsers = replies[index];

        result[troupeId] = onlineUsers;
      });

      return callback(null, result);
    });

  }


};<|MERGE_RESOLUTION|>--- conflicted
+++ resolved
@@ -57,11 +57,7 @@
 
       if(!troupeId) {
         // This is the case for TroupeNotifier and iOS app
-<<<<<<< HEAD
-        return;
-=======
         return callback();
->>>>>>> ba19b974
       }
 
       var key = 'pr:tr_u:' + troupeId;
@@ -109,10 +105,6 @@
 
   if(!options) options = {};
 
-<<<<<<< HEAD
-function userSocketDisconnected(userId, socketId, callback) {
-=======
->>>>>>> ba19b974
   winston.debug("presence: userSocketDisconnected: ", { userId: userId, socketId: socketId });
 
   if(options.immediate) {
@@ -124,25 +116,13 @@
 
   function userSocketDisconnectedInternal() {
     removeSocketFromUserSockets(socketId, userId, function(err, lastDisconnect) {
-<<<<<<< HEAD
-      if(err) {
-        winston.info("presence: removeSocketFromUserSockets " + socketId + "," + userId + " failed: ", err);
-        if(callback) callback();
-        return;
-      }
-=======
-      if(err) return callback(err);
->>>>>>> ba19b974
+      if(err) return callback(err);
 
       if(lastDisconnect) {
         winston.info("presence: User " + userId + " is now offline");
       }
 
-<<<<<<< HEAD
-      if(callback) callback();
-=======
       return callback();
->>>>>>> ba19b974
 
     });
   }
@@ -222,17 +202,12 @@
   },
 
   // Called when a socket is disconnected
-<<<<<<< HEAD
-  socketDisconnected: function(socketId, callback) {
-    if(!callback) callback = function() {};
-=======
   socketDisconnected: function(socketId, options, callback) {
     if(!callback) callback = function(err) {
       if(err) {
         winston.error('presence. Error in socketDisconnected:' + err, { exception: err });
       }
     };
->>>>>>> ba19b974
 
     winston.info("presence: Socket disconnected: " + socketId);
 
@@ -243,11 +218,7 @@
       .del("pr:socket:" + socketId)           // 1 Remove the socket user association
       .srem("pr:activesockets", socketId)     // 2 remove the socket from active sockets
       .exec(function(err, replies) {
-<<<<<<< HEAD
-        if(err) { winston.error("presence: Error disconnecting socket", { exception:  err }); return callback(err); }
-=======
         if(err) return callback(err);
->>>>>>> ba19b974
 
         var userId = replies[0];
 
@@ -262,21 +233,16 @@
           userSocketDisconnected(userId, socketId, options, callback);
         });
 
-        callback();
       });
   },
 
   validateActiveSockets: function(engine, callback) {
-<<<<<<< HEAD
-    if(!callback) callback = function() {};
-=======
     if(!callback) callback = function(err) {
       if(err) {
         winston.error('presence. Error in validateActiveSockets:' + err, { exception: err });
       }
     };
 
->>>>>>> ba19b974
     winston.debug('presence: Commencing validation.');
 
     redisClient.smembers("pr:activesockets", function(err, sockets) {
@@ -286,27 +252,16 @@
       }
 
       winston.info('presence: Validating ' + sockets.length + ' active sockets');
-<<<<<<< HEAD
+      var promises = [];
 
       sockets.forEach(function(socketId) {
         var d = Q.defer();
-        var promises = [];
-=======
-      var promises = [];
-
-      sockets.forEach(function(socketId) {
-        var d = Q.defer();
->>>>>>> ba19b974
         promises.push(d.promise);
 
         engine.clientExists(socketId, function(exists) {
           if(!exists) {
             winston.debug('Disconnecting invalid socket ' + socketId);
-<<<<<<< HEAD
-            module.exports.socketDisconnected(socketId, d.makeNodeResolver());
-=======
             module.exports.socketDisconnected(socketId, { immediate: true }, d.makeNodeResolver());
->>>>>>> ba19b974
           } else {
             winston.debug('Socket still appears to be valid:' + socketId);
             d.resolve();
