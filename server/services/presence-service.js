--- conflicted
+++ resolved
@@ -10,10 +10,6 @@
 var Q = require('q');
 var _ = require("underscore");
 var StatusError = require('statuserror');
-<<<<<<< HEAD
-=======
-
->>>>>>> 229e4396
 var presenceService = new events.EventEmitter();
 
 var redisClient = redis.getClient();
@@ -75,11 +71,7 @@
           userId: userId
         });
 
-<<<<<<< HEAD
-        return callback(new StatusError(404, 'Not found'));
-=======
         return callback(new StatusError(404, 'socket not found'));
->>>>>>> 229e4396
       }
 
       var userSocketCount = parseInt(result[1], 10);
@@ -181,11 +173,7 @@
         userId: userId
       });
 
-<<<<<<< HEAD
-      return callback(new StatusError(409, 'conflict'));
-=======
       return callback(new StatusError(409, 'socket already exists'));
->>>>>>> 229e4396
     }
 
     var userSocketCount = parseInt(result[1], 10);
@@ -233,11 +221,7 @@
     if(!userId2) userId2 = null;
 
     if(userId !== userId2) {
-<<<<<<< HEAD
-      return callback(new StatusError(401, 'Access denied'));
-=======
       return callback(new StatusError(401, 'userId did not match userId for socket'));
->>>>>>> 229e4396
     }
 
     disassociateSocketAndDeactivateUserAndTroupe(socketId, userId, callback);
@@ -249,38 +233,13 @@
 
   lookupUserIdForSocket(socketId, function(err, userId) {
     if(err) return callback(err);
-<<<<<<< HEAD
-=======
-    if(!userId) {
-      return callback(new StatusError(404, 'no user found for socket'));
-    }
->>>>>>> 229e4396
 
     disassociateSocketAndDeactivateUserAndTroupe(socketId, userId, callback);
   });
 }
 
 function socketGarbageCollected(socketId, callback) {
-<<<<<<< HEAD
   socketDisconnected(socketId, callback);
-=======
-  socketDisconnected(socketId, function(err) {
-    if(err) {
-      // Force socket disconnect
-      // Technically this should never happen now that sockets are associated at authentication
-      // time and therefore we never have a socket and userId at the same time
-      winston.error('Unable to disconnect socket, forcing disconnect: ' + err.status, { socketId: socketId, error: err });
-
-      var keys = [keySocketUser(socketId), ACTIVE_SOCKETS_KEY];
-      var values = [socketId];
-
-      scriptManager.run('presence-force-disassociate', keys, values, callback);
-      return;
-    }
-
-    callback();
-  });
->>>>>>> 229e4396
 }
 
 function eyeBallsOnTroupe(userId, socketId, troupeId, callback) {
