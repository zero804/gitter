/*jshint globalstrict:true, trailing:false, unused:true, node:true */
"use strict";

var redis = require("../utils/redis"),
    nconf = require("../utils/config"),
    winston = require('winston'),
    events = require('events'),
    assert = require('assert'),
    Fiber = require('../utils/fiber'),
    appEvents = require('../app-events.js'),
    Q = require('q'),
    _ = require("underscore");

var presenceService = new events.EventEmitter();

var redisClient = redis.createClient();

var Scripto = require('redis-scripto');
var scriptManager = new Scripto(redisClient);
scriptManager.loadFromDir(__dirname + '/../../redis-lua/presence');


var prefix = nconf.get('presence:prefix') + ':';

var ACTIVE_USERS_KEY = prefix + 'active_u';
var MOBILE_USERS_KEY = prefix + 'mobile_u';

var ACTIVE_SOCKETS_KEY = prefix + 'activesockets';


// Public methods are not prefixed
// Private methods start with an underscore _
// Private methods that assume locking has already occurred start with a __
function _keyUserLock(userId) {
  return prefix + "ul:" + userId;
}

function _keySocketUser(socketId) {
  return prefix + "sh:" + socketId;
}

function _keyTroupeUsers(troupeId) {
  return prefix + "tu:" + troupeId;
}


// Callback(err);
function __disassociateSocketAndDeactivateUserAndTroupe(socketId, userId, callback) {
  assert(userId, 'userId expected');
  assert(socketId, 'socketId expected');

  lookupTroupeIdForSocket(socketId, function(err, troupeId) {
    if(err) return callback(err);

    var keys = [_keySocketUser(socketId), ACTIVE_USERS_KEY, MOBILE_USERS_KEY, ACTIVE_SOCKETS_KEY, _keyUserLock(userId), troupeId ? _keyTroupeUsers(troupeId) : null];
    var values = [userId, socketId];

    scriptManager.run('presence-disassociate', keys, values, function(err, result) {
      if(err) return callback(err);

      var deleteSuccess = result[0];
      if(!deleteSuccess) {
        winston.silly('presence: __disassociateSocketAndDeactivateUserAndTroupe rejected. Socket already deleted.', {
          socketId: socketId,
          userId: userId
        });

        return callback({ lockFail: true });
      }

      var userSocketCount = parseInt(result[1], 10);
      var sremResult = result[2];

      var userInTroupeCount = parseInt(result[3], 10);
      var userHasLeftTroupe = userInTroupeCount === 0;
      var troupeIsEmpty = result[4] === 0;

      if(sremResult != 1) {
        winston.warn("presence: Socket has already been removed from active sockets. Something fishy is happening.");
      }

      if(userSocketCount === 0) {
        presenceService.emit('userOffline', userId);
      }


      // Warning: similar code exists in __eyeBallsOffTroupe!

      if(troupeIsEmpty && !userHasLeftTroupe) {
        winston.warn("presence: Troupe is empty, yet user has not left troupe. Something is fishy.", { troupeId: troupeId, socketId: socketId, userId: userId });
      }

      if(userHasLeftTroupe) {
        presenceService.emit('userLeftTroupe', userId, troupeId);
      }

      appEvents.eyeballSignal(userId, troupeId, false);

      if(troupeIsEmpty) {
        presenceService.emit('troupeEmpty', troupeId);
      }

      return callback();
    });
  });


}

function __associateSocketAndActivateTroupe(socketId, userId, troupeId, eyeballState, callback) {
  assert(userId, 'userId expected');
  assert(socketId, 'socketId expected');
  assert(troupeId, 'troupeId expected');

<<<<<<< HEAD

//TODO here!
=======
  winston.verbose('Associate socket and activate troupe', {
    userId: userId,
    socketId: socketId,
    troupeId: troupeId,
    eyeballState: eyeballState
  });

>>>>>>> 3a193bd1
  var keys = [_keySocketUser(socketId), _keyUserLock(userId)];
  var values = [troupeId];

  scriptManager.run('presence-associate-troupe', keys, values, function(err, result) {
    if(err) return callback(err);

    if(result === 0) {
      winston.silly('presence: __associateSocketAndActivateTroupe rejected. Socket already appears to be associated with a troupe', {
        socketId: socketId,
        userId: userId
      });

      return callback({ lockFail: true });
    }

    if(eyeballState) {
      __eyeBallsOnTroupe(userId, socketId, troupeId, function(err) {
        if(err) {
          winston.error('Unable to signal eyeballs on: ' + err, {
            userId: userId,
            socketId: socketId,
            exception: err
          });
        }

        // Ignore the error
        return callback();
      });
    } else {
      return callback();
    }
  });

}


<<<<<<< HEAD
function userSocketConnected(userId, socketId, connectionType, callback) {
=======
function userSocketConnected(userId, socketId, connectionType, client, callback) {
>>>>>>> 3a193bd1
  assert(userId, 'userId expected');
  assert(socketId, 'socketId expected');

  var isMobileConnection = connectionType == 'mobile';

  var keys = [_keySocketUser(socketId), ACTIVE_USERS_KEY, MOBILE_USERS_KEY, ACTIVE_SOCKETS_KEY, _keyUserLock(userId)];
<<<<<<< HEAD
  var values = [userId, socketId, Date.now(), isMobileConnection ? 1 : 0];
=======
  var values = [userId, socketId, Date.now(), isMobileConnection ? 1 : 0, client];
>>>>>>> 3a193bd1

  scriptManager.run('presence-associate', keys, values, function(err, result) {
    if(err) return callback(err);

    var lockSuccess = result[0];
<<<<<<< HEAD

    if(!lockSuccess)  {
      winston.silly('presence: __associateSocketAndActivateUser rejected. Socket already exists.', {
        socketId: socketId,
        userId: userId
      });

      return callback({ lockFail: true });
    }

    var userSocketCount = parseInt(result[1], 10);
    var saddResult = result[2];

    if(saddResult != 1) {
      winston.warn("presence: Socket has already been added to active sockets. Something fishy is happening.");
    }

    if(userSocketCount === 1) {
      presenceService.emit('userOnline', userId);
    }

    return callback(null, userSocketCount);

=======

    if(!lockSuccess)  {
      winston.silly('presence: __associateSocketAndActivateUser rejected. Socket already exists.', {
        socketId: socketId,
        userId: userId
      });

      return callback({ lockFail: true });
    }

    var userSocketCount = parseInt(result[1], 10);
    var saddResult = result[2];

    if(saddResult != 1) {
      winston.warn("presence: Socket has already been added to active sockets. Something fishy is happening.");
    }

    if(userSocketCount === 1) {
      presenceService.emit('userOnline', userId);
    }

    return callback(null, userSocketCount);

  });

}

function socketDisconnectionRequested(userId, socketId, callback) {
  assert(socketId, 'socketId expected');
  assert(userId, 'userId expected');

  lookupUserIdForSocket(socketId, function(err, userId2) {
    if(err) return callback(err);
    if(userId !== userId2) {
      return callback(401);
    }

    __disassociateSocketAndDeactivateUserAndTroupe(socketId, userId, function(err) {
      callback(err);
    });

>>>>>>> 3a193bd1
  });

}


function socketDisconnected(socketId, callback) {
  assert(socketId, 'socketId expected');

  lookupUserIdForSocket(socketId, function(err, userId) {
    if(err) return callback(err);
    if(!userId) {
      return callback({ lockFail: true });
    }

    __disassociateSocketAndDeactivateUserAndTroupe(socketId, userId, function(err) {
      callback(err);
    });

  });
}

function _socketGarbageCollected(socketId, callback) {
  socketDisconnected(socketId, function(err) {
    if(err && !err.lockFail) {
      // Force socket disconnect

      var keys = [_keySocketUser(socketId), ACTIVE_SOCKETS_KEY];
      var values = [socketId];

      scriptManager.run('presence-force-disassociate', keys, values, callback);
      return;
    }

    callback();
  });
}

//
// If the socket subscribes to a troupe, associate the socket with a troupe
// this will be used for eyeball signals
//
function userSubscribedToTroupe(userId, troupeId, socketId, eyeballState, callback) {
  assert(userId, 'userId expected');
  assert(socketId, 'socketId expected');
  assert(troupeId, 'troupeId expected');

  __associateSocketAndActivateTroupe(socketId, userId, troupeId, eyeballState, callback);
}

function __eyeBallsOnTroupe(userId, socketId, troupeId, callback) {
  assert(userId, 'userId expected');
  assert(socketId, 'socketId expected');
  assert(troupeId, 'troupeId expected');

  var keys = [_keySocketUser(socketId), _keyTroupeUsers(troupeId), _keyUserLock(userId)];
  var values = [userId];

  scriptManager.run('presence-eyeballs-on', keys, values, function(err, result) {
    if(err) return callback(err);
    var eyeballLock = result[0];

    if(!eyeballLock) {
      winston.silly('presence: __eyeBallsOnTroupe rejected. SETNX returned 0', {
        socketId: socketId,
        userId: userId
      });

      return callback({ lockFail: true });
    }


    var userScore = parseInt(result[1], 10);                   // Score for user is returned as a string
    if(userScore == 1) {
      presenceService.emit('userJoinedTroupe', userId, troupeId);
    }

    appEvents.eyeballSignal(userId, troupeId, true);

    return callback();

  });

}

function __eyeBallsOffTroupe(userId, socketId, troupeId, callback) {
  assert(userId, 'userId expected');
  assert(socketId, 'socketId expected');
  assert(troupeId, 'troupeId expected');

  var keys = [_keySocketUser(socketId), _keyTroupeUsers(troupeId), _keyUserLock(userId)];
  var values = [userId];

  scriptManager.run('presence-eyeballs-off', keys, values, function(err, result) {
    if(err) return callback(err);

    var eyeballLock = result[0];

    if(!eyeballLock) {
      winston.silly('presence: __eyeBallsOffTroupe rejected. Eyeball value is already zero', {
        socketId: socketId,
        userId: userId
      });

      return callback();
    }

    var userInTroupeCount = parseInt(result[1], 10);
    var userHasLeftTroupe = userInTroupeCount === 0;
    var troupeIsEmpty = result[2] === 0;

    // WARNING: __disassociateSocketAndDeactivateUserAndTroupe has similar code!
    if(troupeIsEmpty && !userHasLeftTroupe) {
      winston.warn("presence: Troupe is empty, yet user has not left troupe. Something is fishy.", { troupeId: troupeId, socketId: socketId, userId: userId });
    }

    if(userHasLeftTroupe) {
      presenceService.emit('userLeftTroupe', userId, troupeId);
    }

    appEvents.eyeballSignal(userId, troupeId, false);

    if(troupeIsEmpty) {
      presenceService.emit('troupeEmpty', troupeId);
    }

    return callback();

  });

}

// Callback -> (err, { userId: X, troupeId: Y })
function _lookupSocketOwnerAndTroupe(socketId, callback) {
  redisClient.hmget(_keySocketUser(socketId), "uid", "tid", function(err, result) {
    if(err) return callback(err);

    callback(null, {
      userId: result[0],
      troupeId: result[1]
    });
  });
}

function lookupUserIdForSocket (socketId, callback) {
  assert(socketId, 'socketId expected');

  redisClient.hget(_keySocketUser(socketId), "uid", callback);
<<<<<<< HEAD
}

function lookupTroupeIdForSocket (socketId, callback) {
  assert(socketId, 'socketId expected');

  redisClient.hget(_keySocketUser(socketId), "tid", callback);
}

=======
}

function lookupTroupeIdForSocket (socketId, callback) {
  assert(socketId, 'socketId expected');

  redisClient.hget(_keySocketUser(socketId), "tid", callback);
}

>>>>>>> 3a193bd1

function findOnlineUsersForTroupe(troupeId, callback) {
  assert(troupeId, 'troupeId expected');

  redisClient.zrangebyscore(_keyTroupeUsers(troupeId), 1, '+inf', callback);
}

// Given an array of usersIds, returns a hash with the status of each user. If the user is no in the hash
// it implies that they're offline
// callback(err, status)
// with status[userId] = 'online' / <missing>
function categorizeUsersByOnlineStatus(userIds, callback) {
  if(!userIds || userIds.length === 0) return callback(null, {});

  var t = process.hrtime();
  var key = prefix + "presence_temp_set:" + process.pid + ":" + t[0] + ":" + t[1];
  var out_key = prefix + "presence_temp_set:" + process.pid + ":" + t[0] + ":" + t[1] + '_out';

  var keys = [key, out_key, ACTIVE_USERS_KEY];
  var values = userIds;

  scriptManager.run('presence-categorize-users', keys, values, function(err, onlineUsers) {
    var result = {};
    if(onlineUsers) onlineUsers.forEach(function(userId) {
      result[userId] = 'online';
    });

    return callback(null, result);
  });

}

function categorizeUserTroupesByOnlineStatus(userTroupes, callback) {
  var f = new Fiber();

  var troupeIds = _.uniq(userTroupes.map(function(userTroupe) { return userTroupe.troupeId; }));
  var userIds = _.uniq(userTroupes.map(function(userTroupe) { return userTroupe.userId; }));

  listOnlineUsersForTroupes(troupeIds, f.waitor());
  categorizeUsersByOnlineStatus(userIds, f.waitor());

  f.all().spread(function(troupeOnlineUsers, statii) {
    var inTroupe = [];
    var online = [];
    var offline = [];

    userTroupes.forEach(function(userTroupe) {
      var userId = userTroupe.userId;
      var troupeId = userTroupe.troupeId;

      var onlineForTroupe = troupeOnlineUsers[troupeId];
      if(onlineForTroupe.indexOf(userId) >= 0) {
        inTroupe.push(userTroupe);
      } else if(statii[userId] == 'online') {
        online.push(userTroupe);
      } else {
        offline.push(userTroupe);
      }
    });

    callback(null, {
      inTroupe: inTroupe,
      online: online,
      offline: offline
    });

  }, callback);
}

function listOnlineUsers(callback) {
  redisClient.zrange(ACTIVE_USERS_KEY, 0, -1, callback);
}

function listMobileUsers(callback) {
  redisClient.zrange(MOBILE_USERS_KEY, 0, -1, callback);
}

function listActiveSockets(callback) {
  // This can't be done in a lua script as we don't know the keys in advance
  redisClient.smembers(ACTIVE_SOCKETS_KEY, function(err, socketIds) {
    if(err) return callback(err);
    if(socketIds.length === 0) return callback(err, []);

    var multi = redisClient.multi();
    socketIds.forEach(function(socketId) {
<<<<<<< HEAD
      multi.hmget(_keySocketUser(socketId), 'uid', 'tid', 'eb', 'mob', 'ctime');
=======
      multi.hmget(_keySocketUser(socketId), 'uid', 'tid', 'eb', 'mob', 'ctime', 'ct');
>>>>>>> 3a193bd1
    });
    multi.exec(function(err, replies) {
      if(err) return callback(err);

<<<<<<< HEAD
      var result = replies.map(function(reply) {
        return {
=======
      var result = replies.map(function(reply, index) {
        return {
          id: socketIds[index],
>>>>>>> 3a193bd1
          userId: reply[0],
          troupeId: reply[1],
          eyeballs: !!reply[2],
          mobile: !!reply[3],
<<<<<<< HEAD
          createdTime: parseInt(reply[4], 10)
=======
          createdTime: parseInt(reply[4], 10),
          client: reply[5]
>>>>>>> 3a193bd1
        };
      });

      return callback(null, result);
    });
  });
}

// Returns the online users for the given troupes
// The callback function returns a hash
// result[troupeId] = [userIds]
function listOnlineUsersForTroupes(troupeIds, callback) {
  if(!troupeIds || troupeIds.length === 0) return callback(null, {});

  troupeIds = _.uniq(troupeIds);

  var multi = redisClient.multi();

  troupeIds.forEach(function(troupeId) {
    multi.zrangebyscore(_keyTroupeUsers(troupeId), 1, '+inf');
  });

  multi.exec(function(err, replies) {
    if(err) return callback(err);

    var result = {};
    troupeIds.forEach(function(troupeId, index) {
      var onlineUsers = replies[index];

      result[troupeId] = onlineUsers;
    });

    return callback(null, result);
  });

}

function clientEyeballSignal(userId, socketId, eyeballsOn, callback) {
  assert(userId, 'userId expected');
  assert(socketId, 'socketId expected');

  _lookupSocketOwnerAndTroupe(socketId, function(err, socketInfo) {
    if(err) return callback(err);
    if(!socketInfo) {
      winston.warn("User " + userId + " attempted to eyeball missing socket " + socketId);
<<<<<<< HEAD
      return callback('Invalid socketId');
=======
      return callback({ invalidSocketId: true });
>>>>>>> 3a193bd1
    }

    var userId2 = socketInfo.userId;
    if(userId !== userId2) {
      winston.warn("User " + userId + " attempted to eyeball socket " + socketId + " but that socket belongs to " + userId2);
      return callback({ invalidSocketId: true });
    }

    var troupeId = socketInfo.troupeId;
    if(!troupeId) return callback('Socket is not associated with a troupe');

    if(eyeballsOn) {
      winston.verbose('presence: Eyeballs on: user ' + userId + ' troupe ' + troupeId);
      return __eyeBallsOnTroupe(userId, socketId, troupeId, callback);

    } else {
      winston.verbose('presence: Eyeballs off: user ' + userId + ' troupe ' + troupeId);
      return __eyeBallsOffTroupe(userId, socketId, troupeId, callback);
    }


  });

}


function collectGarbage(engine, callback) {
  var start = Date.now();

  _validateActiveSockets(engine, function(err, invalidSocketCount) {
    if(err) {
      winston.error('Error while validating active sockets: ' + err, { exception: err });
      return callback(err);
    }

    var total = Date.now() - start;
    var message = 'Presence GC took ' + total + 'ms and cleared out ' + invalidSocketCount + ' sockets';

    if(invalidSocketCount) {
      winston.warn(message);
    } else {
      winston.silly(message);
    }

    return callback(null, invalidSocketCount);
  });

}


function startPresenceGcService(engine) {
  var i = 0;
  setInterval(function() {
    collectGarbage(engine, function(err) {
      if(err) return;

      if(++i % 10 === 0) {
        winston.verbose('Performing user validation');
        validateUsers(function(err) {
          winston.verbose('User validation complete');

          if(err) return;
        });
      }
    });
  }, nconf.get('presence:gcInterval'));
}


function _validateActiveSockets(engine, callback) {
  redisClient.smembers(ACTIVE_SOCKETS_KEY, function(err, sockets) {
    if(!sockets.length) {
      winston.verbose('presence: Validation: No active sockets.');
      return callback(null, 0);
    }

    var invalidCount = 0;

    winston.verbose('presence: Validating ' + sockets.length + ' active sockets');
    var promises = [];

    sockets.forEach(function(socketId) {
      var d = Q.defer();
      promises.push(d.promise);

      engine.clientExists(socketId, function(exists) {
        if(exists) return d.resolve();

        invalidCount++;
        winston.verbose('Disconnecting invalid socket ' + socketId);

        _socketGarbageCollected(socketId, function(err) {

          if(err && !err.lockFail) {
            winston.info('Failure while gc-ing invalid socket', { exception: err });
          }

          d.resolve();
        });
      });

    });

    Q.all(promises).then(function() { callback(null, invalidCount); }, callback);
  });
}

function _hashZset(scoresArray) {
  var hash = {};
  for(var i = 0; i < scoresArray.length; i = i + 2) {
    hash[scoresArray[i]] = parseInt(scoresArray[i + 1], 10);
  }
  return hash;
}

function introduceDelayForTesting(cb) {
  if(presenceService.testOnly.forceDelay) {
    setTimeout(cb, 120);
  } else {
    cb();
  }
}

function _validateUsers(userIds, callback) {
  winston.debug('Validating users', { userIds: userIds });
  // Use a new client due to the WATCH semantics
  var redisClient = redis.createClient();

  function done(err) {
    redisClient.quit();
    return callback(err);
  }

  redisClient.watch(userIds.map(_keyUserLock), introduceDelayForTesting(function(err) {
    if(err) return done(err);

    listActiveSockets(function(err, sockets) {
      if(err) return done(err);

      var onlineCounts = {};
      var mobileCounts = {};
      var troupeCounts = {};
      var troupeIdsHash = {};

      // This can't be done in the script manager
      // as that is using a different redis connection
      // and besides we don't know the semanitcs of WATCH
      // in Lua :)

      sockets.forEach(function(socket) {
        var userId = socket.userId;
        var troupeId = socket.troupeId;

        if(userIds.indexOf(userId) >= 0) {
          if(troupeId) {
            troupeIdsHash[troupeId] = true;
            if(socket.eyeballs) {
              if(!troupeCounts[userId]) {
                troupeCounts[userId] = { troupeId: 1 };
              } else {
                troupeCounts[userId][troupeId] = troupeCounts[userId][troupeId] ? troupeCounts[userId][troupeId] + 1 : 1;
              }
            }
          }

          if(socket.mobile) {
            mobileCounts[userId] = mobileCounts[userId] ? mobileCounts[userId] + 1 : 1;
          } else {
            onlineCounts[userId] = onlineCounts[userId] ? onlineCounts[userId] + 1 : 1;
          }
        }
      });

      var f = new Fiber();
      var troupeIds = Object.keys(troupeIdsHash);

      redisClient.zrangebyscore(ACTIVE_USERS_KEY, 1, '+inf', 'WITHSCORES', f.waitor());
      redisClient.zrangebyscore(MOBILE_USERS_KEY, 1, '+inf', 'WITHSCORES', f.waitor());

      troupeIds.forEach(function(troupeId) {
        redisClient.zrangebyscore(_keyTroupeUsers(troupeId), 1, '+inf', 'WITHSCORES', f.waitor());
      });

      f.all().then(function(results) {
        var needsUpdate = false;
        var multi = redisClient.multi();

        var currentActiveUserHash = _hashZset(results[0]);
        var currentMobileUserHash = _hashZset(results[1]);

        userIds.forEach(function(userId) {
          var currentActiveScore = currentActiveUserHash[userId] || 0;
          var currentMobileScore = currentMobileUserHash[userId] || 0;

          var calculatedActiveScore = onlineCounts[userId] || 0;
          var calculatedMobileScore = mobileCounts[userId] || 0;

          if(calculatedActiveScore !== currentActiveScore) {
            winston.info('Inconsistency in active score in presence service for user ', {
              a: typeof calculatedActiveScore,
              b: typeof currentActiveScore
            });
            winston.info('Inconsistency in active score in presence service for user ' + userId + '. ' + calculatedActiveScore + ' vs ' + currentActiveScore);

            needsUpdate = true;
            multi.zrem(ACTIVE_USERS_KEY, userId);
            if(calculatedActiveScore > 0) {
              multi.zincrby(ACTIVE_USERS_KEY, calculatedActiveScore, userId);
            }
          }

          if(calculatedMobileScore !== currentMobileScore) {
            winston.info('Inconsistency in mobile score in presence service for user ' + userId + '. ' + currentMobileScore + ' vs ' + calculatedMobileScore);

            needsUpdate = true;
            multi.zrem(MOBILE_USERS_KEY, userId);
            if(calculatedActiveScore > 0) {
              multi.zincrby(MOBILE_USERS_KEY, calculatedMobileScore, userId);
            }
          }
        });

        // Now check each troupeId for each userId
        troupeIds.forEach(function(troupeId, index) {
          var userTroupeScores = _hashZset(results[2 + index]);

          userIds.forEach(function(userId) {
            var currentTroupeScore = userTroupeScores[userId] || 0;

            var calculatedTroupeScore = troupeCounts[userId] && troupeCounts[userId][troupeId] || 0;

            if(calculatedTroupeScore !== currentTroupeScore) {
              winston.info('Inconsistency in troupe score in presence service for user ' + userId + ' in troupe ' + troupeId + '. ' + calculatedTroupeScore + ' vs ' + currentTroupeScore);

              needsUpdate = true;
              var key = _keyTroupeUsers(troupeId);
              multi.zrem(key, userId);
              if(calculatedTroupeScore > 0) {
                multi.zincrby(key, calculatedTroupeScore, userId);
              }
            }

          });
        });

        // Nothing to do? Finish
        if(!needsUpdate) return done();

        multi.exec(function(err, replies) {
          if(err) return done(err);

          if(!replies) {
            winston.info('Transaction rolled back.');
            return done({ rollback: true });
          }

          return done();
        });


      }, done);


    });

  }));


}

function validateUsers(callback) {
  var start = Date.now();

  listOnlineUsers(function(err, userIds) {
    if(err) return callback(err);

    if(userIds.length === 0) return callback();

    var userId = null;
    function recurseUserIds(err) {
      if(err && !err.rollback) {
        return callback(err);
      }

      if(!err || !err.rollback) {
        userId = null;
      }

      if(!userId) {
        if(userIds.length === 0) {
          var total = Date.now() - start;
          winston.info('Presence.validateUsers GC took ' + total + 'ms');
          return callback();
        }

        userId = userIds.shift();
      }

      _validateUsers([userId], recurseUserIds);
    }

    recurseUserIds();
  });
}

  // Connections and disconnections
presenceService.userSocketConnected = userSocketConnected,
presenceService.userSubscribedToTroupe =  userSubscribedToTroupe;
presenceService.socketDisconnected =  socketDisconnected;
presenceService.socketDisconnectionRequested = socketDisconnectionRequested;

// Query Status
presenceService.lookupUserIdForSocket =  lookupUserIdForSocket;
presenceService.findOnlineUsersForTroupe =  findOnlineUsersForTroupe;
presenceService.categorizeUsersByOnlineStatus =  categorizeUsersByOnlineStatus;
presenceService.listOnlineUsers = listOnlineUsers;
presenceService.listActiveSockets = listActiveSockets;
presenceService.listMobileUsers =  listMobileUsers;
presenceService.listOnlineUsersForTroupes =  listOnlineUsersForTroupes;
presenceService.categorizeUserTroupesByOnlineStatus = categorizeUserTroupesByOnlineStatus;

// Eyeball
presenceService.clientEyeballSignal =  clientEyeballSignal;

  // GC
presenceService.collectGarbage =  collectGarbage;
presenceService.startPresenceGcService =  startPresenceGcService;

presenceService.validateUsers = validateUsers;

// -------------------------------------------------------------------
// Default Events
// -------------------------------------------------------------------

presenceService.on('userOnline', function(userId) {
  winston.info("presence: User " + userId + " connected.");
});

presenceService.on('userOffline', function(userId) {
  winston.info("presence: User " + userId + " disconnected.");
});

presenceService.on('userJoinedTroupe', function(userId, troupeId) {
  /* User joining this troupe for the first time.... */
  winston.info("presence: User " + userId + " has just joined " + troupeId);
  appEvents.userLoggedIntoTroupe(userId, troupeId);
});

presenceService.on('userLeftTroupe', function(userId, troupeId) {
  winston.info("presence: User " + userId + " is gone from " + troupeId);

  appEvents.userLoggedOutOfTroupe(userId, troupeId);
});

presenceService.on('troupeEmpty', function(troupeId) {
  winston.info("presence: The last user has disconnected from troupe " + troupeId);
});

presenceService.testOnly = {
  ACTIVE_USERS_KEY: ACTIVE_USERS_KEY,
  _validateUsers: _validateUsers,
  forceDelay: false

};


module.exports = presenceService;
<|MERGE_RESOLUTION|>--- conflicted
+++ resolved
@@ -112,10 +112,6 @@
   assert(socketId, 'socketId expected');
   assert(troupeId, 'troupeId expected');
 
-<<<<<<< HEAD
-
-//TODO here!
-=======
   winston.verbose('Associate socket and activate troupe', {
     userId: userId,
     socketId: socketId,
@@ -123,7 +119,6 @@
     eyeballState: eyeballState
   });
 
->>>>>>> 3a193bd1
   var keys = [_keySocketUser(socketId), _keyUserLock(userId)];
   var values = [troupeId];
 
@@ -160,28 +155,19 @@
 }
 
 
-<<<<<<< HEAD
-function userSocketConnected(userId, socketId, connectionType, callback) {
-=======
 function userSocketConnected(userId, socketId, connectionType, client, callback) {
->>>>>>> 3a193bd1
   assert(userId, 'userId expected');
   assert(socketId, 'socketId expected');
 
   var isMobileConnection = connectionType == 'mobile';
 
   var keys = [_keySocketUser(socketId), ACTIVE_USERS_KEY, MOBILE_USERS_KEY, ACTIVE_SOCKETS_KEY, _keyUserLock(userId)];
-<<<<<<< HEAD
-  var values = [userId, socketId, Date.now(), isMobileConnection ? 1 : 0];
-=======
   var values = [userId, socketId, Date.now(), isMobileConnection ? 1 : 0, client];
->>>>>>> 3a193bd1
 
   scriptManager.run('presence-associate', keys, values, function(err, result) {
     if(err) return callback(err);
 
     var lockSuccess = result[0];
-<<<<<<< HEAD
 
     if(!lockSuccess)  {
       winston.silly('presence: __associateSocketAndActivateUser rejected. Socket already exists.', {
@@ -205,30 +191,6 @@
 
     return callback(null, userSocketCount);
 
-=======
-
-    if(!lockSuccess)  {
-      winston.silly('presence: __associateSocketAndActivateUser rejected. Socket already exists.', {
-        socketId: socketId,
-        userId: userId
-      });
-
-      return callback({ lockFail: true });
-    }
-
-    var userSocketCount = parseInt(result[1], 10);
-    var saddResult = result[2];
-
-    if(saddResult != 1) {
-      winston.warn("presence: Socket has already been added to active sockets. Something fishy is happening.");
-    }
-
-    if(userSocketCount === 1) {
-      presenceService.emit('userOnline', userId);
-    }
-
-    return callback(null, userSocketCount);
-
   });
 
 }
@@ -247,9 +209,7 @@
       callback(err);
     });
 
->>>>>>> 3a193bd1
-  });
-
+  });
 }
 
 
@@ -395,7 +355,6 @@
   assert(socketId, 'socketId expected');
 
   redisClient.hget(_keySocketUser(socketId), "uid", callback);
-<<<<<<< HEAD
 }
 
 function lookupTroupeIdForSocket (socketId, callback) {
@@ -404,16 +363,6 @@
   redisClient.hget(_keySocketUser(socketId), "tid", callback);
 }
 
-=======
-}
-
-function lookupTroupeIdForSocket (socketId, callback) {
-  assert(socketId, 'socketId expected');
-
-  redisClient.hget(_keySocketUser(socketId), "tid", callback);
-}
-
->>>>>>> 3a193bd1
 
 function findOnlineUsersForTroupe(troupeId, callback) {
   assert(troupeId, 'troupeId expected');
@@ -499,33 +448,20 @@
 
     var multi = redisClient.multi();
     socketIds.forEach(function(socketId) {
-<<<<<<< HEAD
-      multi.hmget(_keySocketUser(socketId), 'uid', 'tid', 'eb', 'mob', 'ctime');
-=======
       multi.hmget(_keySocketUser(socketId), 'uid', 'tid', 'eb', 'mob', 'ctime', 'ct');
->>>>>>> 3a193bd1
     });
     multi.exec(function(err, replies) {
       if(err) return callback(err);
 
-<<<<<<< HEAD
-      var result = replies.map(function(reply) {
-        return {
-=======
       var result = replies.map(function(reply, index) {
         return {
           id: socketIds[index],
->>>>>>> 3a193bd1
           userId: reply[0],
           troupeId: reply[1],
           eyeballs: !!reply[2],
           mobile: !!reply[3],
-<<<<<<< HEAD
-          createdTime: parseInt(reply[4], 10)
-=======
           createdTime: parseInt(reply[4], 10),
           client: reply[5]
->>>>>>> 3a193bd1
         };
       });
 
@@ -571,11 +507,7 @@
     if(err) return callback(err);
     if(!socketInfo) {
       winston.warn("User " + userId + " attempted to eyeball missing socket " + socketId);
-<<<<<<< HEAD
-      return callback('Invalid socketId');
-=======
       return callback({ invalidSocketId: true });
->>>>>>> 3a193bd1
     }
 
     var userId2 = socketInfo.userId;
