/*jshint globalstrict:true, trailing:false, unused:true, node:true */
"use strict";

var Q = require('q');
<<<<<<< HEAD
var url = require('url');
var parser = require('parse-links');
=======
var assert = require('assert');
var autopage = require('auto-page');
>>>>>>> 21182cfa
var wrap = require('./github-cache-wrapper');
var createClient = require('./github-client');

function GitHubIssueService(user) {
  this.user = user;
  this.client = createClient(user);
}


/**
 * Returns the information about the specified repo
 * @return the promise of information about a repo
 */
GitHubIssueService.prototype.getRepo = function(repo) {
  var ghrepo = this.client.repo(repo);
  var d = Q.defer();
  ghrepo.info(d.makeNodeResolver());
  return d.promise
    .fail(function(err) {
      if(err.statusCode === 404) return;
      throw err;
    });
};

function getIssuesWithState(repo, state) {
  return autopage(function(pageNumber, callback) {
    var config = {
      page: pageNumber,
      per_page: 100,
      state: state
    };
    repo.issues(config, function(err, data, header) {
      var result = {
        body: data,
        header: header
      };
      callback(err, result);
    });
  });
}

/**
 * Returns a promise of the issues for a repo
 */
GitHubIssueService.prototype.getIssues = function(repoName) {
  var repo = this.client.repo(repoName);
  return Q.all([
    getIssuesWithState(repo, 'open'),
    getIssuesWithState(repo, 'closed')
    ]).spread(function(openIssues, closedIssues) {
      return openIssues.concat(closedIssues);
    });
};

// module.exports = GitHubIssueService;
module.exports = wrap(GitHubIssueService);<|MERGE_RESOLUTION|>--- conflicted
+++ resolved
@@ -2,13 +2,9 @@
 "use strict";
 
 var Q = require('q');
-<<<<<<< HEAD
 var url = require('url');
 var parser = require('parse-links');
-=======
-var assert = require('assert');
 var autopage = require('auto-page');
->>>>>>> 21182cfa
 var wrap = require('./github-cache-wrapper');
 var createClient = require('./github-client');
 
@@ -64,4 +60,6 @@
 };
 
 // module.exports = GitHubIssueService;
-module.exports = wrap(GitHubIssueService);+module.exports = wrap(GitHubIssueService, function() {
+  return [this.user && this.user.githubToken || ''];
+});