--- conflicted
+++ resolved
@@ -25,12 +25,8 @@
 
 var httpRequestCache = new RequestHttpCache({
   backend: 'redis',
-<<<<<<< HEAD
-  redisClient: createRedisClient()
-=======
   redisClient: createRedisClient(),
   stats: env.createStatsClient({ prefix: 'github.cache.' })
->>>>>>> 3f0c5314
 });
 
 module.exports = requestExt({
