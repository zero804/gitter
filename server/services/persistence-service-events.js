--- conflicted
+++ resolved
@@ -185,11 +185,7 @@
             return '/user/' + userId + '/rooms';
           });
 
-<<<<<<< HEAD
-        serializeEvent(urls, 'create', model);
-=======
         serializeEvent(urls, operation, model);
->>>>>>> 0ec63e79
       })
       .catch(function(err) {
         logger.error('Error while serializing non-oneToOne troupe: ' + err, { exception: err });
