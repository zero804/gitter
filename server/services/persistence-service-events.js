--- conflicted
+++ resolved
@@ -1,17 +1,16 @@
 /*jshint globalstrict:true, trailing:false, unused:true, node:true */
 "use strict";
 
-var appEvents      = require("../app-events");
-var mongooseUtils  = require("../utils/mongoose-utils");
-var winston        = require("winston");
-var troupeService  = require("./troupe-service");
-var restSerializer = require("../serializers/rest-serializer");
-var statsService   = require("./stats-service");
+var winston = require("winston");
+var appEvents = require("../app-events");
+var restSerializer =  require("../serializers/rest-serializer");
+
 
 // --------------------------------------------------------------------
 // Utility serialization stuff
 // --------------------------------------------------------------------
 
+// TODO: move this into its own module
 function serializeEvent(url, operation, model, callback) {
   if(!url) { if(callback) callback(); return; }
   winston.verbose("Serializing " + operation + " to " + url);
@@ -23,6 +22,7 @@
   restSerializer.serializeModel(model, function(err, serializedModel) {
     if(err) {
       winston.error("Silently failing model event: ", { exception: err, url: url, operation: operation });
+      if(callback) callback(err);
       return;
     }
 
@@ -33,7 +33,7 @@
     } else {
       appEvents.dataChange2(url, operation, serializedModel);
     }
-    if(callback) callback();
+    if(callback) callback(null, serializedModel);
   });
 }
 exports.serializeEvent = serializeEvent;
@@ -41,46 +41,11 @@
 exports.install = function(persistenceService) {
 
   var schemas = persistenceService.schemas;
-<<<<<<< HEAD
-=======
-  var appEvents = require("../app-events");
   var mongooseUtils = require("../utils/mongoose-utils");
-  var winston = require("winston");
   var troupeService = require("./troupe-service");
-  var restSerializer =  require("../serializers/rest-serializer");
   var statsService = require("./stats-service");
 
 
-  // --------------------------------------------------------------------
-  // Utility serialization stuff
-  // --------------------------------------------------------------------
-
-  function serializeEvent(url, operation, model, callback) {
-    if(!url) { if(callback) callback(); return; }
-    winston.verbose("Serializing " + operation + " to " + url);
-
-    // TODO: consider swapping out the HEAVY WEIGHT restSerializer here for the
-    // light weight notification-serializer as it is much more effeicent. Obviously
-    // consumers of the events will need to be adapted to use objects of the new
-    // shape
-    restSerializer.serializeModel(model, function(err, serializedModel) {
-      if(err) {
-        winston.error("Silently failing model event: ", { exception: err, url: url, operation: operation });
-        if(callback) callback(err);
-        return;
-      }
-
-      if(Array.isArray(url)) {
-        url.forEach(function(u) {
-          appEvents.dataChange2(u, operation, serializedModel);
-        });
-      } else {
-        appEvents.dataChange2(url, operation, serializedModel);
-      }
-      if(callback) callback(null, serializedModel);
-    });
-  }
->>>>>>> 2ebaf957
 
   /** */
   function attachNotificationListenersToSchema(schema, name, extractor) {
@@ -248,10 +213,7 @@
 
   mongooseUtils.attachNotificationListenersToSchema(schemas.TroupeSchema, {
     onCreate: function onTroupeCreate(model, next) {
-<<<<<<< HEAD
-=======
-
->>>>>>> 2ebaf957
+
       if(model.oneToOne) {
         // Because the troupe needs the currentUserId to be set!
         serializeOneToOneTroupe('create', model);
