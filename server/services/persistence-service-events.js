/*jshint globalstrict:true, trailing:false, unused:true, node:true */
"use strict";

var env = require('../utils/env');
var logger = env.logger;
var stats = env.stats;

var appEvents = require("../app-events");
var restSerializer = require("../serializers/rest-serializer");

// --------------------------------------------------------------------
// Utility serialization stuff
// --------------------------------------------------------------------

// TODO: move this into its own module
function serializeEvent(url, operation, model, callback) {
  if(!url) { if(callback) callback(); return; }
  logger.verbose("Serializing " + operation + " to " + url);

  // TODO: consider swapping out the HEAVY WEIGHT restSerializer here for the
  // light weight notification-serializer as it is much more effeicent. Obviously
  // consumers of the events will need to be adapted to use objects of the new
  // shape
  restSerializer.serializeModel(model, function(err, serializedModel) {
    if(err) {
      logger.error("Silently failing model event: ", { exception: err, url: url, operation: operation });
      if(callback) callback(err);
      return;
    }

    if(Array.isArray(url)) {
      url.forEach(function(u) {
        appEvents.dataChange2(u, operation, serializedModel);
      });
    } else {
      appEvents.dataChange2(url, operation, serializedModel);
    }
    if(callback) callback(null, serializedModel);
  });
}
exports.serializeEvent = serializeEvent;

exports.install = function(persistenceService) {

  var schemas = persistenceService.schemas;
  var mongooseUtils = require("../utils/mongoose-utils");
<<<<<<< HEAD
  var troupeService = require("./troupe-service");
=======
>>>>>>> de6d9a14

  /** */
  function attachNotificationListenersToSchema(schema, name, extractor) {

    if(!extractor) {
      // Default extractor
      extractor = function(model) {
        return "/rooms/" + model.troupeId + "/" + name + "s";
      };
    }

    mongooseUtils.attachNotificationListenersToSchema(schema, {
      onCreate: function onGenericCreate(model, next) {
        var url = extractor(model);
        if(!url) return;

        serializeEvent(url, 'create', model);
        next();
      },

      onUpdate: function onGenericUpdate(model, next) {
        var url = extractor(model);
        if(!url) return;

        serializeEvent(url, 'update', model);
        next();
      },

      onRemove: function onGenericRemove(model) {
        var url = extractor(model);
        if(!url) return;

        serializeEvent(url, 'remove', model);
      }
    });
  }

  mongooseUtils.attachNotificationListenersToSchema(schemas.UserSchema, {
    ignoredPaths: ['lastTroupe','confirmationCode','status','passwordHash','passwordResetCode'],
    onUpdate: function onUserUpdate(model, next) {

      persistenceService.Troupe
        .where('users.userId', model.id)
        .select('id')
        .execQ()
        .then(function(result) {
          var troupeIds = result.map(function(troupe) { return troupe.id; } );
          return troupeIds;
        })
        .nodeify(function(err, troupeIds) {
          if(err) { logger.error("Silently ignoring error in user update ", { exception: err }); return next(); }
          if(!troupeIds) return next();

          restSerializer.serializeModel(model, function(err, serializedModel) {
            if(err) { logger.error("Silently failing user update: ", { exception: err }); return next(); }

            troupeIds.forEach(function(troupeId) {
              var url = "/rooms/" + troupeId + "/users";
              appEvents.dataChange2(url, "update", serializedModel);
            });

            next();
          });
        });
    }

    // TODO: deal with user deletion!
  });

  // MixPanel tracking
  schemas.UserSchema.post('save', function(model) {
    stats.userUpdate(model);
  });

  // attachNotificationListenersToSchema(schemas.ConversationSchema, 'conversation');
  // attachNotificationListenersToSchema(schemas.FileSchema, 'file');

  // attachNotificationListenersToSchema(schemas.InviteSchema, 'invite', function(model) {
  //   var urls = [];

  //   if(model.userId) {
  //     urls.push("/user/" + model.userId + "/invites");
  //   }

  //   // One to one connection invite
  //   if(model.fromUserId && !model.troupeId) {
  //     urls.push("/user/" + model.fromUserId + "/connectioninvites");
  //   }

  //   if(model.troupeId) {
  //     urls.push("/troupes/" + model.troupeId + "/invites");
  //   }

  //   return urls.length ? urls : null;
  // });

  // attachNotificationListenersToSchema(schemas.RequestSchema, 'request');
  // attachNotificationListenersToSchema(schemas.ChatMessageSchema, 'chat', function(model) {
  //   return "/troupes/" + model.toTroupeId + "/chatMessages";
  // });
  //
  function chatUrlExtractor(model) {
    return "/rooms/" + model.toTroupeId + "/chatMessages";
  }
  mongooseUtils.attachNotificationListenersToSchema(schemas.ChatMessageSchema, {
    onCreate: function(model, next) {
      var url = chatUrlExtractor(model);
      if(!url) return;

      serializeEvent(url, 'create', model, function(err, serializedModel) {
        // serializeEvent already reports errors, no need here
        if(err || !serializedModel) return;
        appEvents.chat('create', model.toTroupeId, serializedModel);
      });
      next();
    },

    onUpdate: function(model, next) {
      var url = chatUrlExtractor(model);
      if(!url) return;

      serializeEvent(url, 'update', model, function(err, serializedModel) {
        // serializeEvent already reports errors, no need here
        if(err || !serializedModel) return;
        appEvents.chat('update', model.toTroupeId, serializedModel);
      });
      next();
    },

    onRemove: function(model) {
      var url = chatUrlExtractor(model);
      if(!url) return;

      serializeEvent(url, 'remove', model, function(err, serializedModel) {
        // serializeEvent already reports errors, no need here
        if(err || !serializedModel) return;
        appEvents.chat('remove', model.toTroupeId, serializedModel);
      });
    }
  });


  attachNotificationListenersToSchema(schemas.EventSchema, 'event', function(model) {
    return '/rooms/' + model.toTroupeId + '/events';
  });
  /*
  attachNotificationListenersToSchema(schemas.TroupeSchema, 'troupe', function(model) {
    // Never serialize any one-to-one troupe events as that's just silly
    if(model.oneToOne) return null;

    return "/troupes/" + model.id;
  });
  */

  function serializeOneToOneTroupe(operation, troupe) {
    troupe.users.forEach(function(troupeUser) {
      var currentUserId = troupeUser.userId;
      var url = '/user/' + troupeUser.userId + '/rooms';

      var strategy = new restSerializer.TroupeStrategy({ currentUserId: currentUserId });



      restSerializer.serialize(troupe, strategy, function(err, serializedModel) {
        if(err) return logger.error('Error while serializing oneToOne troupe: ' + err, { exception: err });

        appEvents.dataChange2(url, operation, serializedModel);
      });

    });
  }

  mongooseUtils.attachNotificationListenersToSchema(schemas.TroupeSchema, {
    onCreate: function onTroupeCreate(model, next) {

      if(model.oneToOne) {
        // Because the troupe needs the currentUserId to be set!
        serializeOneToOneTroupe('create', model);
        return next();
      }

      var urls = model.users.map(function(troupeUser) { return '/user/' + troupeUser.userId + '/rooms'; });
      serializeEvent(urls, 'create', model);
      next();
    },

    onUpdate: function onTroupeUpdate(model, next) {
      if(model.oneToOne) {
        // Because the troupe needs the
        serializeOneToOneTroupe('update', model);
        return next();
      }

      var urls = model.users.map(function(troupeUser) { return '/user/' + troupeUser.userId + '/rooms'; });
      serializeEvent(urls, 'update', model);
      next();
    },

    onRemove: function onTroupeRemove(model) {
      if(model.oneToOne) {
        // Because the troupe needs the
        serializeOneToOneTroupe('remove', model);
        return;
      }

      var urls = model.users.map(function(troupeUser) { return '/user/' + troupeUser.userId + '/rooms'; });
      serializeEvent(urls, 'remove', model);
    }
  });


};<|MERGE_RESOLUTION|>--- conflicted
+++ resolved
@@ -44,10 +44,6 @@
 
   var schemas = persistenceService.schemas;
   var mongooseUtils = require("../utils/mongoose-utils");
-<<<<<<< HEAD
-  var troupeService = require("./troupe-service");
-=======
->>>>>>> de6d9a14
 
   /** */
   function attachNotificationListenersToSchema(schema, name, extractor) {
