'use strict';

var assert = require('assert');
var slugify = require('gitter-web-slugify');
var StatusError = require('statuserror');
var forumService = require('gitter-web-topics/lib/forum-service');
var forumCategoryService = require('gitter-web-topics/lib/forum-category-service');
var topicService = require('gitter-web-topics/lib/topic-service');
var replyService = require('gitter-web-topics/lib/reply-service');
var commentService = require('gitter-web-topics/lib/comment-service');
var mongoUtils = require('gitter-web-persistence-utils/lib/mongo-utils');
var secureMethod = require('../utils/secure-method');
var subscriberService = require('gitter-web-topic-notifications/lib/subscriber-service');

function allowAdmin() {
  return this.policy.canAdmin();
}

function allowRead() {
  return this.policy.canRead();
}

function allowWrite() {
  return this.policy.canWrite();
}

function allowOwner(object) {
  // Users can edit/delete topics, replies or comments they created
  return mongoUtils.objectIDsEqual(object.userId, this.user._id);
}

function allowAnyone() {
  return true;
}

function matchForum(fn) {
  /*
  Suppose a user posts to /v1/forums/:forumId/topics/:topicId/replies. This
  makes sure that that topic is actually in the same forum. Otherwise you can
  craft a URL that will do the security validation against one forum, but allow
  you to then perform actions against any category/topic/reply/comment/whatever
  in any other forum. (Depending obviously on what the code did before we got
  here.) That wouldn't be good.

  object is the first param which can be category, topic, reply or comment, all
  of which have forumId properties that have to match this forum's id.
  */

<<<<<<< HEAD
  return function() {
    var args = Array.prototype.slice.call(arguments);
    var object = args[0];

    if (!mongoUtils.objectIDsEqual(object.forumId, this.forum._id)) {
      // not sure what would be the best HTTP status code here
      throw new StatusError(404, 'forumId does not match');
    }

    return fn.apply(this, args);
=======
  if (!mongoUtils.objectIDsEqual(object.forumId, this.forum._id)) {
    // not sure what would be the best HTTP status code here
    return function() {
      throw new StatusError(404, 'forumId does not match');
    }
>>>>>>> 55e502e2
  }
}

function ForumWithPolicyService(forum, user, policy) {
  assert(forum, 'Forum required');
  assert(policy, 'Policy required');
  this.forum = forum;
  this.user = user;
  this.policy = policy;
}

function getCategoryOptions(options) {
  options = options || {};

  var name = options.name;

  var opts = {
    name: name,
    // TODO: should the default slugify be performed in here, or in the
    // integration service or in the module service?
    slug: options.slug || slugify(name)
  };

  return opts;
}

function getTopicOptions(options) {
  var title = options.title;
  var opts = {
    title: title,
    slug: options.slug || slugify(title),
    tags: options.tags,
    sticky: options.sticky,
    text: options.text
  };

  return opts;
}

function getReplyOptions(options) {
  var opts = {
    text: options.text
  };

  return opts;
}

function getCommentOptions(options) {
  var opts = {
    text: options.text
  };

  return opts;
}

/**
 * Adding things
 */
ForumWithPolicyService.prototype.createCategory = secureMethod([allowAdmin], function(options) {
  var user = this.user;
  var forum = this.forum;

  var categoryOptions = getCategoryOptions(options);
  return forumCategoryService.createCategory(user, forum, categoryOptions);
});

<<<<<<< HEAD
ForumWithPolicyService.prototype.createTopic = matchForum(secureMethod([allowWrite], function(category, options) {
=======
ForumWithPolicyService.prototype.createTopic = secureMethod([matchForum, allowWrite], function(category, options) {
>>>>>>> 55e502e2
  var user = this.user;
  var forum = this.forum;

  var createOptions = getTopicOptions(options);

  // only tags already on the forum are allowed to be used in the topic
  createOptions.allowedTags = forum.tags;

  return topicService.createTopic(user, category, createOptions);
}));

<<<<<<< HEAD
ForumWithPolicyService.prototype.createReply = matchForum(secureMethod([allowWrite], function(topic, options) {
=======
ForumWithPolicyService.prototype.createReply = secureMethod([matchForum, allowWrite], function(topic, options) {
>>>>>>> 55e502e2
  var user = this.user;

  var createOptions = getReplyOptions(options);
  return replyService.createReply(user, topic, createOptions);
}));

<<<<<<< HEAD
ForumWithPolicyService.prototype.createComment = matchForum(secureMethod([allowWrite], function(reply, options) {
=======
ForumWithPolicyService.prototype.createComment = secureMethod([matchForum, allowWrite], function(reply, options) {
>>>>>>> 55e502e2
  var user = this.user;

  var createOptions = getCommentOptions(options);
  return commentService.createComment(user, reply, createOptions);
}));

/**
 * Forum update
 */
ForumWithPolicyService.prototype.setForumTags = secureMethod([allowAdmin], function(tags) {
  var user = this.user;
  var forum = this.forum;

  return forumService.setForumTags(user, forum, tags);
});

/**
 * Topic update
 */
<<<<<<< HEAD
ForumWithPolicyService.prototype.updateTopic = matchForum(secureMethod([allowOwner, allowAdmin], function(topic, fields) {
=======
ForumWithPolicyService.prototype.updateTopic = secureMethod([matchForum, allowOwner, allowAdmin], function(topic, fields) {
>>>>>>> 55e502e2
  var user = this.user;

  return topicService.updateTopic(user, topic, fields);
}));

<<<<<<< HEAD
ForumWithPolicyService.prototype.setTopicTags = matchForum(secureMethod([allowOwner, allowAdmin], function(topic, tags) {
=======
ForumWithPolicyService.prototype.setTopicTags = secureMethod([matchForum, allowOwner, allowAdmin], function(topic, tags) {
>>>>>>> 55e502e2
  var user = this.user;
  var forum = this.forum;

  return topicService.setTopicTags(user, topic, tags, { allowedTags: forum.tags });
}));

<<<<<<< HEAD
ForumWithPolicyService.prototype.setTopicSticky = matchForum(secureMethod([allowAdmin], function(topic, sticky) {
=======
ForumWithPolicyService.prototype.setTopicSticky = secureMethod([matchForum, allowAdmin], function(topic, sticky) {
>>>>>>> 55e502e2
  var user = this.user;

  return topicService.setTopicSticky(user, topic, sticky);
}));

<<<<<<< HEAD
ForumWithPolicyService.prototype.setTopicCategory = matchForum(secureMethod([allowOwner, allowAdmin], function(topic, category) {
=======
ForumWithPolicyService.prototype.setTopicCategory = secureMethod([matchForum, allowOwner, allowAdmin], function(topic, category) {
>>>>>>> 55e502e2
  var user = this.user;
  var forum = this.forum;

  if (!mongoUtils.objectIDsEqual(category.forumId, forum._id)) {
    throw new StatusError(403, 'forumId does not match');
  }

  return topicService.setTopicCategory(user, topic, category);
}));

/**
 * Reply update
 */
ForumWithPolicyService.prototype.updateReply = matchForum(secureMethod([allowOwner, allowAdmin], function(reply, fields) {
  var user = this.user;

  return replyService.updateReply(user, reply, fields);
}));

/**
 * Comment update
 */
ForumWithPolicyService.prototype.updateComment = matchForum(secureMethod([allowOwner, allowAdmin], function(comment, fields) {
  var user = this.user;

  return commentService.updateComment(user, comment, fields);
}));

/**
 * Category update
 */
ForumWithPolicyService.prototype.updateCategory = matchForum(secureMethod([allowAdmin], function(category, fields) {
  var user = this.user;

  return forumCategoryService.updateCategory(user, category, fields)
}));

/**
 * Reply update
 */
ForumWithPolicyService.prototype.updateReply = secureMethod([matchForum, allowOwner, allowAdmin], function(reply, fields) {
  var user = this.user;

  return replyService.updateReply(user, reply, fields);
});

/**
 * Comment update
 */
ForumWithPolicyService.prototype.updateComment = secureMethod([matchForum, allowOwner, allowAdmin], function(comment, fields) {
  var user = this.user;

  return commentService.updateComment(user, comment, fields);
});

/**
 * Subscription bits
 */
<<<<<<< HEAD
ForumWithPolicyService.prototype.listSubscribers = matchForum(secureMethod([allowAdmin], function(forumObject) {
   return subscriberService.listForItem(forumObject);
}));

ForumWithPolicyService.prototype.subscribe = matchForum(secureMethod([allowRead], function(forumObject) {
   return subscriberService.addSubscriber(forumObject, this.user._id);
}));

ForumWithPolicyService.prototype.unsubscribe = matchForum(secureMethod([allowAnyone], function(forumObject) {
   return subscriberService.removeSubscriber(forumObject, this.user._id);
}));
=======
ForumWithPolicyService.prototype.listSubscribers = secureMethod([matchForum, allowAdmin], function(forumObject) {
   return subscriberService.listForItem(forumObject);
});

ForumWithPolicyService.prototype.subscribe = secureMethod([matchForum, allowRead], function(forumObject) {
   return subscriberService.addSubscriber(forumObject, this.user._id);
});

ForumWithPolicyService.prototype.unsubscribe = secureMethod([matchForum, allowAnyone], function(forumObject) {
   return subscriberService.removeSubscriber(forumObject, this.user._id);
});
>>>>>>> 55e502e2

module.exports = ForumWithPolicyService;<|MERGE_RESOLUTION|>--- conflicted
+++ resolved
@@ -33,7 +33,7 @@
   return true;
 }
 
-function matchForum(fn) {
+function matchForum(object) {
   /*
   Suppose a user posts to /v1/forums/:forumId/topics/:topicId/replies. This
   makes sure that that topic is actually in the same forum. Otherwise you can
@@ -46,24 +46,11 @@
   of which have forumId properties that have to match this forum's id.
   */
 
-<<<<<<< HEAD
-  return function() {
-    var args = Array.prototype.slice.call(arguments);
-    var object = args[0];
-
-    if (!mongoUtils.objectIDsEqual(object.forumId, this.forum._id)) {
-      // not sure what would be the best HTTP status code here
-      throw new StatusError(404, 'forumId does not match');
-    }
-
-    return fn.apply(this, args);
-=======
   if (!mongoUtils.objectIDsEqual(object.forumId, this.forum._id)) {
     // not sure what would be the best HTTP status code here
     return function() {
       throw new StatusError(404, 'forumId does not match');
     }
->>>>>>> 55e502e2
   }
 }
 
@@ -130,11 +117,7 @@
   return forumCategoryService.createCategory(user, forum, categoryOptions);
 });
 
-<<<<<<< HEAD
-ForumWithPolicyService.prototype.createTopic = matchForum(secureMethod([allowWrite], function(category, options) {
-=======
 ForumWithPolicyService.prototype.createTopic = secureMethod([matchForum, allowWrite], function(category, options) {
->>>>>>> 55e502e2
   var user = this.user;
   var forum = this.forum;
 
@@ -144,29 +127,21 @@
   createOptions.allowedTags = forum.tags;
 
   return topicService.createTopic(user, category, createOptions);
-}));
-
-<<<<<<< HEAD
-ForumWithPolicyService.prototype.createReply = matchForum(secureMethod([allowWrite], function(topic, options) {
-=======
+});
+
 ForumWithPolicyService.prototype.createReply = secureMethod([matchForum, allowWrite], function(topic, options) {
->>>>>>> 55e502e2
   var user = this.user;
 
   var createOptions = getReplyOptions(options);
   return replyService.createReply(user, topic, createOptions);
-}));
-
-<<<<<<< HEAD
-ForumWithPolicyService.prototype.createComment = matchForum(secureMethod([allowWrite], function(reply, options) {
-=======
+});
+
 ForumWithPolicyService.prototype.createComment = secureMethod([matchForum, allowWrite], function(reply, options) {
->>>>>>> 55e502e2
   var user = this.user;
 
   var createOptions = getCommentOptions(options);
   return commentService.createComment(user, reply, createOptions);
-}));
+});
 
 /**
  * Forum update
@@ -181,42 +156,26 @@
 /**
  * Topic update
  */
-<<<<<<< HEAD
-ForumWithPolicyService.prototype.updateTopic = matchForum(secureMethod([allowOwner, allowAdmin], function(topic, fields) {
-=======
 ForumWithPolicyService.prototype.updateTopic = secureMethod([matchForum, allowOwner, allowAdmin], function(topic, fields) {
->>>>>>> 55e502e2
   var user = this.user;
 
   return topicService.updateTopic(user, topic, fields);
-}));
-
-<<<<<<< HEAD
-ForumWithPolicyService.prototype.setTopicTags = matchForum(secureMethod([allowOwner, allowAdmin], function(topic, tags) {
-=======
+});
+
 ForumWithPolicyService.prototype.setTopicTags = secureMethod([matchForum, allowOwner, allowAdmin], function(topic, tags) {
->>>>>>> 55e502e2
   var user = this.user;
   var forum = this.forum;
 
   return topicService.setTopicTags(user, topic, tags, { allowedTags: forum.tags });
-}));
-
-<<<<<<< HEAD
-ForumWithPolicyService.prototype.setTopicSticky = matchForum(secureMethod([allowAdmin], function(topic, sticky) {
-=======
+});
+
 ForumWithPolicyService.prototype.setTopicSticky = secureMethod([matchForum, allowAdmin], function(topic, sticky) {
->>>>>>> 55e502e2
   var user = this.user;
 
   return topicService.setTopicSticky(user, topic, sticky);
-}));
-
-<<<<<<< HEAD
-ForumWithPolicyService.prototype.setTopicCategory = matchForum(secureMethod([allowOwner, allowAdmin], function(topic, category) {
-=======
+});
+
 ForumWithPolicyService.prototype.setTopicCategory = secureMethod([matchForum, allowOwner, allowAdmin], function(topic, category) {
->>>>>>> 55e502e2
   var user = this.user;
   var forum = this.forum;
 
@@ -225,25 +184,25 @@
   }
 
   return topicService.setTopicCategory(user, topic, category);
-}));
+});
 
 /**
  * Reply update
  */
-ForumWithPolicyService.prototype.updateReply = matchForum(secureMethod([allowOwner, allowAdmin], function(reply, fields) {
+ForumWithPolicyService.prototype.updateReply = secureMethod([matchForum, allowOwner, allowAdmin], function(reply, fields) {
   var user = this.user;
 
   return replyService.updateReply(user, reply, fields);
-}));
+});
 
 /**
  * Comment update
  */
-ForumWithPolicyService.prototype.updateComment = matchForum(secureMethod([allowOwner, allowAdmin], function(comment, fields) {
+ForumWithPolicyService.prototype.updateComment = secureMethod([matchForum, allowOwner, allowAdmin], function(comment, fields) {
   var user = this.user;
 
   return commentService.updateComment(user, comment, fields);
-}));
+});
 
 /**
  * Category update
@@ -255,39 +214,8 @@
 }));
 
 /**
- * Reply update
- */
-ForumWithPolicyService.prototype.updateReply = secureMethod([matchForum, allowOwner, allowAdmin], function(reply, fields) {
-  var user = this.user;
-
-  return replyService.updateReply(user, reply, fields);
-});
-
-/**
- * Comment update
- */
-ForumWithPolicyService.prototype.updateComment = secureMethod([matchForum, allowOwner, allowAdmin], function(comment, fields) {
-  var user = this.user;
-
-  return commentService.updateComment(user, comment, fields);
-});
-
-/**
  * Subscription bits
  */
-<<<<<<< HEAD
-ForumWithPolicyService.prototype.listSubscribers = matchForum(secureMethod([allowAdmin], function(forumObject) {
-   return subscriberService.listForItem(forumObject);
-}));
-
-ForumWithPolicyService.prototype.subscribe = matchForum(secureMethod([allowRead], function(forumObject) {
-   return subscriberService.addSubscriber(forumObject, this.user._id);
-}));
-
-ForumWithPolicyService.prototype.unsubscribe = matchForum(secureMethod([allowAnyone], function(forumObject) {
-   return subscriberService.removeSubscriber(forumObject, this.user._id);
-}));
-=======
 ForumWithPolicyService.prototype.listSubscribers = secureMethod([matchForum, allowAdmin], function(forumObject) {
    return subscriberService.listForItem(forumObject);
 });
@@ -299,6 +227,5 @@
 ForumWithPolicyService.prototype.unsubscribe = secureMethod([matchForum, allowAnyone], function(forumObject) {
    return subscriberService.removeSubscriber(forumObject, this.user._id);
 });
->>>>>>> 55e502e2
 
 module.exports = ForumWithPolicyService;