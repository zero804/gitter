--- conflicted
+++ resolved
@@ -2,13 +2,8 @@
 
 var Promise = require('bluebird');
 var assert = require('assert');
-<<<<<<< HEAD
-var roomPermissionsModel = require('gitter-web-permissions/lib/room-permissions-model');
-var _ = require('lodash');
-=======
 var _ = require('lodash');
 var policyFactory = require('gitter-web-permissions/lib/legacy-policy-factory');
->>>>>>> 0ac49a05
 
 /**
  * Return a value or a promise of the team members
