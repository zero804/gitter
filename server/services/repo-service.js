--- conflicted
+++ resolved
@@ -1,10 +1,7 @@
 "use strict";
 
 var GithubRepo = require('gitter-web-github').GitHubRepoService;
-<<<<<<< HEAD
-=======
 var securityDescriptorService = require('gitter-web-permissions/lib/security-descriptor-service');
->>>>>>> d8f9f2ae
 
 function applyFilters(array, filters) {
   // Filter out what needs filtering out
@@ -39,10 +36,6 @@
     });
 }
 
-<<<<<<< HEAD
-module.exports = {
-  getReposForUser: getReposForUser
-=======
 /**
  * Gets a list of repos for a user that aren't being used by a group or a room
  * yet.
@@ -73,5 +66,4 @@
 module.exports = {
   getReposForUser: getReposForUser,
   getUnusedReposForUser: getUnusedReposForUser
->>>>>>> d8f9f2ae
 }