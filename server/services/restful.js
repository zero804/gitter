/*jshint globalstrict:true, trailing:false, unused:true, node:true */
"use strict";

var troupeService       = require("./troupe-service");

var restSerializer      = require("../serializers/rest-serializer");
var unreadItemService   = require("./unread-item-service");
var chatService         = require("./chat-service");
var userService         = require("./user-service");
var eventService        = require("./event-service");
var Q                   = require('q');
var roomService         = require('./room-service');
var GithubMe            = require('./github/github-me-service');
var isUserLurkingInRoom = require('./is-user-lurking-in-room');
var _                   = require('underscore');


var DEFAULT_CHAT_COUNT_LIMIT = 30;

exports.serializeTroupesForUser = function(userId, callback) {
  if(!userId) return Q.resolve([]);

  return roomService.findAllRoomsIdsForUserIncludingMentions(userId)
    .then(function(troupeIds) {
      var strategy = new restSerializer.TroupeIdStrategy({
        currentUserId: userId,
        mapUsers: false
      });

      return restSerializer.serializeExcludeNulls(troupeIds, strategy);
    })
    .nodeify(callback);
};

exports.serializeChatsForTroupe = function(troupeId, userId, options, callback) {
  options = _.extend({}, {
    skip: 0,
    limit: DEFAULT_CHAT_COUNT_LIMIT,
    userId: userId // This may also be appearing through in options
  }, options);

  var initialId = options.aroundId;

  return chatService.findChatMessagesForTroupe(troupeId, options)
    .then(function(chatMessages) {
      var strategy = new restSerializer.ChatStrategy({
        notLoggedIn: !userId,
        initialId: initialId,
        currentUserId: userId,
        troupeId: troupeId,
        unread: options.unread
      });

      return restSerializer.serializeExcludeNulls(chatMessages, strategy);
    })
    .nodeify(callback);

};

<<<<<<< HEAD
exports.serializeUsersForTroupe = function(troupeId, userId, options, callback) {
  return troupeService.findUserIdsForTroupe(troupeId)
    .then(function(userIds) {

      if(options.searchTerm) {
        var searchTerm = options.searchTerm;
        var limit = options.limit || 30;
        return userService.findByIdsAndSearchTerm(userIds, searchTerm, limit)
=======
exports.serializeUsersForTroupe = function(troupeId, userId, options) {
  if (!options) options = {};

  var limit = options.limit;
  var searchTerm = options.searchTerm;

  if(searchTerm) {
    /* The limit must only be applied post findUserIdsForTroupe */
    return troupeService.findUserIdsForTroupe(troupeId)
      .then(function(userIds) {

        return userService.findByIdsAndSearchTerm(userIds, searchTerm, limit || 30)
>>>>>>> 0ec63e79
          .then(function(users) {
            var strategy = new restSerializer.UserStrategy();
            return restSerializer.serializeExcludeNulls(users, strategy);
          });
<<<<<<< HEAD
      }

      if (options.limit) {
        userIds = userIds.slice(0, options.limit);
      }
=======
      });
  }
>>>>>>> 0ec63e79

  return (limit ?
        troupeService.findUsersIdForTroupeWithLimit(troupeId, limit) :
        troupeService.findUserIdsForTroupe(troupeId))
    .then(function(userIds) {
      var strategy = new restSerializer.UserIdStrategy({
        showPresenceForTroupeId: troupeId,
        includeRolesForTroupeId: troupeId,
        currentUserId: userId,
        lean: !!options.lean
      });

      return restSerializer.serializeExcludeNulls(userIds, strategy);
    });
};


exports.serializeUnreadItemsForTroupe = function(troupeId, userId, callback) {
  return Q.all([
      isUserLurkingInRoom(userId, troupeId),
      unreadItemService.getUnreadItemsForUser(userId, troupeId)
    ])
    .spread(function(isLurking, items) {
      if(isLurking) {
        items._meta = { lurk: true };
      }
      return items;
    })
    .nodeify(callback);
};

exports.serializeReadBysForChat = function(troupeId, chatId, callback) {
  return chatService.findById(chatId)
    .then(function(chatMessage) {
      var strategy = new restSerializer.UserIdStrategy({});

      return restSerializer.serializeExcludeNulls(chatMessage.readBy, strategy);
    })
    .nodeify(callback);

};

exports.serializeEventsForTroupe = function(troupeId, userId, callback) {
  return eventService.findEventsForTroupe(troupeId, {})
    .then(function(events) {
      var strategy = new restSerializer.EventStrategy({ currentUserId: userId, troupeId: troupeId });
      return restSerializer.serializeExcludeNulls(events, strategy);
    })
    .nodeify(callback);
};

exports.serializeOrgsForUser = function(user, options) {
  var ghUser = new GithubMe(user);

  var strategyOptions = { currentUserId: user.id, mapUsers: options && options.mapUsers };

  return ghUser.getOrgs()
    .then(function(ghOrgs) {
      var strategy = new restSerializer.GithubOrgStrategy(strategyOptions);

      return restSerializer.serializeExcludeNulls(ghOrgs, strategy);
    });
};

exports.serializeOrgsForUserId = function(userId, options) {
  return userService.findById(userId)
    .then(function(user) {
      if(!user) return [];

      return exports.serializeOrgsForUser(user, options);
    });
};<|MERGE_RESOLUTION|>--- conflicted
+++ resolved
@@ -57,16 +57,6 @@
 
 };
 
-<<<<<<< HEAD
-exports.serializeUsersForTroupe = function(troupeId, userId, options, callback) {
-  return troupeService.findUserIdsForTroupe(troupeId)
-    .then(function(userIds) {
-
-      if(options.searchTerm) {
-        var searchTerm = options.searchTerm;
-        var limit = options.limit || 30;
-        return userService.findByIdsAndSearchTerm(userIds, searchTerm, limit)
-=======
 exports.serializeUsersForTroupe = function(troupeId, userId, options) {
   if (!options) options = {};
 
@@ -79,21 +69,12 @@
       .then(function(userIds) {
 
         return userService.findByIdsAndSearchTerm(userIds, searchTerm, limit || 30)
->>>>>>> 0ec63e79
           .then(function(users) {
             var strategy = new restSerializer.UserStrategy();
             return restSerializer.serializeExcludeNulls(users, strategy);
           });
-<<<<<<< HEAD
-      }
-
-      if (options.limit) {
-        userIds = userIds.slice(0, options.limit);
-      }
-=======
       });
   }
->>>>>>> 0ec63e79
 
   return (limit ?
         troupeService.findUsersIdForTroupeWithLimit(troupeId, limit) :
