--- conflicted
+++ resolved
@@ -30,13 +30,9 @@
   return roomService.findAllRoomsIdsForUserIncludingMentions(userId)
     .spread(function(allTroupeIds, nonMemberTroupeIds) {
       var strategy = new restSerializer.TroupeIdStrategy({
-<<<<<<< HEAD
         currentUserId: userId,
         nonMemberTroupeIds: nonMemberTroupeIds // This will save the troupeId strategy
                                                // from having to do a second query
-=======
-        currentUserId: userId
->>>>>>> dadee0ea
       });
 
       return restSerializer.serializeExcludeNulls(allTroupeIds, strategy);
