/*jshint globalstrict:true, trailing:false, unused:true, node:true */
"use strict";

var troupeService       = require("./troupe-service");

var fileService         = require("./file-service");
var restSerializer      = require("../serializers/rest-serializer");
var winston             = require('winston');
<<<<<<< HEAD
var unreadItemService   = require("./unread-item-service");
var fileService         = require("./file-service");
var chatService         = require("./chat-service");
var conversationService = require("./conversation-service");
var recentRoomService   = require("./recent-room-service");
=======
var unreadItemService   = require("../services/unread-item-service");
var fileService         = require("../services/file-service");
var chatService         = require("../services/chat-service");
var conversationService = require("../services/conversation-service");
var eventService        = require("../services/event-service");
>>>>>>> f4d10758
var Q                   = require('q');

// USEFUL function for testing
// function slow(cb) {
//   return function(e,r) {
//     setTimeout(function() {
//       console.log('SENDING things BACK SLOWLY', r);
//       cb(e,r);
//     }, 3000);
//   };
// }


exports.serializeTroupesForUser = function(userId, callback) {
    troupeService.findAllTroupesForUser(userId, function(err, troupes) {
      if (err) return callback(err);

      var strategy = new restSerializer.TroupeStrategy({ currentUserId: userId });

      restSerializer.serialize(troupes, strategy, callback);
    });
};

exports.serializeRequestsForTroupe = function(troupeId, userId, callback) {

  troupeService.findAllOutstandingRequestsForTroupe(troupeId, function(err, requests) {
    if(err) return callback(err);

    var strategy = new restSerializer.RequestStrategy({ currentUserId: userId, troupeId: troupeId });
    restSerializer.serialize(requests, strategy, callback);
  });



};

exports.serializeChatsForTroupe = function(troupeId, userId, options, cb) {
  if(typeof options == 'function' && typeof cb == 'undefined') {
    cb = options;
    options = {};
  }

  if(!options) options = {};

  var d = Q.defer();
  var callback = d.makeNodeResolver();
  d = d.promise.nodeify(cb);

  function serializeChats(err, chatMessages) {
    if(err) return callback(err);

    var strategy = new restSerializer.ChatStrategy({ currentUserId: userId, troupeId: troupeId });
    restSerializer.serialize(chatMessages, strategy, callback);
  }

  if(options.limit) {
    chatService.findChatMessagesForTroupe(troupeId, { skip: options.skip || 0, limit: options.limit, sort: options.sort }, serializeChats);
    return d;
  }

  unreadItemService.getFirstUnreadItem(userId, troupeId, 'chat', function(err, firstId, totalUnreadItems) {
    if(firstId) {
      if(totalUnreadItems > 200) {
        chatService.findChatMessagesForTroupe(troupeId, { skip: 0, limit: 20 }, serializeChats);
        return;
      }

      // No first Id, just return the most recent 20 messages
      chatService.findChatMessagesForTroupe(troupeId, { startId: firstId }, function(err, chatMessages) {
        if(err) return callback(err);

        // Just get the last 20 messages instead
        if(chatMessages.length < 20) {
          chatService.findChatMessagesForTroupe(troupeId, { skip: 0, limit: 20 }, serializeChats);
          return;
        }

        return serializeChats(err, chatMessages);

      });

      return;
    }

    // No first Id, just return the most recent 20 messages
    chatService.findChatMessagesForTroupe(troupeId, { skip: 0, limit: 20 }, serializeChats);

  });

  return d;
};

exports.serializeFilesForTroupe = function(troupeId, userId, callback) {
  fileService.findByTroupe(troupeId, function(err, files) {
    if (err) {
      winston.error("Error in findByTroupe: ", { exception: err });
      return callback(err);
    }

    var strategy = new restSerializer.FileStrategy({ currentUserId: userId, troupeId: troupeId });
    restSerializer.serialize(files, strategy, callback);
  });
};

exports.serializeConversationsForTroupe = function(troupeId, userId, callback) {
  conversationService.findByTroupe(troupeId, function(err, conversations) {
    if(err) return callback(err);

    restSerializer.serialize(conversations, new restSerializer.ConversationMinStrategy(), callback);
  });
};

exports.serializeUsersForTroupe = function(troupeId, userId, callback) {
  troupeService.findUserIdsForTroupe(troupeId, function(err, userIds) {
    if(err) return callback(err);

    var strategy = new restSerializer.UserIdStrategy({
      showPresenceForTroupeId: troupeId,
      includeRolesForTroupeId: troupeId,
      currentUserId: userId
    });

    restSerializer.serialize(userIds, strategy, callback);
  });
};

exports.serializeUnreadItemsForTroupe = function(troupeId, userId, callback) {
  unreadItemService.getUnreadItemsForUser(userId, troupeId, callback);
};

exports.serializeReadBysForChat = function(troupeId, chatId, callback) {
  chatService.findById(chatId, function(err, chatMessage) {
    if(err) return callback(err);
    var strategy = new restSerializer.UserIdStrategy({});

    restSerializer.serialize(chatMessage.readBy, strategy, function(err, serialized) {
      if(err) return callback(err);
      callback(null, serialized);
    });

  });

};

<<<<<<< HEAD
exports.serializeRecentRoomsForUser = function(userId, callback) {
  return recentRoomService.generateRoomListForUser(userId)
    .then(function(rooms) {
      var strategy = new restSerializer.TroupeStrategy({ currentUserId: userId });

      return restSerializer.serializeQ(rooms, strategy);
    })
    .nodeify(callback);

=======
exports.serializeEventsForTroupe = function(troupeId, userId, callback) {
  eventService.findEventsForTroupe(troupeId, {}, function(err, events) {
    var strategy = new restSerializer.EventStrategy({ currentUserId: userId, troupeId: troupeId });
    restSerializer.serialize(events, strategy, callback);
  });
>>>>>>> f4d10758
};<|MERGE_RESOLUTION|>--- conflicted
+++ resolved
@@ -6,19 +6,12 @@
 var fileService         = require("./file-service");
 var restSerializer      = require("../serializers/rest-serializer");
 var winston             = require('winston');
-<<<<<<< HEAD
 var unreadItemService   = require("./unread-item-service");
 var fileService         = require("./file-service");
 var chatService         = require("./chat-service");
 var conversationService = require("./conversation-service");
 var recentRoomService   = require("./recent-room-service");
-=======
-var unreadItemService   = require("../services/unread-item-service");
-var fileService         = require("../services/file-service");
-var chatService         = require("../services/chat-service");
-var conversationService = require("../services/conversation-service");
-var eventService        = require("../services/event-service");
->>>>>>> f4d10758
+var eventService        = require("./event-service");
 var Q                   = require('q');
 
 // USEFUL function for testing
@@ -163,7 +156,6 @@
 
 };
 
-<<<<<<< HEAD
 exports.serializeRecentRoomsForUser = function(userId, callback) {
   return recentRoomService.generateRoomListForUser(userId)
     .then(function(rooms) {
@@ -173,11 +165,11 @@
     })
     .nodeify(callback);
 
-=======
+};
+
 exports.serializeEventsForTroupe = function(troupeId, userId, callback) {
   eventService.findEventsForTroupe(troupeId, {}, function(err, events) {
     var strategy = new restSerializer.EventStrategy({ currentUserId: userId, troupeId: troupeId });
     restSerializer.serialize(events, strategy, callback);
   });
->>>>>>> f4d10758
 };