--- conflicted
+++ resolved
@@ -35,11 +35,8 @@
     userId: userId // This may also be appearing through in options
   }, options);
 
-<<<<<<< HEAD
-=======
   var initialId = options.aroundId;
 
->>>>>>> a9596201
   return chatService.findChatMessagesForTroupe(troupeId, options)
     .spread(function(chatMessages/*, limitReached*/) {
       var strategy = new restSerializer.ChatStrategy({
