--- conflicted
+++ resolved
@@ -67,11 +67,15 @@
 
       return roomService.createGroupRoom(user, group, roomInfo, securityDescriptor, {
         tracking: options.tracking,
-        runPostGitHubRoomCreationTasks: options.runPostGitHubRoomCreationTasks
+        runPostGitHubRoomCreationTasks: options.runPostGitHubRoomCreationTasks,
+        addBadge: options.addBadge
       })
     })
     .then(function(results) {
-      return results.troupe;
+      return {
+        troupe: results.troupe,
+        hookCreationFailedDueToMissingScope: results.hookCreationFailedDueToMissingScope
+      };
     });
 });
 
@@ -139,47 +143,4 @@
     })
 }
 
-<<<<<<< HEAD
-=======
-
-/**
- * Allow admins to create a new room
- * @return {Promise} Promise of room
- */
-GroupWithPolicyService.prototype.createRoom = secureMethod([allowAdmin], function(options) {
-  var user = this.user;
-  var group = this.group;
-
-  if (options.type && group.sd.type !== 'GH_ORG' && group.sd.type !== 'GH_REPO' && group.sd.type !== 'GH_USER') {
-    throw new StatusError(400, 'GitHub repo backed rooms can only be added to GitHub org, repo or user backed groups.');
-  }
-
-  if (options.linkPath) {
-    if (options.linkPath.split('/')[0].toLowerCase() !== group.sd.linkPath.split('/')[0].toLowerCase()) {
-      throw new StatusError(400, 'GitHub repo backed rooms must be for the same owner (gh org or user) as the group.');
-    }
-  }
-
-  return ensureAccessAndFetchRoomInfo(user, group, options)
-    .spread(function(roomInfo, securityDescriptor) {
-      debug("Upserting %j", roomInfo);
-      return roomService.createGroupRoom(user, group, roomInfo, securityDescriptor, {
-        tracking: options.tracking,
-        runPostGitHubRoomCreationTasks: options.runPostGitHubRoomCreationTasks,
-        addBadge: options.addBadge
-      })
-    })
-    .then(function(results) {
-      return {
-        troupe: results.troupe,
-        hookCreationFailedDueToMissingScope: results.hookCreationFailedDueToMissingScope
-      };
-    });
-});
-
-GroupWithPolicyService.prototype.setAvatar = secureMethod([allowAdmin], function(url) {
-  groupService.setAvatarForGroup(this.group._id, url);
-});
-
->>>>>>> 217e0e9d
 module.exports = GroupWithPolicyService;