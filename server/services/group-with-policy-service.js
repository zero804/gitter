'use strict';

var env = require('gitter-web-env');
var config = env.config;
var assert = require('assert');
var StatusError = require('statuserror');
var ensureAccessAndFetchDescriptor = require('gitter-web-permissions/lib/ensure-access-and-fetch-descriptor');
var Troupe = require('gitter-web-persistence').Troupe;
var debug = require('debug')('gitter:app:group-with-policy-service');
var roomService = require('./room-service');
var secureMethod = require('../utils/secure-method');
var validateRoomName = require('gitter-web-validators/lib/validate-room-name');

/**
 * @private
 */
function validateRoomSecurity(type, security) {
<<<<<<< HEAD
  return (security === 'PUBLIC' || security === 'PRIVATE');
=======
  if (security === 'PUBLIC' || security === 'PRIVATE') {
    return true;
  }
  return false;
>>>>>>> f347c115
}

/**
 * This could do with a better name
 */
function GroupWithPolicyService(group, user, policy) {
  assert(group, 'Group required');
  assert(policy, 'Policy required');
  this.group = group;
  this.user = user;
  this.policy = policy;
}

function allowAdmin() {
  return this.policy.canAdmin();
}

function findByUri(uri) {
  assert(uri, 'uri required');
  return Troupe.findOne({ lcUri: uri.toLowerCase() })
    .lean()
    .exec();
}

function ensureAccessAndFetchRoomInfo(user, group, options) {
  options = options || {};

  var type = options.type || null;

  var security = options.security;
  assert(security, 'security required');

  if (!validateRoomSecurity(type, security)) {
    throw new StatusError(400, 'Invalid room security for ' + type +': '+ security);
  }

  var topic = options.topic;
  // TODO: validate topic

  var name = options.name;

  if (!validateRoomName(name)) {
    throw new StatusError(400, 'Invalid room name: ' + name);
  }

  var uri = group.uri + '/' + name;

  return findByUri(uri)
    .then(function(room) {
      if (room) {
        throw new StatusError(400, 'Room uri already taken: ' + uri);
      }

      return ensureAccessAndFetchDescriptor(user, options)
        .then(function(securityDescriptor) {
          return [{
            topic: topic,
            uri: uri
          }, securityDescriptor];
        });
    })
}


/**
 * Allow admins to create a new room
 * @return {Promise} Promise of room
 */
GroupWithPolicyService.prototype.createRoom = secureMethod([allowAdmin], function(options) {
  var user = this.user;
  var group = this.group;

  if (!config.get("project-splitsville:enabled")) {
    if (options.type && group.sd.type !== 'GH_ORG' && group.sd.type !== 'GH_REPO' && group.sd.type !== 'GH_USER') {
      throw new StatusError(400, 'GitHub repo backed rooms can only be added to GitHub org, repo or user backed groups.');
    }

    if (options.linkPath) {
      if (options.linkPath.split('/')[0] !== group.sd.linkPath.split('/')[0]) {
        throw new StatusError(400, 'GitHub repo backed rooms must be for the same owner (gh org or user) as the group.');
      }
    }
  }

  return ensureAccessAndFetchRoomInfo(user, group, options)
    .spread(function(roomInfo, securityDescriptor) {
      debug("Upserting %j", roomInfo);
      return roomService.upsertGroupRoom(user, group, roomInfo, securityDescriptor, {
        tracking: options.tracking
      });
    });
});


module.exports = GroupWithPolicyService;<|MERGE_RESOLUTION|>--- conflicted
+++ resolved
@@ -15,14 +15,10 @@
  * @private
  */
 function validateRoomSecurity(type, security) {
-<<<<<<< HEAD
-  return (security === 'PUBLIC' || security === 'PRIVATE');
-=======
   if (security === 'PUBLIC' || security === 'PRIVATE') {
     return true;
   }
   return false;
->>>>>>> f347c115
 }
 
 /**
