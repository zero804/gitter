/*jshint globalstrict:true, trailing:false, unused:true, node:true */
"use strict";

var persistence   = require("./persistence-service");
var userService   = require("./user-service");
var statsService  = require("./stats-service");
var _             = require('underscore');
var winston       = require('winston');
<<<<<<< HEAD
var Q             = require('Q');
=======
var Q             = require('q');
>>>>>>> a7d4dac0

function indexImportsByEmail(contacts) {
  var result = {};
  contacts.forEach(function(contact) {
    contact.emails.forEach(function(email) {
      email = email.toLowerCase();

      var a = result[email];
      if(!a) {
        a = [];
        result[email] = a;
      }

      a.push(contact);
    });
  });

  return result;
}

exports.ingestGoogleContacts = function(user, data, cb) {
  var contacts = [];

  if (data.feed && data.feed.entry) {
    _.each(data.feed.entry, function(entry) {

      var emails = _.inject(entry.gd$email, function(accum, email) {
        accum.push(email.address);
        return accum;
      }, []);

      var id   = entry.id.$t;
      var name = entry.title.$t || emails[0];

      if (emails.length > 0) contacts.push({id: id, name: name, emails: emails});
    });
  }

  winston.verbose('[contact] Importing contacts: ', contacts.length);

  var importsByEmail = indexImportsByEmail(contacts);
  var emails = Object.keys(importsByEmail);

  // Try find any existing users with these email addresses
  return userService.findByEmailsIndexed(emails)
    .then(function(usersIndexed) {

      // Map contactUserId for any existing contacts
      emails.forEach(function(importedEmail) {
        var existingUser = usersIndexed[importedEmail];
        if(!existingUser) return;

        var contacts = importsByEmail[importedEmail];
        contacts.forEach(function(contact) {
          contact.contactUserId = existingUser._id;
        });
      });

      return contacts;
    })
    .then(function(contacts) {
      // Save the contacts to the DB
      return Q.all(contacts.map(function(contact) {
        var newContact = {
          userId        : user._id,
          source        : 'google',
          sourceId      : contact.id,
          name          : contact.name,
          emails        : contact.emails
        };

        if(contact.contactUserId) {
          newContact.contactUserId = contact.contactUserId;
        }

        return persistence.Contact.findOneAndUpdateQ(
            { source: newContact.source, sourceId: newContact.sourceId },
            { $set: newContact },
            { upsert: true })
          .thenResolve(newContact);
      }));
    })
    .then(function(imported) {
      if (imported.length > 0) {
        statsService.userUpdate(user, {'import_contacts': 'Google'});
        statsService.event('import_contacts', {'userId': user.id});
      }
      return imported;
    })
    .nodeify(cb);
};

exports.find = function(user, pattern, cb) {
  var re    = new RegExp("\\b" + pattern, "i");
  var query = {'userId': user.id, $or: [{name: re}, {emails: re}]};

  return persistence.Contact.find(query)
    .execQ()
    .then(function(contacts) {
      return contacts.map(function(contact) {
        return {
          displayName:    contact.name,
          email:          contact.emails[0],
          avatarUrlSmall: '/avatarForEmail/' + contact.emails[0],
          imported:       true
        };
      });
    })
    .nodeify(cb);
};


exports.findContactsForUserId = function(userId, callback) {
  return persistence.Contact.find({ userId: userId })
    .execQ()
    .nodeify(callback);
};

exports.findReverseContactsForUserId = function(userId, callback) {
  return persistence.Contact.find({ contactUserId: userId })
    .execQ()
    .nodeify(callback);
};

exports.importedGoogleContacts = function(user, cb) {
  var query = {'userId': user.id, source: 'google'};

  return persistence.Contact.findOne(query)
    .execQ()
    .then(function(contact) {
        return !!contact;
    })
    .nodeify(cb);
};

/**
 * Finds all contacts with the given email address and updates the contact with the userId of the
 * user that contact belongs to.
 *
 * @return promise of contacts
 */
exports.updateContactsWithUserId = function(email, userId) {
  return persistence.Contact.find({ emails: email, contactUserId: { $exists: false } })
    .execQ()
    .then(function(contacts) {
      winston.silly('Updating ' + contacts.length + ' contacts with userId');

      // Update and save all matching contacts
      return Q.all(contacts.map(function(contact) {
          contact.contactUserId = userId;
          return contact.saveQ();
        }))
        .thenResolve(contacts);
    });
};<|MERGE_RESOLUTION|>--- conflicted
+++ resolved
@@ -6,11 +6,7 @@
 var statsService  = require("./stats-service");
 var _             = require('underscore');
 var winston       = require('winston');
-<<<<<<< HEAD
-var Q             = require('Q');
-=======
 var Q             = require('q');
->>>>>>> a7d4dac0
 
 function indexImportsByEmail(contacts) {
   var result = {};
