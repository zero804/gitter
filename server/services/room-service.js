--- conflicted
+++ resolved
@@ -42,10 +42,7 @@
 var groupService = require('gitter-web-groups/lib/group-service');
 var securityDescriptorGenerator = require('gitter-web-permissions/lib/security-descriptor-generator');
 var securityDescriptorUtils = require('gitter-web-permissions/lib/security-descriptor-utils');
-<<<<<<< HEAD
-=======
 var liveCollections = require('./live-collections');
->>>>>>> d8f9f2ae
 
 /**
  * sendJoinStats() sends information to MixPanels about a join_room event
@@ -848,8 +845,6 @@
         didCreate: true, // would have 409'd otherwise
         hookCreationFailedDueToMissingScope: hookCreationFailedDueToMissingScope
       };
-<<<<<<< HEAD
-=======
     });
 }
 
@@ -863,7 +858,6 @@
     .then(function() {
       liveCollections.rooms.emit('patch', roomId, { topic: topic });
       return null;
->>>>>>> d8f9f2ae
     });
 }
 
@@ -880,10 +874,7 @@
   searchRooms: searchRooms,
   deleteRoom: deleteRoom,
   createGroupRoom: createGroupRoom,
-<<<<<<< HEAD
-=======
   updateTopic: updateTopic,
->>>>>>> d8f9f2ae
   testOnly: {
     updateUserDateAdded: updateUserDateAdded,
     createRoomForGitHubUri: createRoomForGitHubUri,
