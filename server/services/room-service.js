"use strict";

var env = require('gitter-web-env');
var logger = env.logger;
var nconf = env.config;
var stats = env.stats;
var errorReporter = env.errorReporter;

var appEvents = require('gitter-web-appevents');
<<<<<<< HEAD
var assert = require('assert');
var Promise = require('bluebird');
var request = require('request');
var _ = require('lodash');
var validateRoomName = require('gitter-web-validators/lib/validate-room-name');
=======
var Promise = require('bluebird');
var request = require('request');
var _ = require('lodash');
var xregexp = require('xregexp').XRegExp;
>>>>>>> 2f701831
var persistence = require('gitter-web-persistence');
var uriLookupService = require("./uri-lookup-service");
var policyFactory = require('gitter-web-permissions/lib/legacy-policy-factory');
var securityDescriptorService = require('gitter-web-permissions/lib/security-descriptor-service');
var legacyMigration = require('gitter-web-permissions/lib/legacy-migration');
var canUserBeInvitedToJoinRoom = require('gitter-web-permissions/lib/invited-permissions-service');
var userService = require('./user-service');
var troupeService = require('./troupe-service');
var oneToOneRoomService = require('./one-to-one-room-service');
var userDefaultFlagsService = require('./user-default-flags-service');
var validateUri = require('gitter-web-github').GitHubUriValidator;
var GitHubRepoService = require('gitter-web-github').GitHubRepoService;
var validate = require('../utils/validate');
var collections = require('../utils/collections');
var StatusError = require('statuserror');
var emailNotificationService = require('./email-notification-service');
var emailAddressService = require('./email-address-service');
var mongoUtils = require('gitter-web-persistence-utils/lib/mongo-utils');
var mongooseUtils = require('gitter-web-persistence-utils/lib/mongoose-utils');
var badger = require('./badger-service');
var userSettingsService = require('./user-settings-service');
var roomSearchService = require('./room-search-service');
var assertJoinRoomChecks = require('./assert-join-room-checks');
var redisLockPromise = require("../utils/redis-lock-promise");
var unreadItemService = require('./unread-items');
var debug = require('debug')('gitter:app:room-service');
var roomMembershipService = require('./room-membership-service');
var recentRoomService = require('./recent-room-service');
var badgerEnabled = nconf.get('autoPullRequest:enabled');
var uriResolver = require('./uri-resolver');
var getOrgNameFromTroupeName = require('gitter-web-shared/get-org-name-from-troupe-name');
var userScopes = require('gitter-web-identity/lib/user-scopes');
<<<<<<< HEAD
var groupService = require('gitter-web-groups/lib/group-service');
=======

>>>>>>> 2f701831
var splitsvilleEnabled = nconf.get("project-splitsville:enabled");

/**
 * sendJoinStats() sends information to MixPanels about a join_room event
 *
 * user       User
 * room       Troupe
 * tracking   Object - contains stats info
 */
function sendJoinStats(user, room, tracking) {
  stats.event("join_room", {
    userId: user.id,
    source: tracking && tracking.source,
    room_uri: room.uri,
    owner: getOrgNameFromTroupeName(room.uri),
    troupeId: room.id
  });
}

function extendStatusError(statusCode, options) {
  var err = new StatusError(statusCode);
  _.extend(err, options);
  return err;
}

function applyAutoHooksForRepoRoom(user, troupe) {
  validate.expect(user, 'user is required');
  validate.expect(troupe, 'troupe is required');
  validate.expect(troupe.githubType === 'REPO', 'Auto hooks can only be used on repo rooms. This room is a '+ troupe.githubType);

  logger.info("Requesting autoconfigured integrations");

  return new Promise(function(resolve, reject) {
    request.post({
      url: nconf.get('webhooks:basepath') + '/troupes/' + troupe.id + '/hooks',
      json: {
        service: 'github',
        endpoint: 'gitter',
        githubToken: user.githubToken || user.githubUserToken,
        autoconfigure: 1,
        repo: troupe.uri /* The URI is also the repo name */
      }
    },
    function(err, resp, body) {
      logger.info("Autoconfiguration of webhooks completed. Success? " + !err);
      if(err) return reject(err);
      resolve(body);
    });
  });

}


/**
 * Returns Promise{boolean} if the user can join the room
 */
function joinRoomForGitHubUri(user, troupe) {
  /* The troupe exists. Ensure it's not past the max limit and the user can join */
  return policyFactory.createPolicyForRoom(user, troupe)
    .then(function(policy) {
      return policy.canJoin();
    })
    .then(function(joinAccess) {
      debug('Does user %s have access to existing room? %s', (user && user.username || '~anon~'), joinAccess);

      if (!joinAccess) return false;

      // If the user has access to the room, assert member count
      return assertJoinRoomChecks(troupe, user)
        .then(function() {
          return true;
        });
    });
}

function doPostGitHubRoomCreationTasks(troupe, user, githubType, security, options) {
  var uri = troupe.uri;
  if (!user) return; // Can this ever happen?

  if (options.skipPostCreationSteps) return;

  if (githubType !== 'REPO') return;

  /* Created here */
  /* TODO: Later we'll need to handle private repos too */
  var hasScope = userScopes.hasGitHubScope(user, "public_repo");
  var hookCreationFailedDueToMissingScope;
  if(hasScope) {
    debug('User has public_repo scope. Will attempt to setup webhooks for this room');

    /* Do this asynchronously */
    applyAutoHooksForRepoRoom(user, troupe)
      .catch(function(err) {
        logger.error("Unable to apply hooks for new room", { exception: err });
        errorReporter(err, { uri: uri, user: user.username }, { module: 'room-service' });
      });
  } else {
    hookCreationFailedDueToMissingScope = true;
  }

  if(security === 'PUBLIC' && badgerEnabled && options.addBadge) {
    /* Do this asynchronously (don't chain the promise) */
    userSettingsService.getUserSettings(user.id, 'badger_optout')
      .then(function(badgerOptOut) {
        // If the user has opted out never send the pull request
        if(badgerOptOut) return;

        // Badgers Go!
        return badger.sendBadgePullRequest(uri, user);
      })
      .catch(function(err) {
        errorReporter(err, { uri: uri, user: user.username }, { module: 'room-service' });
        logger.error('Unable to send pull request for new room', { exception: err });
      });
  }

  return {
    hookCreationFailedDueToMissingScope: hookCreationFailedDueToMissingScope
  };

}

function getOwnerFromRepoFullName(repoName) {
  assert(repoName, 'repoName required');
  var owner = repoName.split('/')[0];
  return owner;
}

/**
 * During communities API migration phase, finds or creates a group for the
 * given uri.
 */
function ensureGroupForGitHubRoom(user, githubType, uri) {
  var options;
  switch (githubType) {
    case 'REPO':
      options = {
        uri: getOwnerFromRepoFullName(uri),
        obtainAccessFromGitHubRepo: uri
      }
      break;

    case 'ORG':
      options = {
        uri: uri
      }
      break;

    default:
      throw new StatusError(400, 'Cannot create a group for ' + githubType);
  }

  return groupService.migration.ensureGroupForGitHubRoomCreation(user, options);
}

function doPostRoomCreationMigrationSteps(troupe) {
  // create security permissions
  var descriptor = legacyMigration.generatePermissionsForRoom(troupe, null, null);
  return securityDescriptorService.insertForRoom(troupe._id, descriptor);
}

/**
 * Assuming that oneToOne uris have been handled already,
 * Figure out what this troupe is for
 *
 * @returns Promise of [troupe, hasJoinPermission] if the user is able to join/create the troupe
 */
function createRoomForGitHubUri(user, uri, options) {
  debug("createRoomForGitHubUri: %s", uri);

  if(!options) options = {};

  /* From here on we're going to be doing a create */
  return validateUri(user, uri)
    .then(function(githubInfo) {
      debug("GitHub information for %s is %j", uri, githubInfo);

      /* If we can't determine the type, skip it */
      if (!githubInfo) throw new StatusError(404);

      var githubType = githubInfo.type;

      switch (githubType) {
        case 'ORG':
        case 'REPO':
          break;

        case 'USER':
          // We got back a user. Since we've managed to get this far,
          // it means that the user is on GitHub but not gitter, so
          // we'll 404
          // In future, it might be worth bring up a page.
          throw new StatusError(404);
      }

      var officialUri = githubInfo.uri;
      var lcUri = officialUri.toLowerCase();
      var security = githubInfo.security || null;
      var githubId = githubInfo.githubId || null;
      var topic = githubInfo.description;

      debug('URI validation %s returned type=%s uri=%s', uri, githubType, officialUri);

      if(!options.ignoreCase &&
        officialUri !== uri &&
        officialUri.toLowerCase() === uri.toLowerCase()) {

        debug('Redirecting client from %s to official uri %s', uri, officialUri);
<<<<<<< HEAD
        throw extendStatusError(301, { path: '/' + officialUri });
=======
        throw extendStatusError(301, { path:  '/' + officialUri });
>>>>>>> 2f701831
      }

      /* Room does not yet exist */
      // TODO: switch out for policy...
      // Parent rooms always have security == null
      return policyFactory.createPolicyForGithubObject(user, officialUri, githubType, null)
        .bind({
          troupe: null,
          updateExisting: null
        })
        .then(function(policy) {
          return policy.canAdmin();
        })
        .then(function(access) {
          debug('Does the user have access to create room %s? %s', uri, access);

          // If the user is not allowed to create this room, go no further
          if(!access) throw new StatusError(403);
          return ensureGroupForGitHubRoom(user, githubType, officialUri);
        })
        .then(function(group) {
          // TODO: this will change when uris break away
          var queryTerm = githubId ?
                { githubId: githubId, githubType: githubType } :
                { lcUri: lcUri, githubType: githubType };

          // TODO: remove this when lcOwner goes away
          var lcOwner = lcUri.split('/')[0];

          return mongooseUtils.upsert(persistence.Troupe, queryTerm, {
              $setOnInsert: {
                lcUri: lcUri,
                lcOwner: lcOwner, // This will go
                groupId: group._id,
                uri: officialUri,
                githubType: githubType,
                githubId: githubId,
                topic: topic || "",
                security: security,
                dateLastSecurityCheck: new Date(),
                userCount: 0,
              }
            });
        })
        .tap(function(upsertResult) {
          /* Next stage - post creation migration */
          var troupe = this.troupe = upsertResult[0];
          var updateExisting = this.updateExisting = upsertResult[1];

          debug('Upsert found an existing room? %s', updateExisting);

          if (updateExisting) return;

          return doPostRoomCreationMigrationSteps(troupe);
        })
        .tap(function() {
          /* Next stage - possible rename */
          var troupe = this.troupe;
          var updateExisting = this.updateExisting;

          // New room? Skip this step
          if (!updateExisting) return;

          // Existing room and name hasn't changed? Skip
          if (troupe.uri === officialUri) return;

          // Not a repo or we're no longer renaming, skip too
          if (githubType !== 'REPO' || splitsvilleEnabled) return;

          debug('Attempting to rename room %s to %s', uri, officialUri);

          // Check if the new room already exists
          return persistence.Troupe.findOne({ githubType: 'REPO', githubId: githubId, lcUri: officialUri.toLowerCase() })
            .exec()
            .bind(this)
            .then(function(newRoom) {
              if (newRoom) return newRoom;

              // New room does not exist, use it instead
              return renameRepo(troupe.uri, officialUri)
                .then(function() {
                  /* Refetch the troupe */
                  return troupeService.findById(troupe.id);
                });
            })
            .then(function(troupe) {
              this.troupe = troupe;
            });
        })
        .tap(function() {
          /* Next stage - post creation tasks */
          var troupe = this.troupe;
          var updateExisting = this.updateExisting;

          if (updateExisting) return;

          return doPostGitHubRoomCreationTasks(troupe, user, githubType, security, options);
        })
        .then(function(postCreationResults) {
          /* Finally, return the results to the user */
          var troupe = this.troupe;
          var updateExisting = this.updateExisting;
          var hookCreationFailedDueToMissingScope = postCreationResults && postCreationResults.hookCreationFailedDueToMissingScope;

          return {
            troupe: troupe,
            didCreate: !updateExisting,
            hookCreationFailedDueToMissingScope: hookCreationFailedDueToMissingScope
          };
        });

    });
}

/**
 * Grant or remove the users access to a room
 * Makes the troupe reflect the users access to a room
 *
 * Returns true if changes were made
 */
function ensureAccessControl(user, troupe, access) {
  if(access) {
    var flags = userDefaultFlagsService.getDefaultFlagsForUser(user);
    return roomMembershipService.addRoomMember(troupe._id, user._id, flags, troupe.groupId);
  } else {
    return roomMembershipService.removeRoomMember(troupe._id, user._id, troupe.groupId);
  }
}

/**
 * Returns the list of rooms to be displayed for the user. This will
 * include all rooms in which the user is a member and additionally
 * the list of rooms where the user is not a member but has been mentioned.
 */
function findAllRoomsIdsForUserIncludingMentions(userId, callback) {
  return Promise.all([
      unreadItemService.getRoomIdsMentioningUser(userId),
      roomMembershipService.findRoomIdsForUser(userId)
    ])
    .spread(function(mentions, memberships) {
      var hash = collections.hashArray(memberships);
      var nonMemberRooms = [];
      _.each(mentions, function(mentionTroupeId) {
        if (!hash[mentionTroupeId]) {
          hash[mentionTroupeId] = true;
          nonMemberRooms.push(mentionTroupeId);
        }
      });

      return [Object.keys(hash), nonMemberRooms];
    })
    .asCallback(callback);
}

/**
 * Add a user to a room.
 * - If the room does not exist, will create the room if the user has permission
 * - If the room does exist, will add the user to the room if the user has permission
 * - If the user does not have access, will return null
 *
 * @return { troupe: ..., uri: ..., policy: ..., roomMember: ..., accessDenied: ... }
 */
function createRoomByUri(user, uri, options) {
  debug("createRoomByUri %s %s %j", user && user.username, uri, options);

  var userId = user && user.id;
  options = options || {};
  validate.expect(uri, 'uri required');

  /* First off, try use local data to figure out what this url is for */
  return uriResolver(user && user.id, uri, options)
    .spread(function (resolvedUser, resolvedTroupe, roomMember) {
      /* Deal with the case of the anonymous user first */
      if(!user) {
        if(resolvedUser) {
          debug("uriResolver returned user for uri=%s", uri);
          throw new StatusError(401);
        }

        if(resolvedTroupe) {
          debug("uriResolver returned troupe for uri=%s", uri);

          return policyFactory.createPolicyForRoom(user, resolvedTroupe)
            .then(function(policy) {
              return policy.canView();
            })
            .then(function(viewAccess) {
              if (!viewAccess) throw new StatusError(404);

              return {
                troupe: resolvedTroupe
              };
            });
        }

        throw new StatusError(404);
      }

      // If the Uri Lookup returned a user, do a one-to-one
      if(resolvedUser) {
        if(mongoUtils.objectIDsEqual(resolvedUser.id, userId)) {
          debug("localUriLookup returned own user for uri=%s", uri);
          throw new StatusError(404);
        }

        debug("localUriLookup returned user for uri=%s. Finding or creating one-to-one", uri);

        return oneToOneRoomService.findOrCreateOneToOneRoom(user, resolvedUser._id)
          .spread(function(troupe/*, resolvedUser */) {
            return {
              troupe: troupe
            };
          });
      }

      if (resolvedTroupe) {
        if (roomMember) {
          debug("User is already a member of the room %s. Allowing access", resolvedTroupe.uri);

          return {
            troupe: resolvedTroupe
          };
        }

        debug("Room %s exists, but user is not a member", resolvedTroupe.uri);

        return joinRoomForGitHubUri(user, resolvedTroupe)
          .then(function(access) {
            return ensureAccessControl(user, resolvedTroupe, access)
              .then(function (userRoomMembershipChanged) {
                if (!access) throw new StatusError(404);

                // if the user has been granted access to the room, send join stats for the cases of being the owner or just joining the room
                if(userRoomMembershipChanged) {
                  /* Note that options.tracking is never sent as a param */
                  sendJoinStats(user, resolvedTroupe, options.tracking);
                }

                return {
                  troupe: resolvedTroupe,
                  didCreate: false
                };
              });
          })
      }

      // The room does not exist, lets attempt to create it
      debug("Room does not exist for uri %s, attempting upsert", uri);
      return createRoomForGitHubUri(user, uri, options)
        .then(function(findOrCreateResult) {
          var troupe = findOrCreateResult.troupe;
          var hookCreationFailedDueToMissingScope = findOrCreateResult.hookCreationFailedDueToMissingScope;
          var didCreate = findOrCreateResult.didCreate;

          if (didCreate) {
            emailNotificationService.createdRoomNotification(user, troupe)  // now the san email to the room', wne
              .catch(function(err) {
                logger.error('Unable to send create room notification: ' + err, { exception: err });
              });

            stats.event("create_room", {
              userId: user.id,
              roomType: "github-room"
            });
          }

          return ensureAccessControl(user, troupe, true)
            .then(function(userRoomMembershipChanged) {

              // if the user has been granted access to the room, send join stats for the cases of being the owner or just joining the room
              if(userRoomMembershipChanged) {
                /* Note that options.tracking is never sent as a param */
                sendJoinStats(user, troupe, options.tracking);
              }

              return {
                troupe: troupe,
                hookCreationFailedDueToMissingScope: hookCreationFailedDueToMissingScope,
                didCreate: didCreate
              };
            });
        });
    });
}

/**
 * Find all non-private channels under a particular parent
 */
function findAllChannelsForRoomId(user, parentTroupeId) {
  return persistence.Troupe.find({ parentId: parentTroupeId, })
    .exec()
    .then(function(troupes) {
      if (!troupes.length) return troupes;

      var privateRooms = troupes
        .filter(function(troupe) {
          return troupe.security === 'PRIVATE';
        })
        .map(function(troupe) {
          return troupe._id;
        });

      if (!privateRooms.length) return troupes;

      // If there are private rooms, we need to filter out
      // any rooms which the user is not a member of...
      return roomMembershipService.findUserMembershipInRooms(user._id, privateRooms)
        .then(function(privateRoomsWithAccess) {
          var privateRoomsWithAccessHash = collections.hashArray(privateRoomsWithAccess);

          // Filter out all the rooms which are private to which this
          // use does not have access
          return troupes.filter(function(troupe) {
            if (troupe.security !== 'PRIVATE') return true; // Allow all non private rooms
            return privateRoomsWithAccessHash[troupe._id];
          });
        });
    });
}

/**
 * Given parent and child ids, find a child channel that is
 * not PRIVATE
 */
function findChildChannelRoom(user, parentTroupeId, childTroupeId) {
  return persistence.Troupe.findOne({
      parentId: parentTroupeId,
      id: childTroupeId
    })
    .exec()
    .then(function(channelRoom) {
      if (!channelRoom) return null;

      if (channelRoom.security !== 'PRIVATE') return channelRoom;

      // Before returning the private room to the user
      // make sure they have access to the room
      return roomMembershipService.checkRoomMembership(channelRoom._id, user._id)
        .then(function(isInRoom) {
          if (!isInRoom) return null;
          return channelRoom;
        });
    });
}

/**
 * Find all non-private channels under a particular parent
 */
function findAllChannelsForUser(user) {
  return persistence.Troupe.find({
      ownerUserId: user._id
    })
    .exec();
}

/**
 * Given parent and child ids, find a child channel that is
 * not PRIVATE
 */
function findUsersChannelRoom(user, childTroupeId, callback) {
  return persistence.Troupe.findOne({
      ownerUserId: user._id,
      id: childTroupeId
      /* Dont filter private as owner can see all private rooms */
    })
    .exec()
    .nodeify(callback);
}

function assertValidName(name) {
  if (!validateRoomName(name)) {
    var err = new StatusError(400);
    err.clientDetail = {
      illegalName: true
    };
    throw err;
  }
}

var RANGE = 'ABCDEFGHIJKLMNOPQRSTUVWXYZabcdefgihjklmnopqrstuvwxyz01234567890';
function generateRandomName() {
  var s = '';
  for(var i = 0; i < 6; i++) {
    s += RANGE.charAt(Math.floor(Math.random() * RANGE.length));
  }
  return s;
}

function notValidGithubRepoName(repoName) {
  return (/^[\w\-]{1,}$/).test(repoName);
}

var ensureNoRepoNameClash = Promise.method(function (user, uri) {
  var parts = uri.split('/');

  if(parts.length < 2) {
    /* The classic "this should never happen" gag */
    throw new StatusError(400, "Bad channel uri");
  }

  if(parts.length === 2) {
    /* If the name is non-valid in github land, it's safe to use it here */
    if(!notValidGithubRepoName(parts[1])) {
      return false;
    }

    var repoService = new GitHubRepoService(user);
    return repoService.getRepo(uri)
      .then(function(repo) {
        /* Result? Then we have a clash */
        return !!repo;
      });
  }

  // Cant clash with /x/y/z
  return false;
});

function ensureNoExistingChannelNameClash(uri) {
  return troupeService.findByUri(uri)
    .then(function(troupe) {
      return !!troupe;
    });
}

function createRoomChannel(parentTroupe, user, options) {
  validate.expect(user, 'user is expected');
  validate.expect(options, 'options is expected');

  var name = options.name;
  var security = options.security;
  var uri, githubType;

  assertValidName(name);
  uri = parentTroupe.uri + '/' + name;

  switch(parentTroupe.githubType) {
    case 'ORG':
      githubType = 'ORG_CHANNEL';
      break;
    case 'REPO':
      githubType = 'REPO_CHANNEL';
      break;
    default:
      validate.fail('Invalid parent room type');
  }

  switch(security) {
    case 'PUBLIC':
    case 'PRIVATE':
    case 'INHERITED':
      break;
    default:
      validate.fail('Invalid security option: ' + security);
  }

  return Promise.try(function() {
      if (parentTroupe.groupId) return parentTroupe.groupId;

      // The parent troupe does not have a groupId, but it should
      // so, create the group add the parent to the group and
      // the user the same groupId in the creation of this room
      return groupService.migration.ensureGroupForRoom(parentTroupe, user)
        .then(function(group) {
          return group && group._id;
        });
    })
    .then(function(groupId) {
      return createChannel(user, null, {
        uri: uri,
        security: options.security,
        githubType: githubType,
        groupId: groupId
      });
    })
}

/**
 * Create a channel under a user
 */
function createUserChannel(user, options) {
  validate.expect(user, 'user is expected');
  validate.expect(options, 'options is expected');

  var name = options.name;
  var security = options.security;

  // Create a child room for a user
  switch(security) {
    case 'PUBLIC':
      assertValidName(name);
      break;

    case 'PRIVATE':
      if(name) {
        /* If you cannot afford a name, one will be assigned to you */
        assertValidName(name);
      } else {
        name = generateRandomName();
      }
      break;

    default:
      validate.fail('Invalid security option: ' + security);
  }

  return groupService.migration.ensureGroupForUser(user)
    .then(function(group) {
      var groupId = group && group._id;
      var uri = user.username + '/' + name;

      return createChannel(user, null, {
        uri: uri,
        security: options.security,
        githubType: 'USER_CHANNEL',
        groupId: groupId
      });
    })
}

/**
 * @private
 */
function createChannel(user, parentRoom, options) {
  var uri = options.uri;
  var githubType = options.githubType;
  var lcUri = uri.toLowerCase();
  var lcOwner = lcUri.split('/')[0];
  var security = options.security;
  var groupId = options.groupId;

  // TODO: Add group support in here....
  return ensureNoRepoNameClash(user, uri)
    .then(function(clash) {
      if(clash) throw new StatusError(409, 'There is a repo at ' + uri + ' therefore you cannot create a channel there');
      return ensureNoExistingChannelNameClash(uri);
    })
    .then(function(clash) {
      if(clash) throw new StatusError(409, 'There is already a channel at ' + uri);

      return mongooseUtils.upsert(persistence.Troupe,
        { lcUri: lcUri, githubType: githubType },
        {
          $setOnInsert: {
            lcUri: lcUri,
            lcOwner: lcOwner,
            groupId: groupId,
            uri: uri,
            security: security,
            parentId: parentRoom ? parentRoom._id : undefined,
            ownerUserId: parentRoom ? undefined: user._id,
            githubType: githubType,
            userCount: 0
          }
        })
        .spread(function(newRoom, updatedExisting) {
          if (updatedExisting) {
            /* Somehow someone beat us to it */
            throw new StatusError(409);
          }

          return newRoom;
        })
        .tap(function(newRoom) {
          var descriptor = legacyMigration.generatePermissionsForRoom(newRoom, parentRoom, user);
          return securityDescriptorService.insertForRoom(newRoom._id, descriptor);
        })
        .tap(function(newRoom) {
          if (!user) return;

          var flags = userDefaultFlagsService.getDefaultFlagsForUser(user);

          return roomMembershipService.addRoomMember(newRoom._id, user._id, flags);
        })
        .tap(function(newRoom) {
          // Send the created room notification
          emailNotificationService.createdRoomNotification(user, newRoom) // send an email to the room's owner
            .catch(function(err) {
              logger.error('Unable to send create room notification: ' + err, { exception: err });
            });

          sendJoinStats(user, newRoom, options.tracking); // now the channel has now been created, send join stats for owner joining

          stats.event("create_room", {
            userId: user.id,
            roomType: "channel"
          });

          return uriLookupService.reserveUriForTroupeId(newRoom._id, uri);
        });
    });

}

/**
 * notifyInvitedUser() informs an invited user
 *
 * fromUser       User - the inviter
 * invitedUser    User - the invited user
 * room           Room - the room in context
 * opts           Object - token & others
 *
 * returns        User - the invited user
 */
function notifyInvitedUser(fromUser, invitedUser, room/*, isNewUser*/) {

  // get the email address
  return emailAddressService(invitedUser, { attemptDiscovery: true })
    .then(function (emailAddress) {
      var notification;

      if(invitedUser.state === 'REMOVED') {
        stats.event('user_added_removed_user');
        return null; // This has been removed
      }

      if (invitedUser.state === 'INVITED') {
        if (emailAddress) {
          notification = 'email_invite_sent';
          emailNotificationService.sendInvitation(fromUser, invitedUser, room)
            .catch(function(err) {
              logger.error('Unable to send invitation: ' + err, { exception: err });
            });
        } else {
          notification = 'unreachable_for_invite';
        }
      } else {
        emailNotificationService.addedToRoomNotification(fromUser, invitedUser, room)
          .catch(function(err) {
            logger.error('Unable to send added to room notification: ' + err, { exception: err });
          });
        notification = 'email_notification_sent';
      }

      var metrics = {
        notification: notification,
        troupeId: room.id,
        to: invitedUser.username,
        from: fromUser.username,
      };

      stats.event('user_added_someone', _.extend(metrics, { userId: fromUser.id }));
      return null;
    })
    .thenReturn(invitedUser);
}

function updateUserDateAdded(userId, roomId, date) {
  var setOp = {};
  setOp['added.' + roomId] = date || new Date();

  return persistence.UserTroupeLastAccess.update(
     { userId: userId },
     { $set: setOp },
     { upsert: true })
     .exec();

}

/**
 * Adds a user to a room. Please note that the security checks should
 * have already occurred in the caller
 */
function joinRoom(room, user, options) {
  options = options || {};

  if (!room) throw new StatusError(400);

  return assertJoinRoomChecks(room, user)
    .then(function() {
      // We need to add the last access time before adding the member to the room
      // so that the serialized create that the user receives will contain
      // the last access time and not be hidden in the troupe list
      return recentRoomService.saveLastVisitedTroupeforUserId(user._id, room._id, { skipFayeUpdate: true });
    })
    .then(function() {
      var flags = userDefaultFlagsService.getDefaultFlagsForUser(user);

      return roomMembershipService.addRoomMember(room._id, user._id, flags);
    })
    .then(function() {
      sendJoinStats(user, room, options.tracking);
    });
}

/**
 * Somebody adds another user to a room.
 * Caller needs to ensure that the instigatingUser can add
 * the user to the room
 */
function addUserToRoom(room, instigatingUser, usernameToAdd) {
  return canUserBeInvitedToJoinRoom(usernameToAdd, room, instigatingUser)
    .then(function(canJoin) {
      if (!canJoin) throw new StatusError(403, usernameToAdd + ' does not have permission to join this room.');

      return userService.findByUsername(usernameToAdd);
    })
    .then(function (existingUser) {
      return assertJoinRoomChecks(room, existingUser)
        .then(function() {
          var isNewUser = !existingUser;

          return [existingUser || userService.createInvitedUser(usernameToAdd, instigatingUser, room._id), isNewUser];
        });
    })
    .spread(function (addedUser, isNewUser) {
      // We need to add the last access time before adding the member to the room
      // so that the serialized create that the user receives will contain
      // the last access time and not be hidden in the troupe list
      return recentRoomService.saveLastVisitedTroupeforUserId(addedUser._id, room._id, { skipFayeUpdate: true })
        .then(function() {
          var flags = userDefaultFlagsService.getDefaultFlagsForUser(addedUser);
          return roomMembershipService.addRoomMember(room._id, addedUser._id, flags, room.groupId);
        })
        .then(function(wasAdded) {
          if (!wasAdded) return addedUser;

          return Promise.all([
            notifyInvitedUser(instigatingUser, addedUser, room, isNewUser),
            updateUserDateAdded(addedUser.id, room.id)
          ])
          .thenReturn(addedUser);
        });
    });

}


/* Re-insure that each user in the room has access to the room */

// DISABLED
// function revalidatePermissionsForUsers(room) {
//   return roomMembershipService.findMembersForRoom(room._id)
//     .then(function(userIds) {
//         if(!userIds.length) return;
//
//         return userService.findByIds(userIds)
//           .then(function(users) {
//             var usersHash = collections.indexById(users);
//
//             var removalUserIds = [];
//
//             /** TODO: warning: this may run 10000 promises in parallel */
//             return Promise.map(userIds, function(userId) {
//               var user = usersHash[userId];
//               if(!user) {
//                 // Can't find the user?, remove them
//                 logger.warn('Unable to find user, removing from troupe', { userId: userId, troupeId: room.id });
//                 removalUserIds.push(userId);
//                 return;
//               }
//
//               return roomPermissionsModel(user, 'join', room)
//                 .then(function(access) {
//                   if(!access) {
//                     logger.warn('User no longer has access to room', { userId: userId, troupeId: room.id });
//                     removalUserIds.push(userId);
//                   }
//                 });
//             })
//             .then(function() {
//               if (!removalUserIds.length) return;
//               return roomMembershipService.removeRoomMembers(room._id, removalUserIds, GROUPID);
//             });
//           });
//     });
//
// }

/**
 * The security of a room may be off. Do a check and update if required
 */
function ensureRepoRoomSecurity(uri, security) {
  if(security !== 'PRIVATE' && security !== 'PUBLIC') {
    return Promise.reject(new Error("Unknown security type: " + security));
  }

  return troupeService.findByUri(uri)
    .then(function(troupe) {
      if(!troupe) return;

      if(troupe.githubType !== 'REPO') throw new Error("Only repo room security can be changed");

      /* No need to change it? */
      if(troupe.security === security) return;

      logger.info('Security of troupe does not match. Updating.', {
        roomId: troupe.id,
        uri: uri,
        current: troupe.security,
        security: security
      });

      troupe.security = security;
      troupe.dateLastSecurityCheck = new Date();

      return troupe.save()
        // .then(function() {
        //   if(security === 'PUBLIC') return;
        //
        //   /* Only do this after the save, otherwise
        //    * multiple events will be generated */
        //
        //   return revalidatePermissionsForUsers(troupe);
        // })
        .return(troupe);

    });
}

/**
 * Remove user from room
 * If the user to be removed is not the one requesting, check permissions
 */
function removeUserFromRoom(room, user) {
  if (!room) throw new StatusError(400, 'Room required');
  if (!user) throw new StatusError(400, 'User required');
  // if (!requestingUser) throw new StatusError(401, 'Not authenticated');
  if (room.oneToOne || room.githubType === 'ONETOONE') throw new StatusError(400, 'This room does not support removing.');

  return roomMembershipService.removeRoomMember(room._id, user._id, room.groupId)
    .then(function() {
      // Remove favorites, unread items and last access times
      return recentRoomService.removeRecentRoomForUser(user._id, room._id);
    });
}

function removeRoomMemberById(roomId, userId) {
  return persistence.TroupeUser.findById(roomId, { _id: 0, groupId: 1 })
    .exec()
    .then(function(room) {
      var groupId = room && room.groupId;
      return roomMembershipService.removeRoomMember(roomId, userId, groupId);
    });
}
/**
 * Hides a room for a user.
 */
function hideRoomFromUser(roomId, userId) {
  return recentRoomService.removeRecentRoomForUser(userId, roomId)
    .then(function() {
      return roomMembershipService.getMemberLurkStatus(roomId, userId);
    })
    .then(function(userLurkStatus) {
      if (userLurkStatus === null) {
        // User does not appear to be in the room...
        appEvents.dataChange2('/user/' + userId + '/rooms', 'remove', { id: roomId }, 'room');
        return;
      }

      if (userLurkStatus) {
        return removeRoomMemberById(roomId, userId);
      }

      // TODO: in future get rid of this but this collection is used by the native clients
      appEvents.dataChange2('/user/' + userId + '/rooms', 'patch', {
        id: roomId,
        favourite: null,
        lastAccessTime: null,
        mentions: 0,
        unreadItems: 0 }, 'room');
    });
}

/**
 * If the ban is found, returns troupeBan else returns null
 */
function findBanByUsername(troupeId, bannedUsername) {
  return userService.findByUsername(bannedUsername)
    .then(function(user) {
      if (!user) return;

      return persistence.Troupe.findOne({
        _id: mongoUtils.asObjectID(troupeId),
        'bans.userId': user._id },
        { _id: 0, 'bans.$': 1 },
        { lean: true })
        .exec()
        .then(function(troupe) {
          if (!troupe || !troupe.bans || !troupe.bans.length) return;

          return troupe.bans[0];
        });

    });
}

function searchRooms(userId, queryText, options) {

  return persistence.Troupe
    .find({
      'users.userId': userId,
      $or: [{
          'githubType': 'ORG'
        },{
          'security': 'PRIVATE'
      }]
    }, {
      _id: 1
    })
    .exec()
    .then(function(rooms) {
      var privateRoomIds = rooms.map(function(t) {
        return t._id;
      });

      return roomSearchService.searchRooms(queryText, userId, privateRoomIds, options);
    })
    .then(function(roomIds) {
      return troupeService.findByIds(roomIds)
        .then(function(rooms) {
          return collections.maintainIdOrder(roomIds, rooms);
        });
    });
}

/**
 * Rename a REPO room to a new URI.
 */
function renameRepo(oldUri, newUri) {
  if (oldUri === newUri) return Promise.resolve();

  return redisLockPromise("lock:rename:" + oldUri, function() {
    return troupeService.findByUri(oldUri)
      .then(function(room) {
        if (!room) return;
        if (room.githubType !== 'REPO') throw new StatusError(400, 'Only repo rooms can be renamed');
        if (room.uri === newUri) return; // Case change, and it's already happened

        var originalLcUri = room.lcUri;
        var lcUri = newUri.toLowerCase();
        var lcOwner = lcUri.split('/')[0];

        room.uri = newUri;
        room.lcUri = lcUri;
        room.lcOwner = lcOwner;

        /* Only add if it's not a case change */
        if (originalLcUri !== lcUri) {
          room.renamedLcUris.addToSet(originalLcUri);
        }

        return room.save()
          .then(function() {
            // TODO: deal with externalId
            return securityDescriptorService.updateLinksForRepo(oldUri, newUri, null);
          })
          .then(function() {
            return uriLookupService.removeBadUri(oldUri);
          })
          .then(function() {
            return uriLookupService.reserveUriForTroupeId(room.id, lcUri);
          })
          .then(function() {
            return persistence.Troupe.find({ parentId: room._id }).exec();
          })
          .then(function(channels) {
            return Promise.all(channels.map(function(channel) {
              var originalLcUri = channel.lcUri;
              var newChannelUri = newUri + '/' + channel.uri.split('/')[2];
              var newChannelLcUri = newChannelUri.toLowerCase();

              if (originalLcUri !== newChannelLcUri) {
                channel.renamedLcUris.addToSet(originalLcUri);
              }

              channel.lcUri = newChannelLcUri;
              channel.uri = newChannelUri;
              channel.lcOwner = lcOwner;

              return channel.save()
                .then(function() {
                  return uriLookupService.removeBadUri(originalLcUri);
                })
                .then(function() {
                  return uriLookupService.reserveUriForTroupeId(channel.id, newChannelLcUri);
                });
            }));

          });

      });

  });

}

/**
 * Delete room
 */
function deleteRoom(troupe) {
  var userListPromise;
  if (troupe.oneToOne) {
    userListPromise = Promise.resolve(troupe.oneToOneUsers.map(function(t) { return t.userId; }));
  } else {
    userListPromise = roomMembershipService.findMembersForRoom(troupe._id);
  }

  return userListPromise
    .then(function(userIds) {
      return Promise.all(userIds.map(function(userId) {
          // Remove favorites, unread items and last access times
          return recentRoomService.removeRecentRoomForUser(userId, troupe._id);
        }))
        .then(function() {
          // Remove all the folk from the room
          return roomMembershipService.removeRoomMembers(troupe._id, userIds);
        });
    })
    .then(function() {
      return troupe.remove();
    })
    .then(function() {
      // TODO: NB: remove channel reference from parent room if this is a channel
      return Promise.all([
          persistence.ChatMessage.remove({ toTroupeId: troupe._id }).exec(),
          persistence.Event.remove({ toTroupeId: troupe._id }).exec(),
          // TODO: webhooks
        ]);

    });
}

module.exports = {
  applyAutoHooksForRepoRoom: applyAutoHooksForRepoRoom,
  findAllRoomsIdsForUserIncludingMentions: findAllRoomsIdsForUserIncludingMentions,
  createRoomForGitHubUri: Promise.method(createRoomForGitHubUri),
  createRoomByUri: createRoomByUri,
  createRoomChannel: Promise.method(createRoomChannel),
  createUserChannel: Promise.method(createUserChannel),
  findAllChannelsForRoomId: findAllChannelsForRoomId,
  findChildChannelRoom: findChildChannelRoom,
  findAllChannelsForUser: findAllChannelsForUser,
  findUsersChannelRoom: findUsersChannelRoom,
  joinRoom: Promise.method(joinRoom),
  addUserToRoom: addUserToRoom,
  /* DISABLED revalidatePermissionsForUsers: revalidatePermissionsForUsers, */
  ensureRepoRoomSecurity: ensureRepoRoomSecurity,
  removeUserFromRoom: Promise.method(removeUserFromRoom),
  removeRoomMemberById: removeRoomMemberById,
  hideRoomFromUser: hideRoomFromUser,

  findBanByUsername: findBanByUsername,
  searchRooms: searchRooms,
  renameRepo: renameRepo,
  deleteRoom: deleteRoom,
  testOnly: {
    updateUserDateAdded: updateUserDateAdded
}
};<|MERGE_RESOLUTION|>--- conflicted
+++ resolved
@@ -7,18 +7,11 @@
 var errorReporter = env.errorReporter;
 
 var appEvents = require('gitter-web-appevents');
-<<<<<<< HEAD
 var assert = require('assert');
 var Promise = require('bluebird');
 var request = require('request');
 var _ = require('lodash');
 var validateRoomName = require('gitter-web-validators/lib/validate-room-name');
-=======
-var Promise = require('bluebird');
-var request = require('request');
-var _ = require('lodash');
-var xregexp = require('xregexp').XRegExp;
->>>>>>> 2f701831
 var persistence = require('gitter-web-persistence');
 var uriLookupService = require("./uri-lookup-service");
 var policyFactory = require('gitter-web-permissions/lib/legacy-policy-factory');
@@ -51,11 +44,8 @@
 var uriResolver = require('./uri-resolver');
 var getOrgNameFromTroupeName = require('gitter-web-shared/get-org-name-from-troupe-name');
 var userScopes = require('gitter-web-identity/lib/user-scopes');
-<<<<<<< HEAD
 var groupService = require('gitter-web-groups/lib/group-service');
-=======
-
->>>>>>> 2f701831
+
 var splitsvilleEnabled = nconf.get("project-splitsville:enabled");
 
 /**
@@ -264,11 +254,7 @@
         officialUri.toLowerCase() === uri.toLowerCase()) {
 
         debug('Redirecting client from %s to official uri %s', uri, officialUri);
-<<<<<<< HEAD
         throw extendStatusError(301, { path: '/' + officialUri });
-=======
-        throw extendStatusError(301, { path:  '/' + officialUri });
->>>>>>> 2f701831
       }
 
       /* Room does not yet exist */
