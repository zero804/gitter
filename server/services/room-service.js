--- conflicted
+++ resolved
@@ -172,14 +172,9 @@
   var owner = repoName.split('/')[0];
   return owner;
 }
-<<<<<<< HEAD
-/**
- * During communities API migration phase, finds or creates a room for the
-=======
 
 /**
  * During communities API migration phase, finds or creates a group for the
->>>>>>> 48257846
  * given uri.
  */
 function ensureGroupForGitHubRoom(user, githubType, uri) {
@@ -210,10 +205,7 @@
   var descriptor = legacyMigration.generatePermissionsForRoom(troupe, null, null);
   return securityDescriptorService.insertForRoom(troupe._id, descriptor);
 }
-<<<<<<< HEAD
-=======
-
->>>>>>> 48257846
+
 /**
  * Assuming that oneToOne uris have been handled already,
  * Figure out what this troupe is for
