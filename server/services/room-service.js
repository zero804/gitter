"use strict";

var env = require('gitter-web-env');
var logger = env.logger;
var nconf = env.config;
var stats = env.stats;
var errorReporter = env.errorReporter;

var appEvents = require('gitter-web-appevents');
var assert = require('assert');
var Promise = require('bluebird');
var request = require('request');
var _ = require('lodash');
var validateRoomName = require('gitter-web-validators/lib/validate-room-name');
var persistence = require('gitter-web-persistence');
var uriLookupService = require("./uri-lookup-service");
var policyFactory = require('gitter-web-permissions/lib/legacy-policy-factory');
var securityDescriptorService = require('gitter-web-permissions/lib/security-descriptor-service');
var legacyMigration = require('gitter-web-permissions/lib/legacy-migration');
var canUserBeInvitedToJoinRoom = require('gitter-web-permissions/lib/invited-permissions-service');
<<<<<<< HEAD
var userService = require('./user-service');
var troupeService = require('./troupe-service');
var oneToOneRoomService = require('./one-to-one-room-service');
var userDefaultFlagsService = require('./user-default-flags-service');
var validateUri = require('gitter-web-github').GitHubUriValidator;
var GitHubRepoService = require('gitter-web-github').GitHubRepoService;
var validate = require('../utils/validate');
var collections = require('../utils/collections');
var StatusError = require('statuserror');
var emailNotificationService = require('./email-notification-service');
var emailAddressService = require('./email-address-service');
var mongoUtils = require('gitter-web-persistence-utils/lib/mongo-utils');
var mongooseUtils = require('gitter-web-persistence-utils/lib/mongoose-utils');
var badger = require('./badger-service');
var userSettingsService = require('./user-settings-service');
var roomSearchService = require('./room-search-service');
var assertJoinRoomChecks = require('./assert-join-room-checks');
var redisLockPromise = require("../utils/redis-lock-promise");
var unreadItemService = require('./unread-items');
var debug = require('debug')('gitter:room-service');
var roomMembershipService = require('./room-membership-service');
var recentRoomService = require('./recent-room-service');
var badgerEnabled = nconf.get('autoPullRequest:enabled');
var uriResolver = require('./uri-resolver');
var getOrgNameFromTroupeName = require('gitter-web-shared/get-org-name-from-troupe-name');
var userScopes = require('gitter-web-identity/lib/user-scopes');
var groupService = require('gitter-web-groups/lib/group-service');
=======
var userService                = require('./user-service');
var troupeService              = require('./troupe-service');
var oneToOneRoomService        = require('./one-to-one-room-service');
var userDefaultFlagsService    = require('./user-default-flags-service');
var validateUri                = require('gitter-web-github').GitHubUriValidator;
var GitHubRepoService          = require('gitter-web-github').GitHubRepoService;
var validate                   = require('../utils/validate');
var collections                = require('../utils/collections');
var StatusError                = require('statuserror');
var emailNotificationService   = require('./email-notification-service');
var emailAddressService        = require('./email-address-service');
var mongoUtils                 = require('gitter-web-persistence-utils/lib/mongo-utils');
var mongooseUtils              = require('gitter-web-persistence-utils/lib/mongoose-utils');
var badger                     = require('./badger-service');
var userSettingsService        = require('./user-settings-service');
var roomSearchService          = require('./room-search-service');
var assertJoinRoomChecks       = require('./assert-join-room-checks');
var redisLockPromise           = require("../utils/redis-lock-promise");
var unreadItemService          = require('./unread-items');
var debug                      = require('debug')('gitter:room-service');
var roomMembershipService      = require('./room-membership-service');
var recentRoomService          = require('./recent-room-service');
var badgerEnabled              = nconf.get('autoPullRequest:enabled');
var uriResolver                = require('./uri-resolver');
var getOrgNameFromTroupeName   = require('gitter-web-shared/get-org-name-from-troupe-name');
var userScopes                 = require('gitter-web-identity/lib/user-scopes');

>>>>>>> bc135102
var splitsvilleEnabled = nconf.get("project-splitsville:enabled");

/**
 * sendJoinStats() sends information to MixPanels about a join_room event
 *
 * user       User
 * room       Troupe
 * tracking   Object - contains stats info
 */
function sendJoinStats(user, room, tracking) {
  stats.event("join_room", {
    userId: user.id,
    source: tracking && tracking.source,
    room_uri: room.uri,
    owner: getOrgNameFromTroupeName(room.uri),
    troupeId: room.id
  });
}

function extendStatusError(statusCode, options) {
  var err = new StatusError(statusCode);
  _.extend(err, options);
  return err;
}

function applyAutoHooksForRepoRoom(user, troupe) {
  validate.expect(user, 'user is required');
  validate.expect(troupe, 'troupe is required');
  validate.expect(troupe.githubType === 'REPO', 'Auto hooks can only be used on repo rooms. This room is a '+ troupe.githubType);

  logger.info("Requesting autoconfigured integrations");

  return new Promise(function(resolve, reject) {
    request.post({
      url: nconf.get('webhooks:basepath') + '/troupes/' + troupe.id + '/hooks',
      json: {
        service: 'github',
        endpoint: 'gitter',
        githubToken: user.githubToken || user.githubUserToken,
        autoconfigure: 1,
        repo: troupe.uri /* The URI is also the repo name */
      }
    },
    function(err, resp, body) {
      logger.info("Autoconfiguration of webhooks completed. Success? " + !err);
      if(err) return reject(err);
      resolve(body);
    });
  });

}


/**
<<<<<<< HEAD
 * Returns { troupe, access }
=======
 * Returns Promise{boolean} if the user can join the room
>>>>>>> bc135102
 */
function joinRoomForGitHubUri(user, troupe) {
  /* The troupe exists. Ensure it's not past the max limit and the user can join */
  return policyFactory.createPolicyForRoom(user, troupe)
    .then(function(policy) {
      return policy.canJoin();
    })
    .then(function(joinAccess) {
      debug('Does user %s have access to existing room? %s', (user && user.username || '~anon~'), joinAccess);

      if (!joinAccess) return false;

      // If the user has access to the room, assert member count
      return assertJoinRoomChecks(troupe, user)
        .then(function() {
          return true;
        });
    });
}
<<<<<<< HEAD

function doPostGitHubRoomCreationTasks(troupe, user, githubType, security, options) {
  var uri = troupe.uri;
  if (!user) return; // Can this ever happen?

  if (options.skipPostCreationSteps) return;

  if (githubType !== 'REPO') return;

  /* Created here */
  /* TODO: Later we'll need to handle private repos too */
  var hasScope = userScopes.hasGitHubScope(user, "public_repo");
  var hookCreationFailedDueToMissingScope;
  if(hasScope) {
    debug('Upgrading requirements');

    /* Do this asynchronously */
    applyAutoHooksForRepoRoom(user, troupe)
      .catch(function(err) {
        logger.error("Unable to apply hooks for new room", { exception: err });
        errorReporter(err, { uri: uri, user: user.username }, { module: 'room-service' });
      });
  } else {
    hookCreationFailedDueToMissingScope = true;
  }

=======

function doPostGitHubRoomCreationTasks(troupe, user, githubType, security, options) {
  var uri = troupe.uri;
  if (!user) return; // Can this ever happen?

  if (options.skipPostCreationSteps) return;

  if (githubType !== 'REPO') return;

  /* Created here */
  /* TODO: Later we'll need to handle private repos too */
  var hasScope = userScopes.hasGitHubScope(user, "public_repo");
  var hookCreationFailedDueToMissingScope;
  if(hasScope) {
    debug('User has public_repo scope. Will attempt to setup webhooks for this room');

    /* Do this asynchronously */
    applyAutoHooksForRepoRoom(user, troupe)
      .catch(function(err) {
        logger.error("Unable to apply hooks for new room", { exception: err });
        errorReporter(err, { uri: uri, user: user.username }, { module: 'room-service' });
      });
  } else {
    hookCreationFailedDueToMissingScope = true;
  }

>>>>>>> bc135102
  if(security === 'PUBLIC' && badgerEnabled && options.addBadge) {
    /* Do this asynchronously (don't chain the promise) */
    userSettingsService.getUserSettings(user.id, 'badger_optout')
      .then(function(badgerOptOut) {
        // If the user has opted out never send the pull request
        if(badgerOptOut) return;

        // Badgers Go!
        return badger.sendBadgePullRequest(uri, user);
      })
      .catch(function(err) {
        errorReporter(err, { uri: uri, user: user.username }, { module: 'room-service' });
        logger.error('Unable to send pull request for new room', { exception: err });
      });
  }

  return {
    hookCreationFailedDueToMissingScope: hookCreationFailedDueToMissingScope
  };

<<<<<<< HEAD
}

function getOwnerFromRepoFullName(repoName) {
  assert(repoName, 'repoName required');
  var owner = repoName.split('/')[0];
  return owner;
}
/**
 * During communities API migration phase, finds or creates a room for the
 * given uri.
 */
function ensureGroupForGitHubRoom(user, githubType, uri) {
  var options;
  switch (githubType) {
    case 'REPO':
      options = {
        uri: getOwnerFromRepoFullName(uri),
        obtainAccessFromGitHubRepo: uri
      }
      break;

    case 'ORG':
      options = {
        uri: uri
      }
      break;

    default:
      throw new StatusError(400, 'Cannot create a group for ' + githubType);
  }

  return groupService.migration.ensureGroupForGitHubRoomCreation(user, options);
=======
>>>>>>> bc135102
}

function doPostRoomCreationMigrationSteps(troupe) {
  // create security permissions
  var descriptor = legacyMigration.generatePermissionsForRoom(troupe, null, null);
  return securityDescriptorService.insertForRoom(troupe._id, descriptor);
}
/**
 * Assuming that oneToOne uris have been handled already,
 * Figure out what this troupe is for
 *
 * @returns Promise of [troupe, hasJoinPermission] if the user is able to join/create the troupe
 */
function createRoomForGitHubUri(user, uri, options) {
  debug("createRoomForGitHubUri: %s", uri);

  if(!options) options = {};

  /* From here on we're going to be doing a create */
  return validateUri(user, uri)
    .then(function(githubInfo) {
      debug("GitHub information for %s is %j", uri, githubInfo);

      /* If we can't determine the type, skip it */
      if (!githubInfo) throw new StatusError(404);

      var githubType = githubInfo.type;

      switch (githubType) {
        case 'ORG':
        case 'REPO':
          break;

        case 'USER':
          // We got back a user. Since we've managed to get this far,
          // it means that the user is on GitHub but not gitter, so
          // we'll 404
          // In future, it might be worth bring up a page.
          throw new StatusError(404);
      }

      var officialUri = githubInfo.uri;
      var lcUri = officialUri.toLowerCase();
      var security = githubInfo.security || null;
      var githubId = githubInfo.githubId || null;
      var topic = githubInfo.description;

      debug('URI validation %s returned type=%s uri=%s', uri, githubType, officialUri);

      if(!options.ignoreCase &&
        officialUri !== uri &&
        officialUri.toLowerCase() === uri.toLowerCase()) {

        debug('Redirecting client from %s to official uri %s', uri, officialUri);
        throw extendStatusError(301, { path:  '/' + officialUri  });
      }

      /* Room does not yet exist */
      // TODO: switch out for policy...
      // Parent rooms always have security == null
      return policyFactory.createPolicyForGithubObject(user, officialUri, githubType, null)
        .bind({
          troupe: null,
          updateExisting: null
        })
        .then(function(policy) {
          return policy.canAdmin();
        })
        .then(function(access) {
          debug('Does the user have access to create room %s? %s', uri, access);

          // If the user is not allowed to create this room, go no further
          if(!access) throw new StatusError(403);
<<<<<<< HEAD
          return ensureGroupForGitHubRoom(user, githubType, officialUri);
        })
        .then(function(group) {
=======

>>>>>>> bc135102
          // TODO: this will change when uris break away
          var queryTerm = githubId ?
                { githubId: githubId, githubType: githubType } :
                { lcUri: lcUri, githubType: githubType };

          // TODO: remove this when lcOwner goes away
          var lcOwner =  lcUri.split('/')[0];

          return mongooseUtils.upsert(persistence.Troupe, queryTerm, {
              $setOnInsert: {
                lcUri: lcUri,
                lcOwner: lcOwner, // This will go
                groupId: group._id,
                uri: officialUri,
                githubType: githubType,
                githubId: githubId,
                topic: topic || "",
                security: security,
                dateLastSecurityCheck: new Date(),
                userCount: 0,
              }
            });
        })
        .tap(function(upsertResult) {
<<<<<<< HEAD
          /* Next stage - post creation migration */
=======
          /* Next stage - create security permissions */
>>>>>>> bc135102
          var troupe = this.troupe = upsertResult[0];
          var updateExisting = this.updateExisting = upsertResult[1];

          debug('Upsert found an existing room? %s', updateExisting);

          if (updateExisting) return;

<<<<<<< HEAD
          return doPostRoomCreationMigrationSteps(troupe);
        })
        .tap(function() {
          /* Next stage - possible rename */
          var troupe = this.troupe;
          var updateExisting = this.updateExisting;

=======
          var descriptor = legacyMigration.generatePermissionsForRoom(troupe, null, null);
          return securityDescriptorService.insertForRoom(troupe._id, descriptor);
        })
        .tap(function() {
          var troupe = this.troupe;
          var updateExisting = this.updateExisting;

          /* Next stage - possible rename */
>>>>>>> bc135102
          // New room? Skip this step
          if (!updateExisting) return;

          // Existing room and name hasn't changed? Skip
          if (troupe.uri === officialUri) return;

          // Not a repo or we're no longer renaming, skip too
          if (githubType !== 'REPO' || splitsvilleEnabled) return;

          debug('Attempting to rename room %s to %s', uri, officialUri);

          // Check if the new room already exists
          return persistence.Troupe.findOne({ githubType: 'REPO', githubId: githubId, lcUri: officialUri.toLowerCase() })
            .exec()
            .bind(this)
            .then(function(newRoom) {
              if (newRoom) return newRoom;

              // New room does not exist, use it instead
              return renameRepo(troupe.uri, officialUri)
                .then(function() {
                  /* Refetch the troupe */
                  return troupeService.findById(troupe.id);
                });
            })
            .then(function(troupe) {
              this.troupe = troupe;
            });
        })
        .tap(function() {
          /* Next stage - post creation tasks */
          var troupe = this.troupe;
          var updateExisting = this.updateExisting;

          if (updateExisting) return;

          return doPostGitHubRoomCreationTasks(troupe, user, githubType, security, options);
        })
        .then(function(postCreationResults) {
          /* Finally, return the results to the user */
          var troupe = this.troupe;
          var updateExisting = this.updateExisting;
          var hookCreationFailedDueToMissingScope = postCreationResults && postCreationResults.hookCreationFailedDueToMissingScope;

          return {
            troupe: troupe,
            didCreate: !updateExisting,
            hookCreationFailedDueToMissingScope: hookCreationFailedDueToMissingScope
          };
        });

    });
}

/**
 * Grant or remove the users access to a room
 * Makes the troupe reflect the users access to a room
 *
 * Returns true if changes were made
 */
function ensureAccessControl(user, troupe, access) {
  if(access) {
    var flags = userDefaultFlagsService.getDefaultFlagsForUser(user);
    return roomMembershipService.addRoomMember(troupe._id, user._id, flags);
  } else {
    return roomMembershipService.removeRoomMember(troupe._id, user._id);
  }
}

/**
 * Returns the list of rooms to be displayed for the user. This will
 * include all rooms in which the user is a member and additionally
 * the list of rooms where the user is not a member but has been mentioned.
 */
function findAllRoomsIdsForUserIncludingMentions(userId, callback) {
  return Promise.all([
      unreadItemService.getRoomIdsMentioningUser(userId),
      roomMembershipService.findRoomIdsForUser(userId)
    ])
    .spread(function(mentions, memberships) {
      var hash = collections.hashArray(memberships);
      var nonMemberRooms = [];
      _.each(mentions, function(mentionTroupeId) {
        if (!hash[mentionTroupeId]) {
          hash[mentionTroupeId] = true;
          nonMemberRooms.push(mentionTroupeId);
        }
      });

      return [Object.keys(hash), nonMemberRooms];
    })
    .asCallback(callback);
}

/**
 * Add a user to a room.
 * - If the room does not exist, will create the room if the user has permission
 * - If the room does exist, will add the user to the room if the user has permission
 * - If the user does not have access, will return null
 *
 * @return { troupe: ..., uri: ..., policy: ..., roomMember: ..., accessDenied: ... }
 */
function createRoomByUri(user, uri, options) {
  debug("createRoomByUri %s %s %j", user && user.username, uri, options);

  var userId = user && user.id;
  options = options || {};
  validate.expect(uri, 'uri required');

  /* First off, try use local data to figure out what this url is for */
  return uriResolver(user && user.id, uri, options)
    .spread(function (resolvedUser, resolvedTroupe, roomMember) {
      /* Deal with the case of the anonymous user first */
      if(!user) {
        if(resolvedUser) {
          debug("uriResolver returned user for uri=%s", uri);
          throw new StatusError(401);
        }

        if(resolvedTroupe) {
          debug("uriResolver returned troupe for uri=%s", uri);

          return policyFactory.createPolicyForRoom(user, resolvedTroupe)
            .then(function(policy) {
              return policy.canView();
            })
            .then(function(viewAccess) {
              if (!viewAccess) throw new StatusError(404);

              return {
                troupe: resolvedTroupe
              };
            });
        }

        throw new StatusError(404);
      }

      // If the Uri Lookup returned a user, do a one-to-one
      if(resolvedUser) {
        if(mongoUtils.objectIDsEqual(resolvedUser.id, userId)) {
          debug("localUriLookup returned own user for uri=%s", uri);
          throw new StatusError(404);
        }

        debug("localUriLookup returned user for uri=%s. Finding or creating one-to-one", uri);

        return oneToOneRoomService.findOrCreateOneToOneRoom(user, resolvedUser._id)
          .spread(function(troupe/*, resolvedUser */) {
            return {
              troupe: troupe
            };
          });
      }

      if (resolvedTroupe) {
        if (roomMember) {
          debug("User is already a member of the room %s. Allowing access", resolvedTroupe.uri);

          return {
            troupe: resolvedTroupe
          };
        }

        debug("Room %s exists, but user is not a member", resolvedTroupe.uri);

        return joinRoomForGitHubUri(user, resolvedTroupe)
          .then(function(access) {
            return ensureAccessControl(user, resolvedTroupe, access)
              .then(function (userRoomMembershipChanged) {
                if (!access) throw new StatusError(404);

                // if the user has been granted access to the room, send join stats for the cases of being the owner or just joining the room
                if(userRoomMembershipChanged) {
                  /* Note that options.tracking is never sent as a param */
                  sendJoinStats(user, resolvedTroupe, options.tracking);
                }
<<<<<<< HEAD

                return {
                  troupe: resolvedTroupe,
                  didCreate: false
                };
              });
          })
      }

=======

                return {
                  troupe: resolvedTroupe,
                  didCreate: false
                };
              });
          })
      }

>>>>>>> bc135102
      // The room does not exist, lets attempt to create it
      debug("Room does not exist for uri %s, attempting upsert", uri);
      return createRoomForGitHubUri(user, uri, options)
        .then(function(findOrCreateResult) {
          var troupe = findOrCreateResult.troupe;
          var hookCreationFailedDueToMissingScope = findOrCreateResult.hookCreationFailedDueToMissingScope;
          var didCreate = findOrCreateResult.didCreate;

          if (didCreate) {
            emailNotificationService.createdRoomNotification(user, troupe)  // now the san email to the room', wne
              .catch(function(err) {
                logger.error('Unable to send create room notification: ' + err, { exception: err });
              });

            stats.event("create_room", {
              userId: user.id,
              roomType: "github-room"
            });
          }

          return ensureAccessControl(user, troupe, true)
            .then(function(userRoomMembershipChanged) {

              // if the user has been granted access to the room, send join stats for the cases of being the owner or just joining the room
              if(userRoomMembershipChanged) {
                /* Note that options.tracking is never sent as a param */
                sendJoinStats(user, troupe, options.tracking);
              }

              return {
                troupe: troupe,
                hookCreationFailedDueToMissingScope: hookCreationFailedDueToMissingScope,
                didCreate: didCreate
              };
            });
        });
    });
}

/**
 * Find all non-private channels under a particular parent
 */
function findAllChannelsForRoomId(user, parentTroupeId) {
  return persistence.Troupe.find({ parentId: parentTroupeId, })
    .exec()
    .then(function(troupes) {
      if (!troupes.length) return troupes;

      var privateRooms = troupes
        .filter(function(troupe) {
          return troupe.security === 'PRIVATE';
        })
        .map(function(troupe) {
          return troupe._id;
        });

      if (!privateRooms.length) return troupes;

      // If there are private rooms, we need to filter out
      // any rooms which the user is not a member of...
      return roomMembershipService.findUserMembershipInRooms(user._id, privateRooms)
        .then(function(privateRoomsWithAccess) {
          var privateRoomsWithAccessHash = collections.hashArray(privateRoomsWithAccess);

          // Filter out all the rooms which are private to which this
          // use does not have access
          return troupes.filter(function(troupe) {
            if (troupe.security !== 'PRIVATE') return true; // Allow all non private rooms
            return privateRoomsWithAccessHash[troupe._id];
          });
        });
    });
}

/**
 * Given parent and child ids, find a child channel that is
 * not PRIVATE
 */
function findChildChannelRoom(user, parentTroupeId, childTroupeId) {
  return persistence.Troupe.findOne({
      parentId: parentTroupeId,
      id: childTroupeId
    })
    .exec()
    .then(function(channelRoom) {
      if (!channelRoom) return null;

      if (channelRoom.security !== 'PRIVATE') return channelRoom;

      // Before returning the private room to the user
      // make sure they have access to the room
      return roomMembershipService.checkRoomMembership(channelRoom._id, user._id)
        .then(function(isInRoom) {
          if (!isInRoom) return null;
          return channelRoom;
        });
    });
}

/**
 * Find all non-private channels under a particular parent
 */
function findAllChannelsForUser(user) {
  return persistence.Troupe.find({
      ownerUserId: user._id
    })
    .exec();
}

/**
 * Given parent and child ids, find a child channel that is
 * not PRIVATE
 */
function findUsersChannelRoom(user, childTroupeId, callback) {
  return persistence.Troupe.findOne({
      ownerUserId: user._id,
      id: childTroupeId
      /* Dont filter private as owner can see all private rooms */
    })
    .exec()
    .nodeify(callback);
}

function assertValidName(name) {
  if (!validateRoomName(name)) {
    var err = new StatusError(400);
    err.clientDetail = {
      illegalName: true
    };
    throw err;
  }
}

var RANGE = 'ABCDEFGHIJKLMNOPQRSTUVWXYZabcdefgihjklmnopqrstuvwxyz01234567890';
function generateRandomName() {
  var s = '';
  for(var i = 0; i < 6; i++) {
    s += RANGE.charAt(Math.floor(Math.random() * RANGE.length));
  }
  return s;
}

function notValidGithubRepoName(repoName) {
  return (/^[\w\-]{1,}$/).test(repoName);
}

var ensureNoRepoNameClash = Promise.method(function (user, uri) {
  var parts = uri.split('/');

  if(parts.length < 2) {
    /* The classic "this should never happen" gag */
    throw new StatusError(400, "Bad channel uri");
  }

  if(parts.length === 2) {
    /* If the name is non-valid in github land, it's safe to use it here */
    if(!notValidGithubRepoName(parts[1])) {
      return false;
    }

    var repoService = new GitHubRepoService(user);
    return repoService.getRepo(uri)
      .then(function(repo) {
        /* Result? Then we have a clash */
        return !!repo;
      });
  }

  // Cant clash with /x/y/z
  return false;
});

function ensureNoExistingChannelNameClash(uri) {
  return troupeService.findByUri(uri)
    .then(function(troupe) {
      return !!troupe;
    });
}

function createRoomChannel(parentTroupe, user, options) {
  validate.expect(user, 'user is expected');
  validate.expect(options, 'options is expected');

  var name = options.name;
  var security = options.security;
  var uri, githubType;

  assertValidName(name);
  uri = parentTroupe.uri + '/' + name;

  switch(parentTroupe.githubType) {
    case 'ORG':
      githubType = 'ORG_CHANNEL';
      break;
    case 'REPO':
      githubType = 'REPO_CHANNEL';
      break;
    default:
      validate.fail('Invalid parent room type');
  }

  switch(security) {
    case 'PUBLIC':
    case 'PRIVATE':
    case 'INHERITED':
      break;
    default:
      validate.fail('Invalid security option: ' + security);
  }

  return createChannel(user, null, {
    uri: uri,
    security: options.security,
    githubType: githubType,
  });
}


function createUserChannel(user, options) {
  validate.expect(user, 'user is expected');
  validate.expect(options, 'options is expected');

  var name = options.name;
  var security = options.security;

  // Create a child room for a user
  switch(security) {
    case 'PUBLIC':
      assertValidName(name);
      break;

    case 'PRIVATE':
      if(name) {
        /* If you cannot afford a name, one will be assigned to you */
        assertValidName(name);
      } else {
        name = generateRandomName();
      }
      break;

    default:
      validate.fail('Invalid security option: ' + security);
  }

  var uri = user.username + '/' + name;
  return createChannel(user, null, {
    uri: uri,
    security: options.security,
    githubType: 'USER_CHANNEL',
  });
}

function createChannel(user, parentRoom, options) {
  var uri = options.uri;
  var githubType = options.githubType;
  var lcUri = uri.toLowerCase();
  var lcOwner = lcUri.split('/')[0];
  var security = options.security;

  // TODO: Add group support in here....
  return ensureNoRepoNameClash(user, uri)
    .then(function(clash) {
      if(clash) throw new StatusError(409, 'There is a repo at ' + uri + ' therefore you cannot create a channel there');
      return ensureNoExistingChannelNameClash(uri);
    })
    .then(function(clash) {
      if(clash) throw new StatusError(409, 'There is already a channel at ' + uri);

      return mongooseUtils.upsert(persistence.Troupe,
        { lcUri: lcUri, githubType: githubType },
        {
          $setOnInsert: {
            lcUri: lcUri,
            lcOwner: lcOwner,
            uri: uri,
            security: security,
            parentId: parentRoom ? parentRoom._id : undefined,
            ownerUserId: parentRoom ? undefined: user._id,
            githubType: githubType,
            userCount: 0
          }
        })
        .spread(function(newRoom, updatedExisting) {
          if (updatedExisting) {
            /* Somehow someone beat us to it */
            throw new StatusError(409);
          }

          return newRoom;
        })
        .tap(function(newRoom) {
          var descriptor = legacyMigration.generatePermissionsForRoom(newRoom, null, user);

          return securityDescriptorService.insertForRoom(newRoom._id, descriptor);
        })
        .tap(function(newRoom) {
          if (!user) return;

          var flags = userDefaultFlagsService.getDefaultFlagsForUser(user);

          return roomMembershipService.addRoomMember(newRoom._id, user._id, flags);
        })
        .tap(function(newRoom) {
          // Send the created room notification
          emailNotificationService.createdRoomNotification(user, newRoom) // send an email to the room's owner
            .catch(function(err) {
              logger.error('Unable to send create room notification: ' + err, { exception: err });
            });

          sendJoinStats(user, newRoom, options.tracking); // now the channel has now been created, send join stats for owner joining

          stats.event("create_room", {
            userId: user.id,
            roomType: "channel"
          });

          return uriLookupService.reserveUriForTroupeId(newRoom._id, uri);
        });
    });

}

/**
 * notifyInvitedUser() informs an invited user
 *
 * fromUser       User - the inviter
 * invitedUser    User - the invited user
 * room           Room - the room in context
 * opts           Object - token & others
 *
 * returns        User - the invited user
 */
function notifyInvitedUser(fromUser, invitedUser, room/*, isNewUser*/) {

  // get the email address
  return emailAddressService(invitedUser, { attemptDiscovery: true })
    .then(function (emailAddress) {
      var notification;

      if(invitedUser.state === 'REMOVED') {
        stats.event('user_added_removed_user');
        return null; // This has been removed
      }

      if (invitedUser.state === 'INVITED') {
        if (emailAddress) {
          notification = 'email_invite_sent';
          emailNotificationService.sendInvitation(fromUser, invitedUser, room)
            .catch(function(err) {
              logger.error('Unable to send invitation: ' + err, { exception: err });
            });
        } else {
          notification = 'unreachable_for_invite';
        }
      } else {
        emailNotificationService.addedToRoomNotification(fromUser, invitedUser, room)
          .catch(function(err) {
            logger.error('Unable to send added to room notification: ' + err, { exception: err });
          });
        notification = 'email_notification_sent';
      }

      var metrics = {
        notification: notification,
        troupeId: room.id,
        to: invitedUser.username,
        from: fromUser.username,
      };

      stats.event('user_added_someone', _.extend(metrics, { userId: fromUser.id }));
      return null;
    })
    .thenReturn(invitedUser);
}

function updateUserDateAdded(userId, roomId, date) {
  var setOp = {};
  setOp['added.' + roomId] = date || new Date();

  return persistence.UserTroupeLastAccess.update(
     { userId: userId },
     { $set: setOp },
     { upsert: true })
     .exec();

}

/**
 * Adds a user to a room. Please note that the security checks should
 * have already occurred in the caller
 */
function joinRoom(room, user, options) {
  options = options || {};

  if (!room) throw new StatusError(400);

  return assertJoinRoomChecks(room, user)
    .then(function() {
      // We need to add the last access time before adding the member to the room
      // so that the serialized create that the user receives will contain
      // the last access time and not be hidden in the troupe list
      return recentRoomService.saveLastVisitedTroupeforUserId(user._id, room._id, { skipFayeUpdate: true });
    })
    .then(function() {
      var flags = userDefaultFlagsService.getDefaultFlagsForUser(user);

      return roomMembershipService.addRoomMember(room._id, user._id, flags);
    })
    .then(function() {
      sendJoinStats(user, room, options.tracking);
    });
}

/**
 * Somebody adds another user to a room.
 * Caller needs to ensure that the instigatingUser can add
 * the user to the room
 */
function addUserToRoom(room, instigatingUser, usernameToAdd) {
  return canUserBeInvitedToJoinRoom(usernameToAdd, room, instigatingUser)
    .then(function(canJoin) {
      if (!canJoin) throw new StatusError(403, usernameToAdd + ' does not have permission to join this room.');

      return userService.findByUsername(usernameToAdd);
    })
    .then(function (existingUser) {
      return assertJoinRoomChecks(room, existingUser)
        .then(function() {
          var isNewUser = !existingUser;

          return [existingUser || userService.createInvitedUser(usernameToAdd, instigatingUser, room._id), isNewUser];
        });
    })
    .spread(function (addedUser, isNewUser) {
      // We need to add the last access time before adding the member to the room
      // so that the serialized create that the user receives will contain
      // the last access time and not be hidden in the troupe list
      return recentRoomService.saveLastVisitedTroupeforUserId(addedUser._id, room._id, { skipFayeUpdate: true })
        .then(function() {
          var flags = userDefaultFlagsService.getDefaultFlagsForUser(addedUser);
          return roomMembershipService.addRoomMember(room._id, addedUser._id, flags);
        })
        .then(function(wasAdded) {
          if (!wasAdded) return addedUser;

          return Promise.all([
            notifyInvitedUser(instigatingUser, addedUser, room, isNewUser),
            updateUserDateAdded(addedUser.id, room.id)
          ])
          .thenReturn(addedUser);
        });
    });

}


/* Re-insure that each user in the room has access to the room */

// DISABLED
// function revalidatePermissionsForUsers(room) {
//   return roomMembershipService.findMembersForRoom(room._id)
//     .then(function(userIds) {
//         if(!userIds.length) return;
//
//         return userService.findByIds(userIds)
//           .then(function(users) {
//             var usersHash = collections.indexById(users);
//
//             var removalUserIds = [];
//
//             /** TODO: warning: this may run 10000 promises in parallel */
//             return Promise.map(userIds, function(userId) {
//               var user = usersHash[userId];
//               if(!user) {
//                 // Can't find the user?, remove them
//                 logger.warn('Unable to find user, removing from troupe', { userId: userId, troupeId: room.id });
//                 removalUserIds.push(userId);
//                 return;
//               }
//
//               return roomPermissionsModel(user, 'join', room)
//                 .then(function(access) {
//                   if(!access) {
//                     logger.warn('User no longer has access to room', { userId: userId, troupeId: room.id });
//                     removalUserIds.push(userId);
//                   }
//                 });
//             })
//             .then(function() {
//               if (!removalUserIds.length) return;
//               return roomMembershipService.removeRoomMembers(room._id, removalUserIds);
//             });
//           });
//     });
//
// }

/**
 * The security of a room may be off. Do a check and update if required
 */
function ensureRepoRoomSecurity(uri, security) {
  if(security !== 'PRIVATE' && security !== 'PUBLIC') {
    return Promise.reject(new Error("Unknown security type: " + security));
  }

  return troupeService.findByUri(uri)
    .then(function(troupe) {
      if(!troupe) return;

      if(troupe.githubType !== 'REPO') throw new Error("Only repo room security can be changed");

      /* No need to change it? */
      if(troupe.security === security) return;

      logger.info('Security of troupe does not match. Updating.', {
        roomId: troupe.id,
        uri: uri,
        current: troupe.security,
        security: security
      });

      troupe.security = security;
      troupe.dateLastSecurityCheck = new Date();

      return troupe.save()
        // .then(function() {
        //   if(security === 'PUBLIC') return;
        //
        //   /* Only do this after the save, otherwise
        //    * multiple events will be generated */
        //
        //   return revalidatePermissionsForUsers(troupe);
        // })
        .return(troupe);

    });
}

/**
 * Remove user from room
 * If the user to be removed is not the one requesting, check permissions
 */
function removeUserFromRoom(room, user) {
  if (!room) throw new StatusError(400, 'Room required');
  if (!user) throw new StatusError(400, 'User required');
  // if (!requestingUser) throw new StatusError(401, 'Not authenticated');
  if (room.oneToOne || room.githubType === 'ONETOONE') throw new StatusError(400, 'This room does not support removing.');

  return roomMembershipService.removeRoomMember(room._id, user._id)
    .then(function() {
      // Remove favorites, unread items and last access times
      return recentRoomService.removeRecentRoomForUser(user._id, room._id);
    });
}

/**
 * Hides a room for a user.
 */
function hideRoomFromUser(roomId, userId) {
  return recentRoomService.removeRecentRoomForUser(userId, roomId)
    .then(function() {
      return roomMembershipService.getMemberLurkStatus(roomId, userId);
    })
    .then(function(userLurkStatus) {
      if (userLurkStatus === null) {
        // User does not appear to be in the room...
        appEvents.dataChange2('/user/' + userId + '/rooms', 'remove', { id: roomId }, 'room');
        return;
      }

      if (userLurkStatus) {
        return roomMembershipService.removeRoomMember(roomId, userId);
      }

      // TODO: in future get rid of this but this collection is used by the native clients
      appEvents.dataChange2('/user/' + userId + '/rooms', 'patch', { id: roomId, favourite: null, lastAccessTime: null, mentions: 0, unreadItems: 0 }, 'room');
    });
}

/**
 * If the ban is found, returns troupeBan else returns null
 */
function findBanByUsername(troupeId, bannedUsername) {
  return userService.findByUsername(bannedUsername)
    .then(function(user) {
      if (!user) return;

      return persistence.Troupe.findOne({
        _id: mongoUtils.asObjectID(troupeId),
        'bans.userId': user._id },
        { _id: 0, 'bans.$': 1 },
        { lean: true })
        .exec()
        .then(function(troupe) {
          if (!troupe || !troupe.bans || !troupe.bans.length) return;

          return troupe.bans[0];
        });

    });
}

function searchRooms(userId, queryText, options) {

  return persistence.Troupe
    .find({
      'users.userId': userId,
      $or: [{
          'githubType': 'ORG'
        },{
          'security': 'PRIVATE'
      }]
    }, {
      _id: 1
    })
    .exec()
    .then(function(rooms) {
      var privateRoomIds = rooms.map(function(t) {
        return t._id;
      });

      return roomSearchService.searchRooms(queryText, userId, privateRoomIds, options);
    })
    .then(function(roomIds) {
      return troupeService.findByIds(roomIds)
        .then(function(rooms) {
          return collections.maintainIdOrder(roomIds, rooms);
        });
    });
}

/**
 * Rename a REPO room to a new URI.
 */
function renameRepo(oldUri, newUri) {
  if (oldUri === newUri) return Promise.resolve();

  return redisLockPromise("lock:rename:" + oldUri, function() {
    return troupeService.findByUri(oldUri)
      .then(function(room) {
        if (!room) return;
        if (room.githubType !== 'REPO') throw new StatusError(400, 'Only repo rooms can be renamed');
        if (room.uri === newUri) return; // Case change, and it's already happened

        var originalLcUri = room.lcUri;
        var lcUri = newUri.toLowerCase();
        var lcOwner = lcUri.split('/')[0];

        room.uri = newUri;
        room.lcUri = lcUri;
        room.lcOwner = lcOwner;

        /* Only add if it's not a case change */
        if (originalLcUri !== lcUri) {
          room.renamedLcUris.addToSet(originalLcUri);
        }

        return room.save()
          .then(function() {
            // TODO: deal with externalId
            return securityDescriptorService.updateLinksForRepo(oldUri, newUri, null);
          })
          .then(function() {
            return uriLookupService.removeBadUri(oldUri);
          })
          .then(function() {
            return uriLookupService.reserveUriForTroupeId(room.id, lcUri);
          })
          .then(function() {
            return persistence.Troupe.find({ parentId: room._id }).exec();
          })
          .then(function(channels) {
            return Promise.all(channels.map(function(channel) {
              var originalLcUri = channel.lcUri;
              var newChannelUri = newUri + '/' + channel.uri.split('/')[2];
              var newChannelLcUri = newChannelUri.toLowerCase();

              if (originalLcUri !== newChannelLcUri) {
                channel.renamedLcUris.addToSet(originalLcUri);
              }

              channel.lcUri = newChannelLcUri;
              channel.uri = newChannelUri;
              channel.lcOwner = lcOwner;

              return channel.save()
                .then(function() {
                  return uriLookupService.removeBadUri(originalLcUri);
                })
                .then(function() {
                  return uriLookupService.reserveUriForTroupeId(channel.id, newChannelLcUri);
                });
            }));

          });

      });

  });

}

/**
 * Delete room
 */
function deleteRoom(troupe) {
  var userListPromise;
  if (troupe.oneToOne) {
    userListPromise = Promise.resolve(troupe.oneToOneUsers.map(function(t) { return t.userId; }));
  } else {
    userListPromise = roomMembershipService.findMembersForRoom(troupe._id);
  }

  return userListPromise
    .then(function(userIds) {
      return Promise.all(userIds.map(function(userId) {
          // Remove favorites, unread items and last access times
          return recentRoomService.removeRecentRoomForUser(userId, troupe._id);
        }))
        .then(function() {
          // Remove all the folk from the room
          return roomMembershipService.removeRoomMembers(troupe._id, userIds);
        });
    })
    .then(function() {
      return troupe.remove();
    })
    .then(function() {
      // TODO: NB: remove channel reference from parent room if this is a channel
      return Promise.all([
          persistence.ChatMessage.remove({ toTroupeId: troupe._id }).exec(),
          persistence.Event.remove({ toTroupeId: troupe._id }).exec(),
          // TODO: webhooks
        ]);

    });
}

module.exports = {
  applyAutoHooksForRepoRoom: applyAutoHooksForRepoRoom,
  findAllRoomsIdsForUserIncludingMentions: findAllRoomsIdsForUserIncludingMentions,
  createRoomForGitHubUri: Promise.method(createRoomForGitHubUri),
  createRoomByUri: createRoomByUri,
  createRoomChannel: Promise.method(createRoomChannel),
  createUserChannel: Promise.method(createUserChannel),
  findAllChannelsForRoomId: findAllChannelsForRoomId,
  findChildChannelRoom: findChildChannelRoom,
  findAllChannelsForUser: findAllChannelsForUser,
  findUsersChannelRoom: findUsersChannelRoom,
  joinRoom: Promise.method(joinRoom),
  addUserToRoom: addUserToRoom,
  /* DISABLED revalidatePermissionsForUsers: revalidatePermissionsForUsers, */
  ensureRepoRoomSecurity: ensureRepoRoomSecurity,
  removeUserFromRoom: Promise.method(removeUserFromRoom),
  hideRoomFromUser: hideRoomFromUser,

  findBanByUsername: findBanByUsername,
  searchRooms: searchRooms,
  renameRepo: renameRepo,
  deleteRoom: deleteRoom,
  testOnly: {
    updateUserDateAdded: updateUserDateAdded
}
};<|MERGE_RESOLUTION|>--- conflicted
+++ resolved
@@ -18,7 +18,6 @@
 var securityDescriptorService = require('gitter-web-permissions/lib/security-descriptor-service');
 var legacyMigration = require('gitter-web-permissions/lib/legacy-migration');
 var canUserBeInvitedToJoinRoom = require('gitter-web-permissions/lib/invited-permissions-service');
-<<<<<<< HEAD
 var userService = require('./user-service');
 var troupeService = require('./troupe-service');
 var oneToOneRoomService = require('./one-to-one-room-service');
@@ -46,35 +45,6 @@
 var getOrgNameFromTroupeName = require('gitter-web-shared/get-org-name-from-troupe-name');
 var userScopes = require('gitter-web-identity/lib/user-scopes');
 var groupService = require('gitter-web-groups/lib/group-service');
-=======
-var userService                = require('./user-service');
-var troupeService              = require('./troupe-service');
-var oneToOneRoomService        = require('./one-to-one-room-service');
-var userDefaultFlagsService    = require('./user-default-flags-service');
-var validateUri                = require('gitter-web-github').GitHubUriValidator;
-var GitHubRepoService          = require('gitter-web-github').GitHubRepoService;
-var validate                   = require('../utils/validate');
-var collections                = require('../utils/collections');
-var StatusError                = require('statuserror');
-var emailNotificationService   = require('./email-notification-service');
-var emailAddressService        = require('./email-address-service');
-var mongoUtils                 = require('gitter-web-persistence-utils/lib/mongo-utils');
-var mongooseUtils              = require('gitter-web-persistence-utils/lib/mongoose-utils');
-var badger                     = require('./badger-service');
-var userSettingsService        = require('./user-settings-service');
-var roomSearchService          = require('./room-search-service');
-var assertJoinRoomChecks       = require('./assert-join-room-checks');
-var redisLockPromise           = require("../utils/redis-lock-promise");
-var unreadItemService          = require('./unread-items');
-var debug                      = require('debug')('gitter:room-service');
-var roomMembershipService      = require('./room-membership-service');
-var recentRoomService          = require('./recent-room-service');
-var badgerEnabled              = nconf.get('autoPullRequest:enabled');
-var uriResolver                = require('./uri-resolver');
-var getOrgNameFromTroupeName   = require('gitter-web-shared/get-org-name-from-troupe-name');
-var userScopes                 = require('gitter-web-identity/lib/user-scopes');
-
->>>>>>> bc135102
 var splitsvilleEnabled = nconf.get("project-splitsville:enabled");
 
 /**
@@ -129,11 +99,7 @@
 
 
 /**
-<<<<<<< HEAD
- * Returns { troupe, access }
-=======
  * Returns Promise{boolean} if the user can join the room
->>>>>>> bc135102
  */
 function joinRoomForGitHubUri(user, troupe) {
   /* The troupe exists. Ensure it's not past the max limit and the user can join */
@@ -153,7 +119,6 @@
         });
     });
 }
-<<<<<<< HEAD
 
 function doPostGitHubRoomCreationTasks(troupe, user, githubType, security, options) {
   var uri = troupe.uri;
@@ -168,7 +133,7 @@
   var hasScope = userScopes.hasGitHubScope(user, "public_repo");
   var hookCreationFailedDueToMissingScope;
   if(hasScope) {
-    debug('Upgrading requirements');
+    debug('User has public_repo scope. Will attempt to setup webhooks for this room');
 
     /* Do this asynchronously */
     applyAutoHooksForRepoRoom(user, troupe)
@@ -180,34 +145,6 @@
     hookCreationFailedDueToMissingScope = true;
   }
 
-=======
-
-function doPostGitHubRoomCreationTasks(troupe, user, githubType, security, options) {
-  var uri = troupe.uri;
-  if (!user) return; // Can this ever happen?
-
-  if (options.skipPostCreationSteps) return;
-
-  if (githubType !== 'REPO') return;
-
-  /* Created here */
-  /* TODO: Later we'll need to handle private repos too */
-  var hasScope = userScopes.hasGitHubScope(user, "public_repo");
-  var hookCreationFailedDueToMissingScope;
-  if(hasScope) {
-    debug('User has public_repo scope. Will attempt to setup webhooks for this room');
-
-    /* Do this asynchronously */
-    applyAutoHooksForRepoRoom(user, troupe)
-      .catch(function(err) {
-        logger.error("Unable to apply hooks for new room", { exception: err });
-        errorReporter(err, { uri: uri, user: user.username }, { module: 'room-service' });
-      });
-  } else {
-    hookCreationFailedDueToMissingScope = true;
-  }
-
->>>>>>> bc135102
   if(security === 'PUBLIC' && badgerEnabled && options.addBadge) {
     /* Do this asynchronously (don't chain the promise) */
     userSettingsService.getUserSettings(user.id, 'badger_optout')
@@ -228,7 +165,6 @@
     hookCreationFailedDueToMissingScope: hookCreationFailedDueToMissingScope
   };
 
-<<<<<<< HEAD
 }
 
 function getOwnerFromRepoFullName(repoName) {
@@ -261,8 +197,6 @@
   }
 
   return groupService.migration.ensureGroupForGitHubRoomCreation(user, options);
-=======
->>>>>>> bc135102
 }
 
 function doPostRoomCreationMigrationSteps(troupe) {
@@ -336,13 +270,9 @@
 
           // If the user is not allowed to create this room, go no further
           if(!access) throw new StatusError(403);
-<<<<<<< HEAD
           return ensureGroupForGitHubRoom(user, githubType, officialUri);
         })
         .then(function(group) {
-=======
-
->>>>>>> bc135102
           // TODO: this will change when uris break away
           var queryTerm = githubId ?
                 { githubId: githubId, githubType: githubType } :
@@ -367,11 +297,7 @@
             });
         })
         .tap(function(upsertResult) {
-<<<<<<< HEAD
           /* Next stage - post creation migration */
-=======
-          /* Next stage - create security permissions */
->>>>>>> bc135102
           var troupe = this.troupe = upsertResult[0];
           var updateExisting = this.updateExisting = upsertResult[1];
 
@@ -379,7 +305,6 @@
 
           if (updateExisting) return;
 
-<<<<<<< HEAD
           return doPostRoomCreationMigrationSteps(troupe);
         })
         .tap(function() {
@@ -387,16 +312,6 @@
           var troupe = this.troupe;
           var updateExisting = this.updateExisting;
 
-=======
-          var descriptor = legacyMigration.generatePermissionsForRoom(troupe, null, null);
-          return securityDescriptorService.insertForRoom(troupe._id, descriptor);
-        })
-        .tap(function() {
-          var troupe = this.troupe;
-          var updateExisting = this.updateExisting;
-
-          /* Next stage - possible rename */
->>>>>>> bc135102
           // New room? Skip this step
           if (!updateExisting) return;
 
@@ -574,7 +489,6 @@
                   /* Note that options.tracking is never sent as a param */
                   sendJoinStats(user, resolvedTroupe, options.tracking);
                 }
-<<<<<<< HEAD
 
                 return {
                   troupe: resolvedTroupe,
@@ -584,17 +498,6 @@
           })
       }
 
-=======
-
-                return {
-                  troupe: resolvedTroupe,
-                  didCreate: false
-                };
-              });
-          })
-      }
-
->>>>>>> bc135102
       // The room does not exist, lets attempt to create it
       debug("Room does not exist for uri %s, attempting upsert", uri);
       return createRoomForGitHubUri(user, uri, options)
