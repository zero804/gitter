/*jshint globalstrict:true, trailing:false, unused:true, node:true */
"use strict";

var mongoose      = require('../utils/mongoose-q');
var Schema        = mongoose.Schema;
var ObjectId      = Schema.ObjectId;
var mongooseUtils = require('../utils/mongoose-utils');
var appEvents     = require("../app-events");
var _             = require("underscore");
var winston       = require('../utils/winston');
var nconf         = require("../utils/config");
var shutdown      = require('shutdown');
var Fiber         = require("../utils/fiber");
var assert        = require("assert");

var restSerializer = require('../serializers/rest-serializer');
var serializeModel = restSerializer.serializeModel;

// Install inc and dec number fields in mongoose
require('mongoose-number')(mongoose);

var connection = mongoose.connection;

//mongoose.mongo = require('mongodb');
mongoose.set('debug', nconf.get("mongo:logQueries"));

mongoose.connect(nconf.get("mongo:url"), {
  server: {
    auto_reconnect: true,
    socketOptions: { keepAlive: 1, connectTimeoutMS: 30000 }
  },
  replset: {
    auto_reconnect: true,
    socketOptions: { keepAlive: 1, connectTimeoutMS: 20000 }
  }
});

shutdown.addHandler('mongo', 1, function(callback) {
  mongoose.disconnect(callback);
});

mongoose.connection.on('open', function() {
  if(nconf.get("mongo:profileSlowQueries")) {

    mongoose.set('debug', function (collectionName, method, query/*, doc, options*/) {
      var collection;

      if(method === 'find' || method === 'findOne') {
        collection = mongoose.connection.db.collection(collectionName);
        collection.find(query, function(err, cursor) {
          if(err) {
            winston.verbose('Explain plan failed', { exception: err });
            return;
          }

          cursor.explain(function(err, plan) {
            if(err) {
              winston.verbose('Explain plan failed', { exception: err });
              return;
            }

            if(plan.cursor === 'BasicCursor') {
              // Make sure that all full scans are removed before going into production!
              winston.warn('Full scan query on ' + collectionName + ' for query ', { query: query, plan: plan });
            }
          });
        });
      }
    });

    var MAX = 50;
    connection.setProfiling(1, MAX, function() {});
  }

});

connection.on('error', function(err) {
  winston.info("MongoDB connection error", { exception: err });
  console.error(err);
  if(err.stack) console.log(err.stack);
});

// --------------------------------------------------------------------
// Utility serialization stuff
// --------------------------------------------------------------------

function serializeEvent(url, operation, model, callback) {
  winston.verbose("Serializing " + operation + " to " + url);

  serializeModel(model, function(err, serializedModel) {
    if(err) {
      winston.error("Silently failing model event: ", { exception: err, url: url, operation: operation });
    } else {
      appEvents.dataChange2(url, operation, serializedModel);
    }

    if(callback) callback();
  });
}

// --------------------------------------------------------------------
// Schemas
// --------------------------------------------------------------------
var UnconfirmedEmailSchema = new Schema({
  email:            { type: String },
  confirmationCode: { type: String }
});
UnconfirmedEmailSchema.schemaTypeName = 'UserEmailSchema';

var UserSchema = new Schema({
  displayName: { type: String },
  emails: [String],                            // Secondary email addresses
  username: { type: String, required: true },
  confirmationCode: {type: String },
  gravatarImageUrl: { type: String },
  lastTroupe: ObjectId,
  googleRefreshToken: String,
  githubToken: { type: String },
  githubUserToken: { type: String }, // The scope for this token will always be 'user'
  githubId: {type: Number },
  permissions: {
    createRoom: { type: Boolean, 'default': true }
  },
  githubScopes: { type: Schema.Types.Mixed },
<<<<<<< HEAD
  state: { type: String },
=======
  stripeCustomerId: { type: String },
>>>>>>> 2b6f3bcd
  _tv: { type: 'MongooseNumber', 'default': 0 }
});

// UserSchema.index({ email: 1 }, { unique: true });
UserSchema.index({ githubId: 1 }, { unique: true, sparse: true }); // TODO: does this still need to be sparse?
UserSchema.index({ username: 1 }, { unique: true /*, sparse: true */});
UserSchema.index({ stripeCustomerId: 1 }, { unique: true, sparse: true });
// UserSchema.index({ "emails.email" : 1 }, { unique: true, sparse: true });
UserSchema.schemaTypeName = 'UserSchema';

var LEGACY_DEFAULT_SCOPE = {'user': 1, 'user:email': 1, 'user:follow':1, 'repo':1, 'public_repo': 1};

UserSchema.methods.hasGitHubScope = function(scope) {
  var githubToken = this.githubToken;
  var githubScopes = this.githubScopes;
  var githubUserToken = this.githubUserToken;

  if(!githubUserToken && !githubToken) {
    return false;
  }

  // Get the simple case out the way
  if(githubUserToken && (scope === 'user' ||
             scope === 'user:email'||
             scope === 'user:follow')) {
    return true;
  }

  function hasScope() {
    for(var i = 0; i < arguments.length; i++) {
      if(githubScopes[arguments[i]]) return true;
    }
    return false;
  }

  if(!githubScopes) {
    if(githubToken) {
      return !!LEGACY_DEFAULT_SCOPE[scope];
    }
    // Legacy users will need to reauthenticate unfortunately
    return false;
  }

  // Crazy github rules codified here....
  switch(scope) {
    case 'notifications': return hasScope('notifications', 'repo');
    case 'user:follow': return hasScope('user:follow', 'user');
    case 'user:email': return hasScope('user:email', 'user');
    case 'public_repo': return hasScope('public_repo', 'repo');
    case 'repo:status': return hasScope('repo:status', 'repo');
  }

  // The less crazy case
  return !!githubScopes[scope];
};

UserSchema.methods.getGitHubScopes = function() {
  if(!this.githubScopes) {
    if(this.githubUserToken) {
      return Object.keys(LEGACY_DEFAULT_SCOPE);
    } else {
      return [];
    }
  }

  var scopes = Object.keys(this.githubScopes);
  if(!this.githubUserToken) {
    return scopes;
  }

  return scopes.concat(['user', 'user:email', 'user:follow']);
};

UserSchema.methods.getGitHubToken = function(scope) {
  if(!scope) return this.githubToken || this.githubUserToken;

  switch(scope) {
    case 'user':
    case 'user:email':
    case 'user:follow':
      return this.githubUserToken || this.githubToken;
  }

  return this.githubToken || this.githubUserToken;
};


UserSchema.methods.isMissingTokens = function() {
  return !this.githubToken && !this.githubUserToken;
};


UserSchema.methods.destroyTokens = function() {
  this.githubToken = null;
  this.githubScopes = { };
  this.githubUserToken = null;
};


UserSchema.methods.getDisplayName = function() {
  return this.displayName || this.username || this.email && this.email.split('@')[0] || "Unknown";
};

UserSchema.methods.getFirstName = function() {
  if(this.displayName) {
    var firstName = this.displayName.split(/\s+/)[0];
    if(firstName) return firstName;
  }

  if(this.username) {
    return this.username;
  }

  if(this.email) {
    return this.email.split('@')[0];
  }

  return "Unknown";
};


UserSchema.methods.getAllEmails = function() {
  return [this.email].concat(this.emails);
};

UserSchema.methods.getHomeUri = function() {
  return this.username ? this.username : "one-one/" + this.id;
};

UserSchema.methods.getHomeUrl = function() {
  return '/' + this.getHomeUri();
};

UserSchema.methods.isConfirmed = function() {
  assert(this.status, 'User object does not have a status attribute. Did you select this field?');
  return this.status !== 'UNCONFIRMED';
};

UserSchema.methods.hasUsername = function() {
  return !!this.username;
};

UserSchema.methods.hasPassword = function() {
  return !!this.passwordHash;
};

UserSchema.methods.hasEmail = function(email) {
  return this.email === email || this.emails.some(function(e) { return e === email; });
};

var UserLocationHistorySchema = new Schema({
  userId: ObjectId,
  timestamp: Date,
  coordinate: {
      lon: Number,
      lat: Number
  },
  speed: Number
});
UserLocationHistorySchema.index({ userId: 1 });
UserLocationHistorySchema.schemaTypeName = 'UserLocationHistorySchema';


// troupes: { troupeId: Date }
var UserTroupeLastAccessSchema = new Schema({
  userId: ObjectId,
  troupes: Schema.Types.Mixed
});
UserTroupeLastAccessSchema.index({ userId: 1 });
UserTroupeLastAccessSchema.schemaTypeName = 'UserTroupeLastAccessSchema';


var UserTroupeFavouritesSchema = new Schema({
  userId: { type: ObjectId },
  favs: Schema.Types.Mixed
});
UserTroupeFavouritesSchema.index({ userId: 1 });
UserTroupeFavouritesSchema.schemaTypeName = 'UserTroupeFavourites';

//
// User in a Troupe
//
var TroupeUserSchema = new Schema({
  userId: { type: ObjectId },
  deactivated: { type: Boolean },
  lurk: { type: Boolean },
  /** Lurk settings
    *  false, undefined: no lurking
    *  true: lurking
    */
});
TroupeUserSchema.schemaTypeName = 'TroupeUserSchema';

var TroupeBannedUserSchema = new Schema({
  userId: { type: ObjectId },
  dateBanned: { type: Date, "default": Date.now },
  bannedBy: { type: ObjectId }
});
TroupeBannedUserSchema.schemaTypeName = 'TroupeBannedUserSchema';
//
// A Troupe
//
var TroupeSchema = new Schema({
  name: { type: String },
  topic: { type: String, 'default':'' },
  uri: { type: String },
  lcUri: { type: String, 'default': function() { return this.uri ? this.uri.toLowerCase() : null; }  },
  githubType: { type: String, 'enum': ['REPO', 'ORG', 'ONETOONE', 'REPO_CHANNEL', 'ORG_CHANNEL', 'USER_CHANNEL'], required: true },
  status: { type: String, "enum": ['ACTIVE', 'DELETED'], "default": 'ACTIVE'},
  oneToOne: { type: Boolean, "default": false },
  users: [TroupeUserSchema],
  bans: [TroupeBannedUserSchema],
  parentId: { type: ObjectId, required: false },
  ownerUserId: { type: ObjectId, required: false }, // For channels under a user /suprememoocow/custom
  security: { type: String, /* WARNING: validation bug in mongo 'enum': ['PRIVATE', 'PUBLIC', 'INHERITED'], required: false */ }, // For REPO_CHANNEL, ORG_CHANNEL, USER_CHANNEL
  dateDeleted: { type: Date },
  dateLastSecurityCheck: { type: Date },
  noindex: { type: Boolean, 'default': false},
  _nonce: { type: Number },
  _tv: { type: 'MongooseNumber', 'default': 0 }
});
TroupeSchema.schemaTypeName = 'TroupeSchema';

TroupeSchema.path('security').validate(function (value) {
  return !value || value === 'PRIVATE' || value === 'PUBLIC' || value === 'INHERITED';
}, 'Invalid security');

// Ideally we should never search against URI, only lcURI
TroupeSchema.index({ uri: 1 }, { unique: true, sparse: true });
TroupeSchema.index({ lcUri: 1 }, { unique: true, sparse: true });
TroupeSchema.index({ parentId: 1 });
TroupeSchema.index({ ownerUserId: 1 });
TroupeSchema.index({ "users.userId": 1 });
TroupeSchema.index({ "users.userId": 1,  "users.deactivated": 2 });
TroupeSchema.pre('save', function (next) {
  this.lcUri =  this.uri ? this.uri.toLowerCase() : null;
  next();
});

TroupeSchema.methods.getUserIds = function() {
  return this.users.map(function(troupeUser) { return troupeUser.userId; });
};

TroupeSchema.methods.findTroupeUser = function(userId) {
  var user = _.find(this.users, function(troupeUser) {
    return "" + troupeUser.userId == "" + userId;
  });

  return user;
};


TroupeSchema.methods.containsUserId = function(userId) {
  return !!this.findTroupeUser(userId);
};

TroupeSchema.methods.getOtherOneToOneUserId = function(knownUserId) {
  assert(this.oneToOne, 'getOtherOneToOneUserId should only be called on oneToOne troupes');
  assert(knownUserId, 'knownUserId required');

  var troupeUser = _.find(this.users, function(troupeUser) {
    return "" + troupeUser.userId != "" + knownUserId;
  });

  return troupeUser && troupeUser.userId;
};

TroupeSchema.methods.addUserById = function(userId, options) {
  assert(!this.oneToOne);

  var exists = this.users.some(function(user) { return user.userId == userId; });
  if(exists) {
    throw new Error("User already exists in this troupe.");
  }

  var raw = { userId: userId };
  if(options && 'lurk' in options) {
    raw.lurk = options.lurk;
  }

  // TODO: disable this methods for one-to-one troupes
  var troupeUser = new TroupeUser(raw);

  this.post('save', function(postNext) {
    var f = new Fiber();

    var url = "/rooms/" + this.id + "/users";
    serializeEvent(url, "create", troupeUser, f.waitor());

    var userUrl = "/user/" + userId + "/rooms";
    serializeEvent(userUrl, "create", this, f.waitor());



    f.all().then(function() { postNext(); }).fail(function(err) { postNext(err); });
  });

  return this.users.push(troupeUser);
};

function serializeOneToOneTroupeEvent(userId, operation, model, callback) {
  var oneToOneUserUrl = '/user/' + userId + '/rooms';

  var strategy = new restSerializer.TroupeStrategy({ currentUserId: userId });

  restSerializer.serialize(model, strategy, function(err, serializedModel) {
    if(err) return callback(err);

    appEvents.dataChange2(oneToOneUserUrl, operation, serializedModel);
    callback();
  });
}

TroupeSchema.methods.removeUserById = function(userId) {
  assert(userId);

  winston.verbose("Troupe.removeUserById", { userId: userId, troupeId: this.id });

  // TODO: disable this methods for one-to-one troupes
  var troupeUser = _.find(this.users, function(troupeUser){ return troupeUser.userId == userId; });

  if(troupeUser) {
    // TODO: unfortunately the TroupeUser middleware remove isn't being called as we may have expected.....
    this.post('save', function(postNext) {
      var f = new Fiber();

      if(!this.oneToOne) {
        /* Dont mark the user as having been removed from the room */
        var url = "/rooms/" + this.id + "/users";
        serializeEvent(url, "remove", troupeUser, f.waitor());

        var userUrl = "/user/" + userId + "/rooms";
        serializeEvent(userUrl, "remove", this, f.waitor());

        // TODO: move this in a remove listener somewhere else in the codebase
        appEvents.userRemovedFromTroupe({ troupeId: this.id, userId: troupeUser.userId });
      } else {
        serializeOneToOneTroupeEvent(userId, "remove", this, f.waitor());
      }

      f.all().then(function() { postNext(); }).fail(function(err) { postNext(err); });
    });

    if(this.oneToOne) {
      troupeUser.deactivated = true;
    } else {
      troupeUser.remove();
    }

  } else {
    winston.warn("Troupe.removeUserById: User " + userId + " not in troupe " + this.id);
  }
};

TroupeSchema.methods.reactivateUserById = function(userId) {
  assert(userId);
  assert(this.oneToOne);

  winston.verbose("Troupe.reactivateUserById", { userId: userId, troupeId: this.id });

  // TODO: disable this methods for one-to-one troupes
  var troupeUser = _.find(this.users, function(troupeUser){ return troupeUser.userId == userId; });

  if(troupeUser) {
    // TODO: unfortunately the TroupeUser middleware remove isn't being called as we may have expected.....
    this.post('save', function(postNext) {
      serializeOneToOneTroupeEvent(userId, "create", this, postNext);
    });

    troupeUser.deactivated = undefined;
  } else {
    winston.warn("Troupe.reactivateUserById: User " + userId + " not in troupe " + this.id);
  }
};

var UserTroupeSettingsSchema = require('./persistence/user-troupe-settings-schema.js');
var UserSettingsSchema = require('./persistence/user-settings-schema.js');

//
// An invitation to a person to join a Troupe
//
var InviteSchema = new Schema({
  troupeId:           { type: ObjectId, "default": null  }, // If this is null, the invite is to connect as a person
  fromUserId:         { type: ObjectId, required: true }, // The user who initiated the invite

  userId:             { type: ObjectId, "default": null }, // The userId of the recipient, if they are already a troupe user

  displayName:        { type: String },   // If !userId, the name of the recipient
  email:              { type: String },   // If !userId, the email address of the recipient

  createdAt:          { type: Date, "default": Date.now },
  emailSentAt:        { type: Date },
  code:               { type: String },
  status:             { type: String, "enum": ['UNUSED', 'USED', 'INVALID'], "default": 'UNUSED'},
  _tv:                { type: 'MongooseNumber', 'default': 0 }
});
InviteSchema.schemaTypeName = 'InviteSchema';
InviteSchema.index({ userId: 1 });
InviteSchema.index({ email: 1 });
InviteSchema.path('userId').validate(function(v) {
    if(!v) {
      return !!this.email;
    }
}, 'Either {PATH} or email must be set');
InviteSchema.path('email').validate(function(v) {
    if(!v) {
      return !!this.userId;
    }
}, 'Either {PATH} or userId must be set');


var InviteUnconfirmedSchema = mongooseUtils.cloneSchema(InviteSchema);
InviteUnconfirmedSchema.schemaTypeName = 'InviteUnconfirmedSchema';
InviteUnconfirmedSchema.index({ userId: 1 });
InviteUnconfirmedSchema.index({ email: 1 });

var InviteUsedSchema = mongooseUtils.cloneSchema(InviteSchema);
InviteUsedSchema.schemaTypeName = 'InviteUsedSchema';
InviteUsedSchema.index({ userId: 1 });
InviteUsedSchema.index({ email: 1 });

//
// A request by a user to join a Troupe
// When a request is unconfirmed, the user who made the request is unconfirmed
//
var RequestSchema = new Schema({
  troupeId: ObjectId,
  userId: ObjectId,
  status: { type: String, "enum": ['PENDING', 'ACCEPTED', 'REJECTED'], "default": 'PENDING'},
  _tv: { type: 'MongooseNumber', 'default': 0 }
});
RequestSchema.schemaTypeName = 'RequestSchema';
RequestSchema.index({ userId: 1 });
RequestSchema.index({ troupeId: 1, status: 1 });

var RequestUnconfirmedSchema = mongooseUtils.cloneSchema(RequestSchema);
RequestUnconfirmedSchema.schemaTypeName = 'RequestUnconfirmedSchema';
RequestUnconfirmedSchema.index({ userId: 1 });
RequestUnconfirmedSchema.index({ troupeId: 1, status: 1 });

//
// A single chat
//
var ChatMessageSchema = new Schema({
  fromUserId: ObjectId,
  toTroupeId: ObjectId,  //TODO: rename to troupeId
  text: String,
  status: { type: Boolean, required: false },
  html: String,
  urls: Array,  // TODO: schema-ify this
  mentions: [{
    screenName: { type: String, required: true },
    userId: { type: ObjectId }
  }],
  issues: Array, // TODO: schema-ify this
  meta: Schema.Types.Mixed,
  sent: { type: Date, "default": Date.now },
  editedAt: { type: Date, "default": null },
  readBy: { type: [ObjectId] },
  _tv: { type: 'MongooseNumber', 'default': 0 },
  _md: Number,          // Meta parse version
});
ChatMessageSchema.index({ toTroupeId: 1, sent: -1 });
ChatMessageSchema.schemaTypeName = 'ChatMessageSchema';

//
// A single event
//
var EventSchema = new Schema({
  fromUserId: ObjectId,
  toTroupeId: ObjectId,  //TODO: rename to troupeId
  text: String,
  html: String,
  meta: Schema.Types.Mixed,
  payload: Schema.Types.Mixed,
  sent: { type: Date, "default": Date.now },
  editedAt: { type: Date, "default": null },
  _tv: { type: 'MongooseNumber', 'default': 0 },
  _md: Number,          // Meta parse version
});
EventSchema.index({ toTroupeId: 1, sent: -1 });
EventSchema.schemaTypeName = 'EventSchema';


//
// An email attachment
//
var EmailAttachmentSchema = new Schema({
  fileId: ObjectId,
  version: Number
});
EmailAttachmentSchema.schemaTypeName = 'EmailAttachmentSchema';

var EmailSchema = new Schema({
  from: { type: String },
  fromName: { type: String},
  fromUserId: ObjectId,
  troupeId: ObjectId,  // TODO: confirm if this can be removed
  subject: { type : String },
  date: {type: Date },
  preview: {type: String},
  mail: { type: String},
  messageIds: [ String ],
  attachments: [EmailAttachmentSchema]
});
EmailSchema.schemaTypeName = 'EmailSchema';

var ConversationSchema = new Schema({
  troupeId: ObjectId,
  updated: { type: Date, "default": Date.now },
  subject: { type: String },
  emails: [EmailSchema],
  _tv: { type: 'MongooseNumber', 'default': 0 }
});
ConversationSchema.index({ troupeId: 1 });
ConversationSchema.index({ 'emails.messageIds': 1 });
ConversationSchema.schemaTypeName = 'ConversationSchema';


ConversationSchema.methods.pushEmail = function(email) {
  this.post('save', function(postNext) {
    var url = "/rooms/" + this.troupeId + "/conversations/" + this.id;
    serializeEvent(url, "create", email, postNext);
  });

  return this.emails.push(email);
};

ConversationSchema.methods.removeEmail = function(email) {
  // TODO: unfortunately the TroupeUser middleware remove isn't being called as we may have expected.....
  this.post('save', function(postNext) {
    var url = "/rooms/" + this.troupeId + "/conversations/" + this.id;
    serializeEvent(url, "remove", email, postNext);
  });

  email.remove();
};

var FileVersionSchema = new Schema({
  creatorUserId: ObjectId,
  createdDate: { type: Date, "default": Date.now },
  deleted: { type: Boolean, "default": false },
  thumbnailStatus: { type: String, "enum": ['GENERATING', 'GENERATED', 'NO_THUMBNAIL'], "default": 'GENERATED'}, // In future, the default should be GENERATING

  /* In future, this might change, but for the moment, use a URI-type source */
  source: { type: String }
});
FileVersionSchema.schemaTypeName = 'FileVersionSchema';


var FileSchema = new Schema({
  troupeId: ObjectId,
  fileName: {type: String},
  mimeType: { type: String},
  previewMimeType: { type: String},
  versions: [FileVersionSchema],
  _tv: { type: 'MongooseNumber', 'default': 0 }
});
FileSchema.index({ troupeId: 1 });
FileSchema.schemaTypeName = 'FileSchema';


/*
 * OAuth Stuff
 */
var OAuthClientSchema = new Schema({
  name: String,
  tag: String,
  clientKey: String,
  clientSecret: String,
  registeredRedirectUri: String,
  canSkipAuthorization: Boolean,
  ownerUserId: ObjectId
});
OAuthClientSchema.index({ clientKey: 1 });
OAuthClientSchema.index({ ownerUserId: 1 });
OAuthClientSchema.schemaTypeName = 'OAuthClientSchema';

var OAuthCodeSchema = new Schema({
  code: String,
  clientId: ObjectId,
  redirectUri: String,
  userId: ObjectId
});
OAuthCodeSchema.index({ code: 1 });
OAuthCodeSchema.schemaTypeName = 'OAuthCodeSchema';

var OAuthAccessTokenSchema= new Schema({
  token: { type: String, index: true, unique: true },
  userId: ObjectId,
  clientId: ObjectId,
  expires: Date
});

OAuthAccessTokenSchema.index({ userId: 1, clientId: 1 }, { sparse: true }); // can't be unique due to mongo fail
OAuthAccessTokenSchema.schemaTypeName = 'OAuthAccessTokenSchema';


/*
 * Reverse Geocoder Stuff
 */
var GeoPopulatedPlaceSchema= new Schema({
  geonameid: String,
  name: String,
  coordinate: {
    lon: Number,
    lat: Number
  },
  region: {
    code: String,
    name: String
  },
  country: {
    code: String,
    name: String
  },
  population: Number,
  timezone: String
});
GeoPopulatedPlaceSchema.index({ coordinate: "2d" });
GeoPopulatedPlaceSchema.index({ geonameid: 1 });
GeoPopulatedPlaceSchema.schemaTypeName = 'GeoPopulatedPlaceSchema';

/*
 * Push Notifications
 */
 var PushNotificationDeviceSchema = new Schema({
  userId: ObjectId,
  deviceId: String,
  deviceName: String,
  /*
   * appleToken should be a raw Buffer, but mongoose throws a CastError when doing an update.
   * We instead store the hex string, which is what apn's pushNotification uses anyway.
   */
  appleToken: String,
  tokenHash: String,
  deviceType: { type: String, "enum": ['APPLE', 'APPLE-DEV', 'ANDROID', 'TEST', 'SMS']},
  mobileNumber: { type: String },
  enabled: { type: Boolean, default: true },
  appVersion: String,
  appBuild: String,
  timestamp: Date
});
PushNotificationDeviceSchema.index({ deviceId: 1 });
PushNotificationDeviceSchema.index({ userId: 1 });
PushNotificationDeviceSchema.index({ tokenHash: 1 });
PushNotificationDeviceSchema.index({ mobileNumber: 1 });

PushNotificationDeviceSchema.schemaTypeName = 'PushNotificationDeviceSchema';


/*
 * Push Notifications
 */
 var UriLookupSchema = new Schema({
  uri:      { type: String, unique: true },
  userId:   { type: ObjectId, unique: true, sparse: true },
  troupeId: { type: ObjectId, unique: true, sparse: true }
});
UriLookupSchema.schemaTypeName = 'UriLookupSchema';

/*
 * User contacts
 */
var ContactSchema = new Schema({
  userId: { type: ObjectId, ref: 'User' },        // Owner of the contact
  source: String,                                 // The source of the contact
  sourceId: String,                               // The ID for the contact used by the source
  name: String,                                   // Name of the contact
  emails: [String],                               // Email addresses for the contact
  contactUserId: { type: ObjectId, ref: 'User' }  // The user referenced by the contact, if they've signed up
});
ContactSchema.index({ userId: 1 });
ContactSchema.index({ emails: 1 });
ContactSchema.schemaTypeName = 'ContactSchema';


/*
 * User contacts
 */
var SuggestedContactSchema = new Schema({
  userId:        { type: ObjectId, ref: 'User' },           // Owner of the contact
  contactUserId: { type: ObjectId, ref: 'User' },           // The user referenced by the contact, if they've signed up
  name:          String,                                    // Name of the contact
  emails:        [String],                                  // Email addresses for the contact
  score:         { type: Number, default: 0 },              // Suggestion score
  username:      String,                                    // Username of the user
  knownEmails:   [String],                                  // Email addresses the user knows of the contact
  dateGenerated: { type: Date,   "default": Date.now }      // Generated at
});
SuggestedContactSchema.index({ userId: 1 });
SuggestedContactSchema.index({ emails: 1 });
SuggestedContactSchema.schemaTypeName = 'SuggestedContactSchema';

/*
 * Notifications opt-out
 */
var NotificationsPreferenceSchema = new Schema({
  userId:  { type: ObjectId, ref: 'User' },
  optIn:   Schema.Types.Mixed,
  optOut:  Schema.Types.Mixed
});
NotificationsPreferenceSchema.index({ userId: 1} , { unique: true });
NotificationsPreferenceSchema.schemaTypeName = 'NotificationsPreferenceSchema';


var SubscriptionSchema = require('./persistence/subscription-schema.js');

var User = mongoose.model('User', UserSchema);
var UserLocationHistory = mongoose.model('UserLocationHistory', UserLocationHistorySchema);
var UserTroupeLastAccess = mongoose.model('UserTroupeLastAccess', UserTroupeLastAccessSchema);
var UserTroupeFavourites = mongoose.model('UserTroupeFavourites', UserTroupeFavouritesSchema);

var Troupe = mongoose.model('Troupe', TroupeSchema);
var TroupeUser = mongoose.model('TroupeUser', TroupeUserSchema);
var TroupeBannedUser = mongoose.model('TroupeBannedUser', TroupeBannedUserSchema);
var UserTroupeSettings = mongoose.model('UserTroupeSettings', UserTroupeSettingsSchema);
var UserSettings = mongoose.model('UserSettings', UserSettingsSchema);
var Email = mongoose.model('Email', EmailSchema);
var EmailAttachment = mongoose.model('EmailAttachment', EmailAttachmentSchema);
var Conversation = mongoose.model('Conversation', ConversationSchema);
var Invite = mongoose.model('Invite', InviteSchema);
var InviteUnconfirmed = mongoose.model('InviteUnconfirmed', InviteUnconfirmedSchema);
var InviteUsed = mongoose.model('InviteUsed', InviteUsedSchema);

var Request = mongoose.model('Request', RequestSchema);
var RequestUnconfirmed = mongoose.model('RequestUnconfirmed', RequestUnconfirmedSchema);

var ChatMessage = mongoose.model('ChatMessage', ChatMessageSchema);
var Event = mongoose.model('Event', EventSchema);
var File = mongoose.model('File', FileSchema);
var FileVersion = mongoose.model('FileVersion', FileVersionSchema);

var OAuthClient = mongoose.model('OAuthClient', OAuthClientSchema);
var OAuthCode = mongoose.model('OAuthCode', OAuthCodeSchema);
var OAuthAccessToken = mongoose.model('OAuthAccessToken', OAuthAccessTokenSchema);

var GeoPopulatedPlace = mongoose.model('GeoPopulatedPlaces', GeoPopulatedPlaceSchema);

var PushNotificationDevice = mongoose.model('PushNotificationDevice', PushNotificationDeviceSchema);
var UriLookup = mongoose.model('UriLookup', UriLookupSchema);

var Contact = mongoose.model('Contact', ContactSchema);
var SuggestedContact = mongoose.model('SuggestedContact', SuggestedContactSchema);

var NotificationsPreference = mongoose.model('NotificationsPreference', NotificationsPreferenceSchema);
var Subscription = mongoose.model('Subscription', SubscriptionSchema);

module.exports = {
  schemas: {
    UserSchema: UserSchema,
    UserLocationHistorySchema: UserLocationHistorySchema,
    UserTroupeLastAccessSchema: UserTroupeLastAccessSchema,
    UserTroupeFavouritesSchema: UserTroupeFavouritesSchema,
    TroupeSchema: TroupeSchema,
    TroupeUserSchema: TroupeUserSchema,
    TroupeBannedUserSchema: TroupeBannedUserSchema,
    UserTroupeSettingsSchema: UserTroupeSettingsSchema,
    UserSettingsSchema: UserSettingsSchema,
    EmailSchema: EmailSchema,
    EmailAttachmentSchema: EmailAttachmentSchema,
    ConversationSchema: ConversationSchema,
    InviteSchema: InviteSchema,
    RequestSchema: RequestSchema,
    ChatMessageSchema: ChatMessageSchema,
    EventSchema: EventSchema,
    FileSchema: FileSchema,
    FileVersionSchema: FileVersionSchema,
    OAuthClientSchema: OAuthClientSchema,
    OAuthCodeSchema: OAuthCodeSchema,
    OAuthAccessTokenSchema: OAuthAccessTokenSchema,
    GeoPopulatedPlaceSchema: GeoPopulatedPlaceSchema,
    PushNotificationDeviceSchema: PushNotificationDeviceSchema,
    UriLookupSchema: UriLookupSchema,
    ContactSchema: ContactSchema,
    SuggestedContactSchema: SuggestedContactSchema,
    NotificationsPreferenceSchema: NotificationsPreferenceSchema,
    SubscriptionSchema: SubscriptionSchema
  },
  User: User,
  UserTroupeLastAccess: UserTroupeLastAccess,
  UserTroupeFavourites: UserTroupeFavourites,
  Troupe: Troupe,
  TroupeUser: TroupeUser,
  TroupeBannedUser: TroupeBannedUser,
  UserTroupeSettings: UserTroupeSettings,
  UserSettings: UserSettings,
	Email: Email,
  EmailAttachment: EmailAttachment,
  Conversation: Conversation,
	Invite: Invite,
  InviteUnconfirmed: InviteUnconfirmed,
  InviteUsed: InviteUsed,
  Request: Request,
  RequestUnconfirmed: RequestUnconfirmed,
	ChatMessage: ChatMessage,
  Event: Event,
  File: File,
  FileVersion: FileVersion,
  OAuthClient: OAuthClient,
  OAuthCode: OAuthCode,
  OAuthAccessToken: OAuthAccessToken,
  GeoPopulatedPlace: GeoPopulatedPlace,
  UserLocationHistory: UserLocationHistory,
  PushNotificationDevice: PushNotificationDevice,
  UriLookup: UriLookup,
  Contact: Contact,
  SuggestedContact: SuggestedContact,
  NotificationsPreference: NotificationsPreference,
  Subscription: Subscription
};

var events = require("./persistence-service-events");
events.install(module.exports);<|MERGE_RESOLUTION|>--- conflicted
+++ resolved
@@ -122,11 +122,8 @@
     createRoom: { type: Boolean, 'default': true }
   },
   githubScopes: { type: Schema.Types.Mixed },
-<<<<<<< HEAD
   state: { type: String },
-=======
   stripeCustomerId: { type: String },
->>>>>>> 2b6f3bcd
   _tv: { type: 'MongooseNumber', 'default': 0 }
 });
 
