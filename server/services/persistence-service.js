/*jshint globalstrict:true, trailing:false, unused:true, node:true */
"use strict";

var mongoose = require("mongoose");
var Schema = mongoose.Schema;
var ObjectId = Schema.ObjectId;
var appEvents = require("../app-events");
var _ = require("underscore");
var winston = require("winston");
var nconf = require("../utils/config");
var shutdown = require('../utils/shutdown');
var Fiber = require("../utils/fiber");
var assert = require("assert");

// Install inc and dec number fields in mongoose
require('mongoose-number')(mongoose);

var connection = mongoose.connection;

//mongoose.mongo = require('mongodb');
mongoose.set('debug', nconf.get("mongo:logQueries"));

mongoose.connect(nconf.get("mongo:url"), {
  server: { readPreference: "primaryPreferred" },
  db: { readPreference: "primaryPreferred" },
  replset: { readPreference: "primaryPreferred" }
});

shutdown.addHandler('mongo', 1, function(callback) {
  mongoose.disconnect(callback);
});

if(nconf.get("mongo:profileSlowQueries")) {
  mongoose.connection.on('open', function() {
    var MAX = 50;
    connection.setProfiling(1, MAX, function() {});
  });
}

connection.on('error', function(err) {
  winston.info("MongoDB connection error", { exception: err });
  console.error(err);
  if(err.stack) console.log(err.stack);
});

// --------------------------------------------------------------------
// Utility serialization stuff
// --------------------------------------------------------------------

// This needs to be late-bound to prevent circular dependencies
// TODO: review architecture to remove possible circular dependency
var serializeModel = null;
function serializeModelLateBound(model, callback) {
  if(serializeModel === null) {
    serializeModel = require("../serializers/rest-serializer").serializeModel;
  }
  serializeModel(model, callback);
}

function serializeEvent(url, operation, model, callback) {
  winston.verbose("Serializing " + operation + " to " + url);

  serializeModelLateBound(model, function(err, serializedModel) {
    if(err) {
      winston.error("Silently failing model event: ", { exception: err, url: url, operation: operation });
    } else {
      appEvents.dataChange2(url, operation, serializedModel);
    }

    if(callback) callback();
  });
}

// --------------------------------------------------------------------
// Schemas
// --------------------------------------------------------------------


var UserSchema = new Schema({
  displayName: { type: String },
  email: { type: String },
  newEmail: String,
  confirmationCode: {type: String },
  status: { type: String, "enum": ['UNCONFIRMED', 'PROFILE_NOT_COMPLETED', 'ACTIVE'], "default": 'UNCONFIRMED'},
  passwordHash: { type: String },
  passwordResetCode: String,
  avatarVersion: { type: Number, "default": 0 },
  gravatarImageUrl: { type: String },
  lastTroupe: ObjectId,
  location: {
    timestamp: Date,
    coordinate: {
      lon: Number,
      lat: Number
    },
    speed: Number,
    altitude: Number,
    named: {
      place: String,
      region: String,
      countryCode: String
    }
  },
  userToken: String, // TODO: move to OAuth,
  _tv: { type: 'MongooseNumber', 'default': 0 }
});
UserSchema.index({ email: 1 });
UserSchema.schemaTypeName = 'UserSchema';

var UserLocationHistorySchema = new Schema({
  userId: ObjectId,
  timestamp: Date,
  coordinate: {
      lon: Number,
      lat: Number
  },
  speed: Number
});
UserLocationHistorySchema.index({ userId: 1 });
UserLocationHistorySchema.schemaTypeName = 'UserLocationHistorySchema';


// troupes: { troupeId: Date }
var UserTroupeLastAccessSchema = new Schema({
  userId: ObjectId,
  troupes: Schema.Types.Mixed
});
UserTroupeLastAccessSchema.index({ userId: 1 });
UserTroupeLastAccessSchema.schemaTypeName = 'UserTroupeLastAccessSchema';


var UserTroupeFavouritesSchema = new Schema({
  userId: { type: ObjectId },
  favs: Schema.Types.Mixed
});
UserTroupeFavouritesSchema.index({ userId: 1 });
UserTroupeFavouritesSchema.schemaTypeName = 'UserTroupeFavourites';


//
// User in a Troupe
//
var TroupeUserSchema = new Schema({
  userId: { type: ObjectId }
  // In future: role
});
TroupeUserSchema.schemaTypeName = 'TroupeUserSchema';

//
// A Troupe
//
var TroupeSchema = new Schema({
  name: { type: String },
  uri: { type: String },
  status: { type: String, "enum": ['ACTIVE', 'DELETED'], "default": 'ACTIVE'},
  oneToOne: { type: Boolean, "default": false },
  users: [TroupeUserSchema],
  dateDeleted: { type: Date },
  _tv: { type: 'MongooseNumber', 'default': 0 }
});
TroupeSchema.index({ uri: 1 });
TroupeSchema.schemaTypeName = 'TroupeSchema';


TroupeSchema.methods.getUserIds = function() {
  return this.users.map(function(troupeUser) { return troupeUser.userId; });
};

TroupeSchema.methods.containsUserId = function(userId) {
  var user = _.find(this.users, function(troupeUser) {
    return "" + troupeUser.userId == "" + userId;
  });

  return !!user;
};

TroupeSchema.methods.addUserById = function(userId) {
  var exists = this.users.some(function(user) { return user.userId == userId; });
  if(exists) {
    throw new Error("User already exists in this troupe.");
  }

  // TODO: disable this methods for one-to-one troupes
  var troupeUser = new TroupeUser({ userId: userId });
  this.post('save', function(postNext) {
    var f = new Fiber();

    var url = "/troupes/" + this.id + "/users";
    serializeEvent(url, "create", troupeUser, postNext);

    var userUrl = "/user/" + userId + "/troupes";
    serializeEvent(userUrl, "create", this, f.waitor());

    f.all().then(function() { postNext(); }).fail(function(err) { postNext(err); });
  });

  return this.users.push(troupeUser);
};

TroupeSchema.methods.removeUserById = function(userId) {
  assert(userId);
  // TODO: disable this methods for one-to-one troupes
  var troupeUser = _.find(this.users, function(troupeUser){ return troupeUser.userId == userId; });
  if(troupeUser) {
    // TODO: unfortunately the TroupeUser middleware remove isn't being called as we may have expected.....
    this.post('save', function(postNext) {
      var f = new Fiber();

      var url = "/troupes/" + this.id + "/users";
      serializeEvent(url, "remove", troupeUser, f.waitor());

      var userUrl = "/user/" + userId + "/troupes";
      serializeEvent(userUrl, "remove", this, f.waitor());

      // TODO: move this in a remove listener somewhere else in the codebase
      appEvents.userRemovedFromTroupe({ troupeId: this.id, userId: troupeUser.userId });

      f.all().then(function() { postNext(); }).fail(function(err) { postNext(err); });
    });

    troupeUser.remove();
  } else {
    winston.warn("Troupe.removeUserById: User " + userId + " not in troupe " + this.id);
  }
};

TroupeSchema.methods.getUrl = function(userId) {
  if(!this.oneToOne) return "/" + this.uri;

  var otherUser = this.users.filter(function(troupeUser) {
      return troupeUser.userId != userId;
    })[0];

  return "/one-one/" + otherUser.userId;
};

var TroupeRemovedUserSchema = new Schema({
  userId: { type: ObjectId },
  troupeId: { type: ObjectId },
  dateDeleted: { type: Date, "default": Date.now }
});
TroupeRemovedUserSchema.index({ userId: 1 });
TroupeRemovedUserSchema.schemaTypeName = 'TroupeRemovedUserSchema';

//
// An invitation to a person to join a Troupe
//
var InviteSchema = new Schema({
  troupeId: ObjectId,
<<<<<<< HEAD
  senderDisplayName: { type: String },
  displayName: { type: String },
  email: { type: String },
  userId: ObjectId,
  createdAt: { type: Date, default: Date.now },
  emailSentAt: { type: Date },
  code: { type: String },
  status: { type: String, "enum": ['UNUSED', 'USED'], "default": 'UNUSED'},
  _tv: { type: 'MongooseNumber', 'default': 0 }
=======
  senderDisplayName:  { type: String },
  displayName:        { type: String },
  email:              { type: String },
  userId:             { type: ObjectId },
  createdAt:          { type: Date, "default": Date.now },
  emailSentAt:        { type: Date },
  code:               { type: String },
  status:             { type: String, "enum": ['UNUSED', 'USED'], "default": 'UNUSED'},
  _tv:                { type: 'MongooseNumber', 'default': 0 }
>>>>>>> 87130771
});
InviteSchema.schemaTypeName = 'InviteSchema';

//
// A request by a user to join a Troupe
//
var RequestSchema = new Schema({
  troupeId: ObjectId,
  userId: ObjectId,
  status: { type: String, "enum": ['PENDING', 'ACCEPTED', 'REJECTED'], "default": 'PENDING'},
  _tv: { type: 'MongooseNumber', 'default': 0 }
});
RequestSchema.schemaTypeName = 'RequestSchema';

//
// A single chat
//
var ChatMessageSchema = new Schema({
  fromUserId: ObjectId,
  toTroupeId: ObjectId,  //TODO: rename to troupeId
  text: String,
  sent: { type: Date, "default": Date.now },
  editedAt: { type: Date, "default": null },
  readBy: { type: [ObjectId] },
  _tv: { type: 'MongooseNumber', 'default': 0 }
});
ChatMessageSchema.index({ toTroupeId: 1, sent: -1 });
ChatMessageSchema.schemaTypeName = 'ChatMessageSchema';

//
// An email attachment
//
var EmailAttachmentSchema = new Schema({
  fileId: ObjectId,
  version: Number
});
EmailAttachmentSchema.schemaTypeName = 'EmailAttachmentSchema';

var EmailSchema = new Schema({
  from: { type: String },
  fromName: { type: String},
  fromUserId: ObjectId,
  troupeId: ObjectId,
  subject: { type : String },
  date: {type: Date },
  preview: {type: String},
  mail: { type: String},
  messageIds: [ String ],
  attachments: [EmailAttachmentSchema]
});
EmailSchema.schemaTypeName = 'EmailSchema';

var ConversationSchema = new Schema({
  troupeId: ObjectId,
  updated: { type: Date, "default": Date.now },
  subject: { type: String },
  emails: [EmailSchema],
  _tv: { type: 'MongooseNumber', 'default': 0 }
});
ConversationSchema.index({ troupeId: 1 });
ConversationSchema.index({ 'emails.messageIds': 1 });
ConversationSchema.schemaTypeName = 'ConversationSchema';


ConversationSchema.methods.pushEmail = function(email) {
  this.post('save', function(postNext) {
    var url = "/troupes/" + this.troupeId + "/conversations/" + this.id;
    serializeEvent(url, "create", email, postNext);
  });

  return this.emails.push(email);
};

ConversationSchema.methods.removeEmail = function(email) {
  // TODO: unfortunately the TroupeUser middleware remove isn't being called as we may have expected.....
  this.post('save', function(postNext) {
    var url = "/troupes/" + this.troupeId + "/conversations/" + this.id;
    serializeEvent(url, "remove", email, postNext);
  });

  email.remove();
};

var FileVersionSchema = new Schema({
  creatorUserId: ObjectId,
  createdDate: { type: Date, "default": Date.now },
  deleted: { type: Boolean, "default": false },
  thumbnailStatus: { type: String, "enum": ['GENERATING', 'GENERATED', 'NO_THUMBNAIL'], "default": 'GENERATED'}, // In future, the default should be GENERATING

  /* In future, this might change, but for the moment, use a URI-type source */
  source: { type: String }
});
FileVersionSchema.schemaTypeName = 'FileVersionSchema';


var FileSchema = new Schema({
  troupeId: ObjectId,
  fileName: {type: String},
  mimeType: { type: String},
  previewMimeType: { type: String},
  versions: [FileVersionSchema],
  _tv: { type: 'MongooseNumber', 'default': 0 }
});
FileSchema.index({ troupeId: 1 });
FileSchema.schemaTypeName = 'FileSchema';


/*
 * OAuth Stuff
 */
var OAuthClientSchema = new Schema({
  name: String,
  clientKey: String,
  clientSecret: String,
  registeredRedirectUri: String,
  canSkipAuthorization: Boolean
});
OAuthClientSchema.index({ clientKey: 1 });
OAuthClientSchema.schemaTypeName = 'OAuthClientSchema';

var OAuthCodeSchema = new Schema({
  code: String,
  clientId: ObjectId,
  redirectUri: String,
  userId: ObjectId
});
OAuthCodeSchema.index({ code: 1 });
OAuthCodeSchema.schemaTypeName = 'OAuthCodeSchema';

var OAuthAccessTokenSchema= new Schema({
  token: String,
  userId: ObjectId,
  clientId: ObjectId
});
OAuthAccessTokenSchema.index({ token: 1 });
OAuthAccessTokenSchema.schemaTypeName = 'OAuthAccessTokenSchema';


/*
 * Reverse Geocoder Stuff
 */
var GeoPopulatedPlaceSchema= new Schema({
  geonameid: String,
  name: String,
  coordinate: {
    lon: Number,
    lat: Number
  },
  region: {
    code: String,
    name: String
  },
  country: {
    code: String,
    name: String
  },
  population: Number,
  timezone: String
});
GeoPopulatedPlaceSchema.index({ coordinate: "2d" });
GeoPopulatedPlaceSchema.index({ geonameid: 1 });
GeoPopulatedPlaceSchema.schemaTypeName = 'GeoPopulatedPlaceSchema';

/*
 * Push Notifications
 */
 var PushNotificationDeviceSchema = new Schema({
  userId: ObjectId,
  deviceId: String,
  deviceName: String,
  appleToken: Buffer,
  tokenHash: String,
  deviceType: { type: String, "enum": ['APPLE', 'APPLE-DEV', 'ANDROID', 'TEST']},
  appVersion: String,
  appBuild: String,
  timestamp: Date
});
PushNotificationDeviceSchema.index({ deviceId: 1 });
PushNotificationDeviceSchema.index({ userId: 1 });
PushNotificationDeviceSchema.index({ tokenHash: 1 });

PushNotificationDeviceSchema.schemaTypeName = 'PushNotificationDeviceSchema';


var User = mongoose.model('User', UserSchema);
var UserLocationHistory = mongoose.model('UserLocationHistory', UserLocationHistorySchema);
var UserTroupeLastAccess = mongoose.model('UserTroupeLastAccess', UserTroupeLastAccessSchema);
var UserTroupeFavourites = mongoose.model('UserTroupeFavourites', UserTroupeFavouritesSchema);

var Troupe = mongoose.model('Troupe', TroupeSchema);
var TroupeUser = mongoose.model('TroupeUser', TroupeUserSchema);
var TroupeRemovedUser = mongoose.model('TroupeRemovedUser', TroupeRemovedUserSchema);
var Email = mongoose.model('Email', EmailSchema);
var EmailAttachment = mongoose.model('EmailAttachment', EmailAttachmentSchema);
var Conversation = mongoose.model('Conversation', ConversationSchema);
var Invite = mongoose.model('Invite', InviteSchema);
var Request = mongoose.model('Request', RequestSchema);
var ChatMessage = mongoose.model('ChatMessage', ChatMessageSchema);
var File = mongoose.model('File', FileSchema);
var FileVersion = mongoose.model('FileVersion', FileVersionSchema);

var OAuthClient = mongoose.model('OAuthClient', OAuthClientSchema);
var OAuthCode = mongoose.model('OAuthCode', OAuthCodeSchema);
var OAuthAccessToken = mongoose.model('OAuthAccessToken', OAuthAccessTokenSchema);

var GeoPopulatedPlace = mongoose.model('GeoPopulatedPlaces', GeoPopulatedPlaceSchema);

var PushNotificationDevice = mongoose.model('PushNotificationDevice', PushNotificationDeviceSchema);


//
// 8-May-2013: Delete this after it's been rolled into production!
//
Troupe.update({ status: 'INACTIVE' }, { status: 'ACTIVE' }, { multi: true }, function (err, numberAffected) {
  if (err) return winston.error(err);
  if(numberAffected > 0) {
    winston.warn('Updated ' + numberAffected + ' INACTIVE troupes to status ACTIVE');
  }
});


module.exports = {
  schemas: {
    UserSchema: UserSchema,
    UserLocationHistorySchema: UserLocationHistorySchema,
    UserTroupeLastAccessSchema: UserTroupeLastAccessSchema,
    UserTroupeFavouritesSchema: UserTroupeFavouritesSchema,
    TroupeSchema: TroupeSchema,
    TroupeUserSchema: TroupeUserSchema,
    TroupeRemovedUserSchema: TroupeRemovedUserSchema,
    EmailSchema: EmailSchema,
    EmailAttachmentSchema: EmailAttachmentSchema,
    ConversationSchema: ConversationSchema,
    InviteSchema: InviteSchema,
    RequestSchema: RequestSchema,
    ChatMessageSchema: ChatMessageSchema,
    FileSchema: FileSchema,
    FileVersionSchema: FileVersionSchema,
    OAuthClientSchema: OAuthClientSchema,
    OAuthCodeSchema: OAuthCodeSchema,
    OAuthAccessTokenSchema: OAuthAccessTokenSchema,
    GeoPopulatedPlaceSchema: GeoPopulatedPlaceSchema,
    PushNotificationDeviceSchema: PushNotificationDeviceSchema
  },
  User: User,
  UserTroupeLastAccess: UserTroupeLastAccess,
  UserTroupeFavourites: UserTroupeFavourites,
  Troupe: Troupe,
  TroupeUser: TroupeUser,
  TroupeRemovedUser: TroupeRemovedUser,
	Email: Email,
  EmailAttachment: EmailAttachment,
  Conversation: Conversation,
	Invite: Invite,
  Request: Request,
	ChatMessage: ChatMessage,
  File: File,
  FileVersion: FileVersion,
  OAuthClient: OAuthClient,
  OAuthCode: OAuthCode,
  OAuthAccessToken: OAuthAccessToken,
  GeoPopulatedPlace: GeoPopulatedPlace,
  UserLocationHistory: UserLocationHistory,
  PushNotificationDevice: PushNotificationDevice
};

process.nextTick(function() {
  var events = require("./persistence-service-events");
  events.install(module.exports);
});<|MERGE_RESOLUTION|>--- conflicted
+++ resolved
@@ -247,17 +247,6 @@
 //
 var InviteSchema = new Schema({
   troupeId: ObjectId,
-<<<<<<< HEAD
-  senderDisplayName: { type: String },
-  displayName: { type: String },
-  email: { type: String },
-  userId: ObjectId,
-  createdAt: { type: Date, default: Date.now },
-  emailSentAt: { type: Date },
-  code: { type: String },
-  status: { type: String, "enum": ['UNUSED', 'USED'], "default": 'UNUSED'},
-  _tv: { type: 'MongooseNumber', 'default': 0 }
-=======
   senderDisplayName:  { type: String },
   displayName:        { type: String },
   email:              { type: String },
@@ -267,7 +256,6 @@
   code:               { type: String },
   status:             { type: String, "enum": ['UNUSED', 'USED'], "default": 'UNUSED'},
   _tv:                { type: 'MongooseNumber', 'default': 0 }
->>>>>>> 87130771
 });
 InviteSchema.schemaTypeName = 'InviteSchema';
 
