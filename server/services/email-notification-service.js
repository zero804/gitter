/*jshint globalstrict:true, trailing:false, unused:true, node:true */
"use strict";

var env                 = require('../utils/env');
var config              = env.config;

var logger              = env.logger;
var mailerService       = require("./mailer-service");
var crypto              = require('crypto');
var passphrase          = config.get('email:unsubscribeNotificationsSecret');
var userSettingsService = require('./user-settings-service');
var emailAddressService = require('./email-address-service');
var roomNameTrimmer     = require('../../public/js/utils/room-name-trimmer');
var mongoUtils          = require('../utils/mongo-utils');
var moment              = require('moment');
var Q                   = require('q');
var i18nFactory         = require('../utils/i18n-factory');

/*
 * Return a nice sane
 */
function calculateSubjectForUnreadEmail(i18n, troupesWithUnreadCounts) {
  var allOneToOne = true;
  var roomNames = troupesWithUnreadCounts.map(function(d) {
    if(d.troupe.oneToOne) {
      return d.troupe.user.username;
    } else {
      allOneToOne = false;
      return roomNameTrimmer(d.troupe.uri);
    }
  });

  switch(roomNames.length) {
    case 0: return i18n.__("Unread messages on Gitter"); // Wha??
    case 1:
      if(allOneToOne) {
        return i18n.__("Unread messages from %s", roomNames[0]);
      } else {
        return i18n.__("Unread messages in %s", roomNames[0]);
      }
      break;
    case 2:
      if(allOneToOne) {
        return i18n.__("Unread messages from %s and %s", roomNames[0], roomNames[1]);
      } else {
        return i18n.__("Unread messages in %s and %s", roomNames[0], roomNames[1]);
      }
      break;
    default:
      if(allOneToOne) {
        return i18n.__n("Unread messages from %%s, %%s and one other", "Unread messages from %%s, %%s and %d others", roomNames.length - 2, roomNames[0], roomNames[1]);
      } else {
        return i18n.__n("Unread messages in %%s, %%s and one other", "Unread messages in %%s, %%s and %d others", roomNames.length - 2, roomNames[0], roomNames[1]);
      }
  }
}

/*
 * Send invitation and reminder emails to the provided address.
 */
function sendInvite(fromUser, toUser, room, email, template, eventName) {
  if (!email) return;

  var senderName    = (fromUser.displayName || fromUser.username);
  var recipientName = (toUser.displayName || toUser.username).split(' ')[0];
  var date          = moment(mongoUtils.getTimestampFromObjectId(toUser._id)).format('Do MMMM YYYY');

  return mailerService.sendEmail({
    templateFile:   template,
    from:           senderName + ' <support@gitter.im>',
    fromName:       senderName,
    to:             email,
    subject:        '[' + room.uri + '] Join the chat on Gitter',
    tracking: {
      event: eventName,
      data: { email: email }
    },
    data: {
      date: date,
      roomUri: room.uri,
      roomUrl: config.get("email:emailBasePath") + '/' + room.uri,
      senderName: senderName,
      recipientName: recipientName
    }
  });
}

module.exports = {

  sendUnreadItemsNotification: function(user, troupesWithUnreadCounts) {
    var plaintext = user.id + ',' + 'unread_notifications';
    var cipher    = crypto.createCipher('aes256', passphrase);
    var hash      = cipher.update(plaintext, 'utf8', 'hex') + cipher.final('hex');

    if (user.state) {
      logger.info('Skipping email notification for ' + user.username + ', not active state.');
      return Q.resolve();
    }

<<<<<<< HEAD
    return Q.all([emailAddressService(user), userSettingsService.getUserSettings(user.id, 'lang')])
      .spread(function(email, lang) {
=======
    // Re-enable all #lang!!
    // Disabling localised emails until we have more content
    // return Q.all([emailAddressService(user), userSettingsService.getUserSettings(user.id, 'lang')])
    //  .spread(function(email, lang) {
     return emailAddressService(user)
      .then(function(email) {
>>>>>>> 40ce0552
        if(!email) {
          logger.info('Skipping email notification for ' + user.username + ' as they have no primary confirmed email');
          return;
        }

        var i18n = i18nFactory.get();
<<<<<<< HEAD
        if (lang) {
          i18n.setLocale(lang);
        }
=======
        // #lang Disabling localised emails until we have more content
        // if (lang) {
        //   i18n.setLocale(lang);
        // }
>>>>>>> 40ce0552

        var emailBasePath = config.get("email:emailBasePath");
        var unsubscribeUrl = emailBasePath + '/settings/unsubscribe/' + hash;
        var canChangeNotifySettings = troupesWithUnreadCounts.some(function(troupeWithUnreadCounts) {
          return !troupeWithUnreadCounts.troupe.oneToOne;
        });

        troupesWithUnreadCounts.forEach(function(d) {
            d.truncated = d.chats.length < d.unreadCount;
          }
        );

        var subject = calculateSubjectForUnreadEmail(i18n, troupesWithUnreadCounts);
        return mailerService.sendEmail({
            templateFile: "unread_notification",
            from: 'Gitter Notifications <support@gitter.im>',
            to: email,
            unsubscribe: unsubscribeUrl,
            subject: subject,
            tracking: {
              event: 'unread_notification_sent',
              data: { userId: user.id, email: email }
            },
            data: {
<<<<<<< HEAD
              lang: lang,
=======
              // #lang Disabling localised emails until we have more content
              // lang: lang,
>>>>>>> 40ce0552
              i18n: i18n,
              canChangeNotifySettings: canChangeNotifySettings,
              user: user,
              emailBasePath: emailBasePath,
              troupesWithUnreadCounts: troupesWithUnreadCounts,
              unsubscribeUrl: unsubscribeUrl
            }
          })
          .fail(function(err) {
            logger.error('Email send failed: ' + err, { email: email, subject: subject, exception: err });
            throw err;
          });
      })
      .fail(function(err) {
        logger.error('Unable to send unread items notifications: ' + err, { exception: err });
        throw err;
      });
  },

  sendInvitation: function(fromUser, toUser, room) {
    return emailAddressService(toUser)
    .then(function(email) {
      return sendInvite(fromUser, toUser, room, email, 'invitation', 'invitation_sent');
    });
  },

  sendInvitationReminder: function(fromUser, toUser, room) {
    var preferStoredEmail = true;
    return emailAddressService(toUser, preferStoredEmail)
    .then(function(email) {
      return sendInvite(fromUser, toUser, room, email, 'invitation-reminder', 'invitation_reminder_sent');
    });
  },

  sendManualInvitation: function(fromUser, toUser, room, email) {
    return sendInvite(fromUser, toUser, room, email, 'invitation', 'invitation_sent');
  },

  /**
   * createdRoomNotification() emails suggested actions for created rooms (`PUBLIC` or `PRIVATE`)
   *
   * user     User - the room's owner
   * room     Room - the room
   */
  createdRoomNotification: function (user, room) {
    var plaintext = user.id + ',' + 'created_room';
    var cipher    = crypto.createCipher('aes256', passphrase);
    var hash      = cipher.update(plaintext, 'utf8', 'hex') + cipher.final('hex');
    var emailBasePath = config.get("email:emailBasePath");
    var unsubscribeUrl = emailBasePath + '/settings/unsubscribe/' + hash;

    var isPublic = (room && room.security === 'PUBLIC') ? true : false;
    var isOrg = (room && room.security === 'ORG_ROOM') ? true : false;

    var recipientName = (user.displayName || user.username).split(' ')[0];

    // TODO maybe logic can be better?
    if (!isPublic && !isOrg) return; // we only want to send emails if the room is a public or an org room

    return emailAddressService(user)
      .then(function (email) {
        var roomUrl = config.get("email:emailBasePath") + '/' + room.uri;

        // TODO move the generation of tweet links into it's own function?
        var twitterURL = (isPublic) ? 'http://twitter.com/intent/tweet?url=' + roomUrl + '&text=' + encodeURIComponent('Join me in the ' + room.uri + ' chat room on Gitter') + '&via=gitchat' : undefined; // if the room is public we shall have a tweet link

        return mailerService.sendEmail({
          templateFile: "created_room",
          from: 'Gitter Notifications <support@gitter.im>',
          to: email,
          unsubscribe: unsubscribeUrl,
          subject: "Your new chat room on Gitter",
          tracking: {
            event: 'created_room_email_sent',
            data: { userId: user.id, email: email }
          },
          data: {
            user: user,
            room: room,
            isPublic: isPublic,
            isOrg: isOrg,
            unsubscribeUrl: unsubscribeUrl,
            recipientName: recipientName,
            roomType: room.security.toLowerCase(),
            roomUri: room.uri,
            roomUrl: roomUrl,
            twitterURL: twitterURL
          }
        });
      })
      .fail(function (err) {
        logger.error('Unable to send unread items notifications: ' + err, { exception: err });
        throw err;
      });
  },

  addedToRoomNotification: function(fromUser, toUser, room) {
    var plaintext       = toUser.id + ',' + 'unread_notifications';
    var cipher          = crypto.createCipher('aes256', passphrase);
    var hash            = cipher.update(plaintext, 'utf8', 'hex') + cipher.final('hex');
    var emailBasePath   = config.get("email:emailBasePath");
    var unsubscribeUrl  = emailBasePath + '/settings/unsubscribe/' + hash;

    var senderName = (fromUser.displayName || fromUser.username).split(' ')[0];
    var recipientName = (toUser.displayName || toUser.username).split(' ')[0];
    var fromName = (fromUser.displayName || fromUser.username);

    userSettingsService.getUserSettings(toUser.id, 'unread_notifications_optout')
      .then(function(optout) {
        if (optout) {
          logger.info('Skipping email notification for ' + toUser.username + ' because opt-out');
          return;
        }

        return emailAddressService(toUser)
          .then(function(email) {
            if (!email) {
              logger.info('Skipping email notification for ' + toUser.username + ' as they have no primary confirmed email');
              return;
            }

            return mailerService.sendEmail({
              templateFile: "added_to_room",
              from: senderName + ' <support@gitter.im>',
              fromName: fromName,
              to: email,
              subject: '[' + room.uri + '] You\'ve been added to a new room on Gitter',
              tracking: {
                event: 'added_to_room_notification_sent',
                data: { userId: toUser.id, email: email }
              },
              data: {
                roomUri: room.uri,
                roomUrl: config.get("email:emailBasePath") + '/' + room.uri,
                senderName: senderName,
                recipientName: recipientName,
                unsubscribeUrl: unsubscribeUrl
              }
            });
        });
    });
  }
};

module.exports.testOnly = {
  calculateSubjectForUnreadEmail: calculateSubjectForUnreadEmail
};<|MERGE_RESOLUTION|>--- conflicted
+++ resolved
@@ -97,33 +97,22 @@
       return Q.resolve();
     }
 
-<<<<<<< HEAD
-    return Q.all([emailAddressService(user), userSettingsService.getUserSettings(user.id, 'lang')])
-      .spread(function(email, lang) {
-=======
     // Re-enable all #lang!!
     // Disabling localised emails until we have more content
     // return Q.all([emailAddressService(user), userSettingsService.getUserSettings(user.id, 'lang')])
     //  .spread(function(email, lang) {
      return emailAddressService(user)
       .then(function(email) {
->>>>>>> 40ce0552
         if(!email) {
           logger.info('Skipping email notification for ' + user.username + ' as they have no primary confirmed email');
           return;
         }
 
         var i18n = i18nFactory.get();
-<<<<<<< HEAD
-        if (lang) {
-          i18n.setLocale(lang);
-        }
-=======
         // #lang Disabling localised emails until we have more content
         // if (lang) {
         //   i18n.setLocale(lang);
         // }
->>>>>>> 40ce0552
 
         var emailBasePath = config.get("email:emailBasePath");
         var unsubscribeUrl = emailBasePath + '/settings/unsubscribe/' + hash;
@@ -148,12 +137,8 @@
               data: { userId: user.id, email: email }
             },
             data: {
-<<<<<<< HEAD
-              lang: lang,
-=======
               // #lang Disabling localised emails until we have more content
               // lang: lang,
->>>>>>> 40ce0552
               i18n: i18n,
               canChangeNotifySettings: canChangeNotifySettings,
               user: user,
