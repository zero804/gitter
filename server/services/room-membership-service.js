--- conflicted
+++ resolved
@@ -15,11 +15,8 @@
 var roomMembershipEvents = new EventEmitter();
 var _ = require('lodash');
 var roomMembershipFlags = require('./room-membership-flags');
-<<<<<<< HEAD
 var groupMembershipDeltaService = require('gitter-web-groups/lib/group-membership-delta-service');
-=======
 var removedUsers = require('./core/room-removed-user-core');
->>>>>>> 0e77cddd
 
 /**
  * Returns the rooms the user is in
@@ -301,7 +298,6 @@
       // So we assume that ALL the users were actually removed
       roomMembershipEvents.emit("members.removed", troupeId, userIds);
 
-<<<<<<< HEAD
       if (groupId) {
         var groupMembership = this.groupMembership;
 
@@ -313,14 +309,13 @@
           roomMembershipEvents.emit("group.members.removed", groupId, usersNoLongerInGroup);
         }
       }
-=======
+      
       // Async record the remove user
       removedUsers.addRemovedUsers(troupeId, userIds)
         .catch(function(err) {
           errorReporter(err, { troupeId: troupeId, userIds: userIds }, { module: 'room-membership-service' });
         });
 
->>>>>>> 0e77cddd
       return resetTroupeUserCount(troupeId);
     });
 }
