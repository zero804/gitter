/*jshint globalstrict:true, trailing:false, unused:true, node:true */
/*global require: true, module: true */
"use strict";

var persistence = require("./persistence-service"),
    userService = require("./user-service"),
    emailNotificationService = require("./email-notification-service"),
    uuid = require('node-uuid'),
    winston = require("winston"),
<<<<<<< HEAD
    assert = require('assert'),
    collections = require("../utils/collections");
=======
    collections = require("../utils/collections"),
    Fiber = require("../utils/fiber"),
    statsService = require("../services/stats-service");

>>>>>>> 9a8ac673

var ObjectID = require('mongodb').ObjectID;

function findByUri(uri, callback) {
  persistence.Troupe.findOne({uri: uri}, function(err, troupe) {
    callback(err, troupe);
  });
}

function findByIds(ids, callback) {
  persistence.Troupe
    .where('_id').in(ids)
    .exec(callback);
}

function findById(id, callback) {
  persistence.Troupe.findById(id, function(err, troupe) {
    callback(err, troupe);
  });
}

function findMemberEmails(id, callback) {
  findById(id, function(err,troupe) {
    if(err) callback(err);
    if(!troupe) callback("No troupe returned");

    var userIds = troupe.getUserIds();

    userService.findByIds(userIds, function(err, users) {
      if(err) callback(err);
      if(!users) callback("No users returned");

      var emailAddresses = users.map(function(item) { return item.email; } );

      callback(null, emailAddresses);
    });

  });
}

function findAllTroupesForUser(userId, callback) {
  persistence.Troupe
    .where('users.userId', userId)
    .sort({ name: 'asc' })
    .slaveOk()
    .exec(callback);
}

function findAllTroupesIdsForUser(userId, callback) {
  persistence.Troupe
    .where('users.userId', userId)
    .select('id')
    .slaveOk()
    .exec(function(err, result) {
      if(err) return callback(err);

      var troupeIds = result.map(function(troupe) { return troupe._id; } );
      return callback(null, troupeIds);
    });
}

function userHasAccessToTroupe(user, troupe) {
  return troupe.containsUserId(user.id);
}

function userIdHasAccessToTroupe(userId, troupe) {
  return troupe.containsUserId(userId);
}

function validateTroupeEmail(options, callback) {
  var from = options.from;
  var to = options.to;

  /* TODO: Make this email parsing better! */
  var uri = to.split('@')[0];

  userService.findByEmail(from, function(err, fromUser) {
    if(err) return callback(err);
    if(!fromUser) return callback("Access denied");

    findByUri(uri, function(err, troupe) {
      if(err) return callback(err);
      if(!troupe) return callback("Troupe not found for uri " + uri);

      if(!userHasAccessToTroupe(fromUser, troupe)) {
        return callback("Access denied");
      }

      return callback(null,troupe, fromUser);

    });
  });
}

function validateTroupeEmailAndReturnDistributionList(options, callback) {
  var from = options.from;
  var to = options.to;

  /* TODO: Make this email parsing better! */
  var uri = to.split('@')[0];

  userService.findByEmail(from, function(err, fromUser) {
    if(err) return callback(err);
    if(!fromUser) return callback("Access denied");

    findByUri(uri, function(err, troupe) {
      if(err) return callback(err);
      if(!troupe) return callback("Troupe not found for uri " + uri);
      if(!userHasAccessToTroupe(fromUser, troupe)) {
        return callback("Access denied");
      }

      userService.findByIds(troupe.getUserIds(), function(err, users) {
        if(err) return callback(err);

        var emailAddresses = users.map(function(user) {
          return user.email;
        });

        return callback(null, troupe, fromUser, emailAddresses);
      });
    });
  });
}

/*
 * This function takes in a userId and a list of troupes
 * It returns a hash that tells whether the user has access to each troupe,
 * or null if the troupe represented by the uri does not exist.
 * For example:
 * For the input validateTroupeUrisForUser('1', ['a','b','c'],...)
 * The callback could return:
 * {
 *   'a': true,
 *   'b': false,
 *   'c': null
 * }
 * Mean: User '1' has access to 'a', no access to 'b' and no troupe 'c' exists
 */
function validateTroupeUrisForUser(userId, uris, callback) {
  persistence.Troupe
    .where('uri').in(uris)
    .exec(function(err, troupes) {
      if(err) return callback(err);

      var troupesByUris = collections.indexByProperty(troupes, "uri");

      var result = {};
      uris.forEach(function(uri) {
        var troupe = troupesByUris[uri];
        if(troupe) {
          result[uri] = troupe.containsUserId(userId);
        } else {
          result[uri] = null;
        }
      });

      callback(null, result);
    });
}

<<<<<<< HEAD
function addInvite(troupe, senderDisplayName, displayName, email, userId) {
  assert(email || userId, "Either email address or existing user is required");

  // lookup the email address of an existing user being invited
  if (!email) {
    assert(userId, "An existing user is required if no email address is given.");

    userService.findById(userId, function(err, user) {
      assert(!err);
      assert(user, "No user with that ID was found");

      email = user.email;

      createInvite();

    });
  } else {
    createInvite();
  }

  function createInvite() {
    var code = uuid.v4();
    var invite = new persistence.Invite();
    invite.troupeId = troupe.id;
    invite.displayName = displayName;
    invite.email = email;
    invite.code = code;
    invite.save();

    // TODO: should we treat registered users differently from unregistered people?
    // At the moment, we treat them all the same...

    emailNotificationService.sendInvite(troupe, displayName, email, code, senderDisplayName);
  }
=======
function inviteUserByEmail(troupe, senderDisplayName, displayName, email, callback) {
  var code = uuid.v4();

  var invite = new persistence.Invite();
  invite.troupeId = troupe.id;
  invite.displayName = displayName;
  invite.email = email;
  invite.code = code;
  invite.save(function(err) {
    if(err) return callback(err);

    // TODO: should we treat registered users differently from unregistered people?
    // At the moment, we treat them all the same...

    emailNotificationService.sendInvite(troupe, displayName, email, code, senderDisplayName);
    callback();
  });


>>>>>>> 9a8ac673
}

function findInviteById(id, callback) {
  persistence.Invite.findById(id, callback);
}

function findInviteByCode(code, callback) {
  persistence.Invite.findOne({code: code}, function(err, invite) {
    callback(err, invite);
  });
}

function findAllUnusedInvitesForTroupe(troupeId, callback) {
   persistence.Invite.where('troupeId').equals(troupeId)
      .where('status').equals('UNUSED')
      .sort({ displayName: 'asc', email: 'asc' } )
      .slaveOk()
      .exec(callback);
}

function removeUserFromTroupe(troupeId, userId, callback) {
   findById(troupeId, function(err, troupe) {
      troupe.removeUserById(userId);
      troupe.save(callback);
   });
}


/*
 * callback is function(err, request)
 */
function addRequest(troupeId, userId, callback) {
  persistence.Request.findOne({troupeId: troupeId, userId: userId}, function(err, request) {
    if(err) return callback(err);
    if(request) {
      /* Already exists */
      return callback(null, request);
    }

    request = new persistence.Request();
    request.troupeId = troupeId;
    request.userId = userId;
    request.save(function(err) {
      if(err) return callback(err);
      callback(null, request);
    });
  });
}

/*
 * callback is function(err, requests)
 */
function findAllOutstandingRequestsForTroupe(troupeId, callback) {
  persistence.Request
      .where('troupeId', troupeId)
      .where('status', 'PENDING')
      .slaveOk()
      .exec(callback);
}

function findPendingRequestForTroupe(troupeId, id, callback) {
  persistence.Request.findOne( {
    troupeId: troupeId,
    _id: id,
    status: 'PENDING'
  }, callback);
}


function findRequestsByIds(requestIds, callback) {
  persistence.Request.find( {
    _id: requestIds
  }, callback);
}

function findUserByIdEnsureConfirmationCode(userId, callback) {
  userService.findById(userId, function(err, user) {
    if(err) return callback(err);
    if(!user) return callback();

    // If the user doesn't have a confirmation code, give them one now
    if(!user.confirmationCode) {
      winston.info('User ' + userId + ' had no confirmation code, generating one now');
      user.confirmationCode = uuid.v4();
      user.save(function(err) {
        if(err) return callback(err);
        callback(null, user);
      });

      return;
    }

    return callback(null, user);
  });
}

function acceptRequest(request, callback) {
  winston.verbose('Accepting request to join ' + request.troupeId);

  findById(request.troupeId, function(err, troupe) {
    if(err) return callback(err);
    if(!troupe) { winston.error("Unable to find troupe", request.troupeId); return callback("Unable to find troupe"); }

    findUserByIdEnsureConfirmationCode(request.userId, function(err, user) {
      if(err) return callback(err);
      if(!user) { winston.error("Unable to find user", request.userId); return callback("Unable to find user"); }


      if(user.status === 'UNCONFIRMED') {
        emailNotificationService.sendConfirmationForNewUserRequest(user, troupe);
      } else {
        emailNotificationService.sendRequestAcceptanceToUser(user, troupe);
      }

      /** Add the user to the troupe */
      troupe.addUserById(user.id);

      troupe.save(function(err) {
        if(err) winston.error("Unable to save troupe", err);

        request.remove();
        return callback(err, request);
      });

    });
  });
}


function rejectRequest(request, callback) {
  findById(request.troupeId, function(err, troupe) {
    if(err) return callback(err);
    if(!troupe) { winston.error("Unable to find troupe", request.troupeId); return callback("Unable to find troupe"); }


    request.remove(function(err) {
      if(err) winston.error("Unable to save request", err);
      return callback(null);
    });
  });
}

function findUserIdsForTroupe(troupeId, callback) {
  persistence.Troupe.findById(troupeId, 'users', function(err, troupe) {
    if(err) return callback(err);
    callback(null, troupe.users.map(function(m) { return m.userId; }));
  });
}

function updateTroupeName(troupeId, troupeName, callback) {
  findById(troupeId, function(err, troupe) {
    if (err) return callback(err);
    if (!troupe) return callback("Troupe not found");

    troupe.name = troupeName;
    troupe.save(function(err) {
      callback(err, troupe);
    });
  });
}

function createOneToOneTroupe(userId1, userId2, callback) {

  var troupe = new persistence.Troupe({
    uri: null,
    name: '',
    oneToOne: true,
    status: 'ACTIVE',
    users: [
      { userId: userId1 },
      { userId: userId2 }
    ]
  });

  troupe.save(function(err) {
    return callback(err, troupe);
  });
}

function findOrCreateOneToOneTroupe(currentUserId, userId2, callback) {
  if(currentUserId == userId2) return callback("You cannot be in a troupe with yourself.");

  userService.findById(userId2, function(err, user2) {
    if(err) return callback(err);
    if(!user2) return callback("User does not exist.");

    persistence.Troupe.findOne({
      //users: { $all: [ { userId: currentUserId }, { userId: userId2 } ]}
      $and: [
        { oneToOne: true },
        { 'users.userId': currentUserId },
        { 'users.userId': userId2 }
      ]
    }, function(err, troupe) {
      if(err) return callback(err);

      // If the troupe can't be found, then we need to create it....
      if(!troupe) {
        winston.info('Could not find one to one troupe for ' + currentUserId + ' and ' + userId2);
        return createOneToOneTroupe(currentUserId, userId2, function(err, troupe) {
          return callback(err, troupe, user2);
        });
      }

      return callback(null, troupe, user2);
    });

  });
}

function upgradeOneToOneTroupe(options, callback) {
  var name = options.name;
  var senderName = options.senderName;
  var invites = options.invites;
  var origTroupe = options.oneToOneTroupe.toObject();

  // create a new, normal troupe, with the current users from the one to one troupe
  var troupe = new persistence.Troupe({
    uri: createUniqueUri(),
    name: name,
    status: 'ACTIVE',
    users: origTroupe.users
  });

  troupe.save(function(err) {
    if(err) return callback(err);

    if(!invites || invites.length === 0) {
      return callback(null, troupe);
    }

    var f = new Fiber();

    // add invites for each additional person
    for(var i = 0; i < invites.length; i++) {
      var displayName = invites[i].displayName;
      var inviteEmail = invites[i].email;
      if (displayName && inviteEmail)
        inviteUserByEmail(troupe, senderName, displayName, inviteEmail, f.waitor());
    }

    f.all().then(function() { callback(null, troupe); }, callback);
  });
}

function createUniqueUri() {
  var chars = "0123456789abcdefghiklmnopqrstuvwxyz";

  var uri = "";
  for(var i = 0; i < 6; i++) {
    var rnum = Math.floor(Math.random() * chars.length);
    uri += chars.substring(rnum, rnum + 1);
  }

  return uri;
}

function updateFavourite(userId, troupeId, isFavourite, callback) {
  var setOp = {};
  setOp['favs.' + troupeId] = '1';
  var updateStatement;
  var updateOptions;

  if(isFavourite) {
    updateStatement = { $set: setOp };
    updateOptions = { upsert: true };
  } else {
    updateStatement = { $unset: setOp };
    updateOptions = { };
  }

  persistence.UserTroupeFavourites.update(
    { userId: userId },
    updateStatement,
    updateOptions,
    callback);
}

function findFavouriteTroupesForUser(userId, callback) {
  persistence.UserTroupeFavourites.findOne({ userId: userId}, function(err, userTroupeFavourites) {
    if(err) return callback(err);
    if(!userTroupeFavourites || !userTroupeFavourites.favs) return callback(null, {});

    return callback(null, userTroupeFavourites.favs);
  });
}

<<<<<<< HEAD
function findAllUserIdsForTroupes(troupeIds, callback) {
  if(!troupeIds.length) return callback(null, []);

  var mappedTroupeIds = troupeIds.map(function(d) {
    if(typeof d === 'string') return new ObjectID('' + d);
    return d;
  });

  persistence.Troupe.aggregate([
    { $match: { _id: { $in: mappedTroupeIds } } },
    { $project: { _id: 0, 'users.userId': 1 } },
    { $unwind: '$users' },
    { $group: { _id: 1, userIds: { $addToSet: '$users.userId' } } }
    ], function(err, results) {
      if(err) return callback(err);
      var result = results[0];
      if(!result || !result.userIds || !result.userIds.length) return callback(null, []);

      return callback(null, result.userIds);
    });
=======
function findBestTroupeForUser(user, callback) {
  //
  // This code is invoked when a user's lastAccessedTroupe is no longer valid (for the user)
  // or the user doesn't have a last accessed troupe. It looks for all the troupes that the user
  // DOES have access to (by querying the troupes.users collection in mongo)
  // If the user has a troupe, it takes them to the first one it finds. If the user doesn't have
  // any valid troupes, it redirects them to an error message
  //

  if (user.lastTroupe) {
    findById(user.lastTroupe, function(err,troupe) {
      if(err) return callback(err);

      if(!troupe || !userHasAccessToTroupe(user, troupe)) {
        userService.findDefaultTroupeForUser(user.id, callback);
        return;
      }

      callback(null, troupe);
    });
    return;
  }

  userService.findDefaultTroupeForUser(user.id, callback);
}

//
// Create a new troupe and return callback(err, troupe)
//
function createNewTroupeForExistingUser(options, callback) {
  var name = options.name;
  var oneToOneTroupeId = options.oneToOneTroupeId;
  var user = options.user;
  var invites = options.invites;

  name = name ? name.trim() : '';
  if(!name) return callback('Please provide a troupe name');

  if (oneToOneTroupeId) {
    // find this 1-1 troupe and create a new normal troupe with the additional person(s) invited
    findById(oneToOneTroupeId, function(err, troupe) {
      if(!userHasAccessToTroupe(user, troupe)) {
        return callback(403);
      }

      upgradeOneToOneTroupe({ name: name, oneToOneTroupe: troupe, senderName: user.name, invites: invites }, callback);
    });

    return;
  }

  // create a troupe normally
  var troupe = new persistence.Troupe();
  troupe.name = name;
  troupe.uri = createUniqueUri();
  troupe.addUserById(user.id);

  troupe.save(function(err) {
    if(err) return callback(err);

    var f = new Fiber();

    if (invites) {
      // add invites for each additional person
      for(var i = 0; i < invites.length; i++) {
        var displayName = invites[i].displayName;
        var inviteEmail = invites[i].email;
        if (displayName && inviteEmail)
          inviteUserByEmail(troupe, user.displayName, displayName, inviteEmail, f.waitor());
        }
    }

    f.all().then(function() {
      callback(null, troupe);
    }, callback);
  });
}

// Accept an invite, returns callback(err, user, alreadyExists)
// NB NB NB user should only ever be set iff the invite is valid
function acceptInvite(confirmationCode, troupeUri, callback) {
  findInviteByCode(confirmationCode, function(err, invite) {
    if(err) return callback(err);

    if(!invite) {
      winston.error("Invite confirmationCode=" + confirmationCode + " not found. ");
      return callback(null, null);
    }

    if(invite.status !== 'UNUSED') {
      /* The invite has already been used. We need to fail authentication, but go to the troupe */
      winston.verbose("Invite has already been used", { confirmationCode: confirmationCode, troupeUri: troupeUri });
      statsService.event('invite_reused', { uri: troupeUri });

      // There's a chance a user has accepted an invite but hasn't completed their profile
      // In which case we allow them through
      userService.findByEmail(invite.email, function(err, user) {
        if(err) return callback(err);

        // If the user has clicked on the invite, but hasn't completed their profile (as in does not have a password)
        // then we'll give them a special dispensation and allow them to access the site (otherwise they'll never get in)
        if (user && user.status == 'PROFILE_NOT_COMPLETED') {
          return callback(null, user, false);
        }

        return callback(null, null, true);
      });

    } else {
      statsService.event('invite_accepted', { uri: troupeUri });

      winston.verbose("Invite accepted", { confirmationCode: confirmationCode, troupeUri: troupeUri });

      userService.findOrCreateUserForEmail({
        displayName: invite.displayName,
        email: invite.email,
        status: "PROFILE_NOT_COMPLETED"
      }, function(err, user) {
        if(err) return callback(err);

        // confirm the user if they are not already.
        if (user.status == 'UNCONFIRMED') {
          user.status = 'PROFILE_NOT_COMPLETED';
          user.save();
        }

        findById(invite.troupeId, function(err, troupe) {
          if(err) return callback(err);
          if(!troupe) return callback(404);

          var originalStatus = invite.status;
          if(originalStatus != 'UNUSED') {
            return callback(null, null, true);
          }

          invite.status = 'USED';
          invite.save(function(err) {
            if(err) return callback(err);

            troupe.addUserById(user.id);
            troupe.save(function(err) {
              if(err) return callback(err);
              return callback(null, user, false);
            });
          });



        });
      });
    }

  });
>>>>>>> 9a8ac673
}

module.exports = {
  findByUri: findByUri,
  findById: findById,
  findByIds: findByIds,
  findAllTroupesForUser: findAllTroupesForUser,
  findAllTroupesIdsForUser: findAllTroupesIdsForUser,
  findAllUserIdsForTroupes: findAllUserIdsForTroupes,

  validateTroupeEmail: validateTroupeEmail,
  validateTroupeEmailAndReturnDistributionList: validateTroupeEmailAndReturnDistributionList,
  userHasAccessToTroupe: userHasAccessToTroupe,
  userIdHasAccessToTroupe: userIdHasAccessToTroupe,
  inviteUserByEmail: inviteUserByEmail,
  findInviteById: findInviteById,
  findInviteByCode: findInviteByCode,
  findMemberEmails: findMemberEmails,
  findAllUnusedInvitesForTroupe: findAllUnusedInvitesForTroupe,
  addRequest: addRequest,
  findRequestsByIds: findRequestsByIds,
  findAllOutstandingRequestsForTroupe: findAllOutstandingRequestsForTroupe,
  findPendingRequestForTroupe: findPendingRequestForTroupe,
  acceptRequest: acceptRequest,
  rejectRequest: rejectRequest,
  removeUserFromTroupe: removeUserFromTroupe,
  findUserIdsForTroupe: findUserIdsForTroupe,
  validateTroupeUrisForUser: validateTroupeUrisForUser,
  updateTroupeName: updateTroupeName,
  findOrCreateOneToOneTroupe: findOrCreateOneToOneTroupe,
  upgradeOneToOneTroupe: upgradeOneToOneTroupe,
  createUniqueUri: createUniqueUri,

  updateFavourite: updateFavourite,
  findFavouriteTroupesForUser: findFavouriteTroupesForUser,
  findBestTroupeForUser: findBestTroupeForUser,
  createNewTroupeForExistingUser: createNewTroupeForExistingUser,
  acceptInvite: acceptInvite
};<|MERGE_RESOLUTION|>--- conflicted
+++ resolved
@@ -7,15 +7,9 @@
     emailNotificationService = require("./email-notification-service"),
     uuid = require('node-uuid'),
     winston = require("winston"),
-<<<<<<< HEAD
-    assert = require('assert'),
-    collections = require("../utils/collections");
-=======
     collections = require("../utils/collections"),
     Fiber = require("../utils/fiber"),
     statsService = require("../services/stats-service");
-
->>>>>>> 9a8ac673
 
 var ObjectID = require('mongodb').ObjectID;
 
@@ -72,7 +66,7 @@
     .exec(function(err, result) {
       if(err) return callback(err);
 
-      var troupeIds = result.map(function(troupe) { return troupe._id; } );
+      var troupeIds = result.map(function(troupe) { return troupe.id; } );
       return callback(null, troupeIds);
     });
 }
@@ -177,42 +171,6 @@
     });
 }
 
-<<<<<<< HEAD
-function addInvite(troupe, senderDisplayName, displayName, email, userId) {
-  assert(email || userId, "Either email address or existing user is required");
-
-  // lookup the email address of an existing user being invited
-  if (!email) {
-    assert(userId, "An existing user is required if no email address is given.");
-
-    userService.findById(userId, function(err, user) {
-      assert(!err);
-      assert(user, "No user with that ID was found");
-
-      email = user.email;
-
-      createInvite();
-
-    });
-  } else {
-    createInvite();
-  }
-
-  function createInvite() {
-    var code = uuid.v4();
-    var invite = new persistence.Invite();
-    invite.troupeId = troupe.id;
-    invite.displayName = displayName;
-    invite.email = email;
-    invite.code = code;
-    invite.save();
-
-    // TODO: should we treat registered users differently from unregistered people?
-    // At the moment, we treat them all the same...
-
-    emailNotificationService.sendInvite(troupe, displayName, email, code, senderDisplayName);
-  }
-=======
 function inviteUserByEmail(troupe, senderDisplayName, displayName, email, callback) {
   var code = uuid.v4();
 
@@ -232,7 +190,6 @@
   });
 
 
->>>>>>> 9a8ac673
 }
 
 function findInviteById(id, callback) {
@@ -382,6 +339,13 @@
   });
 }
 
+function findUsersForTroupe(troupeId, callback) {
+  persistence.Troupe.findById(troupeId, 'users', function(err, user) {
+    if(err) return callback(err);
+    callback(null, user.users);
+  });
+}
+
 function updateTroupeName(troupeId, troupeName, callback) {
   findById(troupeId, function(err, troupe) {
     if (err) return callback(err);
@@ -520,7 +484,6 @@
   });
 }
 
-<<<<<<< HEAD
 function findAllUserIdsForTroupes(troupeIds, callback) {
   if(!troupeIds.length) return callback(null, []);
 
@@ -541,7 +504,9 @@
 
       return callback(null, result.userIds);
     });
-=======
+}
+
+
 function findBestTroupeForUser(user, callback) {
   //
   // This code is invoked when a user's lastAccessedTroupe is no longer valid (for the user)
@@ -695,7 +660,6 @@
     }
 
   });
->>>>>>> 9a8ac673
 }
 
 module.exports = {
@@ -704,8 +668,6 @@
   findByIds: findByIds,
   findAllTroupesForUser: findAllTroupesForUser,
   findAllTroupesIdsForUser: findAllTroupesIdsForUser,
-  findAllUserIdsForTroupes: findAllUserIdsForTroupes,
-
   validateTroupeEmail: validateTroupeEmail,
   validateTroupeEmailAndReturnDistributionList: validateTroupeEmailAndReturnDistributionList,
   userHasAccessToTroupe: userHasAccessToTroupe,
@@ -722,7 +684,11 @@
   acceptRequest: acceptRequest,
   rejectRequest: rejectRequest,
   removeUserFromTroupe: removeUserFromTroupe,
+
+  findAllUserIdsForTroupes: findAllUserIdsForTroupes,
   findUserIdsForTroupe: findUserIdsForTroupe,
+  findUsersForTroupe: findUsersForTroupe,
+
   validateTroupeUrisForUser: validateTroupeUrisForUser,
   updateTroupeName: updateTroupeName,
   findOrCreateOneToOneTroupe: findOrCreateOneToOneTroupe,
