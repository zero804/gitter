--- conflicted
+++ resolved
@@ -16,10 +16,7 @@
 var assert                   = require('assert');
 var statsService             = require("../services/stats-service");
 var permissionsModel         = require("./permissions-model");
-<<<<<<< HEAD
-=======
-
->>>>>>> 2ebaf957
+
 
 function ensureExists(value) {
   if(!value) throw 404;
