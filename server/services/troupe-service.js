--- conflicted
+++ resolved
@@ -1520,14 +1520,6 @@
               email: invite.email,
               status: "PROFILE_NOT_COMPLETED",
               source: 'invite_accept'
-<<<<<<< HEAD
-            }).then(function(user) {
-              return updateInvitesForEmailToUserId(invite.email, user.id)
-                .then(function() {
-                  return user;
-                });
-=======
->>>>>>> 0fac58be
             });
           }
 
@@ -1777,11 +1769,7 @@
   sendPendingInviteMails: sendPendingInviteMails,
 
   testOnly: {
-<<<<<<< HEAD
-    findOrCreateOneToOneTroupe: findOrCreateOneToOneTroupe
-=======
     findOrCreateOneToOneTroupe: findOrCreateOneToOneTroupe,
     indexTroupesByUserIdTroupeId: indexTroupesByUserIdTroupeId
->>>>>>> 0fac58be
   }
 };