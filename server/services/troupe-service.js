/*jshint globalstrict:true, trailing:false, unused:true, node:true */
/*global require: true, module: true */
"use strict";

var persistence = require("./persistence-service");
var userService = require("./user-service");
var appEvents = require("../app-events");
var assert = require("assert");
var emailNotificationService = require("./email-notification-service");
var presenceService = require("./presence-service");
var uuid = require('node-uuid');
var winston = require("winston");
var collections = require("../utils/collections");
var Q = require("q");
var ObjectID = require('mongodb').ObjectID;
var _ = require('underscore');
var assert = require('assert');
var statsService = require("../services/stats-service");

function ensureExists(value) {
  if(!value) throw 404;
  return value;
}

function findByUri(uri, callback) {
  return persistence.Troupe.findOneQ({uri: uri})
    .nodeify(callback);
}

function findByIds(ids, callback) {
  return persistence.Troupe
    .where('_id')['in'](collections.idsIn(ids))
    .execQ()
    .nodeify(callback);
}

function findById(id, callback) {
  return persistence.Troupe.findByIdQ(id)
    .nodeify(callback);
}

function findByIdRequired(id) {
  return persistence.Troupe.findByIdQ(id)
    .then(ensureExists);
}

/**
 * Like model.createQ, but invokes mongoose middleware
 */
function createQ(ModelType, options) {
  var m = new ModelType(options);
  return m.saveQ()
    .then(function() {
      return m;
    });
}

/**
 * Use this instead of createQ as it invokes Mongoose Middleware
 */
function createTroupeQ(options) {
  return createQ(persistence.Troupe, options);
}

function createInviteQ(options) {
  return createQ(persistence.Invite, options);
}

function createInviteUnconfirmedQ(options) {
  return createQ(persistence.InviteUnconfirmed, options);
}

function createRequestQ(options) {
  return createQ(persistence.Request, options);
}

function createRequestUnconfirmedQ(options) {
  return createQ(persistence.RequestUnconfirmed, options);
}


function findMemberEmails(id, callback) {
  findById(id, function(err,troupe) {
    if(err) callback(err);
    if(!troupe) callback("No troupe returned");

    var userIds = troupe.getUserIds();

    userService.findByIds(userIds, function(err, users) {
      if(err) callback(err);
      if(!users) callback("No users returned");

      var emailAddresses = users.map(function(item) { return item.email; } );

      callback(null, emailAddresses);
    });

  });
}

function findAllTroupesForUser(userId, callback) {
  return persistence.Troupe
    .where('users.userId', userId)
    .sort({ name: 'asc' })
    .execQ()
    .nodeify(callback);
}

function findAllTroupesIdsForUser(userId, callback) {
  return persistence.Troupe
    .where('users.userId', userId)
    .select('id')
    .execQ()
    .then(function(result) {
      var troupeIds = result.map(function(troupe) { return troupe.id; } );
      return troupeIds;
    })
    .nodeify(callback);
}

function userHasAccessToTroupe(user, troupe) {
  return troupe.containsUserId(user.id);
}

function userIdHasAccessToTroupe(userId, troupe) {
  return troupe.containsUserId(userId);
}

function validateTroupeEmail(options, callback) {
  var from = options.from;
  var to = options.to;

  /* TODO: Make this email parsing better! */
  var uri = to.split('@')[0];

  userService.findByEmail(from, function(err, fromUser) {
    if(err) return callback(err);
    if(!fromUser) return callback("Access denied");

    findByUri(uri, function(err, troupe) {
      if(err) return callback(err);
      if(!troupe) return callback("Troupe not found for uri " + uri);

      if(!userHasAccessToTroupe(fromUser, troupe)) {
        return callback("Access denied");
      }

      return callback(null,troupe, fromUser);

    });
  });
}

function validateTroupeEmailAndReturnDistributionList(options, callback) {
  var from = options.from;
  var to = options.to;

  /* TODO: Make this email parsing better! */
  var uri = to.split('@')[0];

  userService.findByEmail(from, function(err, fromUser) {
    if(err) return callback(err);
    if(!fromUser) return callback("Access denied");

    findByUri(uri, function(err, troupe) {
      if(err) return callback(err);
      if(!troupe) return callback("Troupe not found for uri " + uri);
      if(!userHasAccessToTroupe(fromUser, troupe)) {
        return callback("Access denied");
      }

      userService.findByIds(troupe.getUserIds(), function(err, users) {
        if(err) return callback(err);

        var emailAddresses = users.map(function(user) {
          return user.email;
        });

        return callback(null, troupe, fromUser, emailAddresses);
      });
    });
  });
}

/*
 * This function takes in a userId and a list of troupes
 * It returns a hash that tells whether the user has access to each troupe,
 * or null if the troupe represented by the uri does not exist.
 * For example:
 * For the input validateTroupeUrisForUser('1', ['a','b','c'],...)
 * The callback could return:
 * {
 *   'a': true,
 *   'b': false,
 *   'c': null
 * }
 * Mean: User '1' has access to 'a', no access to 'b' and no troupe 'c' exists
 */
function validateTroupeUrisForUser(userId, uris, callback) {
  persistence.Troupe
    .where('uri')['in'](uris)
    .where('status', 'ACTIVE')
    .exec(function(err, troupes) {
      if(err) return callback(err);

      var troupesByUris = collections.indexByProperty(troupes, "uri");

      var result = {};
      uris.forEach(function(uri) {
        var troupe = troupesByUris[uri];
        if(troupe) {
          result[uri] = troupe.containsUserId(userId);
        } else {
          result[uri] = null;
        }
      });

      callback(null, result);
    });
}

/**
 * Add the specified user to the troupe,
 * @param {[type]} userId
 * @param {[type]} troupeId
 * returns a promise with the troupe
 */
function addUserIdToTroupe(userId, troupeId) {
  return findByIdRequired(troupeId)
      .then(function(troupe) {
        if(troupe.status != 'ACTIVE') throw { troupeNoLongerActive: true };

        if(troupe.containsUserId(userId)) {
          return troupe;
        }

        troupe.addUserById(userId);
        return troupe.saveQ()
            .then(function() { return troupe; });
      });
}

/**
 * Returns the URL a particular user would see if they wish to view a URL.
 * NB: this call has to query the db to get a user's username. Don't call it
 * inside a loop!
 *
 * @return promise of a URL string
 */
function getUrlForTroupeForUserId(troupe, userId) {
  if(!troupe.oneToOne) {
    return Q.resolve("/" + troupe.uri);
  }

  var otherTroupeUser = troupe.users.filter(function(troupeUser) {
    return troupeUser.userId != userId;
  })[0];

  if(!otherTroupeUser) throw "Unable to determine other user for troupe#" + troupe.id;

  return userService.findUsernameForUserId(otherTroupeUser.userId)
    .then(function(username) {
      return username ? "/" + username
                      : "/one-one/" + otherTroupeUser.userId;
    });

}
/**
 * Notify existing users of invites. This method does not handle email-only invites for non-registered email addresses
 * @param  {[type]} invites
 * @return promise of undefined
 */
function notifyRecipientsOfInvites(invites) {
  var userIds = collections.idsIn(
                  invites.map(function(i) { return i.userId; })
                    .concat(invites.map(function(i) { return i.fromUserId; })));

  var troupeIds = collections.idsIn(invites.map(function(i) { return i.troupeId; }));

  // Check if the user is online
  var d = Q.defer();
  presenceService.categorizeUsersByOnlineStatus(userIds, d.makeNodeResolver());

  return Q.all([
    userService.findByIds(userIds),
    findByIds(troupeIds),
    d.promise
    ]).spread(function(users, troupes, onlineUsers) {
      troupes = collections.indexById(troupes);
      users = collections.indexById(users);

      var promises = invites.map(function(invite) {
        var toUserId = invite.userId;
        var userIsOnline = onlineUsers[toUserId];

        var troupe = troupes[invite.troupeId];
        var toUser = users[toUserId];
        var fromUser = users[invite.fromUserId];

        assert(fromUser, 'Could not find fromUser: ' + invite.fromUserId);
        assert(toUser, 'Could not find toUser. notifyRecipientsOfInvites only deals with existing user recipients, not email recipients');

        if(userIsOnline) {
          var text, uri;
          if(invite.troupeId && troupe) {
            text = "You've been invited to join the Troupe: " + troupe.name;
            uri = troupe.uri;
          } else if(!invite.troupeId && fromUser) {
            text = fromUser.displayName + " has invited you to connect";
            uri = fromUser.getHomeUrl();
          }

          appEvents.userNotification({
            userId: toUserId,
            troupeId: troupe ? troupe.id : undefined,
            // TODO: add onetoone bits in to this invite
            title: "New Invitation",
            text: text,
            link: uri,
            sound: "invitation"
          });
          return;
        } else {
          invite.emailSentAt = Date.now();
          return invite.saveQ()
            .then(function() {
              // The user is not online, send them an email
              if(troupe) {
                emailNotificationService.sendInvite(troupe, toUser.displayName, toUser.email, invite.code, fromUser.displayName);
              } else if(!invite.troupeId) {
                // One to one
                emailNotificationService.sendConnectInvite(fromUser.getHomeUrl(), toUser.displayName, toUser.email, invite.code, fromUser.displayName);
              }

            });


        }

      });

      return Q.all(promises);
  });
}

/**
 * Invite an existing user to join a troupe or connect with another user
 * @param  {[ObjectId]} troupe optional
 * @param  {[ObjectId]} fromUserId the user initiating the connection
 * @param  {[ObjectId]} toUserId the recipient
 * @return {[type]} promise with invite
 */
function inviteUserByUserId(troupe, fromUser, toUserId) {
  assert(fromUser, "fromUser expected");
  assert(toUserId, "toUserId expected");

  // Find the user
  return userService.findById(toUserId)
    .then(function(toUser) {
      assert(toUser, "toUserId " + toUser + " not found");

      var fromUserId = fromUser.id;
      assert(fromUserId, 'fromUser.id is missing');

      var chain = null;

      if(troupe) {
        // Never any chance of an implicit connection for troupe invites, just return false
        chain = Q.resolve(false);
      } else {
        // If this invite is for a onetoone and the users have an implicit connection
        // then simply connect them up and be done with it

        chain = findImplicitConnectionBetweenUsers(fromUserId, toUserId)
          .then(function(hasImplicitConnection) {
            if(hasImplicitConnection) {
              return findOrCreateOneToOneTroupe(fromUserId, toUserId)
                .then(function() {
                  // Can't really think we should return here, this will have to do
                  return true;
                });
            }

            return false;
          });
      }

      return chain.then(function(hasImplicitConnection) {
        if(hasImplicitConnection) return null; // No invite needed

        var collection = fromUser.isConfirmed() ? persistence.Invite : persistence.InviteUnconfirmed;

        // Look for an existing invite
        var query = { status: 'UNUSED', userId: toUserId };
        if(!troupe) {
          query.fromUserId = fromUserId;
          query.troupeId = null;
        } else {
          query.troupeId = troupe.id;
        }

        return collection.findOneQ(query)
          .then(function(existingInvite) {

            // Existing invite? Use it
            if (existingInvite) {
              return existingInvite;
            }

            var inviteData = {
                troupeId: troupe ? troupe.id : null,
                fromUserId: fromUserId,
                userId: toUserId,
                displayName: null, // Don't set this if we're using a userId
                email: null,       // Don't set this if we're using a userId
                code: toUser.isConfirmed() ? null : uuid.v4(),
                status: 'UNUSED'
              };

            return  fromUser.isConfirmed() ? createInviteQ(inviteData) : createInviteUnconfirmedQ(inviteData);

          }).then(function(invite) {
            // Notify the recipient, if the user is confirmed
            if(!fromUser.isConfirmed()) return invite;

            return notifyRecipientsOfInvites([invite])
                    .then(function() {
                      return invite;
                    });
          });
      });




  });
}

/**
 * Invite by email
 * @param  {[type]} troupe optional - not supplied for one to one invitations
 * @param  {[type]} fromUserId the user making the request
 * @param  {[type]} displayName (optional) the name of the recipient
 * @param  {[type]} email the email address of the recipient
 * @return {[type]} promise with invite
 */
function inviteUserByEmail(troupe, fromUser, displayName, email) {
  assert(fromUser && fromUser.id, "fromUser expected");
  assert(email, "email expected");
  assert(!troupe || troupe.id, "troupe must have an id");

  // Only non-registered users should go through this flow.
  // Check if the email is registered to a user.
  return userService.findByEmail(email)
    .then(function(user) {

      if(user) {
        return inviteUserByUserId(troupe, fromUser, user.id);
      }

      var fromUserId = fromUser.id;

      var query = troupe ? { status: "UNUSED", troupeId: troupe.id, email: email }
                         : { status: "UNUSED", fromUserId: fromUser.id, email: email };

      return persistence.Invite.findOneQ(query)
          .then(function(existingInvite) {
            // Found an existing invite? Don't create a new one then
            if(existingInvite) return existingInvite;

            statsService.event('new_user_invite', { userId: fromUserId, invitedEmail: email, email: fromUser.email });

            // create the invite and send mail immediately

            return createInviteQ({
              troupeId: troupe && troupe.id,
              fromUserId: fromUserId,
              displayName: displayName,
              email: email,
              emailSentAt: Date.now(),
              code: uuid.v4()
            });

          }).then(function(invite) {
            if(troupe) {
              // For new or existing invites, send the user an email
              emailNotificationService.sendInvite(troupe, displayName, email, invite.code, fromUser.displayName);
            } else {
              // For new or existing invites, send the user an email
              emailNotificationService.sendConnectInvite(fromUser.getHomeUrl(), displayName, email, invite.code, fromUser.displayName);
            }

            return invite;
          });

    });
}

/**
 * Invite a user to either join a troupe or connect for one-to-one chats
 * @param  {[type]}   troupe (optional)
 * @param  {[type]}   invite ({ fromUser / userId / displayName / email  })
 * @return {[type]}   promise of an invite
 */
function createInvite(troupe, options, callback) {

  return Q.resolve(null)
    .then(function() {

      assert(options.fromUser, 'fromUser required');
      assert(options.fromUser.id, 'fromUser.id required');

      if(options.userId) {
        return inviteUserByUserId(troupe, options.fromUser, options.userId);
      }

      if(options.email) {
        return inviteUserByEmail(troupe, options.fromUser, options.displayName, options.email);
      }

      throw "Invite needs an email or userId";
    }).nodeify(callback);
}

function findInviteById(id, callback) {
  return persistence.Invite.findByIdQ(id)
    .nodeify(callback);
}

function findInviteByConfirmationCode(confirmationCode) {
  return persistence.Invite.findOneQ({ code: confirmationCode });
}


function findAllUnusedInvitesForTroupe(troupeId, callback) {
   persistence.Invite.where('troupeId').equals(troupeId)
      .where('status').equals('UNUSED')
      .sort({ displayName: 'asc', email: 'asc' } )
      .exec(callback);
}



function findUnusedInviteToTroupeForUserId(userId, troupeId, callback) {
  return persistence.Invite.findOneQ({ troupeId: troupeId, userId: userId, status: 'UNUSED' }).nodeify(callback);
}

/**
 * Find an unused invite from fromUserId to toUserId for toUserId to connect with fromUserId
 * @param  {[type]} fromUserId
 * @param  {[type]} toUserId
 * @return {[type]} promise with invite
 */
function findUnusedOneToOneInviteFromUserIdToUserId(fromUserId, toUserId) {
  return persistence.Invite.findOneQ({
      troupeId: null, // This indicates that it's a one-to-one invite
      fromUserId: fromUserId,
      userId: toUserId,
      status: 'UNUSED'
    });
}

/**
 * Finds all unconfirmed invites for a recently confirmed user,
 * notifies recipients
 * @return {promise} no value
 */
function updateUnconfirmedInvitesForUserId(userId) {
  return persistence.InviteUnconfirmed.findQ({ fromUserId: userId })
      .then(function(invites) {
        winston.info('Creating ' + invites.length + ' invites for recently confirmed user ' + userId);
        var promises = invites.map(function(invite) {
          return createInviteQ(invite)
            .then(function(newInvite) {
              return invite.removeQ()
                .then(function() {
                  return newInvite;
                });
              });
        });

        return Q.all(promises)
          .then(function(invites) {
            return notifyRecipientsOfInvites(invites);
          });
      });
}

/**
 * Finds all unconfirmed requests for a recently confirmed user,
 * notifies recipients
 * @return {promise} no value
 */
function updateUnconfirmedRequestsForUserId(userId) {
  return persistence.RequestUnconfirmed.findQ({ userId: userId })
      .then(function(requests) {
        winston.info('Creating ' + requests.length + ' requests for recently confirmed user ' + userId);

        var promises = requests.map(function(request) {
          return createRequestQ(request)
            .then(function() {
              return request.removeQ();
            });
        });

        return Q.all(promises);
      });
}

function updateInvitesForEmailToUserId(email, userId, callback) {
  return persistence.Invite.updateQ(
    { email: email },
    {
      userId: userId,
      email: null,
      displayName: null
    },
    { multi: true })
    .then(function() {
      return true;
    })
    .nodeify(callback);
}

function findAllUnusedInvitesForUserId(userId, callback) {
  return persistence.Invite.where('userId').equals(userId)
    .where('status').equals('UNUSED')
    .sort({ createdAt: 'asc' } )
    .execQ()
    .nodeify(callback);
}

function findAllUnusedInvitesForEmail(email, callback) {
  return persistence.Invite.where('email').equals(email)
    .where('status').equals('UNUSED')
    .sort({ displayName: 'asc', email: 'asc' } )
    .execQ()
    .nodeify(callback);
}

function removeUserFromTroupe(troupeId, userId, callback) {
  findById(troupeId, function(err, troupe) {
    if(err) return callback(err);
    if(!troupe) return callback('Troupe ' + troupeId + ' does not exist.');

    // TODO: Add the user to a removeUsers collection
    var deleteRecord = new persistence.TroupeRemovedUser({
      userId: userId,
      troupeId: troupeId
    });

    deleteRecord.save(function(err) {
      if(err) return callback(err);

      // TODO: Let the user know that they've been removed from the troupe (via email or something)
      troupe.removeUserById(userId);
      if(troupe.users.length === 0) {
        return callback("Cannot remove the last user from a troupe");
      }
      troupe.save(callback);
    });
  });
}


/**
 * Create a request or simply return an existing one
 * returns a promise of a request
 */
function addRequest(troupe, user) {
  assert(troupe, 'Troupe parameter is required');
  assert(user, 'User parameter is required');

  var userId = user.id;
  assert(user.id, 'User.id parameter is required');

  var collection = user.isConfirmed() ? persistence.Request : persistence.RequestUnconfirmed;

  if(userIdHasAccessToTroupe(userId, troupe)) {
    throw { memberExists: true };
  }

  return collection.findOneQ({
    troupeId: troupe.id,
    userId: userId,
    status: 'PENDING' })
    .then(function(request) {
      // Request already made....
      if(request) return request;

      var requestData = {
        troupeId: troupe.id,
        userId: userId,
        status: 'PENDING'
      };

      return user.isConfirmed() ? createRequestQ(requestData) : createRequestUnconfirmedQ(requestData);
    });
}

/*
 * callback is function(err, requests)
 */
function findAllOutstandingRequestsForTroupe(troupeId, callback) {
  persistence.Request
      .where('troupeId', troupeId)
      .where('status', 'PENDING')
      .exec(callback);
}

function findPendingRequestForTroupe(troupeId, id, callback) {
  persistence.Request.findOne( {
    troupeId: troupeId,
    _id: id,
    status: 'PENDING'
  }, callback);
}


function findRequestsByIds(requestIds, callback) {
<<<<<<< HEAD

  persistence.Request
    .where('_id')['in'](requestIds)
    .exec(callback);

}

function findUserByIdEnsureConfirmationCode(userId, callback) {
  userService.findById(userId, function(err, user) {
    if(err) return callback(err);
    if(!user) return callback();
=======
>>>>>>> 3336ded5

  persistence.Request
    .where('_id')['in'](requestIds)
    .exec(callback);

}

/**
 * Accept a request: add the user to the troupe and delete the request
 * @return promise of undefined
 */
function acceptRequest(request, callback) {
  assert(request, 'Request parameter required');

  winston.verbose('Accepting request to join ' + request.troupeId);

  var userId = request.userId;

  return findById(request.troupeId)
    .then(function(troupe) {
      if(!troupe) { winston.error("Unable to find troupe", request.troupeId); throw "Unable to find troupe"; }

      return userService.findById(userId)
        .then(function(user) {
          if(!user) { winston.error("Unable to find user", request.userId); throw "Unable to find user"; }

          emailNotificationService.sendRequestAcceptanceToUser(user, troupe);

          return addUserIdToTroupe(userId, troupe)
              .then(function() {
                return request.removeQ();
              });
        });
    })
    .nodeify(callback);

}


/**
 * Rjected a request: delete the request
 * @return promise of undefined
 */
function rejectRequest(request, callback) {
  winston.verbose('Rejecting request to join ' + request.troupeId);

  return request.removeQ()
    .nodeify(callback);
}

function findUserIdsForTroupe(troupeId, callback) {
  return persistence.Troupe.findByIdQ(troupeId, 'users')
    .then(function(troupe) {
      return troupe.users.map(function(m) { return m.userId; });
    })
    .nodeify(callback);
}

function updateTroupeName(troupeId, troupeName, callback) {
  return findByIdRequired(troupeId)
    .then(function(troupe) {
      troupe.name = troupeName;

      return troupe.saveQ()
        .then(function() {
          return troupe;
        });
    })
    .nodeify(callback);
}

function createOneToOneTroupe(userId1, userId2, callback) {
  winston.verbose('Creating a oneToOne troupe for ', { userId1: userId1, userId2: userId2 });
  return createTroupeQ({
      name: '',
      oneToOne: true,
      status: 'ACTIVE',
      users: [
        { userId: userId1 },
        { userId: userId2 }
      ]
    }).nodeify(callback);
}

// Returns true if the two users share a common troupe
// In future, will also return true if the users share an organisation
function findImplicitConnectionBetweenUsers(userId1, userId2, callback) {
  return persistence.Troupe.findOneQ({
          $and: [
            { 'users.userId': userId1 },
            { 'users.userId': userId2 }
          ]
        }, "_id")
    .then(function(troupe) {
      return !!troupe;
    })
    .nodeify(callback);
}

function findOneToOneTroupe(fromUserId, toUserId) {
  if(fromUserId == toUserId) throw "You cannot be in a troupe with yourself.";
  assert(fromUserId, 'fromUserId parameter required');
  assert(toUserId, 'fromUserId parameter required');

  /* Find the existing one-to-one.... */
  return persistence.Troupe.findOneQ({
        $and: [
          { oneToOne: true },
          { 'users.userId': fromUserId },
          { 'users.userId': toUserId }
        ]
    });

}
/**
 * Find a one-to-one troupe, otherwise create it if possible (if there is an implicit connection),
 * otherwise return the existing invite if possible
 *
 * @return {[ troupe, other-user, invite ]}
 */
function findOrCreateOneToOneTroupe(fromUserId, toUserId, callback) {
  if(fromUserId == toUserId) return callback("You cannot be in a troupe with yourself.");

  return userService.findById(toUserId)
    .then(function(toUser) {
      if(!toUser) throw "User does not exist";

      /* Find the existing one-to-one.... */
      return [toUser, persistence.Troupe.findOneQ({
        $and: [
          { oneToOne: true },
          { 'users.userId': fromUserId },
          { 'users.userId': toUserId }
        ]
      })];
    })
    .spread(function(toUser, troupe) {

      // Found the troupe? Perfect!
      if(troupe) return [ troupe, toUser, null ];

      return findImplicitConnectionBetweenUsers(fromUserId, toUserId)
          .then(function(implicitConnection) {
            if(implicitConnection) {
              // There is an implicit connection between these two users,
              // automatically create the troupe
              return createOneToOneTroupe(fromUserId, toUserId)
                .then(function(troupe) {
                  return [ troupe, toUser, null ];
                });
            }

            // There is no implicit connection between the users, don't create the troupe
            // However, do tell the caller whether or not this user already has an invite to the
            // other user to connect

            // Otherwise the users cannot onnect the and the user will need to invite the other user
            // to connect explicitly.
            // Check if the user has already invited the other user to connect

            // Look to see if the other user has invited this user to connect....
            // NB from and to users are swapped around here as we are looking for the correlorary (sp)
            return findUnusedOneToOneInviteFromUserIdToUserId(toUserId, fromUserId)
              .then(function(invite) {
                return [ null, toUser, invite ];
              });

          });

    })
    .nodeify(callback);

}

/**
 * Take a one to one troupe and turn it into a normal troupe with extra invites
 * @return promise with new troupe
 */
function upgradeOneToOneTroupe(options, callback) {
  var name = options.name;
  var fromUser = options.user;
  var invites = options.invites;
  var origTroupe = options.oneToOneTroupe.toObject();

  // create a new, normal troupe, with the current users from the one to one troupe
  return createTroupeQ({
      uri: createUniqueUri(),
      name: name,
      status: 'ACTIVE',
      users: origTroupe.users
    })
    .then(function(troupe) {

      if(!invites || invites.length === 0) return troupe;

      var promises = invites.map(function(invite) {
          return createInvite(troupe, {
            fromUser: fromUser,
            email: invite.email,
            displayName: invite.displayName,
            userId: invite.userId
          });
        });

      // Create invites for all the users
      return Q.all(promises)
        .then(function() {
          return troupe;
        });

    })
    .nodeify(callback);

}

function createUniqueUri() {
  var chars = "0123456789abcdefghiklmnopqrstuvwxyz";

  var uri = "";
  for(var i = 0; i < 6; i++) {
    var rnum = Math.floor(Math.random() * chars.length);
    uri += chars.substring(rnum, rnum + 1);
  }

  return uri;
}

function updateFavourite(userId, troupeId, isFavourite, callback) {
  var setOp = {};
  setOp['favs.' + troupeId] = '1';
  var updateStatement;
  var updateOptions;

  if(isFavourite) {
    updateStatement = { $set: setOp };
    updateOptions = { upsert: true };
  } else {
    updateStatement = { $unset: setOp };
    updateOptions = { };
  }

  return persistence.UserTroupeFavourites.updateQ(
    { userId: userId },
    updateStatement,
    updateOptions)
    .nodeify(callback);
}

function findFavouriteTroupesForUser(userId, callback) {
  return persistence.UserTroupeFavourites.findOneQ({ userId: userId})
    .then(function(userTroupeFavourites) {
      if(!userTroupeFavourites || !userTroupeFavourites.favs) return {};

      return userTroupeFavourites.favs;
    })
    .nodeify(callback);
}

function findAllUserIdsForTroupes(troupeIds, callback) {
  if(!troupeIds.length) return callback(null, []);

  var mappedTroupeIds = troupeIds.map(function(d) {
    if(typeof d === 'string') return new ObjectID('' + d);
    return d;
  });

  return persistence.Troupe.aggregateQ([
    { $match: { _id: { $in: mappedTroupeIds } } },
    { $project: { _id: 0, 'users.userId': 1 } },
    { $unwind: '$users' },
    { $group: { _id: 1, userIds: { $addToSet: '$users.userId' } } }
    ])
    .then(function(results) {
      var result = results[0];
      if(!result || !result.userIds || !result.userIds.length) return [];

      return result.userIds;
    })
    .nodeify(callback);
}

function findAllUserIdsForUnconnectedImplicitContacts(userId, callback) {
  userId = new ObjectID(userId);

  return persistence.Troupe.aggregateQ([
    { $match: { 'users.userId': userId, oneToOne: false } },
    { $project: { 'users.userId': 1, _id: 0 } },
    { $unwind: "$users" },
    { $group: { _id: '$users.userId', number: { $sum: 1 } } },
    { $project: { _id: 1 } }
  ]).then(function(results) {
    var implicitConnectionUserIds = results
          .map(function(item) { return "" + item._id; })
          .filter(function(item) { return item != userId; });

    return persistence.Troupe.aggregateQ([
      { $match: { 'users.userId': userId, oneToOne: true } },
      { $project: { 'users.userId': 1, _id: 0 } },
      { $unwind: "$users" },
      { $group: { _id: '$users.userId', number: { $sum: 1 } } },
      { $project: { _id: 1 } }
    ]).then(function(results) {

      var alreadyConnectedUserIds = results
        .map(function(item) { return "" + item._id; });

      return _.difference(implicitConnectionUserIds, alreadyConnectedUserIds);
    });
  }).nodeify(callback);


}


/**
 * Find the best troupe for a user to access
 * @return promise of a troupe or null
 */
function findBestTroupeForUser(user, callback) {
  //
  // This code is invoked when a user's lastAccessedTroupe is no longer valid (for the user)
  // or the user doesn't have a last accessed troupe. It looks for all the troupes that the user
  // DOES have access to (by querying the troupes.users collection in mongo)
  // If the user has a troupe, it takes them to the last one they accessed. If the user doesn't have
  // any valid troupes, it returns an error.
  //
  var op;
  if (user.lastTroupe) {
     op = findById(user.lastTroupe)
      .then(function(troupe) {

        if(!troupe || troupe.status == 'DELETED' || !userHasAccessToTroupe(user, troupe)) {
          return findLastAccessedTroupeForUser(user);
        }

        return troupe;
      });

  } else {
    op = findLastAccessedTroupeForUser(user);
  }

  return op.nodeify(callback);
}

/**
 * Find the last troupe that a user accessed that the user still has access to
 * that hasn't been deleted
 * @return promise of a troupe (or null)
 */
function findLastAccessedTroupeForUser(user, callback) {
  return persistence.Troupe.findQ({ 'users.userId': user.id, 'status': 'ACTIVE' }).then(function(activeTroupes) {
    if (!activeTroupes || activeTroupes.length === 0) return null;

    return userService.getTroupeLastAccessTimesForUser(user.id).then(function(troupeAccessTimes) {
      activeTroupes.forEach(function(troupe) {
        troupe.lastAccessTime = troupeAccessTimes[troupe._id];
      });

      var troupes = _.sortBy(activeTroupes, function(t) {
        return (t.lastAccessTime) ? t.lastAccessTime : 0;
      }).reverse();

      var troupe = _.find(troupes, function(troupe) {
        return userHasAccessToTroupe(user, troupe);
      });

      return troupe;
    });

  }).nodeify(callback);

}

//
//
//
/**
 * Create a new troupe from a one-to-one troupe and auto-invite users
 * @return promise of a troupe
 */
function createNewTroupeForExistingUser(options, callback) {
  return Q.resolve(null).then(function() {
    var name = options.name;
    var oneToOneTroupeId = options.oneToOneTroupeId;
    var user = options.user;
    var invites = options.invites;

    name = name ? name.trim() : '';

    assert(user, 'user required');
    assert(name, 'Please provide a troupe name');

    if (oneToOneTroupeId) {
      // find this 1-1 troupe and create a new normal troupe with the additional person(s) invited
      return findById(oneToOneTroupeId)
        .then(function(troupe) {
          if(!userHasAccessToTroupe(user, troupe)) {
            throw 403;
          }

          return upgradeOneToOneTroupe({ name: name, oneToOneTroupe: troupe, user: user, invites: invites });
        });
    }

    // create a troupe normally
    var troupe = new persistence.Troupe({
      name: name,
      uri: createUniqueUri()
    });
    troupe.addUserById(user.id);
    return troupe.saveQ()
      .then(function() {

        if(!invites) return troupe;

        var promises = invites.map(function(invite) {
          var displayName = invite.displayName;
          var inviteEmail = invite.email;
          var toUserId = invite.userId;

          if (displayName && inviteEmail || toUserId) {
            return createInvite(troupe, {
                fromUser: user,
                displayName: displayName,
                email: inviteEmail,
                userId: toUserId
              });
          }
        });

        return Q.all(promises).then(function() {
          return troupe;
        });
      });

  }).nodeify(callback);

}

function sendInviteAcceptedNotice(invite, troupe, isNormalTroupe) {
  assert(invite); assert(troupe);

  if (isNormalTroupe)
    return; // we don't send notices for invite acceptances to normal troupes

  var findTroupe = getUrlForTroupeForUserId(troupe, invite.userId);
  var findFromUser = userService.findById(invite.fromUserId);
  var findToUser = userService.findById(invite.userId);

  Q.spread([findFromUser, findToUser, findTroupe], function(fromUser, toUser, troupeUri) {

    if (fromUser && troupeUri) {
      emailNotificationService.sendConnectAcceptanceToUser(fromUser, toUser, {
        uri: troupeUri
      });
    }
    else {
      winston.info("Couldn't lookup invite sender to send acceptance notice to");
    }
  });
}

// so that the invite doesn't show up in the receiver's list of pending invitations
// marks the invite as used
function rejectInviteForAuthenticatedUser(user, invite) {
  return Q.resolve(null).then(function() {
    assert(user, 'User parameter required');
    assert(invite, 'invite parameter required');


    if(invite.email !== user.email && invite.userId != user.id) {
      throw 401;
    }

    statsService.event('invite_rejected', { userId: user.id, inviteId: invite.id });
    winston.verbose("Invite rejected", { inviteId: invite.id });

    return markInviteUsedAndDeleteAllSimilarOutstandingInvites(invite);
  });
}

function acceptInviteForAuthenticatedUser(user, invite) {
  return Q.resolve(null).then(function() {
    assert(user, 'User parameter required');
    assert(invite, 'invite parameter required');

    if(invite.email !== user.email && invite.userId != user.id) {
      throw 401;
    }

    if(invite.status !== 'UNUSED') {
      // invite has been used, we can't use it again.
      winston.verbose("Invite has already been used", { inviteId: invite.id });
      statsService.event('invite_reused', { userId: user.id, inviteId: invite.id });

      throw { alreadyUsed: true };
    }

    // use and delete invite
    statsService.event('invite_accepted', { userId: user.id, inviteId: invite.id});
    winston.verbose("Invite accepted", { inviteId: invite.id });

    // Either add the user or create a one to one troupe. depending on whether this
    // is a one to one invite or a troupe invite
    var isNormalTroupe = !!invite.troupeId;
    return (isNormalTroupe ? addUserIdToTroupe(user.id, invite.troupeId)
                            : createOneToOneTroupe(invite.fromUserId, invite.userId))
      .then(function(troupe) {

        // once user is added / troupe is created, send email notice
        sendInviteAcceptedNotice(invite, troupe, isNormalTroupe);

        // Regardless of the type, mark things as done
        return markInviteUsedAndDeleteAllSimilarOutstandingInvites(invite);
      });

  });
}

/**
 * Given a
 * @param  {[type]} invite
 * @return {[type]}
 */
function findRecipientForInvite(invite) {
  if(invite.userId) {
    return userService.findById(invite.userId);
  }

  return userService.findByEmail(invite.email);
}

// Accept an invite, returns callback(err, user, alreadyExists)
// NB NB NB user should only ever be set iff the invite is valid
/**
 * Accepts an invite
 * @param  {String}   confirmationCode
 * @param  {String}   troupeUri
 * @param  {Function} callback
 * @return {promise}  promise with { user: x, alreadyUsed: bool } if the invitation is valid
 */
function acceptInvite(confirmationCode, troupeUri, callback) {
  return persistence.Invite.findOneQ({ code: confirmationCode })
    .then(function(invite) {
      if(!invite) {
        winston.error("Invite confirmationCode=" + confirmationCode + " not found. ");
        return { user: null };
      }

      return findRecipientForInvite(invite)
        .then(function(user) {
          // If the user doesn't exist and the invite is not used,
          // create the user
          if(!user && invite.status !== 'USED') {
            return userService.findOrCreateUserForEmail({
              displayName: invite.displayName,
              email: invite.email,
              status: "PROFILE_NOT_COMPLETED"
            }).then(function(user) {
              return updateInvitesForEmailToUserId(invite.email, user.id)
                .then(function() {
                  return user;
                });
            });
          }

          return user;
        })
        .then(function(user) {

          if(invite.status === 'USED') {
            /* The invite has already been used. We need to fail authentication (if they have completed their profile), but go to the troupe */
            winston.verbose("Invite has already been used", { confirmationCode: confirmationCode, troupeUri: troupeUri });
            statsService.event('invite_reused', { userId: user.id, uri: troupeUri });

            // If the user has clicked on the invite, but hasn't completed their profile (as in does not have a password)
            // then we'll give them a special dispensation and allow them to access the site (otherwise they'll never get in)
            if (user && user.status == 'PROFILE_NOT_COMPLETED') {
              return { user: user };
            }

            return { user: null, alreadyUsed: true };
          }

          // Invite is good to accept

          statsService.event('invite_accepted', { userId: user.id, uri: troupeUri });
          winston.verbose("Invite accepted", { confirmationCode: confirmationCode, troupeUri: troupeUri });

          var confirmOperation = null;
          // confirm the user if they are not already.
          if (user.status == 'UNCONFIRMED') {
            user.status = 'PROFILE_NOT_COMPLETED';
            confirmOperation = user.saveQ()
                .then(function() {
                  // Find all the unconfirmed requests and invites for this user and mark them
                  return Q.all([
                      updateUnconfirmedInvitesForUserId(user.id),
                      updateUnconfirmedRequestsForUserId(user.id)
                    ]);

                });
          }

          var isNormalTroupe = !!invite.troupeId;
          return Q.all([
              confirmOperation,
                isNormalTroupe ? addUserIdToTroupe(user.id, invite.troupeId) :
                                 createOneToOneTroupe(user.id, invite.fromUserId)
            ])
            .spread(function(userSaveResult, troupe) {
              // once user is added / troupe is created, send email notice
              sendInviteAcceptedNotice(invite, troupe, isNormalTroupe);

              return markInviteUsedAndDeleteAllSimilarOutstandingInvites(invite).then(function() {
                return getUrlForTroupeForUserId(troupe, user.id).then(function(url) {
                  return { user: user, url: url };
                });
              });
            });

        });

    })
    .nodeify(callback);
}

function sendPendingInviteMails(delaySeconds, callback) {
  delaySeconds = (delaySeconds === null) ? 10 * 60 : delaySeconds;
  var searchParams = {
    status: "UNUSED",
    createdAt: { $lt: Date.now() - delaySeconds },
    emailSentAt: null
  };

  return persistence.Invite.findQ(searchParams)
    .then(function(invites) {
      winston.info("Found " + invites.length + " pending invites to email");

      var troupeIds   = invites.map(function(i) { return i.troupeId; });
      var fromUserIds = invites.map(function(i) { return i.fromUserId; });
      var toUserIds   = invites.map(function(i) { return i.toUserId; });

      return Q.all([
        findByIds(troupeIds),
        userService.findByIds(fromUserIds.concat(toUserIds))
        ])
        .spread(function(troupes, users) {
          troupes = collections.indexById(troupes);
          users = collections.indexById(users);

          var promises = invites.map(function(invite) {
            var email, displayName;

            // Do the save first so that we dont' retry dodgy invites
            invite.emailSentAt = Date.now();
            return invite.saveQ().then(function() {

              if(invite.userId) {
                var user = users[invite.userId];
                if(!user) {
                  winston.error('Unable to find recipient user ' + invite.userId + '. Will not send out invite');
                  return;
                }
                email = user.email;
                displayName = user.displayName;
              } else {
                email = invite.email;
                displayName = invite.displayName;
              }

              var fromUser = users[invite.fromUserId];
              if(!fromUser) {
                winston.error('Unable to find from user ' + invite.fromUserId + '. Will not send out invite');
                return;
              }

              if(invite.troupeId) {
                var troupe = troupes[invite.troupeId];
                if(!troupe) {
                  winston.error('Unable to find troupe ' + invite.troupeId+ '. Will not send out invite');
                  return;
                }

                emailNotificationService.sendInvite(troupe, displayName, email, invite.confirmationCode, fromUser.displayName);
              } else {
                // One-to-one type invite
                emailNotificationService.sendConnectInvite(fromUser.getHomeUrl(), displayName, email, invite.confirmationCode, fromUser.displayName);
              }

            });

          });

          return Q.all(promises).then(function() {
            return invites.length;
          });
        });

    })
    .nodeify(callback);
}

function markInviteUsedAndDeleteAllSimilarOutstandingInvites(invite, callback) {
  assert(invite);

  invite.status = 'USED';
  return invite.saveQ()
      .then(function() {

        var similarityQuery = { status: 'UNUSED', userId: invite.userId };
        if(invite.troupeId) {
          similarityQuery.troupeId = invite.troupeId;
        } else {
          similarityQuery.fromUserId = invite.fromUserId;
          similarityQuery.troupeId = null; // Important to signify that its a one-to-one invite
        }

        return persistence.Invite.updateQ(similarityQuery, { status: 'INVALID' }, { multi: true })
            .then(function() {
              return invite;
            });

      }).nodeify(callback);
}

function deleteTroupe(troupe, callback) {
  if(troupe.status != 'ACTIVE') return callback("Troupe is not active");
  if(troupe.users.length !== 1) return callback("Can only delete troupes that have a single user");

  troupe.status = 'DELETED';
  troupe.dateDeleted = new Date();
  troupe.removeUserById(troupe.users[0].userId);
  troupe.save(callback);
}

module.exports = {
  findByUri: findByUri,
  findById: findById,
  findByIds: findByIds,
  findAllTroupesForUser: findAllTroupesForUser,
  findAllTroupesIdsForUser: findAllTroupesIdsForUser,
  validateTroupeEmail: validateTroupeEmail,
  validateTroupeEmailAndReturnDistributionList: validateTroupeEmailAndReturnDistributionList,
  userHasAccessToTroupe: userHasAccessToTroupe,
  userIdHasAccessToTroupe: userIdHasAccessToTroupe,
  createInvite: createInvite,
  findInviteById: findInviteById,
  findInviteByConfirmationCode: findInviteByConfirmationCode,
  findMemberEmails: findMemberEmails,
  findAllUnusedInvitesForTroupe: findAllUnusedInvitesForTroupe,
  findAllUnusedInvitesForEmail: findAllUnusedInvitesForEmail,
  findAllUnusedInvitesForUserId: findAllUnusedInvitesForUserId,
  findUnusedInviteToTroupeForUserId: findUnusedInviteToTroupeForUserId,
  findImplicitConnectionBetweenUsers: findImplicitConnectionBetweenUsers,
  findAllUserIdsForUnconnectedImplicitContacts: findAllUserIdsForUnconnectedImplicitContacts,
  updateUnconfirmedInvitesForUserId: updateUnconfirmedInvitesForUserId,
  updateUnconfirmedRequestsForUserId: updateUnconfirmedRequestsForUserId,
  getUrlForTroupeForUserId: getUrlForTroupeForUserId,
  inviteUserByUserId: inviteUserByUserId,

  updateInvitesForEmailToUserId: updateInvitesForEmailToUserId,

  addRequest: addRequest,
  findRequestsByIds: findRequestsByIds,
  findAllOutstandingRequestsForTroupe: findAllOutstandingRequestsForTroupe,
  findPendingRequestForTroupe: findPendingRequestForTroupe,
  acceptRequest: acceptRequest,
  rejectRequest: rejectRequest,
  removeUserFromTroupe: removeUserFromTroupe,

  findAllUserIdsForTroupes: findAllUserIdsForTroupes,
  findUserIdsForTroupe: findUserIdsForTroupe,

  validateTroupeUrisForUser: validateTroupeUrisForUser,
  updateTroupeName: updateTroupeName,
  findOneToOneTroupe: findOneToOneTroupe,
  findOrCreateOneToOneTroupe: findOrCreateOneToOneTroupe,
  createOneToOneTroupe: createOneToOneTroupe,
  createUniqueUri: createUniqueUri,
  deleteTroupe: deleteTroupe,

  updateFavourite: updateFavourite,
  findFavouriteTroupesForUser: findFavouriteTroupesForUser,
  findBestTroupeForUser: findBestTroupeForUser,
  createNewTroupeForExistingUser: createNewTroupeForExistingUser,
  acceptInvite: acceptInvite,
  acceptInviteForAuthenticatedUser: acceptInviteForAuthenticatedUser,
  rejectInviteForAuthenticatedUser: rejectInviteForAuthenticatedUser,
  sendPendingInviteMails: sendPendingInviteMails
};<|MERGE_RESOLUTION|>--- conflicted
+++ resolved
@@ -718,20 +718,6 @@
 
 
 function findRequestsByIds(requestIds, callback) {
-<<<<<<< HEAD
-
-  persistence.Request
-    .where('_id')['in'](requestIds)
-    .exec(callback);
-
-}
-
-function findUserByIdEnsureConfirmationCode(userId, callback) {
-  userService.findById(userId, function(err, user) {
-    if(err) return callback(err);
-    if(!user) return callback();
-=======
->>>>>>> 3336ded5
 
   persistence.Request
     .where('_id')['in'](requestIds)
