--- conflicted
+++ resolved
@@ -381,22 +381,6 @@
 /**
  * configure room/repo hooks post room creation
  */
-<<<<<<< HEAD
-RoomWithPolicyService.prototype.sendBadgePullRequest = secureMethod([allowAdmin], function(repoUri) {
-  return (repoUri ? Promise.resolve(repoUri) : roomRepoService.findAssociatedGithubRepoForRoom(this.room))
-    .bind(this)
-    .then(function(repoUri) {
-      if (!repoUri) throw new StatusError(400, 'Room not associated with repo');
-
-      return roomRepoService.sendBadgePullRequestForRepo(this.room, this.user, repoUri);
-    });
-});
-
-/**
- * Add an existing Gitter user to a room
- */
-=======
->>>>>>> 007a0596
 RoomWithPolicyService.prototype.autoConfigureHooks = secureMethod([allowAdmin], function() {
   return roomRepoService.findAssociatedGithubRepoForRoom(this.room)
     .bind(this)
