--- conflicted
+++ resolved
@@ -246,13 +246,15 @@
 });
 
 /**
-<<<<<<< HEAD
  *  GET room meta/welcome-message
  */
 RoomWithPolicyService.prototype.getRoomWelcomeMessage = secureMethod([allowJoin], function(){
   return roomMetaService.findMetaByTroupeId(this.room.id, 'welcomeMessage');
 });
 
+/**
+ * Update the welcome message for a room
+ */
 RoomWithPolicyService.prototype.updateRoomWelcomeMessage = secureMethod([allowAdmin], function(welcomeMessage){
   if (!welcomeMessage) throw new StatusError(400);
 
@@ -263,13 +265,13 @@
         .return({ welcomeMessage: welcomeMessage });
     });
 });
-=======
+
+/*
  * Delete a room
  */
  RoomWithPolicyService.prototype.deleteRoom = secureMethod([allowAdmin], function() {
    logger.warn('User deleting room ', { roomId: this.room._id, username: this.user.username, userId: this.user._id });
    return roomService.deleteRoom(this.room);
  });
->>>>>>> e3019929
 
 module.exports = RoomWithPolicyService;