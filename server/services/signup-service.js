/*jshint globalstrict:true, trailing:false, unused:true, node:true */
"use strict";

var emailNotificationService  = require("./email-notification-service");
var troupeService             = require("./troupe-service");
var userService               = require("./user-service");
var uriService                = require("./uri-service");
var winston                   = require('winston');
var assert                    = require('assert');
var appEvents                 = require('../app-events');
var Q                         = require('q');
var userService               = require("./user-service");
<<<<<<< HEAD

=======
>>>>>>> 0860445e

var signupService = module.exports = {
  /**
   * A new signup from the landing page
   * @return the promise of the newly signed up user
   */
  newSignupFromLandingPage: function(options, callback) {
    if(!options.email) return callback('Email address is required');

    options.email = options.email.trim().toLowerCase();
    if(!options.source) options.source = 'landing';

    winston.info("Signup from landing page ", options);

    // We shouldn't have duplicate users in the system, so we should:
    //     * Check if the user exists
    //     * If the user exists, have they previously confirmed their email address
    //     * If the user exists AND has a confirmed email address...
    //     * If the user exists but hasn't previously confirmed their email...
    return userService.findByEmail(options.email)
      .then(function(user) {
        /* If the user exists... */
        if(user) {
          if(!user.isConfirmed() || !user.hasPassword()) {
            emailNotificationService.sendConfirmationForNewUser(user);
          }

          return user;
        }

        winston.info("New user", options);

        return userService.findOrCreateUserForEmail(options)
          .then(function(user) {
            emailNotificationService.sendConfirmationForNewUser(user);
            return user;
          });

      })
    .nodeify(callback);
  },

  confirmEmailChange: function(user, callback) {
    if(!user) return callback(new Error("No user found"));
    if(!user.newEmail) return callback(new Error("User does not have a newEmail property. Aborting. "));

    if (user.status === 'UNCONFIRMED') {
      // setting the status marks the user as confirmed
      user.status = 'PROFILE_NOT_COMPLETED';
    }

    var origEmail = user.email;
    var newEmail = user.newEmail;

    // ensure that the email address being changed to is still available.
    userService.findByEmail(newEmail, function(e, u) {
      if (e || u) return callback("That email address is already registered");

      user.oldEmail = user.email;
      user.email = user.newEmail;
      user.newEmail = null;

      // send an email to confirm that the confirmation of the email address change...was confirmed.
      emailNotificationService.sendNoticeOfEmailChange(user, origEmail, newEmail);

      user.save(function(err) {
        if(err) return callback(err);

        // Signal that an email address has been confirmed
        appEvents.emailConfirmed(newEmail, user.id);

        winston.verbose("User email address change complete, finding troupe to redirect to", { id: user.id, status: user.status });

          troupeService.findBestTroupeForUser(user, function(err, troupe) {
            if(err) return callback(new Error("Error finding troupes for user"));

            return callback(err, user, troupe);
          });


      });
    });

  },

  confirm: function(user, callback) {
    if (user.newEmail) {
      return signupService.confirmEmailChange(user, callback);
    } else {
      return signupService.confirmSignup(user, callback);
    }
  },

  /**
   * Mark a user as confirmed
   * @return promise of a troupe
   */
  confirmSignup: function(user, callback) {
    if(!user) return Q.reject(404).nodeify(callback);

    winston.verbose("Confirming user", { id: user.id, status: user.status });

    if (user.status === 'UNCONFIRMED') {
      user.status = 'PROFILE_NOT_COMPLETED';
    }

    return user.saveQ()
        .then(function() {
          // Signal that an email address has been confirmed
          appEvents.emailConfirmed(user.email, user.id);

          return user;
        })
        .nodeify(callback);

  },

  /**
   * Resend the confirmation email and returns the related user
   * @return the promise of a user
   */
  resendConfirmationForUser: function(email, callback) {
    return userService.findByEmail(email)
      .then(function(user) {
        if(!user) {
          signupService.resendSecondaryConfirmation(email, callback);
          return;
        }

        if (user.status !== 'UNCONFIRMED') {
          winston.verbose('The user is not unconfirmed so cannot resend confirmation');
          return callback(404);
        }

        winston.verbose('Resending confirmation email to new user', { email: user.email });

        emailNotificationService.sendConfirmationForNewUser(user);
        callback(null, user);
      });
  },

  resendConfirmation: function(options, callback) {
    // This option occurs if the user has possibly lost their session
    // and is trying to get the confirmation sent at a later stage
    var email = options.email;

    signupService.resendConfirmationForUser(email, callback);
   },

  resendSecondaryConfirmation: function(email, callback) {
    winston.verbose('resendSecondaryConfirmation');
    return userService.findByUnconfirmedEmail(email)
      .then(function(user) {
        if(!user) {
          winston.verbose('No user with that unconfirmed email address was found.');
          throw 404;
        }

        var unconfirmed = user.unconfirmedEmails.filter(function(unconfirmedEmail) {
          return unconfirmedEmail.email === email;
        })[0];

        winston.verbose('Resending confirmation email to new user', { email: email });

        emailNotificationService.sendConfirmationForSecondaryEmail({
          email: email,
          confirmationCode: unconfirmed.confirmationCode
        });

        return user;
      })
      .nodeify(callback);

  },

  /**
   * Signup with an access request for a uri
   *
   * The uri could either be a one-to-one troupe, in which case we'll create a signup with connection invite
   * or the uri could be a troupe in which case it'll be a signup with request. In either case, the unconfirmed
   * users invites and requests will only be processed once the user is confirmed
   * @return promise of nothing
   */
  signupWithAccessRequestToUri: function(uri, email, displayName, stats) {
    assert(uri, 'uri parameter required');
    assert(email, 'email parameter required');

    return uriService.findUri(uri)
      .then(function(result) {
        if(!result) { winston.error("No troupe with uri: " + uri); throw 404; }

        var toTroupe = result.troupe;
        var toUser = result.user;

        return userService.findByEmail(email)
          .then(function(fromUser) {

            if(fromUser) {
              // If we found the user, they already exist, so send them a message letting them know
              if(fromUser.isConfirmed()) throw { userExists: true };

              // If the user is attempting to access a troupe, but isn't confirmed,
              // resend the confirmation
              emailNotificationService.sendConfirmationForNewUser(fromUser);

              // Proceed to the next step with this user
              return fromUser;
            }

            // Otherwise the user doesn't exist: create them first
            return userService.findOrCreateUserForEmail({
                email: email,
                displayName: displayName,
<<<<<<< HEAD
=======
                stats: stats,
>>>>>>> 0860445e
                source: toTroupe ? 'signup_with_request' : 'signup_with_connect'
              })
              .then(function(newUser) {
                emailNotificationService.sendConfirmationForNewUser(newUser);

                // Proceed to the next step with this user
                return newUser;
              });
          })
          .then(function(user) {
            var step =  toTroupe ? troupeService.addRequest(toTroupe, user)
                                 : troupeService.inviteUserByUserId(null, user, toUser.id);

            return step.then(function() {return user; });
          });
        });

  }

};

appEvents.onEmailConfirmed(function(params) {
  winston.info("Email address confirmed, updating invites and requests", params);
  var email = params.email;
  var userId = params.userId;

  return troupeService.updateInvitesAndRequestsForConfirmedEmail(email, userId);
});<|MERGE_RESOLUTION|>--- conflicted
+++ resolved
@@ -10,10 +10,6 @@
 var appEvents                 = require('../app-events');
 var Q                         = require('q');
 var userService               = require("./user-service");
-<<<<<<< HEAD
-
-=======
->>>>>>> 0860445e
 
 var signupService = module.exports = {
   /**
@@ -227,10 +223,7 @@
             return userService.findOrCreateUserForEmail({
                 email: email,
                 displayName: displayName,
-<<<<<<< HEAD
-=======
                 stats: stats,
->>>>>>> 0860445e
                 source: toTroupe ? 'signup_with_request' : 'signup_with_connect'
               })
               .then(function(newUser) {
