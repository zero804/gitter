/*jshint globalstrict:true, trailing:false, unused:true, node:true */
"use strict";

var emailNotificationService = require("./email-notification-service"),
    troupeService = require("./troupe-service"),
    userService = require("./user-service"),
    uriService = require("./uri-service"),
    winston = require('winston'),
    assert = require('assert'),
    appEvents = require('../app-events'),
    _ = require('underscore'),
    Q = require('q');

function newUser(options, callback) {
  winston.info("New user", options);

  return userService.newUser({ displayName: options.displayName, email: options.email })
      .then(function(user) {
        emailNotificationService.sendConfirmationForNewUser(user);
        return user;
      }).nodeify(callback);
}

var signupService = module.exports = {
  newSignupFromLandingPage: function(options, callback) {
    if(!options.email) return callback('Email address is required');

    options.email = options.email.trim().toLowerCase();

    winston.info("New signup ", options);

    // We shouldn't have duplicate users in the system, so we should:
    //     * Check if the user exists
    //     * If the user exists, have they previously confirmed their email address
    //     * If the user exists AND has a confirmed email address...
    //     * If the user exists but hasn't previously confirmed their email...

    userService.findByEmail(options.email, function(err, user) {
      if(err) {
        callback(err, null);
        return;
      }

      if(user) {
        if(!user.isConfirmed() || !user.hasPassword()) {
          emailNotificationService.sendConfirmationForNewUser(user);
        }

        callback(err, user);
      } else {
        newUser(options, callback);
      }

    });
  },

  confirmEmailChange: function(user, callback) {
    if(!user) return callback(new Error("No user found"));
    if(!user.newEmail) return callback(new Error("User does not have a newEmail property. Aborting. "));

    if (user.status === 'UNCONFIRMED') {
      // setting the status marks the user as confirmed
      user.status = 'PROFILE_NOT_COMPLETED';
    }

    var origEmail = user.email;
    var newEmail = user.newEmail;

    // ensure that the email address being changed to is still available.
    userService.findByEmail(newEmail, function(e, u) {
      if (e || u) return callback("That email address is already registered");

      user.oldEmail = user.email;
      user.email = user.newEmail;
      user.newEmail = null;

      // send an email to confirm that the confirmation of the email address change...was confirmed.
      emailNotificationService.sendNoticeOfEmailChange(user, origEmail, newEmail);

      user.save(function(err) {
        if(err) return callback(err);

        // Signal that an email address has been confirmed
        appEvents.emailConfirmed(newEmail, user.id);
<<<<<<< HEAD

        winston.verbose("User email address change complete, finding troupe to redirect to", { id: user.id, status: user.status });
=======
>>>>>>> a7d4dac0

        winston.verbose("User email address change complete, finding troupe to redirect to", { id: user.id, status: user.status });

          troupeService.findBestTroupeForUser(user, function(err, troupe) {
            if(err) return callback(new Error("Error finding troupes for user"));

            return callback(err, user, troupe);
          });


      });
    });

  },

  confirm: function(user, callback) {
    if (user.newEmail) {
      return signupService.confirmEmailChange(user, callback);
    } else {
      return signupService.confirmSignup(user, callback);
    }
  },

  /**
   * Mark a user as confirmed
   * @return promise of a troupe
   */
  confirmSignup: function(user, callback) {
    if(!user) return Q.reject(404).nodeify(callback);

    winston.verbose("Confirming user", { id: user.id, status: user.status });

    if (user.status === 'UNCONFIRMED') {
      user.status = 'PROFILE_NOT_COMPLETED';
    }

    return user.saveQ()
        .then(function() {
          // Signal that an email address has been confirmed
          appEvents.emailConfirmed(user.email, user.id);

<<<<<<< HEAD
          return troupeService.updateInvitesForEmailToUserId(user.email, user.id)
            .then(function() {
              return Q.all([
                troupeService.updateUnconfirmedInvitesForUserId(user.id),
                troupeService.updateUnconfirmedRequestsForUserId(user.id)
                ]);
            })
            .then(function() {
              return user;
            });
=======
          return user;
>>>>>>> a7d4dac0
        })
        .nodeify(callback);

  },

  /**
   * Resend the confirmation email and returns the related user
   * @return the promise of a user
   */
  resendConfirmationForUser: function(email, callback) {
    return userService.findByEmail(email)
      .then(function(user) {
        if(!user) {
          signupService.resendSecondaryConfirmation(email, callback);
          return;
        }

        if (user.status !== 'UNCONFIRMED') {
          winston.verbose('The user is not unconfirmed so cannot resend confirmation');
          return callback(404);
        }

        winston.verbose('Resending confirmation email to new user', { email: user.email });

        emailNotificationService.sendConfirmationForNewUser(user);
        callback(null, user);
      });
  },

  resendConfirmation: function(options, callback) {
    // This option occurs if the user has possibly lost their session
    // and is trying to get the confirmation sent at a later stage
    var email = options.email;

    signupService.resendConfirmationForUser(email, callback);
   },

  resendSecondaryConfirmation: function(email, callback) {
    winston.verbose('resendSecondaryConfirmation');
    return userService.findByUnconfirmedEmail(email)
      .then(function(user) {
        if(!user) {
          winston.verbose('No user with that unconfirmed email address was found.');
          throw 404;
        }

        var unconfirmed = user.unconfirmedEmails.filter(function(unconfirmedEmail) {
          return unconfirmedEmail.email === email;
        })[0];

        winston.verbose('Resending confirmation email to new user', { email: email });

        emailNotificationService.sendConfirmationForSecondaryEmail({
          email: email,
          confirmationCode: unconfirmed.confirmationCode
        });

        return user;
      })
      .nodeify(callback);

  },

  /**
   * Signup with an access request for a uri
   *
   * The uri could either be a one-to-one troupe, in which case we'll create a signup with connection invite
   * or the uri could be a troupe in which case it'll be a signup with request. In either case, the unconfirmed
   * users invites and requests will only be processed once the user is confirmed
   * @return promise of nothing
   */
  signupWithAccessRequestToUri: function(uri, email, displayName) {
    assert(uri, 'uri parameter required');
    assert(email, 'email parameter required');

    return uriService.findUri(uri)
      .then(function(result) {
        if(!result) { winston.error("No troupe with uri: " + uri); throw 404; }

        var toTroupe = result.troupe;
        var toUser = result.user;

        return userService.findByEmail(email)
          .then(function(fromUser) {

            if(fromUser) {
              // If we found the user, they already exist, so send them a message letting them know
              if(fromUser.isConfirmed()) throw { userExists: true };

              // If the user is attempting to access a troupe, but isn't confirmed,
              // resend the confirmation
              signupService.resendConfirmationForUser(fromUser.email);

              // Proceed to the next step with this user
              return fromUser;
            }

            // Otherwise the user doesn't exist: create them first
            return userService.newUser({
                email: email,
                displayName: displayName
              })
              .then(function(newUser) {
                emailNotificationService.sendConfirmationForNewUser(newUser);

                // Proceed to the next step with this user
                return newUser;
              });
          })
          .then(function(user) {
            var step =  toTroupe ? troupeService.addRequest(toTroupe, user)
                                 : troupeService.inviteUserByUserId(null, user, toUser.id);

            return step.then(function() {return user; });
          });
        });

  }

};

appEvents.onEmailConfirmed(function(params) {
  var email = params.email;
  var userId = params.userId;

  return troupeService.updateInvitesForEmailToUserId(email, userId)
    .then(function() {
      return Q.all([
        troupeService.updateUnconfirmedInvitesForUserId(userId),
        troupeService.updateUnconfirmedRequestsForUserId(userId)
        ]);
    });
});<|MERGE_RESOLUTION|>--- conflicted
+++ resolved
@@ -82,11 +82,6 @@
 
         // Signal that an email address has been confirmed
         appEvents.emailConfirmed(newEmail, user.id);
-<<<<<<< HEAD
-
-        winston.verbose("User email address change complete, finding troupe to redirect to", { id: user.id, status: user.status });
-=======
->>>>>>> a7d4dac0
 
         winston.verbose("User email address change complete, finding troupe to redirect to", { id: user.id, status: user.status });
 
@@ -128,20 +123,7 @@
           // Signal that an email address has been confirmed
           appEvents.emailConfirmed(user.email, user.id);
 
-<<<<<<< HEAD
-          return troupeService.updateInvitesForEmailToUserId(user.email, user.id)
-            .then(function() {
-              return Q.all([
-                troupeService.updateUnconfirmedInvitesForUserId(user.id),
-                troupeService.updateUnconfirmedRequestsForUserId(user.id)
-                ]);
-            })
-            .then(function() {
-              return user;
-            });
-=======
           return user;
->>>>>>> a7d4dac0
         })
         .nodeify(callback);
 
