/*jshint globalstrict:true, trailing:false, unused:true, node:true */
"use strict";

var emailNotificationService = require("./email-notification-service"),
    troupeService = require("./troupe-service"),
    userService = require("./user-service"),
    uriService = require("./uri-service"),
    winston = require('winston'),
    assert = require('assert'),
    Q = require('q');

function newUser(options, callback) {
  winston.info("New user", options);

  return userService.newUser({ displayName: options.displayName, email: options.email })
      .then(function(user) {
        emailNotificationService.sendConfirmationForNewUser(user);
        return user;
      }).nodeify(callback);
}

function sendNotification(user, troupe) {
  if (user.status === 'UNCONFIRMED') {
    winston.verbose('Resending confirmation email to new user', { email: user.email });
    emailNotificationService.sendConfirmationForNewUser(user);
  } else {
    winston.verbose('Resending confirmation email to existing user', { email: user.email });
    emailNotificationService.sendNewTroupeForExistingUser(user, troupe);
  }
  return;
}


var signupService = module.exports = {
  newSignupFromLandingPage: function(options, callback) {
    if(!options.email) return callback('Email address is required');

    options.email = options.email.trim().toLowerCase();

    winston.info("New signup ", options);

    // We shouldn't have duplicate users in the system, so we should:
    //     * Check if the user exists
    //     * If the user exists, have they previously confirmed their email address
    //     * If the user exists AND has a confirmed email address...
    //     * If the user exists but hasn't previously confirmed their email...

    userService.findByEmail(options.email, function(err, user) {
      if(err) {
        callback(err, null);
        return;
      }

      if(user) {
        if(!user.isConfirmed() || !user.hasPassword()) {
          emailNotificationService.sendConfirmationForNewUser(user);
        }

<<<<<<< HEAD
        // do we send the confirm email again?
=======
>>>>>>> d567a967
        callback(err, user);
      } else {
        newUser(options, callback);
      }

    });
  },

  confirmEmailChange: function(user, callback) {
    if(!user) return callback(new Error("No user found"));
    if(!user.newEmail) return callback(new Error("User does not have a newEmail property. Aborting. "));

    if (user.status === 'UNCONFIRMED') {
      // setting the status marks the user as confirmed
      user.status = 'PROFILE_NOT_COMPLETED';
    }

    var origEmail = user.email;
    var newEmail = user.newEmail;

    // ensure that the email address being changed to is still available.
    userService.findByEmail(newEmail, function(e, u) {
      if (e || u) return callback("That email address is already registered");

      user.oldEmail = user.email;
      user.email = user.newEmail;
      user.newEmail = null;

      // send an email to confirm that the confirmation of the email address change...was confirmed.
      emailNotificationService.sendNoticeOfEmailChange(user, origEmail, newEmail);

      user.save(function(err) {
        if(err) return callback(err);

        winston.verbose("User email address change complete, finding troupe to redirect to", { id: user.id, status: user.status });

        troupeService.updateInvitesForEmailToUserId(newEmail, user.id, function(err) {
          if(err) return callback(err);

          troupeService.findBestTroupeForUser(user, function(err, troupe) {
            if(err) return callback(new Error("Error finding troupes for user"));

            return callback(err, user, troupe);
          });

        });

      });
    });

  },

  confirm: function(user, callback) {
    if (user.newEmail) {
      return signupService.confirmEmailChange(user, callback);
    } else {
      return signupService.confirmSignup(user, callback);
    }
  },

  /**
   * Mark a user as confirmed
   * @return promise of a troupe
   */
  confirmSignup: function(user, callback) {
    if(!user) return Q.reject(404).nodeify(callback);

    winston.verbose("Confirming user", { id: user.id, status: user.status });

    if (user.status === 'UNCONFIRMED') {
      user.status = 'PROFILE_NOT_COMPLETED';
    }

    return user.saveQ()
        .then(function() {
          return troupeService.updateInvitesForEmailToUserId(user.email, user.id)
            .then(function() {
              return Q.all([
                troupeService.updateUnconfirmedInvitesForUserId(user.id),
                troupeService.updateUnconfirmedRequestsForUserId(user.id)
                ]);
            })
            .then(function() {
              return user;
            });
        })
        .nodeify(callback);

  },

  // Resend the confirmation email and returns the ID of the troupe related to the signed
  // THIS PROBABLY ISN'T USED ANY MORE
  // DELETEME
  resendConfirmationForTroupe: function(troupeId, callback) {
    troupeService.findById(troupeId, function(err, troupe) {
      if(err) return callback(err);

      var troupeUsers = troupe.getUserIds();
      if(troupeUsers.length != 1) {
        winston.error("A confirmation resent cannot be performed as the troupe has multiple users");
        return callback("Invalid state");
      }

      userService.findById(troupeUsers[0], function(err, user) {
        if(err || !user) return callback(err, null);

        sendNotification(user, troupe);

        return callback(null, troupe.id);
      });
    });
  },

  /**
   * Resend the confirmation email and returns the related user
   * @return the promise of a user
   */
  resendConfirmationForUser: function(email, callback) {
    return userService.findByEmail(email)
      .then(function(user) {
        if(!user) return;

        sendNotification(user);
        return user;
      })
      .nodeify(callback);
  },

  resendConfirmation: function(options, callback) {
    // This option occurs if the user has possibly lost their session
    // and is trying to get the confirmation sent at a later stage
    if(options.email) {
      signupService.resendConfirmationForUser(options.email, callback);
    } else {
      signupService.resendConfirmationForTroupe(options.troupeId, callback);
    }
  },

  /**
   * Signup with an access request for a uri
   *
   * The uri could either be a one-to-one troupe, in which case we'll create a signup with connection invite
   * or the uri could be a troupe in which case it'll be a signup with request. In either case, the unconfirmed
   * users invites and requests will only be processed once the user is confirmed
   * @return promise of nothing
   */
  signupWithAccessRequestToUri: function(uri, email, displayName) {
    assert(uri, 'uri parameter required');
    assert(email, 'email parameter required');

    return uriService.findUri(uri)
      .then(function(result) {
        if(!result) { winston.error("No troupe with uri: " + uri); throw 404; }

        var toTroupe = result.troupe;
        var toUser = result.user;

        return userService.findByEmail(email)
          .then(function(fromUser) {

            if(fromUser) {
              // If we found the user, they already exist, so send them a message letting them know
              if(fromUser.isConfirmed()) throw { userExists: true };

              // If the user is attempting to access a troupe, but isn't confirmed,
              // resend the confirmation
              signupService.resendConfirmationForUser(fromUser.email);

              // Proceed to the next step with this user
              return fromUser;
            }

            // Otherwise the user doesn't exist: create them first
            return userService.newUser({
                email: email,
                displayName: displayName
              })
              .then(function(newUser) {
                emailNotificationService.sendConfirmationForNewUser(newUser);

                // Proceed to the next step with this user
                return newUser;
              });
          })
          .then(function(user) {
            var step =  toTroupe ? troupeService.addRequest(toTroupe, user)
                                 : troupeService.inviteUserByUserId(null, user, toUser.id);

            return step.then(function() {return user; });
          });
        });

  }

};<|MERGE_RESOLUTION|>--- conflicted
+++ resolved
@@ -56,10 +56,6 @@
           emailNotificationService.sendConfirmationForNewUser(user);
         }
 
-<<<<<<< HEAD
-        // do we send the confirm email again?
-=======
->>>>>>> d567a967
         callback(err, user);
       } else {
         newUser(options, callback);
