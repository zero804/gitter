/*jshint globalstrict: true, trailing: false, unused: true, node: true */
"use strict";

var troupeService = require("../services/troupe-service");
var winston = require("winston");
var userService = require("../services/user-service");
var unreadItemService = require("../services/unread-item-service");
var restSerializer = require("../serializers/rest-serializer");
var nconf = require('../utils/config');
var middleware = require('../web/middleware');
var oauthService = require("../services/oauth-service");
var middleware = require('../web/middleware');
var fileService = require("../services/file-service");
var chatService = require("../services/chat-service");
var Fiber = require("../utils/fiber");
var conversationService = require("../services/conversation-service");
var appVersion = require("../web/appVersion");

function renderAppPageWithTroupe(req, res, next, page, troupe, troupeName, data) {

  function serializeUserAndRenderPage(unreadItems) {
    if(!req.user) return renderPage(unreadItems, null, null);

    var strategy = new restSerializer.UserStrategy();

    restSerializer.serialize(req.user, strategy, function(err, serialized) {
      if(err) return next(err);

      oauthService.findOrGenerateWebToken(req.user.id, function(err, token) {
        if(err) return next(err);

        renderPage(unreadItems, serialized, token);
      });

    });

  }
  serializeUserAndRenderPage(null);


  function getFayeUrl() {
    var url = nconf.get('ws:fayeUrl');
    if(url) return url;

    return "/faye";
  }

  function renderPage(unreadItems, serializedUser, accessToken) {
    var profileNotCompleted;

    if (req.user) {
      var troupeStrategy = new restSerializer.TroupeStrategy({ currentUserId: (req.user) ? req.user.id : null, mapUsers: true });
      restSerializer.serialize(troupe, troupeStrategy, function(err, troupeData) {
        if(err) return next(err);

        sendPage(troupeData);
      });
    }
    else {
      sendPage(troupe);
    }

    function sendPage(troupeData) {

      var accessDenied;

      if(req.user) {
        if(!troupeService.userHasAccessToTroupe(req.user, troupe)) {
          accessDenied = true;
          troupeData = null;
        }

        var status = req.user.status;
        profileNotCompleted = (status == 'PROFILE_NOT_COMPLETED') || (status == 'UNCONFIRMED');

        if(status != 'UNCONFIRMED' && status != 'PROFILE_NOT_COMPLETED' && status != 'ACTIVE') {
          // Oh dear, something has gone horribly wrong
          winston.error("Rejecting user. Something has gone wrong! ", { user: req.user });
          return next("Inconsistent state for user: " + status);
        }

      } else if (req.troupe.oneToOne) {
        troupeData = troupe;
      } else {
        troupeData = null;
      }

      var troupeContext = {
          user: serializedUser,
          troupe: troupeData,
          accessToken: accessToken,
          profileNotCompleted: profileNotCompleted,
          accessDenied: accessDenied,
          appVersion: appVersion.getCurrentVersion(),
          baseServer: nconf.get('web:baseserver'),
          basePort: nconf.get('web:baseport'),
          basePath: nconf.get('web:basepath'),
          homeUrl: nconf.get('web:homeurl'),
          troupeUri: accessDenied ? troupe.uri : undefined,
          websockets: {
            fayeUrl: getFayeUrl(),
            options: {
              timeout: 120,
              retry: 5
            },
            disable: ['websocket']
          }


      };


      var login, actualTroupeName;
      if(req.user && !profileNotCompleted && troupeData) {
        login  = false;
        actualTroupeName = troupeName;

        if (!troupe.oneToOne) {
          userService.saveLastVisitedTroupeforUser(req.user.id, troupe.id, function(err) {
            if (err) winston.info("Something went wrong saving the user last troupe visited: ", { exception: err });
          });
        }
      } else {
        login = true;
        if(profileNotCompleted) {
          actualTroupeName = troupeName;
        } else {
          actualTroupeName = "Welcome";
        }
      }

      res.render(page, {
        useAppCache: !!nconf.get('web:useAppCache'),
        login: login,
        data: login ? null : JSON.stringify(data), // Only push the data through if the user is logged in already
        troupeName: actualTroupeName,
        troupeContext: JSON.stringify(troupeContext),
        troupeContextData: troupeContext
      });

    }

  }
}

function renderAppPage(req, res, next, page) {
  var appUri = req.params.appUri;

  troupeService.findByUri(appUri, function(err, troupe) {
    if(err) return next(err);
    if(!troupe) return next("Troupe: " + appUri + " not found.");

    renderAppPageWithTroupe(req, res, next, page, troupe, troupe.name);
  });
}

function preloadFiles(userId, troupeId, callback) {
  fileService.findByTroupe(troupeId, function(err, files) {
    if (err) {
      winston.error("Error in findByTroupe: ", { exception: err });
      return callback(err);
    }

    var strategy = new restSerializer.FileStrategy({ currentUserId: userId, troupeId: troupeId });
    restSerializer.serialize(files, strategy, callback);
  });
}

function preloadChats(userId, troupeId, callback) {
  chatService.findChatMessagesForTroupe(troupeId, { skip: 0, limit: 20 }, function(err, chatMessages) {
    if(err) return callback(err);

    var strategy = new restSerializer.ChatStrategy({ currentUserId: userId, troupeId: troupeId });
    restSerializer.serialize(chatMessages, strategy, callback);
  });

}


function preloadTroupes(userId, callback) {
  troupeService.findAllTroupesForUser(userId, function(err, troupes) {
    if (err) return callback(err);

    var strategy = new restSerializer.TroupeStrategy({ currentUserId: userId });
    restSerializer.serialize(troupes, strategy, callback);
  });
}


function preloadUsers(userId, troupe, callback) {
  var strategy = new restSerializer.UserIdStrategy( { showPresenceForTroupeId: troupe.id });
  restSerializer.serialize(troupe.getUserIds(), strategy, callback);
}


function preloadConversations(userId, troupeId, callback) {
  conversationService.findByTroupe(troupeId, function(err, conversations) {
    if(err) return callback(err);

    restSerializer.serialize(conversations, new restSerializer.ConversationMinStrategy(), callback);
  });
}

function preloadUnreadItems(userId, troupeId, callback) {
    unreadItemService.getUnreadItemsForUser(userId, troupeId, function(err, unreadItems) {
      if(err) return callback(err);
      console.log("getUnreadItemsForUser", userId, troupeId, unreadItems);
      callback(null, unreadItems);
    });
//  unreadItemService.getUnreadItemsForUser(userId, troupeId, callback);
}

function preloadTroupeMiddleware(req, res, next) {
  var appUri = req.params.appUri;

  troupeService.findByUri(appUri, function(err, troupe) {
    if (err) return next({ errorCode: 500, error: err });
    if(!troupe) return next({ errorCode: 404 });
    req.troupe = troupe;
    next();
  });

}

function preloadOneToOneTroupeMiddleware(req, res, next) {
  if (!req.user) {
    req.troupe = { oneToOne: true };
    req.otherUser = { displayName: '' };
    return next();
  }

  if (req.params.userId === req.user.id) {
    res.redirect(nconf.get('web:homeurl'));
    return 1;
  }

  troupeService.findOrCreateOneToOneTroupe(req.user.id, req.params.userId, function(err, troupe, otherUser) {
    if (err) return next({ errorCode: 500, error: err });
    if(!troupe) return next({ errorCode: 404 });
    req.otherUser = otherUser;
    req.troupe = troupe;
    next();
  });

}

module.exports = {
    install: function(app) {

      // used for development only
      app.get('/mobile.appcache', function(req, res) {
        if (nconf.get('web:useAppCache')) {
          res.type('text/cache-manifest');
          res.sendfile('public/templates/mobile.appcache');
        }
        else {
          res.send(404);
        }
      });

      app.get('/one-one/:userId',
        middleware.grantAccessForRememberMeTokenMiddleware,
        preloadOneToOneTroupeMiddleware,

        function(req, res, next) {

          var f = new Fiber();
<<<<<<< HEAD
          preloadTroupes(req.user.id, f.waitor());
          preloadFiles(req.user.id, req.troupe.id, f.waitor());
          preloadChats(req.user.id, req.troupe.id, f.waitor());
          preloadUsers(req.user.id, req.troupe, f.waitor());
          preloadUnreadItems(req.user.id, req.troupe.id, f.waitor());

=======
          if(req.user) {
            preloadTroupes(req.user.id, f.waitor());
            preloadFiles(req.user.id, req.troupe.id, f.waitor());
            preloadChats(req.user.id, req.troupe.id, f.waitor());
            preloadUsers(req.user.id, req.troupe, f.waitor());
            preloadUnreadItems(req.user.id, req.troupe.id, f.waitor());
          }
>>>>>>> 10f1e17b
          f.all()
            .spread(function(troupes, files, chats, users, unreadItems) {
              // Send the information through
              renderAppPageWithTroupe(req, res, next, 'app-integrated', req.troupe, req.otherUser.displayName, {
                troupes: troupes,
                files: files,
                chatMessages: chats,
                users: users,
                otherUser: req.otherUser,
                unreadItems: unreadItems
              });
            })
            .fail(function(err) {
              next(err);
            });

        }
      );

      app.get('/one-one/:userId/chat',
        middleware.grantAccessForRememberMeTokenMiddleware,
        middleware.ensureLoggedIn(),
        preloadOneToOneTroupeMiddleware,
        function(req, res, next) {
          preloadChats(req.user.id, req.troupe.id, function(err, serialized) {
            if (err) {
              winston.error("Error in Serializer:", { exception: err });
              return next(err);
            }

            renderAppPageWithTroupe(req, res, next, 'mobile/chat-app', req.troupe, req.otherUser.displayName, { 'chatMessages': serialized, otherUser: req.otherUser });
          });
      });

      app.get('/one-one/:userId/files',
        middleware.grantAccessForRememberMeTokenMiddleware,
        middleware.ensureLoggedIn(),
        preloadOneToOneTroupeMiddleware,
        function(req, res, next) {
          preloadFiles(req.user.id, req.troupe.id, function(err, serializedFiles) {
            if (err) {
              winston.error("Error in Serializer:", { exception: err });
              return next(err);
            }

            renderAppPageWithTroupe(req, res, next, 'mobile/file-app', req.troupe, req.otherUser.displayName, { 'files': serializedFiles, otherUser: req.otherUser });
          });

      });

      app.get('/version', function(req, res/*, next*/) {
        res.json({ appVersion: appVersion.getCurrentVersion() });
      });

      app.get('/:appUri',
        middleware.grantAccessForRememberMeTokenMiddleware,
        preloadTroupeMiddleware,
        function(req, res, next) {
        var page;
        if(req.headers['user-agent'].indexOf('Mobile') >= 0) {
          page = 'app-integrated';
        } else {
          page = 'app-integrated';
        }

        var f = new Fiber();
        if(req.user) {
          preloadTroupes(req.user.id, f.waitor());
          preloadFiles(req.user.id, req.troupe.id, f.waitor());
          preloadChats(req.user.id, req.troupe.id, f.waitor());
          preloadUsers(req.user.id, req.troupe, f.waitor());
          preloadConversations(req.user.id, req.troupe, f.waitor());
          preloadUnreadItems(req.user.id, req.troupe.id, f.waitor());
        }
        f.all()
          .spread(function(troupes, files, chats, users, conversations, unreadItems) {
            // Send the information through
            renderAppPageWithTroupe(req, res, next, page, req.troupe, req.troupe.name, {
              troupes: troupes,
              files: files,
              chatMessages: chats,
              users: users,
              conversations: conversations,
              unreadItems: unreadItems
            });
          })
          .fail(function(err) {
            next(err);
          });

      });


      app.get('/last/:page',
        middleware.grantAccessForRememberMeTokenMiddleware,
        middleware.ensureLoggedIn(),
        function(req, res, next) {

          function findDefaultTroupeForUser() {
            userService.findDefaultTroupeForUser(req.user.id, function (err,troupe) {
              if (err || !troupe) {
                next(500);
              }

              res.redirect('/' + troupe.uri + "/" + req.params.page);
            });
          }

          if (req.user.lastTroupe) {
            troupeService.findById(req.user.lastTroupe, function (err,troupe) {
              if (err || !troupe || !troupeService.userHasAccessToTroupe(req.user, troupe)) {
                findDefaultTroupeForUser();
                return;
              }

              res.redirect('/' + troupe.uri + "/" + req.params.page);
            });
          } else {
            findDefaultTroupeForUser();
          }
        });

      app.get('/:appUri/chat',
        middleware.grantAccessForRememberMeTokenMiddleware,
        middleware.ensureLoggedIn(),
        preloadTroupeMiddleware,
        function(req, res, next) {

          preloadChats(req.user.id, req.troupe.id, function(err, serialized) {
            if (err) {
              winston.error("Error in Serializer:", { exception: err });
              return next(err);
            }

            renderAppPageWithTroupe(req, res, next, 'mobile/chat-app', req.troupe, req.troupe.name, { 'chatMessages': serialized });
          });

        });

      app.get('/:appUri/files',
        middleware.grantAccessForRememberMeTokenMiddleware,
        middleware.ensureLoggedIn(),
        preloadTroupeMiddleware,
        function(req, res, next) {

          preloadFiles(req.user.id, req.troupe.id, function(err, serializedFiles) {
            if (err) {
              winston.error("Error in Serializer:", { exception: err });
              return next(err);
            }

            renderAppPageWithTroupe(req, res, next, 'mobile/file-app', req.troupe, req.troupe.name, { 'files': serializedFiles });
          });

        });

      app.get('/:appUri/mails',
        middleware.grantAccessForRememberMeTokenMiddleware,
        middleware.ensureLoggedIn(),
        function(req, res, next) {
          renderAppPage(req, res, next, 'mobile/conversation-app');
        });

      app.get('/:appUri/people',
        middleware.grantAccessForRememberMeTokenMiddleware,
        middleware.ensureLoggedIn(),
        preloadTroupeMiddleware,
        function(req, res, next) {
         preloadUsers(req.user.id, req.troupe, function(err, serializedPeople) {
            if (err) {
              winston.error("Error in Serializer:", { exception: err });
              return next(err);
            }

            renderAppPageWithTroupe(req, res, next, 'mobile/people-app', req.troupe, req.troupe.name, { 'people': serializedPeople });
          });
        });

      app.get('/:appUri/accessdenied', function(req, res) {
        res.render('app-accessdenied', {
        });
      });
    }
};<|MERGE_RESOLUTION|>--- conflicted
+++ resolved
@@ -265,14 +265,6 @@
         function(req, res, next) {
 
           var f = new Fiber();
-<<<<<<< HEAD
-          preloadTroupes(req.user.id, f.waitor());
-          preloadFiles(req.user.id, req.troupe.id, f.waitor());
-          preloadChats(req.user.id, req.troupe.id, f.waitor());
-          preloadUsers(req.user.id, req.troupe, f.waitor());
-          preloadUnreadItems(req.user.id, req.troupe.id, f.waitor());
-
-=======
           if(req.user) {
             preloadTroupes(req.user.id, f.waitor());
             preloadFiles(req.user.id, req.troupe.id, f.waitor());
@@ -280,7 +272,6 @@
             preloadUsers(req.user.id, req.troupe, f.waitor());
             preloadUnreadItems(req.user.id, req.troupe.id, f.waitor());
           }
->>>>>>> 10f1e17b
           f.all()
             .spread(function(troupes, files, chats, users, unreadItems) {
               // Send the information through
