--- conflicted
+++ resolved
@@ -263,8 +263,6 @@
           renderAppPageWithTroupe(req, res, next, 'app-integrated', req.troupe, req.otherUser.displayName);
         }
       );
-<<<<<<< HEAD
-=======
 
 
       app.get('/one-one/:userId/preload',
@@ -296,7 +294,6 @@
               next(err);
             });
         });
->>>>>>> 9e86ec29
 
       app.get('/one-one/:userId/chat',
         middleware.grantAccessForRememberMeTokenMiddleware,
@@ -379,9 +376,6 @@
         renderAppPageWithTroupe(req, res, next, page, req.troupe, req.troupe.name);
       });
 
-<<<<<<< HEAD
-
-=======
       app.get('/:troupeUri/accept/:confirmationCode',
         middleware.authenticate('accept', {}),
         function(req, res/*, next*/) {
@@ -409,7 +403,6 @@
               res.relativeRedirect("/" + troupe.uri);
           });
       });
->>>>>>> 9e86ec29
 
       app.get('/last/:page',
         middleware.grantAccessForRememberMeTokenMiddleware,
