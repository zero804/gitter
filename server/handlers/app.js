/*jshint globalstrict: true, trailing: false, unused: true, node: true */
"use strict";

var winston = require("winston");
var userService = require("../services/user-service");
var troupeService = require("../services/troupe-service");
var nconf = require('../utils/config');
var middleware = require('../web/middleware');
var middleware = require('../web/middleware');
var appVersion = require("../web/appVersion");
var loginUtils = require('../web/login-utils');
var uriService = require('../services/uri-service');
var Q = require('q');
var isPhone = require('../web/is-phone');
<<<<<<< HEAD

function serializeUser(user) {
  var strategy = new restSerializer.UserStrategy({ includeEmail: true });

  return restSerializer.serializeQ(user, strategy);
}

function serializeHomeUser(user, includeEmail) {
  var strategy = new restSerializer.UserStrategy({ includeEmail: includeEmail, hideLocation: true });

  return restSerializer.serializeQ(user, strategy);
}


function getWebToken(user) {
  return oauthService.findOrGenerateWebToken(user.id);
}

function serializeTroupe(troupe, user) {
  var strategy = new restSerializer.TroupeStrategy({ currentUserId: user ? user.id : null });

  return restSerializer.serializeQ(troupe, strategy);
}

function fakeSerializedTroupe(uriContext) {
  var oneToOne = uriContext.oneToOne;
  var otherUser = uriContext.otherUser;
  var troupe = uriContext.troupe;

  var uri = (oneToOne ?  (otherUser.username || "one-one/" + otherUser.id ) : troupe.uri);

  var url = "/" + uri;

  return {
    oneToOne: oneToOne,
    uri: uri,
    url: url,
    name: otherUser && otherUser.username ? otherUser.username : 'Welcome'
  };

}



function createTroupeContext(req, options) {
  var disabledFayeProtocols = [];

  var userAgent = req.headers['user-agent'];
  userAgent = userAgent ? userAgent : '';

  // Disable websocket on Mobile due to iOS crash bug
  if(userAgent.indexOf('Mobile') >= 0) {
    disabledFayeProtocols.push('websocket');
  }

  var useFirebug = useFirebugInIE && userAgent.indexOf('MSIE') >= 0;
  var events = req.session.events;
  if(events) { delete req.session.events; }

  return {
      user: options.user,
      troupe: options.troupe,
      homeUser: options.homeUser,
      inUserhome: options.inUserhome,
      accessToken: options.accessToken,
      loginToAccept: req.loginToAccept,
      profileNotCompleted: options.profileNotCompleted,
      accessDenied: options.accessDenied,
      inviteId: options.inviteId,
      mobilePage: req.params && req.params.mobilePage,
      appVersion: appVersion.getCurrentVersion(),
      baseServer: nconf.get('web:baseserver'),
      basePort: nconf.get('web:baseport'),
      basePath: nconf.get('web:basepath'),
      homeUrl: nconf.get('web:homeurl'),
      mixpanelToken: nconf.get("stats:mixpanel:token"),
      importedGoogleContacts: req.user && req.user.googleRefreshToken ? true : false,
      events: events,
      troupeUri: options.troupe ? options.troupe.uri : undefined,
      websockets: {
        fayeUrl: nconf.get('ws:fayeUrl') || "/faye",
        options: {
          timeout: nconf.get('ws:fayeTimeout'),
          retry: nconf.get('ws:fayeRetry'),
          interval: nconf.get('ws:fayeInterval')
        },
        disable: disabledFayeProtocols
      },
      useFirebug: useFirebug
  };
}

=======
var contextGenerator = require('../web/context-generator');
>>>>>>> ebe5ab67

function renderHomePage(req, res, next) {
  contextGenerator.generateMiniContext(req, function(err, troupeContext) {
    if(err) {
      next(err);
    } else {
      res.render('app-template', {
        useAppCache: !!nconf.get('web:useAppCache'),
        bootScriptName: 'router-homepage',
        troupeName: req.user.displayName,
        troupeContext: JSON.stringify(troupeContext),
        troupeContextData: troupeContext,
        agent: req.headers['user-agent']
      });
    }
  });
}

function renderAppPageWithTroupe(req, res, next, page) {
  var user = req.user;
  var accessDenied = !req.uriContext.access;

  contextGenerator.generateTroupeContext(req, function(err, troupeContext) {
    if(err) {
      next(err);
    } else {
      var login = !user || troupeContext.profileNotCompleted || accessDenied;

      res.render(page, {
        useAppCache: !!nconf.get('web:useAppCache'),
        login: login,
        isWebApp: !req.params.mobilePage,
        bootScriptName: login ? "router-login" : "router-app",
        troupeName: troupeContext.troupe.name,
        troupeContext: JSON.stringify(troupeContext),
        troupeContextData: troupeContext,
        agent: req.headers['user-agent']
      });
    }
  });
}

function uriContextResolverMiddleware(req, res, next) {
  var appUri = req.params.appUri;

  uriService.findUriForUser(appUri, req.user && req.user.id)
    .then(function(result) {
      if(result.notFound) return next(404);

      req.troupe = result.troupe;
      req.uriContext = result;

      next();
    })
    .fail(next);
}

// TODO preload invites?

function preloadOneToOneTroupeMiddleware(req, res, next) {
  uriService.findUriForUser("one-one/" + req.params.userId, req.user && req.user.id)
    .then(function(result) {
      if(result.notFound) return next(404);

      req.troupe = result.troupe;
      req.uriContext = result;

      next();
    })
    .fail(next);

}

function isPhoneMiddleware(req, res, next) {
  req.isPhone = isPhone(req.headers['user-agent']);
  next();
}

function unauthenticatedPhoneRedirectMiddleware(req, res, next) {
  if(req.isPhone && !req.user) {
    res.redirect('/login');
  } else {
    next();
  }
}

function saveLastTroupeMiddleware(req, res, next) {
  if(req.user && req.troupe) {
    userService.saveLastVisitedTroupeforUser(req.user.id, req.troupe, function(err) {
      if (err) winston.info("Something went wrong saving the user last troupe visited: ", { exception: err });
      next();

    });
    return;
  }

  next();
}

function renderMiddleware(template, mobilePage) {
  return function(req, res, next) {
    if(mobilePage) req.params.mobilePage = mobilePage;
    renderAppPageWithTroupe(req, res, next, template);
  };
}

module.exports = {
    install: function(app) {
      // used for development only
      app.get('/mobile.appcache', function(req, res) {
        if (nconf.get('web:useAppCache')) {
          res.type('text/cache-manifest');
          res.sendfile('public/templates/mobile.appcache');
        }
        else {
          res.send(404);
        }
      });

      // This really doesn't seem like the right place for this?
      app.get('/s/cdn/*', function(req, res) {
        res.redirect(req.path.replace('/s/cdn', ''));
      });

      app.get('/version', function(req, res/*, next*/) {
        res.json({ appVersion: appVersion.getCurrentVersion() });
      });


      app.get('/last',
        middleware.grantAccessForRememberMeTokenMiddleware,
        middleware.ensureLoggedIn(),
        function(req, res, next) {
          loginUtils.redirectUserToDefaultTroupe(req, res, next);
        });

      app.get('/last/:page',
        middleware.grantAccessForRememberMeTokenMiddleware,
        middleware.ensureLoggedIn(),
        function(req, res, next) {

          return troupeService.findBestTroupeForUser(req.user)
            .then(function(troupe) {
              if(troupe) {
                return troupeService.getUrlForTroupeForUserId(troupe, req.user.id)
                  .then(function(url) {
                    return url + "/" + req.params.page;
                  });
              }

              if(req.user.hasUsername()) {
                return req.user.getHomeUrl();
              } else {
                return "/home";
              }

            })
            .then(function(url) {
              res.relativeRedirect(url);
            })
            .fail(next);

        });

      app.get('/one-one/:userId',
        middleware.grantAccessForRememberMeTokenMiddleware,
        preloadOneToOneTroupeMiddleware,
        saveLastTroupeMiddleware,
        function(req, res, next) {
          var uriContext = req.uriContext;

          if (req.user && req.params.userId === req.user.id) {
            res.relativeRedirect(req.user.username ? "/" + req.user.username : nconf.get('web:homeurl'));
            return;
          }

          // If the user has a username, use that instead
          if(uriContext && uriContext.otherUser && uriContext.otherUser.username) {
            res.relativeRedirect('/' + uriContext.otherUser.username);
            return;
          }

          next();
        },
        renderMiddleware('app-template')
      );

      /* Special homepage for users without usernames */
      app.get('/home',
        middleware.grantAccessForRememberMeTokenMiddleware,
        middleware.ensureLoggedIn(),
        function(req, res, next) {
          if(req.user && req.user.username) {
            res.relativeRedirect(req.user.getHomeUrl());
            return;
          }

          return renderHomePage(req, res, next);
        });

      // Chat -----------------------

      app.get('/one-one/:userId/chat',
        middleware.grantAccessForRememberMeTokenMiddleware,
        middleware.ensureLoggedIn(),
        preloadOneToOneTroupeMiddleware,
        saveLastTroupeMiddleware,
        renderMiddleware('mobile/chat-app', 'chat'));

      app.get('/:appUri/chat',
        middleware.grantAccessForRememberMeTokenMiddleware,
        middleware.ensureLoggedIn(),
        uriContextResolverMiddleware,
        saveLastTroupeMiddleware,
        renderMiddleware('mobile/chat-app', 'chat'));

      // Files -----------------------
      app.get('/one-one/:userId/files',
        middleware.grantAccessForRememberMeTokenMiddleware,
        middleware.ensureLoggedIn(),
        preloadOneToOneTroupeMiddleware,
        saveLastTroupeMiddleware,
        renderMiddleware('mobile/file-app', 'files'));

      app.get('/:appUri/files',
        middleware.grantAccessForRememberMeTokenMiddleware,
        middleware.ensureLoggedIn(),
        uriContextResolverMiddleware,
        saveLastTroupeMiddleware,
        renderMiddleware('mobile/file-app', 'files'));


      app.get('/:appUri/mails',
        middleware.grantAccessForRememberMeTokenMiddleware,
        middleware.ensureLoggedIn(),
        uriContextResolverMiddleware,
        saveLastTroupeMiddleware,
        renderMiddleware('mobile/conversation-app', 'mails'));

      app.get('/:appUri/people',
        middleware.grantAccessForRememberMeTokenMiddleware,
        middleware.ensureLoggedIn(),
        uriContextResolverMiddleware,
        saveLastTroupeMiddleware,
        renderMiddleware('mobile/people-app', 'people'));

      app.get('/:appUri',
        middleware.grantAccessForRememberMeTokenMiddleware,
        uriContextResolverMiddleware,
        isPhoneMiddleware,
        unauthenticatedPhoneRedirectMiddleware,
        saveLastTroupeMiddleware,
        function(req, res, next) {
          if (req.uriContext.ownUrl) {
            return renderHomePage(req, res, next);
          }

          if(req.isPhone) {
            // TODO: this should change from chat-app to a seperate mobile app
            renderAppPageWithTroupe(req, res, next, 'mobile/chat-app');
          } else {
            renderAppPageWithTroupe(req, res, next, 'app-template');
          }
        });

      function acceptInviteWithoutConfirmation(req, res, next) {
        var appUri = req.params.appUri || 'one-one/' + req.params.userId;

        if(!req.user) {
          req.loginToAccept = true;
          return renderAppPageWithTroupe(req, res, next, 'app-template');
        }

        var uriContext = req.uriContext;

        // If theres a troupe, theres nothing to accept
        if(uriContext.troupe) {
          return troupeService.getUrlForTroupeForUserId(uriContext.troupe, req.user.id)
            .then(function(url) {
              if(!url) throw 404;
              res.relativeRedirect(url);
            })
            .fail(next);
        }

        // If there's an invite, accept it
        if(uriContext.invite) {
          return troupeService.acceptInviteForAuthenticatedUser(req.user, uriContext.invite)
            .then(function() {
              res.relativeRedirect("/" + appUri);
            })
            .fail(next);
        }

        // Otherwise just go there
        res.relativeRedirect("/" + appUri);
      }

      app.get('/:appUri/accept/',
        middleware.ensureValidBrowser,
        middleware.grantAccessForRememberMeTokenMiddleware,
        uriContextResolverMiddleware,
        acceptInviteWithoutConfirmation);

      app.get('/one-one/:userId/accept/',
        middleware.ensureValidBrowser,
        middleware.grantAccessForRememberMeTokenMiddleware,
        preloadOneToOneTroupeMiddleware,
        acceptInviteWithoutConfirmation);

      function acceptInviteWithConfirmation(req, res) {

        var appUri = req.params.appUri || 'one-one/' + req.params.userId;
        var confirmationCode = req.params.confirmationCode;
        var login = Q.nbind(req.login, req);

        troupeService.findInviteByConfirmationCode(confirmationCode)
          .then(function(invite) {
            if(!invite) throw 404;


            if(req.user) {
              if(invite.userId == req.user.id) {
                return troupeService.acceptInviteForAuthenticatedUser(req.user, invite);
              }
              // This invite is for somebody else, log the current user out
              req.logout();
            }


            return troupeService.acceptInvite(confirmationCode, appUri)
              .then(function(result) {
                var user = result.user;

                // Now that we've accept the invite, log the new user in
                if(user) return login(user);
              });

          })
          .fail(function(err) {
            winston.error('acceptInvite failed', { exception: err });
            return null;
          })
          .then(function() {
            res.relativeRedirect("/" + appUri);
          });
      }

      app.get('/:appUri/accept/:confirmationCode',
        middleware.ensureValidBrowser,
        middleware.grantAccessForRememberMeTokenMiddleware,
        acceptInviteWithConfirmation);

      app.get('/one-one/:userId/accept/:confirmationCode',
        middleware.ensureValidBrowser,
        middleware.grantAccessForRememberMeTokenMiddleware,
        acceptInviteWithConfirmation);
    }
};<|MERGE_RESOLUTION|>--- conflicted
+++ resolved
@@ -12,102 +12,7 @@
 var uriService = require('../services/uri-service');
 var Q = require('q');
 var isPhone = require('../web/is-phone');
-<<<<<<< HEAD
-
-function serializeUser(user) {
-  var strategy = new restSerializer.UserStrategy({ includeEmail: true });
-
-  return restSerializer.serializeQ(user, strategy);
-}
-
-function serializeHomeUser(user, includeEmail) {
-  var strategy = new restSerializer.UserStrategy({ includeEmail: includeEmail, hideLocation: true });
-
-  return restSerializer.serializeQ(user, strategy);
-}
-
-
-function getWebToken(user) {
-  return oauthService.findOrGenerateWebToken(user.id);
-}
-
-function serializeTroupe(troupe, user) {
-  var strategy = new restSerializer.TroupeStrategy({ currentUserId: user ? user.id : null });
-
-  return restSerializer.serializeQ(troupe, strategy);
-}
-
-function fakeSerializedTroupe(uriContext) {
-  var oneToOne = uriContext.oneToOne;
-  var otherUser = uriContext.otherUser;
-  var troupe = uriContext.troupe;
-
-  var uri = (oneToOne ?  (otherUser.username || "one-one/" + otherUser.id ) : troupe.uri);
-
-  var url = "/" + uri;
-
-  return {
-    oneToOne: oneToOne,
-    uri: uri,
-    url: url,
-    name: otherUser && otherUser.username ? otherUser.username : 'Welcome'
-  };
-
-}
-
-
-
-function createTroupeContext(req, options) {
-  var disabledFayeProtocols = [];
-
-  var userAgent = req.headers['user-agent'];
-  userAgent = userAgent ? userAgent : '';
-
-  // Disable websocket on Mobile due to iOS crash bug
-  if(userAgent.indexOf('Mobile') >= 0) {
-    disabledFayeProtocols.push('websocket');
-  }
-
-  var useFirebug = useFirebugInIE && userAgent.indexOf('MSIE') >= 0;
-  var events = req.session.events;
-  if(events) { delete req.session.events; }
-
-  return {
-      user: options.user,
-      troupe: options.troupe,
-      homeUser: options.homeUser,
-      inUserhome: options.inUserhome,
-      accessToken: options.accessToken,
-      loginToAccept: req.loginToAccept,
-      profileNotCompleted: options.profileNotCompleted,
-      accessDenied: options.accessDenied,
-      inviteId: options.inviteId,
-      mobilePage: req.params && req.params.mobilePage,
-      appVersion: appVersion.getCurrentVersion(),
-      baseServer: nconf.get('web:baseserver'),
-      basePort: nconf.get('web:baseport'),
-      basePath: nconf.get('web:basepath'),
-      homeUrl: nconf.get('web:homeurl'),
-      mixpanelToken: nconf.get("stats:mixpanel:token"),
-      importedGoogleContacts: req.user && req.user.googleRefreshToken ? true : false,
-      events: events,
-      troupeUri: options.troupe ? options.troupe.uri : undefined,
-      websockets: {
-        fayeUrl: nconf.get('ws:fayeUrl') || "/faye",
-        options: {
-          timeout: nconf.get('ws:fayeTimeout'),
-          retry: nconf.get('ws:fayeRetry'),
-          interval: nconf.get('ws:fayeInterval')
-        },
-        disable: disabledFayeProtocols
-      },
-      useFirebug: useFirebug
-  };
-}
-
-=======
 var contextGenerator = require('../web/context-generator');
->>>>>>> ebe5ab67
 
 function renderHomePage(req, res, next) {
   contextGenerator.generateMiniContext(req, function(err, troupeContext) {
