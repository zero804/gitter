/*jshint globalstrict:true, trailing:false unused:true node:true*/
"use strict";

var troupeService = require("../services/troupe-service");
var winston = require("winston");
var userService = require("../services/user-service");
var unreadItemService = require("../services/unread-item-service");
var restSerializer = require("../serializers/rest-serializer");
var nconf = require('../utils/config');
var middleware = require('../web/middleware');
var oauthService = require("../services/oauth-service");
var middleware = require('../web/middleware');
var fileService = require("../services/file-service");
var chatService = require("../services/chat-service");
var Fiber = require("../utils/fiber");
var conversationService = require("../services/conversation-service");

function renderAppPageWithTroupe(req, res, next, page, troupe, troupeName, data) {
  if(req.user) {
    unreadItemService.getUnreadItemsForUser(req.user.id, troupe.id, function(err, unreadItems) {
      if(err) return next(err);
      serializeUserAndRenderPage(unreadItems);
    });

  } else {
    serializeUserAndRenderPage(null);
  }

  function serializeUserAndRenderPage(unreadItems) {
    if(!req.user) return renderPage(unreadItems, null, null);

    var strategy = new restSerializer.UserStrategy();

    restSerializer.serialize(req.user, strategy, function(err, serialized) {
      if(err) return next(err);

      oauthService.findOrGenerateWebToken(req.user.id, function(err, token) {
        if(err) return next(err);

        renderPage(unreadItems, serialized, token);
      });

    });

  }

  function getFayeUrl() {
    var url = nconf.get('ws:fayeUrl');
    if(url) return url;

    return "/faye";
  }

  function renderPage(unreadItems, serializedUser, accessToken) {
    var profileNotCompleted;

<<<<<<< HEAD
    var troupeData = {
      "uri": troupe.uri,
      "id": troupe.id,
      "name": troupe.name,
      "oneToOne": troupe.oneToOne
    };
    var accessDenied;
=======
    var troupeStrategy = new restSerializer.TroupeStrategy({ currentUserId: (req.user) ? req.user.id : null, mapUsers: true });
>>>>>>> d9340712

    restSerializer.serialize(troupe, troupeStrategy, function(err, troupeData) {
      if(err) return next(err);

      var accessDenied;

      if(req.user) {
        if(!troupeService.userHasAccessToTroupe(req.user, troupe)) {
          accessDenied = true;
          troupeData = null;
        }

        var status = req.user.status;
        profileNotCompleted = status == 'PROFILE_NOT_COMPLETED';
        if(status != 'PROFILE_NOT_COMPLETED' && status != 'ACTIVE') {
          // Oh dear, something has gone horribly wrong
          winston.error("Rejecting user. Something has gone wrong! ", { user: req.user });
          return next("Inconsistent state for user: " + status);
        }

      } else {
        troupeData = null;
      }

      var troupeContext = {
          user: serializedUser,
          troupe: troupeData,
          accessToken: accessToken,
          profileNotCompleted: profileNotCompleted,
          unreadItems: unreadItems,
          accessDenied: accessDenied,
          baseServer: nconf.get('web:baseserver'),
          basePort: nconf.get('web:baseport'),
          basePath: nconf.get('web:basepath'),
          homeUrl: nconf.get('web:homeurl'),
          websockets: {
            fayeUrl: getFayeUrl(),
            options: {
              timeout: 120,
              retry: 5
            },
            disable: ['websocket']
          }


      };

<<<<<<< HEAD
    var login, actualTroupeName;
    if(req.user && !profileNotCompleted && troupeData) {
      login  = false;
      actualTroupeName = troupeName;

      if (!troupe.oneToOne) {
        userService.saveLastVisitedTroupeforUser(req.user.id, troupe.id, function(err) {
          if (err) winston.info("Something went wrong saving the user last troupe visited: ", { exception: err });
        });
      }
    } else {
      login = true;
      if(profileNotCompleted) {
        actualTroupeName = troupeName;
      } else {
        actualTroupeName = "Welcome";
=======

      var login, actualTroupeName;
      if(req.user && !profileNotCompleted && troupeData) {
        login  = false;
        actualTroupeName = troupeName;

        if (!troupe.oneToOne) {
          userService.saveLastVisitedTroupeforUser(req.user.id, troupe.id, function(err) {
            if (err) winston.info("Something went wrong saving the user last troupe visited: ", { exception: err });
          });
        }
      } else {
        login = true;
        if(profileNotCompleted) {
          actualTroupeName = troupeName;
        } else {
          actualTroupeName = "Welcome";
        }
>>>>>>> d9340712
      }

<<<<<<< HEAD
    res.render(page, {
      useAppCache: !!nconf.get('web:useAppCache'),
      login: login,
      data: login ? null : JSON.stringify(data), // Only push the data through if the user is logged in already
      troupeName: actualTroupeName,
      troupeContext: JSON.stringify(troupeContext)
=======
      res.render(page, {
        useAppCache: !!nconf.get('web:useAppCache'),
        login: login,
        data: login ? null : JSON.stringify(data), // Only push the data through if the user is logged in already
        troupeName: actualTroupeName,
        troupeContext: JSON.stringify(troupeContext)
      });

>>>>>>> d9340712
    });

  }
}

function renderAppPage(req, res, next, page) {
  var appUri = req.params.appUri;

  troupeService.findByUri(appUri, function(err, troupe) {
    if(err) return next(err);
    if(!troupe) return next("Troupe: " + appUri + " not found.");

    renderAppPageWithTroupe(req, res, next, page, troupe, troupe.name);
  });
}

function preloadFiles(userId, troupeId, callback) {
  fileService.findByTroupe(troupeId, function(err, files) {
    if (err) {
      winston.error("Error in findByTroupe: ", { exception: err });
      return callback(err);
    }

    var strategy = new restSerializer.FileStrategy({ currentUserId: userId, troupeId: troupeId });
    restSerializer.serialize(files, strategy, callback);
  });
}

function preloadChats(userId, troupeId, callback) {
  chatService.findChatMessagesForTroupe(troupeId, { skip: 0, limit: 50 }, function(err, chatMessages) {
    if(err) return callback(err);

    var strategy = new restSerializer.ChatStrategy({ currentUserId: userId, troupeId: troupeId });
    restSerializer.serialize(chatMessages, strategy, callback);
  });

}

function preloadUsers(userId, troupe, callback) {
  var strategy = new restSerializer.UserIdStrategy( { showPresenceForTroupeId: troupe.id });
  restSerializer.serialize(troupe.getUserIds(), strategy, callback);
}


function preloadConversations(userId, troupeId, callback) {
  conversationService.findByTroupe(troupeId, function(err, conversations) {
    if(err) return callback(err);

    restSerializer.serialize(conversations, new restSerializer.ConversationMinStrategy(), callback);
  });
}

function preloadTroupeMiddleware(req, res, next) {
  var appUri = req.params.appUri;

  troupeService.findByUri(appUri, function(err, troupe) {
    if (err) return next({ errorCode: 500, error: err });
    if(!troupe) return next({ errorCode: 404 });
    req.troupe = troupe;
    next();
  });

}

module.exports = {
    install: function(app) {

      // used for development only
      app.get('/mobile.appcache', function(req, res) {
        if (nconf.get('web:useAppCache')) {
          res.type('text/cache-manifest');
          res.sendfile('public/templates/mobile.appcache');
        }
        else {
          res.send(404);
        }
      });

      app.get('/one-one/:userId',
        middleware.grantAccessForRememberMeTokenMiddleware,
        middleware.ensureLoggedIn(),
        function(req, res, next) {
          troupeService.findOrCreateOneToOneTroupe(req.user.id, req.params.userId, function(err, troupe, otherUser) {
            if(err) return next(err);


            var f = new Fiber();
            preloadFiles(req.user.id, troupe.id, f.waitor());
            preloadChats(req.user.id, troupe.id, f.waitor());
            preloadUsers(req.user.id, troupe, f.waitor());

            f.all()
              .spread(function(files, chats, users) {
                // Send the information through
                renderAppPageWithTroupe(req, res, next, 'app-integrated', troupe, otherUser.displayName, {
                  files: files,
                  chatMessages: chats,
                  users: users,
                  otherUser: otherUser
                });
              })
              .fail(function(err) {
                next(err);
              });


          });

        }
      );

      app.get('/:appUri',
        middleware.grantAccessForRememberMeTokenMiddleware,
        preloadTroupeMiddleware,
        function(req, res, next) {
        var page;
        if(req.headers['user-agent'].indexOf('Mobile') >= 0) {
          page = 'app-mobile';
        } else {
          page = 'app-integrated';
        }

        var f = new Fiber();
        if(req.user) {
          preloadFiles(req.user.id, req.troupe.id, f.waitor());
          preloadChats(req.user.id, req.troupe.id, f.waitor());
          preloadUsers(req.user.id, req.troupe, f.waitor());
          preloadConversations(req.user.id, req.troupe, f.waitor());
        }
        f.all()
          .spread(function(files, chats, users, conversations) {
            // Send the information through
            renderAppPageWithTroupe(req, res, next, page, req.troupe, req.troupe.name, {
              files: files,
              chatMessages: chats,
              users: users,
              conversations: conversations
            });
          })
          .fail(function(err) {
            next(err);
          });

      });


      app.get('/last/:page',
        middleware.grantAccessForRememberMeTokenMiddleware,
        middleware.ensureLoggedIn(),
        function(req, res, next) {

          function findDefaultTroupeForUser() {
            userService.findDefaultTroupeForUser(req.user.id, function (err,troupe) {
              if (err || !troupe) {
                next(500);
              }

              res.redirect('/' + troupe.uri + "/" + req.params.page);
            });
          }

          if (req.user.lastTroupe) {
            troupeService.findById(req.user.lastTroupe, function (err,troupe) {
              if (err || !troupe || !troupeService.userHasAccessToTroupe(req.user, troupe)) {
                findDefaultTroupeForUser();
                return;
              }

              res.redirect('/' + troupe.uri + "/" + req.params.page);
            });
          } else {
            findDefaultTroupeForUser();
          }
        });

      app.get('/:appUri/chat',
        middleware.grantAccessForRememberMeTokenMiddleware,
        middleware.ensureLoggedIn(),
        preloadTroupeMiddleware,
        function(req, res, next) {

          preloadChats(req.user.id, req.troupe.id, function(err, serialized) {
            if (err) {
              winston.error("Error in Serializer:", { exception: err });
              return next(err);
            }

            renderAppPageWithTroupe(req, res, next, 'mobile/chat-app', req.troupe, req.troupe.name, { 'chatMessages': serialized });
          });

        });

      app.get('/:appUri/files',
        middleware.grantAccessForRememberMeTokenMiddleware,
        middleware.ensureLoggedIn(),
        preloadTroupeMiddleware,
        function(req, res, next) {

          preloadFiles(req.user.id, req.troupe.id, function(err, serializedFiles) {
            if (err) {
              winston.error("Error in Serializer:", { exception: err });
              return next(err);
            }

            renderAppPageWithTroupe(req, res, next, 'mobile/file-app', req.troupe, req.troupe.name, { 'files': serializedFiles });
          });

        });

      app.get('/:appUri/mails',
        middleware.grantAccessForRememberMeTokenMiddleware,
        middleware.ensureLoggedIn(),
        function(req, res, next) {
          renderAppPage(req, res, next, 'mobile/conversation-app');
        });

      app.get('/:appUri/people',
        middleware.grantAccessForRememberMeTokenMiddleware,
        middleware.ensureLoggedIn(),
        function(req, res, next) {
          renderAppPage(req, res, next, 'mobile/people-app');
        });

      app.get('/:appUri/accessdenied', function(req, res) {
        res.render('app-accessdenied', {
        });
      });
    }
};<|MERGE_RESOLUTION|>--- conflicted
+++ resolved
@@ -54,17 +54,7 @@
   function renderPage(unreadItems, serializedUser, accessToken) {
     var profileNotCompleted;
 
-<<<<<<< HEAD
-    var troupeData = {
-      "uri": troupe.uri,
-      "id": troupe.id,
-      "name": troupe.name,
-      "oneToOne": troupe.oneToOne
-    };
-    var accessDenied;
-=======
     var troupeStrategy = new restSerializer.TroupeStrategy({ currentUserId: (req.user) ? req.user.id : null, mapUsers: true });
->>>>>>> d9340712
 
     restSerializer.serialize(troupe, troupeStrategy, function(err, troupeData) {
       if(err) return next(err);
@@ -112,24 +102,6 @@
 
       };
 
-<<<<<<< HEAD
-    var login, actualTroupeName;
-    if(req.user && !profileNotCompleted && troupeData) {
-      login  = false;
-      actualTroupeName = troupeName;
-
-      if (!troupe.oneToOne) {
-        userService.saveLastVisitedTroupeforUser(req.user.id, troupe.id, function(err) {
-          if (err) winston.info("Something went wrong saving the user last troupe visited: ", { exception: err });
-        });
-      }
-    } else {
-      login = true;
-      if(profileNotCompleted) {
-        actualTroupeName = troupeName;
-      } else {
-        actualTroupeName = "Welcome";
-=======
 
       var login, actualTroupeName;
       if(req.user && !profileNotCompleted && troupeData) {
@@ -148,17 +120,8 @@
         } else {
           actualTroupeName = "Welcome";
         }
->>>>>>> d9340712
       }
 
-<<<<<<< HEAD
-    res.render(page, {
-      useAppCache: !!nconf.get('web:useAppCache'),
-      login: login,
-      data: login ? null : JSON.stringify(data), // Only push the data through if the user is logged in already
-      troupeName: actualTroupeName,
-      troupeContext: JSON.stringify(troupeContext)
-=======
       res.render(page, {
         useAppCache: !!nconf.get('web:useAppCache'),
         login: login,
@@ -167,7 +130,6 @@
         troupeContext: JSON.stringify(troupeContext)
       });
 
->>>>>>> d9340712
     });
 
   }
