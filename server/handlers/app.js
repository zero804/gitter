/*jshint globalstrict:true, trailing:false unused:true node:true*/
"use strict";

var troupeService = require("../services/troupe-service");
var winston = require("winston");
var userService = require("../services/user-service");
var unreadItemService = require("../services/unread-item-service");
var restSerializer = require("../serializers/rest-serializer");
var nconf = require('../utils/config');
var middleware = require('../web/middleware');
var oauthService = require("../services/oauth-service");
var middleware = require('../web/middleware');
var fileService = require("../services/file-service");
var chatService = require("../services/chat-service");
var Fiber = require("../utils/fiber");
var conversationService = require("../services/conversation-service");
var appVersion = require("../web/appVersion");

function renderAppPageWithTroupe(req, res, next, page, troupe, troupeName, data) {
  if(req.user) {
    unreadItemService.getUnreadItemsForUser(req.user.id, troupe.id, function(err, unreadItems) {
      if(err) return next(err);
      serializeUserAndRenderPage(unreadItems);
    });

  } else {
    serializeUserAndRenderPage(null);
  }

  function serializeUserAndRenderPage(unreadItems) {
    if(!req.user) return renderPage(unreadItems, null, null);

    var strategy = new restSerializer.UserStrategy();

    restSerializer.serialize(req.user, strategy, function(err, serialized) {
      if(err) return next(err);

      oauthService.findOrGenerateWebToken(req.user.id, function(err, token) {
        if(err) return next(err);

        renderPage(unreadItems, serialized, token);
      });

    });

  }

  function getFayeUrl() {
    var url = nconf.get('ws:fayeUrl');
    if(url) return url;

    return "/faye";
  }

  function renderPage(unreadItems, serializedUser, accessToken) {
    var profileNotCompleted;

    var troupeStrategy = new restSerializer.TroupeStrategy({ currentUserId: (req.user) ? req.user.id : null, mapUsers: true });

    restSerializer.serialize(troupe, troupeStrategy, function(err, troupeData) {
      if(err) return next(err);

      var accessDenied;

      if(req.user) {
        if(!troupeService.userHasAccessToTroupe(req.user, troupe)) {
          accessDenied = true;
          troupeData = null;
        }

        var status = req.user.status;
        profileNotCompleted = status == 'PROFILE_NOT_COMPLETED';
        if(status != 'PROFILE_NOT_COMPLETED' && status != 'ACTIVE') {
          // Oh dear, something has gone horribly wrong
          winston.error("Rejecting user. Something has gone wrong! ", { user: req.user });
          return next("Inconsistent state for user: " + status);
        }

      } else {
        troupeData = null;
      }

      var troupeContext = {
          user: serializedUser,
          troupe: troupeData,
          accessToken: accessToken,
          profileNotCompleted: profileNotCompleted,
          unreadItems: unreadItems,
          accessDenied: accessDenied,
          appVersion: appVersion.getCurrentVersion(),
          baseServer: nconf.get('web:baseserver'),
          basePort: nconf.get('web:baseport'),
          basePath: nconf.get('web:basepath'),
          homeUrl: nconf.get('web:homeurl'),
          websockets: {
            fayeUrl: getFayeUrl(),
            options: {
              timeout: 120,
              retry: 5
            },
            disable: ['websocket']
          }


      };


      var login, actualTroupeName;
      if(req.user && !profileNotCompleted && troupeData) {
        login  = false;
        actualTroupeName = troupeName;

        if (!troupe.oneToOne) {
          userService.saveLastVisitedTroupeforUser(req.user.id, troupe.id, function(err) {
            if (err) winston.info("Something went wrong saving the user last troupe visited: ", { exception: err });
          });
        }
      } else {
        login = true;
        if(profileNotCompleted) {
          actualTroupeName = troupeName;
        } else {
          actualTroupeName = "Welcome";
        }
      }

      res.render(page, {
        useAppCache: !!nconf.get('web:useAppCache'),
        login: login,
        data: login ? null : JSON.stringify(data), // Only push the data through if the user is logged in already
        troupeName: actualTroupeName,
        troupeContext: JSON.stringify(troupeContext)
      });

    });

  }
}

function renderAppPage(req, res, next, page) {
  var appUri = req.params.appUri;

  troupeService.findByUri(appUri, function(err, troupe) {
    if(err) return next(err);
    if(!troupe) return next("Troupe: " + appUri + " not found.");

    renderAppPageWithTroupe(req, res, next, page, troupe, troupe.name);
  });
}

function preloadFiles(userId, troupeId, callback) {
  fileService.findByTroupe(troupeId, function(err, files) {
    if (err) {
      winston.error("Error in findByTroupe: ", { exception: err });
      return callback(err);
    }

    var strategy = new restSerializer.FileStrategy({ currentUserId: userId, troupeId: troupeId });
    restSerializer.serialize(files, strategy, callback);
  });
}

function preloadChats(userId, troupeId, callback) {
  chatService.findChatMessagesForTroupe(troupeId, { skip: 0, limit: 50 }, function(err, chatMessages) {
    if(err) return callback(err);

    var strategy = new restSerializer.ChatStrategy({ currentUserId: userId, troupeId: troupeId });
    restSerializer.serialize(chatMessages, strategy, callback);
  });

}

function preloadUsers(userId, troupe, callback) {
  var strategy = new restSerializer.UserIdStrategy( { showPresenceForTroupeId: troupe.id });
  restSerializer.serialize(troupe.getUserIds(), strategy, callback);
}


function preloadConversations(userId, troupeId, callback) {
  conversationService.findByTroupe(troupeId, function(err, conversations) {
    if(err) return callback(err);

    restSerializer.serialize(conversations, new restSerializer.ConversationMinStrategy(), callback);
  });
}

function preloadTroupeMiddleware(req, res, next) {
  var appUri = req.params.appUri;

  troupeService.findByUri(appUri, function(err, troupe) {
    if (err) return next({ errorCode: 500, error: err });
    if(!troupe) return next({ errorCode: 404 });
    req.troupe = troupe;
    next();
  });

}

function preloadOneToOneTroupeMiddleware(req, res, next) {
 troupeService.findOrCreateOneToOneTroupe(req.user.id, req.params.userId, function(err, troupe, otherUser) {
    if (err) return next({ errorCode: 500, error: err });
    if(!troupe) return next({ errorCode: 404 });
    req.otherUser = otherUser;
    req.troupe = troupe;
    next();
  });

}

module.exports = {
    install: function(app) {

      // used for development only
      app.get('/mobile.appcache', function(req, res) {
        if (nconf.get('web:useAppCache')) {
          res.type('text/cache-manifest');
          res.sendfile('public/templates/mobile.appcache');
        }
        else {
          res.send(404);
        }
      });

      app.get('/one-one/:userId',
        middleware.grantAccessForRememberMeTokenMiddleware,
        middleware.ensureLoggedIn(),
        preloadOneToOneTroupeMiddleware,

        function(req, res, next) {


          var f = new Fiber();
          preloadFiles(req.user.id, req.troupe.id, f.waitor());
          preloadChats(req.user.id, req.troupe.id, f.waitor());
          preloadUsers(req.user.id, req.troupe, f.waitor());

          f.all()
            .spread(function(files, chats, users) {
              // Send the information through
              renderAppPageWithTroupe(req, res, next, 'app-integrated', req.troupe, req.otherUser.displayName, {
                files: files,
                chatMessages: chats,
                users: users,
                otherUser: req.otherUser
              });
            })
            .fail(function(err) {
              next(err);
            });

        }
      );

<<<<<<< HEAD
      app.get('/version', function(req, res, next) {
        res.json({ appVersion: appVersion.getCurrentVersion() });
=======
      app.get('/one-one/:userId/chat',
        middleware.grantAccessForRememberMeTokenMiddleware,
        middleware.ensureLoggedIn(),
        preloadOneToOneTroupeMiddleware,
        function(req, res, next) {
          preloadChats(req.user.id, req.troupe.id, function(err, serialized) {
            if (err) {
              winston.error("Error in Serializer:", { exception: err });
              return next(err);
            }

            renderAppPageWithTroupe(req, res, next, 'mobile/chat-app', req.troupe, req.otherUser.displayName, { 'chatMessages': serialized, otherUser: req.otherUser });
          });
      });

      app.get('/one-one/:userId/files',
        middleware.grantAccessForRememberMeTokenMiddleware,
        middleware.ensureLoggedIn(),
        preloadOneToOneTroupeMiddleware,
        function(req, res, next) {
          preloadFiles(req.user.id, req.troupe.id, function(err, serializedFiles) {
            if (err) {
              winston.error("Error in Serializer:", { exception: err });
              return next(err);
            }

            renderAppPageWithTroupe(req, res, next, 'mobile/file-app', req.troupe, req.otherUser.displayName, { 'files': serializedFiles, otherUser: req.otherUser });
          });

>>>>>>> bf981621
      });

      app.get('/:appUri',
        middleware.grantAccessForRememberMeTokenMiddleware,
        preloadTroupeMiddleware,
        function(req, res, next) {
        var page;
        if(req.headers['user-agent'].indexOf('Mobile') >= 0) {
          page = 'app-mobile';
        } else {
          page = 'app-integrated';
        }

        var f = new Fiber();
        if(req.user) {
          preloadFiles(req.user.id, req.troupe.id, f.waitor());
          preloadChats(req.user.id, req.troupe.id, f.waitor());
          preloadUsers(req.user.id, req.troupe, f.waitor());
          preloadConversations(req.user.id, req.troupe, f.waitor());
        }
        f.all()
          .spread(function(files, chats, users, conversations) {
            // Send the information through
            renderAppPageWithTroupe(req, res, next, page, req.troupe, req.troupe.name, {
              files: files,
              chatMessages: chats,
              users: users,
              conversations: conversations
            });
          })
          .fail(function(err) {
            next(err);
          });

      });


      app.get('/last/:page',
        middleware.grantAccessForRememberMeTokenMiddleware,
        middleware.ensureLoggedIn(),
        function(req, res, next) {

          function findDefaultTroupeForUser() {
            userService.findDefaultTroupeForUser(req.user.id, function (err,troupe) {
              if (err || !troupe) {
                next(500);
              }

              res.redirect('/' + troupe.uri + "/" + req.params.page);
            });
          }

          if (req.user.lastTroupe) {
            troupeService.findById(req.user.lastTroupe, function (err,troupe) {
              if (err || !troupe || !troupeService.userHasAccessToTroupe(req.user, troupe)) {
                findDefaultTroupeForUser();
                return;
              }

              res.redirect('/' + troupe.uri + "/" + req.params.page);
            });
          } else {
            findDefaultTroupeForUser();
          }
        });

      app.get('/:appUri/chat',
        middleware.grantAccessForRememberMeTokenMiddleware,
        middleware.ensureLoggedIn(),
        preloadTroupeMiddleware,
        function(req, res, next) {

          preloadChats(req.user.id, req.troupe.id, function(err, serialized) {
            if (err) {
              winston.error("Error in Serializer:", { exception: err });
              return next(err);
            }

            renderAppPageWithTroupe(req, res, next, 'mobile/chat-app', req.troupe, req.troupe.name, { 'chatMessages': serialized });
          });

        });

      app.get('/:appUri/files',
        middleware.grantAccessForRememberMeTokenMiddleware,
        middleware.ensureLoggedIn(),
        preloadTroupeMiddleware,
        function(req, res, next) {

          preloadFiles(req.user.id, req.troupe.id, function(err, serializedFiles) {
            if (err) {
              winston.error("Error in Serializer:", { exception: err });
              return next(err);
            }

            renderAppPageWithTroupe(req, res, next, 'mobile/file-app', req.troupe, req.troupe.name, { 'files': serializedFiles });
          });

        });

      app.get('/:appUri/mails',
        middleware.grantAccessForRememberMeTokenMiddleware,
        middleware.ensureLoggedIn(),
        function(req, res, next) {
          renderAppPage(req, res, next, 'mobile/conversation-app');
        });

      app.get('/:appUri/people',
        middleware.grantAccessForRememberMeTokenMiddleware,
        middleware.ensureLoggedIn(),
        function(req, res, next) {
          renderAppPage(req, res, next, 'mobile/people-app');
        });

      app.get('/:appUri/accessdenied', function(req, res) {
        res.render('app-accessdenied', {
        });
      });
    }
};<|MERGE_RESOLUTION|>--- conflicted
+++ resolved
@@ -251,10 +251,6 @@
         }
       );
 
-<<<<<<< HEAD
-      app.get('/version', function(req, res, next) {
-        res.json({ appVersion: appVersion.getCurrentVersion() });
-=======
       app.get('/one-one/:userId/chat',
         middleware.grantAccessForRememberMeTokenMiddleware,
         middleware.ensureLoggedIn(),
@@ -284,7 +280,10 @@
             renderAppPageWithTroupe(req, res, next, 'mobile/file-app', req.troupe, req.otherUser.displayName, { 'files': serializedFiles, otherUser: req.otherUser });
           });
 
->>>>>>> bf981621
+      });
+
+      app.get('/version', function(req, res, next) {
+        res.json({ appVersion: appVersion.getCurrentVersion() });
       });
 
       app.get('/:appUri',
