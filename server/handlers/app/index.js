/*jshint globalstrict: true, trailing: false, unused: true, node: true */
"use strict";

var middleware        = require('../../web/middleware');
var appRender         = require('./render');
var appMiddleware     = require('./middleware');
var recentRoomService = require('../../services/recent-room-service');

function saveRoom(req) {
  var userId = req.user && req.user.id;
  var troupeId = req.uriContext && req.uriContext.troupe && req.uriContext.troupe.id;

  if(userId && troupeId) {
    recentRoomService.saveLastVisitedTroupeforUserId(userId, troupeId);
  }
}

var mainFrameMiddlewarePipeline = [
  // middleware.ensureLoggedIn(),
  appMiddleware.uriContextResolverMiddleware,
  appMiddleware.isPhoneMiddleware,
  function(req, res, next) {

    if (req.uriContext.ownUrl) {
      if(req.isPhone) {
        appRender.renderMobileUserHome(req, res, next, 'home');
      } else {
        appRender.renderMainFrame(req, res, next, 'home');
      }
      return;
    }

    if(req.isPhone) {
      if(!req.user) {
        appRender.renderMobileNotLoggedInChat(req, res, next);
        return;
      }

      saveRoom(req);
      appRender.renderMobileChat(req, res, next);

    } else {
      appRender.renderMainFrame(req, res, next, 'chat');
    }
  }
];

var chatMiddlewarePipeline = [
  // middleware.ensureLoggedIn(),
  appMiddleware.uriContextResolverMiddleware,
  appMiddleware.isPhoneMiddleware,
  function(req, res, next) {
    if(req.user) {
      saveRoom(req);
      appRender.renderChatPage(req, res, next);
    } else {
      // We're doing this so we correctly redirect a logged out
      // user to the right chat post login
      req.session.returnTo = req.url.replace(/\/~chat$/,"");
      appRender.renderNotLoggedInChatPage(req, res, next);
    }

  }
];


module.exports = {
    install: function(app) {
      [
        '/:roomPart1/~chat',                         // ORG or ONE_TO_ONE
        '/:roomPart1/:roomPart2/~chat',              // REPO or ORG_CHANNEL or ADHOC
        '/:roomPart1/:roomPart2/:roomPart3/~chat'    // CUSTOM REPO_ROOM
      ].forEach(function(path) {
        app.get(path, chatMiddlewarePipeline);
      });


      [
        '/:roomPart1/~home'
      ].forEach(function(path) {
        app.get(path,
          middleware.ensureLoggedIn(),
          appMiddleware.uriContextResolverMiddleware,
          appMiddleware.isPhoneMiddleware,
          function(req, res, next) {
            appRender.renderHomePage(req, res, next);
          });
      });

      require('./integrations').install(app);

      var archive = require('./archive');

      [
        '/:roomPart1',
        '/:roomPart1/:roomPart2',
        '/:roomPart1/:roomPart2/:roomPart3',
      ].forEach(function(path) {
<<<<<<< HEAD
        app.get(path, chatFrameMiddlewarePipeline);
        app.get(path + '/archives', archive.datesList);
        app.get(path + '/archives/:yyyy(\\d{4})/:mm(\\d{2})/:dd(\\d{2})', archive.chatArchive);
=======
        app.get(path, mainFrameMiddlewarePipeline);
>>>>>>> b99da897
      });

    }
};<|MERGE_RESOLUTION|>--- conflicted
+++ resolved
@@ -96,13 +96,9 @@
         '/:roomPart1/:roomPart2',
         '/:roomPart1/:roomPart2/:roomPart3',
       ].forEach(function(path) {
-<<<<<<< HEAD
-        app.get(path, chatFrameMiddlewarePipeline);
+        app.get(path, mainFrameMiddlewarePipeline);
         app.get(path + '/archives', archive.datesList);
         app.get(path + '/archives/:yyyy(\\d{4})/:mm(\\d{2})/:dd(\\d{2})', archive.chatArchive);
-=======
-        app.get(path, mainFrameMiddlewarePipeline);
->>>>>>> b99da897
       });
 
     }
