"use strict";

var express            = require('express');
var appRender          = require('./render');
var appMiddleware      = require('./middleware');
var recentRoomService  = require('../../services/recent-room-service');
var isPhone            = require('../../web/is-phone');
var timezoneMiddleware = require('../../web/middlewares/timezone');
var archive            = require('./archive');
var identifyRoute      = require('gitter-web-env').middlewares.identifyRoute;

function saveRoom(req) {
  var userId = req.user && req.user.id;
  var troupeId = req.uriContext && req.uriContext.troupe && req.uriContext.troupe.id;

  if(userId && troupeId) {
    recentRoomService.saveLastVisitedTroupeforUserId(userId, troupeId);
  }
}

var mainFrameMiddlewarePipeline = [
  identifyRoute('app-main-frame'),
  appMiddleware.uriContextResolverMiddleware({ create: 'not-repos' }),
  appMiddleware.isPhoneMiddleware,
  timezoneMiddleware,
  function (req, res, next) {
    if (req.uriContext.ownUrl) {
      return res.redirect('/home');
    }

    if(req.isPhone) {
      if(!req.user) {
        if (req.uriContext.accessDenied) {
<<<<<<< HEAD
          return appRender.renderOrgPage(req, res, next);
=======
          //return appRender.renderOrgPage(req, res, next);
          return res.redirect('/orgs/' + req.uriContext.uri +  '/rooms/~iframe');
>>>>>>> 88b31d1e
        }
        appRender.renderMobileNotLoggedInChat(req, res, next);
        return;
      }

      saveRoom(req);
      appRender.renderMobileChat(req, res, next);

    } else {
      appRender.renderMainFrame(req, res, next, 'chat');
    }
  },
  function (err, req, res, next) {
    if (err && err.userNotSignedUp && !isPhone(req.headers['user-agent'])) {
      appRender.renderUserNotSignedUpMainFrame(req, res, next, 'chat');
      return;
    }
    return next(err);
  }
];

var chatMiddlewarePipeline = [
  identifyRoute('app-chat-frame'),
  appMiddleware.uriContextResolverMiddleware({ create: 'not-repos'}),
  appMiddleware.isPhoneMiddleware,
  timezoneMiddleware,
  function (req, res, next) {
    if (req.uriContext.accessDenied) {
<<<<<<< HEAD
      return appRender.renderOrgPage(req, res, next);
=======
      //return appRender.renderOrgPage(req, res, next);
      return res.redirect('/orgs/' + req.uriContext.uri +  '/rooms/~iframe');
>>>>>>> 88b31d1e
    }

    if(!req.uriContext.troupe) return next(404);

    if(req.user) {
      saveRoom(req);
      appRender.renderChatPage(req, res, next);
    } else {
      // We're doing this so we correctly redirect a logged out
      // user to the right chat post login
      var url = req.originalUrl;
      req.session.returnTo = url.replace(/\/~\w+(\?.*)?$/,"");
      appRender.renderNotLoggedInChatPage(req, res, next);
    }

  },
  function (err, req, res, next) {
    if (err && err.userNotSignedUp) {
      appRender.renderUserNotSignedUp(req, res, next);
      return;
    }
    return next(err);
  }
];

var embedMiddlewarePipeline = [
  identifyRoute('app-embed-frame'),
  appMiddleware.uriContextResolverMiddleware({ create: false }),
  appMiddleware.isPhoneMiddleware,
  timezoneMiddleware,
  function (req, res, next) {
    if(!req.uriContext.troupe) return next(404);
    appRender.renderEmbeddedChat(req, res, next);
  }
];

var cardMiddlewarePipeline = [
  identifyRoute('app-card-frame'),
  appMiddleware.uriContextResolverMiddleware({ create: false }),
  timezoneMiddleware,
  function (req, res, next) {
    if(!req.uriContext.troupe) return next(404);
    if(req.uriContext.troupe.security !== 'PUBLIC') return next(403);
    if(!req.query.at) return next(400);
    appRender.renderChatCard(req, res, next);
  }
];

var router = express.Router({ caseSensitive: true, mergeParams: true });

[
  '/:roomPart1/~chat',                         // ORG or ONE_TO_ONE
  '/:roomPart1/:roomPart2/~chat',              // REPO or ORG_CHANNEL or ADHOC
  '/:roomPart1/:roomPart2/:roomPart3/~chat'    // CUSTOM REPO_ROOM
].forEach(function(path) {
  router.get(path, chatMiddlewarePipeline);
});

[
  '/:roomPart1/:roomPart2/~embed',              // REPO or ORG_CHANNEL or ADHOC
  '/:roomPart1/:roomPart2/:roomPart3/~embed'    // CUSTOM REPO_ROOM
].forEach(function(path) {
  router.get(path, embedMiddlewarePipeline);
});

[
  '/:roomPart1/:roomPart2/~card',              // REPO or ORG_CHANNEL or ADHOC
  '/:roomPart1/:roomPart2/:roomPart3/~card'    // CUSTOM REPO_ROOM
].forEach(function(path) {
  router.get(path, cardMiddlewarePipeline);
});

[
  '/:roomPart1',
  '/:roomPart1/:roomPart2',
  '/:roomPart1/:roomPart2/:roomPart3',
].forEach(function(path) {
  router.get(path + '/archives/all', archive.datesList);
  router.get(path + '/archives/:yyyy(\\d{4})/:mm(\\d{2})/:dd(\\d{2})', archive.chatArchive);
  router.get(path, mainFrameMiddlewarePipeline);
  router.post(path,
    appMiddleware.uriContextResolverMiddleware({ create: true }),
    function(req, res, next) {
      if(!req.uriContext.troupe || !req.uriContext.ownUrl) return next(404);

      // GET after POST
      res.redirect(req.uri);
    });
});

module.exports = router;<|MERGE_RESOLUTION|>--- conflicted
+++ resolved
@@ -31,12 +31,8 @@
     if(req.isPhone) {
       if(!req.user) {
         if (req.uriContext.accessDenied) {
-<<<<<<< HEAD
-          return appRender.renderOrgPage(req, res, next);
-=======
           //return appRender.renderOrgPage(req, res, next);
           return res.redirect('/orgs/' + req.uriContext.uri +  '/rooms/~iframe');
->>>>>>> 88b31d1e
         }
         appRender.renderMobileNotLoggedInChat(req, res, next);
         return;
@@ -65,12 +61,8 @@
   timezoneMiddleware,
   function (req, res, next) {
     if (req.uriContext.accessDenied) {
-<<<<<<< HEAD
-      return appRender.renderOrgPage(req, res, next);
-=======
       //return appRender.renderOrgPage(req, res, next);
       return res.redirect('/orgs/' + req.uriContext.uri +  '/rooms/~iframe');
->>>>>>> 88b31d1e
     }
 
     if(!req.uriContext.troupe) return next(404);
