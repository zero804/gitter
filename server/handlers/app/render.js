--- conflicted
+++ resolved
@@ -132,11 +132,7 @@
       }
 
       if (!user) classNames.push("logged-out");
-<<<<<<< HEAD
-      
-=======
-
->>>>>>> b8438ec3
+
       var isPrivate = troupe.security !== "PUBLIC";
 
       var renderOptions = _.extend({
@@ -265,16 +261,10 @@
  * renderUserNotSignedUp() renders a set template for a 1:1 chat, with an invited user.
  */
 function renderUserNotSignedUp(req, res, next) {
-<<<<<<< HEAD
-  UserService.findByUsername(req.params.roomPart1)
-    .then(function (user) {
-      res.render('chat-invited-template', {
-=======
   userService.findByUsername(req.params.roomPart1)
     .then(function (user) {
       res.render('chat-invited-template', {
         cssFileName: "styles/router-nli-chat.css", // TODO: this shouldn't be hardcoded as this
->>>>>>> b8438ec3
         appCache: getAppCache(req),
         agent: req.headers['user-agent'],
         oneToOneInvited: true,
