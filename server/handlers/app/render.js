--- conflicted
+++ resolved
@@ -28,13 +28,8 @@
 var _                        = require('underscore');
 var GitHubOrgService         = require('gitter-web-github').GitHubOrgService;
 var orgPermissionModel       = require('../../services/permissions/org-permissions-model');
-<<<<<<< HEAD
 var resolveRoomAvatarSrcSet  = require('gitter-web-shared/avatars/resolve-room-avatar-srcset');
-var getOrgNameFromTroupeName = require('../../../shared/get-org-name-from-troupe-name');
-=======
-var resolveRoomAvatarUrl     = require('gitter-web-shared/avatars/resolve-room-avatar-url');
 var getOrgNameFromTroupeName = require('gitter-web-shared/get-org-name-from-troupe-name');
->>>>>>> fe9a0233
 
 /* How many chats to send back */
 var INITIAL_CHAT_COUNT = 50;
