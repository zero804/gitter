/*jshint globalstrict: true, trailing: false, unused: true, node: true */
"use strict";
var nconf              = require('../../utils/config');
var Q                  = require('q');
var contextGenerator   = require('../../web/context-generator');
var restful            = require('../../services/restful');
var userService        = require('../../services/user-service');
var appVersion         = require('../../web/appVersion');
var social             = require('../social-metadata');
var PersistenceService = require('../../services/persistence-service');
var restSerializer     = require("../../serializers/rest-serializer");
var burstCalculator   = require('../../utils/burst-calculator');
var userSort = require('../../../public/js/utils/user-sort');

var avatar   = require('../../utils/avatar');
var _                 = require('underscore');

/* How many chats to send back */
var INITIAL_CHAT_COUNT = 50;

var stagingText, stagingLink;
var dnsPrefetch = (nconf.get('cdn:hosts') || []).concat([
  nconf.get('ws:hostname')
]);

/* App tag */
var staging = nconf.get('STAGING');
switch(nconf.get('NODE_ENV')) {
  case 'prod':
    if(staging) {
      stagingText = 'NEXT';
      stagingLink = 'http://next.gitter.im';
    }
    break;
  case 'beta':
    var branch = appVersion.getBranch();
    stagingText = branch ? branch.split('/').pop() : 'BETA';
    stagingLink = appVersion.getGithubLink();
    break;
  case 'dev':
    stagingText = 'DEV';
    stagingLink = 'https://github.com/troupe/gitter-webapp/tree/develop';
    break;
}

function getAppCache(req) {
  if(!nconf.get('web:useAppCache')) return;
  return req.url + '.appcache';
}

function renderHomePage(req, res, next) {
  contextGenerator.generateNonChatContext(req)
    .then(function (troupeContext) {
      var page, bootScriptName;

      if(req.isPhone) {
        page = 'mobile/mobile-app';
        bootScriptName = 'mobile-userhome';
      } else {
        page = 'userhome-template';
        bootScriptName = 'userhome';
      }

      res.render(page, {
        useAppCache: !!nconf.get('web:useAppCache'),
        bootScriptName: bootScriptName,
        cssFileName: "styles/" + bootScriptName + ".css",
        troupeName: req.uriContext.uri,
        troupeContext: troupeContext,
        agent: req.headers['user-agent'],
        isUserhome: true,
        billingBaseUrl: nconf.get('web:billingBaseUrl')
      });
    })
    .fail(next);
}

function renderMainFrame(req, res, next, frame) {
  contextGenerator.generateNonChatContext(req)
    .then(function (troupeContext) {

      var chatAppLocation = '/' + req.uriContext.uri + '/~' + frame + '#initial';

      var template, bootScriptName;
      if(req.user) {
        template = 'app-template';
        bootScriptName = 'router-app';
      } else {
        template = 'app-nli-template';
        bootScriptName = 'router-nli-app';
      }

      res.render(template, {
        socialMetadata: social.getMetadata({ room: req.troupe }),
        appCache: getAppCache(req),
        bootScriptName: bootScriptName,
        cssFileName: "styles/" + bootScriptName + ".css",
        troupeName: req.uriContext.uri,
        troupeContext: troupeContext,
        chatAppLocation: chatAppLocation,
        agent: req.headers['user-agent'],
        stagingText: stagingText,
        stagingLink: stagingLink,
        dnsPrefetch: dnsPrefetch
      });
    })
    .fail(next);
}

function renderChat(req, res, options, next) {
  var troupe = req.uriContext.troupe;
  var aroundId = req.query.at;
  var script = options.script;
  var user = req.user;
  var userId = user && user.id;

  var snapshotOptions = {
    limit: INITIAL_CHAT_COUNT,
    aroundId: aroundId,
    unread: options.unread // Unread can be true, false or undefined
  };

  var serializerOptions = _.defaults({
    disableLimitReachedMessage: true,
    lean: true
  }, snapshotOptions);

  Q.all([
      contextGenerator.generateTroupeContext(req, { snapshots: { chat: snapshotOptions } }),
      restful.serializeChatsForTroupe(troupe.id, userId, serializerOptions),
      restful.serializeEventsForTroupe(troupe.id, userId),
      restful.serializeUsersForTroupe(troupe.id, userId, serializerOptions)
    ]).spread(function (troupeContext, chats, activityEvents, users) {
      var initialChat = _.find(chats, function(chat) { return chat.initial; });
      var initialBottom = !initialChat;
      var githubLink;
      var classNames = options.classNames || [];

      if(troupe.githubType === 'REPO' || troupe.githubType === 'ORG') {
        githubLink = 'https://github.com/' + req.uriContext.uri;
      }

      if (!user) classNames.push("logged-out");

      var isPrivate = troupe.security !== "PUBLIC";
      var integrationsUrl;

      if (troupeContext.isNativeDesktopApp) {
         integrationsUrl = nconf.get('web:basepath') + '/' + troupeContext.troupe.uri + '#integrations';
      } else {
        integrationsUrl = '#integrations';
      }

      var renderOptions = _.extend({
          isRepo: troupe.githubType === 'REPO',
          appCache: getAppCache(req),
          bootScriptName: script,
          cssFileName: "styles/" + script + ".css", // css filename matches bootscript
          githubLink: githubLink,
          troupeName: req.uriContext.uri,
          troupeTopic: troupeContext.troupe.topic,
          plan: troupeContext.troupe.plan,
          oneToOne: troupe.oneToOne,
          troupeFavourite: troupeContext.troupe.favourite,
          user: user,
          troupeContext: troupeContext,
          initialBottom: initialBottom,
          chats: burstCalculator(chats),
          classNames: classNames.join(' '),
          agent: req.headers['user-agent'],
          dnsPrefetch: dnsPrefetch,
          isPrivate: isPrivate,
          avatarUrl: avatar(troupeContext.troupe),
          activityEvents: activityEvents,
<<<<<<< HEAD
          users: users.sort(userSort).slice(0, 21)
=======
          users: users,
          isAdmin: troupeContext.permissions.admin,
          isNativeDesktopApp: troupeContext.isNativeDesktopApp,
          integrationsUrl: integrationsUrl
>>>>>>> c0e8f7b8
        }, options.extras);

      res.render(options.template, renderOptions);

    })
    .fail(next);
}

function renderChatPage(req, res, next) {
  return renderChat(req, res, {
    template: 'chat-template',
    script: 'router-chat'
  }, next);
}

function renderMobileUserHome(req, res, next) {
  contextGenerator.generateNonChatContext(req)
    .then(function(troupeContext) {
      res.render('mobile/mobile-app', {
        useAppCache: !!nconf.get('web:useAppCache'),
        bootScriptName: 'mobile-userhome',
        troupeName: req.uriContext.uri,
        troupeContext: troupeContext,
        agent: req.headers['user-agent'],
        isUserhome: true,
        dnsPrefetch: dnsPrefetch
      });
    })
    .fail(next);
}

function renderMobileChat(req, res, next) {
  return renderChat(req, res, {
    template: 'mobile/mobile-chat',
    script: 'mobile-app'
  }, next);
}

function renderMobileNativeEmbeddedChat(req, res) {
  res.render('mobile/native-embedded-chat-app', {
    troupeContext: {}
  });
}

function renderMobileNativeChat(req, res) {
  /*
   * All native chats are served from one endpoint so we can appcache one page.
   *
   * This means:
   * 1. server has no idea what the troupe id is
   * 2. the embedded troupe context must be minimal as the appcache would make it permanent
   *
   * Therefore creating a troupe context is the responibility of the client browser.
   */
  res.render('mobile/native-chat-app', {
    appCache: getAppCache(req),
    troupeContext: {
      userId: req.user.id
    }
  });
}

function renderMobileNativeUserhome(req, res) {
  res.render('mobile/native-userhome-app', {
    bootScriptName: 'mobile-native-userhome',
    troupeContext: {
      userId: req.user.id
    }
  });
}

function renderMobileNotLoggedInChat(req, res, next) {
  return renderChat(req, res, {
    template: 'mobile/mobile-app',
    script: 'mobile-nli-app',
    unread: false // Not logged in users see chats as read
  }, next);
}

function renderNotFound(req, res, next) {
  console.log('renderNotFound() ====================');
  var org = req.uriContext && req.uriContext.uri;
  var strategy = new restSerializer.TroupeStrategy();

  return PersistenceService.Troupe.findQ({ lcOwner: org.toLowerCase(), security: 'PUBLIC' })
    .then(function (rooms) {
      return new Q(restSerializer.serialize(rooms, strategy));
    })
    .then(function (rooms) {
      res.render('not-found', {
        cssFileName: "/styles/not-found.css",
        org: org,
        rooms: rooms
      });
    })
    .catch(next);
}


function renderNotLoggedInChatPage(req, res, next) {
  console.log('renderNotLoggedInChatPage() ====================');
  return renderChat(req, res, {
    template: 'chat-nli-template',
    script: 'router-nli-chat',
    unread: false // Not logged in users see chats as read
  }, next);
}

function renderEmbeddedChat(req, res, next) {
  return renderChat(req, res, {
    template: 'chat-embed-template',
    script: 'router-embed-chat',
    unread: false, // Embedded users see chats as read
    classNames: [ 'embedded' ],
    extras: {
      usersOnline: req.troupe.users.length
    }
  }, next);
}

/**
 * renderUserNotSignedUp() renders a set template for a 1:1 chat, with an invited user.
 */
function renderUserNotSignedUp(req, res, next) {
  userService.findByUsername(req.params.roomPart1)
    .then(function (user) {
      res.render('chat-invited-template', {
        cssFileName: "styles/router-nli-chat.css", // TODO: this shouldn't be hardcoded as this
        appCache: getAppCache(req),
        agent: req.headers['user-agent'],
        oneToOneInvited: true,
        invitedUser: user,
        troupeName: user.username,
        shareURL: nconf.get('web:basepath') + '/' + req.user.username,
        avatarUrl: user.gravatarImageUrl
      });
    })
    .fail(next);
}

function renderUserNotSignedUpMainFrame(req, res, next, frame) {
  contextGenerator.generateNonChatContext(req)
    .then(function(troupeContext) {
      var chatAppLocation = '/' + req.params.roomPart1 + '/~' + frame + '#initial';

      var template, bootScriptName;
      if(req.user) {
        template = 'app-template';
        bootScriptName = 'router-app';
      } else {
        template = 'app-nli-template';
        bootScriptName = 'router-nli-app';
      }

      res.render(template, {
        appCache: getAppCache(req),
        bootScriptName: bootScriptName,
        cssFileName: "styles/" + bootScriptName + ".css",
        troupeName: req.params.roomPart1,
        troupeContext: troupeContext,
        chatAppLocation: chatAppLocation,
        agent: req.headers['user-agent'],
        stagingText: stagingText,
        stagingLink: stagingLink,
      });
    }).fail(next);
}

module.exports = exports = {
  renderHomePage: renderHomePage,
  renderChatPage: renderChatPage,
  renderMainFrame: renderMainFrame,
  renderNotFound: renderNotFound,
  renderMobileChat: renderMobileChat,
  renderMobileUserHome: renderMobileUserHome,
  renderEmbeddedChat: renderEmbeddedChat,
  renderMobileNotLoggedInChat: renderMobileNotLoggedInChat,
  renderNotLoggedInChatPage: renderNotLoggedInChatPage,
  renderMobileNativeEmbeddedChat: renderMobileNativeEmbeddedChat,
  renderMobileNativeChat: renderMobileNativeChat,
  renderMobileNativeUserhome: renderMobileNativeUserhome,
  renderUserNotSignedUp: renderUserNotSignedUp,
  renderUserNotSignedUpMainFrame: renderUserNotSignedUpMainFrame
};<|MERGE_RESOLUTION|>--- conflicted
+++ resolved
@@ -172,14 +172,10 @@
           isPrivate: isPrivate,
           avatarUrl: avatar(troupeContext.troupe),
           activityEvents: activityEvents,
-<<<<<<< HEAD
-          users: users.sort(userSort).slice(0, 21)
-=======
-          users: users,
+          users: users.sort(userSort).slice(0, 21),
           isAdmin: troupeContext.permissions.admin,
           isNativeDesktopApp: troupeContext.isNativeDesktopApp,
           integrationsUrl: integrationsUrl
->>>>>>> c0e8f7b8
         }, options.extras);
 
       res.render(options.template, renderOptions);
