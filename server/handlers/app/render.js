/*jshint globalstrict: true, trailing: false, unused: true, node: true */
"use strict";

var winston            = require('../../utils/winston');
var nconf              = require('../../utils/config');
var Q                  = require('q');
var contextGenerator   = require('../../web/context-generator');
var restful            = require('../../services/restful');
var userService        = require('../../services/user-service');
var chatService        = require('../../services/chat-service');
var appVersion         = require('../../web/appVersion');
var social             = require('../social-metadata');
var restSerializer     = require("../../serializers/rest-serializer");
var burstCalculator    = require('../../utils/burst-calculator');
var userSort           = require('../../../public/js/utils/user-sort');
var roomSort           = require('gitter-realtime-client/lib/sorts-filters').pojo; /* <-- Don't use the default export
                                                                                          will bring in tons of client-side
                                                                                          libraries that we don't need */
var roomNameTrimmer    = require('../../../public/js/utils/room-name-trimmer');
var isolateBurst       = require('../../../shared/burst/isolate-burst-array');
var unreadItemService  = require('../../services/unread-item-service');
var mongoUtils         = require('../../utils/mongo-utils');
var url                = require('url');
var cdn                = require("../../web/cdn");
var roomMembershipService = require('../../services/room-membership-service');
var troupeService      = require('../../services/troupe-service');
var useragent          = require('useragent');
var _                 = require('underscore');
var GitHubOrgService   = require('gitter-web-github').GitHubOrgService;
var orgPermissionModel = require('../../services/permissions/org-permissions-model');
var resolveRoomAvatarUrl = require('gitter-web-shared/avatars/resolve-room-avatar-url');

/* How many chats to send back */
var INITIAL_CHAT_COUNT = 50;
var ROSTER_SIZE = 25;

var WELCOME_MESSAGES = [
  'Code for people',
  'Talk about it',
  "Let's try something new",
  'Computers are pretty cool',
  "Don't build Skynet",
  'Make the world better',
  'Computers need people',
  'Everyone secretly loves robots',
  'Initial commit',
  'Hello World',
  'From everywhere, with love',
  '200 OK',
  'UDP like you just dont care',
  'Lovely code for lovely people',
  "Don't drop your computer",
  'Learn, Teach, Repeat. Always Repeat.',
  'Help out on the projects you love',
  "HTTP 418: I'm a teapot",
  'Hey there, nice to see you',
  'Welcome home'
];

function cdnSubResources(resources) {
  return ['vendor'].concat(resources).map(function(f) {
    return cdn('js/' + f + '.js');
  }).concat(cdn('fonts/sourcesans/SourceSansPro-Regular.otf.woff'));
}

var SUBRESOURCES = {
  'router-app': cdnSubResources(['router-app', 'router-chat']),
  'mobile-nli-app': cdnSubResources(['mobile-nli-app', 'router-nli-chat']),
  'mobile-userhome': cdnSubResources(['mobile-userhome']),
  'userhome': cdnSubResources(['userhome']),
  'router-chat': cdnSubResources(['router-chat']),
  'router-nli-chat': cdnSubResources(['router-nli-chat']),
  'mobile-app': cdnSubResources(['mobile-app'])
};

var stagingText, stagingLink;
var dnsPrefetch = (nconf.get('cdn:hosts') || []).concat([
  nconf.get('ws:hostname')
]);

/* App tag */
var staging = nconf.get('STAGING');
switch(nconf.get('NODE_ENV')) {
  case 'prod':
    if(staging) {
      stagingText = 'NEXT';
      stagingLink = 'http://next.gitter.im';
    }
    break;
  case 'beta':
    var branch = appVersion.getBranch();
    stagingText = branch ? branch.split('/').pop() : 'BETA';
    stagingLink = appVersion.getGithubLink();
    break;
  case 'dev':
    stagingText = 'DEV';
    stagingLink = 'https://github.com/troupe/gitter-webapp/tree/develop';
    break;
}

function renderHomePage(req, res, next) {
  contextGenerator.generateNonChatContext(req)
    .then(function (troupeContext) {
      var page = req.isPhone ? 'mobile/mobile-userhome' : 'userhome-template';

      var osName = useragent.parse(req.headers['user-agent']).os.family.toLowerCase();

      var isLinux = osName.indexOf('linux') >= 0;
      var isOsx = osName.indexOf('mac') >= 0;
      var isWindows = osName.indexOf('windows') >= 0;

      // show everything if we cant confirm the os
      var showOsxApp = !isLinux && !isWindows;
      var showWindowsApp = !isLinux && !isOsx;
      var showLinuxApp = !isOsx && !isWindows;

      res.render(page, {
        welcomeMessage: WELCOME_MESSAGES[Math.floor(Math.random() * WELCOME_MESSAGES.length)],
        showOsxApp: showOsxApp,
        showWindowsApp: showWindowsApp,
        showLinuxApp: showLinuxApp,
        troupeContext: troupeContext,
        isNativeDesktopApp: troupeContext.isNativeDesktopApp,
        billingBaseUrl: nconf.get('web:billingBaseUrl')
      });
    })
    .catch(next);
}

function getPermalinkChatForRoom(troupe, chatId) {
  if (!troupe || troupe.security !== 'PUBLIC') return Q.resolve();

  return chatService.findByIdInRoom(troupe.id, chatId)
    .then(function(chat) {
      var strategy = new restSerializer.ChatStrategy({
        notLoggedIn: true,
        troupeId: troupe.id
      });

      return restSerializer.serialize(chat, strategy);
    });
}

/**
 * Fixes bad links, like when a browser sends this though
 * /PrismarineJS/node-minecraft-protocol?at=54ea6fcecadb3f7525792ba9)I
 */
function fixBadLinksOnId(value) {
  if (!value) return;
  value = '' + value;

  if (value.length > 24) {
    value = value.substring(0, 24);
  }

  if (!mongoUtils.isLikeObjectId(value)) return;

  return value;
}

function renderMainFrame(req, res, next, frame) {
  var user = req.user;
  var userId = user && user.id;
  var aroundId = fixBadLinksOnId(req.query.at);

  var selectedRoomId = req.troupe && req.troupe.id;

  Q.all([
      contextGenerator.generateNonChatContext(req),
      restful.serializeTroupesForUser(userId),
      restful.serializeOrgsForUserId(userId).catch(function(err) {
        // Workaround for GitHub outage
        winston.error('Failed to serialize orgs:' + err, { exception: err });
        return [];
      }),
      aroundId && getPermalinkChatForRoom(req.troupe, aroundId)
    ])
    .spread(function (troupeContext, rooms, orgs, permalinkChat) {
      var chatAppQuery = {};
      if (aroundId) {
        chatAppQuery.at = aroundId;
      }
      var chatAppLocation = url.format({
        pathname: '/' + req.uriContext.uri + '/~' + frame,
        query: chatAppQuery,
        hash: '#initial'
      });

      var template, bootScriptName;

      if (req.user) {
        template = 'app-template';
        bootScriptName = 'router-app';
      } else {
        template = 'app-nli-template';
        bootScriptName = 'router-nli-app';
      }

      // pre-processing rooms
      rooms = rooms
        .filter(function(f) {
          /* For some reason there can be null rooms. TODO: fix this upstream */
          return !!f;
        })
        .map(function(room) {
          room.selected = room.id == selectedRoomId;
          room.name = roomNameTrimmer(room.name);
          return room;
        });

      var socialMetadata = permalinkChat ?
        social.getMetadataForChatPermalink({ room: req.troupe, chat: permalinkChat  }) :
        social.getMetadata({ room: req.troupe  });

      res.render(template, {
        socialMetadata: socialMetadata,
        bootScriptName: bootScriptName,
        cssFileName: "styles/" + bootScriptName + ".css",
        troupeName: req.uriContext.uri,
        troupeContext: troupeContext,
        chatAppLocation: chatAppLocation,
        agent: req.headers['user-agent'],
        stagingText: stagingText,
        stagingLink: stagingLink,
        dnsPrefetch: dnsPrefetch,
        subresources: SUBRESOURCES[bootScriptName],
        showFooterButtons: true,
        showUnreadTab: true,
        menuHeaderExpanded: false,
        user: user,
        rooms: {
          favourites: rooms
            .filter(roomSort.favourites.filter)
            .sort(roomSort.favourites.sort),
          recents: rooms
            .filter(roomSort.recents.filter)
            .sort(roomSort.recents.sort)
        },
        orgs: orgs
      });
    })
    .catch(next);
}

function renderChat(req, res, options, next) {
  var troupe = req.uriContext.troupe;
  var aroundId = fixBadLinksOnId(req.query.at);
  var script = options.script;
  var user = req.user;
  var userId = user && user.id;

  // It's ok if there's no user (logged out), unreadItems will be 0
  return unreadItemService.getUnreadItemsForUser(userId, troupe.id)
  .then(function(unreadItems) {
    var limit = unreadItems.chat.length > INITIAL_CHAT_COUNT ? unreadItems.chat.length + 20 : INITIAL_CHAT_COUNT;

    var snapshotOptions = {
        limit: limit, //options.limit || INITIAL_CHAT_COUNT,
      aroundId: aroundId,
      unread: options.unread // Unread can be true, false or undefined
    };

    var chatSerializerOptions = _.defaults({
      lean: true
    }, snapshotOptions);

    var userSerializerOptions = _.defaults({
      lean: true,
      limit: ROSTER_SIZE
    }, snapshotOptions);

    return Q.all([
        options.generateContext === false ? null : contextGenerator.generateTroupeContext(req, { snapshots: { chat: snapshotOptions }, permalinkChatId: aroundId }),
        restful.serializeChatsForTroupe(troupe.id, userId, chatSerializerOptions),
        options.fetchEvents === false ? null : restful.serializeEventsForTroupe(troupe.id, userId),
        options.fetchUsers === false ? null :restful.serializeUsersForTroupe(troupe.id, userId, userSerializerOptions),
        troupeService.checkGitHubTypeForUri(troupe.lcOwner || '', 'ORG')
      ]).spread(function (troupeContext, chats, activityEvents, users, ownerIsOrg) {
        var initialChat = _.find(chats, function(chat) { return chat.initial; });
        var initialBottom = !initialChat;
        var githubLink;
        var classNames = options.classNames || [];



        if(troupe.githubType === 'REPO' || troupe.githubType === 'ORG') {
          githubLink = 'https://github.com/' + req.uriContext.uri;
        }

        if (!user) classNames.push("logged-out");

        var isPrivate = troupe.security !== "PUBLIC";
        var integrationsUrl;

        if (troupeContext && troupeContext.isNativeDesktopApp) {
           integrationsUrl = nconf.get('web:basepath') + '/' + troupeContext.troupe.uri + '#integrations';
        } else {
          integrationsUrl = '#integrations';
        }

        var cssFileName = options.stylesheet ? "styles/" + options.stylesheet + ".css" : "styles/" + script + ".css"; // css filename matches bootscript

        var chatsWithBurst = burstCalculator(chats);
        if (options.filterChats) {
          chatsWithBurst = options.filterChats(chatsWithBurst);
        }

        /* This is less than ideal way of checking if the user is the admin */
        var isAdmin = troupeContext.troupe && troupeContext.troupe.permissions && troupeContext.troupe.permissions.admin;

        //add ownerIsOrg to the troupe model
        troupeContext.troupe.ownerIsOrg = ownerIsOrg;

        var renderOptions = _.extend({
            isRepo: troupe.githubType === 'REPO',
            bootScriptName: script,
            cssFileName: cssFileName,
            githubLink: githubLink,
            troupeName: req.uriContext.uri,
            oneToOne: troupe.oneToOne,
            user: user,
            troupeContext: troupeContext,
            initialBottom: initialBottom,
            chats: chatsWithBurst,
            classNames: classNames.join(' '),
            agent: req.headers['user-agent'],
            subresources: SUBRESOURCES[script],
            dnsPrefetch: dnsPrefetch,
            isPrivate: isPrivate,
            activityEvents: activityEvents,
            users: users  && users.sort(userSort),
            userCount: troupe.userCount,
            hasHiddenMembers: troupe.userCount > 25,
            integrationsUrl: integrationsUrl,
<<<<<<< HEAD
            inputAutoFocus: !options.mobile,
            placeholder: 'Click here to type a chat message. Supports GitHub flavoured markdown.',
            ownerIsOrg: ownerIsOrg,
            troupe: {
              roomMember: req.uriContext.roomMember
            }
=======
            isMobile: options.isMobile,
            ownerIsOrg: ownerIsOrg
>>>>>>> 9f656c2b
          }, troupeContext && {
            troupeTopic: troupeContext.troupe.topic,
            premium: troupeContext.troupe.premium,
            troupeFavourite: troupeContext.troupe.favourite,
            avatarUrl:  resolveRoomAvatarUrl(troupeContext.troupe.url),
            isAdmin: isAdmin,
            isNativeDesktopApp: troupeContext.isNativeDesktopApp
          }, options.extras);

          res.render(options.template, renderOptions);
        });
    })
    .catch(next);
}

function renderChatPage(req, res, next) {
  return renderChat(req, res, {
    template: 'chat-template',
    script: 'router-chat'
  }, next);
}

function renderMobileUserHome(req, res, next) {
  contextGenerator.generateNonChatContext(req)
    .then(function(troupeContext) {
      res.render('mobile/mobile-userhome', {
        troupeName: req.uriContext.uri,
        troupeContext: troupeContext,
        agent: req.headers['user-agent'],
        user: req.user,
        dnsPrefetch: dnsPrefetch
      });
    })
    .catch(next);
}

function renderMobileChat(req, res, next) {
  return renderChat(req, res, {
    template: 'mobile/mobile-chat',
    script: 'mobile-app',
    isMobile: true
  }, next);
}

function renderMobileNativeEmbeddedChat(req, res) {
  res.render('mobile/native-embedded-chat-app', {
    isMobile: true,
    troupeContext: {}
  });
}

function renderMobileNativeUserhome(req, res) {
  contextGenerator.generateNonChatContext(req)
    .then(function(troupeContext) {
      res.render('mobile/native-userhome-app', {
        bootScriptName: 'mobile-native-userhome',
        troupeContext: troupeContext
      });
    });
}

function renderMobileNotLoggedInChat(req, res, next) {
  return renderChat(req, res, {
    template: 'mobile/mobile-nli-chat',
    script: 'mobile-nli-app',
    unread: false, // Not logged in users see chats as read
    fetchEvents: false,
    fetchUsers: false,
    isMobile: true
  }, next);
}

function renderOrgPage(req, res, next) {
  var org = req.uriContext && req.uriContext.uri;
  var opts = {};

  var ROOMS_PER_PAGE = 15;

  // Show only public rooms to not logged in users
  if (!req.user) opts.security = 'PUBLIC';

  var ghOrgService = new GitHubOrgService(req.user);

  return Q.all([
    ghOrgService.getOrg(org).catch(function() { return {login: org}; }),
    troupeService.findChildRoomsForOrg(org, opts),
    contextGenerator.generateNonChatContext(req),
    orgPermissionModel(req.user, 'admin', org),
    orgPermissionModel(req.user, 'join', org)
  ])
  .spread(function (ghOrg,rooms, troupeContext, isOrgAdmin, isOrgMember) {

    // Filter out PRIVATE rooms
    rooms = rooms.filter(function(room) { return room.security !== 'PRIVATE'; });

    // Filter out the ORG room for non org members
    if (!isOrgMember) rooms = rooms.filter(function(room) { return room.githubType !== 'ORG'; });

    // Calculate org user count across all rooms (except private)
    var orgUserCount = rooms.reduce(function(accum, room) {
      return accum + room.userCount;
    }, 0);

    // Calculate total number of rooms
    var roomCount = rooms.length;

    // Calculate total pages
    var pageCount = Math.ceil(rooms.length / ROOMS_PER_PAGE);
    var currentPage = req.query.page || 1;

    // Select only the rooms for this page
    rooms = rooms.slice(currentPage * ROOMS_PER_PAGE - ROOMS_PER_PAGE, currentPage * ROOMS_PER_PAGE);

    var getMembers = rooms.map(function(room) {
      return roomMembershipService.findMembersForRoom(room.id, {limit: 10});
    });

    // Get memberships and then users for the rooms in this page
    return Q.all(getMembers)
    .then(function(values) {
      rooms.forEach(function(room, index) {
        room.userIds = values[index];
      });

      var populateUsers = rooms.map(function(room) {
        return userService.findByIds(room.userIds);
      });

      return Q.all(populateUsers);
    })
    .then(function(values) {
       rooms.forEach(function(room, index) {
        room.users = values[index];
      });

      // Custom data for the org page
      rooms.forEach(function(room) {
        var nameParts = room.uri.split('/');
        room.shortName = nameParts.length === 3 ? nameParts[1] + '/' + nameParts[2] : nameParts[1] || nameParts[0];
        room.canEditTags = isOrgAdmin;
        room.private = room.security !== 'PUBLIC';
      });

      // This is used to track pageViews in mixpanel
      troupeContext.isCommunityPage = true;

      var orgUri = nconf.get('web:basepath') + "/orgs/" + org + "/rooms";
      var text = encodeURIComponent('Explore our chat community on Gitter:');
      var url = 'https://twitter.com/share?' +
        'text=' + text +
        '&url=' + orgUri +
        '&related=gitchat' +
        '&via=gitchat';

      res.render('org-page', {
        socialUrl: url,
        isLoggedIn: !!req.user,
        roomCount: roomCount,
        orgUserCount: orgUserCount,
        org: ghOrg,
        rooms: rooms,
        troupeContext: troupeContext,
        pagination: {
          page: currentPage,
          pageCount: pageCount
        }
      });
    });

  })
  .catch(next);
}


function renderNotLoggedInChatPage(req, res, next) {
  return renderChat(req, res, {
    template: 'chat-nli-template',
    script: 'router-nli-chat',
    unread: false // Not logged in users see chats as read
  }, next);
}

function renderEmbeddedChat(req, res, next) {
  roomMembershipService.countMembersInRoom(req.troupe._id)
    .then(function(userCount) {
      return renderChat(req, res, {
        template: 'chat-embed-template',
        script: 'router-embed-chat',
        unread: false, // Embedded users see chats as read
        classNames: [ 'embedded' ],
        fetchEvents: false,
        fetchUsers: false,
        extras: {
          usersOnline: userCount
        }
      }, next);
    })
    .catch(next);
}

function renderChatCard(req, res, next) {
  if (!req.query.at) return next(400);
  var aroundId = req.query.at;

  return renderChat(req, res, {
    limit: 20,
    template: 'chat-card-template',
    stylesheet: 'chat-card',
    fetchEvents: false,
    fetchUsers: false,
    generateContext: false,
    unread: false, // Embedded users see chats as read
    classNames: [ 'card' ],
    filterChats: function(chats) {
      // Only show the burst
      // TODO: move this somewhere useful
      var permalinkedChat = _.find(chats, function(chat) { return chat.id == aroundId; });
      if (!permalinkedChat) return [];

      var burstChats = isolateBurst(chats, permalinkedChat);
      return burstChats;
    }
  }, next);
}

/**
 * renderUserNotSignedUp() renders a set template for a 1:1 chat, with an invited user.
 */
function renderUserNotSignedUp(req, res, next) {
  userService.findByUsername(req.params.roomPart1)
    .then(function (user) {
      res.render('chat-invited-template', {
        cssFileName: "styles/router-nli-chat.css", // TODO: this shouldn't be hardcoded as this
        agent: req.headers['user-agent'],
        oneToOneInvited: true,
        invitedUser: user,
        troupeName: user.username,
        shareURL: nconf.get('web:basepath') + '/' + req.user.username,
        avatarUrl: user.gravatarImageUrl
      });
    })
    .catch(next);
}

function renderUserNotSignedUpMainFrame(req, res, next, frame) {
  contextGenerator.generateNonChatContext(req)
    .then(function(troupeContext) {
      var chatAppLocation = '/' + req.params.roomPart1 + '/~' + frame + '#initial';

      var template, bootScriptName;
      if(req.user) {
        template = 'app-template';
        bootScriptName = 'router-app';
      } else {
        template = 'app-nli-template';
        bootScriptName = 'router-nli-app';
      }

      res.render(template, {
        bootScriptName: bootScriptName,
        cssFileName: "styles/" + bootScriptName + ".css",
        troupeName: req.params.roomPart1,
        troupeContext: troupeContext,
        chatAppLocation: chatAppLocation,
        agent: req.headers['user-agent'],
        stagingText: stagingText,
        stagingLink: stagingLink,
      });
    })
    .catch(next);
}

module.exports = exports = {
  renderHomePage: renderHomePage,
  renderChatPage: renderChatPage,
  renderMainFrame: renderMainFrame,
  renderOrgPage: renderOrgPage,
  renderMobileChat: renderMobileChat,
  renderMobileUserHome: renderMobileUserHome,
  renderEmbeddedChat: renderEmbeddedChat,
  renderChatCard: renderChatCard,
  renderMobileNotLoggedInChat: renderMobileNotLoggedInChat,
  renderNotLoggedInChatPage: renderNotLoggedInChatPage,
  renderMobileNativeEmbeddedChat: renderMobileNativeEmbeddedChat,
  renderMobileNativeUserhome: renderMobileNativeUserhome,
  renderUserNotSignedUp: renderUserNotSignedUp,
  renderUserNotSignedUpMainFrame: renderUserNotSignedUpMainFrame
};<|MERGE_RESOLUTION|>--- conflicted
+++ resolved
@@ -332,17 +332,11 @@
             userCount: troupe.userCount,
             hasHiddenMembers: troupe.userCount > 25,
             integrationsUrl: integrationsUrl,
-<<<<<<< HEAD
-            inputAutoFocus: !options.mobile,
-            placeholder: 'Click here to type a chat message. Supports GitHub flavoured markdown.',
+            isMobile: options.isMobile,
             ownerIsOrg: ownerIsOrg,
             troupe: {
               roomMember: req.uriContext.roomMember
             }
-=======
-            isMobile: options.isMobile,
-            ownerIsOrg: ownerIsOrg
->>>>>>> 9f656c2b
           }, troupeContext && {
             troupeTopic: troupeContext.troupe.topic,
             premium: troupeContext.troupe.premium,
