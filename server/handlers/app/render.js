/*jshint globalstrict: true, trailing: false, unused: true, node: true */
"use strict";

var winston            = require('../../utils/winston');
var nconf              = require('../../utils/config');
var Q                  = require('q');
var contextGenerator   = require('../../web/context-generator');
var restful            = require('../../services/restful');
var userService        = require('../../services/user-service');
var chatService        = require('../../services/chat-service');
var appVersion         = require('../../web/appVersion');
var social             = require('../social-metadata');
var restSerializer     = require("../../serializers/rest-serializer");
var burstCalculator    = require('../../utils/burst-calculator');
var userSort           = require('../../../public/js/utils/user-sort');
var roomSort           = require('../../../public/js/utils/room-sort');
var roomNameTrimmer    = require('../../../public/js/utils/room-name-trimmer');
var isolateBurst       = require('../../../shared/burst/isolate-burst-array');
var unreadItemService  = require('../../services/unread-item-service');
var mongoUtils         = require('../../utils/mongo-utils');
var splitTests         = require('gitter-web-split-tests');
var url                = require('url');
var cdn                = require("../../web/cdn");
var roomMembershipService = require('../../services/room-membership-service');
var troupeService      = require('../../services/troupe-service');
var useragent          = require('useragent');
var avatar             = require('../../utils/avatar');
var _                 = require('underscore');
var GitHubOrgService   = require('gitter-web-github').GitHubOrgService;
var orgPermissionModel = require('../../services/permissions/org-permissions-model');


/* How many chats to send back */
var INITIAL_CHAT_COUNT = 50;
var ROSTER_SIZE = 25;

var WELCOME_MESSAGES = [
  'Code for people',
  'Talk about it',
  "Let's try something new",
  'Computers are pretty cool',
  "Don't build Skynet",
  'Make the world better',
  'Computers need people',
  'Everyone secretly loves robots',
  'Initial commit',
  'Hello World',
  'From everywhere, with love',
  '200 OK',
  'UDP like you just dont care',
  'Lovely code for lovely people',
  "Don't drop your computer",
  'Learn, Teach, Repeat. Always Repeat.',
  'Help out on the projects you love',
  "HTTP 418: I'm a teapot",
  'Hey there, nice to see you',
  'Welcome home'
];

function cdnSubResources(resources) {
  return ['vendor'].concat(resources).map(function(f) {
    return cdn('js/' + f + '.js');
  }).concat(cdn('fonts/sourcesans/SourceSansPro-Regular.otf.woff'));
}

var SUBRESOURCES = {
  'router-app': cdnSubResources(['router-app', 'router-chat']),
  'mobile-nli-app': cdnSubResources(['mobile-nli-app', 'router-nli-chat']),
  'mobile-userhome': cdnSubResources(['mobile-userhome']),
  'userhome': cdnSubResources(['userhome']),
  'router-chat': cdnSubResources(['router-chat']),
  'router-nli-chat': cdnSubResources(['router-nli-chat']),
  'mobile-app': cdnSubResources(['mobile-app'])
};

var stagingText, stagingLink;
var dnsPrefetch = (nconf.get('cdn:hosts') || []).concat([
  nconf.get('ws:hostname')
]);

/* App tag */
var staging = nconf.get('STAGING');
switch(nconf.get('NODE_ENV')) {
  case 'prod':
    if(staging) {
      stagingText = 'NEXT';
      stagingLink = 'http://next.gitter.im';
    }
    break;
  case 'beta':
    var branch = appVersion.getBranch();
    stagingText = branch ? branch.split('/').pop() : 'BETA';
    stagingLink = appVersion.getGithubLink();
    break;
  case 'dev':
    stagingText = 'DEV';
    stagingLink = 'https://github.com/troupe/gitter-webapp/tree/develop';
    break;
}

function renderHomePage(req, res, next) {
  contextGenerator.generateNonChatContext(req)
    .then(function (troupeContext) {
      var page, bootScriptName;

      if(req.isPhone) {
        page = 'mobile/mobile-userhome';
        bootScriptName = 'mobile-userhome';
      } else {
        var variant = splitTests.configure(req, res, 'userhome');
        page = splitTests.selectTemplate(variant, 'userhome-template_control', 'userhome-template_treatment');
        bootScriptName = 'userhome';
      }

      var osName = useragent.parse(req.headers['user-agent']).os.family.toLowerCase();

      var isLinux = osName.indexOf('linux') >= 0;
      var isOsx = osName.indexOf('mac') >= 0;
      var isWindows = osName.indexOf('windows') >= 0;

      // show everything if we cant confirm the os
      var showOsxApp = !isLinux && !isWindows;
      var showWindowsApp = !isLinux && !isOsx;
      var showLinuxApp = !isOsx && !isWindows;

      res.render(page, {
        welcomeMessage: WELCOME_MESSAGES[Math.floor(Math.random() * WELCOME_MESSAGES.length)],
        showOsxApp: showOsxApp,
        showWindowsApp: showWindowsApp,
        showLinuxApp: showLinuxApp,
        bootScriptName: bootScriptName,
        cssFileName: "styles/" + bootScriptName + ".css",
        troupeContext: troupeContext,
        agent: req.headers['user-agent'],
        isUserhome: true,
        isNativeDesktopApp: troupeContext.isNativeDesktopApp,
        billingBaseUrl: nconf.get('web:billingBaseUrl')
      });
    })
    .fail(next);
}

function getPermalinkChatForRoom(troupe, chatId) {
  if (!troupe || troupe.security !== 'PUBLIC') return Q.resolve();

  return chatService.findByIdInRoom(troupe.id, chatId)
    .then(function(chat) {
      var strategy = new restSerializer.ChatStrategy({
        notLoggedIn: true,
        troupeId: troupe.id
      });

      return restSerializer.serialize(chat, strategy);
    });
}

/**
 * Fixes bad links, like when a browser sends this though
 * /PrismarineJS/node-minecraft-protocol?at=54ea6fcecadb3f7525792ba9)I
 */
function fixBadLinksOnId(value) {
  value = value ? '' + value : '';
  if (value.length > 24) {
    value = value.substring(0, 24);
  }

  return mongoUtils.isLikeObjectId(value) ? value : '';
}

function renderMainFrame(req, res, next, frame) {
  splitTests.configure(req, res, 'userhome');
  var variant = splitTests.configure(req, res, 'nli');

  var user = req.user;
  var userId = user && user.id;
  var aroundId = fixBadLinksOnId(req.query.at);

  var selectedRoomId = req.troupe && req.troupe.id;

  Q.all([
      contextGenerator.generateNonChatContext(req),
      restful.serializeTroupesForUser(userId),
      restful.serializeOrgsForUserId(userId).catch(function(err) {
        // Workaround for GitHub outage
        winston.error('Failed to serialize orgs:' + err, { exception: err });
        return [];
      }),
      aroundId && getPermalinkChatForRoom(req.troupe, aroundId)
    ])
    .spread(function (troupeContext, rooms, orgs, permalinkChat) {
      var chatAppQuery = {};
      if (aroundId) {
        chatAppQuery.at = aroundId;
      }
      var chatAppLocation = url.format({
        pathname: '/' + req.uriContext.uri + '/~' + frame,
        query: chatAppQuery,
        hash: '#initial'
      });

      var template, bootScriptName;

      if (req.user) {
        template = 'app-template';
        bootScriptName = 'router-app';
      } else {
        template = splitTests.selectTemplate(variant, 'app-nli-template', 'app-nli-template_treatment');
        bootScriptName = 'router-nli-app';
      }

      // pre-processing rooms
      rooms = rooms
        .filter(function(f) {
          /* For some reason there can be null rooms. TODO: fix this upstream */
          return !!f;
        })
        .map(function(room) {
          room.selected = room.id == selectedRoomId;
          room.name = roomNameTrimmer(room.name);
          return room;
        });

      var socialMetadata = permalinkChat ?
        social.getMetadataForChatPermalink({ room: req.troupe, chat: permalinkChat  }) :
        social.getMetadata({ room: req.troupe  });

      res.render(template, {
        socialMetadata: socialMetadata,
        bootScriptName: bootScriptName,
        cssFileName: "styles/" + bootScriptName + ".css",
        troupeName: req.uriContext.uri,
        troupeContext: troupeContext,
        chatAppLocation: chatAppLocation,
        agent: req.headers['user-agent'],
        stagingText: stagingText,
        stagingLink: stagingLink,
        dnsPrefetch: dnsPrefetch,
        subresources: SUBRESOURCES[bootScriptName],
        showFooterButtons: true,
        showUnreadTab: true,
        menuHeaderExpanded: false,
        user: user,
        rooms: {
          favourites: rooms
            .filter(roomSort.favourites.filter)
            .sort(roomSort.favourites.sort),
          recents: rooms
            .filter(roomSort.recents.filter)
            .sort(roomSort.recents.sort)
        },
        orgs: orgs
      });
    })
    .fail(next);
}

function renderChat(req, res, options, next) {
  var troupe = req.uriContext.troupe;
  var aroundId = fixBadLinksOnId(req.query.at);
  var script = options.script;
  var user = req.user;
  var userId = user && user.id;

  // It's ok if there's no user (logged out), unreadItems will be 0
  return unreadItemService.getUnreadItemsForUser(userId, troupe.id)
  .then(function(unreadItems) {
    var limit = unreadItems.chat.length > INITIAL_CHAT_COUNT ? unreadItems.chat.length + 20 : INITIAL_CHAT_COUNT;

  var snapshotOptions = {
      limit: limit, //options.limit || INITIAL_CHAT_COUNT,
    aroundId: aroundId,
    unread: options.unread // Unread can be true, false or undefined
  };

  var chatSerializerOptions = _.defaults({
    lean: true
  }, snapshotOptions);

  var userSerializerOptions = _.defaults({
    lean: true,
    limit: ROSTER_SIZE
  }, snapshotOptions);

  Q.all([
      options.generateContext === false ? null : contextGenerator.generateTroupeContext(req, { snapshots: { chat: snapshotOptions }, permalinkChatId: aroundId }),
      restful.serializeChatsForTroupe(troupe.id, userId, chatSerializerOptions),
      options.fetchEvents === false ? null : restful.serializeEventsForTroupe(troupe.id, userId),
      options.fetchUsers === false ? null :restful.serializeUsersForTroupe(troupe.id, userId, userSerializerOptions),
      troupeService.checkGitHubTypeForUri(troupe.lcOwner || '', 'ORG')
    ]).spread(function (troupeContext, chats, activityEvents, users, ownerIsOrg) {
      var initialChat = _.find(chats, function(chat) { return chat.initial; });
      var initialBottom = !initialChat;
      var githubLink;
      var classNames = options.classNames || [];


      if(troupe.githubType === 'REPO' || troupe.githubType === 'ORG') {
        githubLink = 'https://github.com/' + req.uriContext.uri;
      }

      if (!user) classNames.push("logged-out");

      var isPrivate = troupe.security !== "PUBLIC";
      var integrationsUrl;

      if (troupeContext && troupeContext.isNativeDesktopApp) {
         integrationsUrl = nconf.get('web:basepath') + '/' + troupeContext.troupe.uri + '#integrations';
      } else {
        integrationsUrl = '#integrations';
      }

      var cssFileName = options.stylesheet ? "styles/" + options.stylesheet + ".css" : "styles/" + script + ".css"; // css filename matches bootscript

      var chatsWithBurst = burstCalculator(chats);
      if (options.filterChats) {
        chatsWithBurst = options.filterChats(chatsWithBurst);
      }

      var renderOptions = _.extend({
          isRepo: troupe.githubType === 'REPO',
          bootScriptName: script,
          cssFileName: cssFileName,
          githubLink: githubLink,
          troupeName: req.uriContext.uri,
          oneToOne: troupe.oneToOne,
          user: user,
          troupeContext: troupeContext,
          initialBottom: initialBottom,
          chats: chatsWithBurst,
          classNames: classNames.join(' '),
          agent: req.headers['user-agent'],
          subresources: SUBRESOURCES[script],
          dnsPrefetch: dnsPrefetch,
          isPrivate: isPrivate,
          activityEvents: activityEvents,
          users: users  && users.sort(userSort),
          userCount: troupe.userCount,
          hasHiddenMembers: troupe.userCount > 25,
          integrationsUrl: integrationsUrl,
          inputAutoFocus: !options.mobile,
          placeholder: 'Click here to type a chat message. Supports GitHub flavoured markdown.',
          ownerIsOrg: ownerIsOrg
        }, troupeContext && {
          troupeTopic: troupeContext.troupe.topic,
          premium: troupeContext.troupe.premium,
          troupeFavourite: troupeContext.troupe.favourite,
          avatarUrl: avatar(troupeContext.troupe),
          isAdmin: troupeContext.permissions.admin,
          isNativeDesktopApp: troupeContext.isNativeDesktopApp
        }, options.extras);

        res.render(options.template, renderOptions);
      });
    })
    .fail(next);
}

function renderChatPage(req, res, next) {
  return renderChat(req, res, {
    template: 'chat-template',
    script: 'router-chat'
  }, next);
}

function renderMobileUserHome(req, res, next) {
  contextGenerator.generateNonChatContext(req)
    .then(function(troupeContext) {
      res.render('mobile/mobile-userhome', {
        troupeName: req.uriContext.uri,
        troupeContext: troupeContext,
        agent: req.headers['user-agent'],
        user: req.user,
        dnsPrefetch: dnsPrefetch
      });
    })
    .fail(next);
}

function renderMobileChat(req, res, next) {
  return renderChat(req, res, {
    template: 'mobile/mobile-chat',
    script: 'mobile-app',
    mobile: true
  }, next);
}

function renderMobileNativeEmbeddedChat(req, res) {
  res.render('mobile/native-embedded-chat-app', {
    mobile: true,
    troupeContext: {}
  });
}

function renderMobileNativeUserhome(req, res) {
  contextGenerator.generateNonChatContext(req)
    .then(function(troupeContext) {
      res.render('mobile/native-userhome-app', {
        bootScriptName: 'mobile-native-userhome',
        troupeContext: troupeContext
      });
    });
}

function renderMobileNotLoggedInChat(req, res, next) {
  return renderChat(req, res, {
    template: 'mobile/mobile-nli-chat',
    script: 'mobile-nli-app',
    unread: false, // Not logged in users see chats as read
    fetchEvents: false,
    fetchUsers: false,
    mobile: true
  }, next);
}

function renderOrgPage(req, res, next) {
  var org = req.uriContext && req.uriContext.uri;
  var opts = {};

  var ROOMS_PER_PAGE = 15;

  // Show only public rooms to not logged in users
  if (!req.user) opts.security = 'PUBLIC';

  var ghOrgService = new GitHubOrgService(req.user);

  return Q.all([
    ghOrgService.getOrg(org).catch(function() { return {login: org}; }),
    troupeService.findChildRoomsForOrg(org, opts),
    contextGenerator.generateNonChatContext(req),
    orgPermissionModel(req.user, 'admin', org)
  ])
  .spread(function (ghOrg,rooms, troupeContext, isOrgAdmin) {

    // Filter out PRIVATE rooms
    rooms = rooms.filter(function(room) { return room.security !== 'PRIVATE'; });

    // Calculate org user count across all rooms (except private)
    var orgUserCount = rooms.reduce(function(accum, room) {
      return accum + room.userCount;
    }, 0);

    // Calculate total number of rooms
    var roomCount = rooms.length;

    // Calculate total pages
    var pageCount = Math.ceil(rooms.length / ROOMS_PER_PAGE);
    var currentPage = req.query.page || 1;

    // Select only the rooms for this page
    rooms = rooms.slice(currentPage * ROOMS_PER_PAGE - ROOMS_PER_PAGE, currentPage * ROOMS_PER_PAGE);

    var getMembers = rooms.map(function(room) {
      return roomMembershipService.findMembersForRoom(room.id, {limit: 10});
    });

    // Get memberships and then users for the rooms in this page
    return Q.all(getMembers)
    .then(function(values) {
      rooms.forEach(function(room, index) {
        room.userIds = values[index];
      });

      var populateUsers = rooms.map(function(room) {
        return userService.findByIds(room.userIds);
      });

      return Q.all(populateUsers);
    })
    .then(function(values) {
       rooms.forEach(function(room, index) {
        room.users = values[index];
      });

      // Custom data for the org page
      rooms.forEach(function(room) {
        var nameParts = room.uri.split('/');
        room.shortName = nameParts.length === 3 ? nameParts[1] + '/' + nameParts[2] : nameParts[1] || nameParts[0];
        room.canEditTags = isOrgAdmin;
        room.private = room.security !== 'PUBLIC';
      });

      // This is used to track pageViews in mixpanel
      troupeContext.isCommunityPage = true;

<<<<<<< HEAD
      res.render('org-page', {
=======
      var orgUri = nconf.get('web:basepath') + "/orgs/" + org + "/rooms";
      var text = encodeURIComponent('Explore our chat community on Gitter:');
      var url = 'https://twitter.com/share?' +
        'text=' + text +
        '&url=' + orgUri +
        '&related=gitchat' +
        '&via=gitchat';

      res.render('org-page', {
        socialUrl: url,
>>>>>>> 88b31d1e
        isLoggedIn: !!req.user,
        roomCount: roomCount,
        orgUserCount: orgUserCount,
        org: ghOrg,
        rooms: rooms,
        troupeContext: troupeContext,
        pagination: {
          page: currentPage,
          pageCount: pageCount
        }
      });
    });

  })
  .catch(next);
}


function renderNotLoggedInChatPage(req, res, next) {
  var variant = splitTests.configure(req, res, 'nli');
  return renderChat(req, res, {
    template: splitTests.selectTemplate(variant, 'chat-nli-template', 'chat-nli-template_treatment'),
    script: 'router-nli-chat',
    unread: false // Not logged in users see chats as read
  }, next);
}

function renderEmbeddedChat(req, res, next) {
  roomMembershipService.countMembersInRoom(req.troupe._id)
    .then(function(userCount) {
      return renderChat(req, res, {
        template: 'chat-embed-template',
        script: 'router-embed-chat',
        unread: false, // Embedded users see chats as read
        classNames: [ 'embedded' ],
        fetchEvents: false,
        fetchUsers: false,
        extras: {
          usersOnline: userCount
        }
      }, next);
    })
    .catch(next);
}

function renderChatCard(req, res, next) {
  if (!req.query.at) return next(400);
  var aroundId = req.query.at;

  return renderChat(req, res, {
    limit: 20,
    template: 'chat-card-template',
    stylesheet: 'chat-card',
    fetchEvents: false,
    fetchUsers: false,
    generateContext: false,
    unread: false, // Embedded users see chats as read
    classNames: [ 'card' ],
    filterChats: function(chats) {
      // Only show the burst
      // TODO: move this somewhere useful
      var permalinkedChat = _.find(chats, function(chat) { return chat.id == aroundId; });
      if (!permalinkedChat) return [];

      var burstChats = isolateBurst(chats, permalinkedChat);
      return burstChats;
    }
  }, next);
}

/**
 * renderUserNotSignedUp() renders a set template for a 1:1 chat, with an invited user.
 */
function renderUserNotSignedUp(req, res, next) {
  userService.findByUsername(req.params.roomPart1)
    .then(function (user) {
      res.render('chat-invited-template', {
        cssFileName: "styles/router-nli-chat.css", // TODO: this shouldn't be hardcoded as this
        agent: req.headers['user-agent'],
        oneToOneInvited: true,
        invitedUser: user,
        troupeName: user.username,
        shareURL: nconf.get('web:basepath') + '/' + req.user.username,
        avatarUrl: user.gravatarImageUrl
      });
    })
    .fail(next);
}

function renderUserNotSignedUpMainFrame(req, res, next, frame) {
  contextGenerator.generateNonChatContext(req)
    .then(function(troupeContext) {
      var chatAppLocation = '/' + req.params.roomPart1 + '/~' + frame + '#initial';

      var template, bootScriptName;
      if(req.user) {
        template = 'app-template';
        bootScriptName = 'router-app';
      } else {
        template = 'app-nli-template';
        bootScriptName = 'router-nli-app';
      }

      res.render(template, {
        bootScriptName: bootScriptName,
        cssFileName: "styles/" + bootScriptName + ".css",
        troupeName: req.params.roomPart1,
        troupeContext: troupeContext,
        chatAppLocation: chatAppLocation,
        agent: req.headers['user-agent'],
        stagingText: stagingText,
        stagingLink: stagingLink,
      });
    }).fail(next);
}

module.exports = exports = {
  renderHomePage: renderHomePage,
  renderChatPage: renderChatPage,
  renderMainFrame: renderMainFrame,
  renderOrgPage: renderOrgPage,
  renderMobileChat: renderMobileChat,
  renderMobileUserHome: renderMobileUserHome,
  renderEmbeddedChat: renderEmbeddedChat,
  renderChatCard: renderChatCard,
  renderMobileNotLoggedInChat: renderMobileNotLoggedInChat,
  renderNotLoggedInChatPage: renderNotLoggedInChatPage,
  renderMobileNativeEmbeddedChat: renderMobileNativeEmbeddedChat,
  renderMobileNativeUserhome: renderMobileNativeUserhome,
  renderUserNotSignedUp: renderUserNotSignedUp,
  renderUserNotSignedUpMainFrame: renderUserNotSignedUpMainFrame
};<|MERGE_RESOLUTION|>--- conflicted
+++ resolved
@@ -482,9 +482,6 @@
       // This is used to track pageViews in mixpanel
       troupeContext.isCommunityPage = true;
 
-<<<<<<< HEAD
-      res.render('org-page', {
-=======
       var orgUri = nconf.get('web:basepath') + "/orgs/" + org + "/rooms";
       var text = encodeURIComponent('Explore our chat community on Gitter:');
       var url = 'https://twitter.com/share?' +
@@ -495,7 +492,6 @@
 
       res.render('org-page', {
         socialUrl: url,
->>>>>>> 88b31d1e
         isLoggedIn: !!req.user,
         roomCount: roomCount,
         orgUserCount: orgUserCount,
