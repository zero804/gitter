--- conflicted
+++ resolved
@@ -101,20 +101,12 @@
 function renderChatPage(req, res, next) {
   var troupe = req.uriContext.troupe;
   var userId = req.user && req.user.id;
-<<<<<<< HEAD
   var aroundId = req.query.at;
 
   Q.all([
     contextGenerator.generateTroupeContext(req),
     restful.serializeChatsForTroupe(troupe.id, userId, { limit: INITIAL_CHAT_COUNT, aroundId: aroundId })
     ]).spread(function(troupeContext, chats) {
-=======
-
-  Q.all([
-    contextGenerator.generateTroupeContext(req),
-    restful.serializeChatsForTroupe(troupe.id, userId, { limit: INITIAL_CHAT_COUNT })
-    ]).spread(function (troupeContext, chats) {
->>>>>>> 63da6101
 
       var githubLink;
 
