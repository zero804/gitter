/*jshint globalstrict: true, trailing: false, unused: true, node: true */
"use strict";
var nconf              = require('../../utils/config');
var Q                  = require('q');
var contextGenerator   = require('../../web/context-generator');
var restful            = require('../../services/restful');
var userService        = require('../../services/user-service');
var appVersion         = require('../../web/appVersion');
var social             = require('../social-metadata');
var PersistenceService = require('../../services/persistence-service');
var restSerializer     = require("../../serializers/rest-serializer");
var burstCalculator   = require('../../utils/burst-calculator');

var userSort = require('../../../public/js/utils/user-sort');
var roomSort = require('../../../public/js/utils/room-sort');
var roomNameTrimmer = require('../../../public/js/utils/room-name-trimmer');

var trimRoomName = function (room) {
  room.name = roomNameTrimmer(room.name);
  return room;
};

<<<<<<< HEAD
var isSelected = function (uri, room) {
  var roomURI = room.url.substr(1); // we do this because 1-to-1s don't have room.uri
  room.selected = roomURI === uri;
=======
var markSelected = function (id, room) {
  room.selected = room.id === id;
>>>>>>> 7ee06702
  return room;
};

var avatar   = require('../../utils/avatar');
var _                 = require('underscore');

/* How many chats to send back */
var INITIAL_CHAT_COUNT = 50;
var USER_COLLECTION_FOLD = 21;

var stagingText, stagingLink;
var dnsPrefetch = (nconf.get('cdn:hosts') || []).concat([
  nconf.get('ws:hostname')
]);

/* App tag */
var staging = nconf.get('STAGING');
switch(nconf.get('NODE_ENV')) {
  case 'prod':
    if(staging) {
      stagingText = 'NEXT';
      stagingLink = 'http://next.gitter.im';
    }
    break;
  case 'beta':
    var branch = appVersion.getBranch();
    stagingText = branch ? branch.split('/').pop() : 'BETA';
    stagingLink = appVersion.getGithubLink();
    break;
  case 'dev':
    stagingText = 'DEV';
    stagingLink = 'https://github.com/troupe/gitter-webapp/tree/develop';
    break;
}

function getAppCache(req) {
  if(!nconf.get('web:useAppCache')) return;
  return req.url + '.appcache';
}

function renderHomePage(req, res, next) {
  contextGenerator.generateNonChatContext(req)
    .then(function (troupeContext) {
      var page, bootScriptName;

      if(req.isPhone) {
        page = 'mobile/mobile-app';
        bootScriptName = 'mobile-userhome';
      } else {
        page = 'userhome-template';
        bootScriptName = 'userhome';
      }

      res.render(page, {
        useAppCache: !!nconf.get('web:useAppCache'),
        bootScriptName: bootScriptName,
        cssFileName: "styles/" + bootScriptName + ".css",
        troupeName: req.uriContext.uri,
        troupeContext: troupeContext,
        agent: req.headers['user-agent'],
        isUserhome: true,
        billingBaseUrl: nconf.get('web:billingBaseUrl')
      });
    })
    .fail(next);
}

function renderMainFrame(req, res, next, frame) {
  var user = req.user;
  var userId = user && user.id;

<<<<<<< HEAD
  var uri = req.uriContext && req.uriContext.uri
=======
  var selectedRoomId = req.troupe && req.troupe.id;
>>>>>>> 7ee06702

  Q.all([
    contextGenerator.generateNonChatContext(req),
    restful.serializeTroupesForUser(userId),
    restful.serializeOrgsForUserId(userId)
  ])
    .spread(function (troupeContext, rooms, orgs) {

      var chatAppLocation = '/' + req.uriContext.uri + '/~' + frame + '#initial';

      var template, bootScriptName;

      if (req.user) {
        template = 'app-template';
        bootScriptName = 'router-app';
      } else {
        template = 'app-nli-template';
        bootScriptName = 'router-nli-app';
      }

      // pre-processing rooms
      rooms = rooms
<<<<<<< HEAD
        .map(isSelected.bind(null, uri))
=======
        .map(markSelected.bind(null, selectedRoomId))
>>>>>>> 7ee06702
        .map(trimRoomName);

      res.render(template, {
        socialMetadata: social.getMetadata({ room: req.troupe }),
        appCache: getAppCache(req),
        bootScriptName: bootScriptName,
        cssFileName: "styles/" + bootScriptName + ".css",
        troupeName: req.uriContext.uri,
        troupeContext: troupeContext,
        chatAppLocation: chatAppLocation,
        agent: req.headers['user-agent'],
        stagingText: stagingText,
        stagingLink: stagingLink,
        dnsPrefetch: dnsPrefetch,
        showFooterButtons: true,
        user: user,
        rooms: {
          favourites: rooms
            .filter(roomSort.favourites.filter)
            .sort(roomSort.favourites.sort),
          recents: rooms
            .filter(roomSort.recents.filter)
            .sort(roomSort.recents.sort)
        },
        orgs: orgs
      });
    })
    .fail(next);
}

function renderChat(req, res, options, next) {
  var troupe = req.uriContext.troupe;
  var aroundId = req.query.at;
  var script = options.script;
  var user = req.user;
  var userId = user && user.id;

  var snapshotOptions = {
    limit: INITIAL_CHAT_COUNT,
    aroundId: aroundId,
    unread: options.unread // Unread can be true, false or undefined
  };

  var serializerOptions = _.defaults({
    disableLimitReachedMessage: true,
    lean: true
  }, snapshotOptions);

  Q.all([
      contextGenerator.generateTroupeContext(req, { snapshots: { chat: snapshotOptions } }),
      restful.serializeChatsForTroupe(troupe.id, userId, serializerOptions),
      restful.serializeEventsForTroupe(troupe.id, userId),
      restful.serializeUsersForTroupe(troupe.id, userId, serializerOptions)
    ]).spread(function (troupeContext, chats, activityEvents, users) {
      var initialChat = _.find(chats, function(chat) { return chat.initial; });
      var initialBottom = !initialChat;
      var githubLink;
      var classNames = options.classNames || [];

      if(troupe.githubType === 'REPO' || troupe.githubType === 'ORG') {
        githubLink = 'https://github.com/' + req.uriContext.uri;
      }

      if (!user) classNames.push("logged-out");

      var isPrivate = troupe.security !== "PUBLIC";
      var integrationsUrl;

      if (troupeContext.isNativeDesktopApp) {
         integrationsUrl = nconf.get('web:basepath') + '/' + troupeContext.troupe.uri + '#integrations';
      } else {
        integrationsUrl = '#integrations';
      }

      var cutOff = users.length - USER_COLLECTION_FOLD;
      var remainingCount = (cutOff > 0) ? cutOff : 0;

      var renderOptions = _.extend({
          isRepo: troupe.githubType === 'REPO',
          appCache: getAppCache(req),
          bootScriptName: script,
          cssFileName: "styles/" + script + ".css", // css filename matches bootscript
          githubLink: githubLink,
          troupeName: req.uriContext.uri,
          troupeTopic: troupeContext.troupe.topic,
          plan: troupeContext.troupe.plan,
          oneToOne: troupe.oneToOne,
          troupeFavourite: troupeContext.troupe.favourite,
          user: user,
          troupeContext: troupeContext,
          initialBottom: initialBottom,
          chats: burstCalculator(chats),
          classNames: classNames.join(' '),
          agent: req.headers['user-agent'],
          dnsPrefetch: dnsPrefetch,
          isPrivate: isPrivate,
          avatarUrl: avatar(troupeContext.troupe),
          activityEvents: activityEvents,
          users: users.sort(userSort).slice(0, USER_COLLECTION_FOLD),
          remainingCount: remainingCount,
          isAdmin: troupeContext.permissions.admin,
          isNativeDesktopApp: troupeContext.isNativeDesktopApp,
          integrationsUrl: integrationsUrl,
          placeholder: 'Click here to type a chat message. Supports GitHub flavoured markdown.'
        }, options.extras);

      res.render(options.template, renderOptions);

    })
    .fail(next);
}

function renderChatPage(req, res, next) {
  return renderChat(req, res, {
    template: 'chat-template',
    script: 'router-chat'
  }, next);
}

function renderMobileUserHome(req, res, next) {
  contextGenerator.generateNonChatContext(req)
    .then(function(troupeContext) {
      res.render('mobile/mobile-app', {
        useAppCache: !!nconf.get('web:useAppCache'),
        bootScriptName: 'mobile-userhome',
        troupeName: req.uriContext.uri,
        troupeContext: troupeContext,
        agent: req.headers['user-agent'],
        isUserhome: true,
        dnsPrefetch: dnsPrefetch
      });
    })
    .fail(next);
}

function renderMobileChat(req, res, next) {
  return renderChat(req, res, {
    template: 'mobile/mobile-chat',
    script: 'mobile-app'
  }, next);
}

function renderMobileNativeEmbeddedChat(req, res) {
  res.render('mobile/native-embedded-chat-app', {
    troupeContext: {}
  });
}

function renderMobileNativeChat(req, res) {
  /*
   * All native chats are served from one endpoint so we can appcache one page.
   *
   * This means:
   * 1. server has no idea what the troupe id is
   * 2. the embedded troupe context must be minimal as the appcache would make it permanent
   *
   * Therefore creating a troupe context is the responibility of the client browser.
   */
  res.render('mobile/native-chat-app', {
    appCache: getAppCache(req),
    troupeContext: {
      userId: req.user.id
    }
  });
}

function renderMobileNativeUserhome(req, res) {
  res.render('mobile/native-userhome-app', {
    bootScriptName: 'mobile-native-userhome',
    troupeContext: {
      userId: req.user.id
    }
  });
}

function renderMobileNotLoggedInChat(req, res, next) {
  return renderChat(req, res, {
    template: 'mobile/mobile-app',
    script: 'mobile-nli-app',
    unread: false // Not logged in users see chats as read
  }, next);
}

function renderNotFound(req, res, next) {
  var org = req.uriContext && req.uriContext.uri;
  var strategy = new restSerializer.TroupeStrategy();

  return PersistenceService.Troupe.findQ({ lcOwner: org.toLowerCase(), security: 'PUBLIC' })
    .then(function (rooms) {
      return new Q(restSerializer.serialize(rooms, strategy));
    })
    .then(function (rooms) {
      res.render('not-found', {
        cssFileName: "/styles/not-found.css",
        org: org,
        rooms: rooms
      });
    })
    .catch(next);
}


function renderNotLoggedInChatPage(req, res, next) {
  return renderChat(req, res, {
    template: 'chat-nli-template',
    script: 'router-nli-chat',
    unread: false // Not logged in users see chats as read
  }, next);
}

function renderEmbeddedChat(req, res, next) {
  return renderChat(req, res, {
    template: 'chat-embed-template',
    script: 'router-embed-chat',
    unread: false, // Embedded users see chats as read
    classNames: [ 'embedded' ],
    extras: {
      usersOnline: req.troupe.users.length
    }
  }, next);
}

/**
 * renderUserNotSignedUp() renders a set template for a 1:1 chat, with an invited user.
 */
function renderUserNotSignedUp(req, res, next) {
  userService.findByUsername(req.params.roomPart1)
    .then(function (user) {
      res.render('chat-invited-template', {
        cssFileName: "styles/router-nli-chat.css", // TODO: this shouldn't be hardcoded as this
        appCache: getAppCache(req),
        agent: req.headers['user-agent'],
        oneToOneInvited: true,
        invitedUser: user,
        troupeName: user.username,
        shareURL: nconf.get('web:basepath') + '/' + req.user.username,
        avatarUrl: user.gravatarImageUrl
      });
    })
    .fail(next);
}

function renderUserNotSignedUpMainFrame(req, res, next, frame) {
  contextGenerator.generateNonChatContext(req)
    .then(function(troupeContext) {
      var chatAppLocation = '/' + req.params.roomPart1 + '/~' + frame + '#initial';

      var template, bootScriptName;
      if(req.user) {
        template = 'app-template';
        bootScriptName = 'router-app';
      } else {
        template = 'app-nli-template';
        bootScriptName = 'router-nli-app';
      }

      res.render(template, {
        appCache: getAppCache(req),
        bootScriptName: bootScriptName,
        cssFileName: "styles/" + bootScriptName + ".css",
        troupeName: req.params.roomPart1,
        troupeContext: troupeContext,
        chatAppLocation: chatAppLocation,
        agent: req.headers['user-agent'],
        stagingText: stagingText,
        stagingLink: stagingLink,
      });
    }).fail(next);
}

module.exports = exports = {
  renderHomePage: renderHomePage,
  renderChatPage: renderChatPage,
  renderMainFrame: renderMainFrame,
  renderNotFound: renderNotFound,
  renderMobileChat: renderMobileChat,
  renderMobileUserHome: renderMobileUserHome,
  renderEmbeddedChat: renderEmbeddedChat,
  renderMobileNotLoggedInChat: renderMobileNotLoggedInChat,
  renderNotLoggedInChatPage: renderNotLoggedInChatPage,
  renderMobileNativeEmbeddedChat: renderMobileNativeEmbeddedChat,
  renderMobileNativeChat: renderMobileNativeChat,
  renderMobileNativeUserhome: renderMobileNativeUserhome,
  renderUserNotSignedUp: renderUserNotSignedUp,
  renderUserNotSignedUpMainFrame: renderUserNotSignedUpMainFrame
};<|MERGE_RESOLUTION|>--- conflicted
+++ resolved
@@ -10,7 +10,6 @@
 var PersistenceService = require('../../services/persistence-service');
 var restSerializer     = require("../../serializers/rest-serializer");
 var burstCalculator   = require('../../utils/burst-calculator');
-
 var userSort = require('../../../public/js/utils/user-sort');
 var roomSort = require('../../../public/js/utils/room-sort');
 var roomNameTrimmer = require('../../../public/js/utils/room-name-trimmer');
@@ -20,14 +19,8 @@
   return room;
 };
 
-<<<<<<< HEAD
-var isSelected = function (uri, room) {
-  var roomURI = room.url.substr(1); // we do this because 1-to-1s don't have room.uri
-  room.selected = roomURI === uri;
-=======
 var markSelected = function (id, room) {
   room.selected = room.id === id;
->>>>>>> 7ee06702
   return room;
 };
 
@@ -99,11 +92,7 @@
   var user = req.user;
   var userId = user && user.id;
 
-<<<<<<< HEAD
-  var uri = req.uriContext && req.uriContext.uri
-=======
   var selectedRoomId = req.troupe && req.troupe.id;
->>>>>>> 7ee06702
 
   Q.all([
     contextGenerator.generateNonChatContext(req),
@@ -126,11 +115,7 @@
 
       // pre-processing rooms
       rooms = rooms
-<<<<<<< HEAD
-        .map(isSelected.bind(null, uri))
-=======
         .map(markSelected.bind(null, selectedRoomId))
->>>>>>> 7ee06702
         .map(trimRoomName);
 
       res.render(template, {
