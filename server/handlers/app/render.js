--- conflicted
+++ resolved
@@ -22,14 +22,10 @@
 var splitTests         = require('gitter-web-split-tests');
 var url                = require('url');
 var cdn                = require("../../web/cdn");
-<<<<<<< HEAD
 var roomMembershipService = require('../../services/room-membership-service');
 var troupeService      = require('../../services/troupe-service')
-=======
 var useragent          = require('useragent');
-
->>>>>>> 7ae98db5
-var avatar   = require('../../utils/avatar');
+var avatar             = require('../../utils/avatar');
 var _                 = require('underscore');
 
 /* How many chats to send back */
