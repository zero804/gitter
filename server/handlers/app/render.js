--- conflicted
+++ resolved
@@ -111,12 +111,8 @@
         githubLink = 'https://github.com/' + req.uriContext.uri;
       }
 
-<<<<<<< HEAD
-      res.render('chat-template', {
+      res.render(template, {
         layout: 'chat-layout',
-=======
-      res.render(template, {
->>>>>>> 03a6e83c
         isRepo: troupe.githubType === 'REPO',
         appCache: getAppCache(req),
         bootScriptName: script,
@@ -211,10 +207,7 @@
   UserService.findByUsername(req.params.roomPart1)
     .then(function (user) {
       res.render('one-to-one-invited', {
-<<<<<<< HEAD
         layout: 'chat-layout',
-=======
->>>>>>> 03a6e83c
         appCache: getAppCache(req),
         agent: req.headers['user-agent'],
         oneToOneInvited: true,
