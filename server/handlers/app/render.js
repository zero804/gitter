--- conflicted
+++ resolved
@@ -151,12 +151,9 @@
           chats: burstCalculator(chats),
           classNames: classNames.join(' '),
           agent: req.headers['user-agent'],
-<<<<<<< HEAD
-          dnsPrefetch: dnsPrefetch
-=======
+          dnsPrefetch: dnsPrefetch,
           isPrivate: isPrivate,
           avatarUrl: avatarUrl
->>>>>>> c55c19e1
         }, options.extras);
 
       res.render(options.template, renderOptions);
