--- conflicted
+++ resolved
@@ -68,17 +68,9 @@
         chatAppLocation: chatAppLocation,
         agent: req.headers['user-agent'],
         lang: languageSelector(req),
-<<<<<<< HEAD
-        staging: staging,
-=======
-<<<<<<< Updated upstream
->>>>>>> 696a10ed
-        locale: req.i18n
-=======
         staging: staging,
         locale: req.i18n,
         liveReload: nconf.get('web:liveReload')
->>>>>>> Stashed changes
       });
     })
     .fail(next);
