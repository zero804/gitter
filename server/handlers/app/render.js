/*jshint globalstrict: true, trailing: false, unused: true, node: true */
"use strict";
var nconf             = require('../../utils/config');
var Q                 = require('q');
var contextGenerator  = require('../../web/context-generator');
var restful           = require('../../services/restful');
var UserService       = require('../../services/user-service');
var appVersion        = require('../../web/appVersion');
var burstCalculator   = require('../../utils/burst-calculator');
var _                 = require('underscore');

/* How many chats to send back */
var INITIAL_CHAT_COUNT = 50;

var stagingText, stagingLink;

/* App tag */
var staging = nconf.get('STAGING');
switch(nconf.get('NODE_ENV')) {
  case 'prod':
    if(staging) {
      stagingText = 'NEXT';
      stagingLink = 'http://next.gitter.im';
    }
    break;
  case 'beta':
    var branch = appVersion.getBranch();
    stagingText = branch ? branch.split('/').pop() : 'BETA';
    stagingLink = appVersion.getGithubLink();
    break;
  case 'dev':
    stagingText = 'DEV';
    stagingLink = 'https://github.com/troupe/gitter-webapp/tree/develop';
    break;
}

function getAppCache(req) {
  if(!nconf.get('web:useAppCache')) return;
  return req.url + '.appcache';
}

function renderHomePage(req, res, next) {
  contextGenerator.generateNonChatContext(req)
    .then(function (troupeContext) {
      var page, bootScriptName;

      if(req.isPhone) {
        page = 'mobile/mobile-app';
        bootScriptName = 'mobile-userhome';
      } else {
        page = 'userhome-template';
        bootScriptName = 'userhome';
      }

      res.render(page, {
        useAppCache: !!nconf.get('web:useAppCache'),
        bootScriptName: bootScriptName,
        cssFileName: "styles/" + bootScriptName + ".css",
        troupeName: req.uriContext.uri,
        troupeContext: troupeContext,
        agent: req.headers['user-agent'],
        isUserhome: true,
      });
    })
    .fail(next);
}

function renderMainFrame(req, res, next, frame) {
  contextGenerator.generateNonChatContext(req)
    .then(function (troupeContext) {
      var chatAppLocation = '/' + req.uriContext.uri + '/~' + frame + '#initial';

      var template, bootScriptName;
      if(req.user) {
        template = 'app-template';
        bootScriptName = 'router-app';
      } else {
        template = 'app-nli-template';
        bootScriptName = 'router-nli-app';
      }

      res.render(template, {
        appCache: getAppCache(req),
        bootScriptName: bootScriptName,
        cssFileName: "styles/" + bootScriptName + ".css",
        troupeName: req.uriContext.uri,
        troupeContext: troupeContext,
        chatAppLocation: chatAppLocation,
        agent: req.headers['user-agent'],
        stagingText: stagingText,
        stagingLink: stagingLink,
      });
    })
    .fail(next);
}

function renderChat(req, res, opts, next) {
  var troupe = req.uriContext.troupe;
  var aroundId = req.query.at;
  var embedded = (typeof opts.embedded !== 'undefined') ? opts.embedded : false;
  var extras = (typeof opts.extras !== 'undefined') ? opts.extras : {};
  
  var user = req.user;
  var userId = user && user.id;

  var snapshotOptions = { 
    limit: INITIAL_CHAT_COUNT, 
    aroundId: aroundId, 
    unread: embedded ? false : undefined // Embedded views already have items marked as unread=false
  };

  Q.all([
      contextGenerator.generateTroupeContext(req, { snapshots: { chat: snapshotOptions }, embedded: embedded }),
      restful.serializeChatsForTroupe(troupe.id, userId, snapshotOptions)
    ]).spread(function (troupeContext, chats) {
      
      var initialChat = _.find(chats, function(chat) { return chat.initial; });
      var initialBottom = !initialChat;
      var githubLink;
      var classNames = opts.classNames || [];

      if(troupe.githubType === 'REPO' || troupe.githubType === 'ORG') {
        githubLink = 'https://github.com/' + req.uriContext.uri;
      }
      
      if (!user) classNames.push("logged-out");
      
      res.render(opts.template, _.extend({
        isRepo: troupe.githubType === 'REPO',
        appCache: getAppCache(req),
<<<<<<< HEAD
        bootScriptName: script,
        cssFileName: "styles/" + script + ".css", // css filename matches bootscript
=======
        bootScriptName: opts.script,
>>>>>>> 29fcd20f
        githubLink: githubLink,
        troupeName: req.uriContext.uri,
        troupeTopic: troupeContext.troupe.topic,
        oneToOne: troupe.oneToOne,
        troupeFavourite: troupeContext.troupe.favourite,
        user: user,
        troupeContext: troupeContext,
        initialBottom: initialBottom,
        chats: burstCalculator(chats),
        classNames: classNames.join(' '),
        agent: req.headers['user-agent'],
      }, extras));

    })
    .fail(next);
}

function renderChatPage(req, res, next) {
  return renderChat(req, res, {
    template: 'chat-template',
    script: 'router-chat'
  }, next);
}

function renderMobileUserHome(req, res, next) {
  contextGenerator.generateNonChatContext(req)
    .then(function(troupeContext) {
      res.render('mobile/mobile-app', {
        useAppCache: !!nconf.get('web:useAppCache'),
        bootScriptName: 'mobile-userhome',
        troupeName: req.uriContext.uri,
        troupeContext: troupeContext,
        agent: req.headers['user-agent'],
        isUserhome: true,
      });
    })
    .fail(next);
}

function renderMobileChat(req, res, next) {
  return renderChat(req, res, {
    template: 'mobile/mobile-chat',
    script: 'mobile-app'
  }, next);
}

function renderMobileNativeChat(req, res) {
  /*
   * All native chats are served from one endpoint so we can appcache one page.
   *
   * This means:
   * 1. server has no idea what the troupe id is
   * 2. the embedded troupe context must be minimal as the appcache would make it permanent
   *
   * Therefore creating a troupe context is the responibility of the client browser.
   */
  res.render('mobile/native-chat-app', {
    appCache: getAppCache(req),
    troupeContext: {
      userId: req.user.id
    }
  });
}

function renderMobileNativeUserhome(req, res) {
  /*
   * Native userhome is served with an appcache.
   *
   * This means the embedded troupe context must be minimal as the appcache would make it permanent
   *
   * Therefore creating a troupe context is the responibility of the client browser.
   */
  res.render('mobile/native-userhome-app', {
    appCache: getAppCache(req),
    bootScriptName: 'mobile-native-userhome',
    troupeContext: {
      userId: req.user.id
    }
  });
}

function renderMobileNotLoggedInChat(req, res, next) {
  return renderChat(req, res, {
    template: 'mobile/mobile-app',
    script: 'mobile-nli-app'
  }, next);
}


function renderNotLoggedInChatPage(req, res, next) {
  return renderChat(req, res, {
    template: 'chat-nli-template',
    script: 'router-nli-chat'
  }, next);
}

function renderEmbeddedChat(req, res, next) {
  return renderChat(req, res, {
    template: 'chat-embed-template',
    script: 'router-embed-chat',
    embedded: true,
    classNames: [ 'embedded' ],
    extras: {
      usersOnline: req.troupe.users.length
    }
  }, next);
}

/**
 * renderUserNotSignedUp() renders a set template for a 1:1 chat, with an invited user.
 */
function renderUserNotSignedUp(req, res, next) {
  UserService.findByUsername(req.params.roomPart1)
    .then(function (user) {
      res.render('chat-invited-template', {
        appCache: getAppCache(req),
        agent: req.headers['user-agent'],
        oneToOneInvited: true,
        invitedUser: user,
        troupeName: user.username,
        shareURL: nconf.get('web:basepath') + '/' + req.user.username
      });
    })
    .fail(next);
}

function renderUserNotSignedUpMainFrame(req, res, next, frame) {
  contextGenerator.generateNonChatContext(req)
    .then(function(troupeContext) {
      var chatAppLocation = '/' + req.params.roomPart1 + '/~' + frame + '#initial';

      var template, bootScriptName;
      if(req.user) {
        template = 'app-template';
        bootScriptName = 'router-app';
      } else {
        template = 'app-nli-template';
        bootScriptName = 'router-nli-app';
      }

      res.render(template, {
        appCache: getAppCache(req),
        bootScriptName: bootScriptName,
        cssFileName: "styles/" + bootScriptName + ".css",
        troupeName: req.params.roomPart1,
        troupeContext: troupeContext,
        chatAppLocation: chatAppLocation,
        agent: req.headers['user-agent'],
        stagingText: stagingText,
        stagingLink: stagingLink,
      });
    }).fail(next);
}


module.exports = exports = {
  renderHomePage: renderHomePage,
  renderChatPage: renderChatPage,
  renderMainFrame: renderMainFrame,
  renderMobileChat: renderMobileChat,
  renderMobileUserHome: renderMobileUserHome,
  renderEmbeddedChat: renderEmbeddedChat,
  renderMobileNotLoggedInChat: renderMobileNotLoggedInChat,
  renderNotLoggedInChatPage: renderNotLoggedInChatPage,
  renderMobileNativeChat: renderMobileNativeChat,
  renderMobileNativeUserhome: renderMobileNativeUserhome,
  renderUserNotSignedUp: renderUserNotSignedUp,
  renderUserNotSignedUpMainFrame: renderUserNotSignedUpMainFrame
};<|MERGE_RESOLUTION|>--- conflicted
+++ resolved
@@ -99,7 +99,7 @@
   var aroundId = req.query.at;
   var embedded = (typeof opts.embedded !== 'undefined') ? opts.embedded : false;
   var extras = (typeof opts.extras !== 'undefined') ? opts.extras : {};
-  
+  var script = opts.script;
   var user = req.user;
   var userId = user && user.id;
 
@@ -128,12 +128,8 @@
       res.render(opts.template, _.extend({
         isRepo: troupe.githubType === 'REPO',
         appCache: getAppCache(req),
-<<<<<<< HEAD
         bootScriptName: script,
         cssFileName: "styles/" + script + ".css", // css filename matches bootscript
-=======
-        bootScriptName: opts.script,
->>>>>>> 29fcd20f
         githubLink: githubLink,
         troupeName: req.uriContext.uri,
         troupeTopic: troupeContext.troupe.topic,
