/*jshint globalstrict: true, trailing: false, unused: true, node: true */
"use strict";

var winston            = require('../../utils/winston');
var nconf              = require('../../utils/config');
var Q                  = require('q');
var contextGenerator   = require('../../web/context-generator');
var restful            = require('../../services/restful');
var userService        = require('../../services/user-service');
var chatService        = require('../../services/chat-service');
var appVersion         = require('../../web/appVersion');
var social             = require('../social-metadata');
var PersistenceService = require('../../services/persistence-service');
var restSerializer     = require("../../serializers/rest-serializer");
var burstCalculator    = require('../../utils/burst-calculator');
var userSort           = require('../../../public/js/utils/user-sort');
var roomSort           = require('../../../public/js/utils/room-sort');
var roomNameTrimmer    = require('../../../public/js/utils/room-name-trimmer');
var isolateBurst       = require('../../../shared/burst/isolate-burst-array');
var unreadItemService  = require('../../services/unread-item-service');
var mongoUtils         = require('../../utils/mongo-utils');
var url                = require('url');

var avatar   = require('../../utils/avatar');
var _                 = require('underscore');

/* How many chats to send back */
var INITIAL_CHAT_COUNT = 50;
var ROSTER_SIZE = 25;

// DEPRECATED
//var USER_COLLECTION_FOLD = 21;

var stagingText, stagingLink;
var dnsPrefetch = (nconf.get('cdn:hosts') || []).concat([
  nconf.get('ws:hostname')
]);

/* App tag */
var staging = nconf.get('STAGING');
switch(nconf.get('NODE_ENV')) {
  case 'prod':
    if(staging) {
      stagingText = 'NEXT';
      stagingLink = 'http://next.gitter.im';
    }
    break;
  case 'beta':
    var branch = appVersion.getBranch();
    stagingText = branch ? branch.split('/').pop() : 'BETA';
    stagingLink = appVersion.getGithubLink();
    break;
  case 'dev':
    stagingText = 'DEV';
    stagingLink = 'https://github.com/troupe/gitter-webapp/tree/develop';
    break;
}

function renderHomePage(req, res, next) {
  contextGenerator.generateNonChatContext(req)
    .then(function (troupeContext) {
      var page, bootScriptName;

      if(req.isPhone) {
        page = 'mobile/mobile-app';
        bootScriptName = 'mobile-userhome';
      } else {
        page = 'userhome-template';
        bootScriptName = 'userhome';
      }

      res.render(page, {
        bootScriptName: bootScriptName,
        cssFileName: "styles/" + bootScriptName + ".css",
        troupeName: req.uriContext.uri,
        troupeContext: troupeContext,
        agent: req.headers['user-agent'],
        isUserhome: true,
        billingBaseUrl: nconf.get('web:billingBaseUrl')
      });
    })
    .fail(next);
}

function getPermalinkChatForRoom(troupe, chatId) {
  if (!troupe || troupe.security !== 'PUBLIC') return Q.resolve();

  return chatService.findByIdInRoom(troupe.id, chatId)
    .then(function(chat) {
      var strategy = new restSerializer.ChatStrategy({
        notLoggedIn: true,
        troupeId: troupe.id
      });

      return restSerializer.serialize(chat, strategy);
    });
}

/**
 * Fixes bad links, like when a browser sends this though
 * /PrismarineJS/node-minecraft-protocol?at=54ea6fcecadb3f7525792ba9)I
 */
function fixBadLinksOnId(value) {
  value = value ? '' + value : '';
  if (value.length > 24) {
    value = value.substring(0, 24);
  }

  return mongoUtils.isLikeObjectId(value) ? value : '';
}

function renderMainFrame(req, res, next, frame) {

  var user = req.user;
  var userId = user && user.id;
  var aroundId = fixBadLinksOnId(req.query.at);

  var selectedRoomId = req.troupe && req.troupe.id;

  Q.all([
<<<<<<< HEAD
      contextGenerator.generateNonChatContext(req),
      restful.serializeTroupesForUser(userId),
      aroundId && getPermalinkChatForRoom(req.troupe, aroundId)
    ])
    .spread(function (troupeContext, rooms, permalinkChat) {
=======
    contextGenerator.generateNonChatContext(req),
    restful.serializeTroupesForUser(userId),
    restful.serializeOrgsForUserId(userId).catch(function(err) {
      // Workaround for GitHub outage
      winston.error('Failed to serialize orgs:' + err, { exception: err });
      return [];
    }),
    aroundId && getPermalinkChatForRoom(req.troupe, aroundId)
  ])
    .spread(function (troupeContext, rooms, orgs, permalinkChat) {
>>>>>>> d3d4b671
      var chatAppQuery = {};
      if (aroundId) {
        chatAppQuery.at = aroundId;
      }
      var chatAppLocation = url.format({
        pathname: '/' + req.uriContext.uri + '/~' + frame,
        query: chatAppQuery,
        hash: '#initial'
      });

      var template, bootScriptName;

      if (req.user) {
        template = 'app-template';
        bootScriptName = 'router-app';
      } else {
        template = 'app-nli-template';
        bootScriptName = 'router-nli-app';
      }

      // pre-processing rooms
      rooms = rooms
        .filter(function(f) {
          /* For some reason there can be null rooms. TODO: fix this upstream */
          return !!f;
        })
        .map(function(room) {
          room.selected = room.id == selectedRoomId;
          room.name = roomNameTrimmer(room.name);
          return room;
        });

      var socialMetadata = permalinkChat ?
        social.getMetadataForChatPermalink({ room: req.troupe, chat: permalinkChat  }) :
        social.getMetadata({ room: req.troupe  });

      res.render(template, {
        socialMetadata: socialMetadata,
        bootScriptName: bootScriptName,
        cssFileName: "styles/" + bootScriptName + ".css",
        troupeName: req.uriContext.uri,
        troupeContext: troupeContext,
        chatAppLocation: chatAppLocation,
        agent: req.headers['user-agent'],
        stagingText: stagingText,
        stagingLink: stagingLink,
        dnsPrefetch: dnsPrefetch,
        showFooterButtons: true,
        showUnreadTab: true,
        menuHeaderExpanded: false,
        user: user,
        rooms: {
          favourites: rooms
            .filter(roomSort.favourites.filter)
            .sort(roomSort.favourites.sort),
          recents: rooms
            .filter(roomSort.recents.filter)
            .sort(roomSort.recents.sort)
        }
      });
    })
    .fail(next);
}

function renderChat(req, res, options, next) {
  var troupe = req.uriContext.troupe;
  var aroundId = fixBadLinksOnId(req.query.at);
  var script = options.script;
  var user = req.user;
  var userId = user && user.id;

  // It's ok if there's no user (logged out), unreadItems will be 0
  return unreadItemService.getUnreadItemsForUser(userId, troupe.id)
  .then(function(unreadItems) {
    var limit = unreadItems.chat.length > INITIAL_CHAT_COUNT ? unreadItems.chat.length + 20 : INITIAL_CHAT_COUNT;

    var snapshotOptions = {
      limit: limit, //options.limit || INITIAL_CHAT_COUNT,
      aroundId: aroundId,
      unread: options.unread // Unread can be true, false or undefined
    };

    var chatSerializerOptions = _.defaults({
      lean: true
    }, snapshotOptions);

    var userSerializerOptions = _.defaults({
      lean: true,
      limit: ROSTER_SIZE
    }, snapshotOptions);

    Q.all([
        options.generateContext === false ? null : contextGenerator.generateTroupeContext(req, { snapshots: { chat: snapshotOptions }, permalinkChatId: aroundId }),
        restful.serializeChatsForTroupe(troupe.id, userId, chatSerializerOptions),
        options.fetchEvents === false ? null : restful.serializeEventsForTroupe(troupe.id, userId),
        options.fetchUsers === false ? null :restful.serializeUsersForTroupe(troupe.id, userId, userSerializerOptions)
      ]).spread(function (troupeContext, chats, activityEvents, users) {
        var initialChat = _.find(chats, function(chat) { return chat.initial; });
        var initialBottom = !initialChat;
        var githubLink;
        var classNames = options.classNames || [];


        if(troupe.githubType === 'REPO' || troupe.githubType === 'ORG') {
          githubLink = 'https://github.com/' + req.uriContext.uri;
        }

        if (!user) classNames.push("logged-out");

        var isPrivate = troupe.security !== "PUBLIC";
        var integrationsUrl;

        if (troupeContext && troupeContext.isNativeDesktopApp) {
           integrationsUrl = nconf.get('web:basepath') + '/' + troupeContext.troupe.uri + '#integrations';
        } else {
          integrationsUrl = '#integrations';
        }

        var cssFileName = options.stylesheet ? "styles/" + options.stylesheet + ".css" : "styles/" + script + ".css"; // css filename matches bootscript

        var chatsWithBurst = burstCalculator(chats);
        if (options.filterChats) {
          chatsWithBurst = options.filterChats(chatsWithBurst);
        }

        var renderOptions = _.extend({
            isRepo: troupe.githubType === 'REPO',
            bootScriptName: script,
            cssFileName: cssFileName,
            githubLink: githubLink,
            troupeName: req.uriContext.uri,
            oneToOne: troupe.oneToOne,
            user: user,
            troupeContext: troupeContext,
            initialBottom: initialBottom,
            chats: chatsWithBurst,
            classNames: classNames.join(' '),
            agent: req.headers['user-agent'],
            dnsPrefetch: dnsPrefetch,
            isPrivate: isPrivate,
            activityEvents: activityEvents,
            users: users  && users.sort(userSort),
            userCount: troupe.userCount,
            hasHiddenMembers: troupe.userCount > 25,
            integrationsUrl: integrationsUrl,
            placeholder: 'Click here to type a chat message. Supports GitHub flavoured markdown.'
          }, troupeContext && {
            troupeTopic: troupeContext.troupe.topic,
            premium: troupeContext.troupe.premium,
            troupeFavourite: troupeContext.troupe.favourite,
            avatarUrl: avatar(troupeContext.troupe),
            isAdmin: troupeContext.permissions.admin,
            isNativeDesktopApp: troupeContext.isNativeDesktopApp
          }, options.extras);

        res.render(options.template, renderOptions);
      });
  })
  .fail(next);
}

function renderChatPage(req, res, next) {
  return renderChat(req, res, {
    template: 'chat-template',
    script: 'router-chat'
  }, next);
}

function renderMobileUserHome(req, res, next) {
  contextGenerator.generateNonChatContext(req)
    .then(function(troupeContext) {
      res.render('mobile/mobile-app', {
        bootScriptName: 'mobile-userhome',
        troupeName: req.uriContext.uri,
        troupeContext: troupeContext,
        agent: req.headers['user-agent'],
        isUserhome: true,
        dnsPrefetch: dnsPrefetch
      });
    })
    .fail(next);
}

function renderMobileChat(req, res, next) {
  return renderChat(req, res, {
    template: 'mobile/mobile-chat',
    script: 'mobile-app'
  }, next);
}

function renderMobileNativeEmbeddedChat(req, res) {
  res.render('mobile/native-embedded-chat-app', {
    troupeContext: {}
  });
}

function renderMobileNativeUserhome(req, res) {
  contextGenerator.generateNonChatContext(req)
    .then(function(troupeContext) {
      res.render('mobile/native-userhome-app', {
        bootScriptName: 'mobile-native-userhome',
        troupeContext: troupeContext
      });
    });
}

function renderMobileNotLoggedInChat(req, res, next) {
  return renderChat(req, res, {
    template: 'mobile/mobile-nli-chat',
    script: 'mobile-nli-app',
    unread: false, // Not logged in users see chats as read
    fetchEvents: false,
    fetchUsers: false
  }, next);
}

function renderOrg404Page(req, res, next) {
  var org = req.uriContext && req.uriContext.uri;
  var strategy = new restSerializer.TroupeStrategy();

  return PersistenceService.Troupe.find({ lcOwner: org.toLowerCase(), security: 'PUBLIC' })
    .sort({ userCount: 'desc' })
    .execQ()
    .then(function (rooms) {
      return new Q(restSerializer.serialize(rooms, strategy));
    })
    .then(function (rooms) {
      res.render('org-404', {
        org: org,
        rooms: rooms
      });
    })
    .catch(next);
}


function renderNotLoggedInChatPage(req, res, next) {
  return renderChat(req, res, {
    template: 'chat-nli-template',
    script: 'router-nli-chat',
    unread: false // Not logged in users see chats as read
  }, next);
}

function renderEmbeddedChat(req, res, next) {
  return renderChat(req, res, {
    template: 'chat-embed-template',
    script: 'router-embed-chat',
    unread: false, // Embedded users see chats as read
    classNames: [ 'embedded' ],
    fetchEvents: false,
    fetchUsers: false,
    extras: {
      usersOnline: req.troupe.users.length
    }
  }, next);
}

function renderChatCard(req, res, next) {
  if (!req.query.at) return next(400);
  var aroundId = req.query.at;

  return renderChat(req, res, {
    limit: 20,
    template: 'chat-card-template',
    stylesheet: 'chat-card',
    fetchEvents: false,
    fetchUsers: false,
    generateContext: false,
    unread: false, // Embedded users see chats as read
    classNames: [ 'card' ],
    filterChats: function(chats) {
      // Only show the burst
      // TODO: move this somewhere useful
      var permalinkedChat = _.find(chats, function(chat) { return chat.id == aroundId; });
      if (!permalinkedChat) return [];

      var burstChats = isolateBurst(chats, permalinkedChat);
      return burstChats;
    }
  }, next);
}

/**
 * renderUserNotSignedUp() renders a set template for a 1:1 chat, with an invited user.
 */
function renderUserNotSignedUp(req, res, next) {
  userService.findByUsername(req.params.roomPart1)
    .then(function (user) {
      res.render('chat-invited-template', {
        cssFileName: "styles/router-nli-chat.css", // TODO: this shouldn't be hardcoded as this
        agent: req.headers['user-agent'],
        oneToOneInvited: true,
        invitedUser: user,
        troupeName: user.username,
        shareURL: nconf.get('web:basepath') + '/' + req.user.username,
        avatarUrl: user.gravatarImageUrl
      });
    })
    .fail(next);
}

function renderUserNotSignedUpMainFrame(req, res, next, frame) {
  contextGenerator.generateNonChatContext(req)
    .then(function(troupeContext) {
      var chatAppLocation = '/' + req.params.roomPart1 + '/~' + frame + '#initial';

      var template, bootScriptName;
      if(req.user) {
        template = 'app-template';
        bootScriptName = 'router-app';
      } else {
        template = 'app-nli-template';
        bootScriptName = 'router-nli-app';
      }

      res.render(template, {
        bootScriptName: bootScriptName,
        cssFileName: "styles/" + bootScriptName + ".css",
        troupeName: req.params.roomPart1,
        troupeContext: troupeContext,
        chatAppLocation: chatAppLocation,
        agent: req.headers['user-agent'],
        stagingText: stagingText,
        stagingLink: stagingLink,
      });
    }).fail(next);
}

module.exports = exports = {
  renderHomePage: renderHomePage,
  renderChatPage: renderChatPage,
  renderMainFrame: renderMainFrame,
  renderOrg404Page: renderOrg404Page,
  renderMobileChat: renderMobileChat,
  renderMobileUserHome: renderMobileUserHome,
  renderEmbeddedChat: renderEmbeddedChat,
  renderChatCard: renderChatCard,
  renderMobileNotLoggedInChat: renderMobileNotLoggedInChat,
  renderNotLoggedInChatPage: renderNotLoggedInChatPage,
  renderMobileNativeEmbeddedChat: renderMobileNativeEmbeddedChat,
  renderMobileNativeUserhome: renderMobileNativeUserhome,
  renderUserNotSignedUp: renderUserNotSignedUp,
  renderUserNotSignedUpMainFrame: renderUserNotSignedUpMainFrame
};<|MERGE_RESOLUTION|>--- conflicted
+++ resolved
@@ -118,24 +118,16 @@
   var selectedRoomId = req.troupe && req.troupe.id;
 
   Q.all([
-<<<<<<< HEAD
       contextGenerator.generateNonChatContext(req),
       restful.serializeTroupesForUser(userId),
+      restful.serializeOrgsForUserId(userId).catch(function(err) {
+        // Workaround for GitHub outage
+        winston.error('Failed to serialize orgs:' + err, { exception: err });
+        return [];
+      }),
       aroundId && getPermalinkChatForRoom(req.troupe, aroundId)
     ])
-    .spread(function (troupeContext, rooms, permalinkChat) {
-=======
-    contextGenerator.generateNonChatContext(req),
-    restful.serializeTroupesForUser(userId),
-    restful.serializeOrgsForUserId(userId).catch(function(err) {
-      // Workaround for GitHub outage
-      winston.error('Failed to serialize orgs:' + err, { exception: err });
-      return [];
-    }),
-    aroundId && getPermalinkChatForRoom(req.troupe, aroundId)
-  ])
     .spread(function (troupeContext, rooms, orgs, permalinkChat) {
->>>>>>> d3d4b671
       var chatAppQuery = {};
       if (aroundId) {
         chatAppQuery.at = aroundId;
@@ -194,7 +186,8 @@
           recents: rooms
             .filter(roomSort.recents.filter)
             .sort(roomSort.recents.sort)
-        }
+        },
+        orgs: orgs
       });
     })
     .fail(next);
@@ -212,89 +205,89 @@
   .then(function(unreadItems) {
     var limit = unreadItems.chat.length > INITIAL_CHAT_COUNT ? unreadItems.chat.length + 20 : INITIAL_CHAT_COUNT;
 
-    var snapshotOptions = {
+  var snapshotOptions = {
       limit: limit, //options.limit || INITIAL_CHAT_COUNT,
-      aroundId: aroundId,
-      unread: options.unread // Unread can be true, false or undefined
-    };
-
-    var chatSerializerOptions = _.defaults({
-      lean: true
-    }, snapshotOptions);
-
-    var userSerializerOptions = _.defaults({
-      lean: true,
-      limit: ROSTER_SIZE
-    }, snapshotOptions);
-
-    Q.all([
-        options.generateContext === false ? null : contextGenerator.generateTroupeContext(req, { snapshots: { chat: snapshotOptions }, permalinkChatId: aroundId }),
-        restful.serializeChatsForTroupe(troupe.id, userId, chatSerializerOptions),
-        options.fetchEvents === false ? null : restful.serializeEventsForTroupe(troupe.id, userId),
-        options.fetchUsers === false ? null :restful.serializeUsersForTroupe(troupe.id, userId, userSerializerOptions)
-      ]).spread(function (troupeContext, chats, activityEvents, users) {
-        var initialChat = _.find(chats, function(chat) { return chat.initial; });
-        var initialBottom = !initialChat;
-        var githubLink;
-        var classNames = options.classNames || [];
-
-
-        if(troupe.githubType === 'REPO' || troupe.githubType === 'ORG') {
-          githubLink = 'https://github.com/' + req.uriContext.uri;
-        }
-
-        if (!user) classNames.push("logged-out");
-
-        var isPrivate = troupe.security !== "PUBLIC";
-        var integrationsUrl;
-
-        if (troupeContext && troupeContext.isNativeDesktopApp) {
-           integrationsUrl = nconf.get('web:basepath') + '/' + troupeContext.troupe.uri + '#integrations';
-        } else {
-          integrationsUrl = '#integrations';
-        }
-
-        var cssFileName = options.stylesheet ? "styles/" + options.stylesheet + ".css" : "styles/" + script + ".css"; // css filename matches bootscript
-
-        var chatsWithBurst = burstCalculator(chats);
-        if (options.filterChats) {
-          chatsWithBurst = options.filterChats(chatsWithBurst);
-        }
-
-        var renderOptions = _.extend({
-            isRepo: troupe.githubType === 'REPO',
-            bootScriptName: script,
-            cssFileName: cssFileName,
-            githubLink: githubLink,
-            troupeName: req.uriContext.uri,
-            oneToOne: troupe.oneToOne,
-            user: user,
-            troupeContext: troupeContext,
-            initialBottom: initialBottom,
-            chats: chatsWithBurst,
-            classNames: classNames.join(' '),
-            agent: req.headers['user-agent'],
-            dnsPrefetch: dnsPrefetch,
-            isPrivate: isPrivate,
-            activityEvents: activityEvents,
-            users: users  && users.sort(userSort),
-            userCount: troupe.userCount,
-            hasHiddenMembers: troupe.userCount > 25,
-            integrationsUrl: integrationsUrl,
-            placeholder: 'Click here to type a chat message. Supports GitHub flavoured markdown.'
-          }, troupeContext && {
-            troupeTopic: troupeContext.troupe.topic,
-            premium: troupeContext.troupe.premium,
-            troupeFavourite: troupeContext.troupe.favourite,
-            avatarUrl: avatar(troupeContext.troupe),
-            isAdmin: troupeContext.permissions.admin,
-            isNativeDesktopApp: troupeContext.isNativeDesktopApp
-          }, options.extras);
+    aroundId: aroundId,
+    unread: options.unread // Unread can be true, false or undefined
+  };
+
+  var chatSerializerOptions = _.defaults({
+    lean: true
+  }, snapshotOptions);
+
+  var userSerializerOptions = _.defaults({
+    lean: true,
+    limit: ROSTER_SIZE
+  }, snapshotOptions);
+
+  Q.all([
+      options.generateContext === false ? null : contextGenerator.generateTroupeContext(req, { snapshots: { chat: snapshotOptions }, permalinkChatId: aroundId }),
+      restful.serializeChatsForTroupe(troupe.id, userId, chatSerializerOptions),
+      options.fetchEvents === false ? null : restful.serializeEventsForTroupe(troupe.id, userId),
+      options.fetchUsers === false ? null :restful.serializeUsersForTroupe(troupe.id, userId, userSerializerOptions)
+    ]).spread(function (troupeContext, chats, activityEvents, users) {
+      var initialChat = _.find(chats, function(chat) { return chat.initial; });
+      var initialBottom = !initialChat;
+      var githubLink;
+      var classNames = options.classNames || [];
+
+
+      if(troupe.githubType === 'REPO' || troupe.githubType === 'ORG') {
+        githubLink = 'https://github.com/' + req.uriContext.uri;
+      }
+
+      if (!user) classNames.push("logged-out");
+
+      var isPrivate = troupe.security !== "PUBLIC";
+      var integrationsUrl;
+
+      if (troupeContext && troupeContext.isNativeDesktopApp) {
+         integrationsUrl = nconf.get('web:basepath') + '/' + troupeContext.troupe.uri + '#integrations';
+      } else {
+        integrationsUrl = '#integrations';
+      }
+
+      var cssFileName = options.stylesheet ? "styles/" + options.stylesheet + ".css" : "styles/" + script + ".css"; // css filename matches bootscript
+
+      var chatsWithBurst = burstCalculator(chats);
+      if (options.filterChats) {
+        chatsWithBurst = options.filterChats(chatsWithBurst);
+      }
+
+      var renderOptions = _.extend({
+          isRepo: troupe.githubType === 'REPO',
+          bootScriptName: script,
+          cssFileName: cssFileName,
+          githubLink: githubLink,
+          troupeName: req.uriContext.uri,
+          oneToOne: troupe.oneToOne,
+          user: user,
+          troupeContext: troupeContext,
+          initialBottom: initialBottom,
+          chats: chatsWithBurst,
+          classNames: classNames.join(' '),
+          agent: req.headers['user-agent'],
+          dnsPrefetch: dnsPrefetch,
+          isPrivate: isPrivate,
+          activityEvents: activityEvents,
+          users: users  && users.sort(userSort),
+          userCount: troupe.userCount,
+          hasHiddenMembers: troupe.userCount > 25,
+          integrationsUrl: integrationsUrl,
+          placeholder: 'Click here to type a chat message. Supports GitHub flavoured markdown.'
+        }, troupeContext && {
+          troupeTopic: troupeContext.troupe.topic,
+          premium: troupeContext.troupe.premium,
+          troupeFavourite: troupeContext.troupe.favourite,
+          avatarUrl: avatar(troupeContext.troupe),
+          isAdmin: troupeContext.permissions.admin,
+          isNativeDesktopApp: troupeContext.isNativeDesktopApp
+        }, options.extras);
 
         res.render(options.template, renderOptions);
       });
-  })
-  .fail(next);
+    })
+    .fail(next);
 }
 
 function renderChatPage(req, res, next) {
