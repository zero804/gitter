--- conflicted
+++ resolved
@@ -6,11 +6,8 @@
 var contextGenerator  = require('../../web/context-generator');
 var restful           = require('../../services/restful');
 var languageSelector  = require('../../web/language-selector');
-<<<<<<< HEAD
 var appVersion        = require('../../web/appVersion');
-=======
 var burstCalculator   = require('../../utils/burst-calculator');
->>>>>>> f0c19f45
 
 /* How many chats to send back */
 var INITIAL_CHAT_COUNT = 20;
