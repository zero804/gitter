"use strict";

var env                     = require('gitter-web-env');
var identifyRoute           = env.middlewares.identifyRoute;

var moment                  = require('moment');
var appMiddleware           = require('./middleware');
var chatService             = require('../../services/chat-service');
var heatmapService          = require('../../services/chat-heatmap-service');
var restSerializer          = require('../../serializers/rest-serializer');
var contextGenerator        = require('../../web/context-generator');
var Promise                 = require('bluebird');
var burstCalculator         = require('../../utils/burst-calculator');
<<<<<<< HEAD
var roomPermissionsModel    = require('gitter-web-permissions/lib/room-permissions-model');
=======
>>>>>>> 0ac49a05
var timezoneMiddleware      = require('../../web/middlewares/timezone');
var resolveRoomAvatarUrl    = require('gitter-web-shared/avatars/resolve-room-avatar-url');
var dateTZtoUTC             = require('gitter-web-shared/time/date-timezone-to-utc');
var beforeTodayAnyTimezone  = require('gitter-web-shared/time/before-today-any-timezone');
var debug                   = require('debug')('gitter:app-archive');
var _                       = require('underscore');
var resolveRoomAvatarSrcSet = require('gitter-web-shared/avatars/resolve-room-avatar-srcset');
<<<<<<< HEAD
var userCanAccessRoom       = require('gitter-web-permissions/lib/user-can-access-room');
=======
>>>>>>> 0ac49a05
var StatusError             = require('statuserror');

var ONE_DAY_SECONDS = 60 * 60 * 24; // 1 day
var ONE_DAY_MILLISECONDS = ONE_DAY_SECONDS * 1000;
var ONE_YEAR_SECONDS = 60 * 60 * 24 * 365; // 1 year
var ONE_YEAR_MILLISECONDS = ONE_YEAR_SECONDS * 1000;

<<<<<<< HEAD
var validateRoomForReadOnlyAccess = Promise.method(function(user, room) {
  if(!room) throw new StatusError(404); // Mandatory

  var userId = user && user._id;
  var troupeId = room._id;
  return userCanAccessRoom.permissionToRead(userId, troupeId)
    .then(function(access) {
      if (access) return;
      if (!user) throw new StatusError(401);
      throw new StatusError(404);
=======
var validateRoomForReadOnlyAccess = Promise.method(function(user, policy) {
  return policy.canRead()
    .then(function(access) {
      if (access) return;
      if (!user) throw new StatusError(401); // Very suspect...
      throw new StatusError(404)
>>>>>>> 0ac49a05
    });
})

function generateChatTree(chatActivity) {
  // group things in nested maps
  var yearMap = {};
  _.each(chatActivity, function(count, unixTime) {
    var date = moment(unixTime, "X");
    var year = date.year();
    var month = date.format("MM"); // 01-12
    var day = date.format("DD"); // 01-31
    if (!yearMap[year]) {
      yearMap[year] = {};
    }
    if (!yearMap[year][month]) {
      yearMap[year][month] = {};
    }
    yearMap[year][month][day] = count;
  });
  //console.log(JSON.stringify(yearMap, null, 2));

  // change the nested maps into sorted nested arrays of objects
  var yearArray = [];
  _.each(yearMap, function(monthMap, year) {
    var monthArray = [];
    _.each(monthMap, function(dayMap, month) {
      var dayArray = [];
      _.each(dayMap, function(count, day) {
        dayArray.push({day: day, count: count});
      });
      dayArray = _.sortBy(dayArray, 'day') // not reversed
      var monthName = moment.months()[parseInt(month, 10)-1];
      monthArray.push({month: month, monthName: monthName, days: dayArray}); // monthName?
    });
    monthArray = _.sortBy(monthArray, 'month').reverse();
    yearArray.push({year: year, months: monthArray});
  });
  yearArray = _.sortBy(yearArray, 'year').reverse();
  //console.log(JSON.stringify(yearArray, null, 2));

  return yearArray;
}

exports.datesList = [
  identifyRoute('app-archive-main'),
  appMiddleware.uriContextResolverMiddleware({ create: false }),
  function(req, res, next) {
    var user = req.user;
    var troupe = req.uriContext.troupe;
    var policy = req.uriContext.policy;

    // This is where we want non-logged-in users to return
    if(!user && req.session) {
      req.session.returnTo = '/' + troupe.uri;
    }

    var roomUrl = '/api/v1/rooms/' + troupe.id;
    var avatarUrl = resolveRoomAvatarUrl(troupe, 48);
    var isPrivate = troupe.security !== "PUBLIC";

    var templateContext = {
      layout: 'archive',
      user: user,
      archives: true,
      bootScriptName: 'router-archive-home',
      cssFileName: 'styles/router-archive-home.css',
      troupeTopic: troupe.topic,
      githubLink: '/' + req.uriContext.uri,
      troupeName: req.uriContext.uri,
      isHomePage: true,
      noindex: troupe.noindex,
      roomUrl: roomUrl,
      accessToken: req.accessToken,
      public: troupe.security === 'PUBLIC',
      avatarUrl: avatarUrl,
      isPrivate: isPrivate,
      avatarSrcSet: resolveRoomAvatarSrcSet({ uri: req.uriContext.uri }, 48)
    };

<<<<<<< HEAD
    return validateRoomForReadOnlyAccess(user, troupe)
=======
    return validateRoomForReadOnlyAccess(user, policy)
>>>>>>> 0ac49a05
      .then(function() {
        return policy.canAdmin();
      })
      .then(function(adminAccess) {
        templateContext.isAdmin = adminAccess
        return contextGenerator.generateTroupeContext(req)
      })
      .then(function(troupeContext) {
        templateContext.troupeContext = troupeContext;
        res.render('archive-home-template', templateContext);
      })
      .catch(next);
  }
];

exports.linksList = [
  identifyRoute('app-archive-links'),
  appMiddleware.uriContextResolverMiddleware({ create: false }),
  function(req, res, next) {
    var user = req.user;
    var troupe = req.uriContext.troupe;
    var policy = req.uriContext.policy;

    // This is where we want non-logged-in users to return
    if(!user && req.session) {
      req.session.returnTo = '/' + troupe.uri;
    }

    var roomUrl = '/api/v1/rooms/' + troupe.id;
    var avatarUrl = resolveRoomAvatarUrl(troupe, 48);
    var srcSetUrl = resolveRoomAvatarSrcSet(troupe, 48);
    var isPrivate = troupe.security !== "PUBLIC";

    var templateContext = {
      layout: 'archive',
      user: user,
      archives: true,
      bootScriptName: 'router-archive-links',
      cssFileName: 'styles/router-archive-links.css',
      troupeTopic: troupe.topic,
      githubLink: '/' + req.uriContext.uri,
      troupeName: req.uriContext.uri,
      isHomePage: true,
      noindex: troupe.noindex,
      roomUrl: roomUrl,
      accessToken: req.accessToken,
      public: troupe.security === 'PUBLIC',
      avatarUrl: avatarUrl,
      avatarSrcSet: srcSetUrl,
      isPrivate: isPrivate
    };

<<<<<<< HEAD
    return validateRoomForReadOnlyAccess(user, troupe)
=======
    return validateRoomForReadOnlyAccess(user, policy)
>>>>>>> 0ac49a05
      .then(function() {
        return policy.canAdmin();
      })
      .then(function(adminAccess) {
        templateContext.isAdmin = adminAccess
        // no start, no end, no timezone for now
        return heatmapService.getHeatmapForRoom(troupe.id)
      })
      .then(function(chatActivity) {
        templateContext.chatTree = generateChatTree(chatActivity);
        return contextGenerator.generateTroupeContext(req)
      })
      .then(function(troupeContext) {
        templateContext.troupeContext = troupeContext;

        res.setHeader('Cache-Control', 'public, max-age=' + ONE_DAY_SECONDS);
        res.setHeader('Expires', new Date(Date.now() + ONE_DAY_MILLISECONDS).toUTCString());
        res.render('archive-links-template', templateContext);
      })
      .catch(next);
  }
];

exports.chatArchive = [
  identifyRoute('app-archive-date'),
  appMiddleware.uriContextResolverMiddleware({ create: false }),
  timezoneMiddleware,
  function(req, res, next) {
    var user = req.user;
    var troupe = req.uriContext.troupe;
    var policy = req.uriContext.policy;

<<<<<<< HEAD
    return validateRoomForReadOnlyAccess(user, troupe)
=======
    return validateRoomForReadOnlyAccess(user, policy)
>>>>>>> 0ac49a05
      .then(function() {
        var troupeId = troupe.id;

        // This is where we want non-logged-in users to return
        if(!user && req.session) {
          req.session.returnTo = '/' + troupe.uri;
        }

        var yyyy = parseInt(req.params.yyyy, 10);
        var mm = parseInt(req.params.mm, 10);
        var dd = parseInt(req.params.dd, 10);

        var startDateUTC = moment({ year: yyyy, month: mm - 1, day: dd });

        var nextDateUTC = moment(startDateUTC).add(1, 'days');
        var previousDateUTC = moment(startDateUTC).subtract(1, 'days');

        var startDateLocal = dateTZtoUTC(yyyy, mm, dd, res.locals.tzOffset);
        var endDateLocal = moment(startDateLocal).add(1, 'days').toDate();

        var today = moment().endOf('day');
        if(moment(nextDateUTC).endOf('day').isAfter(today)) {
          nextDateUTC = null;
        }

        if(moment(previousDateUTC).startOf('day').isBefore(moment([2013, 11, 1]))) {
          previousDateUTC = null;
        }

        debug('Archive searching for messages in troupe %s in date range %s-%s', troupeId, startDateLocal, endDateLocal);
        return chatService.findChatMessagesForTroupeForDateRange(troupeId, startDateLocal, endDateLocal)
          .then(function(chatMessages) {

            var strategy = new restSerializer.ChatStrategy({
              unread: false, // All chats are read in the archive
              troupeId: troupeId
            });

            return Promise.all([
                contextGenerator.generateTroupeContext(req),
                restSerializer.serialize(chatMessages, strategy)
              ]);
          })
          .spread(function(troupeContext, serialized) {
            troupeContext.archive = {
              archiveDate: startDateUTC,
              nextDate: nextDateUTC,
              previousDate: previousDateUTC
            };

            var language = req.headers['accept-language'];
            if(language) {
              language = language.split(';')[0].split(',');
            } else {
              language = 'en-uk';
            }

            var p = previousDateUTC && moment(previousDateUTC);
            var n = nextDateUTC && moment(nextDateUTC);
            var uri = req.uriContext.uri;

            var startDateLocale = moment(startDateUTC).locale(language);

            var ordinalDate = startDateLocale.format('Do');
            var numericDate = startDateLocale.format('D');

            var ordinalPart;
            if(ordinalDate.indexOf('' + numericDate) === 0) {
              ordinalPart = ordinalDate.substring(('' + numericDate).length);
            } else {
              ordinalPart = '';
            }

            var previousDateFormatted = p && p.locale(language).format('Do MMM YYYY');
            var dayNameFormatted = numericDate;
            var dayOrdinalFormatted = ordinalPart;
            var previousDateLink = p && '/' + uri + '/archives/' + p.format('YYYY/MM/DD');
            var nextDateFormatted = n && moment(n.valueOf()).locale(language).format('Do MMM YYYY');
            var nextDateLink = n && '/' + uri + '/archives/' + n.format('YYYY/MM/DD');
            var monthYearFormatted = startDateLocale.format('MMM YYYY');

            var billingUrl = env.config.get('web:billingBaseUrl') + '/bill/' + req.uriContext.uri.split('/')[0];
            var roomUrl = '/api/v1/rooms/' + troupe.id;

            var avatarUrl = resolveRoomAvatarUrl(troupe, 48);
            var isPrivate = troupe.security !== "PUBLIC";

            /*
            What I'm trying to do here is: The current day is still in-progress, so
            it shouldn't be cached because it can still gain more messages.  All
            past days are done, so they can all safely be cached. But the concept
            of when the day starts and ends depends on res.locals.tzOffset, so
            to make 100% sure I'm just adding an extra 12 hours to the utc day
            (as -12 to +12 are all possible) and then I can avoid doing
            complicated timezone maths using moment and it should work for all
            timezones.
            */
            if (beforeTodayAnyTimezone(endDateLocal)) {
              res.setHeader('Cache-Control', 'public, max-age=' + ONE_YEAR_SECONDS);
              res.setHeader('Expires', new Date(Date.now() + ONE_YEAR_MILLISECONDS).toUTCString());
            }

            return res.render('chat-archive-template', {
              layout: 'archive',
              archives: true,
              archiveChats: true,
              isRepo: troupe.githubType === 'REPO',
              bootScriptName: 'router-archive-chat',
              cssFileName: 'styles/router-archive-chat.css',
              githubLink: '/' + req.uriContext.uri,
              user: user,
              troupeContext: troupeContext,
              troupeName: req.uriContext.uri,
              troupeTopic: troupe.topic,
              chats: burstCalculator(serialized),
              billingUrl: billingUrl,
              noindex: troupe.noindex,
              roomUrl: roomUrl,
              accessToken: req.accessToken,
              avatarUrl: avatarUrl,
              isPrivate: isPrivate,
              avatarSrcSet: resolveRoomAvatarSrcSet({ uri: req.uriContext.uri }, 48),

              /* For prerendered archive-navigation-view */
              previousDate: previousDateFormatted,
              dayName: dayNameFormatted,
              dayOrdinal: dayOrdinalFormatted,
              previousDateLink: previousDateLink,
              nextDate: nextDateFormatted,
              nextDateLink: nextDateLink,
              monthYearFormatted: monthYearFormatted,

              showDatesWithoutTimezone: true // Timeago widget will render whether or not we know the users timezone
            });

          });
      })
      .catch(next);
  }
];<|MERGE_RESOLUTION|>--- conflicted
+++ resolved
@@ -11,10 +11,6 @@
 var contextGenerator        = require('../../web/context-generator');
 var Promise                 = require('bluebird');
 var burstCalculator         = require('../../utils/burst-calculator');
-<<<<<<< HEAD
-var roomPermissionsModel    = require('gitter-web-permissions/lib/room-permissions-model');
-=======
->>>>>>> 0ac49a05
 var timezoneMiddleware      = require('../../web/middlewares/timezone');
 var resolveRoomAvatarUrl    = require('gitter-web-shared/avatars/resolve-room-avatar-url');
 var dateTZtoUTC             = require('gitter-web-shared/time/date-timezone-to-utc');
@@ -22,10 +18,6 @@
 var debug                   = require('debug')('gitter:app-archive');
 var _                       = require('underscore');
 var resolveRoomAvatarSrcSet = require('gitter-web-shared/avatars/resolve-room-avatar-srcset');
-<<<<<<< HEAD
-var userCanAccessRoom       = require('gitter-web-permissions/lib/user-can-access-room');
-=======
->>>>>>> 0ac49a05
 var StatusError             = require('statuserror');
 
 var ONE_DAY_SECONDS = 60 * 60 * 24; // 1 day
@@ -33,25 +25,12 @@
 var ONE_YEAR_SECONDS = 60 * 60 * 24 * 365; // 1 year
 var ONE_YEAR_MILLISECONDS = ONE_YEAR_SECONDS * 1000;
 
-<<<<<<< HEAD
-var validateRoomForReadOnlyAccess = Promise.method(function(user, room) {
-  if(!room) throw new StatusError(404); // Mandatory
-
-  var userId = user && user._id;
-  var troupeId = room._id;
-  return userCanAccessRoom.permissionToRead(userId, troupeId)
-    .then(function(access) {
-      if (access) return;
-      if (!user) throw new StatusError(401);
-      throw new StatusError(404);
-=======
 var validateRoomForReadOnlyAccess = Promise.method(function(user, policy) {
   return policy.canRead()
     .then(function(access) {
       if (access) return;
       if (!user) throw new StatusError(401); // Very suspect...
       throw new StatusError(404)
->>>>>>> 0ac49a05
     });
 })
 
@@ -131,11 +110,7 @@
       avatarSrcSet: resolveRoomAvatarSrcSet({ uri: req.uriContext.uri }, 48)
     };
 
-<<<<<<< HEAD
-    return validateRoomForReadOnlyAccess(user, troupe)
-=======
     return validateRoomForReadOnlyAccess(user, policy)
->>>>>>> 0ac49a05
       .then(function() {
         return policy.canAdmin();
       })
@@ -188,11 +163,7 @@
       isPrivate: isPrivate
     };
 
-<<<<<<< HEAD
-    return validateRoomForReadOnlyAccess(user, troupe)
-=======
     return validateRoomForReadOnlyAccess(user, policy)
->>>>>>> 0ac49a05
       .then(function() {
         return policy.canAdmin();
       })
@@ -225,11 +196,7 @@
     var troupe = req.uriContext.troupe;
     var policy = req.uriContext.policy;
 
-<<<<<<< HEAD
-    return validateRoomForReadOnlyAccess(user, troupe)
-=======
     return validateRoomForReadOnlyAccess(user, policy)
->>>>>>> 0ac49a05
       .then(function() {
         var troupeId = troupe.id;
 
