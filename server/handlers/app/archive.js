/*jshint globalstrict: true, trailing: false, unused: true, node: true */
"use strict";

var moment = require('moment');
var appMiddleware = require('./middleware');
var chatService = require('../../services/chat-service');
var restSerializer = require('../../serializers/rest-serializer');
var contextGenerator = require('../../web/context-generator');
var Q = require('q');
var roomService = require('../../services/room-service');
var languageSelector = require('../../web/language-selector');
<<<<<<< HEAD
var env              = require('../../utils/env');
var roomCapabilities = require('../../services/room-capabilities');

=======
var burstCalculator   = require('../../utils/burst-calculator');
>>>>>>> aa54756d

exports.datesList = [
  appMiddleware.uriContextResolverMiddleware,
  function(req, res, next) {
    var user = req.user;
    var troupe = req.uriContext.troupe;

    return roomService.validateRoomForReadOnlyAccess(user, troupe)
      .then(function() {
        var troupe = req.uriContext.troupe;

        // This is where we want non-logged-in users to return
        if(!user && req.session) {
          req.session.returnTo = '/' + troupe.uri;
        }

        return contextGenerator.generateTroupeContext(req)
          .then(function(troupeContext) {

            res.render('archive-home-template', {
              layout: 'archive',
              lang: languageSelector(req),
              user: user,
              archives: true,
              troupeContext: troupeContext,
              bootScriptName: 'router-archive-home',
              troupeTopic: troupe.topic,
              githubLink: '/' + req.uriContext.uri,
              troupeName: req.uriContext.uri,
              isHomePage: true
            });

          });
      })
      .fail(next);
  }
];

exports.chatArchive = [
  appMiddleware.uriContextResolverMiddleware,
  function(req, res, next) {
    var user = req.user;
    var troupe = req.uriContext.troupe;

    return roomService.validateRoomForReadOnlyAccess(user, troupe)
      .then(function() {

        // This is where we want non-logged-in users to return
        if(!user && req.session) {
          req.session.returnTo = '/' + troupe.uri;
        }

        var yyyy = parseInt(req.params.yyyy, 10);
        var mm = parseInt(req.params.mm, 10);
        var dd = parseInt(req.params.dd, 10);

        var startDate = moment(yyyy + "-" + mm + "-" + dd + "Z");
        var endDate = moment(startDate).endOf('day');

        var troupeId = troupe.id;

        var nextDate = moment(startDate).add('days', 1);
        var previousDate = moment(startDate).subtract('days', 1);

        var today = moment().endOf('day');
        if(moment(nextDate).endOf('day').isAfter(today)) {
          nextDate = null;
        }

        if(moment(previousDate).startOf('day').isBefore(moment([2013, 11, 1]))) {
          previousDate = null;
        }

        

        return chatService.findChatMessagesForTroupeForDateRange(troupeId, startDate.toDate(), endDate.toDate())
          .spread(function(chatMessages, limitReached) {

            var strategy = new restSerializer.ChatStrategy({
              notLoggedIn: true,
              troupeId: troupeId
            });

            return Q.all([
                contextGenerator.generateTroupeContext(req),
                restSerializer.serializeQ(chatMessages, strategy),
                limitReached
              ]);
          })
<<<<<<< HEAD
          .spread(function(troupeContext, serialized, limitReached) {
=======
          .spread(function (troupeContext, serialized) {
>>>>>>> aa54756d
            troupeContext.archive = {
              archiveDate: startDate,
              nextDate: nextDate,
              previousDate: previousDate
            };

            var language = req.headers['accept-language'];
            if(language) {
              language = language.split(';')[0].split(',');
            } else {
              language = 'en-uk';
            }

            var p = previousDate && moment(previousDate);
            var n = nextDate && moment(nextDate);
            var uri = req.uriContext.uri;

            var ordinalDate = moment(startDate).format('Do', { lang: language });
            var numericDate = moment(startDate).format('D', { lang: language });

            var ordinalPart;
            if(ordinalDate.indexOf('' + numericDate) === 0) {
              ordinalPart = ordinalDate.substring(('' + numericDate).length);
            } else {
              ordinalPart = '';
            }

            var previousDateFormatted = p && p.format('Do MMM YYYY', { lang: language });
            var dayNameFormatted = numericDate;
            var dayOrdinalFormatted = ordinalPart;
            var previousDateLink = p && '/' + uri + '/archives/' + p.format('YYYY/MM/DD', { lang: 'en' });
            var nextDateFormatted = n && moment(n.valueOf()).lang(language).format('Do MMM YYYY', { lang: language });
            var nextDateLink = n && '/' + uri + '/archives/' + n.format('YYYY/MM/DD', { lang: 'en' });
            var monthYearFormatted = moment(startDate).format('MMM YYYYY', { lang: language });

<<<<<<< HEAD
            var billingUrl = env.config.get('web:billingBaseUrl') + '/bill/' + req.uriContext.uri.split('/')[0];

            return roomCapabilities.getPlanType(troupe.id).then(function(plan) {
              var historyHorizon = roomCapabilities.getMessageHistory(plan);

              return res.render('chat-archive-template', {
                layout: 'archive',
                archives: true,
                archiveChats: true,
                isRepo: troupe.githubType === 'REPO',
                bootScriptName: 'router-archive-chat',
                githubLink: '/' + req.uriContext.uri,
                user: user,
                troupeContext: troupeContext,
                troupeName: req.uriContext.uri,
                troupeTopic: troupe.topic,
                chats: serialized,
                lang: languageSelector(req),
                limitReached: limitReached,
                historyHorizon: historyHorizon,
                billingUrl: billingUrl,

                /* For prerendered archive-navigation-view */
                previousDate: previousDateFormatted,
                dayName: dayNameFormatted,
                dayOrdinal: dayOrdinalFormatted,
                previousDateLink: previousDateLink,
                nextDate: nextDateFormatted,
                nextDateLink: nextDateLink,
                monthYearFormatted: monthYearFormatted
              });
=======
            res.render('chat-archive-template', {
              layout: 'archive',
              archives: true,
              archiveChats: true,
              isRepo: troupe.githubType === 'REPO',
              bootScriptName: 'router-archive-chat',
              githubLink: '/' + req.uriContext.uri,
              user: user,
              troupeContext: troupeContext,
              troupeName: req.uriContext.uri,
              troupeTopic: troupe.topic,
              chats: burstCalculator(serialized),
              lang: languageSelector(req),
>>>>>>> aa54756d

            });

          });
      })
      .fail(next);
  }
];<|MERGE_RESOLUTION|>--- conflicted
+++ resolved
@@ -9,13 +9,9 @@
 var Q = require('q');
 var roomService = require('../../services/room-service');
 var languageSelector = require('../../web/language-selector');
-<<<<<<< HEAD
 var env              = require('../../utils/env');
 var roomCapabilities = require('../../services/room-capabilities');
-
-=======
 var burstCalculator   = require('../../utils/burst-calculator');
->>>>>>> aa54756d
 
 exports.datesList = [
   appMiddleware.uriContextResolverMiddleware,
@@ -105,11 +101,7 @@
                 limitReached
               ]);
           })
-<<<<<<< HEAD
           .spread(function(troupeContext, serialized, limitReached) {
-=======
-          .spread(function (troupeContext, serialized) {
->>>>>>> aa54756d
             troupeContext.archive = {
               archiveDate: startDate,
               nextDate: nextDate,
@@ -145,7 +137,6 @@
             var nextDateLink = n && '/' + uri + '/archives/' + n.format('YYYY/MM/DD', { lang: 'en' });
             var monthYearFormatted = moment(startDate).format('MMM YYYYY', { lang: language });
 
-<<<<<<< HEAD
             var billingUrl = env.config.get('web:billingBaseUrl') + '/bill/' + req.uriContext.uri.split('/')[0];
 
             return roomCapabilities.getPlanType(troupe.id).then(function(plan) {
@@ -162,7 +153,7 @@
                 troupeContext: troupeContext,
                 troupeName: req.uriContext.uri,
                 troupeTopic: troupe.topic,
-                chats: serialized,
+                chats: burstCalculator(serialized),
                 lang: languageSelector(req),
                 limitReached: limitReached,
                 historyHorizon: historyHorizon,
@@ -177,21 +168,6 @@
                 nextDateLink: nextDateLink,
                 monthYearFormatted: monthYearFormatted
               });
-=======
-            res.render('chat-archive-template', {
-              layout: 'archive',
-              archives: true,
-              archiveChats: true,
-              isRepo: troupe.githubType === 'REPO',
-              bootScriptName: 'router-archive-chat',
-              githubLink: '/' + req.uriContext.uri,
-              user: user,
-              troupeContext: troupeContext,
-              troupeName: req.uriContext.uri,
-              troupeTopic: troupe.topic,
-              chats: burstCalculator(serialized),
-              lang: languageSelector(req),
->>>>>>> aa54756d
 
             });
 
