--- conflicted
+++ resolved
@@ -4,35 +4,18 @@
 var logger = env.logger;
 var config = env.config;
 var identifyRoute = env.middlewares.identifyRoute;
-var resolveAvatarUrl = require('gitter-web-shared/avatars/resolve-avatar-url');
 
-<<<<<<< HEAD
-var passport         = require('passport');
-var client           = require("../utils/redis").getClient();
-var lock             = require("redis-lock")(client);
-var jwt              = require('jwt-simple');
-var uuid             = require('node-uuid');
-var url              = require('url');
-var oauth2           = require('../web/oauth2');
-var mixpanel         = require('../web/mixpanelUtils');
-var rememberMe       = require('../web/middlewares/rememberme-middleware');
-var ensureLoggedIn   = require('../web/middlewares/ensure-logged-in');
-var GithubMeService  = require('gitter-web-github').GitHubMeService;
-var identifyRoute    = env.middlewares.identifyRoute;
-var express          = require('express');
-var getUserAvatarForSize = require('gitter-web-shared/avatars/get-user-avatar-for-size');
-=======
 var jwt = require('jwt-simple');
 var uuid = require('node-uuid');
 var url = require('url');
+var express = require('express');
+var GithubMeService = require('gitter-web-github').GitHubMeService;
 var oauth2 = require('../web/oauth2');
-var GithubMeService = require('gitter-web-github').GitHubMeService;
 var ensureLoggedIn = require('../web/middlewares/ensure-logged-in');
-var express = require('express');
+var getUserAvatarForSize = require('gitter-web-shared/avatars/get-user-avatar-for-size');
 
 var github = require('./auth-providers/github');
 //var google = require('./auth-providers/google');
->>>>>>> c9ad861d
 
 
 var router = express.Router({ caseSensitive: true, mergeParams: true });
@@ -124,11 +107,7 @@
         "name": req.user.displayName,
         "email": email,
         "external_id": req.user.id,
-<<<<<<< HEAD
         "remote_photo_url": getUserAvatarForSize(req.user, 128),
-=======
-        "remote_photo_url": resolveAvatarUrl({ username: req.user.username, size: 128 }),
->>>>>>> c9ad861d
         "user_fields": {
           "username": req.user.username
         }
