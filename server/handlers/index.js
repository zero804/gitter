"use strict";

<<<<<<< HEAD
module.exports = {
  install: function(app) {
    require('./cdn').install(app);
    require('./signup').install(app);
    require('./logout').install(app);
    require('./login').install(app);
    require('./apps').install(app);
    require('./explore').install(app);
    require('./test-data').install(app);
    require('./unawesome-browser').install(app);
    require('./unsubscribe').install(app);
    require('./in-browser-tests').install(app);
    require('./robots').install(app);
    require('./home').install(app);
    require('./org-pages').install(app);
    require('./diagnostics').install(app);
  }
};
=======
var env           = require('gitter-web-env');
var express       = require('express');

var router = express.Router({ caseSensitive: true, mergeParams: true });

router.use('/', require('./root'));
router.use('/logout', require('./logout'));
router.use('/login', require('./login'));

// Double route mounting for explore onto /explore and /home/~explore
router.use('/explore', require('./explore'));
router.use('/home/~explore', require('./explore'));

router.use('/home', require('./home'));
router.use('/learn', require('./learn'));
router.use('/mobile', require('./mobile'));
router.use('/settings', require('./settings'));

router.use('/', require('./app'));

/* Catch all - return 404 error */
router.get('/*', function(req, res, next) {
  return next(404);
});

// Error Handlers
router.use(env.middlewares.errorReporter);
router.use(require('../web/middlewares/token-error-handler'));
router.use(require('../web/middlewares/express-error-handler'));

module.exports = router;
>>>>>>> 4cafd4c5
<|MERGE_RESOLUTION|>--- conflicted
+++ resolved
@@ -1,25 +1,6 @@
+/* jshint node: true */
 "use strict";
 
-<<<<<<< HEAD
-module.exports = {
-  install: function(app) {
-    require('./cdn').install(app);
-    require('./signup').install(app);
-    require('./logout').install(app);
-    require('./login').install(app);
-    require('./apps').install(app);
-    require('./explore').install(app);
-    require('./test-data').install(app);
-    require('./unawesome-browser').install(app);
-    require('./unsubscribe').install(app);
-    require('./in-browser-tests').install(app);
-    require('./robots').install(app);
-    require('./home').install(app);
-    require('./org-pages').install(app);
-    require('./diagnostics').install(app);
-  }
-};
-=======
 var env           = require('gitter-web-env');
 var express       = require('express');
 
@@ -50,5 +31,4 @@
 router.use(require('../web/middlewares/token-error-handler'));
 router.use(require('../web/middlewares/express-error-handler'));
 
-module.exports = router;
->>>>>>> 4cafd4c5
+module.exports = router;