"use strict";

var Promise = require('bluebird');
var StatusError = require('statuserror');
var fonts = require('../../web/fonts');

var groupService = require('gitter-web-groups');
var forumService = require('gitter-web-topics/lib/forum-service');
var topicService = require('gitter-web-topics/lib/topic-service');
var getTopicsFilterSortOptions = require('gitter-web-topics/lib/get-topics-filter-sort-options');

var groupStore = require('gitter-web-topics-ui/server/stores/group-store');
var forumStore = require('gitter-web-topics-ui/server/stores/forum-store');
var currentUserStore = require('gitter-web-topics-ui/server/stores/current-user-store');
var accessTokenStore = require('gitter-web-topics-ui/server/stores/access-token-store');
var forumCategoryStore = require('gitter-web-topics-ui/server/stores/forum-category-store');
var forumTagStore = require('gitter-web-topics-ui/server/stores/forum-tag-store');
var forumTopicsStore = require('gitter-web-topics-ui/server/stores/topics-store');
var repliesStore = require('gitter-web-topics-ui/server/stores/replies-store');
var commentsStore = require('gitter-web-topics-ui/server/stores/comments-store');
var newCommentStore = require('gitter-web-topics-ui/server/stores/new-comment-store');
var newReplyStore = require('gitter-web-topics-ui/server/stores/new-reply-store');

var navConstants = require('gitter-web-topics-ui/shared/constants/navigation');

var restSerializer = require('../../serializers/rest-serializer');
var contextGenerator = require('../../web/context-generator.js');
var generateProfileMenuSnapshot = require('../snapshots/profile-menu-snapshot');


function renderForum(req, res, next, options) {
  var userId = req.user && req.user._id;

  options = (options || {});
  var groupUri = req.params.groupUri;

  return Promise.props({
<<<<<<< HEAD
      context: contextGenerator.generateNonChatContext(req),
      group: groupService.findByUri(groupUri),
      profileMenuSnapshot: generateProfileMenuSnapshot(req),
=======
      context: contextGenerator.generateBasicContext(req),
      group: groupService.findByUri(groupUri)
>>>>>>> 8f004a20
    })
    .bind({
      context: null,
      serializedGroup: null,
      serializedForum: null,
      profileMenuSnapshot: {},
    })
    .then(function(result) {
      this.context = result.context;
      this.profileMenuSnapshot = result.profileMenuSnapshot;
      var group = result.group;

      if (!group) throw new StatusError(404, 'Group not found.');
      if (!group.forumId) throw new StatusError(404, 'Forum not found.');

      var user = req.user;
      var groupStrategy = new restSerializer.GroupStrategy({
        currentUserId: user && user._id,
        currentUser: user
      });

      return Promise.props({
        serializedGroup: restSerializer.serializeObject(group, groupStrategy),
        forum: forumService.findById(group.forumId)
      });
    })
    .then(function(result) {
      this.serializedGroup = result.serializedGroup;
      var forum = result.forum;

      if(!forum) throw new StatusError(404, 'Forum not found');

      var strategy = restSerializer.ForumStrategy.nested({
        currentUserId: userId,
        topicsFilterSort: getTopicsFilterSortOptions(req.query)
      });

      return restSerializer.serializeObject(forum, strategy);
    })
    .then(function(serializeForum) {
      this.serializedForum = serializeForum;

      var context = this.context;
      var group = this.serializedGroup;
      var forum = this.serializedForum;

      var categoryName = (req.params.categoryName || navConstants.DEFAULT_CATEGORY_NAME);
      var filterName = (req.query.filter || navConstants.DEFAULT_FILTER_NAME);
      var tagName = (req.query.tag || navConstants.DEFAULT_TAG_NAME);
      var sortName = (req.query.sort || navConstants.DEFAULT_SORT_NAME);
      var createTopic = (options.createTopic || false);

      return res.render('topics/forum', {
        layout: 'topics-layout',
        hasCachedFonts: fonts.hasCachedFonts(req.cookies),
        hasDarkTheme: this.profileMenuSnapshot.hasDarkTheme,
        fonts: fonts.getFonts(),
        componentData: {
          forum: forum,
          context: context,

          groupName: group.name,
          groupUri: req.params.groupUri,
          categoryName: categoryName,
          filterName: filterName,
          tagName: tagName,
          sortName: sortName,

          createTopic: createTopic,

          groupStore: groupStore(group),
          forumStore: forumStore(forum),
          accessTokenStore: accessTokenStore(context.accessToken),
          currentUserStore: currentUserStore(context.user),
          categoryStore: forumCategoryStore(forum.categories, categoryName),
          tagStore: forumTagStore(forum.tags, tagName),
          topicsStore: forumTopicsStore(forum.topics, categoryName, tagName, filterName, sortName, context.user, createTopic),
        }
      });
    })
    .catch(next);
}

function renderTopic(req, res, next) {
  var groupUri = req.params.groupUri;
  var topicId = req.params.topicId;
  var userId = req.user && req.user._id;

  return Promise.props({
<<<<<<< HEAD
      context: contextGenerator.generateNonChatContext(req),
      group: groupService.findByUri(groupUri),
      profileMenuSnapshot: generateProfileMenuSnapshot(req)
=======
      context: contextGenerator.generateBasicContext(req),
      group: groupService.findByUri(groupUri)
>>>>>>> 8f004a20
    })
    .bind({
      context: null,
      serializedGroup: null,
      serializedForum: null,
      serializedTopic: null,
      profileMenuSnapshot: {},
    })
    .then(function(result) {
      this.context = result.context;
      this.profileMenuSnapshot = result.profileMenuSnapshot;
      var group = result.group;

      if (!group) throw new StatusError(404, 'Group not found.');
      if (!group.forumId) throw new StatusError(404, 'Forum not found.');

      var user = req.user;
      var groupStrategy = new restSerializer.GroupStrategy({
        currentUserId: user && user._id,
        currentUser: user
      });

      return Promise.props({
        serializedGroup: restSerializer.serializeObject(group, groupStrategy),
        forum: forumService.findById(group.forumId),
        topic: topicService.findByIdForForum(group.forumId, topicId)
      });
    })
    .then(function(result) {
      this.serializedGroup = result.serializedGroup;
      var forum = result.forum;
      var topic = result.topic;

      if(!forum) throw new StatusError(404, 'Forum not found');
      if (!topic) throw new StatusError(404, 'Topic not found.');

      // TODO: how do we know which topics options to pass in to the
      // forum strategy? Maybe it shouldn't include any topics at all?
      var forumStrategy = restSerializer.ForumStrategy.nested({
        currentUserId: userId,
        topicsFilterSort: null
      });

      var TopicStrategy = restSerializer.TopicStrategy.nested({
        currentUserId: userId
      });

      return Promise.props({
        serializedForum: restSerializer.serializeObject(forum, forumStrategy),
        serializedTopic: restSerializer.serializeObject(topic, TopicStrategy)
      });
    })
    .then(function(result) {


      var sortName = req.query.sort;

      this.serializedForum = result.serializedForum;
      this.serializedTopic = result.serializedTopic;

      var context = this.context;
      var group = this.serializedGroup;
      var forum = this.serializedForum;
      var topic = this.serializedTopic;

      var topicStore = forumTopicsStore([topic]);

      return res.render('topics/topic', {
        layout: 'topics-layout',
        hasDarkTheme: this.profileMenuSnapshot.hasDarkTheme,
        hasCachedFonts: fonts.hasCachedFonts(req.cookies),
        fonts: fonts.getFonts(),
        componentData: {
          forum: this.forum,
          context: context,
          groupUri: req.params.groupUri,
          topicsStore: topicStore,
          topicId: topicId,
          sortName: sortName,

          groupStore: groupStore(group),
          forumStore: forumStore(forum),
          accessTokenStore: accessTokenStore(context.accessToken),
          currentUserStore: currentUserStore(context.user),
          repliesStore: repliesStore(topic.replies, sortName),
          categoryStore: forumCategoryStore(forum.categories),
          tagStore: forumTagStore(forum.tags),
          commentsStore: commentsStore([]),
          newCommentStore: newCommentStore(),
          newReplyStore: newReplyStore(),
        }
      });
    })
    .catch(next);
}

module.exports = {
  renderForum: renderForum,
  renderTopic: renderTopic,
};<|MERGE_RESOLUTION|>--- conflicted
+++ resolved
@@ -35,14 +35,9 @@
   var groupUri = req.params.groupUri;
 
   return Promise.props({
-<<<<<<< HEAD
-      context: contextGenerator.generateNonChatContext(req),
+      context: contextGenerator.generateBasicContext(req),
       group: groupService.findByUri(groupUri),
       profileMenuSnapshot: generateProfileMenuSnapshot(req),
-=======
-      context: contextGenerator.generateBasicContext(req),
-      group: groupService.findByUri(groupUri)
->>>>>>> 8f004a20
     })
     .bind({
       context: null,
@@ -132,14 +127,9 @@
   var userId = req.user && req.user._id;
 
   return Promise.props({
-<<<<<<< HEAD
-      context: contextGenerator.generateNonChatContext(req),
+      context: contextGenerator.generateBasicContext(req),
       group: groupService.findByUri(groupUri),
       profileMenuSnapshot: generateProfileMenuSnapshot(req)
-=======
-      context: contextGenerator.generateBasicContext(req),
-      group: groupService.findByUri(groupUri)
->>>>>>> 8f004a20
     })
     .bind({
       context: null,
