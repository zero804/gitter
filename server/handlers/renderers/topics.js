"use strict";

var StatusError = require('statuserror');
var fonts = require('../../web/fonts');
var forumService = require('gitter-web-forums').forumService;
<<<<<<< HEAD
var topicService = require('gitter-web-forums').topicService;
=======
>>>>>>> ce9cdbf0

var forumCategoryStore = require('gitter-web-topics-ui/server/stores/forum-category-store');
var forumTagStore = require('gitter-web-topics-ui/server/stores/forum-tag-store');
var forumTopicsStore = require('gitter-web-topics-ui/server/stores/topics-store');

<<<<<<< HEAD
var navConstants = require('gitter-web-topics-ui/browser/js/constants/navigation');
=======
var navConstants = require('gitter-web-topics-ui/shared/constants/navigation');
>>>>>>> ce9cdbf0

function renderForum(req, res, next, options) {

  if (!req.fflip || !req.fflip.has('topics')) {
    return next(new StatusError(404));
  }

  options = (options || {});

  forumService.findByName(req.params.groupName)
    .then(function(forum){

      var categoryName = (req.params.categoryName || navConstants.DEFAULT_CATEGORY_NAME);
      var filterName = (req.query.filter || navConstants.DEFAULT_FILTER_NAME);
      var tagName = (req.query.tag || navConstants.DEFAULT_TAG_NAME);
      var sortName = (req.query.sort || navConstants.DEFAULT_SORT_NAME);

      res.render('topics/forum', {
        layout: 'topics-layout',
        hasCachedFonts: fonts.hasCachedFonts(req.cookies),
        fonts: fonts.getFonts(),
        componentData: {
          forum: forum,

          groupName: req.params.groupName,
          categoryName: categoryName,
          filterName: filterName,
          tagName: tagName,
          sortName: sortName,

          createTopic: options.createTopic,

          categoryStore: forumCategoryStore(forum.categories, categoryName),
          tagStore: forumTagStore(forum.tags, tagName),
          topicsStore: forumTopicsStore(forum.topics),
<<<<<<< HEAD
        }
      });
    });
}


function renderTopic(req, res, next) {

  if (!req.fflip || !req.fflip.has('topics')) {
    return next(new StatusError(404));
  }

  topicService.getAllTopics()
    .then(function(topics){

      //TODO Remove this, its only for fake data
      var topicId = topics[0].id += '';
      //var topicId = req.params.topicId;

      var topicStore = forumTopicsStore(topics);

      res.render('topics/topic', {
        layout: 'topics-layout',
        hasCachedFonts: fonts.hasCachedFonts(req.cookies),
        fonts: fonts.getFonts(),
        componentData: {
          groupName: req.params.groupName,
          topicsStore: topicStore,
          topicId: topicId,
=======
>>>>>>> ce9cdbf0
        }
      });
    });
}

module.exports = {
  renderForum: renderForum,
  renderTopic: renderTopic,
};<|MERGE_RESOLUTION|>--- conflicted
+++ resolved
@@ -3,20 +3,13 @@
 var StatusError = require('statuserror');
 var fonts = require('../../web/fonts');
 var forumService = require('gitter-web-forums').forumService;
-<<<<<<< HEAD
 var topicService = require('gitter-web-forums').topicService;
-=======
->>>>>>> ce9cdbf0
 
 var forumCategoryStore = require('gitter-web-topics-ui/server/stores/forum-category-store');
 var forumTagStore = require('gitter-web-topics-ui/server/stores/forum-tag-store');
 var forumTopicsStore = require('gitter-web-topics-ui/server/stores/topics-store');
 
-<<<<<<< HEAD
-var navConstants = require('gitter-web-topics-ui/browser/js/constants/navigation');
-=======
 var navConstants = require('gitter-web-topics-ui/shared/constants/navigation');
->>>>>>> ce9cdbf0
 
 function renderForum(req, res, next, options) {
 
@@ -52,7 +45,6 @@
           categoryStore: forumCategoryStore(forum.categories, categoryName),
           tagStore: forumTagStore(forum.tags, tagName),
           topicsStore: forumTopicsStore(forum.topics),
-<<<<<<< HEAD
         }
       });
     });
@@ -82,8 +74,6 @@
           groupName: req.params.groupName,
           topicsStore: topicStore,
           topicId: topicId,
-=======
->>>>>>> ce9cdbf0
         }
       });
     });
