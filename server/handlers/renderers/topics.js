--- conflicted
+++ resolved
@@ -35,31 +35,19 @@
   var groupUri = req.params.groupUri;
 
   return Promise.props({
-<<<<<<< HEAD
-      context: contextGenerator.generateNonChatContext(req),
-      group: groupService.findByUri(groupUri)
-=======
       context: contextGenerator.generateBasicContext(req),
       group: groupService.findByUri(groupUri),
       userThemeSnapshot: generateUserThemeSnapshot(req),
->>>>>>> 4cc6a853
     })
     .bind({
       context: null,
       serializedGroup: null,
-<<<<<<< HEAD
-      serializedForum: null
-    })
-    .then(function(result) {
-      this.context = result.context;
-=======
       serializedForum: null,
       userThemeSnapshot: {},
     })
     .then(function(result) {
       this.context = result.context;
       this.userThemeSnapshot = result.userThemeSnapshot;
->>>>>>> 4cc6a853
       var group = result.group;
 
       if (!group) throw new StatusError(404, 'Group not found.');
@@ -139,32 +127,20 @@
   var userId = req.user && req.user._id;
 
   return Promise.props({
-<<<<<<< HEAD
-      context: contextGenerator.generateNonChatContext(req),
-      group: groupService.findByUri(groupUri)
-=======
       context: contextGenerator.generateBasicContext(req),
       group: groupService.findByUri(groupUri),
       userThemeSnapshot: generateUserThemeSnapshot(req)
->>>>>>> 4cc6a853
     })
     .bind({
       context: null,
       serializedGroup: null,
       serializedForum: null,
-<<<<<<< HEAD
-      serializedTopic: null
-    })
-    .then(function(result) {
-      this.context = result.context;
-=======
       serializedTopic: null,
       userThemeSnapshot: {},
     })
     .then(function(result) {
       this.context = result.context;
       this.userThemeSnapshot = result.userThemeSnapshot;
->>>>>>> 4cc6a853
       var group = result.group;
 
       if (!group) throw new StatusError(404, 'Group not found.');
@@ -208,10 +184,7 @@
     })
     .then(function(result) {
 
-<<<<<<< HEAD
-=======
-
->>>>>>> 4cc6a853
+
       var sortName = req.query.sort;
 
       this.serializedForum = result.serializedForum;
