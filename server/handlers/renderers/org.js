"use strict";

var env = require('gitter-web-env');
var nconf = env.config;
var Promise = require('bluebird');
var contextGenerator = require('../../web/context-generator');
var generateRoomCardContext = require('gitter-web-shared/templates/partials/room-card-context-generator');
var StatusError = require('statuserror');
var fonts = require('../../web/fonts');
var restSerializer = require('../../serializers/rest-serializer');
var groupBrowserService = require('gitter-web-groups/lib/group-browser-service');

var ROOMS_PER_PAGE = 15;

function serializeGroup(group, user) {
  var userId = user && user._id;

  var strategy = new restSerializer.GroupStrategy({
    currentUser: user,
    currentUserId: userId
  });

  return restSerializer.serializeObject(group, strategy);
}

function findRooms(groupId, user, currentPage) {
  var userId = user && user._id;

  var skip = (currentPage - 1) * ROOMS_PER_PAGE;
  if (skip > 2000) throw new StatusError(400);

  return groupBrowserService.findRoomsWithPagination(groupId, userId, {
      skip: skip,
      limit: ROOMS_PER_PAGE
    })
    .then(function(roomBrowseResult) {
<<<<<<< HEAD
      var strategy = new restSerializer.SuggestedRoomStrategy({
        currentUserId: userId
      });
=======
      var strategy = restSerializer.TroupeStrategy.createSuggestionStrategy();
>>>>>>> 6dec4618

      return restSerializer.serialize(roomBrowseResult.results, strategy)
        .then(function(serializedRooms) {
          roomBrowseResult.results = serializedRooms;
          return roomBrowseResult;
        });
    });
}

function renderOrgPage(req, res, next) {
  return Promise.try(function() {
    var group = req.group;
    if (!group) throw new StatusError(404);
    var groupId = group._id;
    var user = req.user;
    var policy = req.uriContext.policy;

    var currentPage = Math.max(parseInt(req.query.page, 10) || 1, 1);

    return Promise.join(
      serializeGroup(group, user),
      findRooms(groupId, user, currentPage),
      contextGenerator.generateNonChatContext(req),
      policy.canAdmin(),
      function(serializedGroup, roomBrowseResult, troupeContext, isOrgAdmin) {
        var isStaff = req.user && req.user.staff;
        var editAccess = isOrgAdmin || isStaff;
        var orgUserCount = roomBrowseResult.totalUsers;
        var roomCount = roomBrowseResult.total;

        // Calculate total pages
        var pageCount = Math.ceil(roomCount / ROOMS_PER_PAGE);
        var rooms = roomBrowseResult.results.map(function(room) {
          var result = generateRoomCardContext(room, {
            isStaff: editAccess
          });

          // No idea why this is called `isStaff`
          result.isStaff = editAccess;

          return result;
        });

        // This is used to track pageViews in mixpanel
        troupeContext.isCommunityPage = true;

        var fullUri = nconf.get('web:basepath') + "/orgs/" + serializedGroup.uri + "/rooms";
        var text = encodeURIComponent('Explore our chat community on Gitter:');
        var url = 'https://twitter.com/share?' +
          'text=' + text +
          '&url=' + fullUri +
          '&related=gitchat' +
          '&via=gitchat';

        res.render('org-page', {
          hasCachedFonts: fonts.hasCachedFonts(req.cookies),
          fonts: fonts.getFonts(),
          socialUrl: url,
          isLoggedIn: !!req.user,
          exploreBaseUrl: '/home/~explore',
          roomCount: roomCount,
          orgUserCount: orgUserCount,
          group: serializedGroup,
          rooms: rooms,
          troupeContext: troupeContext,
          pagination: {
            page: currentPage,
            pageCount: pageCount
          }
        });
      });
  })
  .catch(next);
}

module.exports = exports = {
  renderOrgPage: renderOrgPage,
};<|MERGE_RESOLUTION|>--- conflicted
+++ resolved
@@ -34,13 +34,7 @@
       limit: ROOMS_PER_PAGE
     })
     .then(function(roomBrowseResult) {
-<<<<<<< HEAD
-      var strategy = new restSerializer.SuggestedRoomStrategy({
-        currentUserId: userId
-      });
-=======
       var strategy = restSerializer.TroupeStrategy.createSuggestionStrategy();
->>>>>>> 6dec4618
 
       return restSerializer.serialize(roomBrowseResult.results, strategy)
         .then(function(serializedRooms) {
