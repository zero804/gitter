--- conflicted
+++ resolved
@@ -9,14 +9,11 @@
 var router = express.Router({ caseSensitive: true, mergeParams: true });
 
 function handleOrgPage(req, res, next) {
-<<<<<<< HEAD
-=======
   // TODO: remove this when https://github.com/troupe/gitter-webapp/pull/1624 is merged
   req.uriContext = {
     uri: req.params.orgName
   };
 
->>>>>>> ba27d306
   renderOrg.renderOrgPage(req, res, next, {
     orgUri: req.params.orgName
   });
@@ -25,14 +22,11 @@
 function handleOrgPageInFrame(req, res, next) {
   if (req.isPhone) return handleOrgPage(req, res, next);
 
-<<<<<<< HEAD
-=======
   // TODO: remove this when https://github.com/troupe/gitter-webapp/pull/1624 is merged
   req.uriContext = {
     uri: 'orgs/' + req.params.orgName + '/rooms'
   };
 
->>>>>>> ba27d306
   mainFrameRenderer.renderMainFrame(req, res, next, 'iframe');
 }
 
