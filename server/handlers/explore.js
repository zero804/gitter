--- conflicted
+++ resolved
@@ -132,10 +132,7 @@
               .then(function(suggestedRooms) {
                 suggestedRooms = suggestedRooms || [];
                 suggestedRooms = suggestedRooms.map(function(room) {
-<<<<<<< HEAD
-=======
                   room.tags = room.tags || [];
->>>>>>> 1ca7bea0
                   room.tags.push(exploreTagUtils.tagConstants.SUGGESTED_BACKEND_TAG);
                   return room;
                 });
