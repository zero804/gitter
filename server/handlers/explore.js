"use strict";

var Promise = require('bluebird');
var _ = require('underscore');
var langs = require('langs');
var express = require('express');
var urlJoin = require('url-join');

var troupeEnv = require('../web/troupe-env');
var contextGenerator = require('../web/context-generator');
var identifyRoute = require('gitter-web-env').middlewares.identifyRoute;

var exploreService = require('../services/explore-service');
var suggestionsService = require('../services/suggestions-service');
var exploreTagUtils = require('../utils/explore-tag-utils');
var generateExploreSnapshot = require('./snapshots/explore-snapshot');

var trim = function(str) {
  return str.trim();
};

var processTagInput = function(input) {
  input = input || '';
  var selectedTagsInput = input
    .split(',')
    .filter(function(inputItem) {
      return inputItem.trim().length > 0;
    })
    .map(function(tag) {
      return tag.toLowerCase();
    });

  return selectedTagsInput;
};
<<<<<<< HEAD


// @const
var SUGGESTED_TAG_LABEL = 'Suggested';
var SUGGESTED_BACKEND_TAG = 'generated:suggested';

var FAUX_TAG_MAP = {};
FAUX_TAG_MAP[SUGGESTED_TAG_LABEL] = [SUGGESTED_BACKEND_TAG];
_.extend(FAUX_TAG_MAP, {
  'Frontend': [],
  'Mobile': [
    'curated:ios',
    'curated:android',
    'objective-c'
  ],
  'iOS': [],
  'Android': [],
  'Data Science': [],
  'Devops': ['devops'],
  'Game Dev': ['game'],
  'Frameworks': ['frameworks'],
  'JavaScript': ['javascript'],
  'Scala': ['scala'],
  'Ruby': ['ruby'],
  'CSS': ['css'],
  'Material Design': [],
  'React': ['react'],
  'Java': ['java'],
  'Swift': ['swift'],
  'Go': ['go'],
  'Node': ['node', 'nodejs'],
  'Meteor': ['meteor'],
  'Django': ['django'],
  '.NET': ['dotnet'],
  'Angular': ['angular'],
  'Rails': ['rails'],
  'Haskell': ['haskell']
});

=======



var FAUX_TAG_MAP = {};
FAUX_TAG_MAP[exploreTagUtils.tagConstants.SUGGESTED_TAG_LABEL] = [exploreTagUtils.tagConstants.SUGGESTED_BACKEND_TAG];
_.extend(FAUX_TAG_MAP, {
  'Frontend': [],
  'Mobile': [
    'curated:ios',
    'curated:android',
    'objective-c'
  ],
  'iOS': [],
  'Android': [],
  'Data Science': [],
  'Devops': ['devops'],
  'Game Dev': ['game'],
  'Frameworks': ['frameworks'],
  'JavaScript': ['javascript'],
  'Scala': ['scala'],
  'Ruby': ['ruby'],
  'CSS': ['css'],
  'Material Design': [],
  'React': ['react'],
  'Java': ['java'],
  'Swift': ['swift'],
  'Go': ['go'],
  'Node': ['node', 'nodejs'],
  'Meteor': ['meteor'],
  'Django': ['django'],
  '.NET': ['dotnet'],
  'Angular': ['angular'],
  'Rails': ['rails'],
  'Haskell': ['haskell']
});

>>>>>>> 1ca7bea0

var router = express.Router({ caseSensitive: true, mergeParams: true });



// This will redirect `/explore` to `/explore/DEFAULT_TAGS`
var exploreRedirectStaticTagMap = exploreTagUtils.generateTagMap(FAUX_TAG_MAP);
var firstTag = exploreRedirectStaticTagMap[Object.keys(exploreRedirectStaticTagMap)[1]];
router.get('/:tags?',
  identifyRoute('explore-tags-redirect'),
  function (req, res) {
    var inputTags = processTagInput(req.query.search);
<<<<<<< HEAD

    var defaultTags = firstTag.tags;
    // Default to suggested if logged in
    if(req.user) {
      defaultTags = [SUGGESTED_TAG_LABEL.toLowerCase()];
    }

=======

    var defaultTags = firstTag.tags;
    // Default to suggested if logged in
    if(req.user) {
      defaultTags = [exploreTagUtils.tagConstants.SUGGESTED_TAG_LABEL.toLowerCase()];
    }

>>>>>>> 1ca7bea0
    var tagsToUse = [].concat((inputTags.length > 0 ? inputTags : defaultTags));
    var exploreTargetRedirectUrl = urlJoin(req.baseUrl, '/tags/' + tagsToUse.join(','));
    res.redirect(exploreTargetRedirectUrl);
  });

router.get('/tags/:tags',
  identifyRoute('explore-tags'),
  function(req, res, next) {
    contextGenerator.generateNonChatContext(req).then(function(troupeContext) {
      var user = troupeContext.user;
<<<<<<< HEAD
=======
      var isLoggedIn = !!user;
>>>>>>> 1ca7bea0

      // Copy so we can modify later on
      var fauxTagMap = _.extend({}, FAUX_TAG_MAP);

      var selectedTagsInput = processTagInput(req.params.tags)
        // We only take one selected tag
        .slice(0, 1);

      // We only generate the tag map here to grab the list of selected tags so
      // we can populate our rooms from the explore service
      var tagMap = exploreTagUtils.generateTagMap(fauxTagMap);
      var selectedTagMap = exploreTagUtils.getSelectedEntriesInTagMap(tagMap, selectedTagsInput);

      var hasSuggestedTag = false;
      // Mush into an array of selected tags
      var selectedBackendTags = Object.keys(selectedTagMap).reduce(function(prev, key) {
        // Check for the selected tag for easy reference later
        selectedTagMap[key].tags.forEach(function(tag) {
<<<<<<< HEAD
          if(tag === SUGGESTED_BACKEND_TAG) {
=======
          if(tag === exploreTagUtils.tagConstants.SUGGESTED_BACKEND_TAG) {
>>>>>>> 1ca7bea0
            hasSuggestedTag = true;
          }
        });

        return prev.concat(selectedTagMap[key].tags);
      }, []);


      var getSuggestedRoomsPromise = Promise.resolve()
        .then(function() {
<<<<<<< HEAD
          if(hasSuggestedTag && user) {
=======
          if(hasSuggestedTag && isLoggedIn) {
>>>>>>> 1ca7bea0
            return suggestionsService.findSuggestionsForUserId(user.id)
              .then(function(suggestedRooms) {
                suggestedRooms = suggestedRooms || [];
                suggestedRooms = suggestedRooms.map(function(room) {
<<<<<<< HEAD
                  room.tags.push(SUGGESTED_BACKEND_TAG);
=======
                  room.tags = room.tags || [];
                  room.tags.push(exploreTagUtils.tagConstants.SUGGESTED_BACKEND_TAG);
>>>>>>> 1ca7bea0
                  return room;
                });

                return suggestedRooms;
              }, []);
          }

          return [];
<<<<<<< HEAD
        })
        .then(function(suggestedRooms) {
          // If there are no suggestions, just get rid of that tag-pill
          if(suggestedRooms.length === 0) {
            delete fauxTagMap[SUGGESTED_TAG_LABEL];
          }

          return suggestedRooms;
=======
>>>>>>> 1ca7bea0
        });

      var getExploreRoomsPromise = getSuggestedRoomsPromise.then(function(suggestedRooms) {
        if(suggestedRooms.length === 0) {
          return exploreService.fetchByTags(selectedBackendTags);
        }

        return [];
      });


      var gatherRoomsPromises = [
        getSuggestedRoomsPromise,
        getExploreRoomsPromise
      ];

      return Promise.all(gatherRoomsPromises)
        .then(function(roomResults) {
          // Mush the results into one array
          return roomResults.reduce(function(prev, rooms) {
            return prev.concat(rooms);
          }, []);
        })
        .then(function(rooms) {
          var snapshots = generateExploreSnapshot({
<<<<<<< HEAD
=======
            isLoggedIn: isLoggedIn,
>>>>>>> 1ca7bea0
            fauxTagMap: fauxTagMap,
            selectedTags: selectedTagsInput,
            rooms: rooms
          });
          return snapshots;
        })
        .then(function(snapshots) {
          troupeContext.snapshots = snapshots;
          res.render('explore', _.extend({}, snapshots, {
            exploreBaseUrl: req.baseUrl,
            troupeContext: troupeContext,
<<<<<<< HEAD
            isLoggedIn: !!user,
=======
            isLoggedIn: isLoggedIn,
>>>>>>> 1ca7bea0
            createRoomUrl: urlJoin(troupeEnv.basePath, '#createroom')
          }));
        })
        .catch(next);
    });
  });

module.exports = router;<|MERGE_RESOLUTION|>--- conflicted
+++ resolved
@@ -32,47 +32,6 @@
 
   return selectedTagsInput;
 };
-<<<<<<< HEAD
-
-
-// @const
-var SUGGESTED_TAG_LABEL = 'Suggested';
-var SUGGESTED_BACKEND_TAG = 'generated:suggested';
-
-var FAUX_TAG_MAP = {};
-FAUX_TAG_MAP[SUGGESTED_TAG_LABEL] = [SUGGESTED_BACKEND_TAG];
-_.extend(FAUX_TAG_MAP, {
-  'Frontend': [],
-  'Mobile': [
-    'curated:ios',
-    'curated:android',
-    'objective-c'
-  ],
-  'iOS': [],
-  'Android': [],
-  'Data Science': [],
-  'Devops': ['devops'],
-  'Game Dev': ['game'],
-  'Frameworks': ['frameworks'],
-  'JavaScript': ['javascript'],
-  'Scala': ['scala'],
-  'Ruby': ['ruby'],
-  'CSS': ['css'],
-  'Material Design': [],
-  'React': ['react'],
-  'Java': ['java'],
-  'Swift': ['swift'],
-  'Go': ['go'],
-  'Node': ['node', 'nodejs'],
-  'Meteor': ['meteor'],
-  'Django': ['django'],
-  '.NET': ['dotnet'],
-  'Angular': ['angular'],
-  'Rails': ['rails'],
-  'Haskell': ['haskell']
-});
-
-=======
 
 
 
@@ -109,7 +68,6 @@
   'Haskell': ['haskell']
 });
 
->>>>>>> 1ca7bea0
 
 var router = express.Router({ caseSensitive: true, mergeParams: true });
 
@@ -122,15 +80,6 @@
   identifyRoute('explore-tags-redirect'),
   function (req, res) {
     var inputTags = processTagInput(req.query.search);
-<<<<<<< HEAD
-
-    var defaultTags = firstTag.tags;
-    // Default to suggested if logged in
-    if(req.user) {
-      defaultTags = [SUGGESTED_TAG_LABEL.toLowerCase()];
-    }
-
-=======
 
     var defaultTags = firstTag.tags;
     // Default to suggested if logged in
@@ -138,7 +87,6 @@
       defaultTags = [exploreTagUtils.tagConstants.SUGGESTED_TAG_LABEL.toLowerCase()];
     }
 
->>>>>>> 1ca7bea0
     var tagsToUse = [].concat((inputTags.length > 0 ? inputTags : defaultTags));
     var exploreTargetRedirectUrl = urlJoin(req.baseUrl, '/tags/' + tagsToUse.join(','));
     res.redirect(exploreTargetRedirectUrl);
@@ -149,10 +97,7 @@
   function(req, res, next) {
     contextGenerator.generateNonChatContext(req).then(function(troupeContext) {
       var user = troupeContext.user;
-<<<<<<< HEAD
-=======
       var isLoggedIn = !!user;
->>>>>>> 1ca7bea0
 
       // Copy so we can modify later on
       var fauxTagMap = _.extend({}, FAUX_TAG_MAP);
@@ -171,11 +116,7 @@
       var selectedBackendTags = Object.keys(selectedTagMap).reduce(function(prev, key) {
         // Check for the selected tag for easy reference later
         selectedTagMap[key].tags.forEach(function(tag) {
-<<<<<<< HEAD
-          if(tag === SUGGESTED_BACKEND_TAG) {
-=======
           if(tag === exploreTagUtils.tagConstants.SUGGESTED_BACKEND_TAG) {
->>>>>>> 1ca7bea0
             hasSuggestedTag = true;
           }
         });
@@ -186,21 +127,13 @@
 
       var getSuggestedRoomsPromise = Promise.resolve()
         .then(function() {
-<<<<<<< HEAD
-          if(hasSuggestedTag && user) {
-=======
           if(hasSuggestedTag && isLoggedIn) {
->>>>>>> 1ca7bea0
             return suggestionsService.findSuggestionsForUserId(user.id)
               .then(function(suggestedRooms) {
                 suggestedRooms = suggestedRooms || [];
                 suggestedRooms = suggestedRooms.map(function(room) {
-<<<<<<< HEAD
-                  room.tags.push(SUGGESTED_BACKEND_TAG);
-=======
                   room.tags = room.tags || [];
                   room.tags.push(exploreTagUtils.tagConstants.SUGGESTED_BACKEND_TAG);
->>>>>>> 1ca7bea0
                   return room;
                 });
 
@@ -209,17 +142,6 @@
           }
 
           return [];
-<<<<<<< HEAD
-        })
-        .then(function(suggestedRooms) {
-          // If there are no suggestions, just get rid of that tag-pill
-          if(suggestedRooms.length === 0) {
-            delete fauxTagMap[SUGGESTED_TAG_LABEL];
-          }
-
-          return suggestedRooms;
-=======
->>>>>>> 1ca7bea0
         });
 
       var getExploreRoomsPromise = getSuggestedRoomsPromise.then(function(suggestedRooms) {
@@ -245,10 +167,7 @@
         })
         .then(function(rooms) {
           var snapshots = generateExploreSnapshot({
-<<<<<<< HEAD
-=======
             isLoggedIn: isLoggedIn,
->>>>>>> 1ca7bea0
             fauxTagMap: fauxTagMap,
             selectedTags: selectedTagsInput,
             rooms: rooms
@@ -260,11 +179,7 @@
           res.render('explore', _.extend({}, snapshots, {
             exploreBaseUrl: req.baseUrl,
             troupeContext: troupeContext,
-<<<<<<< HEAD
-            isLoggedIn: !!user,
-=======
             isLoggedIn: isLoggedIn,
->>>>>>> 1ca7bea0
             createRoomUrl: urlJoin(troupeEnv.basePath, '#createroom')
           }));
         })
