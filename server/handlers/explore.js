--- conflicted
+++ resolved
@@ -164,11 +164,8 @@
           troupeContext.snapshots = snapshots;
 
           res.render('explore', _.extend({}, snapshots, {
-<<<<<<< HEAD
             hasDarkTheme: req.fflip && req.fflip.has('dark-theme'),
-=======
             isMobile: isMobile(req),
->>>>>>> 21f0a964
             exploreBaseUrl: req.baseUrl,
             troupeContext: troupeContext,
             isLoggedIn: isLoggedIn,
