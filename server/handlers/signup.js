/*jshint globalstrict:true, trailing:false, unused:true, node:true */
"use strict";

var winston          = require('winston');
var signupService    = require("../services/signup-service");
var userService      = require("../services/user-service");
var middleware       = require("../web/middleware");
var loginUtils       = require('../web/login-utils');
var nconf            = require('../utils/config');
var isPhone          = require('../web/is-phone');
var contextGenerator = require('../web/context-generator');
var statsService     = require("../services/stats-service");
<<<<<<< HEAD
=======
var userAgentStats   = require('../web/useragent-stats');
>>>>>>> 0860445e

module.exports = {

    install: function(app) {
      app.get(nconf.get('web:homeurl'),
        middleware.ensureValidBrowser,
        middleware.grantAccessForRememberMeTokenMiddleware,
        function(req, res, next) {

          if(req.user) {
            loginUtils.redirectUserToDefaultTroupe(req, res, next);
            return;
          }

          // when the viewer is not logged in:
          var template = isPhone(req.headers['user-agent']) ? 'mobile/homepage' : 'homepage';
          res.render(template, { profileHasNoUsername: JSON.stringify(false), userId: JSON.stringify(null) });
        }
      );

      /* This redirection is used by the iOS app */
      app.get(
        '/signup',
        middleware.logout(),
        function(req, res) {
          res.relativeRedirect(nconf.get('web:homeurl') + '#signup');
        });

      /*
      Accepts JSON { email, userId, troupeName, invites: [] }
      Returns { success: true, troupeName, email, redirectTo }
      */
      app.post(
        '/signup',

        function(req, res, next) {
          var email = req.body.email;

          email = email ? email.trim().toLowerCase() : '';

          if(!email) {
            return next('Email address is required');
          }

          var stats = userAgentStats(req.headers['user-agent']);

          signupService.newSignupFromLandingPage({
            email: email,
            stats: stats
          }, function(err, user) {
            if(err) {
              winston.error("Error creating new troupe ", { exception: err });
              return next(err);
            }

            res.send({
              success: true,
              email: email,
              userStatus: user.status,
              username: user.username
            });

          });

        }
      );

      app.get('/confirm',
        middleware.ensureLoggedIn(),
        function(req, res){
          winston.verbose("Confirmation authenticated");
          contextGenerator.generateMiniContext(req, function(err, troupeContext) {
            res.render('complete-profile', { troupeContext: troupeContext });
          });
        });


      app.get('/confirm/:confirmationCode',
        middleware.authenticate('confirm', { failureRedirect: '/confirm-failed' } ),
        function(req, res){
          winston.verbose("Confirmation authenticated");

          signupService.confirm(req.user, function(err, user) {
            if (err) {
              statsService.event('confirmation_error', { userId: user.id });

              winston.error("Signup service confirmation failed", { exception: err } );

              middleware.logoutPreserveSession(req, res, function() {
                res.redirect(nconf.get('web:homeurl') + "#message-confirmation-failed-already-registered");
              });

              return;
            }

            statsService.event('confirmation_success', { userId: user.id, email: user.email });

            if (user.hasPassword()) {
              res.relativeRedirect('/' + user.username);
            } else {
              contextGenerator.generateMiniContext(req, function(err, troupeContext) {
                res.render('complete-profile', { troupeContext: troupeContext });
              });
            }
          });
        });

      app.get('/confirmSecondary/:confirmationCode',
        middleware.ensureLoggedIn(),
        function(req, res){
          winston.verbose("Confirmation authenticated");

          userService.confirmSecondaryEmailByCode(req.user, req.params.confirmationCode)
            .then(function(user) {
              statsService.event('confirmation_secondary_success', { userId: user.id });

              if (user.hasPassword()) {
                res.relativeRedirect('/' + user.username);
              } else {
                contextGenerator.generateMiniContext(req, function(err, troupeContext) {
                  res.render('complete-profile', { troupeContext: troupeContext });
                });
              }
            })
          .fail(function(err) {
            winston.error("user service confirmation failed", { exception: err } );

            statsService.event('confirmation_secondary_fail');

            res.relativeRedirect('/last');
          });
        });

      // This can probably go
      // TODO: remove
      app.get('/:appUri/confirm/:confirmationCode',
        middleware.authenticate('confirm', {}),
        function(req, res/*, next*/) {
          winston.verbose("Confirmation authenticated");

          /* User has been set passport/accept */
          signupService.confirmSignup(req.user)
            .fail(function(err) {
              winston.info('[signup] confirmation failed: ' + err, { exception: err });
            })
            .fin(function() {
              res.relativeRedirect("/" + req.params.appUri);
            });

      });

      app.post('/resendconfirmation',
        function(req, res) {
          signupService.resendConfirmation({
            email: req.body.email
          }, function(err) {
            if(err) {
              winston.error("Nothing to resend", { exception: err });
              res.send(404);
            } else {
              res.send({ success: true });
            }
          });

        }
      );
    }
};<|MERGE_RESOLUTION|>--- conflicted
+++ resolved
@@ -10,10 +10,7 @@
 var isPhone          = require('../web/is-phone');
 var contextGenerator = require('../web/context-generator');
 var statsService     = require("../services/stats-service");
-<<<<<<< HEAD
-=======
 var userAgentStats   = require('../web/useragent-stats');
->>>>>>> 0860445e
 
 module.exports = {
 
@@ -109,8 +106,6 @@
               return;
             }
 
-            statsService.event('confirmation_success', { userId: user.id, email: user.email });
-
             if (user.hasPassword()) {
               res.relativeRedirect('/' + user.username);
             } else {
