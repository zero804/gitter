--- conflicted
+++ resolved
@@ -11,11 +11,7 @@
       app.get(nconf.get('web:homeurl'),
         require('../web/middlewares/unawesome-browser'),
         function(req, res, next) {
-<<<<<<< HEAD
-          var locales = new locale.Locales(req.headers["accept-language"]);
-=======
           var locales = new locale.Locales([req.query.lang, req.headers["accept-language"]]);
->>>>>>> ca2b6d6b
 
           if(req.user && req.query.redirect !== 'no') {
             loginUtils.redirectUserToDefaultTroupe(req, res, next);
@@ -24,18 +20,11 @@
 
           var lang = locales.best(supported);
           var template;
-<<<<<<< HEAD
-          if(lang.code === 'en') {
-            template = 'homepage';
-          } else {
-            template = 'homepage-' + lang.code;
-=======
 
           if(lang.language === 'en') {
             template = 'homepage';
           } else {
             template = 'homepage-' + lang.language;
->>>>>>> ca2b6d6b
           }
 
           // when the viewer is not logged in:
