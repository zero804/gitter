/*jshint globalstrict:true, trailing:false, unused:true, node:true */
"use strict";

var signupService = require("../services/signup-service");
var middleware = require("../web/middleware");
var loginUtils = require('../web/login-utils');
var winston = require('winston');
var nconf = require('../utils/config');
var isPhone = require('../web/is-phone');
var contextGenerator = require('../web/context-generator');

module.exports = {

    install: function(app) {
      app.get(nconf.get('web:homeurl'),
        middleware.ensureValidBrowser,
        middleware.grantAccessForRememberMeTokenMiddleware,
        function(req, res, next) {

          if(req.user) {
            loginUtils.redirectUserToDefaultTroupe(req, res, next);
            return;
          }

          // when the viewer is not logged in:
          var template = isPhone(req.headers['user-agent']) ? 'mobile/homepage' : 'homepage';
          res.render(template, { profileHasNoUsername: JSON.stringify(false), userId: JSON.stringify(null) });
        }
      );


      /*
      Accepts JSON { email, userId, troupeName, invites: [] }
      Returns { success: true, troupeName, email, redirectTo }
      */
      app.post(
        '/signup',

        function(req, res, next) {
          var email = req.body.email;

          email = email ? email.trim().toLowerCase() : '';

          if(!email) {
            return next('Email address is required');
          }

          signupService.newSignupFromLandingPage({
            email: email
          }, function(err, user) {
            if(err) {
              winston.error("Error creating new troupe ", { exception: err });
              return next(err);
            }

            res.send({
              success: true,
              email: email,
              userStatus: user.status,
              username: user.username
            });

          });

        }
      );

      app.get('/confirm/:confirmationCode',
        middleware.authenticate('confirm', { failureRedirect: '/confirm-failed' } ),
        function(req, res){
          winston.verbose("Confirmation authenticated");

          signupService.confirm(req.user, function(err, user) {
            if (err) {
              winston.error("Signup service confirmation failed", { exception: err } );

              middleware.logoutPreserveSession(req, res, function() {
                res.redirect(nconf.get('web:homeurl') + "#message-confirmation-failed-already-registered");
              });

              return;
            }

            if (user.hasPassword()) {
              res.relativeRedirect('/' + user.username);
            } else {
<<<<<<< HEAD
              var template = isPhone(req.headers['user-agent']) ? 'mobile/homepage' : 'homepage';
              res.render(template, { profileHasNoUsername: !user.username, userId: JSON.stringify(req.user.id) });
=======
              contextGenerator.generateMiniContext(req, function(err, troupeContext) {
                res.render('complete-profile', { troupeContext: JSON.stringify(troupeContext) });
              });
>>>>>>> b8aa700a
            }
          });
        });

      // This can probably go
      // TODO: remove
      app.get('/:appUri/confirm/:confirmationCode',
        middleware.authenticate('confirm', {}),
        function(req, res/*, next*/) {
          winston.verbose("Confirmation authenticated");

          /* User has been set passport/accept */
          signupService.confirmSignup(req.user)
            .fail(function(err) {
              winston.info('[signup] confirmation failed: ' + err, { exception: err });
            })
            .fin(function() {
              res.relativeRedirect("/" + req.params.appUri);
            });

      });

      app.post('/resendconfirmation',
        function(req, res) {
          signupService.resendConfirmation({
            email: req.body.email,
            troupeId: req.session.newTroupeId
          }, function(err) {
            if(err) {
              winston.error("Nothing to resend", { exception: err });
              res.send(404);
            } else {
              res.send({ success: true });
            }
          });

        }
      );
    }
};<|MERGE_RESOLUTION|>--- conflicted
+++ resolved
@@ -84,14 +84,9 @@
             if (user.hasPassword()) {
               res.relativeRedirect('/' + user.username);
             } else {
-<<<<<<< HEAD
-              var template = isPhone(req.headers['user-agent']) ? 'mobile/homepage' : 'homepage';
-              res.render(template, { profileHasNoUsername: !user.username, userId: JSON.stringify(req.user.id) });
-=======
               contextGenerator.generateMiniContext(req, function(err, troupeContext) {
                 res.render('complete-profile', { troupeContext: JSON.stringify(troupeContext) });
               });
->>>>>>> b8aa700a
             }
           });
         });
