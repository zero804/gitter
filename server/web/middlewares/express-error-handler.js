/*jshint globalstrict: true, trailing: false, unused: true, node: true */
"use strict";

var env = require('gitter-web-env');
var config         = env.config;
var logger         = env.logger;
var errorReporter  = env.errorReporter;
var statsClient    = env.createStatsClient({ prefix: config.get('stats:statsd:prefix') });
var _              = require('underscore');

function linkStack(stack) {
  if(!stack) return;
  return stack.split(/\n/).map(function(i) {
    return i.replace(/\(([^:]+):(\d+):(\d+)\)/, function(match, file, line, col) {
      var ourCode = file.indexOf('node_modules') == -1;
      var h = "(<a href='atm://open/?url=file://" + file + "&line=" + line + "&column=" + col + "'>" + file + ":" + line + ":" + col + "</a>)";
      if(ourCode) h = "<b>" + h + "</b>";
      return h;
    });
  }).join('\n');
}

function stat(name, req, additionalTags) {
  var user = req.user;
  var username = user && user.username;
  var tags = additionalTags || [];

  if (username) {
    tags.push('user:' + username);
  }

  if (req.path) {
    tags.push('path:' + req.path);
  }

  statsClient.increment(name, 1, 1, tags);
}


/* Has to have four args */
module.exports = function(err, req, res, next) { // jshint unused:false
  var user = req.user;
  var userId = user && user.id;

  var status = 500;
  var template = '500';
  var message = "An unknown error occurred";
  var extraTemplateValues;

  if(_.isNumber(err)) {
   if(err > 400) {
     status = err;
     message = 'HTTP ' + err;
   }
  } else {
   if(_.isNumber(err.status)) {
     status = err.status;
   }

   if(err.message) {
     message = err.message;
   }
  }

  /* Got a 401, the user isn't logged in and this is a browser? */
  if(status === 401 && req.accepts(['json','html']) === 'html' && !req.user) {
    var returnUrl = req.url.replace(/\/~(\w+)$/,"");

    if(req.session) {
      req.session.returnTo = returnUrl;
      res.redirect('/login');
    } else {
      // This should not really be happening but
      // may do if the gitter client isn't doing
      // oauth properly
      res.redirect('/login?returnTo=' + encodeURIComponent(returnUrl));
    }
    return;
  }

  if(status >= 500) {
    // Send to sentry
    errorReporter (err, { type: 'response', status: status, userId: userId, url: req.url, method: req.method });
    // Send to statsd
    stat('client_error_5xx', req);

    extraTemplateValues = {
      title: 'Error ' + status
    };

    logger.error("An unexpected error occurred", {
       method: req.method,
       url: req.url,
       userId: userId,
       message: message
    });

    if(err.stack) {
      logger.error('Error: ' + err.stack);
    }

  } else if(status === 404) {
    stat('client_error_404', req);

    extraTemplateValues = {
      title: 'Page Not Found'
    };

    template = status.toString();
  } else if(status === 402) {
    /* HTTP 402 = Payment required */
    template = status.toString();

    var room = err.uri;
    var org = room.split('/')[0];

    extraTemplateValues = {
      room: room,
      org: org,
      billingUrl: config.get('web:billingBaseUrl')  + '/bill/' + err.uri,
    };

<<<<<<< HEAD
    stats.event('client_error_402', { userId: userId });
  } else if (status === 403) {
    stats.event('client_error_403', { userId: userId });

    extraTemplateValues = {
      title: 'Access denied'
    };

=======
    stat('client_error_402', req);

  } else if(status === 429) {
    stat('client_error_429', req);
>>>>>>> 7ae98db5
  } else if(status >= 400 && status < 500) {
    stat('client_error_4xx', req, ['status:' + status]);
  }

  res.status(status);

  res.format({
    html: function() {
      res.render(template , _.extend({
         status: status,
         homeUrl : config.get('web:homeurl'),
         user: req.user,
         userMissingPrivateRepoScope: req.user && !req.user.hasGitHubScope('repo'),
         message: message,
         // Only generate the stack-frames when we need to
         stack: config.get('express:showStack') && err && err.stack && linkStack(err.stack)
       }, extraTemplateValues));
    },
    json: function() {
      res.send({ error: message });
    },
    text: function() {
      res.send('Error: ', message);
    }
  });

};<|MERGE_RESOLUTION|>--- conflicted
+++ resolved
@@ -27,7 +27,7 @@
 
   if (username) {
     tags.push('user:' + username);
-  }
+}
 
   if (req.path) {
     tags.push('path:' + req.path);
@@ -120,21 +120,15 @@
       billingUrl: config.get('web:billingBaseUrl')  + '/bill/' + err.uri,
     };
 
-<<<<<<< HEAD
-    stats.event('client_error_402', { userId: userId });
+    stat('client_error_402', req);
   } else if (status === 403) {
-    stats.event('client_error_403', { userId: userId });
+    stats('client_error_403', req);
 
     extraTemplateValues = {
       title: 'Access denied'
     };
-
-=======
-    stat('client_error_402', req);
-
   } else if(status === 429) {
     stat('client_error_429', req);
->>>>>>> 7ae98db5
   } else if(status >= 400 && status < 500) {
     stat('client_error_4xx', req, ['status:' + status]);
   }
