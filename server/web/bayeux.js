/*jshint globalstrict: true, trailing: false, unused: true, node: true */
"use strict";

<<<<<<< HEAD
var env                 = require('../utils/env');
var logger              = env.logger;
var nconf               = env.config;
var stats               = env.stats;

var faye                = require('./faye-node');
var fayeRedis           = require('faye-redis');
var oauth               = require('../services/oauth-service');
var troupeService       = require('../services/troupe-service');
var presenceService     = require('../services/presence-service');
var restful             = require('../services/restful');
var shutdown            = require('shutdown');
var contextGenerator    = require('./context-generator');
var appVersion          = require('./appVersion');
var mongoUtils          = require('../utils/mongo-utils');
var StatusError         = require('statuserror');
var bayeuxExtension     = require('./bayeux/extension');
var Q                   = require('q');

var version = appVersion.getVersion();

// Strategies for authenticating that a user can subscribe to the given URL
var routes = [
  { re: /^\/api\/v1\/(?:troupes|rooms)\/(\w+)$/,
    validator: validateUserForSubTroupeSubscription },
  { re: /^\/api\/v1\/(?:troupes|rooms)\/(\w+)\/(\w+)$/,
    validator: validateUserForSubTroupeSubscription,
    populator: populateSubTroupeCollection },
  { re: /^\/api\/v1\/(?:troupes|rooms)\/(\w+)\/(\w+)\/(\w+)\/(\w+)$/,
    validator: validateUserForSubTroupeSubscription,
    populator: populateSubSubTroupeCollection },
  { re: /^\/api\/v1\/user\/(\w+)\/(\w+)$/,
    validator: validateUserForUserSubscription,
    populator: populateSubUserCollection },
  { re: /^\/api\/v1\/user\/(\w+)\/(?:troupes|rooms)\/(\w+)\/unreadItems$/,
    validator: validateUserForUserSubscription,
    populator: populateUserUnreadItemsCollection },
  { re: /^\/api\/v1\/user\/(\w+)$/,
    validator: validateUserForUserSubscription },
  { re: /^\/api\/v1\/ping(\/\w+)?$/,
    validator: validateUserForPingSubscription },
];

=======
var env               = require('../utils/env');
var logger            = env.logger;
var nconf             = env.config;
var stats             = env.stats;

var faye              = require('./faye-node');
var fayeRedis         = require('faye-redis');
var oauth             = require('../services/oauth-service');
var presenceService   = require('../services/presence-service');
var shutdown          = require('shutdown');
var contextGenerator  = require('./context-generator');
var appVersion        = require('./appVersion');
var StatusError       = require('statuserror');
var bayeuxExtension   = require('./bayeux/extension');

var version = appVersion.getVersion();

>>>>>>> 23d84f34
var superClientPassword = nconf.get('ws:superClientPassword');

function getConnectionType(incoming) {
  if(!incoming) return 'online';

  switch(incoming) {
    case 'online': return 'online';
    case 'mobile': return 'mobile';

    default:
      return 'online';
  }
}

// Validate handshakes
var authenticator = bayeuxExtension({
  channel: '/meta/handshake',
  name: 'authenticator',
  failureStat: 'bayeux.handshake.deny',
  skipSuperClient: true,
  skipOnError: true,
  privateState: true,
  incoming: function(message, req, callback) {
    var ext = message.ext || {};
    var connectionType = getConnectionType(ext.connType);
    var token = ext.token;

    if(!token) {

      message._private.authenticator = {
        userId: null,
        connectionType: connectionType,
        client: ext.client,
      };

      return callback(null, message);

      //return callback(new StatusError(401, "Access token required"));
    }

    oauth.validateAccessTokenAndClient(ext.token, function(err, tokenInfo) {
      if(err) return callback(err);

      if(!tokenInfo) {
        return callback(new StatusError(401, "Invalid access token"));
      }

      var user = tokenInfo.user;
      var oauthClient = tokenInfo.client;
      var userId = user && user.id;

      logger.verbose('bayeux: handshake', {
        appVersion: ext.appVersion,
        username: user && user.username,
        client: oauthClient.name
      });



      message._private.authenticator = {
        userId: userId,
        connectionType: connectionType,
        client: ext.client,
        troupeId: ext.troupeId,
        eyeballState: parseInt(ext.eyeballs, 10) || 0
      };

      return callback(null, message);
    });

  },

  outgoing: function(message, req, callback) {
    if(!message.ext) message.ext = {};
    message.ext.appVersion = version;

    var state = message._private && message._private.authenticator;
    if(!state) return callback(null, message);

    var userId = state.userId;
    var connectionType = state.connectionType;
    var clientId = message.clientId;
    var client = state.client;
    var troupeId = state.troupeId;
    var eyeballState = state.eyeballState;

    // Get the presence service involved around about now
    presenceService.userSocketConnected(userId, clientId, connectionType, client, troupeId, eyeballState, function(err) {

      if(err) {
        logger.warn("bayeux: Unable to associate connection " + clientId + ' to ' + userId, { troupeId: troupeId, client: client, exception: err });
        return callback(err);
      }

      logger.info("bayeux: connection " + clientId + ' is associated to ' + userId, { troupeId: troupeId, client: client });

      message.ext.userId = userId;

      // if(troupeId) {
      //   recentRoomService.saveLastVisitedTroupeforUserId(userId, troupeId);
      // }

      // If the troupeId was included, it means we've got a native
      // client and they'll be looking for a snapshot:
      contextGenerator.generateSocketContext(userId, troupeId)
        .nodeify(function(err, context) {
          if(err) return callback(err);

          message.ext.context = context;

          // Not possible to throw an error here, so just carry only
          callback(null, message);
        });

    });

  }

});

function destroyClient(clientId) {
  if(!clientId) return;

  setImmediate(function() {
    var engine = server._server._engine;
    engine.destroyClient(clientId, function() {
      logger.info('bayeux: client ' + clientId + ' intentionally destroyed.');
    });
  });

}

<<<<<<< HEAD

// Authorize a sbscription message
// callback(err, allowAccess)
function authorizeSubscribe(message, callback) {
  var clientId = message.clientId;

  presenceService.lookupUserIdForSocket(clientId, function(err, userId, exists) {
    if(err) return callback(err);

    if(!exists) return callback({ status: 401, message: 'Socket association does not exist' });

    var match = null;
    
    var hasMatch = routes.some(function(route) {
      var m = route.re.exec(message.subscription);
      if(m) {
        match = { route: route, match: m };
      }
      return m;
    });

    if(!hasMatch) return callback(new StatusError(404, "Unknown subscription"));

    var validator = match.route.validator;
    var m = match.match;

    validator({ userId: userId, match: m, message: message, clientId: clientId })
      .nodeify(callback);
  });

}

=======
>>>>>>> 23d84f34
// CONNECT extension
var noConnectForUnknownClients = bayeuxExtension({
  channel: '/meta/connect',
  name: 'doorman',
  failureStat: 'bayeux.connect.deny',
  skipSuperClient: true,
  skipOnError: true,
  incoming: function(message, req, callback) {
    var clientId = message.clientId;

    server._server._engine.clientExists(clientId, function(exists) {
      if(!exists) return callback(new StatusError(401, "Client does not exist"));

      presenceService.socketExists(clientId, function(err, exists) {
        if(err) return callback(err);

        if(!exists) return callback(new StatusError(401, "Socket association does not exist"));

        return callback(null, message);
      });

    });

  }
});

var pushOnlyServer = bayeuxExtension({
  name: 'pushOnly',
  skipSuperClient: true,
  incoming: function(message, req, callback) {
    if (message.channel == '/api/v1/ping2' || message.channel.match(/^\/meta\//)) {
      return callback();
    }

    return callback(new StatusError(403, "Push access denied"));
  },
});

var hidePassword = bayeuxExtension({
  name: 'hidePassword',
  outgoing: function(message, req, callback) {
    if (message.ext) delete message.ext.password;
    callback(null, message);
  }
});


var pingResponder = bayeuxExtension({
  channel: '/api/v1/ping2',
  name: 'pingResponder',
  failureStat: 'bayeux.ping.deny',
  incoming: function(message, req, callback) {
    // Remember we've got the ping reason if we need it
    //var reason = message.data && message.data.reason;

    var clientId = message.clientId;

    server._server._engine.clientExists(clientId, function(exists) {
      if(!exists) return callback(new StatusError(401, "Client does not exist"));

      presenceService.socketExists(clientId, function(err, exists) {
        if(err) return callback(err);

        if(!exists) return callback(new StatusError(401, "Socket association does not exist"));

        return callback(null, message);
      });

    });
  }
});

var superClient = {
  outgoing: function(message, callback) {
    message.ext = message.ext || {};
    message.ext.password = superClientPassword;
    callback(message);
  }
};

function getClientIp(req) {
  if(!req) return;

  if(req.headers && req.headers['x-forwarded-for']) {
    return req.headers['x-forwarded-for'];
  }

  if(req.connection && req.connection.remoteAddress) {
    return req.connection.remoteAddress;
  }

  return req.ip;
}

var logging = {
  incoming: function(message, req, callback) {
    switch(message.channel) {
      case '/meta/handshake':
        stats.eventHF('bayeux.handshake');

        /* Rate is for the last full 10s period */
        var connType = message.ext && message.ext.connType;
        var handshakeRate = message.ext && message.ext.rate;
        logger.verbose("bayeux: " + message.channel , { ip: getClientIp(req), connType: connType, rate: handshakeRate });
        break;

      case '/meta/connect':
        stats.eventHF('bayeux.connect');

        /* Rate is for the last full 10s period */
        var connectRate = message.ext && message.ext.rate;
        if(connectRate && connectRate > 1) {
          logger.verbose("bayeux: connect" , { ip: getClientIp(req), clientId: message.clientId, rate: connectRate });
        }
        break;

      case '/meta/subscribe':
        stats.eventHF('bayeux.subscribe');

        logger.verbose("bayeux: subscribe", { clientId: message.clientId, subs: message.subscription });
        break;
    }

    callback(message);
  },

  outgoing: function(message, req, callback) {
    if(message.channel === '/meta/handshake' ) {
      var ip = getClientIp(req);
      var clientId = message.clientId;
      logger.verbose("bayeux: handshake complete", { ip: ip, clientId: clientId });
    }
    callback(message);
  }
};

var adviseAdjuster = {
  outgoing: function(message, req, callback) {
    delete message._private;

    var error = message.error;

    if(error) {
      var errorCode = error.split(/::/)[0];
      if(errorCode) errorCode = parseInt(errorCode, 10);

      if(errorCode === 401) {
        var reconnect;

        // Consider whether to put this back....
        //
        // if(message.clientId) {
        //   logger.info('Destroying client', { clientId: message.clientId });
        //   // We've told the person to go away, destroy their faye client
        //   destroyClient(message.clientId);
        // }

        if(message.channel === '/meta/handshake') {
          // Handshake failing, go away
          reconnect = 'none';
        } else {
          // Rehandshake
          reconnect = 'handshake';
        }

        message.advice = {
          reconnect: reconnect,
          interval: 1000
        };
      }

      logger.info('bayeux: error', message);
    } else {
      if(message.channel === '/meta/handshake') {
        // * Already know there is no error. Reset the advice
        if(!message.advice) {
          message.advice = {
            reconnect: 'retry',
            interval:  1000 * nconf.get('ws:fayeInterval'),
            timeout:   1000 * nconf.get('ws:fayeTimeout')
          };
        }


      }
    }

    callback(message);
  }
};


var server = new faye.NodeAdapter({
  mount: '/faye',
  timeout: nconf.get('ws:fayeTimeout'),
  ping: nconf.get('ws:fayePing'),
  retry: nconf.get('ws:fayeRetry'),
  engine: {
    type: fayeRedis,
    client: env.redis.getClient(),
    subscriberClient: env.redis.createClient(),
    interval: nconf.get('ws:fayeInterval'),
    namespace: 'fr:'
  }
});

/* Nasty hack, but no way around it */
server._server._makeResponse = function(message) {
  var response = {};

  if (message.id)       response.id       = message.id;
  if (message.clientId) response.clientId = message.clientId;
  if (message.channel)  response.channel  = message.channel;
  if (message.error)    response.error    = message.error;

  // Our improvement: information for extensions
  if (message._private) response._private = message._private;

  response.successful = !response.error;
  return response;
};


var client = server.getClient();

var STATS_FREQUENCY = 0.01;

/* This function is used a lot, this version excludes try-catch so that it can be optimised */
function stringifyInternal(object) {
  if(typeof object !== 'object') return JSON.stringify(object);

  var string = JSON.stringify(object);

  // Over cautious
  stats.eventHF('bayeux.message.count', 1, STATS_FREQUENCY);

  if(string) {
    stats.gaugeHF('bayeux.message.size', string.length, STATS_FREQUENCY);
  } else {
    stats.gaugeHF('bayeux.message.size', 0, STATS_FREQUENCY);
  }

  return string;
}

faye.stringify = function(object) {
  try {
    return stringifyInternal(object);
  } catch(e) {
    stats.event('bayeux.message.serialization_error');

    logger.error('Error while serializing JSON message', { exception: e });
    throw e;
  }
};

/* TEMPORARY DEBUGGING SOLUTION */
faye.logger = {
};

var logLevels = ['fatal', 'error', 'warn'];
if(nconf.get('ws:fayeLogging') === 'info') logLevels.push('info');
if(nconf.get('ws:fayeLogging') === 'debug') logLevels.push('info', 'debug');

logLevels.forEach(function(level) {
  faye.logger[level] = function(msg) { logger[level]('faye: ' + msg.substring(0,180)); };
});


module.exports = {
  server: server,
  engine: server._server._engine,
  client: client,
  destroyClient: destroyClient,
  attach: function(httpServer) {

    // Attach event handlers
    server.addExtension(logging);
    server.addExtension(authenticator);
    server.addExtension(noConnectForUnknownClients);

    //
    // Authorisation Extension - decides whether the user
    // is allowed to connect to the subscription channel
    //
    server.addExtension(require('./bayeux/authorisor'));

    server.addExtension(pushOnlyServer);
    server.addExtension(hidePassword);
    server.addExtension(pingResponder);
    server.addExtension(adviseAdjuster);

    client.addExtension(superClient);

    ['connection:open', 'connection:close'].forEach(function(event) {
      server._server._engine.bind(event, function(clientId) {
        logger.verbose("faye-engine: Client " + clientId + ": " + event);
      });
    });

    /** Some logging */
    ['handshake', 'disconnect'].forEach(function(event) {
      server.bind(event, function(clientId) {
        logger.info("faye-server: Client " + clientId + ": " + event);
      });
    });

    server.bind('disconnect', function(clientId) {
      // Warning, this event is called simulateously on
      // all the servers that are connected to the same redis/faye
      // connection
      logger.info("Client " + clientId + " disconnected");
      presenceService.socketDisconnected(clientId, function(err) {
        if(err && err.status !== 404) {
          logger.error("bayeux: Error while attempting disconnection of socket " + clientId + ": " + err,  { exception: err });
        }
      });
    });

    shutdown.addHandler('bayeux', 15, function(callback) {
      var engine = server._server._engine;
      engine.disconnect();
      setTimeout(callback, 1000);
    });

    server.attach(httpServer);
  }
};
<|MERGE_RESOLUTION|>--- conflicted
+++ resolved
@@ -1,51 +1,6 @@
 /*jshint globalstrict: true, trailing: false, unused: true, node: true */
 "use strict";
 
-<<<<<<< HEAD
-var env                 = require('../utils/env');
-var logger              = env.logger;
-var nconf               = env.config;
-var stats               = env.stats;
-
-var faye                = require('./faye-node');
-var fayeRedis           = require('faye-redis');
-var oauth               = require('../services/oauth-service');
-var troupeService       = require('../services/troupe-service');
-var presenceService     = require('../services/presence-service');
-var restful             = require('../services/restful');
-var shutdown            = require('shutdown');
-var contextGenerator    = require('./context-generator');
-var appVersion          = require('./appVersion');
-var mongoUtils          = require('../utils/mongo-utils');
-var StatusError         = require('statuserror');
-var bayeuxExtension     = require('./bayeux/extension');
-var Q                   = require('q');
-
-var version = appVersion.getVersion();
-
-// Strategies for authenticating that a user can subscribe to the given URL
-var routes = [
-  { re: /^\/api\/v1\/(?:troupes|rooms)\/(\w+)$/,
-    validator: validateUserForSubTroupeSubscription },
-  { re: /^\/api\/v1\/(?:troupes|rooms)\/(\w+)\/(\w+)$/,
-    validator: validateUserForSubTroupeSubscription,
-    populator: populateSubTroupeCollection },
-  { re: /^\/api\/v1\/(?:troupes|rooms)\/(\w+)\/(\w+)\/(\w+)\/(\w+)$/,
-    validator: validateUserForSubTroupeSubscription,
-    populator: populateSubSubTroupeCollection },
-  { re: /^\/api\/v1\/user\/(\w+)\/(\w+)$/,
-    validator: validateUserForUserSubscription,
-    populator: populateSubUserCollection },
-  { re: /^\/api\/v1\/user\/(\w+)\/(?:troupes|rooms)\/(\w+)\/unreadItems$/,
-    validator: validateUserForUserSubscription,
-    populator: populateUserUnreadItemsCollection },
-  { re: /^\/api\/v1\/user\/(\w+)$/,
-    validator: validateUserForUserSubscription },
-  { re: /^\/api\/v1\/ping(\/\w+)?$/,
-    validator: validateUserForPingSubscription },
-];
-
-=======
 var env               = require('../utils/env');
 var logger            = env.logger;
 var nconf             = env.config;
@@ -63,7 +18,6 @@
 
 var version = appVersion.getVersion();
 
->>>>>>> 23d84f34
 var superClientPassword = nconf.get('ws:superClientPassword');
 
 function getConnectionType(incoming) {
@@ -88,20 +42,11 @@
   privateState: true,
   incoming: function(message, req, callback) {
     var ext = message.ext || {};
-    var connectionType = getConnectionType(ext.connType);
+
     var token = ext.token;
 
     if(!token) {
-
-      message._private.authenticator = {
-        userId: null,
-        connectionType: connectionType,
-        client: ext.client,
-      };
-
-      return callback(null, message);
-
-      //return callback(new StatusError(401, "Access token required"));
+      return callback(new StatusError(401, "Access token required"));
     }
 
     oauth.validateAccessTokenAndClient(ext.token, function(err, tokenInfo) {
@@ -121,7 +66,7 @@
         client: oauthClient.name
       });
 
-
+      var connectionType = getConnectionType(ext.connType);
 
       message._private.authenticator = {
         userId: userId,
@@ -196,41 +141,6 @@
 
 }
 
-<<<<<<< HEAD
-
-// Authorize a sbscription message
-// callback(err, allowAccess)
-function authorizeSubscribe(message, callback) {
-  var clientId = message.clientId;
-
-  presenceService.lookupUserIdForSocket(clientId, function(err, userId, exists) {
-    if(err) return callback(err);
-
-    if(!exists) return callback({ status: 401, message: 'Socket association does not exist' });
-
-    var match = null;
-    
-    var hasMatch = routes.some(function(route) {
-      var m = route.re.exec(message.subscription);
-      if(m) {
-        match = { route: route, match: m };
-      }
-      return m;
-    });
-
-    if(!hasMatch) return callback(new StatusError(404, "Unknown subscription"));
-
-    var validator = match.route.validator;
-    var m = match.match;
-
-    validator({ userId: userId, match: m, message: message, clientId: clientId })
-      .nodeify(callback);
-  });
-
-}
-
-=======
->>>>>>> 23d84f34
 // CONNECT extension
 var noConnectForUnknownClients = bayeuxExtension({
   channel: '/meta/connect',
