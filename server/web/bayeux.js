--- conflicted
+++ resolved
@@ -29,21 +29,12 @@
 function makeServer(endpoint, redisClient, redisSubscribeClient) {
   var server = new faye.NodeAdapter({
     mount: endpoint,
-<<<<<<< HEAD
-    timeout: nconf.get('ws:fayeTimeout'),
-    ping: nconf.get('ws:fayePing'),
-=======
     timeout: nconf.get('ws:fayeTimeout'), // Time before an inactive client is timed out
     ping: nconf.get('ws:fayePing'),       // Time between pings from the server to the client
->>>>>>> 551427f6
     engine: {
       type: fayeRedis,
       client: redisClient,
       subscriberClient: redisSubscribeClient, // Subscribe. Needs new client
-<<<<<<< HEAD
-      interval: nconf.get('ws:fayeInterval'),
-=======
->>>>>>> 551427f6
       includeSequence: true,
       namespace: 'fr:',
       statsDelegate: function(category, event) {
@@ -52,11 +43,6 @@
     }
   });
 
-<<<<<<< HEAD
-  // adviceAdjuster.monitor(server);
-
-=======
->>>>>>> 551427f6
   if(nconf.get('ws:fayePerMessageDeflate')) {
     /* Add permessage-deflate extension to Faye */
     deflate = deflate.configure({
@@ -103,14 +89,8 @@
   server.bind('disconnect', function(clientId) {
     logger.info("Client " + clientId + " disconnected");
 
-<<<<<<< HEAD
-    // Warning, this event is called simulateously on
-    // all the servers that are connected to the same redis/faye
-    // connection
-=======
     // Warning, this event may be called on a different Faye engine from
     // where the socket is residing
->>>>>>> 551427f6
     presenceService.socketDisconnected(clientId, function(err) {
       if(err && err.status !== 404) {
         logger.error("bayeux: Error while attempting disconnection of socket " + clientId + ": " + err,  { exception: err });
