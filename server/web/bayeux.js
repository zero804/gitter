/*jshint globalstrict: true, trailing: false, unused: true, node: true */
"use strict";

var faye              = require('faye');
var fayeRedis         = require('faye-redis');
var winston           = require('../utils/winston');
var oauth             = require('../services/oauth-service');
var troupeService     = require('../services/troupe-service');
var presenceService   = require('../services/presence-service');
var restful           = require('../services/restful');
var nconf             = require('../utils/config');
var shutdown          = require('../utils/shutdown');
var contextGenerator  = require('./context-generator');
var appVersion        = require('./appVersion');
var statsService      = require('../services/stats-service');
var mongoUtils        = require('../utils/mongo-utils');
var StatusError       = require('statuserror');

var appTag = appVersion.getAppTag();

// Strategies for authenticating that a user can subscribe to the given URL
var routes = [
  { re: /^\/api\/v1\/(?:troupes|rooms)\/(\w+)$/,
    validator: validateUserForSubTroupeSubscription },
  { re: /^\/api\/v1\/(?:troupes|rooms)\/(\w+)\/(\w+)$/,
    validator: validateUserForSubTroupeSubscription,
    populator: populateSubTroupeCollection },
  { re: /^\/api\/v1\/(?:troupes|rooms)\/(\w+)\/(\w+)\/(\w+)\/(\w+)$/,
    validator: validateUserForSubTroupeSubscription,
    populator: populateSubSubTroupeCollection },
  { re: /^\/api\/v1\/user\/(\w+)\/(\w+)$/,
    validator: validateUserForUserSubscription,
    populator: populateSubUserCollection },
  { re: /^\/api\/v1\/user\/(\w+)\/(?:troupes|rooms)\/(\w+)\/unreadItems$/,
    validator: validateUserForUserSubscription,
    populator: populateUserUnreadItemsCollection },
  { re: /^\/api\/v1\/user\/(\w+)$/,
    validator: validateUserForUserSubscription },
  { re: /^\/api\/v1\/ping(\/\w+)?$/,
    validator: validateUserForPingSubscription }
];

var superClientPassword = nconf.get('ws:superClientPassword');

function checkTroupeAccess(userId, troupeId, callback) {
  // TODO: use the room permissions model
  return troupeService.findById(troupeId)
    .then(function(troupe) {
      if(!troupe) return false;

      if(troupe.security === 'PUBLIC') {
        return true;
      }

      // After this point, everything needs to be authenticated
      if(!userId) {
        return false;
      }

      var result = troupeService.userIdHasAccessToTroupe(userId, troupe);

      if(!result) {
        winston.info("Denied user " + userId + " access to troupe " + troupe.uri);
        return false;
      }

      return result;
    })
    .nodeify(callback);
}

// This strategy ensures that a user can access a URL under a troupe URL
function validateUserForSubTroupeSubscription(options, callback) {
  var userId = options.userId;
  var match = options.match;

  var troupeId = match[1];

  if(!mongoUtils.isLikeObjectId(troupeId)) {
    return callback(new StatusError(400, 'Invalid ID: ' + troupeId));
  }

  return checkTroupeAccess(userId, troupeId)
    .nodeify(callback);
}

// This is only used by the native client. The web client publishes to
// the url
function validateUserForPingSubscription(options, callback) {
  return callback(null, true);
}

// This strategy ensures that a user can access a URL under a /user/ URL
function validateUserForUserSubscription(options, callback) {
  var userId = options.userId;
  var match = options.match;
  var subscribeUserId = match[1];

  // All /user/ subscriptions need to be authenticated
  if(!userId) return false;

  if(!mongoUtils.isLikeObjectId(userId)) {
    return callback(new StatusError(400, 'Invalid ID: ' + userId));
  }

  var result = userId == subscribeUserId;

  return callback(null, result);
}

function populateSubUserCollection(options, callback) {
  var userId = options.userId;
  var match = options.match;
  var subscribeUserId = match[1];
  var collection = match[2];

  // All /user/ subscriptions need to be authenticated
  if(!userId) return false;

  if(userId != subscribeUserId) {
    return callback(null, [ ]);
  }

  switch(collection) {
    case "rooms":
    case "troupes":
      return restful.serializeTroupesForUser(userId, callback);

    default:
      winston.error('Unable to provide snapshot for ' + collection);
  }

  callback(null, [ ]);
}


function populateSubTroupeCollection(options, callback) {
  var userId = options.userId;
  var match = options.match;
  var troupeId = match[1];
  var collection = match[2];

  switch(collection) {
    case "chatMessages":
      return restful.serializeChatsForTroupe(troupeId, userId, callback);

    case "users":
      return restful.serializeUsersForTroupe(troupeId, userId, callback);

    case "events":
      return restful.serializeEventsForTroupe(troupeId, userId, callback);

    default:
      winston.error('Unable to provide snapshot for ' + collection);
  }

  callback(null, [ ]);
}

function populateSubSubTroupeCollection(options, callback) {
  var match = options.match;
  var troupeId = match[1];
  var collection = match[2];
  var subId = match[3];
  var subCollection = match[4];

  switch(collection + '-' + subCollection) {
    case "chatMessages-readBy":
      return restful.serializeReadBysForChat(troupeId, subId, callback);

  }

  callback(null, [ ]);
}

function populateUserUnreadItemsCollection(options, callback) {
  var userId = options.userId;
  var match = options.match;
  var subscriptionUserId = match[1];
  var troupeId = match[2];

  if(userId !== subscriptionUserId) {
    return callback(null, [ ]);
  }

  return restful.serializeUnreadItemsForTroupe(troupeId, userId, callback);
}

function messageIsFromSuperClient(message) {
  return message &&
         message.ext &&
         message.ext.password === superClientPassword;
}

function getConnectionType(incoming) {
  if(!incoming) return 'online';

  switch(incoming) {
    case 'online': return 'online';
    case 'mobile': return 'mobile';

    default:
      return 'online';
  }
}

var authenticator = {
  incoming: function(message, callback) {
    function deny(errorCode, errorDescription) {
      statsService.eventHF('bayeux.handshake.deny');

      message.error = errorCode + '::' + errorDescription;
      winston.error('Denying client access', message);

      callback(message);
    }

    if (message.channel != '/meta/handshake') {
      return callback(message);
    }

    if(messageIsFromSuperClient(message)) {
      return callback(message);
    }

    var ext = message.ext || {};

    var token = ext.token;
<<<<<<< HEAD

    if(!token) {
      // Non logged in users will not present a token
      winston.verbose('bayeux: anonymous handshake');
=======
>>>>>>> c440b4d0

    if(!token) {
      return deny(401, "Access token required");
    }

    oauth.validateAccessTokenAndClient(token, function(err, tokenInfo) {
      if(err) {
        winston.error("bayeux: Authentication error: " + err, { exception: err, message: message });
        return deny(500, "A server error occurred.");
      }

      if(!tokenInfo) {
        winston.warn("bayeux: Authentication failed. Invalid access token.", { token: token });
        return deny(401, "Invalid access token");
      }

      var user = tokenInfo.user;
      var oauthClient = tokenInfo.client;
      var userId = user && user.id;
      console.log('oauthClient', oauthClient);
      winston.verbose('bayeux: handshake', { username: user && user.username, client: oauthClient.name });

      var connectionType = getConnectionType(ext.connType);
      var client = ext.client || '';
      var troupeId = ext.troupeId || '';
      var eyeballState = ext.eyeballs || '';

      // This is an UGLY UGLY hack, but it's the only
      // way possible to pass the userId to the outgoing extension
      // where we have the clientId (but not the userId)
      var id = message.id || '';
      message.id = [id, userId, connectionType, client, troupeId, eyeballState].join(':');

      return callback(message);
    });

  },

  outgoing: function(message, callback) {
    if (message.channel != '/meta/handshake') {
      return callback(message);
    }

    // Already failed?
    if(!message.successful)  {
      return callback(message);
    }

    if(!message.ext) message.ext = {};
    message.ext.appVersion = appTag;

    // The other half of the UGLY hack,
    // get the userId out from the message
    var fakeId = message.id;
    if(!fakeId) {
      return callback(message);
    }

    var parts = fakeId.split(':');
    if(parts.length != 6) {
      return callback(message);
    }

    message.id = parts[0] || undefined; // id not required for an incoming message
    var userId = parts[1] || undefined;
    var connectionType = parts[2];
    var clientId = message.clientId;
    var client = parts[3] || undefined;
    var troupeId = parts[4] || undefined;
    var eyeballState = parseInt(parts[5], 10) || 0;

    if(!userId) {
      // Not logged in? Simply return
      return callback(message);
    }

    winston.info("bayeux: connection " + clientId + ' is associated to ' + userId, { troupeId: troupeId, client: client });

    // Get the presence service involved around about now
    presenceService.userSocketConnected(userId, clientId, connectionType, client, troupeId, eyeballState, function(err) {

      if(err) winston.error("bayeux: Presence service failed to record socket connection: " + err, { exception: err });

      message.ext.userId = userId;

      // if(troupeId) {
      //   recentRoomService.saveLastVisitedTroupeforUserId(userId, troupeId);
      // }

      // If the troupeId was included, it means we've got a native
      // client and they'll be looking for a snapshot:
      contextGenerator.generateSocketContext(userId, troupeId, function(err, context) {
        if(err) winston.error("bayeux: Unable to generate context: " + err, { exception: err });

        message.ext.context = context;

        // Not possible to throw an error here, so just carry only
        callback(message);
      });

    });

  }

};

function destroyClient(clientId) {
  if(!clientId) return;

  process.nextTick(function() {
    var engine = server._server._engine;
    engine.destroyClient(clientId, function() {
      winston.info('bayeux: client ' + clientId + ' intentionally destroyed.');
    });

  });

}

//
// Authorisation Extension - decides whether the user
// is allowed to connect to the subscription channel
//
var authorisor = {
  incoming: function(message, req, callback) {
    if(message.channel != '/meta/subscribe') {
      return callback(message);
    }

    var snapshot = 1;
    if(message.ext && message.ext.snapshot === false) {
      snapshot = 0;
    }

    function deny(errorCode) {
      statsService.eventHF('bayeux.subscribe.deny');
      var errorDescription;
      switch(errorCode) {
        case 401: errorDescription = 'Access denied'; break;
        case 403: errorDescription = 'Permission denied'; break;
        case 404: errorDescription = 'Not found'; break;
        default:
          errorDescription = 'A server error occurred';
      }

      message.error = errorCode + '::' + errorDescription;
      winston.error('Socket authorisation failed. Denying subscribe.', message);

      callback(message);
    }


    // Do we allow this user to connect to the requested channel?
    this.authorizeSubscribe(message, function(err, allowed) {
      if(err) {
        var status = err.status || 500;

        winston.error("bayeux: Authorisation error", { exception: err, message: message });
        return deny(status, "A server error occurred.");
      }

      if(!allowed) {
        winston.warn("bayeux: Authorisation failed", { message: message });
        return deny(403, "Authorisation denied.");
      }

      message.id = [message.id || '', snapshot].join(':');

      return callback(message);
    });

  },

  outgoing: function(message, req, callback) {
    if(message.channel != '/meta/subscribe') {
      return callback(message);
    }

    if(message.error) {
      return callback(message);
    }

    var match = null;

    var hasMatch = routes.some(function(route) {
      var m = route.re.exec(message.subscription);
      if(m) {
        match = { route: route, match: m };
      }
      return m;
    });

    if(!hasMatch) {
      return callback(message);
    }

    var populator = match.route.populator;
    var m = match.match;
    var clientId = message.clientId;

    var parts = message.id && message.id.split(':');
    if(!parts || parts.length !== 2) return callback(message);

    message.id = parts[0] || undefined;
    var snapshot = parseInt(parts[1], 10) === 1;

    /* The populator is all about generating the snapshot for the client */
    if(clientId && populator && snapshot) {
      presenceService.lookupUserIdForSocket(clientId, function(err, userId) {
        if(err) {
          winston.error('Error for lookupUserIdForSocket', { exception: err });
          return callback(message);
        }

        populator({ userId: userId, match: m }, function(err, data) {
          var e = message.ext;
          if(!e) {
            e = {};
            message.ext = e;
          }
          e.snapshot = data;
          return callback(message);
        });

      });
    } else {
      return callback(message);
    }
  },

  // Authorize a sbscription message
  // callback(err, allowAccess)
  authorizeSubscribe: function(message, callback) {
    if(messageIsFromSuperClient(message)) {
      return callback(null, true);
    }

    var clientId = message.clientId;

    if(!clientId) return callback(new StatusError(401, 'Cannot authorise. Client not authenticated'));

    presenceService.lookupUserIdForSocket(clientId, function(err, userId) {
      if(err) return callback(err);

      // if(!userId) {
      //   winston.warn('bayeux: client not authenticated.', { clientId: clientId });
      //   return callback(new StatusError(401, 'Cannot authorise. Client not authenticated'));
      // }

      var match = null;

      var hasMatch = routes.some(function(route) {
        var m = route.re.exec(message.subscription);
        if(m) {
          match = { route: route, match: m };
        }
        return m;
      });

      if(!hasMatch) return callback(new StatusError(404, "Unknown subscription. Cannot validate"));

      var validator = match.route.validator;
      var m = match.match;

      validator({ userId: userId, match: m, message: message, clientId: clientId }, callback);
    });

  }
};

var pushOnlyServer = {
  incoming: function(message, callback) {
    if (message.channel.match(/^\/meta\//)) {
      return callback(message);
    }

    // Only ping if data is {}
    if (message.channel == '/api/v1/ping2' && Object.keys(message.data).length < 2) {
      return callback(message);
    }

    if(messageIsFromSuperClient(message)) {
      return callback(message);
    }

    message.error = '403::Push access denied';
    callback(message);
  },

  outgoing: function(message, callback) {
    if (message.ext) delete message.ext.password;
    callback(message);
  }
};

var pingResponder = {
  incoming: function(message, req, callback) {
    // Only ping if data is {}
    if (message.channel != '/api/v1/ping2') {
      return callback(message);
    }

    function deny(errorCode, errorDescription) {
      statsService.eventHF('bayeux.ping.deny');

      var referer = req && req.headers && req.headers.referer;
      var origin = req && req.headers && req.headers.origin;
      var connection = req && req.headers && req.headers.connection;
      var reason = message.data && message.data.reason;

      message.error = errorCode + '::' + errorDescription;
      winston.error('Denying ping access: ' + errorDescription, {
        errorCode: errorCode,
        clientId: clientId,
        referer: referer,
        origin: origin,
        connection: connection,
        pingReason: reason });

      callback(message);
    }

    var clientId = message.clientId;

    if(!clientId) {
      return deny(401, "Access denied. ClientId required.");
    }

    server._server._engine.clientExists(clientId, function(exists) {
      if(!exists) {
        return deny(401, "Client does not exist");
      }

      presenceService.lookupUserIdForSocket(clientId, function(err, userId) {
        if(err) {
          winston.error("presenceService.lookupUserIdForSocket failed: " + err, { exception: err });
          return deny(500, "A server error occurred.");
        }

        if(!userId) {
          return deny(401, "Client not authenticated.");
        }

        return callback(message);
      });

    });


  }
};

var superClient = {
  outgoing: function(message, callback) {
    message.ext = message.ext || {};
    message.ext.password = superClientPassword;
    callback(message);
  }
};

function getClientIp(req) {
  if(!req) return;

  if(req.headers && req.headers['x-forwarded-for']) {
    return req.headers['x-forwarded-for'];
  }

  if(req.connection && req.connection.remoteAddress) {
    return req.connection.remoteAddress;
  }
}

var logging = {
  incoming: function(message, req, callback) {
    switch(message.channel) {
      case '/meta/handshake':
        statsService.eventHF('bayeux.handshake');

        /* Rate is for the last full 10s period */
        var connType = message.ext && message.ext.connType;
        var handshakeRate = message.ext && message.ext.rate;
        winston.verbose("bayeux: " + message.channel , { ip: getClientIp(req), connType: connType, rate: handshakeRate });
        break;

      case '/meta/connect':
        statsService.eventHF('bayeux.connect');

        /* Rate is for the last full 10s period */
        var connectRate = message.ext && message.ext.rate;
        if(connectRate && connectRate > 1) {
          winston.verbose("bayeux: connect" , { ip: getClientIp(req), clientId: message.clientId, rate: connectRate });
        }
        break;

      case '/meta/subscribe':
        statsService.eventHF('bayeux.subscribe');

        winston.verbose("bayeux: subscribe", { clientId: message.clientId, subs: message.subscription });
        break;
    }

    callback(message);
  },

  outgoing: function(message, req, callback) {
    if(message.channel === '/meta/handshake' ) {
      var ip = getClientIp(req);
      var clientId = message.clientId;
      winston.verbose("bayeux: handshake complete", { ip: ip, clientId: clientId });
    }
    callback(message);
  }
};

var adviseAdjuster = {
  outgoing: function(message, req, callback) {
    var error = message.error;

    if(error) {
      var errorCode = error.split(/::/)[0];
      if(errorCode) errorCode = parseInt(errorCode, 10);

      if(errorCode === 401) {
        var reconnect;

        if(message.clientId) {
          winston.info('Destroying client');
          // We've told the person to go away, destroy their faye client
          destroyClient(message.clientId);
        }

        if(message.channel === '/meta/handshake') {
          // Handshake failing, go away
          reconnect = 'none';
        } else {
          // Rehandshake
          reconnect = 'handshake';
        }

        message.advice = {
          reconnect: reconnect,
          interval:  1000
        };
      }

      winston.info('Bayeux error', message);
    } else {
      if(message.channel === '/meta/handshake') {
        // * Already know there is no error. Reset the advice
        if(!message.advice) {
          message.advice = {
            reconnect: 'retry',
            interval:  1000 * nconf.get('ws:fayeInterval'),
            timeout:   1000 * nconf.get('ws:fayeTimeout')
          };
        }


      }
    }

    callback(message);
  }
};


var server = new faye.NodeAdapter({
  mount: '/faye',
  timeout: nconf.get('ws:fayeTimeout'),
  ping: nconf.get('ws:fayePing'),
  retry: nconf.get('ws:fayeRetry'),
  engine: {
    type: fayeRedis,
    host: nconf.get("redis:host"),
    port: nconf.get("redis:port"),
    database: nconf.get("redis:redisDb"),
    interval: nconf.get('ws:fayeInterval'),
    namespace: 'fr:'
  }
});

var client = server.getClient();

faye.stringify = function(object) {
  var string = JSON.stringify(object);
  statsService.gaugeHF('bayeux.message.size', string.length);
  return string;
};

faye.logger = {};
['fatal', 'error', 'warn'].forEach(function(level) {
  faye.logger[level] = function(message) {
    winston[level]('faye: ' + message);
  };
});

module.exports = {
  server: server,
  engine: server._server._engine,
  client: client,
  destroyClient: destroyClient,
  attach: function(httpServer) {

    // Attach event handlers
    server.addExtension(logging);
    server.addExtension(authenticator);
    server.addExtension(authorisor);
    server.addExtension(pushOnlyServer);
    server.addExtension(pingResponder);
    server.addExtension(adviseAdjuster);


    client.addExtension(superClient);


    /** Some logging */
    ['handshake', 'disconnect'].forEach(function(event) {
      server.bind(event, function(clientId) {
        winston.info("Client " + clientId + ": " + event);
      });
    });

    server.bind('disconnect', function(clientId) {
      // Warning, this event is called simulateously on
      // all the servers that are connected to the same redis/faye
      // connection
      winston.info("Client " + clientId + " disconnected");
      presenceService.socketDisconnected(clientId, function(err) {
        if(err && err !== 404) { winston.error("bayeux: Error while attempting disconnection of socket " + clientId + ": " + err,  { exception: err }); }
      });
    });

    shutdown.addHandler('bayeux', 15, function(callback) {
      var engine = server._server._engine;
      engine.disconnect();
      setTimeout(callback, 1000);
    });

    server.attach(httpServer);
  }
};
<|MERGE_RESOLUTION|>--- conflicted
+++ resolved
@@ -226,19 +226,12 @@
     var ext = message.ext || {};
 
     var token = ext.token;
-<<<<<<< HEAD
-
-    if(!token) {
-      // Non logged in users will not present a token
-      winston.verbose('bayeux: anonymous handshake');
-=======
->>>>>>> c440b4d0
 
     if(!token) {
       return deny(401, "Access token required");
     }
 
-    oauth.validateAccessTokenAndClient(token, function(err, tokenInfo) {
+    oauth.validateAccessTokenAndClient(ext.token, function(err, tokenInfo) {
       if(err) {
         winston.error("bayeux: Authentication error: " + err, { exception: err, message: message });
         return deny(500, "A server error occurred.");
