--- conflicted
+++ resolved
@@ -268,13 +268,10 @@
 
       message.ext.userId = userId;
 
-<<<<<<< HEAD
-      if(!troupeId) return callback(message);
-
-      userService.saveLastVisitedTroupeforUserId(userId, troupeId);
-
-=======
->>>>>>> 1b174594
+      if(troupeId) {
+	      userService.saveLastVisitedTroupeforUserId(userId, troupeId);
+	  }
+
       // If the troupeId was included, it means we've got a native
       // client and they'll be looking for a snapshot:
       contextGenerator.generateSocketContext(userId, troupeId, function(err, context) {
