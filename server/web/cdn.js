--- conflicted
+++ resolved
@@ -1,13 +1,8 @@
 "use strict";
 
-<<<<<<< HEAD
-var nconf = require('../utils/config');
-var appVersion = require('gitter-app-version');
-=======
 var env = require('gitter-web-env');
 var nconf = env.config;
-var appVersion = require('./appVersion');
->>>>>>> 4580e606
+var appVersion = require('gitter-app-version');
 
 var hosts, hostLength, cdnPrefix;
 
