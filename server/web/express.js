/*jshint globalstrict: true, trailing: false, unused: true, node: true */
"use strict";

var env = require('../utils/env');
var config          = env.config;

var express        = require('express');
var passport       = require('passport');
var expressHbs     = require('express-hbs');
var path           = require('path');
<<<<<<< HEAD
var rememberMe     = require('./middlewares/rememberme-middleware');
=======
var I18n           = require('i18n-2');
>>>>>>> feb2b002

// Naughty naughty naught, install some extra methods on the express prototype
require('./http');


var staticContentDir = path.join(__dirname, '..', '..', config.get('web:staticContent'));

module.exports = {
  /**
   * Configure express for the full web application
   */
  installFull: function(app, server, sessionStore) {
    expressHbs.registerHelper('cdn', require('./hbs-helpers').cdn);
    expressHbs.registerHelper('bootScript', require('./hbs-helpers').bootScript);
    expressHbs.registerHelper('isMobile', require('./hbs-helpers').isMobile);
    expressHbs.registerHelper('generateEnv', require('./hbs-helpers').generateEnv);
    expressHbs.registerHelper('generateTroupeContext', require('./hbs-helpers').generateTroupeContext);
    expressHbs.registerAsyncHelper('prerenderView', require('./prerender-helper'));
    expressHbs.registerHelper('chatItemPrerender', require('./prerender-chat-helper'));

    app.locals({
      googleTrackingId: config.get("web:trackingId"),
      minified: config.get('web:minified')
    });

    app.engine('hbs', expressHbs.express3({
      partialsDir: staticContentDir + '/templates/partials',
      layoutsDir: staticContentDir + '/layouts',
      contentHelperName: 'content'
    }));

    app.set('view engine', 'hbs');
    app.set('views', staticContentDir + '/templates');
    app.set('trust proxy', true);

    if(config.get('express:viewCache')) {
      app.enable('view cache');
    }

    if(config.get("logging:logStaticAccess")) {
      app.use(env.middlewares.accessLogger);
    }

    app.use(express.static(staticContentDir, {
      maxAge: config.get('web:staticContentExpiryDays') * 86400 * 1000
    }));

    if(!config.get("logging:logStaticAccess")) {
    }

    app.use(express.cookieParser());
    app.use(express.urlencoded());
    app.use(express.json());
    app.use(express.methodOverride());
    app.use(require('./middlewares/ie6-post-caching'));

    // TODO remove this by 9/May/2014
    app.use(function(req, res, next) {
      Object.keys(req.cookies).forEach(function(key) {
        if(key.indexOf('optimizely') === 0) {
          res.clearCookie(key);
        }
      });

      next();
    });

    I18n.expressBind(app, {
      locales: ['en', 'fr', 'ja', 'de', 'ru', 'es', 'zh', 'pt', 'it', 'nl', 'sv', 'cs', 'pl', 'da', 'ko'],
      devMode: config.runtimeEnvironment === 'dev',
      directory: path.join(__dirname, '..', '..', 'locales')
    });

    app.use(function(req, res, next) {
      if(req.i18n && req.i18n.prefLocale) {
        req.i18n.setLocale(req.i18n.prefLocale);
      }
      next();
    });

    app.use(express.session({
      secret: config.get('web:sessionSecret'),
      key: config.get('web:cookiePrefix') + 'session',
      store: sessionStore,
      cookie: {
        path: '/',
        httpOnly: true,
        maxAge: 14400000,
        domain: config.get("web:cookieDomain"),
        secure: false /*config.get("web:secureCookies")*/ // TODO: fix this!!
      }
    }));

    app.use(passport.initialize());
    app.use(passport.session());

    app.use(require('./middlewares/authenticate-bearer'));
    app.use(rememberMe.rememberMeMiddleware);
    app.use(require('./middlewares/rate-limiter'));

    app.use(require('./middlewares/configure-csrf'));
    app.use(require('./middlewares/enforce-csrf'));

    app.use(require('./middlewares/tokenless-user'));

    app.use(app.router);

    app.use(require('./middlewares/token-error-handler'));
    app.use(require('./middlewares/express-error-handler'));
  },

  installApi: function(app) {
    app.set('trust proxy', true);

    app.use(env.middlewares.accessLogger);

    app.use(express.urlencoded());
    app.use(express.json());
    app.use(express.methodOverride());

    app.use(require('./middlewares/ie6-post-caching'));

    app.use(passport.initialize());
    app.use(app.router);

    app.use(require('./middlewares/token-error-handler'));
    app.use(env.middlewares.errorHandler);
  },

  installSocket: function(app) {
    app.set('trust proxy', true);
    app.use(env.middlewares.accessLogger);
    app.use(express.cookieParser());
    app.use(express.urlencoded());
    app.use(express.json());

    app.use(require('./middlewares/token-error-handler'));
    app.use(env.middlewares.errorHandler);
  }
};<|MERGE_RESOLUTION|>--- conflicted
+++ resolved
@@ -8,11 +8,8 @@
 var passport       = require('passport');
 var expressHbs     = require('express-hbs');
 var path           = require('path');
-<<<<<<< HEAD
 var rememberMe     = require('./middlewares/rememberme-middleware');
-=======
 var I18n           = require('i18n-2');
->>>>>>> feb2b002
 
 // Naughty naughty naught, install some extra methods on the express prototype
 require('./http');
