/*jshint globalstrict: true, trailing: false, unused: true, node: true */
"use strict";

var passport = require("passport"),
    winston = require("winston"),
    nconf = require('../utils/config'),
    rememberMe = require('./rememberme-middleware');

var authCookieName = nconf.get('web:cookiePrefix') + 'auth';
var sessionCookieName = nconf.get('web:cookiePrefix') + 'session';

/* Ensures that the person is logging in. However, if they present a bearer token,
 * we'll try log them in first
 */
exports.ensureLoggedIn = function(options) {
  if(!options) options = {};
  var setReturnTo = (options.setReturnTo === undefined) ? true : options.setReturnTo;

  var bearerLogin = passport.authenticate('bearer', { session: true });

  return [
    function(req, res, next) {
      if (req.headers && req.headers['authorization']) {
        var parts = req.headers['authorization'].split(' ');
        if (parts.length == 2) {
          var scheme = parts[0];
          if(/OAuth2/.test(scheme)) {
            // Dodgy hack to sort out problem with RestKit
            req.headers['authorization'] = 'Bearer ' + parts[1];
            bearerLogin(req, res, next);
            return;
          }
          if (/Bearer/i.test(scheme)) {
            bearerLogin(req, res, next);
            return;
          }
        }
      }
      next();
    },
    function(req, res, next) {
      if (!req.isAuthenticated || !req.isAuthenticated()) {
        if(req.accepts(['json','html']) === 'json') {
          winston.error("middleware: User is not logged in. Ye shall not pass!");
          res.send(401, { success: false, loginRequired: true });
          return;
        }

        if (setReturnTo && req.session) {
          req.session.returnTo = req.url;
        }
        return res.redirect("/login");
      }
      next();
    }
  ];

};

exports.logout = function() {
  return function(req, res, next) {
    req.logout();
<<<<<<< HEAD
    res.clearCookie(authCookieName);
    next();
=======
    var authCookie = req.cookies[authCookieName];
    if(authCookie) {
      rememberMe.deleteRememberMeToken(authCookie, logoutNextStep);
    } else {
      logoutNextStep();
    }

    function logoutNextStep() {
      res.clearCookie(authCookieName, { domain: nconf.get("web:cookieDomain") });
      res.clearCookie(sessionCookieName, { domain: nconf.get("web:cookieDomain") });
      req.session.destroy(function(err) {
        req.session = null;
        next(err);
      });

    }
>>>>>>> 167991f3
  };

};

exports.authenticate = function(scheme, options) {
  return function(req, res, next) {
    winston.debug("Attempting authentication", { scheme: scheme });

    /* If you're trying to login, you're automatically logged out */
    req.logout();

    passport.authenticate(scheme, function(err, user, info) {
      if (err || !user) {
        winston.info("Authentication failed ", { scheme: scheme });

        if(req.accepts(['json','html']) === 'json') {
          var reason = info ? info.reason : undefined;

          res.send(401, { success: false, reason: reason });
        } else {
          res.relativeRedirect(options.failureRedirect);
        }
        return;
      }

      winston.info("Authentication succeeded, logging user in", { scheme: scheme, userId: user.id });

      req.login(user, options, function(err) {
        if(err) {
          winston.info("Passport login failed", { exception: err  });
          return next(err);
        }

        winston.info("Passport login succeeded");
        next();
      });
    })(req, res, next);
  };
};

exports.grantAccessForRememberMeTokenMiddleware = rememberMe.rememberMeMiddleware(/* No Options */);


exports.generateRememberMeTokenMiddleware = function(req, res, next) {
  if(req.body.rememberMe) {
    rememberMe.generateAuthToken(req, res, req.user.id, {}, function(err) {
      if(err) return next(err);
      next();
    });
  } else {
    next();
  }
};<|MERGE_RESOLUTION|>--- conflicted
+++ resolved
@@ -60,10 +60,6 @@
 exports.logout = function() {
   return function(req, res, next) {
     req.logout();
-<<<<<<< HEAD
-    res.clearCookie(authCookieName);
-    next();
-=======
     var authCookie = req.cookies[authCookieName];
     if(authCookie) {
       rememberMe.deleteRememberMeToken(authCookie, logoutNextStep);
@@ -80,7 +76,6 @@
       });
 
     }
->>>>>>> 167991f3
   };
 
 };
