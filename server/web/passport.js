--- conflicted
+++ resolved
@@ -250,12 +250,6 @@
           });
 
         } else {
-<<<<<<< HEAD
-
-
-
-=======
->>>>>>> bec8ac8c
           return userService.findByEmail(profile._json.email)
             .then(function(user) {
               if(user) {
@@ -288,19 +282,13 @@
                 source:             'landing_google'
               };
 
-<<<<<<< HEAD
+              winston.verbose('About to create Google user ', googleUser);
+
               userService.findOrCreateUserForEmail(googleUser, function(err, user) {
                 if (err) return done(err);
 
-=======
-              winston.verbose('About to create Google user ', googleUser);
-
-              userService.findOrCreateUserForEmail(googleUser, function(err, user) {
-                if (err) return done(err);
-
                 winston.verbose('Created Google user ', user.toObject());
 
->>>>>>> bec8ac8c
                 req.logIn(user, function(err) {
                   if (err) { return done(err); }
                   return done(null, user);
