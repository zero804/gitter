"use strict";

<<<<<<< HEAD
var passport               = require('passport');
=======
var env = require('gitter-web-env');
var logger = env.logger;

var passport = require('passport');
>>>>>>> 7eec3ef0
var ClientPasswordStrategy = require('passport-oauth2-client-password').Strategy;
var BearerStrategy = require('gitter-passport-http-bearer').Strategy;
var userService = require('../services/user-service');
var oauthService = require('../services/oauth-service');
var githubUserStrategy = require('./strategies/github-user');
var githubUpgradeStrategy = require('./strategies/github-upgrade');
var googleStrategy = require('./strategies/google');
var twitterStrategy = require('./strategies/twitter');
var linkedinStrategy = require('./strategies/linkedin');


function installApi() {
  /**
   * BearerStrategy
   *
   * This strategy is used to authenticate users based on an access token (aka a
   * bearer token).  The user must have previously authorized a client
   * application, which is issued an access token to make requests on behalf of
   * the authorizing user.
   */

  /* This is ONLY used to API clients, not WEB clients!! */
  passport.use(new BearerStrategy(
    function(accessToken, done) {
      return oauthService.validateAccessTokenAndClient(accessToken)
        .then(function(tokenInfo) {
          // Token not found
          if(!tokenInfo) return;

          var user = tokenInfo.user;
          var client = tokenInfo.client;

          if (!client) return;

          if (!user) {
            /* This will be converted to null in auth-api.js */
            user = { _anonymous: true };
          }

          return [user, { client: client, accessToken: accessToken }];
        })
        .asCallback(done, { spread: true });
    }
  ));
}

function install() {
  passport.serializeUser(function(user, done) {
    var serializedId = user.id || user._id && user._id.toHexString();
    done(null, serializedId);
  });

  passport.deserializeUser(function deserializeUserCallback(id, done) {
    return userService.findById(id)
      .asCallback(done);
  });


  /* OAuth Strategies */


  /**
   * BasicStrategy & ClientPasswordStrategy
   *
   * These strategies are used to authenticate registered OAuth clients.  They are
   * employed to protect the `token` endpoint, which consumers use to obtain
   * access tokens.  The OAuth 2.0 specification suggests that clients use the
   * HTTP Basic scheme to authenticate.  Use of the client password strategy
   * allows clients to send the same credentials in the request body (as opposed
   * to the `Authorization` header).  While this approach is not recommended by
   * the specification, in practice it is quite common.
   */

  passport.use(new ClientPasswordStrategy(function(clientKey, clientSecret, done) {
    return oauthService.findClientByClientKey(clientKey)
      .then(function(client) {
        if (!client) return false;
        if (client.clientSecret !== clientSecret) return false;

        return client;
      })
      .asCallback(done);
  }));

  /* Install the API OAuth strategy too */
  installApi();

  passport.use(githubUserStrategy);
  passport.use(githubUpgradeStrategy);
  passport.use(googleStrategy);
  passport.use(twitterStrategy);
  passport.use(linkedinStrategy);
}

module.exports = {
  installApi: installApi,
  install: install
};<|MERGE_RESOLUTION|>--- conflicted
+++ resolved
@@ -1,13 +1,6 @@
 "use strict";
 
-<<<<<<< HEAD
-var passport               = require('passport');
-=======
-var env = require('gitter-web-env');
-var logger = env.logger;
-
 var passport = require('passport');
->>>>>>> 7eec3ef0
 var ClientPasswordStrategy = require('passport-oauth2-client-password').Strategy;
 var BearerStrategy = require('gitter-passport-http-bearer').Strategy;
 var userService = require('../services/user-service');
@@ -17,7 +10,6 @@
 var googleStrategy = require('./strategies/google');
 var twitterStrategy = require('./strategies/twitter');
 var linkedinStrategy = require('./strategies/linkedin');
-
 
 function installApi() {
   /**
