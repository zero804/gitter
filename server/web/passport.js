/*jshint globalstrict:true, trailing:false, unused:true, node:true */
"use strict";

var env = require('gitter-web-env');
var logger = env.logger;

var passport               = require('passport');
var ClientPasswordStrategy = require('passport-oauth2-client-password').Strategy;
var BearerStrategy         = require('gitter-passport-http-bearer').Strategy;
var userService            = require('../services/user-service');
var oauthService           = require('../services/oauth-service');
var githubUserStrategy     = require('./strategies/github-user');
var githubUpgradeStrategy  = require('./strategies/github-upgrade');
//var googleStrategy         = require('./strategies/google');


function installApi() {
  /**
   * BearerStrategy
   *
   * This strategy is used to authenticate users based on an access token (aka a
   * bearer token).  The user must have previously authorized a client
   * application, which is issued an access token to make requests on behalf of
   * the authorizing user.
   */

  /* This is ONLY used to API clients, not WEB clients!! */
  passport.use(new BearerStrategy(
    function(accessToken, done) {
      return oauthService.validateAccessTokenAndClient(accessToken)
        .then(function(tokenInfo) {
          // Token not found
          if(!tokenInfo) return done();

          var user = tokenInfo.user;
          var client = tokenInfo.client;

          if (!client) return done();

          if (!user) {
            /* This will be converted to null in auth-api.js */
            user = { _anonymous: true };
          }
          // Not yet needed var accessToken = tokenInfo.accessToken;
          done(null, user, { client: client, accessToken: accessToken });
        })
        .catch(done);
    }
  ));
}



function install() {
  passport.serializeUser(function(user, done) {
    done(null, user.id);
  });

  passport.deserializeUser(function deserializeUserCallback(id, done) {
    userService.findById(id, function findUserByIdCallback(err, user) {
      if(err) {
        logger.error('Unable to deserialize user ' + err, { exception: err });
        return done(err);
      }

      if(!user) {
        logger.error('Unable to deserialize user ' + id + '. Not found.');
        /* For some reason passport wants a null here */
        return done(null, null);
      }

      /* Todo: consider using a seperate object for the security user */
      return done(null, user);
    });

  });


  /* OAuth Strategies */


  /**
   * BasicStrategy & ClientPasswordStrategy
   *
   * These strategies are used to authenticate registered OAuth clients.  They are
   * employed to protect the `token` endpoint, which consumers use to obtain
   * access tokens.  The OAuth 2.0 specification suggests that clients use the
   * HTTP Basic scheme to authenticate.  Use of the client password strategy
   * allows clients to send the same credentials in the request body (as opposed
   * to the `Authorization` header).  While this approach is not recommended by
   * the specification, in practice it is quite common.
   */

  passport.use(new ClientPasswordStrategy(
    function(clientKey, clientSecret, done) {
      oauthService.findClientByClientKey(clientKey, function(err, client) {
        if (err) { return done(err); }
        if (!client) { return done(null, false); }
        if (client.clientSecret != clientSecret) { return done(null, false); }

        return done(null, client);
      });
    }
  ));

  /* Install the API OAuth strategy too */
  installApi();

<<<<<<< HEAD
  function githubOauthCallback(req, accessToken, refreshToken, params, _profile, done) {
    var googleAnalyticsUniqueId = gaCookieParser(req);

    var githubMeService = new GitHubMeService({ githubUserToken: accessToken });
    return githubMeService.getUser()
      .then(function(githubUserProfile) {
        var requestedScopes = params.scope.split(/,/);
        var scopeHash = requestedScopes.reduce(function(memo, v) { memo[v] = true; return memo; }, {});

        if (req.user && req.session.githubScopeUpgrade) {
          req.user.githubToken = accessToken;
          req.user.githubScopes = scopeHash;

          req.user.save(function(err) {
            if(err) {
              logger.error('passport: user save failed: ' + err, { exception: err });
              return done(err);
            }

            logger.info('passport: User updated with token');
            return done(null, req.user);
          });

        } else {
          return userService.findByGithubIdOrUsername(githubUserProfile.id, githubUserProfile.login)
            .then(function (user) {

              if (req.session && (!user || user.isInvited())) {

                var events = req.session.events;

                if (!events) {
                  events = [];
                  req.session.events = events;
                }

                events.push('new_user_signup');
              }

              // Update an existing user
              if(user) {

                // If the user was in the DB already but was invited, notify stats services
                if (user.isInvited()) {

                  // IMPORTANT: The alias can only happen ONCE. Do not remove.
                  stats.alias(mixpanel.getMixpanelDistinctId(req.cookies), user.id, function() {
                    stats.event("new_user", {
                      userId: user.id,
                      method: 'github_oauth',
                      username: user.username,
                      source: 'invited',
                      googleAnalyticsUniqueId: googleAnalyticsUniqueId
                    });
                  });
                }

                user.username         = githubUserProfile.login;
                user.displayName      = githubUserProfile.name || githubUserProfile.login;
                user.gravatarImageUrl = githubUserProfile.avatar_url;
                user.githubId         = githubUserProfile.id;
                var gravatarVersion   = extractGravatarVersion(githubUserProfile.avatar_url);
                if (gravatarVersion) {
                  user.gravatarVersion = extractGravatarVersion(githubUserProfile.avatar_url);
                }
                user.githubUserToken  = accessToken;
                user.state            = undefined;

                user.save(function(err) {
                  if (err) logger.error("Failed to update GH token for user ", user.username);

                  // Tracking
                  var properties = useragentTagger(req.headers['user-agent']);

                  emailAddressService(user)
                    .then(function(email) {
                      user.email = email;
                      stats.userUpdate(user, properties);
                    });

                  if (req.i18n && req.i18n.locale) {
                    userSettingsService.setUserSettings(user.id, 'lang', req.i18n.locale)
                      .catch(function(err) {
                        logger.error("Failed to save lang user setting", { userId: user.id, lang: req.i18n.locale, exception: err });
                      });
                  }

                  stats.event("user_login", _.extend({
                    userId: user.id,
                    method: 'github_oauth',
                    username: user.username
                  }, properties));

                  // Login
                  req.logIn(user, function(err) {
                    if (err) { return done(err); }

                    // Remove the old token for this user
                    req.accessToken = null;
                    return done(null, user);
                  });

                });

                return;
              }

              // This is in fact a new user
              //

              var githubUser = {
                username:           githubUserProfile.login,
                displayName:        githubUserProfile.name || githubUserProfile.login,
                emails:             githubUserProfile.email ? [githubUserProfile.email] : [],
                gravatarImageUrl:   githubUserProfile.avatar_url,
                gravatarVersion:    extractGravatarVersion(githubUserProfile.avatar_url),
                githubUserToken:    accessToken,
                githubId:           githubUserProfile.id,
              };

              var githubUserAgeHours;
              if(githubUserProfile.created_at) {
                var createdAt = moment(githubUserProfile.created_at);
                var duration = moment.duration(Date.now() - createdAt.valueOf());
                githubUserAgeHours = duration.asHours();
              }

              debug('About to create GitHub user %j', githubUser);

              userService.findOrCreateUserForGithubId(githubUser, function(err, user) {
                if (err) return done(err);

                debug('Created GitHub user %j', user.toObject());

                // Save the locale of the new user
                if (req.i18n && req.i18n.locale) {
                  userSettingsService.setUserSettings(user.id, 'lang', req.i18n.locale)
                    .catch(function(err) {
                      logger.error("Failed to save lang user setting", { userId: user.id, lang: req.i18n.locale, exception: err });
                    });
                }

                // IMPORTANT: The alias can only happen ONCE. Do not remove.
                stats.alias(mixpanel.getMixpanelDistinctId(req.cookies), user.id, function(err) {
                  if (err) logger.error('Error aliasing user:', { exception: err });

                  emailAddressService(user)
                  .then(function(email) {
                    user.email = email;

                    stats.userUpdate(user);

                    stats.event("new_user", {
                      userId: user.id,
                      email: email,
                      method: 'github_oauth',
                      username: user.username,
                      source: req.session.source,
                      googleAnalyticsUniqueId: googleAnalyticsUniqueId
                    });
                  });

                  // Flag the user as a new github user if they've created
                  // their account in the last two hours
                  if(githubUserAgeHours < 2) {
                    stats.event("new_github_user", {
                      userId: user.id,
                      username: user.username,
                      googleAnalyticsUniqueId: googleAnalyticsUniqueId
                    });
                  }
                });

                req.logIn(user, function(err) {
                  if (err) { return done(err); }
                  return done(null, user);
                });
              });
            });
        }

      })
      .catch(function(err) {
        errorReporter(err, { oauth: "failed" }, { module: 'passport' });
        stats.event("oauth_profile.error");
        logger.error('Error during oauth process. Unable to obtain user profile.', err);

        return done(err);
      });
  }

  var userStrategy = new GitHubStrategy({
      clientID:          config.get('github:user_client_id'),
      clientSecret:      config.get('github:user_client_secret'),
      callbackURL:       config.get('web:basepath') + '/login/callback',
      stateProvider:     new TokenStateProvider({ passphrase: config.get('github:statePassphrase') }),
      skipUserProfile:   true,
      passReqToCallback: true
    }, githubOauthCallback);
  userStrategy.name = 'github_user';
  passport.use(userStrategy);

  var upgradeStrategy = new GitHubStrategy({
      clientID:          config.get('github:client_id'),
      clientSecret:      config.get('github:client_secret'),
      callbackURL:       config.get('web:basepath') + '/login/callback',
      stateProvider:     new TokenStateProvider({ passphrase: config.get('github:statePassphrase') }),
      skipUserProfile:   true,
      passReqToCallback: true
    }, githubOauthCallback);
  upgradeStrategy.name = 'github_upgrade';
  passport.use(upgradeStrategy);

=======
  passport.use(githubUserStrategy);
  passport.use(githubUpgradeStrategy);
  //passport.use(googleStrategy);
>>>>>>> ce8073fb
}

module.exports = {
  installApi: installApi,
  install: install
};<|MERGE_RESOLUTION|>--- conflicted
+++ resolved
@@ -106,225 +106,9 @@
   /* Install the API OAuth strategy too */
   installApi();
 
-<<<<<<< HEAD
-  function githubOauthCallback(req, accessToken, refreshToken, params, _profile, done) {
-    var googleAnalyticsUniqueId = gaCookieParser(req);
-
-    var githubMeService = new GitHubMeService({ githubUserToken: accessToken });
-    return githubMeService.getUser()
-      .then(function(githubUserProfile) {
-        var requestedScopes = params.scope.split(/,/);
-        var scopeHash = requestedScopes.reduce(function(memo, v) { memo[v] = true; return memo; }, {});
-
-        if (req.user && req.session.githubScopeUpgrade) {
-          req.user.githubToken = accessToken;
-          req.user.githubScopes = scopeHash;
-
-          req.user.save(function(err) {
-            if(err) {
-              logger.error('passport: user save failed: ' + err, { exception: err });
-              return done(err);
-            }
-
-            logger.info('passport: User updated with token');
-            return done(null, req.user);
-          });
-
-        } else {
-          return userService.findByGithubIdOrUsername(githubUserProfile.id, githubUserProfile.login)
-            .then(function (user) {
-
-              if (req.session && (!user || user.isInvited())) {
-
-                var events = req.session.events;
-
-                if (!events) {
-                  events = [];
-                  req.session.events = events;
-                }
-
-                events.push('new_user_signup');
-              }
-
-              // Update an existing user
-              if(user) {
-
-                // If the user was in the DB already but was invited, notify stats services
-                if (user.isInvited()) {
-
-                  // IMPORTANT: The alias can only happen ONCE. Do not remove.
-                  stats.alias(mixpanel.getMixpanelDistinctId(req.cookies), user.id, function() {
-                    stats.event("new_user", {
-                      userId: user.id,
-                      method: 'github_oauth',
-                      username: user.username,
-                      source: 'invited',
-                      googleAnalyticsUniqueId: googleAnalyticsUniqueId
-                    });
-                  });
-                }
-
-                user.username         = githubUserProfile.login;
-                user.displayName      = githubUserProfile.name || githubUserProfile.login;
-                user.gravatarImageUrl = githubUserProfile.avatar_url;
-                user.githubId         = githubUserProfile.id;
-                var gravatarVersion   = extractGravatarVersion(githubUserProfile.avatar_url);
-                if (gravatarVersion) {
-                  user.gravatarVersion = extractGravatarVersion(githubUserProfile.avatar_url);
-                }
-                user.githubUserToken  = accessToken;
-                user.state            = undefined;
-
-                user.save(function(err) {
-                  if (err) logger.error("Failed to update GH token for user ", user.username);
-
-                  // Tracking
-                  var properties = useragentTagger(req.headers['user-agent']);
-
-                  emailAddressService(user)
-                    .then(function(email) {
-                      user.email = email;
-                      stats.userUpdate(user, properties);
-                    });
-
-                  if (req.i18n && req.i18n.locale) {
-                    userSettingsService.setUserSettings(user.id, 'lang', req.i18n.locale)
-                      .catch(function(err) {
-                        logger.error("Failed to save lang user setting", { userId: user.id, lang: req.i18n.locale, exception: err });
-                      });
-                  }
-
-                  stats.event("user_login", _.extend({
-                    userId: user.id,
-                    method: 'github_oauth',
-                    username: user.username
-                  }, properties));
-
-                  // Login
-                  req.logIn(user, function(err) {
-                    if (err) { return done(err); }
-
-                    // Remove the old token for this user
-                    req.accessToken = null;
-                    return done(null, user);
-                  });
-
-                });
-
-                return;
-              }
-
-              // This is in fact a new user
-              //
-
-              var githubUser = {
-                username:           githubUserProfile.login,
-                displayName:        githubUserProfile.name || githubUserProfile.login,
-                emails:             githubUserProfile.email ? [githubUserProfile.email] : [],
-                gravatarImageUrl:   githubUserProfile.avatar_url,
-                gravatarVersion:    extractGravatarVersion(githubUserProfile.avatar_url),
-                githubUserToken:    accessToken,
-                githubId:           githubUserProfile.id,
-              };
-
-              var githubUserAgeHours;
-              if(githubUserProfile.created_at) {
-                var createdAt = moment(githubUserProfile.created_at);
-                var duration = moment.duration(Date.now() - createdAt.valueOf());
-                githubUserAgeHours = duration.asHours();
-              }
-
-              debug('About to create GitHub user %j', githubUser);
-
-              userService.findOrCreateUserForGithubId(githubUser, function(err, user) {
-                if (err) return done(err);
-
-                debug('Created GitHub user %j', user.toObject());
-
-                // Save the locale of the new user
-                if (req.i18n && req.i18n.locale) {
-                  userSettingsService.setUserSettings(user.id, 'lang', req.i18n.locale)
-                    .catch(function(err) {
-                      logger.error("Failed to save lang user setting", { userId: user.id, lang: req.i18n.locale, exception: err });
-                    });
-                }
-
-                // IMPORTANT: The alias can only happen ONCE. Do not remove.
-                stats.alias(mixpanel.getMixpanelDistinctId(req.cookies), user.id, function(err) {
-                  if (err) logger.error('Error aliasing user:', { exception: err });
-
-                  emailAddressService(user)
-                  .then(function(email) {
-                    user.email = email;
-
-                    stats.userUpdate(user);
-
-                    stats.event("new_user", {
-                      userId: user.id,
-                      email: email,
-                      method: 'github_oauth',
-                      username: user.username,
-                      source: req.session.source,
-                      googleAnalyticsUniqueId: googleAnalyticsUniqueId
-                    });
-                  });
-
-                  // Flag the user as a new github user if they've created
-                  // their account in the last two hours
-                  if(githubUserAgeHours < 2) {
-                    stats.event("new_github_user", {
-                      userId: user.id,
-                      username: user.username,
-                      googleAnalyticsUniqueId: googleAnalyticsUniqueId
-                    });
-                  }
-                });
-
-                req.logIn(user, function(err) {
-                  if (err) { return done(err); }
-                  return done(null, user);
-                });
-              });
-            });
-        }
-
-      })
-      .catch(function(err) {
-        errorReporter(err, { oauth: "failed" }, { module: 'passport' });
-        stats.event("oauth_profile.error");
-        logger.error('Error during oauth process. Unable to obtain user profile.', err);
-
-        return done(err);
-      });
-  }
-
-  var userStrategy = new GitHubStrategy({
-      clientID:          config.get('github:user_client_id'),
-      clientSecret:      config.get('github:user_client_secret'),
-      callbackURL:       config.get('web:basepath') + '/login/callback',
-      stateProvider:     new TokenStateProvider({ passphrase: config.get('github:statePassphrase') }),
-      skipUserProfile:   true,
-      passReqToCallback: true
-    }, githubOauthCallback);
-  userStrategy.name = 'github_user';
-  passport.use(userStrategy);
-
-  var upgradeStrategy = new GitHubStrategy({
-      clientID:          config.get('github:client_id'),
-      clientSecret:      config.get('github:client_secret'),
-      callbackURL:       config.get('web:basepath') + '/login/callback',
-      stateProvider:     new TokenStateProvider({ passphrase: config.get('github:statePassphrase') }),
-      skipUserProfile:   true,
-      passReqToCallback: true
-    }, githubOauthCallback);
-  upgradeStrategy.name = 'github_upgrade';
-  passport.use(upgradeStrategy);
-
-=======
   passport.use(githubUserStrategy);
   passport.use(githubUpgradeStrategy);
   //passport.use(googleStrategy);
->>>>>>> ce8073fb
 }
 
 module.exports = {
