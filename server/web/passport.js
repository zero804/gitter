--- conflicted
+++ resolved
@@ -77,10 +77,6 @@
   winston.verbose("Invoking accept strategy", { confirmationCode: confirmationCode, troupeUri: req.params.troupeUri });
 
   troupeService.findInviteByCode(confirmationCode, function(err, invite) {
-<<<<<<< HEAD
-    if(err) return done(err);
-    if(!invite) return done(null, false);
-=======
     if(err || !invite) {
       if(err) {
         winston.error("Error while accepting invite confirmationCode=" + confirmationCode + ": " + err, { exception: err });
@@ -90,7 +86,6 @@
 
       return self.redirect('/' + req.params.troupeUri + '#existing');
     }
->>>>>>> b0014447
 
     if(invite.status !== 'UNUSED') {
       /* The invite has already been used. We need to fail authentication, but go to the troupe */
@@ -111,11 +106,7 @@
         // In any other case (for example, we can't find the user or the more likely case the user is already fully registered)
         // then we _do_not_ log the user in (ie, not call done(..., user), instead we redirect to the troupe associated with the
         // invite where the user will be asked for their username and password (since they're not logged in)
-<<<<<<< HEAD
-        return self.redirect("/" + req.params.troupeUri);
-=======
         return self.redirect('/' + req.params.troupeUri + '#existing');
->>>>>>> b0014447
 
       });
 
