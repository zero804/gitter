/*jshint globalstrict: true, trailing: false, unused: true, node: true */
"use strict";

//var moment = require('moment');
//var maxDaysBeforeDateDisplay = 1;
//
//function useLanguage(language, callback) {
//  if(!language) return callback();
//  moment.lang(language);
//  try {
//    return callback();
//  } finally {
//    moment.lang('en-GB');
//  }
//}
//
//module.exports = exports = function() {
//  return function timeagoWidgetHandler(params) {
//    var options = params.hash || {};
//
//    var time    = options.time;
//    var lang    = options.lang;
//    var locale  = options.locale;
//
//    if (!options || !time) return '';
//
//    time = moment(time);
//
//    var messageAge = moment.duration(Date.now() - time.valueOf());
//
//    if (messageAge.asDays() >= maxDaysBeforeDateDisplay) {
//      return options.compact ? time.format("MMM DD") : time.format("MMM DD H:mm");
//    } else {
//      return time.format("H:mm");
//    }
//
//    var v = useLanguage(lang, function() {
//      return messageAge.humanize();
//    });
//
//    /* This should never happen... */
//    if(!locale) return v + " ago";
//
//    return locale.__("%s ago", v);
//  };
//};

// FIXME Temporarily disable until we find a nice
// way to render user's timezone server-side
module.exports = exports = function() {
<<<<<<< HEAD
  return function timeagoWidgetHandler(params) {
    var options = params.hash || {};

    var time    = options.time;
    var lang    = options.lang;
    var locale  = options.locale;

    if (!options || !time) return '';

    time = moment(time);

    var messageAge = moment.duration(Date.now() - time.valueOf());

    if (messageAge.asDays() >= maxDaysBeforeDateDisplay) {
      return options.compact ? time.format("MMM DD") : time.format("MMM DD H:mm");
    } else {
      return time.format("H:mm");
    }

    var v = useLanguage(lang, function() {
      return messageAge.humanize();
    });

    /* This should never happen... */
    if(!locale) return v + " ago";

    return locale.__("%s ago", v);
=======
  return function timeagoWidgetHandler() {
    return '';
>>>>>>> 11366f3f
  };
};<|MERGE_RESOLUTION|>--- conflicted
+++ resolved
@@ -48,37 +48,7 @@
 // FIXME Temporarily disable until we find a nice
 // way to render user's timezone server-side
 module.exports = exports = function() {
-<<<<<<< HEAD
-  return function timeagoWidgetHandler(params) {
-    var options = params.hash || {};
-
-    var time    = options.time;
-    var lang    = options.lang;
-    var locale  = options.locale;
-
-    if (!options || !time) return '';
-
-    time = moment(time);
-
-    var messageAge = moment.duration(Date.now() - time.valueOf());
-
-    if (messageAge.asDays() >= maxDaysBeforeDateDisplay) {
-      return options.compact ? time.format("MMM DD") : time.format("MMM DD H:mm");
-    } else {
-      return time.format("H:mm");
-    }
-
-    var v = useLanguage(lang, function() {
-      return messageAge.humanize();
-    });
-
-    /* This should never happen... */
-    if(!locale) return v + " ago";
-
-    return locale.__("%s ago", v);
-=======
   return function timeagoWidgetHandler() {
     return '';
->>>>>>> 11366f3f
   };
 };