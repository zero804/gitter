"use strict";

var env               = require('gitter-web-env');
var logger            = env.logger;
var nconf             = env.config;
var stats             = env.stats;

var faye              = require('gitter-faye');
var fayeRedis         = require('gitter-faye-redis');
var deflate           = require('permessage-deflate');
var presenceService   = require('gitter-web-presence');
var shutdown          = require('shutdown');
var zlib              = require('zlib');
var debug             = require('debug')('gitter:bayeux');
var Promise           = require('bluebird');


/* Disabled after the outage 8 April 2015 XXX investigate further */
// var createDoormanExtension = require('./doorman');
var createPingResponderExtension = require('./ping-responder');
var superClientExtension = require('./super-client');

var fayeLoggingLevel = nconf.get('ws:fayeLogging');
var disableLegacyEndpoint = !!nconf.get('ws:disableLegacyEndpoint');

var STATS_FREQUENCY = 0.01;

function makeServer(options) {
  var endpoint = options.endpoint;
  var redisClient = options.redisClient;
  var redisSubscribeClient = options.redisSubscribeClient;
  var timeout = options.timeout;
  var lightweight = options.lightweight;

  var server = new faye.NodeAdapter({
    mount: endpoint,
    timeout: timeout, // Time before an inactive client is timed out
    ping: nconf.get('ws:fayePing'),       // Time between pings from the server to the client
    engine: {
      type: fayeRedis,
      client: redisClient,
      subscriberClient: redisSubscribeClient, // Subscribe. Needs new client,
      interval: 0.5, // Amount of time between `connect` messages
      includeSequence: true,
      namespace: 'fr:',
      statsDelegate: function(category, event) {
        stats.eventHF('bayeux.' + category + '.' + event, 1);
      }
    }
  });

  if(nconf.get('ws:fayePerMessageDeflate')) {
    /* Add permessage-deflate extension to Faye */
    deflate = deflate.configure({
      level: zlib.Z_BEST_SPEED
    });
    server.addWebsocketExtension(deflate);
  }

  server.addExtension(require('./logging'));
  server.addExtension(require('./push-only'));

  /*
   * A lightweight instance does not handle incoming messages and cannot be
   * attached
   */
  if (!lightweight) {
    // Attach event handlers

    server.addExtension(require('./authenticator'));

    /* Disabled after the outage 8 April 2015 XXX investigate further */
    // server.addExtension(createDoormanExtension(server));

    // Authorisation Extension - decides whether the user
    // is allowed to connect to the subscription channel
    //
    server.addExtension(require('./authorisor'));
    server.addExtension(createPingResponderExtension(server));

    server.addExtension(require('./advice-adjuster'));
  }
  server.addExtension(require('./hide-private'));

  if (debug.enabled) {
    ['connection:open', 'connection:close'].forEach(function(event) {
      server._server._engine.bind(event, function(clientId) {
        debug("faye-engine: Client %s: %s", clientId, event);
      });
    });

    /** Some logging */
    ['handshake', 'disconnect'].forEach(function(event) {
      server.bind(event, function(clientId) {
        debug("faye-server: Client %s: %s", clientId, event);
      });
    });

  }

  server.bind('disconnect', function(clientId) {
    // Warning, this event may be called on a different Faye engine from
    // where the socket is residing
    presenceService.socketDisconnected(clientId, function(err) {
      if(err && err.status !== 404) {
        logger.error("bayeux: Error while attempting disconnection of socket " + clientId + ": " + err,  { exception: err });
      }
    });
  });

  shutdown.addHandler('bayeux', 15, function(callback) {
    var engine = server._server._engine;
    engine.disconnect();
    setTimeout(callback, 1000);
  });

  /* Nasty hack, but no way around it */
  server._server._makeResponse = function(message) {
    var response = {};

    if (message.id)       response.id       = message.id;
    if (message.clientId) response.clientId = message.clientId;
    if (message.channel)  response.channel  = message.channel;
    if (message.error)    response.error    = message.error;

    // Our improvement: information for extensions
    if (message._private) response._private = message._private;

    response.successful = !response.error;
    return response;
  };

  return server;
}


/* This function is used a lot, this version excludes try-catch so that it can be optimised */
function stringifyInternal(object) {
  if(typeof object !== 'object') return JSON.stringify(object);

  var string = JSON.stringify(object);

  // Over cautious
  stats.eventHF('bayeux.message.count', 1, STATS_FREQUENCY);

  if(string) {
    stats.gaugeHF('bayeux.message.size', string.length, STATS_FREQUENCY);
  } else {
    stats.gaugeHF('bayeux.message.size', 0, STATS_FREQUENCY);
  }

  return string;
}

faye.stringify = function(object) {
  try {
    return stringifyInternal(object);
  } catch(e) {
    stats.event('bayeux.message.serialization_error');

    logger.error('Error while serializing JSON message', { exception: e });
    throw e;
  }
};

/* TEMPORARY DEBUGGING SOLUTION */
faye.logger = {
};

var logLevels = ['fatal', 'error', 'warn'];
if(fayeLoggingLevel === 'info' || fayeLoggingLevel === 'debug') logLevels.push('info');

logLevels.forEach(function(level) {
  faye.logger[level] = function(msg) { logger[level]('faye: ' + msg.substring(0,180)); };
});

if(debug.enabled && fayeLoggingLevel === 'debug') {
  faye.logger.debug = function(msg) { debug("faye: %s", msg); };
}

function BayeuxCluster(lightweight) {
  this.lightweight = lightweight;

  /**
   * Create the servers
   */
  var serverNew = this.serverNew = makeServer({
    endpoint: '/bayeux',
    redisClient: env.redis.createClient(nconf.get("redis_faye")),
    redisSubscribeClient: env.redis.createClient(nconf.get("redis_faye")),
    timeout: nconf.get('ws:fayeTimeout'),
    lightweight: lightweight
  });

  var serverLegacy = this.serverLegacy  = makeServer({
    endpoint: '/faye',
    redisClient: env.redis.createClient(),
    redisSubscribeClient: env.redis.createClient(),
    timeout: nconf.get('ws:fayeTimeoutOLD'),
    lightweight: lightweight
  });

  /**
   * Create the clients
   */
  var clientNew = this.clientNew = serverNew.getClient();
  clientNew.addExtension(superClientExtension);

  var clientLegacy = this.clientLegacy = serverLegacy.getClient();
  clientLegacy.addExtension(superClientExtension);
}

/** Returns callback(exists) to match faye */
BayeuxCluster.prototype.clientExists = function(clientId, callback) {
  var engineNew = this.serverNew._server._engine;
  var engineLegacy = this.serverLegacy._server._engine;

  // Try the new server first
  engineNew.clientExists(clientId, function(exists) {
    if (exists) return callback(true);

    // Try the legacy server next
    engineLegacy.clientExists(clientId, function(exists) {
      return callback(exists);
    });
  });
};

/**
 * Publish a message on Faye
 */
BayeuxCluster.prototype.publish = function(channel, message) {
  this.clientNew.publish(channel, message);
  this.clientLegacy.publish(channel, message);
};

/**
 * Destroy a client
 */
BayeuxCluster.prototype.destroyClient = function(clientId, callback) {
  if (!clientId) return;

  var engineNew = this.serverNew._server._engine;
  var engineLegacy = this.serverLegacy._server._engine;

  logger.info('bayeux: client ' + clientId + ' intentionally destroyed.');

  var p1 = new Promise(function(resolve) {
    engineNew.destroyClient(clientId, resolve);
  });

  var p2 = new Promise(function(resolve) {
    engineLegacy.destroyClient(clientId, resolve);
  });

  return Promise.all([p1, p2]).nodeify(callback);
};

/**
 * Attach the faye instance to the server
 */
BayeuxCluster.prototype.attach = function(httpServer) {
  if (this.lightweight) {
    throw new Error('A lightweight bayeux cluster cannot be attached');
  }
  this.serverNew.attach(httpServer);
  this.serverLegacy.attach(httpServer);
};

/** Singleton server */
function BayeuxSingleton(lightweight) {
<<<<<<< HEAD
  console.log('SINGLETON!!!');
=======
>>>>>>> d6d84d44
  this.lightweight = lightweight;

  /**
   * Create the servers
   */
  var server = this.server = makeServer({
    endpoint: '/bayeux',
    redisClient: env.redis.createClient(nconf.get("redis_faye")),
    redisSubscribeClient: env.redis.createClient(nconf.get("redis_faye")),
    timeout: nconf.get('ws:fayeTimeout'),
    lightweight: lightweight
  });

  /**
   * Create the clients
   */
  var client = this.client = server.getClient();
  client.addExtension(superClientExtension);
}


/** Returns callback(exists) to match faye */
BayeuxSingleton.prototype.clientExists = function(clientId, callback) {
  var engine = this.server._server._engine;

  engine.clientExists(clientId, callback);
};

/**
 * Publish a message on Faye
 */
BayeuxSingleton.prototype.publish = function(channel, message) {
  this.client.publish(channel, message);
};

/**
 * Destroy a client
 */
BayeuxSingleton.prototype.destroyClient = function(clientId, callback) {
  if (!clientId) return;

  logger.info('bayeux: client ' + clientId + ' intentionally destroyed.');

  var engine = this.server._server._engine;
  engine.destroyClient(clientId, callback);
};

/**
 * Attach the faye instance to the server
 */
BayeuxSingleton.prototype.attach = function(httpServer) {
  if (this.lightweight) {
    throw new Error('A lightweight bayeux cluster cannot be attached');
  }
  this.server.attach(httpServer);
};

if (disableLegacyEndpoint) {
  module.exports = BayeuxSingleton;
} else {
  module.exports = BayeuxCluster;
}<|MERGE_RESOLUTION|>--- conflicted
+++ resolved
@@ -269,10 +269,6 @@
 
 /** Singleton server */
 function BayeuxSingleton(lightweight) {
-<<<<<<< HEAD
-  console.log('SINGLETON!!!');
-=======
->>>>>>> d6d84d44
   this.lightweight = lightweight;
 
   /**
