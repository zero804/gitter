--- conflicted
+++ resolved
@@ -11,11 +11,7 @@
 var StatusError       = require('statuserror');
 var bayeuxExtension   = require('./extension');
 var Promise           = require('bluebird');
-<<<<<<< HEAD
-var userCanAccessRoom = require('gitter-web-permissions/lib/user-can-access-room');
-=======
 var policyFactory     = require('gitter-web-permissions/lib/legacy-policy-factory');
->>>>>>> 0ac49a05
 var debug             = require('debug')('gitter:bayeux-authorisor');
 var recentRoomService = require('../../services/recent-room-service');
 
