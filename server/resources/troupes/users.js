/*jshint globalstrict:true, trailing:false, unused:true, node:true */
"use strict";

var recentRoomService  = require('../../services/recent-room-service');
var roomService        = require('../../services/room-service');
var userService        = require("../../services/user-service");
var restSerializer     = require("../../serializers/rest-serializer");
var appEvents          = require("../../app-events");
var _                  = require("underscore");

module.exports = {
  id: 'resourceTroupeUser',

  index: function(req, res, next) {
    var strategy = new restSerializer.UserIdStrategy({
      showPresenceForTroupeId: req.troupe.id,
      includeRolesForTroupe: req.troupe,
      currentUser: req.user
    });

    restSerializer.serializeExcludeNulls(req.troupe.getUserIds(), strategy, function(err, serialized) {
      if(err) return next(err);
      res.send(serialized);
    });
  },

  create: function(req, res, next) {
    var username = req.body.usernames[0] || req.body.username;

<<<<<<< HEAD
    return roomService.addUsersToRoom(req.troupe, req.user, usernames)
      .then(function (usersAdded) {
        var strategy = new restSerializer.UserStrategy();
        restSerializer.serialize(usersAdded, strategy, function (err, serialized) {
          res.send(200, { success: true, users: serialized });
=======

    return roomService.addUserToRoom(req.troupe, req.user, username)
      .then(function(userAdded) {
        var strategy = new restSerializer.UserStrategy();
        restSerializer.serialize(userAdded, strategy, function(err, serialized) {
          if(err) throw err;

          serialized.email = userAdded.email;

          res.send(200, { success: true, user: serialized, users: [serialized] });
>>>>>>> 4c9c67c3
        });
      })
      .fail(next);
  },

  destroy: function(req, res, next){
    var user = req.resourceTroupeUser;

    return roomService.removeUserFromRoom(req.troupe, user, req.user)
      .then(function() {
        recentRoomService.removeRecentRoomForUser(user.id, req.troupe);
      })
      .then(function() {
        appEvents.userLeft({user: req.user, room: req.troupe});
        res.send({ success: true });
      })
      .catch(next);
  },

  load: function(req, id, callback) {
    var userInTroupeId = _.find(req.troupe.getUserIds(), function(v) { return v == id;} );
    userService.findById(userInTroupeId, callback);
  }

};<|MERGE_RESOLUTION|>--- conflicted
+++ resolved
@@ -27,14 +27,6 @@
   create: function(req, res, next) {
     var username = req.body.usernames[0] || req.body.username;
 
-<<<<<<< HEAD
-    return roomService.addUsersToRoom(req.troupe, req.user, usernames)
-      .then(function (usersAdded) {
-        var strategy = new restSerializer.UserStrategy();
-        restSerializer.serialize(usersAdded, strategy, function (err, serialized) {
-          res.send(200, { success: true, users: serialized });
-=======
-
     return roomService.addUserToRoom(req.troupe, req.user, username)
       .then(function(userAdded) {
         var strategy = new restSerializer.UserStrategy();
@@ -44,7 +36,6 @@
           serialized.email = userAdded.email;
 
           res.send(200, { success: true, user: serialized, users: [serialized] });
->>>>>>> 4c9c67c3
         });
       })
       .fail(next);
