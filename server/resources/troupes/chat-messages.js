/*jshint globalstrict:true, trailing:false, unused:true, node:true */
"use strict";

var chatService = require('../../services/chat-service');
var restSerializer = require('../../serializers/rest-serializer');
var userAgentTags = require('../../utils/user-agent-tagger');
var _ = require('underscore');

module.exports = {
  id: 'chatMessage',
  index: function(req, res, next) {
    var skip = req.query.skip;
    var limit = req.query.limit;
    var beforeId = req.query.beforeId;
    var afterId = req.query.afterId;
<<<<<<< HEAD
=======
    var aroundId = req.query.aroundId;
>>>>>>> a9596201
    var marker = req.query.marker;
    var userId = req.user && req.user.id;

    var options = {
        skip: parseInt(skip, 10) || 0,
        limit: parseInt(limit, 10) || 50,
<<<<<<< HEAD
        beforeId: beforeId && "" + beforeId || null,
        afterId: afterId && "" + afterId || null,
        marker: marker && "" + marker || null,
=======
        beforeId: beforeId && "" + beforeId || undefined,
        afterId: afterId && "" + afterId || undefined,
        aroundId: aroundId && "" + aroundId || undefined,
        marker: marker && "" + marker || undefined,
>>>>>>> a9596201
        userId: userId
    };

    return chatService.findChatMessagesForTroupe(req.troupe.id, options)
      .spread(function(chatMessages, limitReached) {
        var userId = req.user && req.user.id;

        var strategy = new restSerializer.ChatStrategy({
          currentUserId: userId,
          troupeId: req.troupe.id,
          initialId: aroundId
        });

        return [restSerializer.serialize(chatMessages, strategy), limitReached];
      })
      .spread(function(serialized, limitReached) {
        if(limitReached) {
<<<<<<< HEAD
=======
          // Consider whether storing this in a header is a good idea
          // as headers don't get used to generate etags and therefore
          // result in cache nastiness
>>>>>>> a9596201
          res.set('LimitReached', 'true');
        }

        res.send(serialized);
      })
      .fail(next);

  },

  create: function(req, res, next) {
    var data = _.clone(req.body);
    data.stats = userAgentTags(req.headers['user-agent']);

    return chatService.newChatMessageToTroupe(req.troupe, req.user, data)
      .then(function (chatMessage) {
        var strategy = new restSerializer.ChatStrategy({ currentUserId: req.user.id, troupeId: req.troupe.id });
        return restSerializer.serialize(chatMessage, strategy);
      })
      .then(function(serialized) {
        res.send(serialized);
      })
      .fail(function(err) {
        return next(err);
      });
  },

<<<<<<< HEAD
  update:  function(req, res, next) {
=======
  update: function(req, res, next) {
>>>>>>> a9596201
    return chatService.updateChatMessage(req.troupe, req.chatMessage, req.user, req.body.text)
      .then(function(chatMessage) {
        var strategy = new restSerializer.ChatStrategy({ currentUserId: req.user.id, troupeId: req.troupe.id });
        return restSerializer.serialize(chatMessage, strategy);
      })
      .then(function(serialized) {
        res.send(serialized);
      })
      .fail(function(err) {
        return next(err);
      });

  },

  load: function(id, callback) {
    chatService.findById(id, callback);
  }

};<|MERGE_RESOLUTION|>--- conflicted
+++ resolved
@@ -13,26 +13,17 @@
     var limit = req.query.limit;
     var beforeId = req.query.beforeId;
     var afterId = req.query.afterId;
-<<<<<<< HEAD
-=======
     var aroundId = req.query.aroundId;
->>>>>>> a9596201
     var marker = req.query.marker;
     var userId = req.user && req.user.id;
 
     var options = {
         skip: parseInt(skip, 10) || 0,
         limit: parseInt(limit, 10) || 50,
-<<<<<<< HEAD
-        beforeId: beforeId && "" + beforeId || null,
-        afterId: afterId && "" + afterId || null,
-        marker: marker && "" + marker || null,
-=======
         beforeId: beforeId && "" + beforeId || undefined,
         afterId: afterId && "" + afterId || undefined,
         aroundId: aroundId && "" + aroundId || undefined,
         marker: marker && "" + marker || undefined,
->>>>>>> a9596201
         userId: userId
     };
 
@@ -50,12 +41,9 @@
       })
       .spread(function(serialized, limitReached) {
         if(limitReached) {
-<<<<<<< HEAD
-=======
           // Consider whether storing this in a header is a good idea
           // as headers don't get used to generate etags and therefore
           // result in cache nastiness
->>>>>>> a9596201
           res.set('LimitReached', 'true');
         }
 
@@ -82,11 +70,7 @@
       });
   },
 
-<<<<<<< HEAD
-  update:  function(req, res, next) {
-=======
   update: function(req, res, next) {
->>>>>>> a9596201
     return chatService.updateChatMessage(req.troupe, req.chatMessage, req.user, req.body.text)
       .then(function(chatMessage) {
         var strategy = new restSerializer.ChatStrategy({ currentUserId: req.user.id, troupeId: req.troupe.id });
