--- conflicted
+++ resolved
@@ -1,76 +1,56 @@
 /*jshint globalstrict:true, trailing:false, unused:true, node:true */
 "use strict";
 
-<<<<<<< HEAD
-var troupeService = require("../../services/troupe-service"),
-    restSerializer = require("../../serializers/rest-serializer");
-=======
 var troupeService     = require("../../services/troupe-service");
 var restSerializer    = require("../../serializers/rest-serializer");
-var collections       = require("../../utils/collections");
-var Q                 = require("q");
->>>>>>> a7d4dac0
 
 module.exports = {
-  index: function(req, res, next) {
-    troupeService.findAllUnusedInvitesForTroupe(req.troupe.id, function(err, invites) {
-      if(err) return next(err);
+    index: function(req, res, next) {
+      troupeService.findAllUnusedInvitesForTroupe(req.troupe.id, function(err, invites) {
+        if(err) return next(err);
 
-      var strategy = new restSerializer.InviteStrategy({ currentUserId: req.user.id, troupeId: req.troupe.id });
+        var strategy = new restSerializer.InviteStrategy({ currentUserId: req.user.id, troupeId: req.troupe.id });
 
-<<<<<<< HEAD
-      restSerializer.serialize(invites, strategy, function(err, serialized) {
-        if(err) return next(err);
-=======
-      Q.all(promises).then(function(results) {
-
-        var invites = results.filter(function(i) { return !i.ignored; });
-
-        var strategy = new restSerializer.InviteStrategy({ currentUserId: req.user.id });
         restSerializer.serialize(invites, strategy, function(err, serialized) {
           if(err) return next(err);
-          var indexedSerialized = collections.indexById(serialized);
 
-          res.send(results.map(function(invite) {
-            if(invite.ignored) return invite;
-            return indexedSerialized[invite.id];
-          }));
-
+          res.send(serialized);
         });
 
-      }, next);
+      });
+    },
+
+    create: function(req, res, next) {
+      var invite = req.body;
+
+      return troupeService.createInvite(req.troupe, {
+          fromUser: req.user,
+          email: invite.email,
+          displayName: invite.displayName,
+          userId: invite.userId
+        })
+        .then(function(result) {
+          if(result.ignored) return res.send(result);
+
+          var strategy = new restSerializer.InviteStrategy({ currentUserId: req.user.id });
+          restSerializer.serialize(result, strategy, function(err, serialized) {
+            if(err) return next(err);
+
+            res.send(serialized);
+          });
+
+        }, next);
 
     },
->>>>>>> a7d4dac0
 
-        res.send(serialized);
+    destroy: function(req, res) {
+      req.invite.remove(function() {
+        res.send({ success: true });
       });
+    },
 
-    });
-  },
-
-  create: function(req, res, next) {
-    var invite = req.body;
-    return troupeService.createInvite(req.troupe, {
-        fromUser: req.user,
-        email: invite.email,
-        displayName: invite.displayName,
-        userId: invite.userId
-      })
-      .then(function() {
-        res.send(invite);
-      })
-      .fail(next);
-  },
-
-  destroy: function(req, res) {
-    req.invite.remove(function() {
-      res.send({ success: true });
-    });
-  },
-
-  load: function(id, callback){
-    troupeService.findInviteById(id, callback);
-  }
+    load: function(id, callback){
+      troupeService.findInviteById(id, callback);
+    }
 
 };