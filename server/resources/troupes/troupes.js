/*jshint globalstrict:true, trailing:false, unused:true, node:true */
"use strict";

var troupeService     = require("../../services/troupe-service");
var roomService       = require("../../services/room-service");
var restful           = require("../../services/restful");
var restSerializer    = require("../../serializers/rest-serializer");
var Q                 = require('q');
var mongoUtils        = require('../../utils/mongo-utils');

module.exports = {
  id: 'troupe',
  index: function(req, res, next) {
    restful.serializeTroupesForUser(req.user.id)
      .then(function(serialized) {
        res.send(serialized);
      })
      .fail(next);
  },

  show: function(req, res, next) {
    var strategyOptions = { currentUserId: req.user && req.user.id };

    if (req.query.include_users) strategyOptions.mapUsers = true;
    var strategy = new restSerializer.TroupeStrategy(strategyOptions);

    restSerializer.serialize(req.troupe, strategy, function(err, serialized) {
      if(err) return next(err);

      res.send(serialized);
    });
  },

  create: function(req, res, next) {
    var roomUri = req.query.uri || req.body.uri;
    if (!roomUri) return res.send('400', {error: 'Missing Room URI'});

    return roomService.findOrCreateRoom(req.user, roomUri, {ignoreCase: true}).then(function(room) {
      if (!room.troupe) { return res.send({allowed: false}); }

      var strategy = new restSerializer.TroupeStrategy({ currentUserId: req.user.id, mapUsers: true, includeRolesForTroupe: room.troupe });
      restSerializer.serialize(room.troupe, strategy, function(err, serialized) {
        console.log(serialized);
        if (err) return next(err);

        res.send({allowed: true, room: serialized});
      });

    });

  },

  update: function(req, res, next) {
    var troupe = req.troupe;
    var updatedTroupe = req.body;

    var promises = [];

    if(updatedTroupe.autoConfigureHooks) {
      promises.push(roomService.applyAutoHooksForRepoRoom(req.user, troupe));
    }

    if(updatedTroupe.hasOwnProperty('topic')) {
      promises.push(troupeService.updateTopic(req.user, troupe, updatedTroupe.topic));
    }

    Q.all(promises)
      .then(function() {
        troupeService.findById(troupe.id, function(err, troupe) {

          var strategy = new restSerializer.TroupeStrategy({ currentUserId: req.user.id, mapUsers: false });

          restSerializer.serialize(troupe, strategy, function(err, serialized) {
            if(err) return next(err);

            res.send(serialized);
          });

        });

      })
      .catch(next);
  },

  load: function(req, id, callback) {
    /* Invalid id? Return 404 */
    if(!mongoUtils.isLikeObjectId(id)) return callback();

    troupeService.findById(id, function(err, troupe) {
      if(err) return callback(500);
      if(!troupe) return callback(404);

      if(troupe.status != 'ACTIVE') return callback(404);

      if(troupe.security === 'PUBLIC' && req.method === 'GET') {
        return callback(null, troupe);
      }

<<<<<<< HEAD
=======
      /* From this point forward we need a user */
      if(!req.user) {
        return callback(404);
      }

>>>>>>> 75b46659
      if(!troupeService.userHasAccessToTroupe(req.user, troupe)) {
        return callback(403);
      }

      return callback(null, troupe);
    });
  }

};<|MERGE_RESOLUTION|>--- conflicted
+++ resolved
@@ -96,14 +96,11 @@
         return callback(null, troupe);
       }
 
-<<<<<<< HEAD
-=======
       /* From this point forward we need a user */
       if(!req.user) {
         return callback(404);
       }
 
->>>>>>> 75b46659
       if(!troupeService.userHasAccessToTroupe(req.user, troupe)) {
         return callback(403);
       }
