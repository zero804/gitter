--- conflicted
+++ resolved
@@ -8,17 +8,11 @@
 function indexQuery(req, res, next) {
   var limit = req.query.limit ? parseInt(req.query.limit, 10) : 0;
 
-<<<<<<< HEAD
-  return search.then(function(repos) {
-
-      var filteredRepos = repos.filter(createTextFilter({ query: req.query.q, fields: ['full_name']}));
-=======
   return repoService.getReposForUser(req.user)
     .then(function(repos) {
 
       var query = (req.query.q || '').replace(/\*|\+|\$/g, '');
       var filteredRepos = repos.filter(createTextFilter({ query: query, fields: ['full_name']}));
->>>>>>> 0e68ed45
 
       var strategyOptions = { currentUserId: req.user.id };
       if (req.query.include_users) strategyOptions.mapUsers = true;
