--- conflicted
+++ resolved
@@ -107,10 +107,7 @@
   if(!options) options = {};
 
   var userStategy = new UserIdStrategy(options);
-<<<<<<< HEAD
-=======
   var troupeStrategy = options.includeTroupe && new TroupeIdStrategy(options);
->>>>>>> f7b53aa6
 
   this.preload = function(items, callback) {
     var users = items.map(function(i) { return i.fromUserId; });
@@ -121,8 +118,6 @@
       data: _.uniq(users)
     });
 
-<<<<<<< HEAD
-=======
     if(troupeStrategy) {
       var troupeIds = items.map(function(i) { return i.toTroupeId; });
       strategies.push({
@@ -131,7 +126,6 @@
       });
     }
 
->>>>>>> f7b53aa6
     execPreloads(strategies, callback);
   };
 
@@ -140,12 +134,8 @@
       id: item._id,
       text: item.text,
       sent: item.sent,
-<<<<<<< HEAD
-      fromUser: options.user ? options.user : userStategy.map(item.fromUserId)
-=======
       fromUser: options.user ? options.user : userStategy.map(item.fromUserId),
       troupe: troupeStrategy && troupeStrategy.map(item.toTroupeId)
->>>>>>> f7b53aa6
     };
 
   };
@@ -215,10 +205,7 @@
   if(!options) options = {};
 
   var userStategy = new UserIdStrategy();
-<<<<<<< HEAD
-=======
   var troupeStrategy = options.includeTroupe && new TroupeIdStrategy(options);
->>>>>>> f7b53aa6
 
   this.preload = function(requests, callback) {
     var userIds =  requests.map(function(item) { return item.userId; });
@@ -243,12 +230,8 @@
   this.map = function(item) {
     return {
       id: item._id,
-<<<<<<< HEAD
-      user: userStategy.map(item.userId)
-=======
       user: userStategy.map(item.userId),
       troupe: troupeStrategy && troupeStrategy.map(item.troupeId)
->>>>>>> f7b53aa6
     };
   };
 }
