--- conflicted
+++ resolved
@@ -1,8 +1,4 @@
-<<<<<<< HEAD
-/* eslint complexity: ["error", 17] */
-=======
 /* eslint complexity: ["error", 20] */
->>>>>>> d97ece12
 "use strict";
 
 var Promise = require('bluebird');
@@ -304,17 +300,12 @@
       isPublic = item.sd.public;
     }
 
-<<<<<<< HEAD
-    var group = groupIdStrategy && item.groupId ? groupIdStrategy.map(item.groupId) : undefined;
-
     var avatarUrl = getAvatarUrlForTroupe(item, {
       name: troupeName,
       group: group,
       user: otherUser
     });
 
-=======
->>>>>>> d97ece12
     return {
       id: item.id || item._id,
       name: troupeName,
