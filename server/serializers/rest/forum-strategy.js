"use strict";

var Promise = require('bluebird');
var CategoriesForForumStrategy = require('./topics/categories-for-forum-strategy');
var TopicsForForumStrategy = require('./topics/topics-for-forum-strategy');
var topicService = require('gitter-web-topics/lib/topic-service');
var ForumSubscriptionStrategy = require('./topics/forum-subscription-strategy');
var ForumPermissionsStrategy = require('./topics/forum-permissions-strategy');


function getId(obj) {
  return obj._id || obj.id;
}

function ForumStrategy() {
}

ForumStrategy.prototype = {
  preload: function(forums) {
    if (forums.isEmpty()) return;

    var forumIds = forums.map(getId);

    var promises = [];

    // TODO: this will probably be removed in favor of having forum.topicsTotal
    // in the schema. Also: it is not a strategy.
    promises.push(this.loadTopicsTotals(forumIds))
    promises.push(this.categoriesForForumStrategy.preload(forumIds));
    if (this.topicsForForumStrategy) {
      promises.push(this.topicsForForumStrategy.preload(forumIds));
    }
    promises.push(this.subscriptionStrategy.preload(forums));
    promises.push(this.permissionsStrategy.preload(forums));

    return Promise.all(promises);
  },

  // TODO: this will probably be removed in favor of having forum.topicsTotal
  // in the schema. Also: it is not a strategy.
  // @lerouxb to refactor ;-)
  loadTopicsTotals: function(forumIds) {
    return topicService.findTotalsByForumIds(forumIds.toArray())
      .bind(this)
      .then(function(topicsTotals) {
        this.topicsTotalMap = topicsTotals;
      });
  },

  map: function(forum) {
    var id = forum.id || forum._id && forum._id.toHexString();

    var topicsTotal = this.topicsTotalMap[id] || 0;

    return {
      id: id,
      name: forum.name,
      uri: forum.uri,
      tags: forum.tags,
      categories: this.categoriesForForumStrategy.map(id),
      topics: this.topicsForForumStrategy ? this.topicsForForumStrategy.map(id) : undefined,
      subscribed: this.subscriptionStrategy.map(forum),
      topicsTotal: topicsTotal, // TODO: drop this?
      permissions: this.permissionsStrategy.map(forum)
    };
  },

  name: 'ForumStrategy',
};

/**
 * Forum WITHOUT nested topics
 */
ForumStrategy.standard = function(options) {
  var strategy = new ForumStrategy();
  var currentUser;
  var currentUserId;
  if (options) {
    if (options.currentUser) {
      currentUser = options.currentUser;
      currentUserId = currentUser._id;
    }
    if (options.currentUserId) {
      currentUserId = options.currentUserId;
    }
  }

<<<<<<< HEAD
  strategy.subscriptionStrategy = new ForumSubscriptionStrategy({
    currentUserId: currentUserId
  });

  strategy.categoriesForForumStrategy = new CategoriesForForumStrategy();

  strategy.permissionsStrategy = new ForumPermissionsStrategy({
    currentUser: currentUser,
    currentUserId: currentUserId
  });
=======
  strategy.categoriesForForumStrategy = new CategoriesForForumStrategy();

  if (currentUserId) {
    strategy.subscriptionStrategy = new ForumSubscriptionStrategy({
      currentUserId: currentUserId
    });
  }
>>>>>>> cf3e27a4

  return strategy;
}

/**
 * Forum WITH nested topics
 */
ForumStrategy.nested = function(options) {
  var strategy = ForumStrategy.standard(options);
  var currentUserId = options && options.currentUserId;

  strategy.topicsForForumStrategy = TopicsForForumStrategy.standard({
    currentUserId: currentUserId,
    topicsFilterSort: options && options.topicsFilterSort
  });

  return strategy;
}

module.exports = ForumStrategy;<|MERGE_RESOLUTION|>--- conflicted
+++ resolved
@@ -59,7 +59,7 @@
       tags: forum.tags,
       categories: this.categoriesForForumStrategy.map(id),
       topics: this.topicsForForumStrategy ? this.topicsForForumStrategy.map(id) : undefined,
-      subscribed: this.subscriptionStrategy.map(forum),
+      subscribed: this.subscriptionStrategy ? this.subscriptionStrategy.map(forum) : undefined,
       topicsTotal: topicsTotal, // TODO: drop this?
       permissions: this.permissionsStrategy.map(forum)
     };
@@ -85,26 +85,20 @@
     }
   }
 
-<<<<<<< HEAD
-  strategy.subscriptionStrategy = new ForumSubscriptionStrategy({
-    currentUserId: currentUserId
-  });
-
-  strategy.categoriesForForumStrategy = new CategoriesForForumStrategy();
-
-  strategy.permissionsStrategy = new ForumPermissionsStrategy({
-    currentUser: currentUser,
-    currentUserId: currentUserId
-  });
-=======
-  strategy.categoriesForForumStrategy = new CategoriesForForumStrategy();
-
   if (currentUserId) {
     strategy.subscriptionStrategy = new ForumSubscriptionStrategy({
       currentUserId: currentUserId
     });
   }
->>>>>>> cf3e27a4
+
+  strategy.categoriesForForumStrategy = new CategoriesForForumStrategy();
+
+
+  // TODO: not to be put in the standard strategy...
+  strategy.permissionsStrategy = new ForumPermissionsStrategy({
+    currentUser: currentUser,
+    currentUserId: currentUserId
+  });
 
   return strategy;
 }
