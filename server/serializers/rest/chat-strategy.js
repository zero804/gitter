--- conflicted
+++ resolved
@@ -1,11 +1,7 @@
 "use strict";
 
-<<<<<<< HEAD
-var unreadItemService = require("../../services/unread-items");
-=======
 var _                     = require('lodash');
-var unreadItemService     = require("../../services/unread-item-service");
->>>>>>> b361c412
+var unreadItemService     = require("../../services/unread-items");
 var collapsedChatsService = require('../../services/collapsed-chats-service');
 var execPreloads          = require('../exec-preloads');
 var getVersion            = require('../get-model-version');
