/*jshint globalstrict:true, trailing:false, unused:true, node:true */
"use strict";

var userService = require("../services/user-service");
var chatService = require("../services/chat-service");
var troupeService = require("../services/troupe-service");
var fileService = require("../services/file-service");
var unreadItemService = require("../services/unread-item-service");
var presenceService = require("../services/presence-service");
var Q = require("q");
var _ = require("underscore");
var handlebars = require('handlebars');
var winston = require("winston");
var collections = require("../utils/collections");
var cdn = require('../web/cdn');
var predicates = collections.predicates;

function formatDate(d) {
  return d ? d.toISOString() : null;
}

function getVersion(item) {
  if(!item) return undefined;
  var v = item.get ? item.get('_tv') : item._tv;
  if(!v) return undefined;
  if(v.valueOf) v = v.valueOf();
  return v ? v : undefined;
}

function concatArraysOfArrays(a) {
  var result = [];
  for(var i = 0; i < a.length; i++) {
    result = result.concat(a[i]);
  }
  return result;
}

function execPreloads(preloads, callback) {
  if(!preloads) return callback();

  var promises = preloads.map(function(i) {
    var deferred = Q.defer();
    i.strategy.preload(i.data, deferred.makeNodeResolver());
    return deferred.promise;
  });

  Q.all(promises)
      .then(function() {
        callback();
      })
      .fail(function(err) {
        callback(err);
      });
}

function UserStrategy(options) {
  options = options ? options : {};
  var onlineUsers;

  this.preload = function(users, callback) {
    if(options.showPresenceForTroupeId) {
      presenceService.findOnlineUsersForTroupe(options.showPresenceForTroupeId, function(err, result) {

        if(err) return callback(err);
        onlineUsers = result;
        callback(null, true);
      });
    } else {
      callback(null, true);
    }
  };

  this.map = function(user) {
    if(!user) return null;

    function getAvatarUrl(size) {
      if(user.avatarVersion === 0) {
        return user.gravatarImageUrl;
      }
      return cdn("avatar/" + size + "/" + user.id + "/" + user.avatarVersion + ".jpg", { notStatic: true });
    }

    function getLocationDescription(named) {
      return named.place + ", " + named.region;
    }

    var location;
    if(true /* options.showLocation */ && user.location.timestamp) {
      location = {
        description: getLocationDescription(user.location.named),
        timestamp: formatDate(user.location.timestamp),
        countryCode: user.location.countryCode
      };
    } else {
      location = undefined;
    }

    return {
      id: user.id,
      displayName: user.displayName,
      email: user.email,
      avatarUrlSmall: getAvatarUrl('s'),
      avatarUrlMedium: getAvatarUrl('m'),
      location: location,
      online: onlineUsers ? onlineUsers.indexOf(user.id) >= 0 : undefined,
      v: getVersion(user)
    };
  };
}

function UserIdStrategy(options) {
  var self = this;

  var userStategy = new UserStrategy(options);

  this.preload = function(ids, callback) {
    userService.findByIds(_.uniq(ids), function(err, users) {
      if(err) {
        winston.error("Error loading users", { exception: err });
        return callback(err);
      }
      self.users = collections.indexById(users);
      userStategy.preload(users, callback);
    });
  };

  this.map = function(id) {
    var user = self.users[id];
    return userStategy.map(user);
  };
}

function FileStrategy(options) {
  if(!options) options = {};

  var unreadItemStategy = new UnreadItemStategy({ itemType: 'file' });
  var userStategy = new UserIdStrategy();

  this.preload = function(items, callback) {
    var users = items.map(function(i) { return i.versions.map(function(j) { return j.creatorUserId; }); });
    users = _.flatten(users, true);
    users = _.uniq(users);

    var strategies = [{
      strategy: userStategy,
      data: users
    }];

    if(options.currentUserId) {
      strategies.push({
        strategy: unreadItemStategy,
        data: { userId: options.currentUserId, troupeId: options.troupeId }
      });
    }

    execPreloads(strategies, callback);
  };


  this.map = function(item) {
    if(!item) return null;
    item = item.toObject();

    return {
      id: item._id,
      fileName: item.fileName,
      mimeType: item.mimeType,
      versions: item.versions.map(function(item, index) {
        return {
          versionNumber: index + 1,
          creatorUser: userStategy.map(item.creatorUserId),
          createdDate: formatDate(item.createdDate),
          thumbnailStatus: item.thumbnailStatus,
          source: item.source,
          deleted: item.deleted
        };
      }),
<<<<<<< HEAD
      url: cdn('troupes/' + encodeURIComponent(item.troupeId) + '/downloads/' + encodeURIComponent(item.fileName)),
      previewMimeType: item.previewMimeType,
      embeddedViewType: item.embeddedViewType,
      embeddedUrl: cdn('troupes/' + encodeURIComponent(item.troupeId) + '/embedded/' + encodeURIComponent(item.fileName)),
      thumbnailUrl: cdn('troupes/' + encodeURIComponent(item.troupeId) + '/thumbnails/' + encodeURIComponent(item.fileName)),
=======
      url: cdn('troupes/' + encodeURIComponent(item.troupeId) + '/downloads/' + encodeURIComponent(item.fileName), { notStatic: true }),
      previewMimeType: item.previewMimeType,
      embeddedViewType: item.embeddedViewType,
      embeddedUrl: cdn('troupes/' + encodeURIComponent(item.troupeId) + '/embedded/' + encodeURIComponent(item.fileName), { notStatic: true }),
      thumbnailUrl: cdn('troupes/' + encodeURIComponent(item.troupeId) + '/thumbnails/' + encodeURIComponent(item.fileName), { notStatic: true }),
>>>>>>> 1248e636
      unread: options.currentUserId ? unreadItemStategy.map(item._id) : true,
      v: getVersion(item)
    };
  };

}

function FileIdStrategy(/*options*/) {
  var fileStrategy = new FileStrategy();
  var self = this;

  this.preload = function(ids, callback) {
    fileService.findByIds(ids, function(err, files) {
      if(err) {
        winston.error("Error loading files", { exception: err });
        return callback(err);
      }
      self.files = collections.indexById(files);

      execPreloads([{
        strategy: fileStrategy,
        data: files
      }], callback);

    });
  };

  this.map = function(fileId) {
    var file = self.files[fileId];
    if(!file) {
      winston.warn("Unable to locate fileId ", { fileId: fileId });
      return null;
    }

    return fileStrategy.map(file);
  };

}

function FileIdAndVersionStrategy() {
  var fileIdStrategy = new FileIdStrategy();

  this.preload = function(fileAndVersions, callback) {
    var fileIds = _(fileAndVersions).chain()
                    .map(function(e) { return e.fileId; })
                    .uniq()
                    .value();

    execPreloads([{
      strategy: fileIdStrategy,
      data: fileIds
    }], callback);
  };

  this.map = function(fileAndVersion) {
    var file = fileIdStrategy.map(fileAndVersion.fileId);

    if(!file) {
      winston.warn("Unable to locate file ", { fileId: fileAndVersion.fileId });
      return null;
    }

    var fileVersion = file.versions[fileAndVersion.version - 1];
    if(!fileVersion) {
      winston.warn("Unable to locate fileVersion ", fileAndVersion.version);
      return null;
    }

    // TODO: there is a slight performance gain to be made by not loading all the file versions
    // and only loading the file version (and users) for the needed version
    delete file['versions'];

    return _.extend(file, fileVersion);
  };
}

function EmailStrategy() {
  var userStategy = new UserIdStrategy();
  var fileStrategy = new FileIdAndVersionStrategy();

  this.preload = function(items, callback) {

    var allUserIds = _(items).chain()
      .map(function(i) { return i.fromUserId; })
      .uniq()
      .value();

    var allFileAndVersionIds = _(items).chain()
      .map(function(e) { return e.attachments; })
      .filter(predicates.notNull)
      .flatten()
      .map(function(f) { return { fileId: f.fileId, version: f.version }; })
      .uniq()
      .value();

    execPreloads([{
      strategy: userStategy,
      data: allUserIds
    },{
      strategy: fileStrategy,
      data: allFileAndVersionIds
    }], callback);

  };

  this.map = function(item) {
    return {
      id: item.id,
      from: userStategy.map(item.fromUserId),
      subject: item.subject,
      date: formatDate(item.date),
      preview: item.preview,
      mail: item.mail,
      attachments: _.map(item.attachments, fileStrategy.map),
      v: getVersion(item)
    };
  };
}

function ConversationStrategy()  {
  var emailStrategy = new EmailStrategy();

  this.preload = function(items, callback) {
    var allEmails = concatArraysOfArrays(items.map(function(i) { return i.emails; }));

    execPreloads([{
      strategy: emailStrategy,
      data: allEmails
    }], callback);
  };

  this.map = function(item) {
    return {
      id: item.id,
      troupeId: item.troupeId,
      updated: formatDate(item.updated),
      subject: item.subject,
      emails: item.emails.map(emailStrategy.map),
      v: getVersion(item)
    };
  };
}

function ConversationMinStrategy()  {
  var userStategy = new UserIdStrategy();

  this.preload = function(items, callback) {
    var lastUsers = items.map(function(i) { return i.emails[i.emails.length - 1].fromUserId; });

    execPreloads([{
      strategy: userStategy,
      data: _.uniq(lastUsers)
    }], callback);
  };

  this.map = function(item) {
    var hasAttachments = false;
    item.emails.forEach(function(i) {
      hasAttachments = hasAttachments || i.attachments.length > 0;
    });

    var preview = "";
    var lastSender = null;
    if(item.emails) {
      var lastEmail = item.emails[item.emails.length - 1];
      preview = lastEmail.preview;
      lastSender = userStategy.map(lastEmail.fromUserId);
    }

    return {
      id: item.id,
      troupeId: item.troupeId,
      updated: formatDate(item.updated),
      subject: item.subject,
      emailCount: item.emails.length,
      preview: preview,
      lastSender: lastSender,
      hasAttachments: hasAttachments,
      v: getVersion(item)
    };
  };
}

function UnreadItemStategy(options) {
  var self = this;
  var itemType = options.itemType;

  this.preload = function(data, callback) {
    unreadItemService.getUnreadItems(data.userId, data.troupeId, itemType, function(err, ids) {
      if(err) return callback(err);

      var hash = {};
      ids.forEach(function(id) {
        hash[id] = true;
      });

      self.unreadIds = hash;
      callback(null);
    });
  };

  this.map = function(id) {
    return !!self.unreadIds[id];
  };
}

function AllUnreadItemCountStategy(options) {
  var self = this;
  var userId = options.userId;

  this.preload = function(troupeIds, callback) {
    var promises = troupeIds.map(function(i) {
      var deferred = Q.defer();
      unreadItemService.getUserUnreadCounts(userId, i, deferred.makeNodeResolver());
      return deferred.promise;
    });

    Q.all(promises)
        .then(function(results) {
          self.unreadCounts = {};
          results.forEach(function(counts, index) {
            var troupeId = troupeIds[index];
            var total = 0;
            _.keys(counts).forEach(function(key) {
              total = total + counts[key];
            });

            self.unreadCounts[troupeId] = total;
          });
          callback();
        })
        .fail(function(err) {
          callback(err);
        });

  };

  this.map = function(id) {
    return self.unreadCounts[id] ? self.unreadCounts[id] : 0;
  };
}


function ChatStrategy(options)  {
  if(!options) options = {};

  var userStategy = options.user ? null : new UserIdStrategy();
  var unreadItemStategy = new UnreadItemStategy({ itemType: 'chat' });
  var troupeStrategy = options.includeTroupe ? new TroupeIdStrategy(options) : null;

  this.preload = function(items, callback) {
    var users = items.map(function(i) { return i.fromUserId; });

    var strategies = [];

    // If the user is fixed in options, we don't need to look them up using a strategy...
    if(userStategy) {
      strategies.push({
        strategy: userStategy,
        data: _.uniq(users)
      });
    }

    if(options.currentUserId) {
      strategies.push({
        strategy: unreadItemStategy,
        data: { userId: options.currentUserId, troupeId: options.troupeId }
      });
    }

    if(troupeStrategy) {
      strategies.push({
        strategy: troupeStrategy,
        data: _.uniq(items.map(function(i) { return i.toTroupeId; }))
      });
    }

    execPreloads(strategies, callback);
  };

  this.map = function(item) {
    return {
      id: item._id,
      text: item.text,
      sent: formatDate(item.sent),
      fromUser: options.user ? options.user : userStategy.map(item.fromUserId),
      unread: options.currentUserId ? unreadItemStategy.map(item._id) : true,
      troupe: troupeStrategy ? troupeStrategy.map(item.toTroupeId) : undefined,
      v: getVersion(item)
    };

  };
}


function ChatIdStrategy(options) {
  var chatStrategy = new ChatStrategy(options);
  var self = this;

  this.preload = function(ids, callback) {
    chatService.findByIds(ids, function(err, chats) {
      if(err) {
        winston.error("Error loading chats", { exception: err });
        return callback(err);
      }
      self.chats = collections.indexById(chats);

      execPreloads([{
        strategy: chatStrategy,
        data: chats
      }], callback);

    });
  };

  this.map = function(chatId) {
    var chat = self.chats[chatId];
    if(!chat) {
      winston.warn("Unable to locate chatId ", { chatId: chatId });
      return null;
    }

    return chatStrategy.map(chat);
  };

}
function compileTemplates(map) {
  for(var k in map) {
    if(map.hasOwnProperty(k)) {
      map[k] = handlebars.compile(map[k]);
    }
  }
  return map;
}

/* TODO: externalize and internationalise this! */
var notificationTemplates = compileTemplates({
  "mail:new": "New email with subject \"{{subject}}\" from {{from}}" ,
  "file:createVersion": "Version {{version}}  of {{fileName}} created.",
  "file:createNew": "New file {{fileName}} created."
});

var notificationLinkTemplates = compileTemplates({
  "mail:new": "#mail/{{emailId}}",
  "file:createVersion": "#files",
  "file:createNew": "#files"
});

function NotificationStrategy() {

  this.preload = function(items, callback) {
    callback(null);
  };


  this.map = function(item) {
    var templateData = {};
    _.extend(templateData, item.data, { troupeId: item.troupeId });

    var textTemplate = notificationTemplates[item.notificationName];
    var linkTemplate = notificationLinkTemplates[item.notificationName];

    if(!textTemplate || !linkTemplate) {
      winston.warn("Unknown notification ", { notificationName: item.notificationName});
      return null;
    }

    return {
      id: item.id,
      troupeId: item.troupeId,
      createdDate: item.createdDate,
      notificationText: textTemplate(templateData),
      notificationLink: linkTemplate(templateData)
    };
  };
}

function InviteStrategy(options) {
  if(!options) options = {};

  this.preload = function(items, callback) {
    callback(null);
  };

  this.map = function(item) {
    return {
      id: item._id,
      displayName: item.displayName,
      email: item.email,
      avatarUrlSmall: '/images/2/avatar-default.png', // TODO: fix
      v: getVersion(item)
    };
  };
}

function TroupeUserStrategy(options) {
  var userIdStategy = new UserIdStrategy(options);

  this.preload = function(troupeUsers, callback) {
    var userIds = troupeUsers.map(function(troupeUser) { return troupeUser.userId; });
    userIdStategy.preload(userIds, callback);
  };

  this.map = function(troupeUser) {
    return userIdStategy.map(troupeUser.userId);
  };
}

function TroupeStrategy(options) {
  if(!options) options = {};

  var currentUserId = options.currentUserId;

  var unreadItemStategy = options.currentUserId ? new AllUnreadItemCountStategy({ userId: options.currentUserId }) : null;
  var userIdStategy = options.mapUsers || currentUserId ? new UserIdStrategy() : null;
  this.preload = function(items, callback) {

    var strategies = [];

    if(unreadItemStategy) {
      var troupeIds = items.map(function(i) { return i.id; });

      strategies.push({
        strategy: unreadItemStategy,
        data: troupeIds
      });
    }

    if(userIdStategy) {

      var userIds;
      if(options.mapUsers) {
        userIds = _.flatten(items.map(function(troupe) { return troupe.getUserIds(); }));
      } else {
        userIds = [];
      }

      // If the currentUserOption has been set, then we will output
      // a user node on the serialized troupe.
      if(options.currentUserId) {
        items.forEach(function(troupe) {
          if(troupe.oneToOne) {
            userIds = userIds.concat(troupe.getUserIds());
          }
        });
      }

      userIds = _.uniq(userIds);

      strategies.push({
        strategy: userIdStategy,
        data: userIds
      });

    }

    execPreloads(strategies, callback);
  };

  function mapOtherUser(users) {
    var otherUser = users.filter(function(troupeUser) {
      return troupeUser.userId != currentUserId;
    })[0];
    if(otherUser) {
      return userIdStategy.map(otherUser.userId);
    }
  }

  this.map = function(item) {
    var otherUser = item.oneToOne && currentUserId ? mapOtherUser(item.users) : undefined;
    var troupeName, troupeUrl;
    if(item.oneToOne) {
      if(otherUser) {
        troupeName = otherUser.displayName;
        troupeUrl = "/one-one/" + otherUser.id;
      } else {
        winston.debug("Unable to map troupe bits as something has gone horribly wrong");
        // This should technically never happen......
        troupeName = null;
        troupeUrl = null;
      }
    } else {
        troupeName = item.name;
        troupeUrl = "/" + item.uri;
    }

    return {
      id: item.id,
      name: troupeName,
      uri: item.uri,
      oneToOne: item.oneToOne,
      users: options.mapUsers && !item.oneToOne ? item.users.map(function(troupeUser) { return userIdStategy.map(troupeUser.userId); }) : undefined,
      user: otherUser,
      unreadItems: unreadItemStategy ? unreadItemStategy.map(item.id) : undefined,
      url: troupeUrl,
      v: getVersion(item)
    };
  };
}

function TroupeIdStrategy(options) {
  var troupeStrategy = new TroupeStrategy(options);
  var self = this;

  this.preload = function(ids, callback) {
    troupeService.findByIds(ids, function(err, troupes) {
      if(err) {
        winston.error("Error loading troupes", { exception: err });
        return callback(err);
      }
      self.troupes = collections.indexById(troupes);

      execPreloads([{
        strategy: troupeStrategy,
        data: troupes
      }], callback);

    });
  };

  this.map = function(troupeId) {
    var troupe = self.troupes[troupeId];
    if(!troupeId) {
      winston.warn("Unable to locate troupeId ", { troupeId: troupeId });
      return null;
    }

    return troupeStrategy.map(troupe);
  };

}

function RequestStrategy(options) {
  if(!options) options = {};

  var userStategy = new UserIdStrategy();
  var unreadItemStategy = new UnreadItemStategy({ itemType: 'request' });

  this.preload = function(requests, callback) {
    var userIds =  requests.map(function(item) { return item.userId; });

    var strategies = [{
      strategy: userStategy,
      data: _.uniq(userIds)
    }];

    if(options.currentUserId) {
      strategies.push({
        strategy: unreadItemStategy,
        data: { userId: options.currentUserId, troupeId: options.troupeId }
      });
    }
    execPreloads(strategies, callback);

  };

  this.map = function(item) {
    return {
      id: item._id,
      user: userStategy.map(item.userId),
      unread: options.currentUserId ? unreadItemStategy.map(item._id) : true,
      v: getVersion(item)
    };
  };
}


/* This method should move */
function serialize(items, strat, callback) {
  if(!items) return callback(null, null);

  var single = !Array.isArray(items);
  if(single) {
    items = [ items ];
  }

  function pkg(i) {
    return single ? i[0] : i;
  }

  strat.preload(items, function(err) {
    if(err) {
      winston.error("Error during preload", { exception: err });
      return callback(err);
    }

    callback(null, pkg(items.map(strat.map)));
  });

}

// TODO: deprecate this....
function getStrategy(modelName, toCollection) {
  switch(modelName) {
    case 'conversation':
      return toCollection ? ConversationMinStrategy : ConversationStrategy;
    case 'file':
      return FileStrategy;
    case 'fileId':
      return FileIdStrategy;
    case 'notification':
      return NotificationStrategy;
    case 'chat':
      return ChatStrategy;
    case 'chatId':
      return ChatIdStrategy;
    case 'invite':
      return InviteStrategy;
    case 'request':
      return RequestStrategy;
    case 'troupe':
      return TroupeStrategy;
    case 'troupeId':
      return TroupeIdStrategy;
    case 'user':
      return UserStrategy;
  }
}

function serializeModel(model, callback) {
  if(model === null) return callback(null, null);
  var schema = model.schema;
  if(!schema) return callback("Model does not have a schema");
  if(!schema.schemaTypeName) return callback("Schema does not have a schema name");

  var strategy;

  switch(schema.schemaTypeName) {
    case 'UserSchema':
      strategy = new UserStrategy();
      break;

    case 'TroupeSchema':
      strategy = new TroupeStrategy();
      break;

    case 'TroupeUserSchema':
      strategy = new TroupeUserStrategy();
      break;

    case 'ConversationSchema':
      strategy = new ConversationMinStrategy();
      break;

    case 'EmailSchema':
      strategy = new EmailStrategy();
      break;

    case 'InviteSchema':
      strategy = new InviteStrategy();
      break;

    case 'RequestSchema':
      strategy = new RequestStrategy();
      break;

    case 'ChatMessageSchema':
      strategy = new ChatStrategy();
      break;

    case 'FileSchema':
      strategy = new FileStrategy();
      break;

    case 'NotificationSchema':
      strategy = new NotificationStrategy();
      break;
  }

  if(!strategy) return callback("No strategy for " + schema.schemaTypeName);


  serialize(model, strategy, callback);
}

module.exports = {
  UserStrategy: UserStrategy,
  UserIdStrategy: UserIdStrategy,
  ConversationStrategy: ConversationStrategy,
  ConversationMinStrategy: ConversationMinStrategy,
  NotificationStrategy: NotificationStrategy,
  FileStrategy: FileStrategy,
  ChatStrategy: ChatStrategy,
  ChatIdStrategy: ChatIdStrategy,
  InviteStrategy: InviteStrategy,
  RequestStrategy: RequestStrategy,
  TroupeStrategy: TroupeStrategy,
  TroupeIdStrategy: TroupeIdStrategy,
  TroupeUserStrategy: TroupeUserStrategy,
  getStrategy: getStrategy,
  serialize: serialize,
  serializeModel: serializeModel
}<|MERGE_RESOLUTION|>--- conflicted
+++ resolved
@@ -175,19 +175,11 @@
           deleted: item.deleted
         };
       }),
-<<<<<<< HEAD
-      url: cdn('troupes/' + encodeURIComponent(item.troupeId) + '/downloads/' + encodeURIComponent(item.fileName)),
-      previewMimeType: item.previewMimeType,
-      embeddedViewType: item.embeddedViewType,
-      embeddedUrl: cdn('troupes/' + encodeURIComponent(item.troupeId) + '/embedded/' + encodeURIComponent(item.fileName)),
-      thumbnailUrl: cdn('troupes/' + encodeURIComponent(item.troupeId) + '/thumbnails/' + encodeURIComponent(item.fileName)),
-=======
       url: cdn('troupes/' + encodeURIComponent(item.troupeId) + '/downloads/' + encodeURIComponent(item.fileName), { notStatic: true }),
       previewMimeType: item.previewMimeType,
       embeddedViewType: item.embeddedViewType,
       embeddedUrl: cdn('troupes/' + encodeURIComponent(item.troupeId) + '/embedded/' + encodeURIComponent(item.fileName), { notStatic: true }),
       thumbnailUrl: cdn('troupes/' + encodeURIComponent(item.troupeId) + '/thumbnails/' + encodeURIComponent(item.fileName), { notStatic: true }),
->>>>>>> 1248e636
       unread: options.currentUserId ? unreadItemStategy.map(item._id) : true,
       v: getVersion(item)
     };
