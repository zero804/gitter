--- conflicted
+++ resolved
@@ -3,10 +3,7 @@
 var roomService         = require('../../../services/room-service');
 var restSerializer      = require("../../../serializers/rest-serializer");
 var loadTroupeFromParam = require('./load-troupe-param');
-<<<<<<< HEAD
-=======
 var RoomWithPolicyService = require('../../../services/room-with-policy-service');
->>>>>>> 0ac49a05
 
 module.exports = {
   id: 'troupeBan',
