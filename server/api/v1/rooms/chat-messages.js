"use strict";

var chatService         = require('../../../services/chat-service');
var restSerializer      = require('../../../serializers/rest-serializer');
var userAgentTags       = require('../../../utils/user-agent-tagger');
var _                   = require('underscore');
var StatusError         = require('statuserror');
var loadTroupeFromParam = require('./load-troupe-param');
var Q                   = require('q');

module.exports = {
  id: 'chatMessageId',
  index: function(req) {
    var skip = req.query.skip;
    var limit = req.query.limit;
    var beforeId = req.query.beforeId;
    var afterId = req.query.afterId;
    var aroundId = req.query.aroundId;
    var lang = req.query.lang;
    var marker = req.query.marker;
    var q = req.query.q;
    var userId = req.user && req.user.id;
<<<<<<< HEAD
    var troupeId = req.params.troupeId;
=======
    var lean = !!req.query.lean;
>>>>>>> a4c09c71
    var options;

    var query;
    if(q) {
      options = {
        skip: parseInt(skip, 10) || 0,
        limit: parseInt(limit, 10) || 50,
        lang: lang,
        userId: userId
      };

      query = chatService.searchChatMessagesForRoom(troupeId, "" + q, options);
    } else {
      options = {
        skip: parseInt(skip, 10) || 0,
        limit: parseInt(limit, 10) || 50,
        beforeId: beforeId && "" + beforeId || undefined,
        afterId: afterId && "" + afterId || undefined,
        aroundId: aroundId && "" + aroundId || undefined,
        marker: marker && "" + marker || undefined,
        userId: userId
      };
      query = chatService.findChatMessagesForTroupe(troupeId, options);
    }

    return query
      .then(function(chatMessages) {
        var userId = req.user && req.user.id;
        var strategy = new restSerializer.ChatStrategy({
          currentUserId: userId,
<<<<<<< HEAD
          troupeId: troupeId,
          initialId: aroundId
=======
          troupeId: req.troupe.id,
          initialId: aroundId,
          lean: lean
>>>>>>> a4c09c71
        });

        return restSerializer.serialize(chatMessages, strategy);
      });
  },

  create: function(req) {
    return loadTroupeFromParam(req)
      .then(function(troupe) {
        var data = _.clone(req.body);
        data.stats = userAgentTags(req.headers['user-agent']);

        return chatService.newChatMessageToTroupe(troupe, req.user, data);
      })
      .then(function(chatMessage) {
        var strategy = new restSerializer.ChatStrategy({ currentUserId: req.user.id, troupeId: req.params.troupeId });
        return restSerializer.serialize(chatMessage, strategy);
      });
  },

  show: function(req) {
    // TODO: ensure troupeId matches
    var strategy = new restSerializer.ChatIdStrategy({ currentUserId: req.user.id, troupeId: req.params.troupeId });
    return restSerializer.serialize(req.params.chatMessageId, strategy);
  },

  update: function(req) {
    return Q.all([loadTroupeFromParam(req), chatService.findById(req.params.chatMessageId)])
      .spread(function(troupe, chatMessage) {
        if (!chatMessage) throw new StatusError(404);
        return chatService.updateChatMessage(troupe, chatMessage, req.user, req.body.text);
      })
      .then(function(chatMessage) {
        var strategy = new restSerializer.ChatStrategy({ currentUserId: req.user.id, troupeId: req.params.troupeId });
        return restSerializer.serialize(chatMessage, strategy);
      });
  },

  subresources: {
    'readBy': require('./chat-read-by')
  }

};<|MERGE_RESOLUTION|>--- conflicted
+++ resolved
@@ -20,11 +20,8 @@
     var marker = req.query.marker;
     var q = req.query.q;
     var userId = req.user && req.user.id;
-<<<<<<< HEAD
     var troupeId = req.params.troupeId;
-=======
     var lean = !!req.query.lean;
->>>>>>> a4c09c71
     var options;
 
     var query;
@@ -55,14 +52,9 @@
         var userId = req.user && req.user.id;
         var strategy = new restSerializer.ChatStrategy({
           currentUserId: userId,
-<<<<<<< HEAD
           troupeId: troupeId,
-          initialId: aroundId
-=======
-          troupeId: req.troupe.id,
           initialId: aroundId,
           lean: lean
->>>>>>> a4c09c71
         });
 
         return restSerializer.serialize(chatMessages, strategy);
