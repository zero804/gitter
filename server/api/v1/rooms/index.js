"use strict";

var roomService = require("../../../services/room-service");
var restful = require("../../../services/restful");
var restSerializer = require("../../../serializers/rest-serializer");
var Promise = require('bluebird');
var StatusError = require('statuserror');
<<<<<<< HEAD
var loadTroupeFromParam  = require('./load-troupe-param');
=======
var loadTroupeFromParam = require('./load-troupe-param');
>>>>>>> 0ac49a05
var policyFactory = require('gitter-web-permissions/lib/legacy-policy-factory');
var RoomWithPolicyService = require('../../../services/room-with-policy-service');

function searchRooms(req) {
  var user = req.user;

  var options = {
    limit: parseInt(req.query.limit, 10) || 10,
    skip: parseInt(req.query.skip, 10)
  };

  var userId = user && user.id;
  return roomService.searchRooms(userId, req.query.q, options)
    .then(function(rooms) {
      var strategy = new restSerializer.SearchResultsStrategy({
        resultItemStrategy: new restSerializer.TroupeStrategy({
          currentUserId: userId
        })
      });

      return restSerializer.serializeObject({ results: rooms }, strategy);
    });
}

module.exports = {
  id: 'troupeId',
  index: function(req) {
    if (!req.user) {
      throw new StatusError(401);
    }

    if(req.query.q) {
      return searchRooms(req);
    }

    return restful.serializeTroupesForUser(req.user.id);
  },

  show: function(req) {
    var strategy = new restSerializer.TroupeIdStrategy({
      currentUserId: req.user && req.user.id,
      includeTags: true,
      includeProviders: true
    });

    return restSerializer.serializeObject(req.params.troupeId, strategy);
  },

  /**
   * This endpoint will go under the new communities API
   */
  create: function(req) {
    var roomUri = req.query.uri || req.body.uri;
    var addBadge = req.body.addBadge || false;

    if (!roomUri) throw new StatusError(400);

<<<<<<< HEAD
    return roomService.createRoomByUri(req.user, roomUri, { ignoreCase: true, addBadge: addBadge })
      .then(function (createResult) {
        var strategy = new restSerializer.TroupeStrategy({
          currentUserId: req.user.id,
          currentUser: req.user,
          includeRolesForTroupe: createResult.troupe
        });
=======
    return roomService.findOrCreateRoom(req.user, roomUri, { ignoreCase: true, addBadge: addBadge })
      .then(function (room) {
        if (!room || !room.troupe) throw new StatusError(403, 'Permission denied');

        var strategy = new restSerializer.TroupeStrategy({ currentUserId: req.user.id, includeRolesForTroupe: room.troupe });
>>>>>>> 0ac49a05

        return [createResult, restSerializer.serializeObject(createResult.troupe, strategy)];
      })
      .spread(function(createResult, serialized) {
        serialized.extra = {
          didCreate: createResult.didCreate,
          hookCreationFailedDueToMissingScope: createResult.hookCreationFailedDueToMissingScope
        };

        return serialized;
      });

  },

  update: function(req) {
    return loadTroupeFromParam(req)
      .then(function(troupe) {
        var roomWithPolicyService = new RoomWithPolicyService(troupe, req.user, req.userRoomPolicy);
        var promises = [];
        var updatedTroupe = req.body;

        if(updatedTroupe.autoConfigureHooks) {
          promises.push(roomService.applyAutoHooksForRepoRoom(req.user, troupe));
        }

        if(updatedTroupe.hasOwnProperty('topic')) {
          promises.push(roomWithPolicyService.updateTopic(updatedTroupe.topic));
        }

        if(updatedTroupe.hasOwnProperty('providers')) {
          promises.push(roomWithPolicyService.updateProviders(updatedTroupe.providers));
        }

        if(updatedTroupe.hasOwnProperty('noindex')) {
          promises.push(roomWithPolicyService.toggleSearchIndexing(updatedTroupe.noindex));
        }

        if(updatedTroupe.hasOwnProperty('tags')) {
          promises.push(roomWithPolicyService.updateTags(updatedTroupe.tags));
        }

        return Promise.all(promises);
      })
      .then(function() {
        var strategy = new restSerializer.TroupeIdStrategy({
          currentUserId: req.user.id,
          currentUser: req.user,
          includePermissions: true,
          includeOwner: true,
          includeProviders: true
        });

        return restSerializer.serializeObject(req.params.troupeId, strategy);
      });
  },

  destroy: function(req) {
    return loadTroupeFromParam(req)
      .then(function(troupe) {
        if (troupe.oneToOne || !troupe.uri) throw new StatusError(400, 'cannot delete one to one rooms');
<<<<<<< HEAD

        return [troupe, req.userRoomPolicy.isAdmin()];
      })
      .spread(function(troupe, isAdmin) {
        if (!isAdmin) throw new StatusError(403, 'admin permissions required');
=======
>>>>>>> 0ac49a05

        var roomWithPolicyService = new RoomWithPolicyService(troupe, req.user, req.userRoomPolicy);
        return roomWithPolicyService.deleteRoom();
      })
      .then(function() {
        return { success: true };
      });
  },

  load: function(req, id) {
    var userId = req.user && req.user._id;

    return policyFactory.createPolicyForRoomId(req.user, id)
      .then(function(policy) {
        // TODO: middleware?
        req.userRoomPolicy = policy;

        return req.method === 'GET' ?
          policy.canRead() :
          policy.canWrite();
      })
      .then(function(access) {
        if (access) {
          return id;
        } else {
          throw new StatusError(userId ? 403 : 401);
        }
      });
  },

  subresources: {
    'issues': require('./issues'),
    'users': require('./users'),
    'bans': require('./bans'),
    'channels': require('./channels'),
    'chatMessages': require('./chat-messages'),
    'collaborators': require('./collaborators'),
    'suggestedRooms': require('./suggested-rooms'),
    'events': require('./events')
  }

};<|MERGE_RESOLUTION|>--- conflicted
+++ resolved
@@ -5,11 +5,7 @@
 var restSerializer = require("../../../serializers/rest-serializer");
 var Promise = require('bluebird');
 var StatusError = require('statuserror');
-<<<<<<< HEAD
-var loadTroupeFromParam  = require('./load-troupe-param');
-=======
 var loadTroupeFromParam = require('./load-troupe-param');
->>>>>>> 0ac49a05
 var policyFactory = require('gitter-web-permissions/lib/legacy-policy-factory');
 var RoomWithPolicyService = require('../../../services/room-with-policy-service');
 
@@ -67,7 +63,6 @@
 
     if (!roomUri) throw new StatusError(400);
 
-<<<<<<< HEAD
     return roomService.createRoomByUri(req.user, roomUri, { ignoreCase: true, addBadge: addBadge })
       .then(function (createResult) {
         var strategy = new restSerializer.TroupeStrategy({
@@ -75,13 +70,6 @@
           currentUser: req.user,
           includeRolesForTroupe: createResult.troupe
         });
-=======
-    return roomService.findOrCreateRoom(req.user, roomUri, { ignoreCase: true, addBadge: addBadge })
-      .then(function (room) {
-        if (!room || !room.troupe) throw new StatusError(403, 'Permission denied');
-
-        var strategy = new restSerializer.TroupeStrategy({ currentUserId: req.user.id, includeRolesForTroupe: room.troupe });
->>>>>>> 0ac49a05
 
         return [createResult, restSerializer.serializeObject(createResult.troupe, strategy)];
       })
@@ -142,14 +130,6 @@
     return loadTroupeFromParam(req)
       .then(function(troupe) {
         if (troupe.oneToOne || !troupe.uri) throw new StatusError(400, 'cannot delete one to one rooms');
-<<<<<<< HEAD
-
-        return [troupe, req.userRoomPolicy.isAdmin()];
-      })
-      .spread(function(troupe, isAdmin) {
-        if (!isAdmin) throw new StatusError(403, 'admin permissions required');
-=======
->>>>>>> 0ac49a05
 
         var roomWithPolicyService = new RoomWithPolicyService(troupe, req.user, req.userRoomPolicy);
         return roomWithPolicyService.deleteRoom();
