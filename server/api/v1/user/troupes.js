"use strict";

var troupeService     = require("../../../services/troupe-service");
var restful           = require("../../../services/restful");
var restSerializer    = require("../../../serializers/rest-serializer");
var recentRoomService = require('../../../services/recent-room-service');
var roomService       = require('../../../services/room-service');
var Promise           = require('bluebird');
var mongoUtils        = require('../../../utils/mongo-utils');
var userRoomNotificationService = require('../../../services/user-room-notification-service');
var StatusError       = require('statuserror');

function performUpdateToUserRoom(req) {
  var userId = req.user.id;
  var troupeId = req.params.userTroupeId;

  return troupeService.findByIdLeanWithAccess(troupeId, req.user && req.user._id)
    .spread(function(troupe, isMember) {

      var updatedTroupe = req.body;
      var promises = [];

      if('favourite' in updatedTroupe) {
        var fav = updatedTroupe.favourite;

        if(!fav || isMember) {
          promises.push(recentRoomService.updateFavourite(userId, troupeId, fav));
        } else {
          // The user has added a favourite that they don't belong to
          // Add them to the room first
          if (!troupe.oneToOne) {
            /* Ignore one-to-one rooms */
            promises.push(
              roomService.findOrCreateRoom(req.resourceUser, troupe.uri)
                .then(function() {
                  return recentRoomService.updateFavourite(userId, troupeId, updatedTroupe.favourite);
                })
              );
          }
        }
      }

      // TODO: deprecate this....
      if('lurk' in updatedTroupe) {
        if (isMember) {
<<<<<<< HEAD
          promises.push(userRoomNotificationService.updateSettingForUserRoom(userId, troupeId, updatedTroupe.lurk ? 'mention' : 'all'));
=======
          promises.push(userRoomNotificationService.updateSettingForUserRoom(userId, troupeId, updatedTroupe.lurk ? 'mention' : 'all', false));
>>>>>>> 9efd87a1
        }
      }

      if('updateLastAccess' in updatedTroupe) {
        promises.push(recentRoomService.saveLastVisitedTroupeforUserId(userId, troupeId));
      }

      return Promise.all(promises);
    })
    .then(function() {
      var strategy = new restSerializer.TroupeIdStrategy({ currentUserId: userId });

      return restSerializer.serialize(req.params.userTroupeId, strategy);
    });

}
module.exports = {
  id: 'userTroupeId',
  index: function(req) {
    if(!req.user) throw new StatusError(401);

    return restful.serializeTroupesForUser(req.resourceUser.id);
  },

  // Join a room
  create: function(req) {
    if(!req.user) throw new StatusError(401);

    var troupeId = req.body && req.body.id && "" + req.body.id;
    if(!troupeId || !mongoUtils.isLikeObjectId(troupeId)) throw new StatusError(400);

    var options = {
      tracking: { source: req.body.source }
    };

    return roomService.joinRoom(troupeId, req.user, options)
      .then(function() {
        var strategy = new restSerializer.TroupeIdStrategy({ currentUserId: req.user.id });

        return restSerializer.serialize(troupeId, strategy);
      });
  },

  update: function(req) {
    // This route is deprecated
    return performUpdateToUserRoom(req);
  },

  patch: function(req) {
    return performUpdateToUserRoom(req);
  },

  /**
   * Hides a room from the menu. A user can only request this
   * on their own behalf.
   *
   * DELETE /users/:userId/rooms/:roomId
   */
  destroy: function(req) {
    return roomService.hideRoomFromUser(req.params.userTroupeId, req.user._id);
  },

  load: function(req, id) {
    if(!mongoUtils.isLikeObjectId(id)) throw new StatusError(400);

    return troupeService.checkIdExists(id)
      .then(function(exists) {
        if (!exists) throw new StatusError(404);
        return id;
      });
  },

  subresources: {
    'settings': require('./troupe-settings'),
    'unreadItems': require('./unread-items'),
    'collapsedItems': require('./collapsed-items')
  }
};<|MERGE_RESOLUTION|>--- conflicted
+++ resolved
@@ -43,11 +43,7 @@
       // TODO: deprecate this....
       if('lurk' in updatedTroupe) {
         if (isMember) {
-<<<<<<< HEAD
-          promises.push(userRoomNotificationService.updateSettingForUserRoom(userId, troupeId, updatedTroupe.lurk ? 'mention' : 'all'));
-=======
           promises.push(userRoomNotificationService.updateSettingForUserRoom(userId, troupeId, updatedTroupe.lurk ? 'mention' : 'all', false));
->>>>>>> 9efd87a1
         }
       }
 
