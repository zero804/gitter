"use strict";

var userRoomNotificationService = require("../../../services/user-room-notification-service");
var StatusError = require('statuserror');

module.exports = {
  id: 'setting',

  show: function(req) {
    var userId = req.resourceUser.id;
    var troupeId = req.params.userTroupeId;
    var setting = req.params.setting;

    if (setting !== 'notifications') throw new StatusError(404);

<<<<<<< HEAD
    return userRoomNotificationService.getSettingForUserRoom(userId, troupeId)
      .then(function(notificationSetting) {
        return {
          push: notificationSetting, // TODO: remove this once all clients understand 'mode'
          mode: notificationSetting
        };
      });

=======
    return userRoomNotificationService.getSettingForUserRoom(userId, troupeId);
>>>>>>> 9efd87a1
  },

  update: function(req) {
    var userId = req.resourceUser.id;
    var troupeId = req.params.userTroupeId;
    var setting = req.params.setting;

    if (setting !== 'notifications') throw new StatusError(404);

    var settings = req.body;
    var mode = settings && (settings.mode || settings.push);

    if (!mode) throw new StatusError(400, 'Illegal notifications mode');

<<<<<<< HEAD
    return userRoomNotificationService.updateSettingForUserRoom(userId, troupeId, mode)
      .thenReturn({
        push: mode, // TODO: remove this once all clients understand 'mode'
        mode: mode
      });
=======
    return userRoomNotificationService.updateSettingForUserRoom(userId, troupeId, mode, false);
>>>>>>> 9efd87a1
  }

};<|MERGE_RESOLUTION|>--- conflicted
+++ resolved
@@ -13,18 +13,7 @@
 
     if (setting !== 'notifications') throw new StatusError(404);
 
-<<<<<<< HEAD
-    return userRoomNotificationService.getSettingForUserRoom(userId, troupeId)
-      .then(function(notificationSetting) {
-        return {
-          push: notificationSetting, // TODO: remove this once all clients understand 'mode'
-          mode: notificationSetting
-        };
-      });
-
-=======
     return userRoomNotificationService.getSettingForUserRoom(userId, troupeId);
->>>>>>> 9efd87a1
   },
 
   update: function(req) {
@@ -39,15 +28,7 @@
 
     if (!mode) throw new StatusError(400, 'Illegal notifications mode');
 
-<<<<<<< HEAD
-    return userRoomNotificationService.updateSettingForUserRoom(userId, troupeId, mode)
-      .thenReturn({
-        push: mode, // TODO: remove this once all clients understand 'mode'
-        mode: mode
-      });
-=======
     return userRoomNotificationService.updateSettingForUserRoom(userId, troupeId, mode, false);
->>>>>>> 9efd87a1
   }
 
 };