"use strict";

var express = require('express');
var resourceRoute = require('../../web/resource-route-generator');
var authMiddleware = require('../../web/middlewares/auth-api');
var identifyRoute = require('gitter-web-env').middlewares.identifyRoute;

var router = express.Router({ caseSensitive: true, mergeParams: true });

router.use('/user', authMiddleware);
router.use('/rooms', authMiddleware);
router.use('/users', authMiddleware);
router.use('/orgs', authMiddleware);
router.use('/groups', authMiddleware);

var userResources = resourceRoute('api-user', require('./user'));
var roomsResources = resourceRoute('api-rooms', require('./rooms'));
var usersResources = resourceRoute('api-rooms', require('./users'));
var orgResources = resourceRoute('api-orgs', require('./orgs'));
var groupsResources = resourceRoute('groups-orgs', require('./groups'));

router.use('/user', userResources);
router.use('/rooms', roomsResources);
router.use('/users', usersResources);
router.use('/orgs', orgResources);
router.use('/groups', groupsResources);

// APN has no auth requirement as user may not have authenticated
// and this is used for devices without users
router.post('/apn',
  identifyRoute('apn-registration'),
  require('./apn'));

// userapn ties together devices from /v1/apn and actual users.
// this definitely requires auth
router.post('/userapn',
  authMiddleware,
  identifyRoute('user-apn-registration'),
  require('./userapn'));

router.post('/eyeballs',
  authMiddleware,
  identifyRoute('eyeballs'),
  require('./eyeballs'));

router.delete('/sockets/:socketId',
  identifyRoute('remove-socket'),
  require('./sockets'));

router.get('/repo-info',
  authMiddleware,
  identifyRoute('repo-info'),
  require('./repo-info'));

<<<<<<< HEAD
=======
router.get('/channel-search',
  authMiddleware,
  identifyRoute('channel-search'),
  require('./channel-search'));

// Deprecated - remove by 15 November
router.get('/public-repo-search',
  authMiddleware,
  identifyRoute('public-repo-search'),
  require('./public-repo-search'));

>>>>>>> d50b244d
router.post('/private/gcm',
  authMiddleware,
  identifyRoute('gcm-registration'),
  require('./private/gcm'));

module.exports = router;<|MERGE_RESOLUTION|>--- conflicted
+++ resolved
@@ -52,20 +52,6 @@
   identifyRoute('repo-info'),
   require('./repo-info'));
 
-<<<<<<< HEAD
-=======
-router.get('/channel-search',
-  authMiddleware,
-  identifyRoute('channel-search'),
-  require('./channel-search'));
-
-// Deprecated - remove by 15 November
-router.get('/public-repo-search',
-  authMiddleware,
-  identifyRoute('public-repo-search'),
-  require('./public-repo-search'));
-
->>>>>>> d50b244d
 router.post('/private/gcm',
   authMiddleware,
   identifyRoute('gcm-registration'),
