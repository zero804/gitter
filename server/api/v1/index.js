"use strict";

var express = require('express');
var resourceRoute = require('../../web/resource-route-generator');
var authMiddleware = require('../../web/middlewares/auth-api');

var router = express.Router({ caseSensitive: true, mergeParams: true });

var usersResources = resourceRoute(require('./user'));
var roomResources = resourceRoute(require('./rooms'));

usersResources.use('/', authMiddleware);
roomResources.use('/', authMiddleware);

router.use('/user', usersResources);
router.use('/rooms', roomResources);

<<<<<<< HEAD
// Misc stuff
=======
    // Remove this after 1 August 2015
    app.get(apiRoot + '/v1/ping', authMiddleware, require('../../api_web/private/ping.js'));

    app.delete(apiRoot + '/v1/sockets/:socketId',
      require('./sockets.js'));
>>>>>>> 9db3bd97

// APN has no auth requirement as user may not have authenticated
// and this is used for devices without users
router.post('/apn', require('./apn.js'));

// userapn ties together devices from /v1/apn and actual users.
// this definitely requires auth
router.post('/userapn', authMiddleware, require('./userapn.js'));

router.post('/eyeballs', authMiddleware, require('./eyeballs.js'));

router.delete('/sockets/:socketId', require('./sockets.js'));

router.get('/repo-info', authMiddleware, require('./repo-info.js'));

router.get('/channel-search', authMiddleware, require('./channel-search.js'));

// Deprecated - remove by 15 November
router.get('/public-repo-search', authMiddleware, require('./public-repo-search.js'));

router.post('/private/gcm', authMiddleware, require('./private/gcm'));

module.exports = router;<|MERGE_RESOLUTION|>--- conflicted
+++ resolved
@@ -14,16 +14,6 @@
 
 router.use('/user', usersResources);
 router.use('/rooms', roomResources);
-
-<<<<<<< HEAD
-// Misc stuff
-=======
-    // Remove this after 1 August 2015
-    app.get(apiRoot + '/v1/ping', authMiddleware, require('../../api_web/private/ping.js'));
-
-    app.delete(apiRoot + '/v1/sockets/:socketId',
-      require('./sockets.js'));
->>>>>>> 9db3bd97
 
 // APN has no auth requirement as user may not have authenticated
 // and this is used for devices without users
