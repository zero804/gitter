'use strict';

var assert = require('assert');
var StatusError = require('statuserror');
var restful = require('../../../services/restful')
var GroupWithPolicyService = require('../../../services/group-with-policy-service');
var restSerializer = require('../../../serializers/rest-serializer');

function castString(v, defaultValue) {
  return v ? String(v) : defaultValue;
}

function getCreateOptions(input) {
  var name = castString(input.name);
  var topic = castString(input.topic);
  var createOptions = { name: name, topic: topic };
  var linkPath;

  if (input.security) {
    linkPath = castString(input.security.linkPath, undefined);

    // PUBLIC or PRIVATE
    createOptions.security = castString(input.security.security, undefined);
    assert(createOptions.security, 'security required');

    // type defaults to null, not undefined
<<<<<<< HEAD
    createOptions.type = input.security.type ? String(input.security.type) : null;
    if (createOptions.type && createOptions.type !== 'GROUP') {
      // for GitHub and future room types that are backed by other services
      createOptions.linkPath = linkPath;
      assert(createOptions.linkPath, 'linkPath required');
=======
    createOptions.type = castString(input.security.type, null);
    switch(createOptions.type) {
      case null:
      case 'GROUP':
        assert(!linkPath, 'linkPath cannot be specified');
        break;

      case 'GH_REPO':
      case 'GH_ORG':
        assert(linkPath, 'linkPath required');
        break;
>>>>>>> b715c773
    }

    // for GitHub and future room types that are backed by other services
    createOptions.linkPath = linkPath;

  } else {
    createOptions.security = 'PUBLIC';
  }

  // input is json, so input.providers should already be an array if it
  // exists. it gets validated further inside GroupWithPolicyService.
  if (input.providers && Array.isArray(input.providers)) {
    createOptions.providers = input.providers;
  }

  // If the backing type of the room is a repo,
  // attempt to associate the room with that repo.
  // In future, we could do this for any type of room
  if (createOptions.type === 'GH_REPO') {
    createOptions.associateWithGitHubRepo = linkPath;
  }

  createOptions.addBadge = !!input.addBadge

  // keep tracking info around for sendStats
  if (typeof input.source === 'string') {
    createOptions.tracking = { source: input.source };
  }

  return createOptions;
}

module.exports = {
  id: 'groupRoom',

  index: function(req) {
    var groupId = req.group._id;
    var user = req.user;
    var userId = user && user._id;

    return restful.serializeRoomsForGroupId(groupId, userId);
  },

  create: function(req) {
    if (!req.user) {
      throw new StatusError(401);
    }

    var createOptions = getCreateOptions(req.body);

    var groupWithPolicyService = new GroupWithPolicyService(req.group, req.user, req.userGroupPolicy);
    return groupWithPolicyService.createRoom(createOptions)
      .then(function(createResult) {
        var room = createResult.troupe;
        var hookCreationFailedDueToMissingScope = createResult.hookCreationFailedDueToMissingScope;
        var strategy = new restSerializer.TroupeStrategy({
          currentUserId: req.user.id,
          currentUser: req.user,
          includeRolesForTroupe: room,
          includeBackend: true,
          // include all these because it will replace the troupe in the context
          includeTags: true,
          includeProviders: true,
          includeGroups: true
        });

        return restSerializer.serializeObject(room, strategy)
          .then(function(serialized) {
            serialized.extra = {
              hookCreationFailedDueToMissingScope: hookCreationFailedDueToMissingScope
            };
            return serialized;

          })
      });
  }
};<|MERGE_RESOLUTION|>--- conflicted
+++ resolved
@@ -23,14 +23,7 @@
     createOptions.security = castString(input.security.security, undefined);
     assert(createOptions.security, 'security required');
 
-    // type defaults to null, not undefined
-<<<<<<< HEAD
-    createOptions.type = input.security.type ? String(input.security.type) : null;
-    if (createOptions.type && createOptions.type !== 'GROUP') {
-      // for GitHub and future room types that are backed by other services
-      createOptions.linkPath = linkPath;
-      assert(createOptions.linkPath, 'linkPath required');
-=======
+    // `type` defaults to null, not undefined
     createOptions.type = castString(input.security.type, null);
     switch(createOptions.type) {
       case null:
@@ -42,7 +35,6 @@
       case 'GH_ORG':
         assert(linkPath, 'linkPath required');
         break;
->>>>>>> b715c773
     }
 
     // for GitHub and future room types that are backed by other services
