--- conflicted
+++ resolved
@@ -26,13 +26,8 @@
       throw new StatusError(404);
     }
 
-<<<<<<< HEAD
-    var name = req.body.name;
-    var topic = req.body.topic;
-=======
     var name = req.body.name ? String(req.body.name) : undefined;
     var topic = req.body.topic ? String(req.body.topic) : undefined;
->>>>>>> 2395797f
     var createOptions = { name: name, topic: topic };
     if (req.body.security) {
       // PUBLIC, PRIVATE or INHERITED
