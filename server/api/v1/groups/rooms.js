'use strict';

var assert = require('assert');
var StatusError = require('statuserror');
var restful = require('../../../services/restful')
var GroupWithPolicyService = require('../../../services/group-with-policy-service');
var restSerializer = require('../../../serializers/rest-serializer');

function getCreateOptions(input) {
  var name = input.name ? String(input.name) : undefined;
  var topic = input.topic ? String(input.topic) : undefined;
  var createOptions = { name: name, topic: topic };
  if (input.security) {
    // PUBLIC or PRIVATE
    createOptions.security = input.security.security ? String(input.security.security) : undefined;
    assert(createOptions.security, 'security required');

    // type defaults to null, not undefined
    createOptions.type = input.security.type ? String(input.security.type) : null;
    if (createOptions.type) {
      // for GitHub and future room types that are backed by other services
      createOptions.linkPath = input.security.linkPath ? String(input.security.linkPath) : undefined;
      assert(createOptions.linkPath, 'linkPath required');
    }
  } else {
    createOptions.security = 'PUBLIC';
  }

  // input is json, so input.providers should already be an array if it
  // exists. it gets validated further inside GroupWithPolicyService.
  if (input.providers && Array.isArray(input.providers)) {
    createOptions.providers = input.providers;
  }

  // keep tracking info around for sendStats
  if (typeof input.source === 'string') {
    createOptions.tracking = { source: input.source };
  }

  return createOptions;
}

module.exports = {
  id: 'groupRoom',

  index: function(req) {
    var groupId = req.group._id;
    var user = req.user;
    var userId = user && user._id;

    return restful.serializeRoomsForGroupId(groupId, userId);
  },

  create: function(req) {
    if (!req.user) {
      throw new StatusError(401);
    }

<<<<<<< HEAD
    if (!req.authInfo || req.authInfo.client.clientKey !== 'web-internal') {
      // This is a private API
      throw new StatusError(404);
    }

=======
>>>>>>> d8f9f2ae
    var createOptions = getCreateOptions(req.body);

    var groupWithPolicyService = new GroupWithPolicyService(req.group, req.user, req.userGroupPolicy);
    return groupWithPolicyService.createRoom(createOptions)
      .then(function(room) {
        var strategy = new restSerializer.TroupeStrategy({
          currentUserId: req.user.id,
          currentUser: req.user,
          includeRolesForTroupe: room,
          // include all these because it will replace the troupe in the context
          includeTags: true,
          includeProviders: true,
          includeGroups: true
        });

        return restSerializer.serializeObject(room, strategy);
      });
  }
};<|MERGE_RESOLUTION|>--- conflicted
+++ resolved
@@ -56,14 +56,6 @@
       throw new StatusError(401);
     }
 
-<<<<<<< HEAD
-    if (!req.authInfo || req.authInfo.client.clientKey !== 'web-internal') {
-      // This is a private API
-      throw new StatusError(404);
-    }
-
-=======
->>>>>>> d8f9f2ae
     var createOptions = getCreateOptions(req.body);
 
     var groupWithPolicyService = new GroupWithPolicyService(req.group, req.user, req.userGroupPolicy);
