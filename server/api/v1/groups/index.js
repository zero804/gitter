"use strict";

var Promise = require('bluebird');
var restful = require("../../../services/restful");
var StatusError = require('statuserror');
var groupService = require('gitter-web-groups/lib/group-service');
var restSerializer = require('../../../serializers/rest-serializer');
var policyFactory = require('gitter-web-permissions/lib/policy-factory');
var GroupWithPolicyService = require('../../../services/group-with-policy-service');
var RoomWithPolicyService = require('../../../services/room-with-policy-service');
var inviteValidation = require('gitter-web-invites/lib/invite-validation');
<<<<<<< HEAD
=======
var internalClientAccessOnly = require('../../../web/middlewares/internal-client-access-only');
>>>>>>> 8a86eda1

var MAX_BATCHED_INVITES = 100;

function getGroupOptions(input) {
  var uri = input.uri ? String(input.uri) : undefined;
  var name = input.name ? String(input.name) : undefined;

  var groupOptions = { uri: uri, name: name };
  if (input.security) {
    // for GitHub and future group types that are backed by other services
    groupOptions.type = input.security.type ? String(input.security.type) : undefined;
    groupOptions.linkPath = input.security.linkPath ? String(input.security.linkPath) : undefined;
  }

  return groupOptions;
}

function getInvites(invitesInput) {
  if (invitesInput && invitesInput.length) {
    if (invitesInput.length > MAX_BATCHED_INVITES) {
      throw new StatusError(400, 'Too many batched invites.');
    }

    // This could throw, but it is the basic user-input validation that would
    // have failed if the frontend didn't call the invite checker API like it
    // should have anyway.
    return invitesInput.map(function(input) {
      return inviteValidation.parseAndValidateInput(input);
    });
  }

  // invites are optional
  return [];
}

function getRoomOptions(group, input) {
  var defaultRoomName = input.defaultRoomName || 'Lobby';

  var roomOptions = {
    name: defaultRoomName,
    // default rooms are always public
    security: 'PUBLIC',
    // use the same backing object for the default room
    type: group.sd.type,
    linkPath: group.sd.linkPath,
    // only github repo based rooms have the default room automatically
    // integrated with github
    runPostGitHubRoomCreationTasks: group.sd.type === 'GH_REPO',
    addBadge: !!input.addBadge
  };

  if (input.providers && Array.isArray(input.providers)) {
    roomOptions.providers = input.providers;
  }

  return roomOptions;
}

module.exports = {
  id: 'group',

  index: function(req) {
    if (!req.user) {
      throw new StatusError(401);
    }

    var lean = req.query.lean && parseInt(req.query.lean, 10) || false;

    if (req.query.type === 'admin') {
      return restful.serializeAdminGroupsForUser(req.user, { lean: lean })
    }

    return restful.serializeGroupsForUserId(req.user._id, { lean: lean });
  },

  create: function(req) {
    var user = req.user;

    // This is for internal clients only
    if (!internalClientAccessOnly.isRequestFromInternalClient(req)) {
      throw new StatusError(404);
    }

    if (!req.user) {
      throw new StatusError(401);
    }

<<<<<<< HEAD
    if (!req.authInfo || req.authInfo.client.clientKey !== 'web-internal') {
      // This is a private API
      throw new StatusError(404);
    }

    var groupOptions = getGroupOptions(req.body);

=======
    var groupOptions = getGroupOptions(req.body);

>>>>>>> 8a86eda1
    var invites = getInvites(req.body.invites);

    var group;
    var room;

    return groupService.createGroup(user, groupOptions)
      .then(function(_group) {
        group = _group
        return policyFactory.createPolicyForGroupId(req.user, group._id);
      })
      .then(function(userGroupPolicy) {
        var groupWithPolicyService = new GroupWithPolicyService(group, req.user, userGroupPolicy);

        var roomOptions = getRoomOptions(group, req.body);

        return groupWithPolicyService.createRoom(roomOptions);
      })
      .then(function(_room) {
        room = _room;
        return policyFactory.createPolicyForRoomId(req.user, room._id);
      })
      .then(function(userRoomPolicy) {
        var roomWithPolicyService = new RoomWithPolicyService(room, req.user, userRoomPolicy);
        // Some of these can fail, but the errors will be caught and added to
        // the report that the promise resolves to.
        return roomWithPolicyService.createRoomInvitations(invites);
      })
<<<<<<< HEAD
      .then(function(invitesReport) {
=======
      .then(function(/* invitesReport */) {
>>>>>>> 8a86eda1
        var groupStrategy = new restSerializer.GroupStrategy();
        var troupeStrategy = new restSerializer.TroupeStrategy({
          currentUserId: req.user.id,
          includeTags: true,
          includePermissions: true,
          includeProviders: true,
          includeBackend: true
        });

        return Promise.join(
            restSerializer.serializeObject(group, groupStrategy),
            restSerializer.serializeObject(room, troupeStrategy),
            function(serializedGroup, serializedRoom) {
              serializedGroup.defaultRoom = serializedRoom;
              return serializedGroup;
            }
          );
      });
  },

  show: function(req) {
    var group = req.params.group;
    var user = req.user;
    var userId = user && user._id;

    var strategy = new restSerializer.GroupStrategy({ currentUserId: userId, currentUser: user });
    return restSerializer.serializeObject(group, strategy);
  },

  load: function(req, id) {
    return policyFactory.createPolicyForGroupId(req.user, id)
      .then(function(policy) {
        // TODO: middleware?
        req.userGroupPolicy = policy;

        return req.method === 'GET' ?
          policy.canRead() :
          policy.canWrite();
      })
      .then(function(access) {
        if (!access) return null;

        return groupService.findById(id);
      });
  },

  subresources: {
    'rooms': require('./rooms'),
    'suggestedRooms': require('./suggested-rooms')
  }

};<|MERGE_RESOLUTION|>--- conflicted
+++ resolved
@@ -9,10 +9,7 @@
 var GroupWithPolicyService = require('../../../services/group-with-policy-service');
 var RoomWithPolicyService = require('../../../services/room-with-policy-service');
 var inviteValidation = require('gitter-web-invites/lib/invite-validation');
-<<<<<<< HEAD
-=======
 var internalClientAccessOnly = require('../../../web/middlewares/internal-client-access-only');
->>>>>>> 8a86eda1
 
 var MAX_BATCHED_INVITES = 100;
 
@@ -100,18 +97,8 @@
       throw new StatusError(401);
     }
 
-<<<<<<< HEAD
-    if (!req.authInfo || req.authInfo.client.clientKey !== 'web-internal') {
-      // This is a private API
-      throw new StatusError(404);
-    }
-
     var groupOptions = getGroupOptions(req.body);
 
-=======
-    var groupOptions = getGroupOptions(req.body);
-
->>>>>>> 8a86eda1
     var invites = getInvites(req.body.invites);
 
     var group;
@@ -139,11 +126,7 @@
         // the report that the promise resolves to.
         return roomWithPolicyService.createRoomInvitations(invites);
       })
-<<<<<<< HEAD
-      .then(function(invitesReport) {
-=======
       .then(function(/* invitesReport */) {
->>>>>>> 8a86eda1
         var groupStrategy = new restSerializer.GroupStrategy();
         var troupeStrategy = new restSerializer.TroupeStrategy({
           currentUserId: req.user.id,
