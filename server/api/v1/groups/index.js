--- conflicted
+++ resolved
@@ -4,15 +4,11 @@
 var StatusError = require('statuserror');
 var groupService = require('gitter-web-groups/lib/group-service');
 var policyFactory = require('gitter-web-permissions/lib/policy-factory');
-<<<<<<< HEAD
 var groupCreationService = require('../../../services/group-creation-service');
-=======
->>>>>>> a84d10eb
 var inviteValidation = require('gitter-web-invites/lib/invite-validation');
 var restful = require("../../../services/restful");
 var restSerializer = require('../../../serializers/rest-serializer');
 var internalClientAccessOnly = require('../../../web/middlewares/internal-client-access-only');
-var groupCreationService = require('../../../services/group-creation-service');
 
 var MAX_BATCHED_INVITES = 100;
 
@@ -20,29 +16,6 @@
   var uri = body.uri ? String(body.uri) : undefined;
   var name = body.name ? String(body.name) : undefined;
   var defaultRoomName = body.defaultRoomName ? String(body.defaultRoomName) : undefined;
-<<<<<<< HEAD
-
-  var providers;
-  if (body.providers && Array.isArray(body.providers)) {
-    var providersAreStrings = body.providers.every(function(s) {
-      return typeof s === 'string';
-    });
-
-    if (providersAreStrings) {
-      providers = body.providers;
-    }
-  }
-
-  var groupOptions = {
-    uri: uri,
-    name: name,
-    defaultRoom: {
-      defaultRoomName: defaultRoomName,
-      providers: providers
-    }
-  };
-
-=======
 
   var providers;
   if (body.providers && Array.isArray(body.providers)) {
@@ -65,7 +38,6 @@
     allowTweeting: body.allowTweeting
   };
 
->>>>>>> a84d10eb
   if (body.security) {
     // for GitHub and future group types that are backed by other services
     groupOptions.type = body.security.type ? String(body.security.type) : undefined;
@@ -124,21 +96,12 @@
 
     var groupCreationOptions = getGroupOptions(req.body);
     groupCreationOptions.invites = getInvites(req.body.invites);
-<<<<<<< HEAD
 
     return groupCreationService(user, groupCreationOptions)
       .then(function(groupCreationResult) {
         var group = groupCreationResult.group;
         var defaultRoom = groupCreationResult.defaultRoom;
 
-=======
-
-    return groupCreationService(user, groupCreationOptions)
-      .then(function(groupCreationResult) {
-        var group = groupCreationResult.group;
-        var defaultRoom = groupCreationResult.defaultRoom;
-
->>>>>>> a84d10eb
         var groupStrategy = new restSerializer.GroupStrategy();
         var troupeStrategy = new restSerializer.TroupeStrategy({
           currentUserId: req.user.id,
