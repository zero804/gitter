--- conflicted
+++ resolved
@@ -31,23 +31,13 @@
       throw new StatusError(404);
     }
 
-<<<<<<< HEAD
-    var uri = req.body.uri;
-    var name = req.body.name;
+    var uri = req.body.uri ? String(req.body.uri) : undefined;
+    var name = req.body.name ? String(req.body.name) : undefined;
     var groupOptions = { uri: uri, name: name };
     if (req.body.security) {
       // for GitHub and future group types that are backed by other services
-      groupOptions.type = req.body.security.type;
-      groupOptions.linkPath = req.body.security.linkPath;
-=======
-    var uri = req.body.uri ? String(req.body.uri) : undefined;
-    var name = req.body.name ? String(req.body.name) : undefined;
-    var createOptions = { uri: uri, name: name };
-    if (req.body.security) {
-      // for GitHub and future group types that are backed by other services
-      createOptions.type = req.body.security.type ? String(req.body.security.type) : undefined;
-      createOptions.linkPath = req.body.security.linkPath ? String(req.body.security.linkPath) : undefined
->>>>>>> 8111634c
+      groupOptions.type = req.body.security.type ? String(req.body.security.type) : undefined;
+      groupOptions.linkPath = req.body.security.linkPath ? String(req.body.security.linkPath) : undefined;
     }
 
     var group;
