--- conflicted
+++ resolved
@@ -33,15 +33,9 @@
       throw new StatusError(404);
     }
 
-<<<<<<< HEAD
-    var uri = req.body.uri;
-    var name = req.body.name;
-    var createOptions = { uri: uri, name: name };
-=======
     var uri = req.body.uri ? String(req.body.uri) : undefined;
     var name = req.body.name ? String(req.body.name) : undefined;
     var groupOptions = { uri: uri, name: name };
->>>>>>> eafb3683
     if (req.body.security) {
       // for GitHub and future group types that are backed by other services
       groupOptions.type = req.body.security.type ? String(req.body.security.type) : undefined;
