"use strict";

var express = require('express');
var identifyRoute = require('gitter-web-env').middlewares.identifyRoute;
<<<<<<< HEAD
var gravatar = require('gitter-web-avatars/server/gravatar');

=======
var gravatar = require('../../../utils/gravatar');
var Group = require('gitter-web-persistence').Group;
>>>>>>> c7b788ea
var router = express.Router({ caseSensitive: true, mergeParams: true });

var DEFAULT_AVATAR_URL = 'https://avatars.githubusercontent.com/u/0';

function sendAvatar(req, res, imageUrl, hasCacheBuster) {
  if (hasCacheBuster) {
    res.set('Cache-Control', 'public, max-age=600, s-maxage=600'); // TODO: add more here
  } else {
    res.set('Cache-Control', 'public, max-age=60, s-maxage=60'); // TODO: add more here
  }

  // If the nginx image proxy is sitting in front of the app
  // use that
  if (req.headers['x-avatar-server']) {
    res.set('X-Accel-Redirect', '/fetch/' + imageUrl);
    res.sendStatus(200).send('OK');
    return;
  }

  res.redirect(imageUrl);
  return;
}

function githubUrl(username, size) {
  var base = 'https://avatars.githubusercontent.com/' + username;
  if (size) {
    base = base + '?s=' + size;
  }

  return base;
}

router.get('/group/i/:groupId',
  identifyRoute('api-private-avatar-group-id'),
  function(req, res, next) {
    var size = req.query.size && parseInt(req.query.size, 10) || '';

    // TODO: deal with cache-busters
    // and non-github objects

    return Group.findById(req.params.groupId, { 'sd.type': 1, 'sd.linkPath': 1 })
      .then(function(group) {
        if (!group) {
          sendAvatar(req, res, DEFAULT_AVATAR_URL, false);
        }

        var type = group.sd && group.sd.type;
        var linkPath = group.sd && group.sd.linkPath;

        switch(type) {
          case 'GH_ORG':
          case 'GH_USER':
            sendAvatar(req, res, githubUrl(linkPath, size), false);
            return;

          case 'GH_REPO':
            sendAvatar(req, res, githubUrl(linkPath.split('/')[0], size), false);
            return;

          default:
            sendAvatar(req, res, DEFAULT_AVATAR_URL, false);
        }
      })
      .catch(next);
  });


router.get('/gravatar/e/:email',
  identifyRoute('api-private-avatar-gravatar'),
  function(req, res) {
    var email = req.params.email;
    var gravatarUrl = gravatar.forEmail(email, req.query.s);
    sendAvatar(req, res, gravatarUrl, true);
  });

router.get('/gravatar/m/:md5',
  identifyRoute('api-private-avatar-checksum'),
  function(req, res) {
    var md5 = req.params.md5;
    var gravatarUrl = gravatar.forChecksum(md5, req.query.s);
    sendAvatar(req, res, gravatarUrl, true);
  });

router.get('/gh/u/:username',
  identifyRoute('api-private-github-username'),
  function(req, res) {
    var username = req.params.username;
    sendAvatar(req, res, 'https://avatars.githubusercontent.com/' + username, true);
  });


module.exports = router;<|MERGE_RESOLUTION|>--- conflicted
+++ resolved
@@ -2,13 +2,8 @@
 
 var express = require('express');
 var identifyRoute = require('gitter-web-env').middlewares.identifyRoute;
-<<<<<<< HEAD
 var gravatar = require('gitter-web-avatars/server/gravatar');
-
-=======
-var gravatar = require('../../../utils/gravatar');
 var Group = require('gitter-web-persistence').Group;
->>>>>>> c7b788ea
 var router = express.Router({ caseSensitive: true, mergeParams: true });
 
 var DEFAULT_AVATAR_URL = 'https://avatars.githubusercontent.com/u/0';
@@ -41,6 +36,9 @@
   return base;
 }
 
+/**
+ * Group Avatars, by ID
+ */
 router.get('/group/i/:groupId',
   identifyRoute('api-private-avatar-group-id'),
   function(req, res, next) {
@@ -68,6 +66,7 @@
             sendAvatar(req, res, githubUrl(linkPath.split('/')[0], size), false);
             return;
 
+          // Add non-github avatars in here
           default:
             sendAvatar(req, res, DEFAULT_AVATAR_URL, false);
         }
