--- conflicted
+++ resolved
@@ -9,10 +9,7 @@
 var githubUserByUsername = require('./github-user-by-username');
 var gravatarByEmail = require('./gravatar-by-email');
 var gravatarByHash = require('./gravatar-by-hash');
-<<<<<<< HEAD
-=======
 var twitterByIds = require('./twitter-by-ids');
->>>>>>> d8f9f2ae
 var groupById = require('./group-by-id');
 var userByUsername = require('./user-by-username');
 
@@ -125,8 +122,6 @@
 
     return gravatarByHash(md5, size);
   }));
-<<<<<<< HEAD
-=======
 
 router.get('/tw/i/:id1/:id2/:extension',
   identifyRoute('api-private-avatar-twitter'),
@@ -139,7 +134,6 @@
 
     return twitterByIds(id1, id2, extension, size);
   }))
->>>>>>> d8f9f2ae
 
 /**
  * Only used in DEV. Otherwise nginx handles this route
