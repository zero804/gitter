--- conflicted
+++ resolved
@@ -9,14 +9,9 @@
 module.exports = function(req, res, next) {
   var roomId = req.params.roomId;
 
-<<<<<<< HEAD
-  var start = req.query.start ? moment(req.query.start).toDate() : null;
-  var end = req.query.end ? moment(req.query.end).toDate() : null;
-=======
   // Expand the date range to sort out timezone issues
   var start = req.query.start ? moment(req.query.start).subtract(1, 'day').toDate() : null;
   var end = req.query.end ? moment(req.query.end).add(1, 'day').toDate() : null;
->>>>>>> e253949b
   var tz = req.query.tz ? req.query.tz : 0;
 
   // simple auth check, throws on failure
@@ -24,11 +19,8 @@
     .then(function(room) {
       var roomId = room.id;
 
-<<<<<<< HEAD
-=======
       debug('Searching troupeId=%s start=%s end=%s tz=%s', roomId, start, end, tz)
 
->>>>>>> e253949b
       return heatmapService.getHeatmapForRoom(roomId, start, end, tz);
     })
     .then(function(chatActivity) {
