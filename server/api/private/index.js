--- conflicted
+++ resolved
@@ -56,16 +56,13 @@
         // No auth
         require('./chat-heatmap.js'));
 
-<<<<<<< HEAD
     app.get(apiRoot + '/private/orgs/:orgUri/members',
         authMiddleware,
         require('./org-members.js'));
 
 
-=======
     app.post(apiRoot + '/private/statsc',
         authMiddleware,
         require('./statsc.js'));
->>>>>>> 00de864f
   }
 };