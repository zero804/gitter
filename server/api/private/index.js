"use strict";

<<<<<<< HEAD
var express = require('express');
var authMiddleware = require('../../web/middlewares/auth-api');
var identifyRoute = require('gitter-web-env').middlewares.identifyRoute;

var router = express.Router({ caseSensitive: true, mergeParams: true });

// No auth
router.get('/health_check',
  identifyRoute('api-private-health-check'),
  require('./health-check'));

// No auth
router.get('/health_check/full',
  identifyRoute('api-private-health-check-full'),
  require('./health-check-full'));

router.get('/gh/repos/*',
  authMiddleware,
  identifyRoute('api-private-github-repo-mirror'),
  require('./github-mirror/repos-mirror'));

router.get('/gh/users/*',
  authMiddleware,
  identifyRoute('api-private-github-users-mirror'),
  require('./github-mirror/users-mirror'));

router.get('/gh/search/users',
  authMiddleware,
  identifyRoute('api-private-github-user-search-mirror'),
  require('./github-mirror/user-search-mirror'));

// No auth for hooks yet
router.post('/hook/:hash',
  identifyRoute('api-private-hook'),
  require('./hooks'));

router.get('/irc-token',
  authMiddleware,
  identifyRoute('api-private-irc-token'),
  require('./irc-token'));

router.get('/issue-state',
  authMiddleware,
  identifyRoute('api-private-issue-state'),
  require('./issue-state'));

router.get('/room-permission',
  authMiddleware,
  identifyRoute('api-private-room-permission'),
  require('./room-permission'));

router.get('/generate-signature',
  authMiddleware,
  identifyRoute('api-private-transloadit-signature'),
  require('./transloadit-signature'));

// No auth
router.post('/transloadit/:token',
  identifyRoute('api-private-transloadit-callback'),
  require('./transloadit'));

// No auth
router.get('/chat-heatmap/:roomId',
  identifyRoute('api-private-chat-heatmap'),
  require('./chat-heatmap'));

router.get('/orgs/:orgUri/members',
  authMiddleware,
  identifyRoute('api-private-org-members'),
  require('./org-members'));


router.post('/subscription/:userOrOrg',
  identifyRoute('api-private-subscription-create'),
  require('./subscription-created'));

router.delete('/subscription/:userOrOrg',
  identifyRoute('api-private-subscription-delete'),
  require('./subscription-deleted'));

router.post('/statsc',
  identifyRoute('api-private-statsc'),
  require('./statsc'));

router.get('/sample-chats',
  identifyRoute('api-private-sample-chats'),
  require('./sample-chats'));

router.post('/create-badge',
  authMiddleware,
  identifyRoute('api-private-create-badge'),
  require('./create-badge-pr'));

router.post('/invite-user',
  authMiddleware,
  identifyRoute('api-private-invite-user'),
  require('./invite-user'));

module.exports = router;
=======
module.exports = {
  install: function(app, apiRoot, authMiddleware) {

    app.get(apiRoot + '/private/health_check',
        // No auth
        require('./health-check.js'));

    app.get(apiRoot + '/private/health_check/full',
        // No auth
        require('./health-check-full.js'));

    app.get(apiRoot + '/private/gh/repos/*',
        authMiddleware,
        require('./github-mirror/repos-mirror'));

    app.get(apiRoot + '/private/gh/users/*',
        authMiddleware,
        require('./github-mirror/users-mirror'));

    app.get(apiRoot + '/private/gh/search/users',
        authMiddleware,
        require('./github-mirror/user-search-mirror'));

    // No auth for hooks yet
    app.post(apiRoot + '/private/hook/:hash',
        require('./hooks'));

    app.get(apiRoot + '/private/irc-token',
        authMiddleware,
        require('./irc-token.js'));

    app.get(apiRoot + '/private/issue-state',
        authMiddleware,
        require('./issue-state.js'));

    app.get(apiRoot + '/private/generate-signature',
        authMiddleware,
        require('./transloadit-signature.js'));

    app.post(apiRoot + '/private/transloadit/:token',
        // No auth
        require('./transloadit.js'));

    // disabled due to massive load
    // app.get(apiRoot + '/private/chat-heatmap/:roomId',
    //     // No auth
    //     require('./chat-heatmap.js'));

    app.get(apiRoot + '/private/orgs/:orgUri/members',
        authMiddleware,
        require('./org-members.js'));

    app.post(apiRoot + '/private/subscription/:userOrOrg',
        require('./subscription-created.js'));

    app.delete(apiRoot + '/private/subscription/:userOrOrg',
        require('./subscription-deleted.js'));

    app.post(apiRoot + '/private/statsc',
        require('./statsc.js'));

    app.get(apiRoot + '/private/sample-chats',
        require('./sample-chats.js'));

    app.post(apiRoot + '/private/create-badge',
        authMiddleware,
        require('./create-badge-pr.js'));

    app.post(apiRoot + '/private/invite-user',
        authMiddleware,
        require('./invite-user.js'));

  }
};
>>>>>>> d8473212
<|MERGE_RESOLUTION|>--- conflicted
+++ resolved
@@ -1,6 +1,5 @@
 "use strict";
 
-<<<<<<< HEAD
 var express = require('express');
 var authMiddleware = require('../../web/middlewares/auth-api');
 var identifyRoute = require('gitter-web-env').middlewares.identifyRoute;
@@ -62,10 +61,10 @@
   identifyRoute('api-private-transloadit-callback'),
   require('./transloadit'));
 
-// No auth
-router.get('/chat-heatmap/:roomId',
-  identifyRoute('api-private-chat-heatmap'),
-  require('./chat-heatmap'));
+// disabled due to massive load
+// router.get('/chat-heatmap/:roomId',
+//   identifyRoute('api-private-chat-heatmap'),
+//   require('./chat-heatmap'));
 
 router.get('/orgs/:orgUri/members',
   authMiddleware,
@@ -99,80 +98,4 @@
   identifyRoute('api-private-invite-user'),
   require('./invite-user'));
 
-module.exports = router;
-=======
-module.exports = {
-  install: function(app, apiRoot, authMiddleware) {
-
-    app.get(apiRoot + '/private/health_check',
-        // No auth
-        require('./health-check.js'));
-
-    app.get(apiRoot + '/private/health_check/full',
-        // No auth
-        require('./health-check-full.js'));
-
-    app.get(apiRoot + '/private/gh/repos/*',
-        authMiddleware,
-        require('./github-mirror/repos-mirror'));
-
-    app.get(apiRoot + '/private/gh/users/*',
-        authMiddleware,
-        require('./github-mirror/users-mirror'));
-
-    app.get(apiRoot + '/private/gh/search/users',
-        authMiddleware,
-        require('./github-mirror/user-search-mirror'));
-
-    // No auth for hooks yet
-    app.post(apiRoot + '/private/hook/:hash',
-        require('./hooks'));
-
-    app.get(apiRoot + '/private/irc-token',
-        authMiddleware,
-        require('./irc-token.js'));
-
-    app.get(apiRoot + '/private/issue-state',
-        authMiddleware,
-        require('./issue-state.js'));
-
-    app.get(apiRoot + '/private/generate-signature',
-        authMiddleware,
-        require('./transloadit-signature.js'));
-
-    app.post(apiRoot + '/private/transloadit/:token',
-        // No auth
-        require('./transloadit.js'));
-
-    // disabled due to massive load
-    // app.get(apiRoot + '/private/chat-heatmap/:roomId',
-    //     // No auth
-    //     require('./chat-heatmap.js'));
-
-    app.get(apiRoot + '/private/orgs/:orgUri/members',
-        authMiddleware,
-        require('./org-members.js'));
-
-    app.post(apiRoot + '/private/subscription/:userOrOrg',
-        require('./subscription-created.js'));
-
-    app.delete(apiRoot + '/private/subscription/:userOrOrg',
-        require('./subscription-deleted.js'));
-
-    app.post(apiRoot + '/private/statsc',
-        require('./statsc.js'));
-
-    app.get(apiRoot + '/private/sample-chats',
-        require('./sample-chats.js'));
-
-    app.post(apiRoot + '/private/create-badge',
-        authMiddleware,
-        require('./create-badge-pr.js'));
-
-    app.post(apiRoot + '/private/invite-user',
-        authMiddleware,
-        require('./invite-user.js'));
-
-  }
-};
->>>>>>> d8473212
+module.exports = router;