"use strict";

var env = require('gitter-web-env');
var nconf = env.config;
var redis = require('../../utils/redis');
var uuid = require('node-uuid');
var StatusError = require('statuserror');
var Promise = require('bluebird');

var TransloaditClient = require('transloadit');
var transloadit = new TransloaditClient({
  authKey: nconf.get('transloadit:key'),
  authSecret: nconf.get('transloadit:secret')
});

var redisClient = redis.getClient();

function randomString(length) {
    var chars = '0123456789abcdefghijklmnopqrstuvwxyzABCDEFGHIJKLMNOPQRSTUVWXYZ';
    var result = '';
    for (var i = length; i > 0; --i) result += chars[Math.round(Math.random() * (chars.length - 1))];
    return result;
}

function parseAndValidateTransloadit(user, input) {
  var templateId;

  switch (input.type) {
    case 'image':
      templateId = nconf.get('transloadit:template_image_id');
      break;

    case 'avatar':
      templateId = nconf.get('transloadit:template_avatar_id');
      break;

    default:
      // default to a document type
      templateId = nconf.get('transloadit:template_id');
      break;
  }

  /*
  NOTE: All the ngonf config vars used above are defined in all the config
  files, but for some reason the old code validated that template_image_id is
  truthy before using it, so just making sure here for now because using the
  document template type in place of an avatar would just be broken anyway.
  */
  if (!templateId) {
    throw new StatusError(500, "templateId required");
  }

  var params = {
    auth: {},
    template_id: templateId,
    fields: {},
    steps: {},
  };

  var metadata = {
    type: input.type,
    user_id: user.id
  };

  // NOTE: This doesn't actually check that room or group uri makes sense for
  // room or group id.

  if (input.room_uri && input.room_id) {
    // upload a document or image to a room
    metadata.room_id = input.room_id;

    params.auth.max_size = 20971520; // 20MB
    params.fields.room_uri = input.room_uri;
    params.steps.export_originals = {
      path: '${fields.room_uri}/${fields.token}/${file.url_name}'
    };
    params.steps.export_thumbs = {
      path: '${fields.room_uri}/${fields.token}/thumb/${file.url_name}'
    };

  } else if (input.type === 'avatar' && input.group_uri && input.group_id) {
    // upload an avatar to a group
    metadata.group_id = input.group_id;

    params.auth.max_size = 5242880; // 5MB
    params.fields.group_uri = input.group_uri;

    params.steps.export_original = {
      path: 'groups/' + input.group_id + '/original',
      bucket: nconf.get('transloadit:avatars:bucket')
    };
    params.steps.export_thumbs = {
      path: 'groups/' + input.group_id + '/${file.meta.width}',
      bucket: nconf.get('transloadit:avatars:bucket')
    };

  } else {
    throw new StatusError(400, "room or group info required");
  }

  return {
    params: params,
    metadata: metadata
  };
}

function transloaditSignature(req, res, next) {
  return Promise.try(function() {
    var info = parseAndValidateTransloadit(req.user, req.query);

    var params = info.params;
    var metadata = info.metadata;

    var apiBasePath = nconf.get('web:apiBasePath');
    var token = uuid.v4();

<<<<<<< HEAD
    params.fields.shortToken = randomString(4);
=======
    params.fields.token = randomString(4);
>>>>>>> d8f9f2ae
    params.notify_url = apiBasePath + '/private/transloadit/' + token;

    // Store the token temporarily to verify Transloadit callback
    var expiry = 30 * 60; // 30 mins to be safe, S3 uploads, etc
    redisClient.setex('transloadit:' + token, expiry, JSON.stringify(metadata));

    var signed = transloadit.calcSignature(params);
    res.send({
      sig: signed.signature,
      params: signed.params
    });
  })
  .catch(next);
}

module.exports = transloaditSignature;
module.exports.testOnly = {
  parseAndValidateTransloadit: parseAndValidateTransloadit
}<|MERGE_RESOLUTION|>--- conflicted
+++ resolved
@@ -114,11 +114,7 @@
     var apiBasePath = nconf.get('web:apiBasePath');
     var token = uuid.v4();
 
-<<<<<<< HEAD
-    params.fields.shortToken = randomString(4);
-=======
     params.fields.token = randomString(4);
->>>>>>> d8f9f2ae
     params.notify_url = apiBasePath + '/private/transloadit/' + token;
 
     // Store the token temporarily to verify Transloadit callback
