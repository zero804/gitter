--- conflicted
+++ resolved
@@ -3,12 +3,7 @@
 var env        = require('gitter-web-env');
 var nconf      = env.config;
 var os         = require("os");
-<<<<<<< HEAD
-var nconf      = require('../../utils/config');
 var appVersion = require('gitter-app-version');
-=======
-var appVersion = require('../../web/appVersion');
->>>>>>> 4580e606
 
 module.exports = function(req, res) {
   res.send("OK from " + os.hostname() + ":" + nconf.get('PORT') + ", running " + appVersion.getVersion());
