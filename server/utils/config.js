/*jshint globalstrict:true, trailing:false, unused:true, node:true */
/*global console:false, require: true, module: true, process: false */
"use strict";

var nconf = require('nconf');
var Fiber = require('./fiber');
var fs = require('fs');
var EventEmitter = require('events').EventEmitter;

/* Load configuration parameters */
var nodeEnv = process.env['NODE_ENV'];
if(!nodeEnv) {
  var exists = fs.existsSync('/opt/troupe/etc/environment');
  if(exists) {
<<<<<<< HEAD
    nodeEnv = fs.readFileSync('/opt/troupe/etc/environment', { encoding: 'ascii' });
=======
    nodeEnv = fs.readFileSync('/opt/troupe/etc/environment', { encoding: 'utf8' });
>>>>>>> 87130771
  }

  if(!nodeEnv) {
    nodeEnv = 'dev';
  }

  process.env['NODE_ENV'] = nodeEnv;
}

console.log("Using environment: " + nodeEnv);

var configDir = __dirname + '/../../config';
if(process.env['TROUPE_CONFIG_DIR_OVERRIDE']) {
  configDir = process.env['TROUPE_CONFIG_DIR_OVERRIDE'];
  console.log("Overridden config directory: " + configDir);
}

nconf.argv()
     .env();
nconf.add('user',     { type: 'file', file: configDir + '/config.user-overrides.json'  });
nconf.add('nodeEnv',  { type: 'file', file: configDir + '/config.' + nodeEnv + '.json'  });
nconf.add('defaults', { type: 'file', file: configDir + '/config.default.json' });

process.on('SIGHUP', function() {
  var f = new Fiber();
  nconf.stores.user.load(f.waitor());
  nconf.stores.nodeEnv.load(f.waitor());
  nconf.stores.defaults.load(f.waitor());
  f.all()
    .then(function() {
      nconf.events.emit('reload');
    })
    .fail(function(err) {
      console.log('Reload failed: ' + err, err);
    });
});

// Monkey-patch an event-emitter onto nconf (for now)
nconf.events = new EventEmitter();

module.exports = nconf;<|MERGE_RESOLUTION|>--- conflicted
+++ resolved
@@ -12,11 +12,7 @@
 if(!nodeEnv) {
   var exists = fs.existsSync('/opt/troupe/etc/environment');
   if(exists) {
-<<<<<<< HEAD
-    nodeEnv = fs.readFileSync('/opt/troupe/etc/environment', { encoding: 'ascii' });
-=======
     nodeEnv = fs.readFileSync('/opt/troupe/etc/environment', { encoding: 'utf8' });
->>>>>>> 87130771
   }
 
   if(!nodeEnv) {
