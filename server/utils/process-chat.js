--- conflicted
+++ resolved
@@ -18,11 +18,8 @@
 var httpsUrl = 'https://';
 var noProtocolUrl = '//';
 
-<<<<<<< HEAD
-=======
 highlight.configure({classPrefix: ''});
 
->>>>>>> d8b7ea7f
 module.exports = exports = function processChat(text) {
   var urls      = [];
   var mentions  = [];
