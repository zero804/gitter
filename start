#!/bin/bash

# This may be set for node debug, but those
# values will break python scripts
export DEBUG=

set -e

SCRIPT_DIR="$( cd "$( dirname "${BASH_SOURCE[0]}" )" && pwd )"
DOCKER_MACHINE_NAME=${DOCKER_MACHINE_NAME-dev}
HAS_DOCKER_MACHINE=$(which docker-machine)

function get_ip {
<<<<<<< HEAD
  if [ -n "`uname -a | grep -i darwin`" ]; then
    echo "$(docker-machine ip $DOCKER_MACHINE_NAME)"
  fi

  if [ -n "`uname -a | grep -i ubuntu`" ]; then
=======
  if [ HAS_DOCKER_MACHINE ]; then
    echo "$(docker-machine ip $DOCKER_MACHINE_NAME)"
  else
>>>>>>> fc131252
    echo "$(ifconfig eth0 | grep 'inet addr:' | cut -d: -f2 | awk '{ print $1}')"
  fi
}

function startDockerMachine {
  if [[ "$(docker-machine ls -q|grep "$DOCKER_MACHINE_NAME")" != "$DOCKER_MACHINE_NAME" ]]; then
    # Maybe one day --virtualbox-boot2docker-url https://github.com/rancher/os/releases/download/v0.3.3/machine-rancheros.iso
    # but it doesn't support shared volumes right now
    docker-machine create \
      -d virtualbox \
      --virtualbox-disk-size "30000" \
      --virtualbox-hostonly-cidr "192.168.99.1/24" \
      --virtualbox-memory "2048" \
      --virtualbox-cpu-count "2" \
      $DOCKER_MACHINE_NAME
  else
    ## Start the box if it's stopped
    if [[ $(docker-machine ls --filter state=Stopped -q) = "$DOCKER_MACHINE_NAME" ]]; then
      docker-machine start $DOCKER_MACHINE_NAME
    fi
  fi
  eval "$(docker-machine env $DOCKER_MACHINE_NAME)"
}

function setupHostAlias {
  HOSTNAME=$1
  IP=$2
  CURRENT_ALIAS=$(grep " $HOSTNAME *$" /etc/hosts|sed 's/ .*//')
  if [[ "$CURRENT_ALIAS" != "$IP" ]]; then
    >&2 echo "Warning. Your current $HOSTNAME ($CURRENT_ALIAS) hostname does not match the IP $IP"
    read -p "Would you like to update your hostfile? Requires sudo [yN] " -r
    echo
    if [[ "$REPLY" =~ ^[Yy]$ ]]; then
      if [[ -z "$CURRENT_ALIAS" ]]; then
        sudo /bin/sh -c "echo \"$IP $HOSTNAME\" >> /etc/hosts"
      else
        sudo /bin/sh -c "sed -i.bak \"s/.* $HOSTNAME */$IP $HOSTNAME/\" /etc/hosts"
      fi
    else
      echo Remember to add \'"$IP" "$HOSTNAME"\' to your /etc/hosts file
    fi

  fi
}

function startDockerServices {
  docker-compose up -d --no-recreate
}

function setupRedisConfigs {
  DEV_IP=$(get_ip)

  mkdir -p "$SCRIPT_DIR/config/docker/"

  cat <<EOD > "$SCRIPT_DIR/config/docker/redis-slave.env"
REDIS_MASTER_IP=$DEV_IP
EOD

  cat <<EOD > "$SCRIPT_DIR/config/docker/sentinel.env"
SENTINEL_CONF=sentinel monitor gitter-master-dev $DEV_IP 6379 1
EOD
}

function setupElasticSearchConfigs {
  DEV_IP=$(get_ip)

  mkdir -p "$SCRIPT_DIR/config/docker/"

  cat <<EOD > "$SCRIPT_DIR/config/docker/elasticsearch.env"
ES_PUBLISH_HOST=$DEV_IP
EOD
}

function setupMongoInitScript {
  DEV_IP=$(get_ip)

  mkdir -p "$SCRIPT_DIR/config/mongo-docker/"
  cat <<EOF > "$SCRIPT_DIR/config/mongo-docker/init-mongo.sh"
  mongo $DEV_IP/admin "/mongo-docker/init-replicaset.js"
  sleep 5
  "/scripts/dataupgrades/001-oauth-client/002-add-redirect-uri.sh" "$DEV_IP/gitter"
EOF

  cat <<EOF > "$SCRIPT_DIR/config/mongo-docker/init-replicaset.js"
    try {
      rs.conf();
    } catch(e) {
      var cfg = {
          "_id": "troupeSet",
          "version": 1,
          "members": [
              {
                  "_id": 0,
                  "host": "${DEV_IP}:27017",
                  "priority": 2
              },
              {
                  "_id": 1,
                  "host": "${DEV_IP}:27018",
                  "priority": 1
              },
              {
                  "_id": 2,
                  "host": "${DEV_IP}:27019",
                  "priority": 1,
                  "arbiterOnly": true
              }
          ]
      };
      rs.initiate(cfg);
    }
EOF
}

if [ HAS_DOCKER_MACHINE ]; then
  startDockerMachine
fi

setupHostAlias gitter-mongo-dev "$(get_ip)"
setupHostAlias gitter-redis-dev "$(get_ip)"
setupHostAlias gitter-neo4j-dev "$(get_ip)"
setupHostAlias gitter-es-dev    "$(get_ip)"

setupRedisConfigs
setupElasticSearchConfigs
setupMongoInitScript
startDockerServices

cat << EOD
# Run this command to configure your shell:
eval "\$(docker-machine env $DOCKER_MACHINE_NAME)"
EOD<|MERGE_RESOLUTION|>--- conflicted
+++ resolved
@@ -11,17 +11,9 @@
 HAS_DOCKER_MACHINE=$(which docker-machine)
 
 function get_ip {
-<<<<<<< HEAD
-  if [ -n "`uname -a | grep -i darwin`" ]; then
-    echo "$(docker-machine ip $DOCKER_MACHINE_NAME)"
-  fi
-
-  if [ -n "`uname -a | grep -i ubuntu`" ]; then
-=======
   if [ HAS_DOCKER_MACHINE ]; then
     echo "$(docker-machine ip $DOCKER_MACHINE_NAME)"
   else
->>>>>>> fc131252
     echo "$(ifconfig eth0 | grep 'inet addr:' | cut -d: -f2 | awk '{ print $1}')"
   fi
 }
