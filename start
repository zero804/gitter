--- conflicted
+++ resolved
@@ -65,10 +65,8 @@
 }
 
 function setupRedisConfigs {
-<<<<<<< HEAD
   DEV_IP=$(get_ip)
-=======
->>>>>>> b109013b
+
   mkdir -p "$SCRIPT_DIR/config/docker/"
 
   cat <<EOD > "$SCRIPT_DIR/config/docker/redis-slave.env"
@@ -81,6 +79,8 @@
 }
 
 function setupElasticSearchConfigs {
+  DEV_IP=$(get_ip)
+
   mkdir -p "$SCRIPT_DIR/config/docker/"
 
   cat <<EOD > "$SCRIPT_DIR/config/docker/elasticsearch.env"
@@ -89,10 +89,8 @@
 }
 
 function setupMongoInitScript {
-<<<<<<< HEAD
   DEV_IP=$(get_ip)
-=======
->>>>>>> b109013b
+
   mkdir -p "$SCRIPT_DIR/config/mongo-docker/"
   cat <<EOF > "$SCRIPT_DIR/config/mongo-docker/init-mongo.sh"
   mongo $DEV_IP/admin "/mongo-docker/init-replicaset.js"
@@ -131,8 +129,6 @@
 EOF
 }
 
-<<<<<<< HEAD
-
 if [ -n "`uname -a | grep -i darwin`" ]; then 
   startDockerMachine
 fi
@@ -142,14 +138,6 @@
 setupHostAlias gitter-neo4j-dev "$(get_ip)"
 setupHostAlias gitter-es-dev    "$(get_ip)"
 
-=======
-startDockerMachine
-DEV_IP=$(docker-machine ip "$DOCKER_MACHINE_NAME")
-setupHostAlias gitter-mongo-dev "$DEV_IP"
-setupHostAlias gitter-redis-dev "$DEV_IP"
-setupHostAlias gitter-neo4j-dev "$DEV_IP"
-setupHostAlias gitter-es-dev "$DEV_IP"
->>>>>>> b109013b
 setupRedisConfigs
 setupElasticSearchConfigs
 setupMongoInitScript
