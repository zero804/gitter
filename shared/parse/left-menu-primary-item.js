'use strict';

var _                        = require('underscore');
var escapeStringRegexp       = require('escape-string-regexp');
var urlJoin                  = require('url-join');
var resolveRoomAvatarSrcSet  = require('gitter-web-shared/avatars/resolve-room-avatar-srcset');
var roomNameShortener        = require('../room-name-shortener');
var getOrgNameFromTroupeName = require('gitter-web-shared/get-org-name-from-troupe-name');

var clientEnv = require('gitter-client-env');

var AVATAR_SIZE = 22;

module.exports = function parseContentToTemplateData(data, state) {
<<<<<<< HEAD
    data.name = (data.name || data.uri || '');
    data.absoluteRoomUri = urlJoin(clientEnv.basePath, data.uri);

    //For user results
    if (data.displayName) {
      return _.extend({}, {
          name:         roomNameShortener(data.displayName),
          avatarSrcset: resolveRoomAvatarSrcSet({ uri: data.name }, AVATAR_SIZE),
      });
    }

    if(data.isSearchRepoResult) {
      var avatarSrcset = resolveRoomAvatarSrcSet({ uri: data.name }, AVATAR_SIZE);
      return _.extend({}, {
        name:         roomNameShortener(data.name),
        avatarSrcset: avatarSrcset,
      });
    }

    var hasMentions  = !!data.mentions && data.mentions;
    var unreadItems  = !hasMentions && data.unreadItems;
    var lurkActivity = data.lurk && (!hasMentions && !unreadItems) && !!data.activity;

    var roomName = data.name;
    // Get rid of the org prefix, if viewing in a org bucket
    if(state === 'org') {
      roomName = data.name.replace(new RegExp('^' + escapeStringRegexp(getOrgNameFromTroupeName(data.name)) + '/'), '');
    }

    var uri = data.uri || (data.url || '').substring(1);
    return _.extend({}, data, {
      avatarSrcset:  resolveRoomAvatarSrcSet({ uri: uri }, AVATAR_SIZE),
      isNotOneToOne: (data.githubType !== 'ONETOONE'),
      name:          roomNameShortener(roomName),
      mentions:      hasMentions,
      unreadItems:   unreadItems,
      lurkActivity:  lurkActivity,
      isSearch:      (state === 'search'),
=======
  data.name = (data.name || data.uri || '');

  //For user results
  if (data.displayName) {
    return _.extend({}, {
        name:         roomNameShortener(data.displayName),
        avatarSrcset: resolveRoomAvatarSrcSet({ uri: data.username }, AVATAR_SIZE),
    });
  }

  if(data.isSearchRepoResult) {
    var avatarSrcset = resolveRoomAvatarSrcSet({ uri: data.name }, AVATAR_SIZE);
    return _.extend({}, {
      name:         roomNameShortener(data.name),
      avatarSrcset: avatarSrcset,
>>>>>>> 853176ef
    });
  }

  var hasMentions  = !!data.mentions && data.mentions;
  var unreadItems  = !hasMentions && data.unreadItems;
  var lurkActivity = data.lurk && (!hasMentions && !unreadItems) && !!data.activity;

  var roomName = data.name;
  // Get rid of the org prefix, if viewing in a org bucket
  if(state === 'org') {
    roomName = data.name.replace(new RegExp('^' + escapeStringRegexp(getOrgNameFromTroupeName(data.name)) + '/'), '');
  }

  var uri = data.uri || (data.url || '').substring(1);
  return _.extend({}, data, {
    avatarSrcset:  resolveRoomAvatarSrcSet({ uri: uri }, AVATAR_SIZE),
    isNotOneToOne: (data.githubType !== 'ONETOONE'),
    name:          roomNameShortener(roomName),
    mentions:      hasMentions,
    unreadItems:   unreadItems,
    lurkActivity:  lurkActivity,
    isSearch:      (state === 'search'),
  });
};<|MERGE_RESOLUTION|>--- conflicted
+++ resolved
@@ -12,53 +12,14 @@
 var AVATAR_SIZE = 22;
 
 module.exports = function parseContentToTemplateData(data, state) {
-<<<<<<< HEAD
-    data.name = (data.name || data.uri || '');
-    data.absoluteRoomUri = urlJoin(clientEnv.basePath, data.uri);
-
-    //For user results
-    if (data.displayName) {
-      return _.extend({}, {
-          name:         roomNameShortener(data.displayName),
-          avatarSrcset: resolveRoomAvatarSrcSet({ uri: data.name }, AVATAR_SIZE),
-      });
-    }
-
-    if(data.isSearchRepoResult) {
-      var avatarSrcset = resolveRoomAvatarSrcSet({ uri: data.name }, AVATAR_SIZE);
-      return _.extend({}, {
-        name:         roomNameShortener(data.name),
-        avatarSrcset: avatarSrcset,
-      });
-    }
-
-    var hasMentions  = !!data.mentions && data.mentions;
-    var unreadItems  = !hasMentions && data.unreadItems;
-    var lurkActivity = data.lurk && (!hasMentions && !unreadItems) && !!data.activity;
-
-    var roomName = data.name;
-    // Get rid of the org prefix, if viewing in a org bucket
-    if(state === 'org') {
-      roomName = data.name.replace(new RegExp('^' + escapeStringRegexp(getOrgNameFromTroupeName(data.name)) + '/'), '');
-    }
-
-    var uri = data.uri || (data.url || '').substring(1);
-    return _.extend({}, data, {
-      avatarSrcset:  resolveRoomAvatarSrcSet({ uri: uri }, AVATAR_SIZE),
-      isNotOneToOne: (data.githubType !== 'ONETOONE'),
-      name:          roomNameShortener(roomName),
-      mentions:      hasMentions,
-      unreadItems:   unreadItems,
-      lurkActivity:  lurkActivity,
-      isSearch:      (state === 'search'),
-=======
   data.name = (data.name || data.uri || '');
+  data.absoluteRoomUri = urlJoin(clientEnv.basePath, data.uri);
 
   //For user results
   if (data.displayName) {
     return _.extend({}, {
-        name:         roomNameShortener(data.displayName),
-        avatarSrcset: resolveRoomAvatarSrcSet({ uri: data.username }, AVATAR_SIZE),
+      name:         roomNameShortener(data.displayName),
+      avatarSrcset: resolveRoomAvatarSrcSet({ uri: data.username }, AVATAR_SIZE),
     });
   }
 
@@ -67,7 +28,6 @@
     return _.extend({}, {
       name:         roomNameShortener(data.name),
       avatarSrcset: avatarSrcset,
->>>>>>> 853176ef
     });
   }
 
