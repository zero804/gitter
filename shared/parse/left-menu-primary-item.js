'use strict';

var _                        = require('underscore');
var escapeStringRegexp       = require('escape-string-regexp');
var urlJoin                  = require('url-join');
var resolveRoomAvatarSrcSet  = require('gitter-web-shared/avatars/resolve-room-avatar-srcset');
var roomNameShortener        = require('../room-name-shortener');
var getOrgNameFromTroupeName = require('gitter-web-shared/get-org-name-from-troupe-name');

var clientEnv = require('gitter-client-env');

var AVATAR_SIZE = 22;

module.exports = function parseContentToTemplateData(data, state) {
  data.name = (data.name || data.uri || '');
  if(data.fromUser) {
    data.name = data.text;
  }

  if(data.isSuggestion) {
    data.uri = urlJoin(data.uri, '?source=suggested-menu');
  }

  data.absoluteRoomUri = urlJoin(clientEnv.basePath, (data.uri || data.url));

  //For user results
  if (data.displayName) {
    return _.extend({}, {
      name:         roomNameShortener(data.displayName),
      avatarSrcset: resolveRoomAvatarSrcSet({ uri: data.username }, AVATAR_SIZE),
      absoluteRoomUri: data.absoluteRoomUri
    });
  }

  if(data.isRecentSearch || data.isSearchRepoResult) {
    var avatarSrcset = resolveRoomAvatarSrcSet({ uri: data.name }, AVATAR_SIZE);
    // No avatars on recent searches
    if(data.isRecentSearch) {
      avatarSrcset = null;
    }

    return _.extend({}, {
      name:         roomNameShortener(data.name),
      avatarSrcset: avatarSrcset,
    });
  }

  var hasMentions  = !!data.mentions && data.mentions;
  var unreadItems  = !hasMentions && data.unreadItems;
<<<<<<< HEAD

  // Make sure we are lurking and we only have activity so we don't override mentions or unread indicators
  var lurkActivity = data.lurk && (!hasMentions && !unreadItems) && !!data.activity;
=======
  var lurkActivity = !!data.activity && (!hasMentions && !unreadItems);
>>>>>>> b4f564fc

  var roomName = data.name;
  // Get rid of the org prefix, if viewing in a org bucket
  if(state === 'org') {
    roomName = data.name.replace(new RegExp('^' + escapeStringRegexp(getOrgNameFromTroupeName(data.name)) + '/'), '');
  }

  var uri = data.uri || (data.url || '').substring(1);
  return _.extend({}, data, {
    avatarSrcset:  resolveRoomAvatarSrcSet({ uri: uri }, AVATAR_SIZE),
    isNotOneToOne: (data.githubType !== 'ONETOONE'),
    name:          roomNameShortener(roomName),
    mentions:      hasMentions,
    unreadItems:   unreadItems,
    lurkActivity:  lurkActivity,
    isSearch:      (state === 'search'),
  });
};<|MERGE_RESOLUTION|>--- conflicted
+++ resolved
@@ -47,13 +47,9 @@
 
   var hasMentions  = !!data.mentions && data.mentions;
   var unreadItems  = !hasMentions && data.unreadItems;
-<<<<<<< HEAD
 
   // Make sure we are lurking and we only have activity so we don't override mentions or unread indicators
-  var lurkActivity = data.lurk && (!hasMentions && !unreadItems) && !!data.activity;
-=======
   var lurkActivity = !!data.activity && (!hasMentions && !unreadItems);
->>>>>>> b4f564fc
 
   var roomName = data.name;
   // Get rid of the org prefix, if viewing in a org bucket
