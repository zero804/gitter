'use strict';

process.env.DISABLE_API_LISTEN = '1';

var Promise = require('bluebird');
var assert = require('assert');
var fixtureLoader = require('gitter-web-test-utils/lib/test-fixtures');

describe('group-api', function() {
  this.timeout(10000);

  var app, request;

  before(function() {
    request = require("supertest-as-promised")(Promise);
    app = require('../../server/api');
  });

  var fixture = fixtureLoader.setup({
    deleteDocuments: {
      User: [{ username: fixtureLoader.GITTER_INTEGRATION_USERNAME }],
      Group: [
              { lcUri: fixtureLoader.GITTER_INTEGRATION_USERNAME.toLowerCase() },
              { lcUri: fixtureLoader.GITTER_INTEGRATION_ORG.toLowerCase() },
              { lcUri: fixtureLoader.GITTER_INTEGRATION_COMMUNITY.toLowerCase() } ],
      Troupe: [ { lcUri: fixtureLoader.GITTER_INTEGRATION_USERNAME.toLowerCase() + '/' + fixtureLoader.GITTER_INTEGRATION_REPO.toLowerCase() } ]
    },
    user1: {
      githubToken: fixtureLoader.GITTER_INTEGRATION_USER_SCOPE_TOKEN,
      username: fixtureLoader.GITTER_INTEGRATION_USERNAME,
      accessToken: 'web-internal'
    },
    group1: {
<<<<<<< HEAD
=======
      uri: fixtureLoader.GITTER_INTEGRATION_USERNAME,
      lcUri: fixtureLoader.GITTER_INTEGRATION_USERNAME.toLowerCase(),
      securityDescriptor: {
        type: 'GH_USER',
        admins: 'GH_USER_SAME',
        linkPath: fixtureLoader.GITTER_INTEGRATION_USERNAME,
        extraAdmins: ['user1']
      }
>>>>>>> b6787e2d
    },
    troupe1: {
      security: 'PUBLIC',
      group: 'group1'
    },
    troupe2: {
      security: 'PRIVATE',
      group: 'group1'
    },
    troupe3: {
      group: 'group1',
      security: 'PRIVATE'
    }
  });

  it('GET /v1/groups', function() {
    return request(app)
      .get('/v1/groups')
      .set('x-access-token', fixture.user1.accessToken)
      .expect(200)
  });

<<<<<<< HEAD
  it('POST /v1/groups', function() {
=======
  it('POST /v1/groups (new style community)', function() {
>>>>>>> b6787e2d
    return request(app)
      .post('/v1/groups')
      .send({ uri: fixtureLoader.GITTER_INTEGRATION_COMMUNITY, name: 'Test' })
      .set('x-access-token', fixture.user1.accessToken)
      .expect(200)
  });

  it('POST /v1/groups (github org based)', function() {
    return request(app)
      .post('/v1/groups')
      .send({
        uri: fixtureLoader.GITTER_INTEGRATION_ORG,
        name: 'Test',
        security: {
          type: 'GH_ORG',
          linkPath: fixtureLoader.GITTER_INTEGRATION_ORG
        }
      })
      .set('x-access-token', fixture.user1.accessToken)
      .expect(200)
  });

  it('GET /v1/groups/:groupId/rooms', function() {
    return request(app)
      .get('/v1/groups/' + fixture.group1.id + '/rooms')
      .set('x-access-token', fixture.user1.accessToken)
      .expect(200)
      .then(function(result) {
        var rooms = result.body;

        assert(rooms.some(function(r) {
          return r.id === fixture.troupe1.id;
        }));

        assert(rooms.every(function(r) {
          return r.id !== fixture.troupe2.id;
        }));

        assert(rooms.every(function(r) {
          return r.id !== fixture.troupe3.id;
        }));

        assert.strictEqual(result.body.length, 1);
      })
  });

<<<<<<< HEAD
  it('GET /v1/groups/:groupId/rooms', function() {
    return request(app)
      .get('/v1/groups/' + fixture.group1.id + '/rooms')
      .set('x-access-token', fixture.user1.accessToken)
      .expect(200)
      .then(function(result) {
        var rooms = result.body;

        assert(rooms.some(function(r) {
          return r.id === fixture.troupe1.id;
        }));

        assert(rooms.every(function(r) {
          return r.id !== fixture.troupe2.id;
        }));

        assert(rooms.every(function(r) {
          return r.id !== fixture.troupe3.id;
        }));

        assert.strictEqual(result.body.length, 1);
      })
  });


})
=======
  it('POST /v1/groups/:groupId/rooms', function() {
    return request(app)
      .post('/v1/groups/' + fixture.group1.id + '/rooms')
      .send({
        name: fixtureLoader.GITTER_INTEGRATION_REPO,
        topic: 'all about testing',
        security: {
          security: 'INHERITED',
          type: 'GH_REPO',
          linkPath: fixtureLoader.GITTER_INTEGRATION_USERNAME + '/' + fixtureLoader.GITTER_INTEGRATION_REPO
        }
      })
      .set('x-access-token', fixture.user1.accessToken)
      .expect(200);
  });
});
>>>>>>> b6787e2d
<|MERGE_RESOLUTION|>--- conflicted
+++ resolved
@@ -31,8 +31,6 @@
       accessToken: 'web-internal'
     },
     group1: {
-<<<<<<< HEAD
-=======
       uri: fixtureLoader.GITTER_INTEGRATION_USERNAME,
       lcUri: fixtureLoader.GITTER_INTEGRATION_USERNAME.toLowerCase(),
       securityDescriptor: {
@@ -41,7 +39,6 @@
         linkPath: fixtureLoader.GITTER_INTEGRATION_USERNAME,
         extraAdmins: ['user1']
       }
->>>>>>> b6787e2d
     },
     troupe1: {
       security: 'PUBLIC',
@@ -64,11 +61,7 @@
       .expect(200)
   });
 
-<<<<<<< HEAD
-  it('POST /v1/groups', function() {
-=======
   it('POST /v1/groups (new style community)', function() {
->>>>>>> b6787e2d
     return request(app)
       .post('/v1/groups')
       .send({ uri: fixtureLoader.GITTER_INTEGRATION_COMMUNITY, name: 'Test' })
@@ -115,34 +108,6 @@
       })
   });
 
-<<<<<<< HEAD
-  it('GET /v1/groups/:groupId/rooms', function() {
-    return request(app)
-      .get('/v1/groups/' + fixture.group1.id + '/rooms')
-      .set('x-access-token', fixture.user1.accessToken)
-      .expect(200)
-      .then(function(result) {
-        var rooms = result.body;
-
-        assert(rooms.some(function(r) {
-          return r.id === fixture.troupe1.id;
-        }));
-
-        assert(rooms.every(function(r) {
-          return r.id !== fixture.troupe2.id;
-        }));
-
-        assert(rooms.every(function(r) {
-          return r.id !== fixture.troupe3.id;
-        }));
-
-        assert.strictEqual(result.body.length, 1);
-      })
-  });
-
-
-})
-=======
   it('POST /v1/groups/:groupId/rooms', function() {
     return request(app)
       .post('/v1/groups/' + fixture.group1.id + '/rooms')
@@ -158,5 +123,4 @@
       .set('x-access-token', fixture.user1.accessToken)
       .expect(200);
   });
-});
->>>>>>> b6787e2d
+});