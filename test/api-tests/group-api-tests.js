'use strict';

process.env.DISABLE_API_LISTEN = '1';

var Promise = require('bluebird');
var assert = require('assert');
var fixtureLoader = require('gitter-web-test-utils/lib/test-fixtures');


describe('group-api', function() {
  var app, request;

  before(function() {
    request = require("supertest-as-promised")(Promise);
    app = require('../../server/api');
  });

  var fixture = fixtureLoader.setup({
    deleteDocuments: {
      User: [{ username: fixtureLoader.GITTER_INTEGRATION_USERNAME }],
      Group: [
        { lcUri: fixtureLoader.GITTER_INTEGRATION_USERNAME.toLowerCase() },
        { lcUri: fixtureLoader.GITTER_INTEGRATION_ORG.toLowerCase() },
        { lcUri: fixtureLoader.GITTER_INTEGRATION_COMMUNITY.toLowerCase() },
        { lcUri: 'repo-group' },
        { lcUri: '_repo-group' }
      ],
      Troupe: [
        { lcUri: fixtureLoader.GITTER_INTEGRATION_USERNAME.toLowerCase() + '/' + fixtureLoader.GITTER_INTEGRATION_REPO.toLowerCase() },
        { lcUri: fixtureLoader.GITTER_INTEGRATION_COMMUNITY.toLowerCase() + '/lobby' },
        { lcUri: fixtureLoader.GITTER_INTEGRATION_ORG.toLowerCase() + '/lobby' },
        { lcUri: 'repo-group/lobby' },
        { lcUri: '_repo-group/lobby' },
      ]
    },
    user1: {
      githubToken: fixtureLoader.GITTER_INTEGRATION_USER_SCOPE_TOKEN,
      username: fixtureLoader.GITTER_INTEGRATION_USERNAME,
      accessToken: 'web-internal'
    },
    user2: {
      accessToken: 'web-internal'
    },
    group1: {
      uri: fixtureLoader.GITTER_INTEGRATION_USERNAME,
      lcUri: fixtureLoader.GITTER_INTEGRATION_USERNAME.toLowerCase(),
      securityDescriptor: {
        type: 'GH_USER',
        admins: 'GH_USER_SAME',
        linkPath: fixtureLoader.GITTER_INTEGRATION_USERNAME,
        extraAdmins: ['user1']
      }
    },
    troupe1: {
      security: 'PUBLIC',
      group: 'group1'
    },
    troupe2: {
      security: 'PRIVATE',
      group: 'group1'
    },
    troupe3: {
      group: 'group1',
      security: 'PRIVATE'
    }
  });

  it('GET /v1/groups', function() {
    return request(app)
      .get('/v1/groups')
      .set('x-access-token', fixture.user1.accessToken)
      .expect(200)
  });

  it('GET /v1/groups?type=admin for github user', function() {
    return request(app)
      .get('/v1/groups?type=admin')
      .set('x-access-token', fixture.user1.accessToken)
      .expect(200)
  });

  it('GET /v1/groups?type=admin for non-github user', function() {
    return request(app)
      .get('/v1/groups?type=admin')
      .set('x-access-token', fixture.user2.accessToken)
      .expect(200)
  });

  it('POST /v1/groups (new style community)', function() {
    return request(app)
      .post('/v1/groups')
      .send({ uri: fixtureLoader.GITTER_INTEGRATION_COMMUNITY, name: 'Test' })
      .set('x-access-token', fixture.user1.accessToken)
      .expect(200)
      .then(function(result) {
        var group = result.body;
        assert.strictEqual(group.uri, fixtureLoader.GITTER_INTEGRATION_COMMUNITY);
        assert.strictEqual(group.defaultRoom.uri, fixtureLoader.GITTER_INTEGRATION_COMMUNITY + '/Lobby');
      });
  });

  it('POST /v1/groups (github org based)', function() {
    return request(app)
      .post('/v1/groups')
      .send({
        uri: fixtureLoader.GITTER_INTEGRATION_ORG,
        name: 'Test',
        security: {
          type: 'GH_ORG',
          linkPath: fixtureLoader.GITTER_INTEGRATION_ORG
        }
      })
      .set('x-access-token', fixture.user1.accessToken)
      .expect(200)
      .then(function(result) {
        var group = result.body;
        assert.strictEqual(group.uri, fixtureLoader.GITTER_INTEGRATION_ORG);
        assert.strictEqual(group.defaultRoom.uri, fixtureLoader.GITTER_INTEGRATION_ORG + '/Lobby');
      });
  });

  it('POST /v1/groups (github repo based)', function() {
    return request(app)
      .post('/v1/groups')
      .send({
        name: 'Repo Group',
        // Adding an _ in here otherwise the test might fail with a 409 if a
        // user ever signs up to GitHub with that name before we split away
        // from GitHub. See fixtureLoader.GITTER_INTEGRATION_COMMUNITY too.
        uri: '_Repo-Group',
        providers: ['github'],
        addBadge: true,
        security: {
          type: 'GH_REPO',
          linkPath: fixtureLoader.GITTER_INTEGRATION_REPO_FULL
        }
      })
      .set('x-access-token', fixture.user1.accessToken)
      .expect(200)
      .then(function(result) {
        var group = result.body;
        assert.strictEqual(group.uri, '_Repo-Group');
        var room = group.defaultRoom;
        assert.strictEqual(room.uri, '_Repo-Group/Lobby');
        assert.deepEqual(room.providers, ['github']);
      });
  });

  it('GET /v1/groups/:groupId/rooms', function() {
    return request(app)
      .get('/v1/groups/' + fixture.group1.id + '/rooms')
      .set('x-access-token', fixture.user1.accessToken)
      .expect(200)
      .then(function(result) {
        var rooms = result.body;

        assert(rooms.some(function(r) {
          return r.id === fixture.troupe1.id;
        }));

        assert(rooms.every(function(r) {
          return r.id !== fixture.troupe2.id;
        }));

        assert(rooms.every(function(r) {
          return r.id !== fixture.troupe3.id;
        }));

        assert.strictEqual(result.body.length, 1);
      })
  });

  it('POST /v1/groups/:groupId/rooms', function() {
    return request(app)
      .post('/v1/groups/' + fixture.group1.id + '/rooms')
      .send({
        name: fixtureLoader.GITTER_INTEGRATION_REPO,
        topic: 'all about testing',
        providers: ['github'],
        security: {
          security: 'PRIVATE',
          type: 'GH_REPO',
          linkPath: fixtureLoader.GITTER_INTEGRATION_USERNAME + '/' + fixtureLoader.GITTER_INTEGRATION_REPO
        }
      })
      .set('x-access-token', fixture.user1.accessToken)
      .expect(200)
      .then(function(result) {
        var room = result.body;
        assert.strictEqual(room.providers.length, 1);
        assert.strictEqual(room.providers[0], 'github');
      });
  });

<<<<<<< HEAD
  it('PUT /v1/groups/:groupId with forum: {...}', function() {
    return request(app)
      .put('/v1/groups/' + fixture.group1.id)
      .send({
        forum: {
          tags: ['monkey', 'banana'],
          categories: ['General', 'Announcements', 'FAQ']
        }
      })
      .set('x-access-token', fixture.user1.accessToken)
      .expect(200)
      .then(function(result) {
        var group = result.body;
        assert.ok(group.forumId);
=======
  it('GET /v1/groups/:groupId/suggestedRooms', function() {
    return request(app)
      .get('/v1/groups/' + fixture.group1.id + '/suggestedRooms')
      .set('x-access-token', fixture.user1.accessToken)
      .expect(200)
      .then(function(result) {
        // For now, this is a very loose test, to prove
        // https://github.com/troupe/gitter-webapp/pull/2067
        // We can extend it later
        var suggestions = result.body;
        assert(Array.isArray(suggestions));
        assert(suggestions.length > 0);
        suggestions.forEach(function(suggestion) {
          assert(suggestion.hasOwnProperty('uri'));
          assert(suggestion.hasOwnProperty('avatarUrl'));
          assert(suggestion.hasOwnProperty('userCount'));
          assert(suggestion.hasOwnProperty('tags'));
          assert(suggestion.hasOwnProperty('description'));
          assert(suggestion.hasOwnProperty('exists'));
          assert(suggestion.exists === true && suggestion.id || suggestion.exists === false && !suggestion.id);
        });
>>>>>>> 3ebff47e
      });
  });
});<|MERGE_RESOLUTION|>--- conflicted
+++ resolved
@@ -192,7 +192,6 @@
       });
   });
 
-<<<<<<< HEAD
   it('PUT /v1/groups/:groupId with forum: {...}', function() {
     return request(app)
       .put('/v1/groups/' + fixture.group1.id)
@@ -207,7 +206,9 @@
       .then(function(result) {
         var group = result.body;
         assert.ok(group.forumId);
-=======
+      });
+  });
+
   it('GET /v1/groups/:groupId/suggestedRooms', function() {
     return request(app)
       .get('/v1/groups/' + fixture.group1.id + '/suggestedRooms')
@@ -229,7 +230,6 @@
           assert(suggestion.hasOwnProperty('exists'));
           assert(suggestion.exists === true && suggestion.id || suggestion.exists === false && !suggestion.id);
         });
->>>>>>> 3ebff47e
       });
   });
 });