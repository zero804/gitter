'use strict';

process.env.DISABLE_API_LISTEN = '1';

var Promise = require('bluebird');
var assert = require('assert');
var fixtureLoader = require('gitter-web-test-utils/lib/test-fixtures');

describe('group-api', function() {
  var app, request;

  before(function() {
    request = require("supertest-as-promised")(Promise);
    app = require('../../server/api');
  });

  var fixture = fixtureLoader.setup({
    deleteDocuments: {
      User: [{ username: fixtureLoader.GITTER_INTEGRATION_USERNAME }],
      Group: [
        { lcUri: fixtureLoader.GITTER_INTEGRATION_USERNAME.toLowerCase() },
        { lcUri: fixtureLoader.GITTER_INTEGRATION_ORG.toLowerCase() },
        { lcUri: fixtureLoader.GITTER_INTEGRATION_COMMUNITY.toLowerCase() }
      ],
      Troupe: [
        { lcUri: fixtureLoader.GITTER_INTEGRATION_USERNAME.toLowerCase() + '/' + fixtureLoader.GITTER_INTEGRATION_REPO.toLowerCase() },
        { lcUri: fixtureLoader.GITTER_INTEGRATION_COMMUNITY.toLowerCase() + '/lobby' },
        { lcUri: fixtureLoader.GITTER_INTEGRATION_ORG.toLowerCase() + '/lobby' }
      ]
    },
    user1: {
      githubToken: fixtureLoader.GITTER_INTEGRATION_USER_SCOPE_TOKEN,
      username: fixtureLoader.GITTER_INTEGRATION_USERNAME,
      accessToken: 'web-internal'
    },
    group1: {
      uri: fixtureLoader.GITTER_INTEGRATION_USERNAME,
      lcUri: fixtureLoader.GITTER_INTEGRATION_USERNAME.toLowerCase(),
      securityDescriptor: {
        type: 'GH_USER',
        admins: 'GH_USER_SAME',
        linkPath: fixtureLoader.GITTER_INTEGRATION_USERNAME,
        extraAdmins: ['user1']
      }
    },
    troupe1: {
      security: 'PUBLIC',
      group: 'group1'
    },
    troupe2: {
      security: 'PRIVATE',
      group: 'group1'
    },
    troupe3: {
      group: 'group1',
      security: 'PRIVATE'
    }
  });

  it('GET /v1/groups', function() {
    return request(app)
      .get('/v1/groups')
      .set('x-access-token', fixture.user1.accessToken)
      .expect(200)
  });

  it('POST /v1/groups (new style community)', function() {
    return request(app)
      .post('/v1/groups')
      .send({ uri: fixtureLoader.GITTER_INTEGRATION_COMMUNITY, name: 'Test' })
      .set('x-access-token', fixture.user1.accessToken)
      .expect(200)
      .then(function(result) {
        var group = result.body;
        assert.strictEqual(group.uri, fixtureLoader.GITTER_INTEGRATION_COMMUNITY);
        assert.strictEqual(group.defaultRoom.uri, fixtureLoader.GITTER_INTEGRATION_COMMUNITY + '/Lobby');
      });
  });

  it('POST /v1/groups (github org based)', function() {
    return request(app)
      .post('/v1/groups')
      .send({
        uri: fixtureLoader.GITTER_INTEGRATION_ORG,
        name: 'Test',
        security: {
          type: 'GH_ORG',
          linkPath: fixtureLoader.GITTER_INTEGRATION_ORG
        }
      })
      .set('x-access-token', fixture.user1.accessToken)
      .expect(200)
      .then(function(result) {
        var group = result.body;
        assert.strictEqual(group.uri, fixtureLoader.GITTER_INTEGRATION_ORG);
        assert.strictEqual(group.defaultRoom.uri, fixtureLoader.GITTER_INTEGRATION_ORG + '/Lobby');
      });
  });

  it('GET /v1/groups/:groupId/rooms', function() {
    return request(app)
      .get('/v1/groups/' + fixture.group1.id + '/rooms')
      .set('x-access-token', fixture.user1.accessToken)
      .expect(200)
      .then(function(result) {
        var rooms = result.body;

        assert(rooms.some(function(r) {
          return r.id === fixture.troupe1.id;
        }));

        assert(rooms.every(function(r) {
          return r.id !== fixture.troupe2.id;
        }));

        assert(rooms.every(function(r) {
          return r.id !== fixture.troupe3.id;
        }));

        assert.strictEqual(result.body.length, 1);
      })
  });

  it('POST /v1/groups/:groupId/rooms', function() {
    return request(app)
      .post('/v1/groups/' + fixture.group1.id + '/rooms')
      .send({
        name: fixtureLoader.GITTER_INTEGRATION_REPO,
        topic: 'all about testing',
        security: {
<<<<<<< HEAD
          security: 'PUBLIC',
=======
          security: 'PRIVATE',
>>>>>>> 00abe712
          type: 'GH_REPO',
          linkPath: fixtureLoader.GITTER_INTEGRATION_USERNAME + '/' + fixtureLoader.GITTER_INTEGRATION_REPO
        }
      })
      .set('x-access-token', fixture.user1.accessToken)
      .expect(200);
  });
});<|MERGE_RESOLUTION|>--- conflicted
+++ resolved
@@ -128,11 +128,7 @@
         name: fixtureLoader.GITTER_INTEGRATION_REPO,
         topic: 'all about testing',
         security: {
-<<<<<<< HEAD
-          security: 'PUBLIC',
-=======
           security: 'PRIVATE',
->>>>>>> 00abe712
           type: 'GH_REPO',
           linkPath: fixtureLoader.GITTER_INTEGRATION_USERNAME + '/' + fixtureLoader.GITTER_INTEGRATION_REPO
         }
