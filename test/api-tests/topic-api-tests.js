'use strict';

process.env.DISABLE_API_LISTEN = '1';

var Promise = require('bluebird');
var assert = require('assert');
var fixtureLoader = require('gitter-web-test-utils/lib/test-fixtures');
var mongoUtils = require('gitter-web-persistence-utils/lib/mongo-utils');

describe('topic-api', function() {
  var app, request;

  before(function() {
    request = require("supertest-as-promised")(Promise);
    app = require('../../server/api');
  });

  var fixture = fixtureLoader.setup({
    user1: {
      accessToken: 'web-internal'
    },
    forum1: {
      tags: ['cats', 'dogs'],
      securityDescriptor: {
        extraAdmins: ['user1']
      }
    },
    category1: {
      forum: 'forum1'
    },
    category2: {
      forum: 'forum1'
    },
    topic1: {
      user: 'user1',
      forum: 'forum1',
      category: 'category1',
    },
    topic2: {
      user: 'user1',
      forum: 'forum1',
      category: 'category1',
<<<<<<< HEAD
=======
      tags: ['foo']
>>>>>>> f093ce79
    },
    reply1: {
      user: 'user1',
      forum: 'forum1',
      topic: 'topic1'
    }
  });

  it('GET /v1/forums/:forumId/topics', function() {
    return request(app)
      .get('/v1/forums/' + fixture.forum1.id + '/topics')
      .set('x-access-token', fixture.user1.accessToken)
      .expect(200)
      .then(function(result) {
        var topics = result.body;

        assert.strictEqual(topics.length, 2);

        var topic = topics.find(function(t) {
          return t.id === fixture.topic1.id;
        });
        assert.strictEqual(topic.id, fixture.topic1.id);
        assert.strictEqual(topic.replies.length, 1);
      });
  });

  it('GET /v1/forums/:forumId/topics?tags=foo', function() {
    return request(app)
      .get('/v1/forums/' + fixture.forum1.id + '/topics?tags=foo')
      .set('x-access-token', fixture.user1.accessToken)
      .expect(200)
      .then(function(result) {
        var topics = result.body;

        assert.strictEqual(topics.length, 1);

        var topic = topics.find(function(t) {
          return t.id === fixture.topic2.id;
        });
        assert.strictEqual(topic.id, fixture.topic2.id);
        assert.strictEqual(topic.replies.length, 0);
      });

  });

  it('GET /v1/forums/:forumId/topics/:topicId', function() {
    return request(app)
      .get('/v1/forums/' + fixture.forum1.id + '/topics/' + fixture.topic1.id)
      .set('x-access-token', fixture.user1.accessToken)
      .expect(200)
      .then(function(result) {
        var topic = result.body;
        assert.strictEqual(topic.id, fixture.topic1.id);
        assert.strictEqual(topic.replies.length, 1);
      });
  });

  it('PATCH /v1/forums/:forumId/topics/:topicId', function() {
    var update = {
      title: 'Foo',
      slug: 'foo',
      tags: ['cats', 'dogs'],
      text: '**hello**',
      sticky: 1,
      categoryId: fixture.category2._id
    };
    return request(app)
      .patch('/v1/forums/' + fixture.forum1.id + '/topics/' + fixture.topic2.id)
      .send(update)
      .set('x-access-token', fixture.user1.accessToken)
      .expect(200)
      .then(function(result) {
        var topic = result.body;

        assert.strictEqual(topic.title, update.title);
        assert.strictEqual(topic.slug, update.slug);
        assert.deepEqual(topic.tags, update.tags);
        assert.strictEqual(topic.body.text, update.text);
        assert.strictEqual(topic.body.html, '<strong>hello</strong>');
        assert.strictEqual(topic.sticky, update.sticky);
        assert(mongoUtils.objectIDsEqual(topic.category.id, update.categoryId));
      });
  });

  it('POST /v1/forums/:forumId/topics', function() {
    return request(app)
      .post('/v1/forums/' + fixture.forum1.id + '/topics')
      .send({
        categoryId: fixture.category1.id,
        title: 'I am a topic',
        text: 'This is some **markdown** copy.'
      })
      .set('x-access-token', fixture.user1.accessToken)
      .expect(200)
      .then(function(result) {
        var topic = result.body;
        assert.strictEqual(topic.title, 'I am a topic');
      });
  });

  it('GET /v1/forums/:forumId/topics/:topicId/subscribers', function() {
    return request(app)
      .get('/v1/forums/' + fixture.forum1.id + '/topics/' + fixture.topic1.id + '/subscribers')
      .set('x-access-token', fixture.user1.accessToken)
      .expect(200)
      .then(function(result) {
        var body = result.body;
        assert(Array.isArray(body))
      });
  });

  it('POST /v1/forums/:forumId/topics/:topicId/subscribers', function() {
    return request(app)
      .post('/v1/forums/' + fixture.forum1.id + '/topics/' + fixture.topic1.id + '/subscribers')
      .send({
      })
      .set('x-access-token', fixture.user1.accessToken)
      .expect(200)
      .then(function(result) {
        var body = result.body;
        assert.strictEqual(body.id, fixture.user1.id)
      });
  });

  it('DELETE /v1/forums/:forumId/topics/:topicId/subscribers', function() {
    return request(app)
      .del('/v1/forums/' + fixture.forum1.id + '/topics/' + fixture.topic1.id + '/subscribers/' + fixture.user1.id)
      .set('x-access-token', fixture.user1.accessToken)
      .expect(204)
  });

});<|MERGE_RESOLUTION|>--- conflicted
+++ resolved
@@ -40,10 +40,7 @@
       user: 'user1',
       forum: 'forum1',
       category: 'category1',
-<<<<<<< HEAD
-=======
-      tags: ['foo']
->>>>>>> f093ce79
+      tags: ['cats']
     },
     reply1: {
       user: 'user1',
@@ -70,9 +67,9 @@
       });
   });
 
-  it('GET /v1/forums/:forumId/topics?tags=foo', function() {
+  it('GET /v1/forums/:forumId/topics?tags=cats', function() {
     return request(app)
-      .get('/v1/forums/' + fixture.forum1.id + '/topics?tags=foo')
+      .get('/v1/forums/' + fixture.forum1.id + '/topics?tags=cats')
       .set('x-access-token', fixture.user1.accessToken)
       .expect(200)
       .then(function(result) {
@@ -104,7 +101,7 @@
   it('PATCH /v1/forums/:forumId/topics/:topicId', function() {
     var update = {
       title: 'Foo',
-      slug: 'foo',
+      slug: 'cats',
       tags: ['cats', 'dogs'],
       text: '**hello**',
       sticky: 1,
