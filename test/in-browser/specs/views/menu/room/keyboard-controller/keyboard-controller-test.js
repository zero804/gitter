"use strict";

var assert = require('assert');
var Backbone = require('backbone');
var _ = require('underscore');
var KeyboardControllerView = require('public/js/views/menu/room/keyboard-controller/keyboard-controller-view');
var appEvents = require('utils/appevents');

describe('KeyboardControllerView', function(){

  var view;
  var model;
  var collection;
  beforeEach(function(){
    model = new Backbone.Model();
    model.minibarCollection = new Backbone.Collection([
      { type: 'org', name: 'troupe' },
      { type: 'org', name: 'gitterHQ' },
    ]);


    model.favouriteCollection = new Backbone.Collection([
      { uri: 'gitterHQ/test2' },
      { uri: 'troupe/test2' },
    ]);

    model.favouriteCollectionModel = new Backbone.Model({ active: true });

    model.primaryCollection = new Backbone.Collection([
      { uri: 'gitterHQ', active: true },
      { uri: 'gitterHQ/test1' },
      { uri: 'troupe' },
      { uri: 'troupe/test1' },
    ]);

    model.primaryCollectionModel = new Backbone.Model({ active: true });

    model.secondaryCollection = new Backbone.Collection([
      { uri: 'gitterHQ/all-rooms-1' },
      { uri: 'troupe/all-rooms-1' },
    ]);
    model.secondaryCollectionModel = new Backbone.Model({ active: true });

    model.tertiaryCollection = new Backbone.Collection([
      { uri: 'gitterHQ' },
      { uri: 'troupe' },
    ]);
    model.tertiaryCollectionModel = new Backbone.Model({ active: true });

    model.searchFocusModel = new Backbone.Model({ focus: false });

    collection = new Backbone.Collection([
      { type: 'org', name: 'gitterHQ' },
      { type: 'org', name: 'troupe' }
    ]);

    model.minibarHomeModel = new Backbone.Model({ type: 'all', name: 'all', active: true });
    model.minibarSearchModel = new Backbone.Model({ type: 'search', name: 'search' });
    model.minibarPeopleModel = new Backbone.Model({ type: 'people', name: 'people' });
    model.minibarCloseModel = new Backbone.Model({ type: 'close', name: 'close' });


    view = new KeyboardControllerView({
      model: model
    });
  });

  afterEach(function(){
    view.destroy();
  });

  describe('minibar switch hot keys', function(){
    it('should add `focus` to the "all" minibar model on room.1 event', function(){
      appEvents.trigger('keyboard.room.1');
      assert(model.minibarHomeModel.get('focus'));
    });

    it('should change the models state on room.1 event', function(){
      appEvents.trigger('keyboard.room.1');
      assert.equal(model.get('state'), 'all');
    });

    it('should change the models state but not focus on room.2 event', function(){
      appEvents.trigger('keyboard.room.2');
      assert.equal(model.get('state'), 'search');
      var focus = model.minibarCollection.findWhere({ focus: true });
      assert.equal(undefined, focus);
    });

    it('should add `focus` to the "people" minibar model on room.3 event', function(){
      appEvents.trigger('keyboard.room.3');
      assert(model.minibarPeopleModel.get('focus'));
    });

    it('should change the models state on room.3 event', function(){
      appEvents.trigger('keyboard.room.3');
      assert.equal(model.get('state'), 'people');
    });

    it('should select the right org item on a room event > 3', function(){
      appEvents.trigger('keyboard.room.4', { key: 4 });
      assert(model.minibarCollection.at(0).get('focus'));
      appEvents.trigger('keyboard.room.5', { key: 5 });
      assert(model.minibarCollection.at(1).get('focus'));
    });

    it('should set the correct org state and selectedOrg name on room event > 3', function(){
      appEvents.trigger('keyboard.room.4', { key: 4 });
      assert.equal(model.get('state'), 'org');
      assert.equal(model.get('selectedOrgName'), 'troupe');
      appEvents.trigger('keyboard.room.5', { key: 5 });
      assert.equal(model.get('selectedOrgName'), 'gitterHQ');
    });

    it('should focus change menu state to search on cmd+s', function(){
      appEvents.trigger('keyboard.focus.search');
      assert.equal(model.get('state'), 'search');
    });

    it('should select the active minibar item when nothing is in focus and the right key is pressed', function(){
      view.blurAllItems();
      model.minibarHomeModel.set('active', true);
      appEvents.trigger('keyboard.room.next');
      assert(model.minibarHomeModel.get('focus'));
    });

    it('should focus the active room item when nothing is in focus and left is pressed', function(){
      view.blurAllItems();
      appEvents.trigger('keyboard.room.prev');
      assert(model.primaryCollection.at(0).get('focus'));
    });

  });

  describe('arrow key movement', function(){
    it('it should focus the next minibar item when down is pressed', function(){
      appEvents.trigger('keyboard.room.4', { key: 4 });
      appEvents.trigger('keyboard.room.down');
      assert(model.minibarCollection.at(1).get('focus'));
      assert.equal(model.minibarCollection.at(0).get('focus'), false);
    });

    it('it should focus the first minibar item when down is pressed and the last item is focused', function(){
      appEvents.trigger('keyboard.room.5', { key: 5 });
      appEvents.trigger('keyboard.room.down');
      assert(model.minibarCloseModel.get('focus'));
      assert.equal(model.minibarCollection.at(1).get('focus'), false);
    });

    it('should change menu state after a short delay when the down arrow key is pressed', function(done){
      appEvents.trigger('keyboard.room.3');
      appEvents.trigger('keyboard.room.down');
      appEvents.trigger('keyboard.room.down');
      appEvents.trigger('keyboard.room.down');
      appEvents.trigger('keyboard.room.down');
      assert.equal(model.get('state'), 'people');
      setTimeout(function(){
        assert.equal(model.get('state'), 'all');
        done();
      }, 150);
    });

    it('it should focus the previous minibar item when up is pressed', function(){
      appEvents.trigger('keyboard.room.4', { key: 4 });
      appEvents.trigger('keyboard.room.up');
      assert(model.minibarPeopleModel.get('focus'));
      assert.equal(model.minibarCollection.at(0).get('focus'), false);
    });

    it('it should focus the last minibar item when up is pressed and the first item is focused', function(){
      appEvents.trigger('keyboard.room.1');
      appEvents.trigger('keyboard.room.up');
      assert(model.minibarCloseModel.get('focus'));
      assert.equal(model.minibarCollection.at(0).get('focus'), false);
    });

    it('should change menu state after a short delay when the up arrow key is pressed', function(done){
      appEvents.trigger('keyboard.room.3');
      appEvents.trigger('keyboard.room.up');
      appEvents.trigger('keyboard.room.up');
      appEvents.trigger('keyboard.room.up');
      assert.equal(model.get('state'), 'people');
      setTimeout(function(){
        assert.equal(model.get('state'), 'close');
        done();
      }, 150);
    });

    it('should focus on the room list when right is pressed after the minibar is in focus', function(){
      //test with active in primary collection
      appEvents.trigger('keyboard.room.3');
      appEvents.trigger('keyboard.room.next');
      assert(model.primaryCollection.at(0).get('focus'));

      //reset and test with active in secondary
      model.primaryCollection.findWhere({ active: true }).set('active', false);
      model.secondaryCollection.at(0).set('active', true);
      appEvents.trigger('keyboard.room.3');
      appEvents.trigger('keyboard.room.next');
      assert(model.secondaryCollection.at(0).get('focus'));

      // reset and test with tertiary
      model.secondaryCollection.findWhere({ active: true }).set('active', false);
      model.tertiaryCollection.at(0).set('active', true);
      appEvents.trigger('keyboard.room.3');
      appEvents.trigger('keyboard.room.next');
      assert(model.tertiaryCollection.at(0).get('focus'));
    });

    it('should resepct the collection models active property when moving focus with the right key', function(){
      model.secondaryCollection.at(0).set('active', true);
      model.primaryCollectionModel.set('active', false);
      appEvents.trigger('keyboard.room.3');
      appEvents.trigger('keyboard.room.next');
      assert(model.secondaryCollection.at(0).get('focus'));

      model.tertiaryCollection.at(0).set('active', true);
      model.secondaryCollectionModel.set('active', false);
      appEvents.trigger('keyboard.room.3');
      appEvents.trigger('keyboard.room.next');
      assert(model.tertiaryCollection.at(0).get('focus'));
    });

    it('should move the focus downwards when the focus is on a room items', function(){
      view.blurAllItems();
      model.favouriteCollection.at(0).set('focus', true);
      appEvents.trigger('keyboard.room.down');
      assert(model.favouriteCollection.at(1).get('focus'));
    });

    it('should move from favourite to primary etc when pressing down', function(){
      view.blurAllItems();
      model.favouriteCollection.at(0).set('focus', true);
      appEvents.trigger('keyboard.room.down');
      appEvents.trigger('keyboard.room.down');
      assert(model.primaryCollection.at(0).get('focus'));
    });

    it('should wrap if at the end of the room collection', function(){
      view.blurAllItems();
      model.tertiaryCollection.at(1).set('focus', true);
      appEvents.trigger('keyboard.room.down');
      assert(model.favouriteCollection.at(0).get('focus'));
    });

    it('should move the focus upwards when the focus is on a room items', function(){
      view.blurAllItems();
      model.favouriteCollection.at(1).set('focus', true);
      appEvents.trigger('keyboard.room.up');
      assert(model.favouriteCollection.at(0).get('focus'));
    });

    it('should move from primary to favourite etc when pressing up', function(){
      view.blurAllItems();
      model.primaryCollection.at(0).set('focus', true);
      appEvents.trigger('keyboard.room.up');
      appEvents.trigger('keyboard.room.up');
      assert(model.favouriteCollection.at(0).get('focus'));
    });

    it('should wrap if at the end of the room collection', function(){
      view.blurAllItems();
      model.favouriteCollection.at(0).set('focus', true);
      appEvents.trigger('keyboard.room.up');
      assert(model.tertiaryCollection.at(1).get('focus'));
    });

    it('should move focus back to the active minibar item if the room list is in focus and left is presssed', function(){
      model.favouriteCollection.at(0).set('focus', true);
      model.minibarHomeModel.set('active', true);
      appEvents.trigger('keyboard.room.prev');
      assert(!view.getFocusedRoomItem());
      assert(model.minibarHomeModel.get('focus'));
    });

    it('should blur the search model when the down key is pressed', function(){
      model.searchFocusModel.set('focus', true);
      appEvents.trigger('keyboard.room.down');
      assert(!model.searchFocusModel.get('focus'));
    });

    it('should blur the search model when the up key is pressed', function(){
      model.searchFocusModel.set('focus', true);
      appEvents.trigger('keyboard.room.up');
      assert(!model.searchFocusModel.get('focus'));
    });

  });

  describe('tab key movement', function(){
    it('should move minibar focus when tab is pressed', function(){
      model.minibarCollection.at(0).set('focus', true);
      appEvents.trigger('keyboard.room.tab');
      assert(model.minibarCollection.at(1).get('focus'));
    });

    it('should move room list focus when tab is pressed', function(){
      view.blurAllItems();
      model.favouriteCollection.at(1).set('focus', true);
      appEvents.trigger('keyboard.room.tab');
      assert(model.primaryCollection.at(0).get('focus'));
    });

    it('should move focus to the room list if the last minibar item is in focus when tab is pressed', function(){
      model.minibarCloseModel.set('focus', true);
      appEvents.trigger('keyboard.room.tab');
      assert(!model.minibarCloseModel.get('focus'));
      assert(model.favouriteCollection.at(0).get('focus'));
    });

    it('should focus the first room-item when search is in focus', function(){
      view.blurAllItems();
      model.searchFocusModel.set('focus', true);
      appEvents.trigger('keyboard.room.tab');
      assert(model.favouriteCollection.at(0).get('focus'));
    });

    it('should move minibar focus backwards when shift-tab is pressed', function(){
      model.minibarCollection.at(1).set('focus', true);
      appEvents.trigger('keyboard.room.prev.tab');
      assert(model.minibarCollection.at(0).get('focus'));
    });

    it('should move room list focus backwards when shift-tab is pressed', function(){
      view.blurAllItems();
      model.primaryCollection.at(0).set('focus', true);
      appEvents.trigger('keyboard.room.prev.tab');
      assert(model.favouriteCollection.at(1).get('focus'));
    });

<<<<<<< HEAD
    it('should focus the last item in the room list if the first item in the minibar is in focus and shift-tab is pressed', function(){
      view.blurAllItems();
      model.minibarHomeModel.set('focus', true);
      appEvents.trigger('keyboard.room.prev.tab');
      assert(model.tertiaryCollection.at(1).get('focus'));
    });

=======
>>>>>>> de1cd609
    it('should focus the last item in the minibar if the first room-item is in focus and shit-tab is pressed', function(){
      view.blurAllItems();
      model.favouriteCollection.at(0).set('focus', true);
      appEvents.trigger('keyboard.room.prev.tab');
      var index = (model.minibarCollection.length - 1);
      assert(model.minibarCollection.at(index).get('focus'));
    });

    it('should focus the close button after the last org item', function(){
      appEvents.trigger('keyboard.room.5', { key: 5 });
      appEvents.trigger('keyboard.room.tab');
      assert(model.minibarCloseModel.get('focus'));
    });

    it('should focus on people if the first minibar org item is in focus and shit-ta is pressed', function(){
      appEvents.trigger('keyboard.room.4', { key: 4 });
      assert(model.minibarCollection.at(0).get('focus'));
      appEvents.trigger('keyboard.room.prev.tab');
      assert(model.minibarPeopleModel.get('focus'));
    });

    it('should re-focus the search input when the first room item is selected in the search state and shift-tab os pressed', function(){
      model.set('state', 'search');
      view.blurAllItems();
      model.favouriteCollection.at(0).set('focus', true);
      appEvents.trigger('keyboard.room.prev.tab');
      assert(!model.favouriteCollection.at(0).get('focus'));
      assert(model.searchFocusModel.get('focus'));
    });

<<<<<<< HEAD
=======
    it('should focus the active minibar item when search is in focus and shit-tab is pressed', function(){
      model.searchFocusModel.set('focus', true);
      appEvents.trigger('keyboard.room.prev.tab');
      assert(!model.searchFocusModel.get('focus'));
      assert(model.minibarCollection.findWhere({ active: true}).get('focus'));
    });

    it('should not call preventDefault if the last item in the room list is in focus and tab is pressed', function(){
      var spy = function(){ assert(false, 'e.preventDefault was called'); };
      model.tertiaryCollection.at(1).set('focus', true);
      appEvents.trigger('keyboard.room.tab', { preventDefault: spy });
    });

    it('should not call preventDefault if the first minibar-item is in focus and shift-tab is pressed', function(){
      var spy = function(){ assert(false, 'e.preventDefault was called'); };
      model.minibarCollection.at(0).set('focus', true);
      appEvents.trigger('keyboard.room.prev.tab', { preventDefault: spy });
    });
>>>>>>> de1cd609

  });

  describe('bluring items', function(){
    it('should blur the previously selected minibar item', function(){
      appEvents.trigger('keyboard.room.1');
      appEvents.trigger('keyboard.room.2');
      appEvents.trigger('keyboard.room.4', { key: 4 });
      appEvents.trigger('keyboard.room.5', { key: 5 });
      var items = model.minibarCollection.where({ focus: true });
      assert.equal(items.length, 1);
    });

    it('should blur every item that is in focus when blurAllItems is called', function(){
      //Focus all the things
      model.minibarCollection.at(0).set('focus', true);
      model.minibarCollection.at(1).set('focus', true);
      model.favouriteCollection.at(0).set('focus', true);
      model.favouriteCollection.at(1).set('focus', true);
      model.primaryCollection.at(0).set('focus', true);
      model.primaryCollection.at(1).set('focus', true);
      model.secondaryCollection.at(0).set('focus', true);
      model.secondaryCollection.at(1).set('focus', true);
      model.tertiaryCollection.at(0).set('focus', true);
      model.tertiaryCollection.at(1).set('focus', true);
      view.blurAllItems();
      assert.equal(model.minibarCollection.where({ focus: true }), 0);
      assert.equal(model.favouriteCollection.where({ focus: true }), 0);
      assert.equal(model.primaryCollection.where({ focus: true }), 0);
      assert.equal(model.secondaryCollection.where({ focus: true }), 0);
      assert.equal(model.tertiaryCollection.where({ focus: true }), 0);
    });

    it('should blur the minibarHomeModel', function(){
      model.minibarHomeModel.set('focus', true);
      view.blurAllItems();
      assert(!model.minibarHomeModel.get('focus'));
    });

    it('should blur the minibarPeopleModel', function(){
      model.minibarPeopleModel.set('focus', true);
      view.blurAllItems();
      assert(!model.minibarPeopleModel.get('focus'));
    });

    it('should blur the minibarSearchModel', function(){
      model.minibarSearchModel.set('focus', true);
      view.blurAllItems();
      assert(!model.minibarSearchModel.get('focus'));
    });

    it('should blur the minibarCloseModel', function(){
      model.minibarCloseModel.set('focus', true);
      view.blurAllItems();
      assert(!model.minibarCloseModel.get('focus'));
    });

  });

  describe('queryAttrOnRoomCollections', function(){
    it('should respect isHidden values', function(){
      model.primaryCollection.at(0).set({ active: true, isHidden: true });
      model.primaryCollection.at(1).set({ active: true });
      var result = view.queryAttrOnRoomCollections('active', true);
      assert.equal(result.get('uri'), 'gitterHQ/test1');
    });
  });

  describe('isMinibarInFocus', function(){
    it('should return true if the homeModel is in focus', function(){
      view.blurAllItems();
      model.minibarHomeModel.set('focus', true);
      assert(view.isMinibarInFocus());
    });

    it('should return true if the searchModel is in focus', function(){
      view.blurAllItems();
      model.minibarSearchModel.set('focus', true);
      assert(view.isMinibarInFocus());
    });

    it('should return true if the peopleModel is in focus', function(){
      view.blurAllItems();
      model.minibarPeopleModel.set('focus', true);
      assert(view.isMinibarInFocus());
    });

    it('should return true if the closeModel is in focus', function(){
      view.blurAllItems();
      model.minibarCloseModel.set('focus', true);
      assert(view.isMinibarInFocus());
    });

    it('should return true if a minibar collection item is in focus', function(){
      view.blurAllItems();
      model.minibarCollection.at(0).set('focus', true);
      assert(view.isMinibarInFocus());
    });

  });

  describe('getFlatMinibarCollection', function(){

    it('should place the homeMinibarItem at the 0 index', function(){
      assert.equal(view.getFlatMinibarCollection().indexOf(model.minibarHomeModel), 0);
    });

    it('should place the searchMinibarItem at the 1 index', function(){
      assert.equal(view.getFlatMinibarCollection().indexOf(model.minibarSearchModel), 1);
    });

    it('should place the peopleMinibarItem at the 2 index', function(){
      assert.equal(view.getFlatMinibarCollection().indexOf(model.minibarPeopleModel), 2);
    });

  });

});<|MERGE_RESOLUTION|>--- conflicted
+++ resolved
@@ -328,16 +328,6 @@
       assert(model.favouriteCollection.at(1).get('focus'));
     });
 
-<<<<<<< HEAD
-    it('should focus the last item in the room list if the first item in the minibar is in focus and shift-tab is pressed', function(){
-      view.blurAllItems();
-      model.minibarHomeModel.set('focus', true);
-      appEvents.trigger('keyboard.room.prev.tab');
-      assert(model.tertiaryCollection.at(1).get('focus'));
-    });
-
-=======
->>>>>>> de1cd609
     it('should focus the last item in the minibar if the first room-item is in focus and shit-tab is pressed', function(){
       view.blurAllItems();
       model.favouriteCollection.at(0).set('focus', true);
@@ -352,7 +342,7 @@
       assert(model.minibarCloseModel.get('focus'));
     });
 
-    it('should focus on people if the first minibar org item is in focus and shit-ta is pressed', function(){
+    it('should focus on people if the first minibar org item is in focus and shit-tab is pressed', function(){
       appEvents.trigger('keyboard.room.4', { key: 4 });
       assert(model.minibarCollection.at(0).get('focus'));
       appEvents.trigger('keyboard.room.prev.tab');
@@ -368,13 +358,11 @@
       assert(model.searchFocusModel.get('focus'));
     });
 
-<<<<<<< HEAD
-=======
     it('should focus the active minibar item when search is in focus and shit-tab is pressed', function(){
       model.searchFocusModel.set('focus', true);
       appEvents.trigger('keyboard.room.prev.tab');
       assert(!model.searchFocusModel.get('focus'));
-      assert(model.minibarCollection.findWhere({ active: true}).get('focus'));
+      assert(model.minibarHomeModel.get('focus'));
     });
 
     it('should not call preventDefault if the last item in the room list is in focus and tab is pressed', function(){
@@ -385,10 +373,9 @@
 
     it('should not call preventDefault if the first minibar-item is in focus and shift-tab is pressed', function(){
       var spy = function(){ assert(false, 'e.preventDefault was called'); };
-      model.minibarCollection.at(0).set('focus', true);
+      model.minibarHomeModel.set('focus', true);
       appEvents.trigger('keyboard.room.prev.tab', { preventDefault: spy });
     });
->>>>>>> de1cd609
 
   });
 
