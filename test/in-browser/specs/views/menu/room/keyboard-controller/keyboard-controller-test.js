--- conflicted
+++ resolved
@@ -350,7 +350,6 @@
       assert(model.minibarCollection.at(index).get('focus'));
     });
 
-<<<<<<< HEAD
     it('should focus the close button after the last org item', function(){
       appEvents.trigger('keyboard.room.5', { key: 5 });
       appEvents.trigger('keyboard.room.tab');
@@ -362,7 +361,8 @@
       assert(model.minibarCollection.at(0).get('focus'));
       appEvents.trigger('keyboard.room.prev.tab');
       assert(model.minibarPeopleModel.get('focus'));
-=======
+    });
+
     it('should re-focus the search input when the first room item is selected in the search state and shift-tab os pressed', function(){
       model.set('state', 'search');
       view.blurAllItems();
@@ -370,8 +370,8 @@
       appEvents.trigger('keyboard.room.prev.tab');
       assert(!model.favouriteCollection.at(0).get('focus'));
       assert(model.searchFocusModel.get('focus'));
->>>>>>> a11984f1
-    });
+    });
+
 
   });
 
