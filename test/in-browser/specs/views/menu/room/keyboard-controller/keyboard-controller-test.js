--- conflicted
+++ resolved
@@ -106,21 +106,12 @@
       assert(model.minibarCollection.at(1).get('focus'));
     });
 
-<<<<<<< HEAD
-    it('should set the correct org state and selectedOrg name on room event > 3', function(){
-      appEvents.trigger('keyboard.room.4', { key: 4, code: 'Digit4' });
-      assert.equal(model.get('state'), 'org');
-      assert.equal(model.get('selectedOrgName'), 'troupe');
-      appEvents.trigger('keyboard.room.5', { key: 5, code: 'Digit5' });
-      assert.equal(model.get('selectedOrgName'), 'gitterHQ');
-=======
     it('should set the correct org state and groupId on room event > 3', function(){
       appEvents.trigger('keyboard.room.4', { key: 4, code: 'Digit4' });
       assert.equal(model.get('state'), 'org');
       assert.equal(model.get('groupId'), 1);
       appEvents.trigger('keyboard.room.5', { key: 5, code: 'Digit5' });
       assert.equal(model.get('groupId'), 2);
->>>>>>> d8f9f2ae
     });
 
     it('should focus change menu state to search on cmd+s', function(){
