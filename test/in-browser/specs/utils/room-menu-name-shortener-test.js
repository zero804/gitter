--- conflicted
+++ resolved
@@ -2,11 +2,7 @@
 'use strict';
 
 var assert            = require('assert');
-<<<<<<< HEAD
 var roomNameShortener = require('../../../../shared/room-name-shortener');
-=======
-var roomNameShortener = require('../../../../shared/room-name-shortener.js');
->>>>>>> 474a6058
 
 describe('roomNameShortener()', function() {
 
