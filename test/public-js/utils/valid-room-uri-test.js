/*jslint node:true, unused:true*/
/*global describe:true, it:true */
'use strict';

var isValidRoomUri = require('../../../public/js/utils/valid-room-uri');
var RESERVED = require('../../../public/js/utils/vanity-keywords');
var assert = require('assert');

function test(name, result) {
  result = typeof result !== 'undefined' ? result : true;
  assert.equal(isValidRoomUri(name), result);
}

describe('valid-room-uri', function () {

  it('rejects vanity keywords', function () {
    RESERVED
      .forEach(function (keyword) {
        test('/' + keyword, false);
      });
  });

  it('accepts rooms with vanity keywords, but aren\'t vanity keyworkds', function () {
    test('/aboutandrew');
    test('/apiguy');
    test('/aboutandrew?test=true');
    test('/apiguy?test=true');
  });

  it('rejects undefined and empty string', function () {
    test('     ', false);
    test(null, false);
    test(undefined, false);
    test('', false);
    test('a', false);
  });

  it('rejects archive links', function () {
    test('/gitterHQ/gitter/archives/all', false);
    test('/gitterHQ/gitter/archives/2014/12/11', false);
    test('/gitterHQ/gitter/archives/all?test=true', false);
    test('/gitterHQ/gitter/archives/2014/12/11?test=true', false);
  });

  it('accepts room URIs', function () {
    test('/gitterHQ');
    test('/gitterHQ/gitter');
    test('/gitterHQ/gitter/channel');
    test('/gitterHQ?test=true');
    test('/gitterHQ/gitter?test=true');
    test('/gitterHQ/gitter/channel?test=true');
  });

  /**
   * https://github.com/troupe/gitter-webapp/issues/683
   */
  it('should detect orgs with dashes in their names', function() {
    test('/orgs/dev-ua/rooms', false);
  });
<<<<<<< HEAD
=======

  /**
   * https://github.com/troupe/gitter-webapp/issues/683
   */
  it('should detect orgs community with underscores in their names', function() {
    test('/orgs/dev_ua/rooms', false);
  });

  /**
  /**
   * https://github.com/troupe/gitter-webapp/issues/683
   */
  it('should anything under /orgs/', function() {
    test('/orgs/blah/blah/blah', false);
  });

  /**
   *
   */
  it.skip('should ensure that org names do not have underscores in them', function() {
    test('/gitter_hq', false);
  });
>>>>>>> 6160896c
});<|MERGE_RESOLUTION|>--- conflicted
+++ resolved
@@ -57,8 +57,6 @@
   it('should detect orgs with dashes in their names', function() {
     test('/orgs/dev-ua/rooms', false);
   });
-<<<<<<< HEAD
-=======
 
   /**
    * https://github.com/troupe/gitter-webapp/issues/683
@@ -81,5 +79,4 @@
   it.skip('should ensure that org names do not have underscores in them', function() {
     test('/gitter_hq', false);
   });
->>>>>>> 6160896c
 });