--- conflicted
+++ resolved
@@ -14,11 +14,7 @@
     def setUp(self):
         self.driver = utils.driver()
         utils.printJobInfo(self.driver)
-<<<<<<< HEAD
-        self.existingUsername = utils.signup(self.driver)
-=======
         self.existingUsername = utils.getJSON('/testdata/newUser').get('username')
->>>>>>> 0860445e
 
     @attr('thread_safe')
     def testUsernameSelectionUnavailable(self):
