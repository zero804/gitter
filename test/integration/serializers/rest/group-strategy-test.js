"use strict";

var testRequire = require('../../test-require');
var fixtureLoader = require('gitter-web-test-utils/lib/test-fixtures');
var assertUtils = require('../../assert-utils')
var env = require('gitter-web-env');
var nconf = env.config;
var serialize = testRequire('./serializers/serialize');
var GroupStrategy = testRequire('./serializers/rest/group-strategy');


function getExpectedForGroup(group) {
  return [{
    id: group.id,
    name: group.name,
    uri: group.uri,
<<<<<<< HEAD
    backedBy: {
      type: group.sd.type,
      linkPath: group.sd.linkPath
    },
    avatarUrl: 'http://localhost:5000/api/private/avatars/group/i/' + group.id,
=======
    avatarUrl: nconf.get('avatar:officialHost') + '/group/i/' + group.id,
>>>>>>> 7be75b87
  }];
}

describe('GroupStrategy', function() {
  var blockTimer = require('../../block-timer');
  before(blockTimer.on);
  after(blockTimer.off);

  var fixture = {};
  before(fixtureLoader(fixture, {
    group1: {}
  }));

  after(function() {
    return fixture.cleanup();
  });

  it('should serialize a group', function() {
    var strategy = new GroupStrategy();
    var group = fixture.group1;
    return serialize([group], strategy)
      .then(function(s) {
        assertUtils.assertSerializedEqual(s, getExpectedForGroup(group));
      });
  });
});<|MERGE_RESOLUTION|>--- conflicted
+++ resolved
@@ -14,15 +14,11 @@
     id: group.id,
     name: group.name,
     uri: group.uri,
-<<<<<<< HEAD
     backedBy: {
       type: group.sd.type,
       linkPath: group.sd.linkPath
     },
-    avatarUrl: 'http://localhost:5000/api/private/avatars/group/i/' + group.id,
-=======
     avatarUrl: nconf.get('avatar:officialHost') + '/group/i/' + group.id,
->>>>>>> 7be75b87
   }];
 }
 
