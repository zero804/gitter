"use strict";

var testRequire = require('../../test-require');
var fixtureLoader = require('gitter-web-test-utils/lib/test-fixtures');
var assertUtils = require('../../assert-utils')
var serialize = testRequire('./serializers/serialize');
var GroupStrategy = testRequire('./serializers/rest/group-strategy');


function getExpectedForGroup(group) {
  return [{
    id: group.id,
    name: group.name,
    uri: group.uri,
<<<<<<< HEAD
    avatarUrl: '/api/private/user-avatar/'+group.uri+'?s=48',
    backedBy: {
      type: group.sd.type,
      linkPath: group.sd.linkPath
    }
=======
    avatarUrl: 'http://localhost:5000/api/private/avatars/group/i/' + group.id,
>>>>>>> 2395797f
  }];
}

describe('GroupStrategy', function() {
  var blockTimer = require('../../block-timer');
  before(blockTimer.on);
  after(blockTimer.off);

  var fixture = {};
  before(fixtureLoader(fixture, {
    group1: {}
  }));

  after(function() {
    return fixture.cleanup();
  });

  it('should serialize a group', function() {
    var strategy = new GroupStrategy();
    var group = fixture.group1;
    return serialize([group], strategy)
      .then(function(s) {
        assertUtils.assertSerializedEqual(s, getExpectedForGroup(group));
      });
  });
});<|MERGE_RESOLUTION|>--- conflicted
+++ resolved
@@ -12,15 +12,11 @@
     id: group.id,
     name: group.name,
     uri: group.uri,
-<<<<<<< HEAD
-    avatarUrl: '/api/private/user-avatar/'+group.uri+'?s=48',
     backedBy: {
       type: group.sd.type,
       linkPath: group.sd.linkPath
-    }
-=======
+    },
     avatarUrl: 'http://localhost:5000/api/private/avatars/group/i/' + group.id,
->>>>>>> 2395797f
   }];
 }
 
