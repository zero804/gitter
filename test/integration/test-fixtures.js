"use strict";

var testRequire = require('./test-require');
var Promise = require('bluebird');
var persistence = require('gitter-web-persistence');
var roomMembershipFlags = testRequire("./services/room-membership-flags");
<<<<<<< HEAD
var debug = require('debug')('gitter:test-fixtures');
var util = require('util');
var uuid = require('node-uuid');
=======
var debug = require('debug')('gitter:tests:test-fixtures');
>>>>>>> 2f701831
var counter = 0;

var seed = Date.now();

function generateEmail() {
  return 'testuser' + (++counter) + seed + '@troupetest.local';
}

function generateName() {
  return 'Test ' + (++counter) + ' ' + seed;
}

function generateUri(roomType) {
  if(roomType === 'REPO') {
    return '_test_' + (++counter) + seed + '/_repo_' + (++counter) + Date.now();
  }

  return '_test_' + (++counter) + seed;
}

function generateUsername() {
  return '_testuser_' + (++counter) + seed;
}

function generateGithubId() {
  return (++counter) + seed;
}

function generateGithubToken() {
  return '***REMOVED***';
}

function generateGroupUri() {
  return '_group' + (++counter) + Date.now();
}

function createBaseFixture() {
  return {
    generateEmail: generateEmail,
    generateName: generateName,
    generateUri: generateUri,
    generateUsername: generateUsername,
    generateGithubId: generateGithubId,
    generateGithubToken: generateGithubToken,
    generateGroupUri: generateGroupUri,

    cleanup: function(callback) {
      var self = this;

      var count = 0;

      return Promise.all(Object.keys(this).map(function(key) {
          var o = self[key];
          if(typeof o.remove === 'function') {
            count++;
            return o.remove();
          }
        }))
        .timeout(10000)
        .then(function() {
          debug('Removed %s items', count);
        })
        .nodeify(callback);
    }
  };
}

function createLegacyFixtures(done) {
  return createExpectedFixtures({
    user1: {
    },
    user2: {
    },
    user3: {
    },
    userNoTroupes: {
    },
    troupe1: {
      users: ['user1', 'user2']
    },
    troupe2: {
    },
    troupe3: {
      /* This troupe should not include test user 2 */
      //uri: 'testtroupe3',
      users: ['user1', 'user3']
    }
  }, done);
}

function load(expected, done) {
  if(expected) {
    // DO THINGS THE NEW SCHOOL WAY
    return createExpectedFixtures(expected, done);
  } else {

    // Deliberately log the message for every invocation
    return util.deprecate(createLegacyFixtures, 'Legacy fixtures are deprecated')(done);
  }
}


function createExpectedFixtures(expected, done) {
  function createUser(fixtureName, f) {

    debug('Creating %s', fixtureName);

    function possibleGenerate(key, fn) {
      if (f.hasOwnProperty(key)) {
        if (f[key] === true) {
          return fn();
        } else {
          return f[key];
        }
      } else {
        return fn()
      }
    }

    var promise = persistence.User.create({
      identities:       f.identities,
      displayName:      possibleGenerate('displayName', generateName),
      githubId:         possibleGenerate('githubId', generateGithubId),
      githubToken:      possibleGenerate('githubToken', generateGithubToken),
      username:         possibleGenerate('username', generateUsername),
      state:            f.state || undefined,
      staff:            f.staff || false
    });

    if (f.accessToken) {
      promise = promise.tap(function(user) {
        return persistence.OAuthClient.findOne({ clientKey: f.accessToken })
          .then(function(client) {
            if (!client) throw new Error('Client not found clientKey=' + f.accessToken);

            var token = '_test_' + uuid.v4();
            return persistence.OAuthAccessToken.create({
              token: token,
              userId: user._id,
              clientId: client._id,
              expires: new Date(Date.now() + 60 * 60 * 1000)
            })
            .then(function() {
              user.accessToken = token;
            });
          });
      });
    }

    return promise;
  }

  function createIdentity(fixtureName, f) {
    debug('Creating %s', fixtureName);

    return persistence.Identity.create({
      userId: f.userId,
      provider: f.provider,
      providerKey: f.providerKey,
      username: f.username,
      displayName: f.displayName,
      email: f.email,
      accessToken: f.accessToken,
      refreshToken: f.refreshToken,
      avatar: f.avatar
    });
  }

  function bulkInsertTroupeUsers(troupeId, userIds, membershipStrategy) {
      var bulk = persistence.TroupeUser.collection.initializeUnorderedBulkOp();

      userIds.forEach(function(userId, index) {
        var membership = membershipStrategy && membershipStrategy(userId, index);
        var flags, lurk;

        if (membership) {
          flags = membership.flags;
          lurk = membership.lurk;
        } else {
          flags = roomMembershipFlags.MODES.all;
          lurk = false;
        }

        bulk.find({ troupeId: troupeId, userId: userId })
          .upsert()
          .updateOne({
            $set: { flags: flags, lurk: lurk },
            $setOnInsert: { troupeId: troupeId, userId: userId }
          });
      });

      return Promise.fromCallback(function(callback) {
        bulk.execute(callback);
      });
  }

  function createTroupe(fixtureName, f) {
    var oneToOneUsers;

    if (f.oneToOne && f.userIds) {
      oneToOneUsers = f.userIds.map(function(userId) { return { userId: userId }; });
    } else {
      oneToOneUsers = [];
    }

    var security = f.security || undefined;

    var uri, lcUri, githubType;
    if (f.oneToOne) {
      githubType = 'ONETOONE';
    } else {
      githubType = f.githubType || 'ORG';
      uri = f.uri || generateUri(githubType);

      lcUri = uri.toLowerCase();
    }

    var groupId = f.group && f.group._id;

    var doc = {
      uri: uri,
      lcUri: lcUri,
      githubId: f.githubId === true ? generateGithubId() : f.githubId || null,
      groupId: groupId,
      status: f.status || 'ACTIVE',
      oneToOne: f.oneToOne,
      security: security,
      oneToOneUsers: oneToOneUsers,
      githubType: githubType,
      dateDeleted: f.dateDeleted,
      userCount: f.users && f.users.length || f.userCount,
      tags: f.tags,
      providers: f.providers,
    };

    debug('Creating troupe %s with %j', fixtureName, doc);
    return persistence.Troupe.create(doc)
      .tap(function(troupe) {
        if (!f.userIds || !f.userIds.length) return;
        return bulkInsertTroupeUsers(troupe._id, f.userIds, f.membershipStrategy);
      })
      .tap(function(troupe) {

        var securityDescriptor = f.securityDescriptor || {};

        var type;
        if (securityDescriptor.type) {
          type = securityDescriptor.type;
        } else {
          type = f.oneToOne ? 'ONE_TO_ONE' : null;
        }

        return persistence.SecurityDescriptor.create({
          troupeId: troupe._id,

          // Permissions stuff
          type: type,
          members: securityDescriptor.members || 'PUBLIC',
          admins: securityDescriptor.admins || 'MANUAL',
          public: 'public' in securityDescriptor ? securityDescriptor.public : !f.oneToOne,
          linkPath: securityDescriptor.linkPath,
          externalId: securityDescriptor.externalId,
          extraMembers: securityDescriptor.extraMembers,
          extraAdmins: securityDescriptor.extraAdmins
        });
      });
  }

  function createGroup(fixtureName, f) {
    debug('Creating %s', fixtureName);

<<<<<<< HEAD
    var uri = f.uri || generateGroupUri();

    var doc = {
      name: f.name || uri,
      uri: uri,
      lcUri: uri.toLowerCase()
    };

    debug('Creating group %s with %j', fixtureName, doc);

    return persistence.Group.create(doc)
    .tap(function(group) {
      var securityDescriptor = f.securityDescriptor || {};
=======
    return persistence.Invite.create({
      fromUserId:   f.fromUserId,
      userId:       f.userId,
      email:        f.email,
      code:         f.code,
      troupeId:     f.troupeId,
      status:       f.status || 'UNUSED'
    });
>>>>>>> 2f701831

      var type;
      if (securityDescriptor.type) {
        type = securityDescriptor.type;
      } else {
        type = null;
      }

      var securityDoc = {
        groupId: group._id,

        // Permissions stuff
        type: type,
        members: securityDescriptor.members || 'PUBLIC',
        admins: securityDescriptor.admins || 'MANUAL',
        public: 'public' in securityDescriptor ? securityDescriptor.public : true,
        linkPath: securityDescriptor.linkPath,
        externalId: securityDescriptor.externalId,
        extraMembers: securityDescriptor.extraMembers,
        extraAdmins: securityDescriptor.extraAdmins
      };

      debug('Creating security descriptor for group %s with %j', fixtureName, securityDoc);
      return persistence.SecurityDescriptor.create(securityDoc);
    });
  }

  function createMessage(fixtureName, f) {
    debug('Creating %s', fixtureName);

    return persistence.ChatMessage.create({
      fromUserId:   f.fromUserId,
      toTroupeId:   f.toTroupeId,
      text:         f.text,
      status:       f.status,
      html:         f.html,
      urls:         f.urls,
      mentions:     f.mentions,
      issues:       f.issues,
      meta:         f.meta,
      sent:         f.sent,
      editedAt:     f.editedAt,
      readBy:       f.readBy,
    });

  }

  function deleteDocuments() {
    var d = expected.deleteDocuments;
    if (!d) return;

    // This *REALLY* mustn't get run in the wrong environments
    if (process.env.NODE_ENV === 'beta' || process.env.NODE_ENV === 'prod') {
      throw new Error('https://cdn.meme.am/instances/400x/52869867.jpg')
    }

    return Promise.map(Object.keys(d), function(key) {
      var queries = d[key];
      return Promise.map(queries, function(query) {

        return persistence[key].remove(query).exec();
      });
    })
  }

  function createUsers(fixture) {
    var userCounter = 0;
    return Promise.map(Object.keys(expected), function(key) {

      if(key.match(/^user/)) {
        return createUser(key, expected[key])
          .then(function(user) {
            fixture[key] = user;
          });
      }

      if(key.match(/^troupe/)) {
        var t = expected[key];
        var users = [];

        if(t.users) {
          if(!Array.isArray(t.users)) {
            t.users = [t.users];
          }

          users = users.concat(t.users);
        }

        var extraMembers = t.securityDescriptor && t.securityDescriptor.extraMembers;
        if (extraMembers) {
          if(!Array.isArray(extraMembers)) {
            extraMembers = [extraMembers];
          }

          users = users.concat(extraMembers);
        }

        var extraAdmins = t.securityDescriptor && t.securityDescriptor.extraAdmins;
        if (extraAdmins) {
          if(!Array.isArray(extraAdmins)) {
            extraAdmins = [extraAdmins];
          }

          users = users.concat(extraAdmins);
        }

        return Promise.map(users, function(user, index) {
            if(typeof user === 'string') {
              if(expected[user]) return; // Already specified at the top level
              expected[user] = {};
              return createUser(user, {}).then(function(createdUser) {
                fixture[user] = createdUser;
              });
            }

            var fixtureName = 'user' + (++userCounter);
            t.users[index] = fixtureName;
            expected[fixtureName] = user;

            return createUser(fixtureName, user)
              .then(function(user) {
                fixture[fixtureName] = user;
              });

          });

      }

      return null;
    });
  }

  function createIdentities(fixture) {
    return Promise.map(Object.keys(expected), function(key) {
      if (key.match(/^identity/)) {
        var expectedIdentity = expected[key];

        expectedIdentity.userId = fixture[expectedIdentity.user]._id;

        return createIdentity(key, expectedIdentity)
          .then(function(identity) {
            fixture[key] = identity;
          });
      }

      return null;
    });
  }

  function createGroups(fixture) {
    // Create groups
    return Promise.map(Object.keys(expected), function(key) {
      if(key.match(/^group/)) {
        return createGroup(key, expected[key])
          .then(function(createdGroup) {
            fixture[key] = createdGroup;
          });
      }
    })
    .then(function() {
      // Attach the groups to the troupes
      return Promise.map(Object.keys(expected), function(key) {
        if(key.match(/^troupe/)) {
          var troupe = expected[key];
          var group = troupe.group;
          if (!group) return;

          if (typeof group !== 'string') throw new Error('Please specify the group as a string id')
          if (fixture[group]) {
            // Already specified at the top level
            troupe.group = fixture[group];
            return
          }

          return createGroup(group, { })
            .then(function(createdGroup) {
              troupe.group = createdGroup;
              fixture[group] = createdGroup;
            });
        }
      });
    });
  }

  function createTroupes(fixture) {
    return Promise.map(Object.keys(expected), function(key) {

      if(key.match(/^troupe/)) {
        var expectedTroupe = expected[key];

        expectedTroupe.userIds = expectedTroupe.users && expectedTroupe.users.map(function(user) {
          return fixture[user]._id;
        });

        var expectedSecurityDescriptor = expectedTroupe && expectedTroupe.securityDescriptor;
        if (expectedSecurityDescriptor) {
          expectedSecurityDescriptor.extraMembers = expectedSecurityDescriptor.extraMembers && expectedSecurityDescriptor.extraMembers.map(function(user) {
            return fixture[user]._id;
          });

          expectedSecurityDescriptor.extraAdmins = expectedSecurityDescriptor.extraAdmins && expectedSecurityDescriptor.extraAdmins.map(function(user) {
            return fixture[user]._id;
          });
        }


        return createTroupe(key, expectedTroupe)
          .then(function(troupe) {
            fixture[key] = troupe;
          });
      }

      return null;
    });

<<<<<<< HEAD
=======
    return Promise.all(promises).then(function() { return fixture; });
  }


  function createInvites(fixture) {
    var promises = Object.keys(expected).map(function(key) {

        if(key.match(/^invite/)) {
          var expectedInvite = expected[key];

          expectedInvite.fromUserId = fixture[expectedInvite.fromUser]._id;
          expectedInvite.userId = expectedInvite.user && fixture[expectedInvite.user]._id;
          expectedInvite.troupeId = expectedInvite.troupe && fixture[expectedInvite.troupe]._id;

          if(expectedInvite.email === true) {
            expectedInvite.email = generateEmail();
          }

          if(expectedInvite.code === true) {
            expectedInvite.code = "confirm" + Math.random();
          }
          return createInvite(key, expectedInvite)
            .then(function(invite) {
              fixture[key] = invite;
            });
        }

        return null;
      });
    return Promise.all(promises)
      .thenReturn(fixture);
>>>>>>> 2f701831
  }

  function createMessages(fixture) {
    return Promise.map(Object.keys(expected), function(key) {
      if(key.match(/^message/)) {
        var expectedMessage = expected[key];

        expectedMessage.fromUserId = fixture[expectedMessage.user]._id;
        expectedMessage.toTroupeId = fixture[expectedMessage.troupe]._id;

        return createMessage(key, expectedMessage)
          .then(function(message) {
            fixture[key] = message;
          });
      }

      return null;
    });
  }

  return Promise.try(createBaseFixture)
    .tap(deleteDocuments)
    .tap(createUsers)
    .tap(createIdentities)
    .tap(createGroups)
    .tap(createTroupes)
    .tap(createMessages)
    .asCallback(done);
}

function fixtureLoader(fixture, expected) {
  debug("Creating fixtures %j", expected);
  return function(done) {
     load(expected, function(err, data) {
       if(err) return done(err);

       Object.keys(data).forEach(function(key) {
        fixture[key] = data[key];
       });

       done();
     });

   };
}

fixtureLoader.setup = function(expected) {
  var fixture = {};

  before(fixtureLoader(fixture, expected));
  after(function() {
    if (fixture.cleanup) {
      fixture.cleanup();
    }
  });

  return fixture;
};

fixtureLoader.use = function(expected) {
  return createExpectedFixtures(expected);
};

fixtureLoader.generateEmail = generateEmail;
fixtureLoader.generateGithubId = generateGithubId;

fixtureLoader.GITTER_INTEGRATION_USER_SCOPE_TOKEN = '***REMOVED***';
fixtureLoader.GITTER_INTEGRATION_USERNAME = 'gitter-integration-tests';
fixtureLoader.GITTER_INTEGRATION_USER_ID = '19433197';
fixtureLoader.GITTER_INTEGRATION_ORG = 'gitter-integration-tests-organisation';
fixtureLoader.GITTER_INTEGRATION_ORG_ID = '19433202';
fixtureLoader.GITTER_INTEGRATION_REPO = 'public-repo-1';

module.exports = fixtureLoader;<|MERGE_RESOLUTION|>--- conflicted
+++ resolved
@@ -4,13 +4,10 @@
 var Promise = require('bluebird');
 var persistence = require('gitter-web-persistence');
 var roomMembershipFlags = testRequire("./services/room-membership-flags");
-<<<<<<< HEAD
-var debug = require('debug')('gitter:test-fixtures');
 var util = require('util');
 var uuid = require('node-uuid');
-=======
 var debug = require('debug')('gitter:tests:test-fixtures');
->>>>>>> 2f701831
+
 var counter = 0;
 
 var seed = Date.now();
@@ -282,7 +279,6 @@
   function createGroup(fixtureName, f) {
     debug('Creating %s', fixtureName);
 
-<<<<<<< HEAD
     var uri = f.uri || generateGroupUri();
 
     var doc = {
@@ -296,16 +292,6 @@
     return persistence.Group.create(doc)
     .tap(function(group) {
       var securityDescriptor = f.securityDescriptor || {};
-=======
-    return persistence.Invite.create({
-      fromUserId:   f.fromUserId,
-      userId:       f.userId,
-      email:        f.email,
-      code:         f.code,
-      troupeId:     f.troupeId,
-      status:       f.status || 'UNUSED'
-    });
->>>>>>> 2f701831
 
       var type;
       if (securityDescriptor.type) {
@@ -520,41 +506,6 @@
 
       return null;
     });
-
-<<<<<<< HEAD
-=======
-    return Promise.all(promises).then(function() { return fixture; });
-  }
-
-
-  function createInvites(fixture) {
-    var promises = Object.keys(expected).map(function(key) {
-
-        if(key.match(/^invite/)) {
-          var expectedInvite = expected[key];
-
-          expectedInvite.fromUserId = fixture[expectedInvite.fromUser]._id;
-          expectedInvite.userId = expectedInvite.user && fixture[expectedInvite.user]._id;
-          expectedInvite.troupeId = expectedInvite.troupe && fixture[expectedInvite.troupe]._id;
-
-          if(expectedInvite.email === true) {
-            expectedInvite.email = generateEmail();
-          }
-
-          if(expectedInvite.code === true) {
-            expectedInvite.code = "confirm" + Math.random();
-          }
-          return createInvite(key, expectedInvite)
-            .then(function(invite) {
-              fixture[key] = invite;
-            });
-        }
-
-        return null;
-      });
-    return Promise.all(promises)
-      .thenReturn(fixture);
->>>>>>> 2f701831
   }
 
   function createMessages(fixture) {
