"use strict";

var testRequire = require('./test-require');
var Promise     = require('bluebird');
var persistence = require('gitter-web-persistence');
var roomMembershipFlags = testRequire("./services/room-membership-flags");
var debug       = require('debug')('gitter:test-fixtures');
var util        = require('util');
var uuid        = require('node-uuid');
var counter     = 0;

function generateEmail() {
  return 'testuser' + (++counter) + Date.now() + '@troupetest.local';
}

function generateName() {
  return 'Test ' + (++counter) + ' ' + Date.now();
}

function generateUri(roomType) {
  if(roomType === 'REPO') {
    return '_test_' + (++counter) + Date.now() + '/_repo_' + (++counter) + Date.now();
  }

  return '_test_' + (++counter) + Date.now();
}

function generateUsername() {
  return '_testuser_' + (++counter) + Date.now();
}

function generateGithubId() {
  var hr = process.hrtime();
  return hr[0] + hr[1];
}

function generateGithubToken() {
  return '***REMOVED***';
}

function generateGroupUri() {
  return '_group' + (++counter) + Date.now();
}

function createBaseFixture() {
  return {
    generateEmail: generateEmail,
    generateName: generateName,
    generateUri: generateUri,
    generateUsername: generateUsername,
    generateGithubId: generateGithubId,
    generateGithubToken: generateGithubToken,
    generateGroupUri: generateGroupUri,

    cleanup: function(callback) {
      var self = this;

      var count = 0;

      return Promise.all(Object.keys(this).map(function(key) {
          var o = self[key];
          if(typeof o.remove === 'function') {
            count++;
            return o.remove();
          }
        }))
        .timeout(10000)
        .then(function() {
          debug('Removed %s items', count);
        })
        .nodeify(callback);
    }
  };
}

function createLegacyFixtures(done) {
  return createExpectedFixtures({
    user1: {
    },
    user2: {
    },
    user3: {
    },
    userNoTroupes: {
    },
    troupe1: {
      users: ['user1', 'user2']
    },
    troupe2: {
    },
    troupe3: {
      /* This troupe should not include test user 2 */
      //uri: 'testtroupe3',
      users: ['user1', 'user3']
    }
  }, done);
}

function load(expected, done) {
  if(expected) {
    // DO THINGS THE NEW SCHOOL WAY
    return createExpectedFixtures(expected, done);
  } else {

    // Deliberately log the message for every invocation
    return util.deprecate(createLegacyFixtures, 'Legacy fixtures are deprecated')(done);
  }
}


function createExpectedFixtures(expected, done) {
  function createUser(fixtureName, f) {

    debug('Creating %s', fixtureName);

    function possibleGenerate(key, fn) {
      if (f.hasOwnProperty(key)) {
        if (f[key] === true) {
          return fn();
        } else {
          return f[key];
        }
      } else {
        return fn()
      }
    }

    var promise = persistence.User.create({
      identities:       f.identities,
      displayName:      possibleGenerate('displayName', generateName),
      githubId:         possibleGenerate('githubId', generateGithubId),
      githubToken:      possibleGenerate('githubToken', generateGithubToken),
      username:         possibleGenerate('username', generateUsername),
      state:            f.state      || undefined,
      staff:            f.staff      || false
<<<<<<< HEAD
    })

    if (f.accessToken) {
      promise = promise.tap(function(user) {
        return persistence.OAuthClient.findOne({ clientKey: f.accessToken })
          .then(function(client) {
            if (!client) throw new Error('Client not found clientKey=' + f.accessToken);

            var token = '_test_' + uuid.v4();
            return persistence.OAuthAccessToken.create({
              token: token,
              userId: user._id,
              clientId: client._id,
              expires: new Date(Date.now() + 60 * 60 * 1000)
            })
            .then(function() {
              user.accessToken = token;
            });
          });
      });
    }

    return promise;
=======
    });
>>>>>>> 34a855b5
  }

  function createIdentity(fixtureName, f) {
    debug('Creating %s', fixtureName);

    return persistence.Identity.create({
      userId: f.userId,
      provider: f.provider,
      providerKey: f.providerKey,
      username: f.username,
      displayName: f.displayName,
      email: f.email,
      accessToken: f.accessToken,
      refreshToken: f.refreshToken,
      avatar: f.avatar
    });
  }

  function bulkInsertTroupeUsers(troupeId, userIds, membershipStrategy) {
      var bulk = persistence.TroupeUser.collection.initializeUnorderedBulkOp();

      userIds.forEach(function(userId, index) {
        var membership = membershipStrategy && membershipStrategy(userId, index);
        var flags, lurk;

        if (membership) {
          flags = membership.flags;
          lurk = membership.lurk;
        } else {
          flags = roomMembershipFlags.MODES.all;
          lurk = false;
        }

        bulk.find({ troupeId: troupeId, userId:userId })
          .upsert()
          .updateOne({
            $set: { flags: flags, lurk: lurk },
            $setOnInsert: { troupeId: troupeId, userId:userId }
          });
      });

      return Promise.fromCallback(function(callback) {
        bulk.execute(callback);
      });
  }

  function createTroupe(fixtureName, f) {
    var oneToOneUsers;

    if (f.oneToOne && f.userIds) {
      oneToOneUsers = f.userIds.map(function(userId) { return { userId: userId }; });
    } else {
      oneToOneUsers = [];
    }

    var security = f.security || undefined;

    var uri, lcUri, githubType;
    if (f.oneToOne) {
      githubType = 'ONETOONE';
    } else {
      githubType = f.githubType || 'ORG';
      uri = f.uri || generateUri(githubType);

      lcUri = uri.toLowerCase();
    }

    var groupId = f.group && f.group._id;

    var doc = {
      uri: uri,
      lcUri: lcUri,
      githubId: f.githubId === true ? generateGithubId() : f.githubId || null,
      groupId: groupId,
      status: f.status || 'ACTIVE',
      oneToOne: f.oneToOne,
      security: security,
      oneToOneUsers: oneToOneUsers,
      githubType: githubType,
      dateDeleted: f.dateDeleted,
      userCount: f.users && f.users.length || f.userCount,
      tags: f.tags,
      providers: f.providers,
    };

    debug('Creating troupe %s with %j', fixtureName, doc);
    return persistence.Troupe.create(doc)
      .tap(function(troupe) {
        if (!f.userIds || !f.userIds.length) return;
        return bulkInsertTroupeUsers(troupe._id, f.userIds, f.membershipStrategy);
      })
      .tap(function(troupe) {

        var securityDescriptor = f.securityDescriptor || {};

        var type;
        if (securityDescriptor.type) {
          type = securityDescriptor.type;
        } else {
          type = f.oneToOne ? 'ONE_TO_ONE' : null;
        }

        return persistence.SecurityDescriptor.create({
          troupeId: troupe._id,

          // Permissions stuff
          type: type,
          members: securityDescriptor.members || 'PUBLIC',
          admins: securityDescriptor.admins || 'MANUAL',
          public: 'public' in securityDescriptor ? securityDescriptor.public : !f.oneToOne,
          linkPath: securityDescriptor.linkPath,
          externalId: securityDescriptor.externalId,
          extraMembers: securityDescriptor.extraMembers,
          extraAdmins: securityDescriptor.extraAdmins
        });
      });
  }

  function createGroup(fixtureName, f) {
    debug('Creating %s', fixtureName);

    var uri = f.uri || generateGroupUri();

    return persistence.Group.create({
      name: f.name || uri,
      uri: uri,
      lcUri: uri.toLowerCase(),
      type: f.type,
      githubId: f.githubId,
      // forumId: later,
    });
  }

  function createMessage(fixtureName, f) {
    debug('Creating %s', fixtureName);

    return persistence.ChatMessage.create({
      fromUserId:   f.fromUserId,
      toTroupeId:   f.toTroupeId,
      text:         f.text,
      status:       f.status,
      html:         f.html,
      urls:         f.urls,
      mentions:     f.mentions,
      issues:       f.issues,
      meta:         f.meta,
      sent:         f.sent,
      editedAt:     f.editedAt,
      readBy:       f.readBy,
    });

  }

  function deleteDocuments() {
    var d = expected.deleteDocuments;
    if (!d) return;

    // This *REALLY* mustn't get run in the wrong environments
    if (process.env.NODE_ENV === 'beta' || process.env.NODE_ENV === 'prod') {
      throw new Error('https://cdn.meme.am/instances/400x/52869867.jpg')
    }

    return Promise.map(Object.keys(d), function(key) {
      var queries = d[key];
      return Promise.map(queries, function(query) {

        return persistence[key].remove(query).exec();
      });
    })
  }

  function createUsers(fixture) {
    var userCounter = 0;
    return Promise.map(Object.keys(expected), function(key) {

      if(key.match(/^user/)) {
        return createUser(key, expected[key])
          .then(function(user) {
            fixture[key] = user;
          });
      }

      if(key.match(/^troupe/)) {
        var t = expected[key];
        var users = [];

        if(t.users) {
          if(!Array.isArray(t.users)) {
            t.users = [t.users];
          }

          users = users.concat(t.users);
        }

        var extraMembers = t.securityDescriptor && t.securityDescriptor.extraMembers;
        if (extraMembers) {
          if(!Array.isArray(extraMembers)) {
            extraMembers = [extraMembers];
          }

          users = users.concat(extraMembers);
        }

        var extraAdmins = t.securityDescriptor && t.securityDescriptor.extraAdmins;
        if (extraAdmins) {
          if(!Array.isArray(extraAdmins)) {
            extraAdmins = [extraAdmins];
          }

          users = users.concat(extraAdmins);
        }

        return Promise.map(users, function(user, index) {
            if(typeof user === 'string') {
              if(expected[user]) return; // Already specified at the top level
              expected[user] = {};
              return createUser(user, {}).then(function(createdUser) {
                fixture[user] = createdUser;
              });
            }

            var fixtureName = 'user' + (++userCounter);
            t.users[index] = fixtureName;
            expected[fixtureName] = user;

            return createUser(fixtureName, user)
              .then(function(user) {
                fixture[fixtureName] = user;
              });

          });

      }

      return null;
    });
  }

  function createIdentities(fixture) {
    return Promise.map(Object.keys(expected), function(key) {
      if (key.match(/^identity/)) {
        var expectedIdentity = expected[key];

        expectedIdentity.userId = fixture[expectedIdentity.user]._id;

        return createIdentity(key, expectedIdentity)
          .then(function(identity) {
            fixture[key] = identity;
          });
      }

      return null;
    });
  }

  function createGroups(fixture) {
    // Create groups
    var pass1 = Promise.map(Object.keys(expected), function(key) {
      if(key.match(/^group/)) {
        return createGroup(key, expected[key])
          .then(function(createdGroup) {
            fixture[key] = createdGroup;
          });
      }
    });

    // Attach the groups to the troupes
    var pass2 = Promise.map(Object.keys(expected), function(key) {
      if(key.match(/^troupe/)) {
        var troupe = expected[key];
        var group = troupe.group;
        if (!group) return;

        if (typeof group !== 'string') throw new Error('Please specify the group as a string id')
        if (fixture[group]) {
          // Already specified at the top level
          troupe.groupe = fixture[group];
          return
        }

        return createGroup(group, { })
          .then(function(createdGroup) {
            troupe.group = createdGroup;
            fixture[group] = createdGroup;
          });
      }
    });

    return Promise.join(pass1, pass2);
  }

  function createTroupes(fixture) {
    return Promise.map(Object.keys(expected), function(key) {

      if(key.match(/^troupe/)) {
        var expectedTroupe = expected[key];

        expectedTroupe.userIds = expectedTroupe.users && expectedTroupe.users.map(function(user) {
          return fixture[user]._id;
        });

        var expectedSecurityDescriptor = expectedTroupe && expectedTroupe.securityDescriptor;
        if (expectedSecurityDescriptor) {
          expectedSecurityDescriptor.extraMembers = expectedSecurityDescriptor.extraMembers && expectedSecurityDescriptor.extraMembers.map(function(user) {
            return fixture[user]._id;
          });

          expectedSecurityDescriptor.extraAdmins = expectedSecurityDescriptor.extraAdmins && expectedSecurityDescriptor.extraAdmins.map(function(user) {
            return fixture[user]._id;
          });
        }


        return createTroupe(key, expectedTroupe)
          .then(function(troupe) {
            fixture[key] = troupe;
          });
      }

      return null;
    });

  }

  function createMessages(fixture) {
    return Promise.map(Object.keys(expected), function(key) {
      if(key.match(/^message/)) {
        var expectedMessage = expected[key];

        expectedMessage.fromUserId = fixture[expectedMessage.user]._id;
        expectedMessage.toTroupeId = fixture[expectedMessage.troupe]._id;

        return createMessage(key, expectedMessage)
          .then(function(message) {
            fixture[key] = message;
          });
      }

      return null;
    });
  }

  return Promise.try(createBaseFixture)
    .tap(deleteDocuments)
    .tap(createUsers)
    .tap(createIdentities)
    .tap(createGroups)
    .tap(createTroupes)
    .tap(createMessages)
    .asCallback(done);
}

function fixtureLoader(fixture, expected) {
  debug("Creating fixtures %j", expected);
  return function(done) {
     load(expected, function(err, data) {
       if(err) return done(err);

       Object.keys(data).forEach(function(key) {
        fixture[key] = data[key];
       });

       done();
     });

   };
}

fixtureLoader.use = function(expected) {
  return createExpectedFixtures(expected);
};

fixtureLoader.generateEmail = generateEmail;

fixtureLoader.GITTER_INTEGRATION_USER_SCOPE_TOKEN = '***REMOVED***';
fixtureLoader.GITTER_INTEGRATION_USERNAME = 'gitter-integration-tests';
fixtureLoader.GITTER_INTEGRATION_ORG = 'gitter-integration-tests-organisation';


module.exports = fixtureLoader;<|MERGE_RESOLUTION|>--- conflicted
+++ resolved
@@ -133,8 +133,7 @@
       username:         possibleGenerate('username', generateUsername),
       state:            f.state      || undefined,
       staff:            f.staff      || false
-<<<<<<< HEAD
-    })
+    });
 
     if (f.accessToken) {
       promise = promise.tap(function(user) {
@@ -157,9 +156,6 @@
     }
 
     return promise;
-=======
-    });
->>>>>>> 34a855b5
   }
 
   function createIdentity(fixtureName, f) {
