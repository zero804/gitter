"use strict";

var testRequire = require('./test-require');
var Promise     = require('bluebird');
var persistence = require('gitter-web-persistence');
var roomMembershipFlags = testRequire("./services/room-membership-flags");
var debug       = require('debug')('gitter:test-fixtures');
var util        = require('util');
var uuid        = require('node-uuid');
var counter     = 0;

function generateEmail() {
  return 'testuser' + (++counter) + Date.now() + '@troupetest.local';
}

function generateName() {
  return 'Test ' + (++counter) + ' ' + Date.now();
}

function generateUri(roomType) {
  if(roomType === 'REPO') {
    return '_test_' + (++counter) + Date.now() + '/_repo_' + (++counter) + Date.now();
  }

  return '_test_' + (++counter) + Date.now();
}

function generateUsername() {
  return '_testuser_' + (++counter) + Date.now();
}

function generateGithubId() {
  var hr = process.hrtime();
  return hr[0] + hr[1];
}

function generateGithubToken() {
  return '***REMOVED***';
}

function generateGroupUri() {
  return '_group' + (++counter) + Date.now();
}

function createBaseFixture() {
  return {
    generateEmail: generateEmail,
    generateName: generateName,
    generateUri: generateUri,
    generateUsername: generateUsername,
    generateGithubId: generateGithubId,
    generateGithubToken: generateGithubToken,
    generateGroupUri: generateGroupUri,

    cleanup: function(callback) {
      var self = this;

      var count = 0;

      return Promise.all(Object.keys(this).map(function(key) {
          var o = self[key];
          if(typeof o.remove === 'function') {
            count++;
            return o.remove();
          }
        }))
        .timeout(10000)
        .then(function() {
          debug('Removed %s items', count);
        })
        .nodeify(callback);
    }
  };
}

function createLegacyFixtures(done) {
  return createExpectedFixtures({
    user1: {
    },
    user2: {
    },
    user3: {
    },
    userNoTroupes: {
    },
    troupe1: {
      users: ['user1', 'user2']
    },
    troupe2: {
    },
    troupe3: {
      /* This troupe should not include test user 2 */
      //uri: 'testtroupe3',
      users: ['user1', 'user3']
    }
  }, done);
}

function load(expected, done) {
  if(expected) {
    // DO THINGS THE NEW SCHOOL WAY
    return createExpectedFixtures(expected, done);
  } else {

    // Deliberately log the message for every invocation
    return util.deprecate(createLegacyFixtures, 'Legacy fixtures are deprecated')(done);
  }
}


function createExpectedFixtures(expected, done) {
  function createUser(fixtureName, f) {

    debug('Creating %s', fixtureName);

    function possibleGenerate(key, fn) {
      if (f.hasOwnProperty(key)) {
        if (f[key] === true) {
          return fn();
        } else {
          return f[key];
        }
      } else {
        return fn()
      }
    }

    var promise = persistence.User.create({
      identities:       f.identities,
      displayName:      possibleGenerate('displayName', generateName),
      githubId:         possibleGenerate('githubId', generateGithubId),
      githubToken:      possibleGenerate('githubToken', generateGithubToken),
      username:         possibleGenerate('username', generateUsername),
<<<<<<< HEAD
      status:           f.status      || 'ACTIVE',
      staff:            f.staff       || false
    })

    if (f.accessToken) {
      promise = promise.tap(function(user) {
        return persistence.OAuthClient.findOne({ clientKey: f.accessToken })
          .then(function(client) {
            if (!client) throw new Error('Client not found clientKey=' + f.accessToken);

            var token = '_test_' + uuid.v4();
            return persistence.OAuthAccessToken.create({
              token: token,
              userId: user._id,
              clientId: client._id,
              expires: new Date(Date.now() + 60 * 60 * 1000)
            })
            .then(function() {
              user.accessToken = token;
            });
          });
      });
    }

    return promise;
=======
      state:            f.state      || undefined,
      staff:            f.staff      || false
    });
>>>>>>> 18a55f83
  }

  function createIdentity(fixtureName, f) {
    debug('Creating %s', fixtureName);

    return persistence.Identity.create({
      userId: f.userId,
      provider: f.provider,
      providerKey: f.providerKey,
      username: f.username,
      displayName: f.displayName,
      email: f.email,
      accessToken: f.accessToken,
      refreshToken: f.refreshToken,
      avatar: f.avatar
    });
  }

  function bulkInsertTroupeUsers(troupeId, userIds, membershipStrategy) {
      var bulk = persistence.TroupeUser.collection.initializeUnorderedBulkOp();

      userIds.forEach(function(userId, index) {
        var membership = membershipStrategy && membershipStrategy(userId, index);
        var flags, lurk;

        if (membership) {
          flags = membership.flags;
          lurk = membership.lurk;
        } else {
          flags = roomMembershipFlags.MODES.all;
          lurk = false;
        }

        bulk.find({ troupeId: troupeId, userId:userId })
          .upsert()
          .updateOne({
            $set: { flags: flags, lurk: lurk },
            $setOnInsert: { troupeId: troupeId, userId:userId }
          });
      });

      return Promise.fromCallback(function(callback) {
        bulk.execute(callback);
      });
  }

  function createTroupe(fixtureName, f) {
    var oneToOneUsers;

    if (f.oneToOne && f.userIds) {
      oneToOneUsers = f.userIds.map(function(userId) { return { userId: userId }; });
    } else {
      oneToOneUsers = [];
    }

    var security = f.security || undefined;

    var uri, lcUri, githubType;
    if (f.oneToOne) {
      githubType = 'ONETOONE';
    } else {
      githubType = f.githubType || 'ORG';
      uri = f.uri || generateUri(githubType);

      lcUri = uri.toLowerCase();
    }

    var groupId = f.group && f.group._id;

    var doc = {
      uri: uri,
      lcUri: lcUri,
      githubId: f.githubId === true ? generateGithubId() : f.githubId || null,
      groupId: groupId,
      status: f.status || 'ACTIVE',
      oneToOne: f.oneToOne,
      security: security,
      oneToOneUsers: oneToOneUsers,
      githubType: githubType,
      dateDeleted: f.dateDeleted,
      userCount: f.users && f.users.length || f.userCount,
      tags: f.tags,
      providers: f.providers,
    };

    debug('Creating troupe %s with %j', fixtureName, doc);
    return persistence.Troupe.create(doc)
      .tap(function(troupe) {
        if (!f.userIds || !f.userIds.length) return;
        return bulkInsertTroupeUsers(troupe._id, f.userIds, f.membershipStrategy);
      })
      .tap(function(troupe) {

        var securityDescriptor = f.securityDescriptor || {};

        var type;
        if (securityDescriptor.type) {
          type = securityDescriptor.type;
        } else {
          type = f.oneToOne ? 'ONE_TO_ONE' : null;
        }

        return persistence.SecurityDescriptor.create({
          troupeId: troupe._id,

          // Permissions stuff
          type: type,
          members: securityDescriptor.members || 'PUBLIC',
          admins: securityDescriptor.admins || 'MANUAL',
          public: 'public' in securityDescriptor ? securityDescriptor.public : !f.oneToOne,
          linkPath: securityDescriptor.linkPath,
          externalId: securityDescriptor.externalId,
          extraMembers: securityDescriptor.extraMembers,
          extraAdmins: securityDescriptor.extraAdmins
        });
      });
  }

  function createGroup(fixtureName, f) {
    debug('Creating %s', fixtureName);

    var uri = f.uri || generateGroupUri();

    return persistence.Group.create({
      name: f.name || uri,
      uri: uri,
      lcUri: uri.toLowerCase(),
      type: f.type,
      githubId: f.githubId,
      // forumId: later,
    });
  }

  function createMessage(fixtureName, f) {
    debug('Creating %s', fixtureName);

    return persistence.ChatMessage.create({
      fromUserId:   f.fromUserId,
      toTroupeId:   f.toTroupeId,
      text:         f.text,
      status:       f.status,
      html:         f.html,
      urls:         f.urls,
      mentions:     f.mentions,
      issues:       f.issues,
      meta:         f.meta,
      sent:         f.sent,
      editedAt:     f.editedAt,
      readBy:       f.readBy,
    });

  }

  function createUsers(fixture) {
    var userCounter = 0;
    return Promise.map(Object.keys(expected), function(key) {

      if(key.match(/^user/)) {
        return createUser(key, expected[key])
          .then(function(user) {
            fixture[key] = user;
          });
      }

      if(key.match(/^troupe/)) {
        var t = expected[key];
        var users = [];

        if(t.users) {
          if(!Array.isArray(t.users)) {
            t.users = [t.users];
          }

          users = users.concat(t.users);
        }

        var extraMembers = t.securityDescriptor && t.securityDescriptor.extraMembers;
        if (extraMembers) {
          if(!Array.isArray(extraMembers)) {
            extraMembers = [extraMembers];
          }

          users = users.concat(extraMembers);
        }

        var extraAdmins = t.securityDescriptor && t.securityDescriptor.extraAdmins;
        if (extraAdmins) {
          if(!Array.isArray(extraAdmins)) {
            extraAdmins = [extraAdmins];
          }

          users = users.concat(extraAdmins);
        }

        return Promise.map(users, function(user, index) {
            if(typeof user === 'string') {
              if(expected[user]) return; // Already specified at the top level
              expected[user] = {};
              return createUser(user, {}).then(function(createdUser) {
                fixture[user] = createdUser;
              });
            }

            var fixtureName = 'user' + (++userCounter);
            t.users[index] = fixtureName;
            expected[fixtureName] = user;

            return createUser(fixtureName, user)
              .then(function(user) {
                fixture[fixtureName] = user;
              });

          });

      }

      return null;
    });
  }

  function createIdentities(fixture) {
    return Promise.map(Object.keys(expected), function(key) {
      if (key.match(/^identity/)) {
        var expectedIdentity = expected[key];

        expectedIdentity.userId = fixture[expectedIdentity.user]._id;

        return createIdentity(key, expectedIdentity)
          .then(function(identity) {
            fixture[key] = identity;
          });
      }

      return null;
    });
  }

  function createGroups(fixture) {
    // Create groups
    var pass1 = Promise.map(Object.keys(expected), function(key) {
      if(key.match(/^group/)) {
        return createGroup(key, expected[key])
          .then(function(createdGroup) {
            fixture[key] = createdGroup;
          });
      }
    });

    // Attach the groups to the troupes
    var pass2 = Promise.map(Object.keys(expected), function(key) {
      if(key.match(/^troupe/)) {
        var troupe = expected[key];
        var group = troupe.group;
        if (!group) return;

        if (typeof group !== 'string') throw new Error('Please specify the group as a string id')
        if (fixture[group]) {
          // Already specified at the top level
          troupe.groupe = fixture[group];
          return
        }

        return createGroup(group, { })
          .then(function(createdGroup) {
            troupe.group = createdGroup;
            fixture[group] = createdGroup;
          });
      }
    });

    return Promise.join(pass1, pass2);
  }

  function createTroupes(fixture) {
    return Promise.map(Object.keys(expected), function(key) {

      if(key.match(/^troupe/)) {
        var expectedTroupe = expected[key];

        expectedTroupe.userIds = expectedTroupe.users && expectedTroupe.users.map(function(user) {
          return fixture[user]._id;
        });

        var expectedSecurityDescriptor = expectedTroupe && expectedTroupe.securityDescriptor;
        if (expectedSecurityDescriptor) {
          expectedSecurityDescriptor.extraMembers = expectedSecurityDescriptor.extraMembers && expectedSecurityDescriptor.extraMembers.map(function(user) {
            return fixture[user]._id;
          });

          expectedSecurityDescriptor.extraAdmins = expectedSecurityDescriptor.extraAdmins && expectedSecurityDescriptor.extraAdmins.map(function(user) {
            return fixture[user]._id;
          });
        }


        return createTroupe(key, expectedTroupe)
          .then(function(troupe) {
            fixture[key] = troupe;
          });
      }

      return null;
    });

  }

  function createMessages(fixture) {
    return Promise.map(Object.keys(expected), function(key) {
      if(key.match(/^message/)) {
        var expectedMessage = expected[key];

        expectedMessage.fromUserId = fixture[expectedMessage.user]._id;
        expectedMessage.toTroupeId = fixture[expectedMessage.troupe]._id;

        return createMessage(key, expectedMessage)
          .then(function(message) {
            fixture[key] = message;
          });
      }

      return null;
    });
  }

  return Promise.try(createBaseFixture)
    .tap(createUsers)
    .tap(createIdentities)
    .tap(createGroups)
    .tap(createTroupes)
    .tap(createMessages)
    .asCallback(done);
}

function fixtureLoader(fixture, expected) {
  debug("Creating fixtures %j", expected);
  return function(done) {
     load(expected, function(err, data) {
       if(err) return done(err);

       Object.keys(data).forEach(function(key) {
        fixture[key] = data[key];
       });

       done();
     });

   };
}

fixtureLoader.use = function(expected) {
  return createExpectedFixtures(expected);
};

fixtureLoader.generateEmail = generateEmail;

module.exports = fixtureLoader;<|MERGE_RESOLUTION|>--- conflicted
+++ resolved
@@ -131,9 +131,8 @@
       githubId:         possibleGenerate('githubId', generateGithubId),
       githubToken:      possibleGenerate('githubToken', generateGithubToken),
       username:         possibleGenerate('username', generateUsername),
-<<<<<<< HEAD
-      status:           f.status      || 'ACTIVE',
-      staff:            f.staff       || false
+      state:            f.state      || undefined,
+      staff:            f.staff      || false
     })
 
     if (f.accessToken) {
@@ -157,11 +156,6 @@
     }
 
     return promise;
-=======
-      state:            f.state      || undefined,
-      staff:            f.staff      || false
-    });
->>>>>>> 18a55f83
   }
 
   function createIdentity(fixtureName, f) {
