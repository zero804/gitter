--- conflicted
+++ resolved
@@ -87,8 +87,6 @@
 
   // repo rooms
 
-<<<<<<< HEAD
-=======
   it('should create a repo room (inherited)', function() {
     return group1WithPolicyService.createRoom({
         type: 'GH_REPO',
@@ -111,7 +109,6 @@
       });
   });
 
->>>>>>> 00abe712
   it('should create a repo room (public)', function() {
     return group1WithPolicyService.createRoom({
         type: 'GH_REPO',
