--- conflicted
+++ resolved
@@ -15,12 +15,9 @@
 var persistence = require('gitter-web-persistence');
 var mongoUtils = require('gitter-web-persistence-utils/lib/mongo-utils');
 var roomMembershipService = testRequire('./services/room-membership-service');
-<<<<<<< HEAD
-=======
 
 // to work around proxyquire caching bugs...
 testRequire("./services/room-service");
->>>>>>> 0ac49a05
 
 describe('room-service', function() {
   before(fixtureLoader(fixture, {
@@ -60,22 +57,6 @@
   });
 
   describe('classic functionality #slow', function() {
-<<<<<<< HEAD
-    it('should fail to create a room for an org', function () {
-      var permissionsModelMock = mockito.mockFunction();
-
-      var roomService = testRequire.withProxies("./services/room-service", {
-        'gitter-web-permissions/lib/permissions-model': permissionsModelMock
-      });
-
-      mockito.when(permissionsModelMock)().then(function (user, right, uri, githubType) {
-        assert.equal(user.username, fixture.user1.username);
-        assert.equal(right, 'create');
-        assert.equal(uri, 'gitterTest');
-        assert.equal(githubType, 'ORG');
-
-        return Promise.resolve(false);
-=======
     it('should fail to create a room for an org where the user is not an admin', function () {
 
       var roomService = testRequire.withProxies("./services/room-service", {
@@ -88,31 +69,17 @@
             });
           }
         }
->>>>>>> 0ac49a05
       });
 
       return roomService.findOrCreateRoom(fixture.user1, 'gitterTest')
         .then(function () {
           assert(false, 'Expected an exception');
-<<<<<<< HEAD
-        }, function(err) {
-=======
         })
         .catch(StatusError, function(err) {
->>>>>>> 0ac49a05
           assert.strictEqual(err.status, 404);
         });
     });
 
-<<<<<<< HEAD
-    it('should deny access but provide public rooms #slow', function () {
-
-      var permissionsModelMock = mockito.mockFunction();
-      var uriResolver = mockito.mockFunction();
-      var roomService = testRequire.withProxies('./services/room-service', {
-        './uri-resolver': uriResolver,
-        'gitter-web-permissions/lib/permissions-model': permissionsModelMock
-=======
     it('should disallow users from accessing rooms they cannot join #slow', function () {
       var uriResolver = mockito.mockFunction();
       var roomService = testRequire.withProxies('./services/room-service', {
@@ -126,7 +93,6 @@
             });
           }
         }
->>>>>>> 0ac49a05
       });
 
       mockito
@@ -161,20 +127,6 @@
 
 
     it('should find or create a room for an organization', function() {
-<<<<<<< HEAD
-      var permissionsModelMock = mockito.mockFunction();
-      var securityDescriptorService = require('gitter-web-permissions/lib/security-descriptor-service');
-      var roomService = testRequire.withProxies("./services/room-service", {
-        'gitter-web-permissions/lib/permissions-model': permissionsModelMock
-      });
-
-      mockito
-        .when(permissionsModelMock)().then(function (user, right, uri, githubType) {
-        assert.equal(user.username, fixture.user1.username);
-        assert.equal(right, 'create');
-        assert.equal(uri, 'gitterTest');
-        assert.equal(githubType, 'ORG');
-=======
       var uriResolver = mockito.mockFunction();
       var securityDescriptorService = require('gitter-web-permissions/lib/security-descriptor-service');
       var roomService = testRequire.withProxies("./services/room-service", {
@@ -185,7 +137,6 @@
             assert.equal(uri, 'gitterTest');
             assert.equal(ghType, 'ORG');
             assert.equal(security, null);
->>>>>>> 0ac49a05
 
             return Promise.resolve({
               canAdmin: function() {
@@ -232,25 +183,8 @@
     });
 
     it('should find or create a room for a person', function() {
-<<<<<<< HEAD
-      var permissionsModelMock = mockito.mockFunction();
-      var securityDescriptorService = require('gitter-web-permissions/lib/security-descriptor-service');
-      var roomService = testRequire.withProxies("./services/room-service", {
-        'gitter-web-permissions/lib/permissions-model': permissionsModelMock
-      });
-
-      mockito.when(permissionsModelMock)().then(function(user, right, uri, githubType) {
-        assert.equal(user.username, fixture.user1.username);
-        assert.equal(right, 'view');
-        assert.equal(uri, fixture.user2.username);
-        assert.equal(githubType, 'ONETOONE');
-
-        return Promise.resolve(true);
-      });
-=======
       var securityDescriptorService = require('gitter-web-permissions/lib/security-descriptor-service');
       var roomService = testRequire("./services/room-service");
->>>>>>> 0ac49a05
 
       return roomService.findOrCreateRoom(fixture.user1, fixture.user2.username)
         .bind({})
@@ -275,12 +209,6 @@
     });
 
     it('should create a room for a repo', function() {
-<<<<<<< HEAD
-      var permissionsModelMock = mockito.mockFunction();
-      var securityDescriptorService = require('gitter-web-permissions/lib/security-descriptor-service');
-      var roomService = testRequire.withProxies("./services/room-service", {
-        'gitter-web-permissions/lib/permissions-model': permissionsModelMock
-=======
       var securityDescriptorService = require('gitter-web-permissions/lib/security-descriptor-service');
       var roomService = testRequire.withProxies("./services/room-service", {
         'gitter-web-permissions/lib/legacy-policy-factory': {
@@ -301,7 +229,6 @@
             return Promise.resolve({});
           }
         }
->>>>>>> 0ac49a05
       });
 
       return persistence.Troupe.findOneAndRemove({ lcUri: 'gitterhq/cloaked-avenger' })
@@ -357,63 +284,6 @@
       });
 
       return persistence.Troupe.findOneAndRemove({ lcUri: 'gitterhq/cloaked-avenger' })
-<<<<<<< HEAD
-        .then(function() {
-          return roomService.findOrCreateRoom(fixture.user1, 'gitterHQ/cloaked-avenger');
-        })
-        .bind({})
-        .then(function(uriContext) {
-          this.uriContext = uriContext;
-          return securityDescriptorService.getForRoomUser(uriContext.troupe._id, fixture.user1._id);
-        })
-        .then(function(securityDescriptor) {
-          assert.deepEqual(securityDescriptor, {
-            admins: "GH_REPO_PUSH",
-            externalId: this.uriContext.troupe.githubId,
-            linkPath: 'gitterHQ/cloaked-avenger',
-            members: "GH_REPO_ACCESS",
-            public: true,
-            type: "GH_REPO"
-          });
-
-          return roomMembershipService.checkRoomMembership(this.uriContext.troupe._id, fixture.user1._id);
-        })
-        .then(function(isRoomMember) {
-          assert.strictEqual(isRoomMember, true);
-        });
-    });
-
-    it('should add a user to a room if the room exists', function() {
-      var permissionsModelMock = mockito.mockFunction();
-      var roomService = testRequire.withProxies("./services/room-service", {
-        'gitter-web-permissions/lib/permissions-model': permissionsModelMock
-      });
-
-      mockito.when(permissionsModelMock)().then(function(user, right, uri, githubType) {
-        assert.equal(user.username, fixture.user1.username);
-        assert.equal(right, 'create');
-        assert.equal(uri, 'gitterHQ/cloaked-avenger');
-        assert.equal(githubType, 'REPO');
-
-        return Promise.resolve(true);
-      });
-
-      return persistence.Troupe.findOneAndRemove({ lcUri: 'gitterhq/cloaked-avenger' })
-        .then(function() {
-          return roomService.findOrCreateRoom(fixture.user1, 'gitterHQ/cloaked-avenger');
-        })
-        .bind({})
-        .then(function(uriContext) {
-          this.uriContext = uriContext;
-          return roomMembershipService.removeRoomMember(this.uriContext.troupe._id, fixture.user1._id, fixture.user1._id)
-        })
-        .then(function() {
-          return roomService.findOrCreateRoom(fixture.user1, 'gitterHQ/cloaked-avenger');
-        })
-        .then(function() {
-          return roomMembershipService.checkRoomMembership(this.uriContext.troupe._id, fixture.user1._id);
-        })
-=======
         .then(function() {
           return roomService.findOrCreateRoom(fixture.user1, 'gitterHQ/cloaked-avenger');
         })
@@ -486,31 +356,11 @@
 
           return roomMembershipService.checkRoomMembership(this.uriContext.troupe._id, fixture.user1._id);
         })
->>>>>>> 0ac49a05
         .then(function(isRoomMember) {
           assert.strictEqual(isRoomMember, true);
         });
     });
 
-<<<<<<< HEAD
-    it('should create a room for a repo ignoring the case', function() {
-      var permissionsModelMock = mockito.mockFunction();
-      var securityDescriptorService = require('gitter-web-permissions/lib/security-descriptor-service');
-
-      var roomService = testRequire.withProxies("./services/room-service", {
-        'gitter-web-permissions/lib/permissions-model': permissionsModelMock
-      });
-
-      mockito.when(permissionsModelMock)().then(function(user, right, uri, githubType) {
-        assert.equal(user.username, fixture.user1.username);
-        assert.equal(right, 'create');
-        assert.equal(uri, 'gitterHQ/sandbox');
-        assert.equal(githubType, 'REPO');
-
-        return Promise.resolve(true);
-      });
-
-=======
     it('should detect when a user hits their own userhome', function() {
       var roomService = testRequire("./services/room-service");
 
@@ -527,72 +377,9 @@
     it('should redirect a user when a URI is in the wrong case and the room is to be created', function() {
       var roomService = testRequire("./services/room-service");
 
->>>>>>> 0ac49a05
-      return persistence.Troupe.findOneAndRemove({ lcUri: 'gitterhq/sandbox' })
-        .exec()
-        .bind({})
-        .then(function() {
-<<<<<<< HEAD
-          return roomService.findOrCreateRoom(fixture.user1, 'gitterhq/sandbox', { ignoreCase: true });
-        })
-        .then(function(uriContext) {
-          this.uriContext = uriContext;
-          assert(uriContext.troupe);
-          assert(uriContext.troupe.lcUri  === 'gitterhq/sandbox');
-          assert(uriContext.troupe.uri    === 'gitterHQ/sandbox');
-
-          return securityDescriptorService.getForRoomUser(uriContext.troupe._id, fixture.user1._id);
-        })
-        .then(function(securityDescriptor) {
-          assert.deepEqual(securityDescriptor, {
-            admins: "GH_REPO_PUSH",
-            externalId: this.uriContext.troupe.githubId,
-            linkPath: 'gitterHQ/sandbox',
-            members: "GH_REPO_ACCESS",
-            public: true,
-            type: "GH_REPO"
-          });
-
-          return roomMembershipService.checkRoomMembership(this.uriContext.troupe._id, fixture.user1._id);
-        })
-        .then(function(isRoomMember) {
-          assert.strictEqual(isRoomMember, true);
-        });
-    });
-
-    it('should detect when a user hits their own userhome', function() {
-      var roomService = testRequire("./services/room-service");
-
-      return roomService.findOrCreateRoom(fixture.user1, fixture.user1.username)
-        .then(function(context) {
-          assert(context.ownUrl);
-          assert(!context.oneToOne);
-          assert(!context.troupe);
-          assert(!context.didCreate);
-          assert.strictEqual(context.uri, fixture.user1.username);
-        });
-    });
-
-    it('should redirect a user when a URI is in the wrong case and the room is to be created', function() {
-      var permissionsModelMock = mockito.mockFunction();
-      var roomService = testRequire.withProxies("./services/room-service", {
-        'gitter-web-permissions/lib/permissions-model': permissionsModelMock
-      });
-
-      mockito.when(permissionsModelMock)().then(function(user, right, uri, githubType) {
-        assert.equal(user.username, fixture.user1.username);
-        assert.equal(right, 'create');
-        assert.equal(uri, 'gitterHQ/sandbox');
-        assert.equal(githubType, 'REPO');
-
-        return Promise.resolve(true);
-      });
-
       return persistence.Troupe.findOneAndRemove({ lcUri: 'gitterhq/sandbox' })
         .exec()
         .then(function() {
-=======
->>>>>>> 0ac49a05
           return roomService.findOrCreateRoom(fixture.user1, 'gitterhq/sandbox');
         })
         .then(function() {
@@ -604,22 +391,14 @@
 
     });
 
-<<<<<<< HEAD
-    it('should handle an invalid url correctly', function() {
-=======
     it('should handle a user trying to create a room they dont have access to', function() {
->>>>>>> 0ac49a05
       var roomService = testRequire("./services/room-service");
 
       return roomService.findOrCreateRoom(fixture.user1, 'joyent')
         .then(function () {
           assert(false, 'Expected exception');
-<<<<<<< HEAD
-        }, function(err) {
-=======
         })
         .catch(StatusError, function(err) {
->>>>>>> 0ac49a05
           assert.strictEqual(err.status, 404);
         });
     });
@@ -648,11 +427,7 @@
     });
   });
 
-<<<<<<< HEAD
-  describe('user revalidation', function() {
-=======
   describe.skip('user revalidation', function() {
->>>>>>> 0ac49a05
     it('should correctly revalidate the users in a room', function() {
       var roomPermissionsModelMock = mockito.mockFunction();
       var roomMembershipServiceMock = {
@@ -907,32 +682,6 @@
       };
 
       return service.addUserToRoom(troupe, user, 'test-user');
-<<<<<<< HEAD
-    });
-
-    it('fails with 403 when instigating user doesnt have permission to add people', function() {
-      var service = createRoomServiceWithStubs({
-        addUser: false,
-        findByUsernameResult: { username: 'test-user', id: 'test-user-id' },
-        createInvitedUserResult: null,
-        canBeInvited: true,
-        onInviteEmail: function() {
-          return Promise.resolve();
-        }
-      });
-
-      var troupe = {
-        uri: 'user/room'
-      };
-
-      return service.addUserToRoom(troupe, {}, 'test-user')
-        .then(function() {
-          assert.ok(false, 'Expected exception');
-        }, function(err) {
-          assert.equal(err.status, 403);
-        });
-=======
->>>>>>> 0ac49a05
     });
 
   //   it('fails with 403 when instigating user doesnt have permission to add people', function() {
@@ -976,67 +725,25 @@
     describe('::org::', function() {
 
       it('should create private rooms and allow users to be added to them', function() {
-<<<<<<< HEAD
-        var permissionsModelMock = mockito.mockFunction();
-        var roomPermissionsModelMock = mockito.mockFunction();
-        var securityDescriptorService = require('gitter-web-permissions/lib/security-descriptor-service');
-        var roomService = testRequire.withProxies("./services/room-service", {
-          'gitter-web-permissions/lib/permissions-model': permissionsModelMock,
-          'gitter-web-permissions/lib/room-permissions-model': roomPermissionsModelMock
-        });
-        var roomMembershipService = testRequire('./services/room-membership-service');
-
-        mockito.when(permissionsModelMock)().then(function(user, perm, uri, githubType, security) {
-          assert.equal(user.id, fixture.user1.id);
-          assert.equal(perm, 'create');
-          assert.equal(uri, fixture.troupeOrg1.uri + '/private');
-          assert.equal(githubType, 'ORG_CHANNEL');
-          assert.equal(security, 'PRIVATE');
-          return Promise.resolve(true);
-=======
         var roomPermissionsModelMock = mockito.mockFunction();
         var securityDescriptorService = require('gitter-web-permissions/lib/security-descriptor-service');
         var roomService = testRequire.withProxies("./services/room-service", {
           'gitter-web-permissions/lib/room-permissions-model': roomPermissionsModelMock
->>>>>>> 0ac49a05
         });
         var roomMembershipService = testRequire('./services/room-membership-service');
 
-<<<<<<< HEAD
-        return roomService.createCustomChildRoom(fixture.troupeOrg1, fixture.user1, {
-=======
         return roomService.createRoomChannel(fixture.troupeOrg1, fixture.user1, {
->>>>>>> 0ac49a05
             name: 'private',
             security: 'PRIVATE'
           })
           .bind({})
           .then(function(room) {
             this.room = room;
-<<<<<<< HEAD
-            mockito.verify(permissionsModelMock, once)();
-
-            mockito.when(roomPermissionsModelMock)().then(function(user, perm, incomingRoom) {
-              assert.equal(user.id, fixture.user1.id);
-              assert.equal(perm, 'adduser');
-              assert.equal(incomingRoom.id, room.id);
-              return Promise.resolve(true);
-            });
-
-            return room;
-          })
-          .tap(function(room) {
-            return roomService.addUserToRoom(room, fixture.user1, fixture.user3.username)
-              .then(function() {
-                mockito.verify(permissionsModelMock, once)();
-              });
-=======
 
             return room;
           })
           .tap(function(room) {
             return roomService.addUserToRoom(room, fixture.user1, fixture.user3.username);
->>>>>>> 0ac49a05
           })
           .then(function(room) {
             return roomMembershipService.checkRoomMembership(room.id, fixture.user3.id);
@@ -1058,69 +765,31 @@
       });
 
       it('should create open rooms', function() {
-<<<<<<< HEAD
-        var permissionsModelMock = mockito.mockFunction();
-        var roomPermissionsModelMock = mockito.mockFunction();
-        var roomService = testRequire.withProxies("./services/room-service", {
-          'gitter-web-permissions/lib/permissions-model': permissionsModelMock,
-          'gitter-web-permissions/lib/room-permissions-model': roomPermissionsModelMock
-=======
         var invitedPermissionsModelMock = mockito.mockFunction();
         var roomService = testRequire.withProxies("./services/room-service", {
           'gitter-web-permissions/lib/invited-permissions-service': invitedPermissionsModelMock
->>>>>>> 0ac49a05
         });
         var securityDescriptorService = require('gitter-web-permissions/lib/security-descriptor-service');
         var roomMembershipService = testRequire('./services/room-membership-service');
 
-<<<<<<< HEAD
-        mockito.when(permissionsModelMock)().then(function(user, perm, uri, githubType, security) {
-          assert.equal(user.id, fixture.user1.id);
-          assert.equal(perm, 'create');
-          assert.equal(uri, fixture.troupeOrg1.uri + '/open');
-          assert.equal(githubType, 'ORG_CHANNEL');
-          assert.equal(security, 'PUBLIC');
-          return Promise.resolve(true);
-        });
-
-        return roomService.createCustomChildRoom(fixture.troupeOrg1, fixture.user1, {
-=======
         return roomService.createRoomChannel(fixture.troupeOrg1, fixture.user1, {
->>>>>>> 0ac49a05
             name: 'open',
             security: 'PUBLIC'
           })
           .bind({})
           .then(function(room) {
             this.room = room;
-<<<<<<< HEAD
-            mockito.verify(permissionsModelMock, once)();
             return room;
           })
           .tap(function(room) {
-            // Get another mock
-            // ADD A PERSON TO THE ROOM
-            mockito.when(roomPermissionsModelMock)().then(function(user, perm, _room) {
-              assert.equal(user.id, fixture.user1.id);
-              assert.equal(perm, 'adduser');
-              assert.equal(room.id, _room.id);
-=======
-            return room;
-          })
-          .tap(function(room) {
 
             mockito.when(invitedPermissionsModelMock)().then(function() {
->>>>>>> 0ac49a05
               return Promise.resolve(true);
             });
 
             return roomService.addUserToRoom(room, fixture.user1, fixture.user3.username)
               .then(function() {
-<<<<<<< HEAD
-                mockito.verify(roomPermissionsModelMock, once)();
-=======
                 mockito.verify(invitedPermissionsModelMock, once)();
->>>>>>> 0ac49a05
               });
           })
           .then(function(room) {
@@ -1143,69 +812,24 @@
       });
 
       it('should create inherited rooms', function() {
-<<<<<<< HEAD
-        var permissionsModelMock = mockito.mockFunction();
-        var roomPermissionsModelMock = mockito.mockFunction();
         var roomService = testRequire.withProxies("./services/room-service", {
-          'gitter-web-permissions/lib/permissions-model': permissionsModelMock,
-          'gitter-web-permissions/lib/room-permissions-model': roomPermissionsModelMock,
-          './invited-permissions-service': function() { return Promise.resolve(true); }
+          'gitter-web-permissions/lib/invited-permissions-service': function() { return Promise.resolve(true); }
         });
         var securityDescriptorService = require('gitter-web-permissions/lib/security-descriptor-service');
         var roomMembershipService = testRequire('./services/room-membership-service');
 
-        mockito.when(permissionsModelMock)().then(function(user, perm, uri, githubType, security) {
-          assert.equal(user.id, fixture.user1.id);
-          assert.equal(perm, 'create');
-          assert.equal(uri, fixture.troupeOrg1.uri + '/child');
-          assert.equal(githubType, 'ORG_CHANNEL');
-          assert.equal(security, 'INHERITED');
-          return Promise.resolve(true);
-=======
-        var roomService = testRequire.withProxies("./services/room-service", {
-          'gitter-web-permissions/lib/invited-permissions-service': function() { return Promise.resolve(true); }
->>>>>>> 0ac49a05
-        });
-        var securityDescriptorService = require('gitter-web-permissions/lib/security-descriptor-service');
-        var roomMembershipService = testRequire('./services/room-membership-service');
-
-<<<<<<< HEAD
-        return roomService.createCustomChildRoom(fixture.troupeOrg1, fixture.user1, {
-=======
         return roomService.createRoomChannel(fixture.troupeOrg1, fixture.user1, {
->>>>>>> 0ac49a05
             name: 'child',
             security: 'INHERITED'
           })
           .bind({})
           .then(function(room) {
             this.room = room;
-<<<<<<< HEAD
-            mockito.verify(permissionsModelMock, once)();
-            return room;
-          })
-          .tap(function(room) {
-            // Get another mock
-            // ADD A PERSON TO THE ROOM
-
-            mockito.when(roomPermissionsModelMock)().then(function(user, perm, _room) {
-              assert.equal(user.id, fixture.user1.id);
-              assert.equal(perm, 'adduser');
-              assert.equal(room.id, _room.id);
-              return Promise.resolve(true);
-            });
-
-            return roomService.addUserToRoom(room, fixture.user1, fixture.user3.username)
-              .then(function() {
-                mockito.verify(roomPermissionsModelMock, once)();
-              });
-=======
             // mockito.verify(permissionsModelMock, once)();
             return room;
           })
           .tap(function(room) {
             return roomService.addUserToRoom(room, fixture.user1, fixture.user3.username);
->>>>>>> 0ac49a05
           })
           .then(function(room) {
             return roomMembershipService.checkRoomMembership(room.id, fixture.user3.id);
@@ -1227,67 +851,23 @@
       });
 
       it('should create inherited rooms for empty orgs', function() {
-<<<<<<< HEAD
-        var permissionsModelMock = mockito.mockFunction();
-        var roomPermissionsModelMock = mockito.mockFunction();
         var roomService = testRequire.withProxies("./services/room-service", {
-          'gitter-web-permissions/lib/permissions-model': permissionsModelMock,
-          'gitter-web-permissions/lib/room-permissions-model': roomPermissionsModelMock,
-          './invited-permissions-service': function() { return Promise.resolve(true); }
+          'gitter-web-permissions/lib/invited-permissions-service': function() { return Promise.resolve(true); }
         });
         var securityDescriptorService = require('gitter-web-permissions/lib/security-descriptor-service');
         var roomMembershipService = testRequire('./services/room-membership-service');
 
-        mockito.when(permissionsModelMock)().then(function(user, perm, uri, githubType, security) {
-          assert.equal(user.id, fixture.user1.id);
-          assert.equal(perm, 'create');
-          assert.equal(uri, fixture.troupeEmptyOrg.uri + '/child');
-          assert.equal(githubType, 'ORG_CHANNEL');
-          assert.equal(security, 'INHERITED');
-          return Promise.resolve(true);
-=======
-        var roomService = testRequire.withProxies("./services/room-service", {
-          'gitter-web-permissions/lib/invited-permissions-service': function() { return Promise.resolve(true); }
->>>>>>> 0ac49a05
-        });
-        var securityDescriptorService = require('gitter-web-permissions/lib/security-descriptor-service');
-        var roomMembershipService = testRequire('./services/room-membership-service');
-
-<<<<<<< HEAD
-        return roomService.createCustomChildRoom(fixture.troupeEmptyOrg, fixture.user1, {
-=======
         return roomService.createRoomChannel(fixture.troupeEmptyOrg, fixture.user1, {
->>>>>>> 0ac49a05
             name: 'child',
             security: 'INHERITED'
           })
           .bind({})
           .then(function(room) {
             this.room = room;
-<<<<<<< HEAD
-            mockito.verify(permissionsModelMock, once)();
-            return room;
-          })
-          .tap(function(room) {
-            // Get another mock
-            // ADD A PERSON TO THE ROOM
-            mockito.when(roomPermissionsModelMock)().then(function(user, perm, _room) {
-              assert.equal(user.id, fixture.user1.id);
-              assert.equal(perm, 'adduser');
-              assert.equal(room.id, _room.id);
-              return Promise.resolve(true);
-            });
-
-            return roomService.addUserToRoom(room, fixture.user1, fixture.user3.username)
-              .then(function() {
-                mockito.verify(roomPermissionsModelMock, once)();
-              });
-=======
             return room;
           })
           .tap(function(room) {
             return roomService.addUserToRoom(room, fixture.user1, fixture.user3.username)
->>>>>>> 0ac49a05
           })
           .then(function(room) {
             return roomMembershipService.checkRoomMembership(room.id, fixture.user3.id);
@@ -1312,64 +892,22 @@
 
     describe('::repo::', function() {
       it(/* ::repo */ 'should create private rooms', function() {
-<<<<<<< HEAD
-        var permissionsModelMock = mockito.mockFunction();
-        var roomPermissionsModelMock = mockito.mockFunction();
         var roomService = testRequire.withProxies("./services/room-service", {
-          'gitter-web-permissions/lib/permissions-model': permissionsModelMock,
-          'gitter-web-permissions/lib/room-permissions-model': roomPermissionsModelMock
-=======
-        var roomService = testRequire.withProxies("./services/room-service", {
->>>>>>> 0ac49a05
         });
         var securityDescriptorService = require('gitter-web-permissions/lib/security-descriptor-service');
         var roomMembershipService = testRequire('./services/room-membership-service');
 
-<<<<<<< HEAD
-        mockito.when(permissionsModelMock)().then(function(user, perm, uri, githubType, security) {
-          assert.equal(user.id, fixture.user1.id);
-          assert.equal(perm, 'create');
-          assert.equal(uri, fixture.troupeRepo.uri + '/private');
-          assert.equal(githubType, 'REPO_CHANNEL');
-          assert.equal(security, 'PRIVATE');
-          return Promise.resolve(true);
-        });
-
-        return roomService.createCustomChildRoom(fixture.troupeRepo, fixture.user1, {
-=======
         return roomService.createRoomChannel(fixture.troupeRepo, fixture.user1, {
->>>>>>> 0ac49a05
             name: 'private',
             security: 'PRIVATE'
           })
           .bind({})
           .then(function(room) {
             this.room = room;
-<<<<<<< HEAD
-            mockito.verify(permissionsModelMock, once)();
-            return room;
-          })
-          .tap(function(room) {
-            // Get another mock
-            // ADD A PERSON TO THE ROOM
-
-            mockito.when(roomPermissionsModelMock)().then(function(user, perm, _room) {
-              assert.equal(user.id, fixture.user1.id);
-              assert.equal(perm, 'adduser');
-              assert.equal(_room.id, room.id);
-              return Promise.resolve(true);
-            });
-
-            return roomService.addUserToRoom(room, fixture.user1, fixture.user3.username)
-              .then(function() {
-                mockito.verify(roomPermissionsModelMock, once)();
-              });
-=======
             return room;
           })
           .tap(function(room) {
             return roomService.addUserToRoom(room, fixture.user1, fixture.user3.username);
->>>>>>> 0ac49a05
           })
           .then(function(room) {
             return roomMembershipService.checkRoomMembership(room.id, fixture.user3.id);
@@ -1391,64 +929,21 @@
       });
 
       it(/* ::repo */ 'should create open rooms', function() {
-<<<<<<< HEAD
-        var permissionsModelMock = mockito.mockFunction();
-        var roomPermissionsModelMock = mockito.mockFunction();
-        var roomService = testRequire.withProxies("./services/room-service", {
-          'gitter-web-permissions/lib/permissions-model': permissionsModelMock,
-          'gitter-web-permissions/lib/room-permissions-model': roomPermissionsModelMock
-        });
-        var securityDescriptorService = require('gitter-web-permissions/lib/security-descriptor-service');
-        var roomMembershipService = testRequire('./services/room-membership-service');
-
-        mockito.when(permissionsModelMock)().then(function(user, perm, uri, githubType, security) {
-          assert.equal(user.id, fixture.user1.id);
-          assert.equal(perm, 'create');
-          assert.equal(uri, fixture.troupeRepo.uri + '/open');
-          assert.equal(githubType, 'REPO_CHANNEL');
-          assert.equal(security, 'PUBLIC');
-          return Promise.resolve(true);
-        });
-
-        return roomService.createCustomChildRoom(fixture.troupeRepo, fixture.user1, {
-=======
         var roomService = testRequire("./services/room-service");
         var securityDescriptorService = require('gitter-web-permissions/lib/security-descriptor-service');
         var roomMembershipService = testRequire('./services/room-membership-service');
 
         return roomService.createRoomChannel(fixture.troupeRepo, fixture.user1, {
->>>>>>> 0ac49a05
             name: 'open',
             security: 'PUBLIC'
           })
           .bind({})
           .then(function(room) {
             this.room = room;
-<<<<<<< HEAD
-            mockito.verify(permissionsModelMock, once)();
-            return room;
-          })
-          .tap(function(room) {
-            // Get another mock
-            // ADD A PERSON TO THE ROOM
-
-            mockito.when(roomPermissionsModelMock)().then(function(user, perm, _room) {
-              assert.equal(user.id, fixture.user1.id);
-              assert.equal(perm, 'adduser');
-              assert.equal(_room.id, room.id);
-              return Promise.resolve(true);
-            });
-
-            return roomService.addUserToRoom(room, fixture.user1, fixture.user3.username)
-              .then(function() {
-                mockito.verify(roomPermissionsModelMock, once)();
-              });
-=======
             return room;
           })
           .tap(function(room) {
             return roomService.addUserToRoom(room, fixture.user1, fixture.user3.username);
->>>>>>> 0ac49a05
           })
           .then(function(room) {
             return roomMembershipService.checkRoomMembership(room.id, fixture.user3.id);
@@ -1470,66 +965,23 @@
       });
 
       it(/* ::repo */ 'should create inherited rooms', function() {
-<<<<<<< HEAD
-        var permissionsModelMock = mockito.mockFunction();
-        var roomPermissionsModelMock = mockito.mockFunction();
-        var roomService = testRequire.withProxies("./services/room-service", {
-          'gitter-web-permissions/lib/permissions-model': permissionsModelMock,
-          'gitter-web-permissions/lib/room-permissions-model': roomPermissionsModelMock,
-          './invited-permissions-service': function() { return Promise.resolve(true); }
-=======
         var roomService = testRequire.withProxies("./services/room-service", {
           'gitter-web-permissions/lib/invited-permissions-service': function() { return Promise.resolve(true); }
->>>>>>> 0ac49a05
         });
         var securityDescriptorService = require('gitter-web-permissions/lib/security-descriptor-service');
         var roomMembershipService = testRequire('./services/room-membership-service');
 
-<<<<<<< HEAD
-        mockito.when(permissionsModelMock)().then(function(user, perm, uri, githubType, security) {
-          assert.equal(user.id, fixture.user1.id);
-          assert.equal(perm, 'create');
-          assert.equal(uri, fixture.troupeRepo.uri + '/child');
-          assert.equal(githubType, 'REPO_CHANNEL');
-          assert.equal(security, 'INHERITED');
-          return Promise.resolve(true);
-        });
-
-        return roomService.createCustomChildRoom(fixture.troupeRepo, fixture.user1, {
-=======
         return roomService.createRoomChannel(fixture.troupeRepo, fixture.user1, {
->>>>>>> 0ac49a05
             name: 'child',
             security: 'INHERITED'
           })
           .bind({})
           .then(function(room) {
             this.room = room;
-<<<<<<< HEAD
-            mockito.verify(permissionsModelMock, once)();
-            return room;
-          })
-          .tap(function(room) {
-            // Get another mock
-            // ADD A PERSON TO THE ROOM
-
-            mockito.when(roomPermissionsModelMock)().then(function(user, perm, _room) {
-              assert.equal(user.id, fixture.user1.id);
-              assert.equal(perm, 'adduser');
-              assert.equal(_room.id, room.id);
-              return Promise.resolve(true);
-            });
-
-            return roomService.addUserToRoom(room, fixture.user1, fixture.user3.username)
-              .then(function() {
-                mockito.verify(permissionsModelMock, once)();
-              });
-=======
             return room;
           })
           .tap(function(room) {
             return roomService.addUserToRoom(room, fixture.user1, fixture.user3.username);
->>>>>>> 0ac49a05
           })
           .then(function(room) {
             return roomMembershipService.checkRoomMembership(room.id, fixture.user3.id);
@@ -1555,46 +1007,6 @@
     describe('::user::', function() {
 
       it('should create private rooms without a name', function() {
-<<<<<<< HEAD
-        var permissionsModelMock = mockito.mockFunction();
-        var roomPermissionsModelMock = mockito.mockFunction();
-        var roomService = testRequire.withProxies("./services/room-service", {
-          'gitter-web-permissions/lib/permissions-model': permissionsModelMock,
-          'gitter-web-permissions/lib/room-permissions-model': roomPermissionsModelMock
-        });
-        var securityDescriptorService = require('gitter-web-permissions/lib/security-descriptor-service');
-        var roomMembershipService = testRequire('./services/room-membership-service');
-
-        mockito.when(permissionsModelMock)().then(function(user, perm, uri, githubType, security) {
-          assert.equal(user.id, fixture.user1.id);
-          assert.equal(perm, 'create');
-          assert.equal(githubType, 'USER_CHANNEL');
-          assert.equal(security, 'PRIVATE');
-          return Promise.resolve(true);
-        });
-
-        return roomService.createCustomChildRoom(null, fixture.user1, { security: 'PRIVATE' })
-          .bind({})
-          .then(function(room) {
-            this.room = room;
-            mockito.verify(permissionsModelMock, once)();
-            return room;
-          })
-          .tap(function(room) {
-            // Get another mock
-            // ADD A PERSON TO THE ROOM
-            mockito.when(roomPermissionsModelMock)().then(function(user, perm, _room) {
-              assert.equal(user.id, fixture.user1.id);
-              assert.equal(perm, 'adduser');
-              assert.equal(_room.id, room.id);
-              return Promise.resolve(true);
-            });
-
-            return roomService.addUserToRoom(room, fixture.user1, fixture.user3.username)
-              .then(function() {
-                mockito.verify(roomPermissionsModelMock, once)();
-              });
-=======
         var roomService = testRequire("./services/room-service");
         var securityDescriptorService = require('gitter-web-permissions/lib/security-descriptor-service');
         var roomMembershipService = testRequire('./services/room-membership-service');
@@ -1607,7 +1019,6 @@
           })
           .tap(function(room) {
             return roomService.addUserToRoom(room, fixture.user1, fixture.user3.username);
->>>>>>> 0ac49a05
           })
           .then(function(room) {
             return roomMembershipService.checkRoomMembership(room.id, fixture.user3.id);
@@ -1633,48 +1044,6 @@
       });
 
       it('should create private rooms with name', function() {
-<<<<<<< HEAD
-        var permissionsModelMock = mockito.mockFunction();
-        var roomPermissionsModelMock = mockito.mockFunction();
-        var roomService = testRequire.withProxies("./services/room-service", {
-          'gitter-web-permissions/lib/permissions-model': permissionsModelMock,
-          'gitter-web-permissions/lib/room-permissions-model': roomPermissionsModelMock
-        });
-        var securityDescriptorService = require('gitter-web-permissions/lib/security-descriptor-service');
-        var roomMembershipService = testRequire('./services/room-membership-service');
-
-        mockito.when(permissionsModelMock)().then(function(user, perm, uri, githubType, security) {
-          assert.equal(user.id, fixture.user1.id);
-          assert.equal(perm, 'create');
-          assert.equal(uri, fixture.user1.username + '/private');
-          assert.equal(githubType, 'USER_CHANNEL');
-          assert.equal(security, 'PRIVATE');
-          return Promise.resolve(true);
-        });
-
-        return roomService.createCustomChildRoom(null, fixture.user1, { name: 'private',  security: 'PRIVATE' })
-          .bind({})
-          .then(function(room) {
-            this.room = room;
-            mockito.verify(permissionsModelMock, once)();
-            return room;
-          })
-          .tap(function(room) {
-            // Get another mock
-            // ADD A PERSON TO THE ROOM
-
-            mockito.when(roomPermissionsModelMock)().then(function(user, perm, _room) {
-              assert.equal(user.id, fixture.user1.id);
-              assert.equal(perm, 'adduser');
-              assert.equal(_room.id, room.id);
-              return Promise.resolve(true);
-            });
-
-            return roomService.addUserToRoom(room, fixture.user1, fixture.user3.username)
-              .then(function() {
-                mockito.verify(roomPermissionsModelMock, once)();
-              });
-=======
         var roomService = testRequire("./services/room-service");
         var securityDescriptorService = require('gitter-web-permissions/lib/security-descriptor-service');
         var roomMembershipService = testRequire('./services/room-membership-service');
@@ -1687,7 +1056,6 @@
           })
           .tap(function(room) {
             return roomService.addUserToRoom(room, fixture.user1, fixture.user3.username);
->>>>>>> 0ac49a05
           })
           .then(function(room) {
             return roomMembershipService.checkRoomMembership(room.id, fixture.user3.id);
@@ -1709,64 +1077,25 @@
               public: false,
               type: null
             });
-<<<<<<< HEAD
-
-          });
-      });
-
-      it('should create open rooms', function() {
-        var permissionsModelMock = mockito.mockFunction();
-        var roomPermissionsModelMock = mockito.mockFunction();
-        var roomService = testRequire.withProxies("./services/room-service", {
-          'gitter-web-permissions/lib/permissions-model': permissionsModelMock,
-          'gitter-web-permissions/lib/room-permissions-model': roomPermissionsModelMock
-        });
-        var securityDescriptorService = require('gitter-web-permissions/lib/security-descriptor-service');
-        var roomMembershipService = testRequire('./services/room-membership-service');
-=======
-
-          });
-      });
->>>>>>> 0ac49a05
+
+          });
+      });
 
       it('should create open rooms', function() {
         var roomService = testRequire("./services/room-service");
         var securityDescriptorService = require('gitter-web-permissions/lib/security-descriptor-service');
         var roomMembershipService = testRequire('./services/room-membership-service');
 
-<<<<<<< HEAD
-        return roomService.createCustomChildRoom(null, fixture.user1, { name: 'open', security: 'PUBLIC' })
-          .bind({})
-          .then(function(room) {
-            this.room = room;
-            mockito.verify(permissionsModelMock, once)();
-=======
         return roomService.createUserChannel(fixture.user1, { name: 'open', security: 'PUBLIC' })
           .bind({})
           .then(function(room) {
             this.room = room;
->>>>>>> 0ac49a05
             return room;
           })
           .tap(function(room) {
             // Get another mock
             // ADD A PERSON TO THE ROOM
-<<<<<<< HEAD
-
-            mockito.when(roomPermissionsModelMock)().then(function(user, perm, _room) {
-              assert.equal(user.id, fixture.user1.id);
-              assert.equal(perm, 'adduser');
-              assert.equal(_room.id, room.id);
-              return Promise.resolve(true);
-            });
-
-            return roomService.addUserToRoom(room, fixture.user1, fixture.user3.username)
-              .then(function() {
-                mockito.verify(roomPermissionsModelMock, once)();
-              });
-=======
             return roomService.addUserToRoom(room, fixture.user1, fixture.user3.username);
->>>>>>> 0ac49a05
           })
           .then(function(room) {
             return roomMembershipService.checkRoomMembership(room.id, fixture.user3.id);
@@ -1792,18 +1121,6 @@
       });
 
       it('should NOT create child rooms', function() {
-<<<<<<< HEAD
-        var permissionsModelMock = mockito.mockFunction();
-        var roomService = testRequire.withProxies("./services/room-service", {
-          'gitter-web-permissions/lib/permissions-model': permissionsModelMock
-        });
-
-        return roomService.createCustomChildRoom(null, fixture.user1, { name: 'inherited', security: 'INHERITED' })
-          .then(function() {
-            assert.ok(false, 'Expected a reject');
-          }, function() {
-            // All good
-=======
         var roomService = testRequire("./services/room-service");
 
         return roomService.createUserChannel(fixture.user1, { name: 'inherited', security: 'INHERITED' })
@@ -1812,30 +1129,12 @@
           })
           .catch(StatusError, function(err) {
             assert.strictEqual(err.status, 400);
->>>>>>> 0ac49a05
           });
       });
 
       it('should be able to delete rooms #slow', function() {
-<<<<<<< HEAD
-        var permissionsModelMock = mockito.mockFunction();
-        var troupeService = testRequire('./services/troupe-service');
-        var roomService = testRequire.withProxies('./services/room-service', {
-          'gitter-web-permissions/lib/permissions-model': permissionsModelMock
-        });
-
-        mockito.when(permissionsModelMock)().then(function(user, perm, uri, githubType, security) {
-          assert.equal(user.id, fixture.user1.id);
-          assert.equal(perm, 'create');
-          assert.equal(uri, fixture.user1.username + '/tobedeleted');
-          assert.equal(githubType, 'USER_CHANNEL');
-          assert.equal(security, 'PUBLIC');
-          return Promise.resolve(true);
-        });
-=======
         var troupeService = testRequire('./services/troupe-service');
         var roomService = testRequire('./services/room-service');
->>>>>>> 0ac49a05
 
         return roomService.createUserChannel(fixture.user1, { name: 'tobedeleted', security: 'PUBLIC' })
           .then(function(room) {
@@ -1851,136 +1150,15 @@
           .then(function(room) {
             assert(room === null, 'Expected room to be null after deletion');
           });
-<<<<<<< HEAD
       });
 
     });
 
   });
 
-  describe('bans', function() {
-    it('should ban users from rooms #slow', function() {
-      var roomPermissionsModelMock = mockito.mockFunction();
-
-      var roomService = testRequire.withProxies("./services/room-service", {
-        'gitter-web-permissions/lib/room-permissions-model': roomPermissionsModelMock
-      });
-      var roomMembershipService = testRequire('./services/room-membership-service');
-      var userBannedFromRoom = require('gitter-web-permissions/lib/user-banned-from-room');
-
-      mockito.when(roomPermissionsModelMock)().then(function(user, perm, incomingRoom) {
-        assert.equal(perm, 'admin');
-        assert.equal(incomingRoom.id, fixture.troupeBan.id);
-
-        if(user.id == fixture.userBan.id) {
-          return Promise.resolve(false);
-        } else if(user.id == fixture.userBanAdmin.id) {
-          return Promise.resolve(true);
-        } else {
-          assert(false, 'Unknown user');
-        }
-      });
-
-      return userBannedFromRoom(fixture.troupeBan.uri, fixture.userBan)
-        .then(function(banned) {
-          assert(!banned);
-
-          return roomService.banUserFromRoom(fixture.troupeBan, fixture.userBan.username, fixture.userBanAdmin, {})
-            .then(function(ban) {
-              assert.equal(ban.userId, fixture.userBan.id);
-              assert.equal(ban.bannedBy, fixture.userBanAdmin.id);
-              assert(ban.dateBanned);
-
-              return roomMembershipService.checkRoomMembership(fixture.troupeBan._id, fixture.userBan.id);
-            })
-            .then(function(bannedUserIsInRoom) {
-              assert(!bannedUserIsInRoom);
-
-              return roomService.findBanByUsername(fixture.troupeBan.id, fixture.userBan.username);
-            })
-            .then(function(banAndUser) {
-              assert(banAndUser);
-              assert(banAndUser.user);
-              assert(banAndUser.ban);
-
-              return userBannedFromRoom(fixture.troupeBan.uri, fixture.userBan)
-                .then(function(banned) {
-                  assert(banned);
-
-                  return roomService.unbanUserFromRoom(fixture.troupeBan, banAndUser.ban, fixture.userBan.username, fixture.userBanAdmin)
-                    .then(function() {
-                      return userBannedFromRoom(fixture.troupeBan.uri, fixture.userBan)
-                        .then(function(banned) {
-                          assert(!banned);
-
-                          return roomService.findBanByUsername(fixture.troupeBan.id, fixture.userBan.username);
-                        })
-                        .then(function(banAndUser) {
-                          assert(!banAndUser);
-                        });
-                    });
-                });
-            });
-        });
-
-    });
-
-    it('should not allow admins to be banned', function() {
-      var roomPermissionsModelMock = mockito.mockFunction();
-
-      var roomService = testRequire.withProxies("./services/room-service", {
-        'gitter-web-permissions/lib/room-permissions-model': roomPermissionsModelMock
-      });
-
-      mockito.when(roomPermissionsModelMock)().then(function(user, perm, incomingRoom) {
-        assert.equal(perm, 'admin');
-        assert.equal(incomingRoom.id, fixture.troupeBan.id);
-
-        if(user.id == fixture.userBan.id) {
-          return Promise.resolve(true);
-        } else if(user.id == fixture.userBanAdmin.id) {
-          return Promise.resolve(true);
-        } else {
-          assert(false, 'Unknown user');
-        }
-      });
-
-
-      return roomService.banUserFromRoom(fixture.troupeBan, fixture.userBan.username, fixture.userBanAdmin, {})
-        .then(function() {
-          assert(false, 'Expected to fail as user is not an admin');
-        })
-        .catch(function(err) {
-          assert.equal(err.status, 400);
-        });
-
-=======
-      });
-
->>>>>>> 0ac49a05
-    });
-
-  });
-
   describe('removals', function() {
 
     var roomService = testRequire.withProxies('./services/room-service', {
-<<<<<<< HEAD
-      'gitter-web-permissions/lib/room-permissions-model': roomPermissionsModelMock
-    });
-    // TODO: this should not be used
-    var userIsInRoom = testRequire('gitter-web-permissions/lib/user-in-room');
-
-    mockito.when(roomPermissionsModelMock)().then(function(user, perm) {
-      assert.equal(perm, 'admin');
-
-      if(user.id == fixture.userRemoveNonAdmin.id) {
-        return Promise.resolve(false);
-      } else if(user.id == fixture.userRemoveAdmin.id) {
-        return Promise.resolve(true);
-      } else {
-        assert(false, 'Unknown user');
-=======
       'gitter-web-permissions/lib/legacy-policy-factory': {
         createPolicyForRoom: function(user/*, room*/) {
           return Promise.resolve({
@@ -1996,7 +1174,6 @@
             }
           });
         }
->>>>>>> 0ac49a05
       }
     });
 
@@ -2229,61 +1406,7 @@
 
       describe('#removeUserFromRoom', function() {
 
-<<<<<<< HEAD
-        var roomPermissionsModelMock = mockito.mockFunction();
-        var roomService = testRequire.withProxies('./services/room-service', {
-          'gitter-web-permissions/lib/room-permissions-model': roomPermissionsModelMock
-        });
-
-        mockito.when(roomPermissionsModelMock)().then(function(user, perm) {
-          assert.equal(perm, 'admin');
-
-          if(user.id == fixture.userRemoveNonAdmin.id) {
-            return Promise.resolve(false);
-          } else if(user.id == fixture.userRemoveAdmin.id) {
-            return Promise.resolve(true);
-          } else {
-            assert(false, 'Unknown user');
-          }
-        });
-
-        it('should prevent non-admin from removing users from rooms', function() {
-          return userIsInRoom(fixture.troupeCanRemove.uri, fixture.userToRemove)
-            .then(function(here) {
-              assert(here);
-              return roomService.removeUserFromRoom(fixture.troupeCanRemove, fixture.userToRemove, fixture.userRemoveNonAdmin);
-            })
-            .catch(function(err) {
-              assert.equal(err.status, 403);
-            })
-            .then(function() {
-              return userIsInRoom(fixture.troupeCanRemove.uri, fixture.userToRemove);
-            })
-            .then(function(here) {
-              assert(here);
-            });
-        });
-
-        it('should prevent from removing users from one-to-one rooms', function() {
-          return userIsInRoom(fixture.troupeCannotRemove.uri, fixture.userToRemove)
-            .then(function(here) {
-              assert(here);
-              return roomService.removeUserFromRoom(fixture.troupeCannotRemove, fixture.userToRemove, fixture.userRemoveAdmin);
-            })
-            .catch(function(err) {
-              assert.equal(err.status, 400);
-              assert.equal(err.message, 'This room does not support removing.');
-            })
-            .then(function() {
-              return userIsInRoom(fixture.troupeCannotRemove.uri, fixture.userToRemove);
-            })
-            .then(function(here) {
-              assert(here);
-            });
-        });
-=======
         var roomService = testRequire('./services/room-service');
->>>>>>> 0ac49a05
 
         it('should remove users from rooms', function() {
           return userIsInRoom(fixture.troupeCanRemove.uri, fixture.userToRemove)
@@ -2310,19 +1433,6 @@
       // var permissionsModelMock = mockito.mockFunction();
 
       var roomService = testRequire.withProxies("./services/room-service", {
-<<<<<<< HEAD
-        'gitter-web-permissions/lib/permissions-model': permissionsModelMock
-      });
-
-      mockito
-        .when(permissionsModelMock)().then(function (user, right, uri, githubType) {
-        assert.equal(user.username, fixture.user1.username);
-        assert.equal(right, 'create');
-        assert.equal(uri, 'gitterTest');
-        assert.equal(githubType, 'ORG');
-
-        return Promise.resolve(true);
-=======
         'gitter-web-permissions/lib/legacy-policy-factory': {
           createPolicyForGithubObject: function(user, uri, githubType, security) {
             assert.strictEqual(user.username, fixture.user1.username);
@@ -2337,7 +1447,6 @@
           }
         }
         // 'gitter-web-permissions/lib/permissions-model': permissionsModelMock
->>>>>>> 0ac49a05
       });
       //
       // mockito
@@ -2405,13 +1514,8 @@
 
       roomValidatorMock = mockito.mockFunction();
       roomService = testRequire.withProxies('./services/room-service', {
-<<<<<<< HEAD
-        'gitter-web-permissions/lib/permissions-model': permissionsModelMock,
-        'gitter-web-permissions/lib/room-permissions-model': roomPermissionsModelMock,
-=======
         // 'gitter-web-permissions/lib/permissions-model': permissionsModelMock,
         // 'gitter-web-permissions/lib/room-permissions-model': roomPermissionsModelMock,
->>>>>>> 0ac49a05
         'gitter-web-github': {
           GitHubUriValidator: roomValidatorMock
         },
@@ -2547,11 +1651,6 @@
 
       roomValidatorMock = mockito.mockFunction();
       roomService = testRequire.withProxies('./services/room-service', {
-<<<<<<< HEAD
-        'gitter-web-permissions/lib/permissions-model': permissionsModelMock,
-        'gitter-web-permissions/lib/room-permissions-model': roomPermissionsModelMock,
-=======
->>>>>>> 0ac49a05
         'gitter-web-github': {
           GitHubUriValidator: roomValidatorMock
         },
@@ -2574,9 +1673,6 @@
     });
 
     it('should return an new room if one does not exist', function() {
-<<<<<<< HEAD
-      mockito.when(permissionsModelMock)().thenReturn(Promise.resolve(true));
-=======
 
       mockito.when(createPolicyForGithubObjectMock)().then(function() {
         return Promise.resolve({
@@ -2591,7 +1687,6 @@
       //   });
       // });
 
->>>>>>> 0ac49a05
       var orgUri = fixture.generateUri('ORG');
       var githubId = fixture.generateGithubId();
       mockito.when(roomValidatorMock)().then(function() {
@@ -2612,9 +1707,6 @@
     });
 
     it('should return an existing room if it exists', function() {
-<<<<<<< HEAD
-      mockito.when(permissionsModelMock)().thenReturn(Promise.resolve(true));
-=======
 
       mockito.when(createPolicyForGithubObjectMock)().then(function() {
         return Promise.resolve({
@@ -2623,7 +1715,6 @@
           }
         });
       })
->>>>>>> 0ac49a05
       var githubId = fixture.generateGithubId();
 
       mockito.when(roomValidatorMock)().then(function() {
@@ -2710,19 +1801,10 @@
   describe('joinRoom', function() {
     describe('unit tests', function() {
       var roomService;
-<<<<<<< HEAD
-      var troupeServiceFindById;
-      var roomPermissionsModel;
-=======
->>>>>>> 0ac49a05
       var assertJoinRoomChecks;
       var recentRoomServiceSaveLastVisitedTroupeforUserId;
       var roomMembershipServiceAddRoomMember;
       var troupe;
-<<<<<<< HEAD
-      var access;
-=======
->>>>>>> 0ac49a05
       var joinRoomCheckFailed;
       var user;
       var userId;
@@ -2740,38 +1822,14 @@
           _id: troupeId
         };
 
-<<<<<<< HEAD
-        troupeServiceFindById = mockito.mockFunction();
-        roomPermissionsModel = mockito.mockFunction();
-=======
->>>>>>> 0ac49a05
         assertJoinRoomChecks = mockito.mockFunction();
         recentRoomServiceSaveLastVisitedTroupeforUserId = mockito.mockFunction();
         roomMembershipServiceAddRoomMember = mockito.mockFunction();
 
-<<<<<<< HEAD
-        mockito.when(troupeServiceFindById)().then(function(pTroupeId) {
-          assert.strictEqual(pTroupeId, troupeId);
-          return Promise.resolve(troupe);
-        });
-
-        mockito.when(roomPermissionsModel)().then(function(pUser, pPerm, pRoom) {
-          assert.strictEqual(pUser, user);
-          assert.strictEqual(pPerm, 'join');
-          assert.strictEqual(pRoom, troupe);
-          return Promise.resolve(access);
-        });
-
-        mockito.when(assertJoinRoomChecks)().then(function(pRoom, pUser) {
-          assert.strictEqual(pUser, user);
-          assert.strictEqual(pRoom, troupe);
-          if (joinRoomCheckFailed) return Promise.reject(new Error());
-=======
         mockito.when(assertJoinRoomChecks)().then(function(pRoom, pUser) {
           assert.strictEqual(pUser, user);
           assert.strictEqual(pRoom, troupe);
           if (joinRoomCheckFailed) return Promise.reject(new StatusError());
->>>>>>> 0ac49a05
           return Promise.resolve();
         });
 
@@ -2795,21 +1853,6 @@
           './assert-join-room-checks': assertJoinRoomChecks,
           './recent-room-service': {
             saveLastVisitedTroupeforUserId: recentRoomServiceSaveLastVisitedTroupeforUserId
-<<<<<<< HEAD
-          },
-          'gitter-web-permissions/lib/room-permissions-model': roomPermissionsModel
-        });
-      });
-
-      it('should allow a user to join a room when they have permission', function() {
-        access = true;
-        joinRoomCheckFailed = false;
-
-        return roomService.joinRoom(troupeId, user)
-          .then(function() {
-            mockito.verify(troupeServiceFindById, once)();
-            mockito.verify(roomPermissionsModel, once)();
-=======
           }
         });
       });
@@ -2819,44 +1862,12 @@
 
         return roomService.joinRoom(troupe, user)
           .then(function() {
->>>>>>> 0ac49a05
             mockito.verify(assertJoinRoomChecks, once)();
             mockito.verify(recentRoomServiceSaveLastVisitedTroupeforUserId, once)();
             mockito.verify(roomMembershipServiceAddRoomMember, once)();
           });
       });
 
-<<<<<<< HEAD
-      it('should deny a user join room when they don\'t have permission', function() {
-        access = false;
-        joinRoomCheckFailed = false;
-
-        return roomService.joinRoom(troupeId, user)
-          .then(function() {
-            assert.ok(false, 'Expected an exception');
-          }, function(err) {
-            assert.strictEqual(err.status, 403);
-          })
-          .then(function() {
-            mockito.verify(troupeServiceFindById, once)();
-            mockito.verify(roomPermissionsModel, once)();
-          });
-      });
-
-      it('should deny a user join room there are too many people in the room', function() {
-        access = true;
-        joinRoomCheckFailed = true;
-
-        return roomService.joinRoom(troupeId, user)
-          .then(function() {
-            assert.ok(false, 'Expected an exception');
-          }, function() {
-            // Swallow the error
-          })
-          .then(function() {
-            mockito.verify(troupeServiceFindById, once)();
-            mockito.verify(roomPermissionsModel, once)();
-=======
       it('should deny a user join room there are too many people in the room', function() {
         joinRoomCheckFailed = true;
 
@@ -2868,7 +1879,6 @@
             // This is what we want...
           })
           .then(function() {
->>>>>>> 0ac49a05
             mockito.verify(assertJoinRoomChecks, once)();
           });
       });
@@ -2877,11 +1887,7 @@
     describe('integration tests #slow', function() {
       var fixture = {};
       var roomService;
-<<<<<<< HEAD
-      var roomPermissionsModel;
-=======
       var createPolicyForRoom;
->>>>>>> 0ac49a05
       var access;
       var roomMembershipService;
 
@@ -2899,11 +1905,7 @@
 
       beforeEach(function() {
         roomMembershipService = testRequire('./services/room-membership-service');
-<<<<<<< HEAD
-        roomPermissionsModel = mockito.mockFunction();
-=======
         createPolicyForRoom = mockito.mockFunction();
->>>>>>> 0ac49a05
 
         mockito.when(createPolicyForRoom)().then(function(pUser, pRoom) {
           assert.strictEqual(pUser, fixture.user1);
@@ -2916,13 +1918,9 @@
         });
 
         roomService = testRequire.withProxies('./services/room-service', {
-<<<<<<< HEAD
-          'gitter-web-permissions/lib/room-permissions-model': roomPermissionsModel
-=======
           'gitter-web-permissions/lib/legacy-policy-factory': {
             createPolicyForRoom: createPolicyForRoom
           }
->>>>>>> 0ac49a05
         });
       });
 
@@ -2930,11 +1928,7 @@
       it('should add a member to the room', function() {
         access = true;
 
-<<<<<<< HEAD
-        return roomService.joinRoom(fixture.troupeOrg1.id, fixture.user1)
-=======
         return roomService.joinRoom(fixture.troupeOrg1, fixture.user1)
->>>>>>> 0ac49a05
           .then(function() {
             return roomMembershipService.checkRoomMembership(fixture.troupeOrg1.id, fixture.user1.id);
           })
@@ -2946,11 +1940,7 @@
       it('should be idempotent', function() {
         access = true;
 
-<<<<<<< HEAD
-        return roomService.joinRoom(fixture.troupeOrg1.id, fixture.user1)
-=======
         return roomService.joinRoom(fixture.troupeOrg1, fixture.user1)
->>>>>>> 0ac49a05
           .then(function() {
             return roomMembershipService.checkRoomMembership(fixture.troupeOrg1.id, fixture.user1.id);
           })
