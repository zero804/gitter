--- conflicted
+++ resolved
@@ -46,7 +46,7 @@
     fixture.cleanup();
   });
 
-  describe('removeFavourite', function() {
+  describe('#removeFavourite', function() {
 
     var removeService = testRequire('./services/remove-service');
 
@@ -68,18 +68,15 @@
 
     // Create an event listener with expected parameters
     // If the test keeps pending, it means no event is emitted with these parameters
-    var addListener = function(expected) {
+    var addListenner = function(expected) {
       var dfd = Q.defer();
       appEvents.onDataChange2(function(res) {
         // First filter by url and operation, as other events may have been emitted
         if (expected.url && expected.url !== res.url) return;
         if (expected.operation && expected.operation !== res.operation) return;
         // Check model with deepEqual
-
-        console.log('onDataChange returned: ', res);
-        console.log('onDataChange expected: ', expected.model);
-        // if (expected.model) assert.deepEqual(res.model, expected.model);
-        dfd.resolve();
+        if (expected.model) dfd.resolve(assert.deepEqual(res.model, expected.model));
+        else dfd.resolve();
       });
       return function() {
         return dfd.promise;
@@ -91,32 +88,6 @@
     });
 
     it('should remove favourite', function(done) {
-<<<<<<< HEAD
-      createFav()
-      .then(function() {
-        var d = Q.defer();
-        var count = 0;
-
-        appEvents.onDataChange2(function(res) {
-          if (count > 0) return;
-          // First filter by url and operation, as other events may have been emitted
-          if (res.url !== '/user/' + fixture.userFavourite.id + '/rooms') return;
-          if (res.operation !== 'patch') return;
-          count++;
-          assert.deepEqual(res.model, {
-              id: fixture.troupeCanRemove.id,
-              favourite: null,
-              lastAccessTime: null,
-              mentions: 0,
-              unreadItems: 0
-          });
-          d.resolve();
-        });
-
-        return removeService.removeRecentRoomForUser(fixture.troupeCanRemove, fixture.userFavourite.id)
-          .then(d.promise);
-      })
-=======
       var checkEvent = addListenner({
         url: '/user/' + fixture.userFavourite.id + '/rooms',
         operation: 'patch',
@@ -131,7 +102,6 @@
 
       removeService.removeRecentRoomForUser(fixture.troupeCanRemove, fixture.userFavourite.id)
       .then(checkEvent) // Ensure event was emitted
->>>>>>> 8db2a6af
       .then(getFavs)
       .then(function(favs) {
         assert(!favs[fixture.troupeCanRemove.id]); // Favourite is removed
@@ -164,7 +134,7 @@
     });
 
     it('should check if the proper event is emitted when the favourite is removed', function(done) {
-      var checkEvent = addListener({
+      var checkEvent = addListenner({
         url: '/user/' + fixture.userFavourite.id + '/rooms',
         operation: 'remove',
         model: {id: fixture.troupeEmpty.id}
