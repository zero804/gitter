--- conflicted
+++ resolved
@@ -59,15 +59,12 @@
         .then(function(roomIds) {
           assert(roomIds.length >= 1);
           assert(roomIds.some(mongoIdEqualPredicate(troupeId3)));
-<<<<<<< HEAD
-=======
 
           return persistence.TroupeUser.findOne({ troupeId: troupeId3, userId: userId1 }).exec();
         })
         .then(function(troupeUser) {
           assert.strictEqual(troupeUser.lurk, false);
           assert.strictEqual(Number(troupeUser.flags).toString(2), "11101");
->>>>>>> 9efd87a1
         });
     });
 
@@ -88,15 +85,12 @@
         })
         .then(function(troupe) {
           assert.strictEqual(troupe.userCount, 1);
-<<<<<<< HEAD
-=======
           return persistence.TroupeUser.findOne({ troupeId: fixture.troupe1.id, userId: fixture.user1.id }).exec();
         })
         .then(function(troupeUser) {
           assert.strictEqual(troupeUser.lurk, false);
           assert.strictEqual(Number(troupeUser.flags).toString(2), "11101");
 
->>>>>>> 9efd87a1
           return roomMembershipService.checkRoomMembership(fixture.troupe1.id, fixture.user2.id);
         })
         .then(function(member) {
@@ -166,7 +160,6 @@
             assert.strictEqual(troupeId2, spyCall.args[0]);
             assert.deepEqual([userId1], spyCall.args[1]);
             assert.strictEqual(true, spyCall.args[2]);
-<<<<<<< HEAD
 
             return roomMembershipService.getMembershipMode(userId1, troupeId2);
           })
@@ -196,37 +189,6 @@
             assert.strictEqual(1, this.onMembersLurkChange.callCount);
             var spyCall = this.onMembersLurkChange.getCall(0);
 
-=======
-
-            return roomMembershipService.getMembershipMode(userId1, troupeId2);
-          })
-          .then(function(mode) {
-            assert.strictEqual(mode, 'mute');
-            return roomMembershipService.getMemberLurkStatus(troupeId2, userId1);
-          })
-          .then(function(lurking) {
-            assert.strictEqual(lurking, true);
-          });
-      });
-
-      it('should handle lurk status alongside membership mode announcement', function() {
-        var troupeId2 = fixture.troupe2.id;
-        var userId1 = fixture.user1.id;
-
-        return roomMembershipService.removeRoomMember(troupeId2, userId1)
-          .bind(this)
-          .then(function() {
-            return roomMembershipService.addRoomMembers(troupeId2, [userId1]);
-          })
-          .then(function() {
-            return roomMembershipService.setMembershipMode(userId1, troupeId2, 'announcement');
-          })
-          .then(function() {
-            // Check that the event emitter fired
-            assert.strictEqual(1, this.onMembersLurkChange.callCount);
-            var spyCall = this.onMembersLurkChange.getCall(0);
-
->>>>>>> 9efd87a1
             assert.strictEqual(troupeId2, spyCall.args[0]);
             assert.deepEqual([userId1], spyCall.args[1]);
             assert.strictEqual(true, spyCall.args[2]);
@@ -376,7 +338,6 @@
             assert(!!result);
             assert(result.hasOwnProperty(troupeId2));
             assert.strictEqual(result[troupeId2], false);
-<<<<<<< HEAD
 
             return roomMembershipService.findRoomIdsForUserWithLurk(userId2);
           })
@@ -396,27 +357,6 @@
         var troupeId = fixture.troupe2.id;
         var userId = fixture.user1.id;
 
-=======
-
-            return roomMembershipService.findRoomIdsForUserWithLurk(userId2);
-          })
-          .then(function(result) {
-            assert(typeof result === 'object');
-            assert(!!result);
-            assert(result.hasOwnProperty(troupeId2));
-            assert.strictEqual(result[troupeId2], true);
-          });
-
-      });
-
-    });
-
-    describe('addRoomMember', function() {
-      it('should add a new member to a room', function() {
-        var troupeId = fixture.troupe2.id;
-        var userId = fixture.user1.id;
-
->>>>>>> 9efd87a1
         var called = 0;
         function listener(pTroupeId, members) {
           assert.strictEqual(pTroupeId, troupeId);
