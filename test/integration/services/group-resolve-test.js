'use strict';

var testRequire = require('../test-require');
var fixtureLoader = require('../test-fixtures');
var assert = require('assert');
var Promise = require('bluebird');

describe('group-resolver', function() {
  describe('#slow', function() {

    var fixture = {};
    var groupResolver;
    var adminPermission;

    before(fixtureLoader(fixture, {
      user1: {},
      troupe1: { users: ['user1'] }
    }));

    after(function() {
      fixture.cleanup();
    });

    beforeEach(function() {
      var createPolicyForRoom = function() {
        return Promise.resolve({
          canAdmin: function() {
            return Promise.resolve(adminPermission);
          }
        });
      };

      groupResolver = testRequire.withProxies("./services/group-resolver", {
<<<<<<< HEAD
        'gitter-web-permissions/lib/room-permissions-model': roomPermissionsModelMock
=======
        'gitter-web-permissions/lib/legacy-policy-factory': {
          createPolicyForRoom: createPolicyForRoom
        }
>>>>>>> 0ac49a05
      });
    });

    it('should resolve @/all mentions for admins', function() {
      var troupe = fixture.troupe1;
      var user1 = fixture.user1;
      adminPermission = true;

      return groupResolver(troupe, user1, ['all'])
        .then(function(result) {
          assert.strictEqual(result.all.announcement, true);
        });
    });

    it('should resolve not resolve mentions for non-admins', function() {
      var troupe = fixture.troupe1;
      var user1 = fixture.user1;
      adminPermission = false;

      return groupResolver(troupe, user1, ['all'])
        .then(function(result) {
          assert(!result.all);
        });
    });

  });
});<|MERGE_RESOLUTION|>--- conflicted
+++ resolved
@@ -31,13 +31,9 @@
       };
 
       groupResolver = testRequire.withProxies("./services/group-resolver", {
-<<<<<<< HEAD
-        'gitter-web-permissions/lib/room-permissions-model': roomPermissionsModelMock
-=======
         'gitter-web-permissions/lib/legacy-policy-factory': {
           createPolicyForRoom: createPolicyForRoom
         }
->>>>>>> 0ac49a05
       });
     });
 
