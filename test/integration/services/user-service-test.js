--- conflicted
+++ resolved
@@ -64,10 +64,6 @@
         githubScopes: { 'user:email': 1 }
       })
       .then(function(user) {
-<<<<<<< HEAD
-        console.log('USER: ', user);
-=======
->>>>>>> 0ec63e79
         assert(user.githubToken);
         assert(user.githubUserToken);
         assert(user.githubScopes['user:email']);
