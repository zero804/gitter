--- conflicted
+++ resolved
@@ -64,10 +64,6 @@
         githubScopes: { 'user:email': 1 }
       })
       .then(function(user) {
-<<<<<<< HEAD
-        console.log('USER: ', user);
-=======
->>>>>>> 884093bd
         assert(user.githubToken);
         assert(user.githubUserToken);
         assert(user.githubScopes['user:email']);
