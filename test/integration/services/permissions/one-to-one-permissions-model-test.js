--- conflicted
+++ resolved
@@ -15,21 +15,7 @@
 //   admin: false
 // };
 
-<<<<<<< HEAD
 describe('ONETOONE', function() {
-
-  beforeEach(function() {
-    user = { username: 'gitterbob' };
-  });
-=======
-var ALL_RIGHTS = ['create', 'join', 'admin', 'adduser', 'view'];
-var ALL_RIGHTS_TESTS = ALL_RIGHTS.map(function(right) {
-  return {
-    meta: {
-      right: right
-    }
-  };
-});
 
 // All of our fixtures
 var FIXTURES = [{
@@ -62,14 +48,6 @@
     { right: 'admin', expectedResult: false },
   ]
 }];
->>>>>>> 368dd081
-
-  var FIXTURE = {
-    join: true,
-    adduser: false,
-    create: true,
-    admin: false
-  };
 
   testGenerator(FIXTURES, function(name, meta) {
     var SECURITY = meta.security;
