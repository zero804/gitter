--- conflicted
+++ resolved
@@ -1,11 +1,7 @@
 #!/usr/bin/env mocha --ignore-leaks
 
 /*jslint node:true, unused:true*/
-<<<<<<< HEAD
-/*global describe:true, it:true, after:true */
-=======
 /*global describe:true, it:true, afterEach:true */
->>>>>>> f810345b
 "use strict";
 
 var testRequire = require('../test-require');
@@ -241,41 +237,10 @@
       });
 
     });
-  });
-
-  describe('#findAllUserIdsForTroupes()', function() {
-    it('should find all the users in the requested troupes',function(done) {
-
-      var troupeService = testRequire('./services/troupe-service');
-
-      persistence.Troupe.findOne({ uri: 'testtroupe1' }, function(err, troupe) {
-        if(err) return done(err);
-        if(!troupe) return done("Cannot find troupe");
-        troupeService.findAllUserIdsForTroupes([troupe._id], function(err, userIds) {
-          if(err) return done(err);
-
-          assert(userIds.length, 'No users returned');
-
-          persistence.User.findOne({ email: "testuser@troupetest.local" }, function(err, user) {
-            if(err) return done(err);
-
-            assert(userIds.map(function(i) { return "" + i; }).indexOf(user.id) >= 0, 'Expected to find test user in results');
-
-            done();
-          });
-
-        });
-      });
-
-    });
-
-
-  });
-
-<<<<<<< HEAD
-  after(function(done) {
-    console.log("Cleaning up troupe-service test");
-=======
+
+
+  });
+
   describe('#findBestTroupeForUser', function() {
     it('should return null when a user has no troupes',function(done) {
 
@@ -488,7 +453,6 @@
   });
 
   afterEach(function(done) {
->>>>>>> f810345b
     cleanup(done);
   });
 
