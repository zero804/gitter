"use strict";


var testRequire   = require('../test-require');
var fixtureLoader = require('../test-fixtures');
<<<<<<< HEAD
var Promise       = require('bluebird');
=======
>>>>>>> 0ac49a05
var assert        = require("assert");
var mongoUtils    = require('gitter-web-persistence-utils/lib/mongo-utils');
var fixture       = {};

describe('troupe-service', function() {

<<<<<<< HEAD
  describe('update actions', function() {
    var troupeService = testRequire.withProxies('./services/troupe-service', {
      'gitter-web-permissions/lib/room-permissions-model': function() { return Promise.resolve(true); }
    });

    it('should update tags', function() {
      var rawTags = 'js, open source,    looooooooooooooooooooooooooooongtag,,,,';
      var cleanTags = ['js','open source', 'looooooooooooooooooo'];

      return troupeService.updateTags(fixture.user1, fixture.troupe1, rawTags)
        .then(function(troupe) {
          assert.deepEqual(troupe.tags.toObject(), cleanTags);
        });
    });

    it('should not save reserved-word tags(colons) with normal-user', function() {
      var rawTags = 'hey, foo:bar, there';
      var cleanTags = ['hey', 'there'];

      return troupeService.updateTags(fixture.user1, fixture.troupe1, rawTags)
        .then(function(troupe) {
          assert.deepEqual(troupe.tags.toObject(), cleanTags);
        });
    });

    it('should save reserved-word tags with staff-user', function() {
      var rawTags = 'hey, foo:bar, there';
      var cleanTags = ['hey', 'foo:bar', 'there'];

      return troupeService.updateTags(fixture.userStaff, fixture.troupe1, rawTags)
        .then(function(troupe) {
          assert.deepEqual(troupe.tags.toObject(), cleanTags);
        });
    });

    it('should retain reserved-word tags with normal-user', function() {
      var fixtureTags = 'foo:bar, foo';
      var userTags = 'hey, there';
      var userActualTags = ['hey', 'there', 'foo:bar'];

      return troupeService.updateTags(fixture.userStaff, fixture.troupeWithReservedTags, fixtureTags)
        .then(function() {
          return troupeService.updateTags(fixture.user1, fixture.troupeWithReservedTags, userTags);
        })
        .then(function(troupe) {
          assert.deepEqual(troupe.tags.toObject(), userActualTags);
        });
    });
  });

  describe('#findByIdLeanWithAccess', function() {
=======
  describe('#findByIdLeanWithMembership', function() {
>>>>>>> 0ac49a05
    var troupeService = testRequire('./services/troupe-service');

    it('should find a room which exists and the user has access', function(done) {
      troupeService.findByIdLeanWithMembership(fixture.troupe1.id, fixture.user1.id)
        .spread(function(room, access) {
          assert.strictEqual(room.id, fixture.troupe1.id);
          assert.strictEqual(access, true);
        })
        .nodeify(done);
    });

    it('should find a room which exists and the does not have access', function(done) {
      troupeService.findByIdLeanWithMembership(fixture.troupe2.id, fixture.user1.id)
        .spread(function(room, access) {
          assert(room);
          assert.strictEqual(room.id, fixture.troupe2.id);
          assert.strictEqual(access, false);
        })
        .nodeify(done);

    });

    it('should not find a room which does not exist, for a user', function(done) {
      troupeService.findByIdLeanWithMembership(mongoUtils.getNewObjectIdString(), fixture.user1.id)
        .spread(function(room, access) {
          assert(!room);
          assert(!access);
        })
        .nodeify(done);
    });

    it('should find a room which exists and for anon', function(done) {
      troupeService.findByIdLeanWithMembership(fixture.troupe2.id, null)
        .spread(function(room, access) {
          assert(room);
          assert(!access);
        })
        .nodeify(done);
    });

    it('should not find a room which does not exist for anon', function(done) {
      troupeService.findByIdLeanWithMembership(mongoUtils.getNewObjectIdString(), null)
        .spread(function(room, access) {
          assert(!room);
          assert(!access);
        })
        .nodeify(done);
    });
  });

  before(fixtureLoader(fixture, {
    user1: {
    },
    user2: {
    },
    troupe1: {
      users: ['user1', 'user2']
    },
    troupe2: {
    },
  }));

  after(function() { fixture.cleanup(); });

});<|MERGE_RESOLUTION|>--- conflicted
+++ resolved
@@ -3,71 +3,13 @@
 
 var testRequire   = require('../test-require');
 var fixtureLoader = require('../test-fixtures');
-<<<<<<< HEAD
-var Promise       = require('bluebird');
-=======
->>>>>>> 0ac49a05
 var assert        = require("assert");
 var mongoUtils    = require('gitter-web-persistence-utils/lib/mongo-utils');
 var fixture       = {};
 
 describe('troupe-service', function() {
 
-<<<<<<< HEAD
-  describe('update actions', function() {
-    var troupeService = testRequire.withProxies('./services/troupe-service', {
-      'gitter-web-permissions/lib/room-permissions-model': function() { return Promise.resolve(true); }
-    });
-
-    it('should update tags', function() {
-      var rawTags = 'js, open source,    looooooooooooooooooooooooooooongtag,,,,';
-      var cleanTags = ['js','open source', 'looooooooooooooooooo'];
-
-      return troupeService.updateTags(fixture.user1, fixture.troupe1, rawTags)
-        .then(function(troupe) {
-          assert.deepEqual(troupe.tags.toObject(), cleanTags);
-        });
-    });
-
-    it('should not save reserved-word tags(colons) with normal-user', function() {
-      var rawTags = 'hey, foo:bar, there';
-      var cleanTags = ['hey', 'there'];
-
-      return troupeService.updateTags(fixture.user1, fixture.troupe1, rawTags)
-        .then(function(troupe) {
-          assert.deepEqual(troupe.tags.toObject(), cleanTags);
-        });
-    });
-
-    it('should save reserved-word tags with staff-user', function() {
-      var rawTags = 'hey, foo:bar, there';
-      var cleanTags = ['hey', 'foo:bar', 'there'];
-
-      return troupeService.updateTags(fixture.userStaff, fixture.troupe1, rawTags)
-        .then(function(troupe) {
-          assert.deepEqual(troupe.tags.toObject(), cleanTags);
-        });
-    });
-
-    it('should retain reserved-word tags with normal-user', function() {
-      var fixtureTags = 'foo:bar, foo';
-      var userTags = 'hey, there';
-      var userActualTags = ['hey', 'there', 'foo:bar'];
-
-      return troupeService.updateTags(fixture.userStaff, fixture.troupeWithReservedTags, fixtureTags)
-        .then(function() {
-          return troupeService.updateTags(fixture.user1, fixture.troupeWithReservedTags, userTags);
-        })
-        .then(function(troupe) {
-          assert.deepEqual(troupe.tags.toObject(), userActualTags);
-        });
-    });
-  });
-
-  describe('#findByIdLeanWithAccess', function() {
-=======
   describe('#findByIdLeanWithMembership', function() {
->>>>>>> 0ac49a05
     var troupeService = testRequire('./services/troupe-service');
 
     it('should find a room which exists and the user has access', function(done) {
