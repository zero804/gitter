--- conflicted
+++ resolved
@@ -76,13 +76,9 @@
       });
 
       var authorisor = testRequire.withProxies("./web/bayeux/authorisor", {
-<<<<<<< HEAD
-        'gitter-web-permissions/lib/user-can-access-room': { permissionToRead: userCanAccessRoomMock },
-=======
         'gitter-web-permissions/lib/legacy-policy-factory': {
           createPolicyForUserIdInRoomId: createPolicyForUserIdInRoomId
         },
->>>>>>> 0ac49a05
         'gitter-web-presence': presenceServiceMock,
         '../../services/restful': restfulMock
       });
