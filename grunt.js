
module.exports = function( grunt ) {
  'use strict';

  //
  // Grunt configuration:
  //
  // https://github.com/cowboy/grunt/blob/master/docs/getting_started.md
  //
  grunt.initConfig({
    clean: {
        folder: "public-processed/"
    },

    // generate application cache manifest
    manifest:{
      generate: {
        options: {
          basePath: "public/",
          network: ["http://*", "https://*"],
          fallback: ["/ /offline.html"],
          exclude: ["js/jquery.min.js"],
          preferOnline: false,
          timestamp: true
        },
        src: [
            "js/router.js",
            "bootstrap/core-libraries.js",
            "bootstrap/css/*.css"
        ],
        dest: "manifest.appcache"
      }
    },

    htmllint: {
      all: ["public/**/*.hbs"]
    },

  requirejs: {
      compile: {
        options: {
          appDir: "public/",
          baseUrl: "js",
          dir: "public-processed/",
          mainConfigFile: 'public/templates/partials/require_config.hbs',

          modules: [
              {
                name: "core-libraries",
                include: [
                  "libs/require/2.1.4/require-min"
                ]
              },
              {
                  name: "signup",
                  exclude: ["core-libraries"]
              },
              {
                  name: "router-core",
                  include: [
                    "views/widgets/avatar"
                  ],
                  exclude: ["core-libraries"]
              },
              {
                  name: "app-integrated",
                  include: [
                    "views/widgets/avatar",
                    "views/widgets/timeago"
                  ],
                  exclude: ["core-libraries"]
              },
              {
                  name: "router-mobile-chat",
                  include: [
                    "views/widgets/avatar",
                    "views/widgets/timeago"
                  ],
                  exclude: ["core-libraries"]
              },
              {
                  name: "router-mobile-files",
                  include: [
                    "views/widgets/avatar",
                    "views/widgets/timeago"
                  ],
                  exclude: ["core-libraries"]
              },
              {
                  name: "router-mobile-conversations",
                  include: [
                    "views/widgets/avatar",
                    "views/widgets/timeago"
                  ],
                  exclude: ["core-libraries"]
              },
              {
                  name: "router-login",
                  include: [
                    "views/widgets/avatar"
                  ],
                  exclude: ["core-libraries"]
              }
<<<<<<< HEAD
=======
              /*
              {
                  name: "router",
                  include: [
                    "views/widgets/avatar"
                  ],
                  exclude: ["core-libraries"]
              },
              {
                  name: "router-login",
                  include: [
                    "views/widgets/avatar"
                  ],
                  exclude: ["core-libraries"]
              },
              {
                  name: "router-mobile-chat",
                  include: [
                    "views/widgets/avatar"
                  ],
                  exclude: ["core-libraries"]
              },
              {
                  name: "router-mobile-files",
                  include: [
                    "views/widgets/avatar"
                  ],
                  exclude: ["core-libraries"]
              },
              {
                  name: "router-mobile-conversations",
                  include: [
                    "views/widgets/avatar"
                  ],
                  exclude: ["core-libraries"]
              },
              {
                  name: "router-mobile-people",
                  include: [
                    "views/widgets/avatar"
                  ],
                  exclude: ["core-libraries"]
              },
              / *
              {
                  name: "views/people/peopleView",
                  exclude: ["core-libraries","router"]
              },
              * /
              {
                  name: "views/profile/profileView",
                  exclude: ["core-libraries","router"]
              }
              */
>>>>>>> 68213a90
          ],

          optimize: "none",
          optimizeCss: "none",

          // inlining ftw
          inlineText: true,

          logLevel: 1
        }
      }
    },

    // headless testing through PhantomJS
    mocha: {
      all: ['test/**/*.html']
    },

    reload: {
      port: 35729, // LR default
      liveReload: true
    },

    // default watch configuration
    watch: {
      reload: {
        files: [
          'public/js/**/*.js',
          'public/**/*.hbs',
          'public/bootstrap/css/*.css'
        ],
        tasks: 'reload'
      }//,
      //less: {
       // files: [
        //  'public/**/*.less'
        //],
        //tasks: 'less'
      //}
    },

    // default lint configuration, change this to match your setup:
    // https://github.com/cowboy/grunt/blob/master/docs/task_lint.md#lint-built-in-task
    lint: {
      files: [
        'public/js/collections/**/*.js',
        'public/js/utils/**/*.js',
        'public/js/views/**/*.js'
      ]
    },

    // specifying JSHint options and globals
    // https://github.com/cowboy/grunt/blob/master/docs/task_lint.md#specifying-jshint-options-and-globals
    jshint: {
      options: {
        curly: true,
        eqeqeq: true,
        immed: true,
        latedef: true,
        newcap: true,
        noarg: true,
        sub: true,
        undef: true,
        boss: true,
        eqnull: true,
        browser: true
      },
      globals: {
        jQuery: true
      }
    },

    min: {
      "core-libraries": {
        src: ['public-processed/js/core-libraries.js'],
        dest: 'public-processed/js/core-libraries.js'
      },
      "app-integrated": {
        src: ['public-processed/js/app-integrated.js'],
        dest: 'public-processed/js/app-integrated.js'
      },
      "router-mobile-chat": {
        src: ['public-processed/js/router-mobile-chat.js'],
        dest: 'public-processed/js/router-mobile-chat.js'
      },
      "router": {
        src: ['public-processed/js/router.js'],
        dest: 'public-processed/js/router.js'
      },
      "router-login": {
        src: ['public-processed/js/router-login.js'],
        dest: 'public-processed/js/router-login.js'
      },
      "signup": {
        src: ['public-processed/js/signup.js'],
        dest: 'public-processed/js/signup.js'
      },
      "chatView": {
        src: ['public-processed/js/views/chat/chatView.js'],
        dest: 'public-processed/js/views/chat/chatView.js'
      },
      "fileView": {
        src: ['public-processed/js/views/file/fileView.js'],
        dest: 'public-processed/js/views/file/fileView.js'
      },
      "conversationView": {
        src: ['public-processed/js/views/conversation/conversationView.js'],
        dest: 'public-processed/js/views/conversation/conversationView.js'
      },
      "peopleView": {
        src: ['public-processed/js/views/people/peopleView.js'],
        dest: 'public-processed/js/views/people/peopleView.js'
      }
    },

    less: {
      production: {
        options: {
          paths: ["public/bootstrap/less"],
          yuicompress: true
        },
        files: {
          "public/bootstrap/css/trp2.css" : "public/bootstrap/less/trp2.less",
          "public/bootstrap/css/trp3.css" : "public/bootstrap/less/trp3.less",
          "public/bootstrap/css/mtrp.css": "public/bootstrap/less/mtrp.less",
          "public/bootstrap/css/trpHomePage.css": "public/bootstrap/less/trpHomePage.less",
          "public/bootstrap/css/trpChat.css": "public/bootstrap/less/trpChat.less",
          "public/bootstrap/css/trpFiles.css": "public/bootstrap/less/trpFiles.less",
          "public/bootstrap/css/trpMails.css": "public/bootstrap/less/trpMails.less",
          "public/bootstrap/css/trpPeople.css": "public/bootstrap/less/trpPeople.less",
          "public/bootstrap/css/trpMobileChat.css": "public/bootstrap/less/trpMobileChat.less",
          "public/bootstrap/css/trpMobileFiles.css": "public/bootstrap/less/trpMobileFiles.less",
          "public/bootstrap/css/trpMobileConversations.css": "public/bootstrap/less/trpMobileConversations.less",
          "public/bootstrap/css/trpMobilePeople.css": "public/bootstrap/less/trpMobilePeople.less"

        }
      }
    },

    copy: {
      dist: {
        files: {
          "public-processed/": "public/**"
        }
      }
    },
    exec: {
      gzip: {
        command: 'build-scripts/gzip-processed.sh'
      }
    }

  });

  grunt.loadNpmTasks('grunt-contrib-manifest');
  grunt.loadNpmTasks('grunt-requirejs');
  grunt.loadNpmTasks('grunt-contrib-less');
  grunt.loadNpmTasks('grunt-contrib-copy');
  grunt.loadNpmTasks('grunt-exec');
  grunt.loadNpmTasks('grunt-clean');
  grunt.loadNpmTasks('grunt-reload');

  grunt.registerTask('process', 'clean less copy requirejs min exec:gzip');
  grunt.registerTask('process-no-min', 'clean less copy requirejs min exec:gzip');

  grunt.registerTask('watchr', 'reload watch');

};<|MERGE_RESOLUTION|>--- conflicted
+++ resolved
@@ -39,6 +39,13 @@
   requirejs: {
       compile: {
         options: {
+
+          optimize: 'uglify2',
+          generateSourceMaps: true,
+          preserveLicenseComments: false,
+          useSourceUrl: true,
+
+
           appDir: "public/",
           baseUrl: "js",
           dir: "public-processed/",
@@ -58,6 +65,7 @@
               {
                   name: "router-core",
                   include: [
+                    "utils/tracking",
                     "views/widgets/avatar"
                   ],
                   exclude: ["core-libraries"]
@@ -65,6 +73,7 @@
               {
                   name: "app-integrated",
                   include: [
+                    "utils/tracking",
                     "views/widgets/avatar",
                     "views/widgets/timeago"
                   ],
@@ -73,6 +82,7 @@
               {
                   name: "router-mobile-chat",
                   include: [
+                    "utils/tracking",
                     "views/widgets/avatar",
                     "views/widgets/timeago"
                   ],
@@ -81,6 +91,7 @@
               {
                   name: "router-mobile-files",
                   include: [
+                    "utils/tracking",
                     "views/widgets/avatar",
                     "views/widgets/timeago"
                   ],
@@ -89,6 +100,7 @@
               {
                   name: "router-mobile-conversations",
                   include: [
+                    "utils/tracking",
                     "views/widgets/avatar",
                     "views/widgets/timeago"
                   ],
@@ -97,70 +109,13 @@
               {
                   name: "router-login",
                   include: [
+                    "utils/tracking",
                     "views/widgets/avatar"
                   ],
                   exclude: ["core-libraries"]
               }
-<<<<<<< HEAD
-=======
-              /*
-              {
-                  name: "router",
-                  include: [
-                    "views/widgets/avatar"
-                  ],
-                  exclude: ["core-libraries"]
-              },
-              {
-                  name: "router-login",
-                  include: [
-                    "views/widgets/avatar"
-                  ],
-                  exclude: ["core-libraries"]
-              },
-              {
-                  name: "router-mobile-chat",
-                  include: [
-                    "views/widgets/avatar"
-                  ],
-                  exclude: ["core-libraries"]
-              },
-              {
-                  name: "router-mobile-files",
-                  include: [
-                    "views/widgets/avatar"
-                  ],
-                  exclude: ["core-libraries"]
-              },
-              {
-                  name: "router-mobile-conversations",
-                  include: [
-                    "views/widgets/avatar"
-                  ],
-                  exclude: ["core-libraries"]
-              },
-              {
-                  name: "router-mobile-people",
-                  include: [
-                    "views/widgets/avatar"
-                  ],
-                  exclude: ["core-libraries"]
-              },
-              / *
-              {
-                  name: "views/people/peopleView",
-                  exclude: ["core-libraries","router"]
-              },
-              * /
-              {
-                  name: "views/profile/profileView",
-                  exclude: ["core-libraries","router"]
-              }
-              */
->>>>>>> 68213a90
           ],
 
-          optimize: "none",
           optimizeCss: "none",
 
           // inlining ftw
@@ -190,7 +145,7 @@
           'public/bootstrap/css/*.css'
         ],
         tasks: 'reload'
-      }//,
+      } //,
       //less: {
        // files: [
         //  'public/**/*.less'
@@ -228,6 +183,12 @@
       globals: {
         jQuery: true
       }
+    },
+
+    uglify: {
+      mangle: {toplevel: true},
+      squeeze: {dead_code: false},
+      codegen: {quote_keys: true}
     },
 
     min: {
@@ -309,7 +270,6 @@
         command: 'build-scripts/gzip-processed.sh'
       }
     }
-
   });
 
   grunt.loadNpmTasks('grunt-contrib-manifest');
@@ -320,8 +280,8 @@
   grunt.loadNpmTasks('grunt-clean');
   grunt.loadNpmTasks('grunt-reload');
 
-  grunt.registerTask('process', 'clean less copy requirejs min exec:gzip');
-  grunt.registerTask('process-no-min', 'clean less copy requirejs min exec:gzip');
+  grunt.registerTask('process', 'clean less copy requirejs exec:gzip');
+  grunt.registerTask('process-no-min', 'clean less copy requirejs exec:gzip');
 
   grunt.registerTask('watchr', 'reload watch');
 
