--- conflicted
+++ resolved
@@ -10,7 +10,7 @@
 MAIL_PORT = 2525
 GIT_BRANCH ?= $(shell git rev-parse --abbrev-ref HEAD)
 GIT_COMMIT ?= $(shell git rev-parse HEAD)
-ASSET_TAG_PREFIX = 
+ASSET_TAG_PREFIX =
 ASSET_TAG = $(ASSET_TAG_PREFIX)$(shell echo $(GIT_COMMIT)|cut -c 1-6)
 ifeq ($(FAST_BUILD), 1)
 CLEAN_FILES = $(shell echo output/ coverage/ cobertura-coverage.xml html-report/ public-processed/ )
@@ -24,14 +24,14 @@
 
 clean:
 	rm -rf $(CLEAN_FILES)
-	
+
 test:
 	NODE_ENV=test ./node_modules/.bin/mocha \
 		--reporter spec \
 		--timeout 10000 \
 		--recursive \
 		$(TESTS) || true
-	
+
 test-coverage:
 	rm -rf ./coverage/ cobertura-coverage.xml
 	mkdir -p output
@@ -195,7 +195,7 @@
 	@echo GIT BRANCH: $(GIT_BRANCH)
 	echo $(ASSET_TAG) > ASSET_TAG
 	echo $(GIT_COMMIT) > GIT_COMMIT
-	echo $(GIT_BRANCH) > VERSION 
+	echo $(GIT_BRANCH) > VERSION
 
 test-reinit-data: maintain-data test post-test-maintain-data
 
@@ -231,11 +231,7 @@
 
 validate-source: search-js-console
 
-<<<<<<< HEAD
-continuous-integration: clean validate-source npm grunt security-check version-files upgrade-data reset-test-data test-xunit tarball
-=======
-continuous-integration: clean validate-source npm grunt security-check version-files upgrade-data reset-test-data test-xunit test-coverage test-in-browser tarball
->>>>>>> 19db4527
+continuous-integration: clean validate-source npm grunt security-check version-files upgrade-data reset-test-data test-xunit test-in-browser tarball
 
 continuous-integration-no-test: clean validate-source npm grunt version-files upgrade-data reset-test-data tarball
 
