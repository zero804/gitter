TESTS = test/integration
END_TO_END_TESTS = test/end-to-end
PERF_TESTS = test/performance
MOCHA_REPORTER =
DATA_MAINT_SCRIPTS = $(shell find ./scripts/datamaintenance -name '*.sh')
SAUCELABS_REMOTE = http://trevorah:d6b21af1-7ae7-4bed-9c56-c5f9d290712b@ondemand.saucelabs.com:80/wd/hub
BETA_SITE = https://beta.trou.pe
BASE_URL = http://localhost:5000
MAIL_HOST = localhost
MAIL_PORT = 2525

.PHONY: clean test perf-test-xunit perf-test test-xunit test-in-browser test-in-browser-xunit test-coverage prepare-for-end-to-end-testing end-to-end-test

clean:
	rm -rf public-processed/ output/ coverage/ cobertura-coverage.xml html-report/

test:
	NODE_ENV=test ./node_modules/.bin/mocha \
		--reporter spec \
		--timeout 10000 \
		--recursive \
		$(TESTS) || true

perf-test-xunit:
	npm install
	mkdir -p output/test-reports
	NODE_ENV=test XUNIT_FILE=output/test-reports/performance.xml ./node_modules/.bin/mocha \
		--reporter xunit-file \
		--timeout 100000 \
		--recursive \
		$(PERF_TESTS) || true

perf-test:
	npm install
	NODE_ENV=test ./node_modules/.bin/mocha \
		--reporter spec \
		--timeout 100000 \
		--recursive \
		$(PERF_TESTS) || true

test-xunit:
	mkdir -p output/test-reports
	NODE_ENV=test XUNIT_FILE=output/test-reports/integration.xml ./node_modules/.bin/mocha \
		--reporter xunit-file \
		--timeout 10000 \
		--recursive \
		$(TESTS) || true

test-in-browser:
	node_modules/.bin/mocha-phantomjs $(BASE_URL)/test/in-browser/test || true

test-in-browser-xunit:
	mkdir -p output/test-reports
	node_modules/.bin/mocha-phantomjs \
		--timeout 30000 \
		--reporter xunit \
		$(BASE_URL)/test/in-browser/test > ../../output/test-reports/in-browser.xml || true

rest-test-xunit:
	mkdir -p output/test-reports
	NODE_ENV=test BASE_URL=$(BASE_URL) node_modules/.bin/mocha \
		--timeout 4000 \
		--reporter xunit \
		test/rest > output/test-reports/rest.xml || true

test-coverage:
	rm -rf ./coverage/ cobertura-coverage.xml
	mkdir -p output
	find $(TESTS) -iname "*test.js" | NODE_ENV=test xargs ./node_modules/.bin/istanbul cover ./node_modules/.bin/_mocha -- --timeout 10000  || true
	./node_modules/.bin/istanbul report cobertura

prepare-for-end-to-end-testing:
	curl https://raw.github.com/pypa/pip/master/contrib/get-pip.py > /tmp/get-pip.py
	sudo python /tmp/get-pip.py
	test/end-to-end/e2etests/install-libs.sh
	unzip -o test/end-to-end/chromedriver/chromedriver_mac_26.0.1383.0.zip -d test/end-to-end/chromedriver/

end-to-end-test:
	MAIL_HOST=$(MAIL_HOST) \
	MAIL_PORT=$(MAIL_PORT) \
	nosetests --nologcapture --processes=5 --process-timeout=120 --attr '!unreliable','thread_safe' --all-modules test/end-to-end/e2etests || true
	MAIL_HOST=$(MAIL_HOST) \
	MAIL_PORT=$(MAIL_PORT) \
	nosetests --nologcapture --attr '!unreliable','!thread_safe' --all-modules test/end-to-end/e2etests || true

end-to-end-test-saucelabs-chrome:
	@mkdir -p ./output/test-reports
	@echo Testing $(BETA_SITE) with chrome at saucelabs.com thread safe tests in parallel
	@REMOTE_EXECUTOR=$(SAUCELABS_REMOTE) \
	DRIVER=REMOTECHROME \
	BASE_URL=$(BETA_SITE) \
	MAIL_HOST=$(MAIL_HOST) \
	MAIL_PORT=$(MAIL_PORT) \
		nosetests \
			--processes=30 --process-timeout=180 \
			--attr '!unreliable','thread_safe' \
			--nologcapture --with-xunit --xunit-file=./output/test-reports/selenium-remote-chrome-1.xml \
			--all-modules test/end-to-end/e2etests  || true
	@echo Testing $(BETA_SITE) with chrome at saucelabs.com thread unsafe tests in serial
	@REMOTE_EXECUTOR=$(SAUCELABS_REMOTE) \
	DRIVER=REMOTECHROME \
	BASE_URL=$(BETA_SITE) \
	MAIL_HOST=$(MAIL_HOST) \
	MAIL_PORT=$(MAIL_PORT) \
		nosetests \
			--attr '!unreliable','!thread_safe' \
			--nologcapture --with-xunit --xunit-file=./output/test-reports/selenium-remote-chrome-2.xml \
			--all-modules test/end-to-end/e2etests  || true

end-to-end-test-saucelabs-ie10:
	@echo Testing $(BETA_SITE) with ie10 at saucelabs.com thread safe tests in parallel
	@REMOTE_EXECUTOR=$(SAUCELABS_REMOTE) \
	DRIVER=REMOTEIE \
	BASE_URL=$(BETA_SITE) \
	MAIL_HOST=$(MAIL_HOST) \
	MAIL_PORT=$(MAIL_PORT) \
		nosetests \
			--processes=30 --process-timeout=240 \
			--attr '!unreliable','thread_safe' \
			--nologcapture --with-xunit --xunit-file=./output/test-reports/selenium-remote-ie10-1.xml \
			--all-modules test/end-to-end/e2etests  || true
	@echo Testing $(BETA_SITE) with ie10 at saucelabs.com thread unsafe tests in serial
	@REMOTE_EXECUTOR=$(SAUCELABS_REMOTE) \
	DRIVER=REMOTEIE \
	BASE_URL=$(BETA_SITE) \
	MAIL_HOST=$(MAIL_HOST) \
	MAIL_PORT=$(MAIL_PORT) \
		nosetests \
			--attr '!unreliable','!thread_safe' \
			--nologcapture --with-xunit --xunit-file=./output/test-reports/selenium-remote-ie10-2.xml \
			--all-modules test/end-to-end/e2etests || true

end-to-end-test-saucelabs-android:
	@echo Testing $(BETA_SITE) with android at saucelabs.com
	@REMOTE_EXECUTOR=$(SAUCELABS_REMOTE) \
	DRIVER=REMOTEANDROID \
	BASE_URL=$(BETA_SITE) \
	MAIL_HOST=$(MAIL_HOST) \
	MAIL_PORT=$(MAIL_PORT) \
	nosetests --nologcapture \
		--attr 'phone_compatible' \
		--with-xunit \
		--xunit-file=./output/test-reports/selenium-remote-android.xml \
		--all-modules test/end-to-end/e2etests || true

docs: test-docs

test-docs:
	make test REPORTER=doc \
		| cat docs/head.html - docs/tail.html \
		> docs/test.html

npm:
	#rm -f npm-shrinkwrap.json
	#npm prune
	npm install
	#npm shrinkwrap

lint-configs: config/*.json
	set -e && for i in $?; do (./node_modules/.bin/jsonlint $$i > /dev/null); done

grunt: clean lint-configs
	mkdir output
	cp -R public/ public-processed/
	grunt -no-color process
	./build-scripts/gzip-processed.sh

<<<<<<< HEAD
sprites:
	@mkdir -p output/temp-sprites
	@node scripts/generate-service-sprite.js
=======
security-check:
	grunt retire
	grunt validate-shrinkwrap
>>>>>>> 63437c73

version-files:
	@echo GIT COMMIT: $(GIT_COMMIT)
	@echo GIT BRANCH: $(GIT_BRANCH)
	echo $(GIT_COMMIT) > GIT_COMMIT
	echo $(GIT_BRANCH) > VERSION

test-reinit-data: maintain-data test post-test-maintain-data

reset-test-data: maintain-data

upgrade-data:
	./scripts/upgrade-data.sh

maintain-data:
	MODIFY=true ./scripts/datamaintenance/execute.sh || true

# Make a second target
post-test-maintain-data:
	MODIFY=true ./scripts/datamaintenance/execute.sh || true

tarball:
	mkdir -p output
	find . -type f -not -name ".*"| grep -Ev '^\./(\.|coverage/|output/|assets/|mongo-backup-|scripts/mongo-backup-|node_modules/).*'|tar -cv --files-from - |gzip -9 - > output/troupe.tgz
	tar -cvzf output/assets.tgz -C public-processed .

search-js-console:
	if (find public/js -name "*.js" ! -path "*libs*" ! -name log.js |xargs grep -q '\bconsole\b'); then \
		echo console references in the code; \
		find public/js -name "*.js" ! -path "*libs*" ! -name log.js |xargs grep '\bconsole\b'; \
		exit 1; \
	fi

validate-source: search-js-console

continuous-integration: clean validate-source npm grunt security-check version-files upgrade-data reset-test-data test-xunit test-coverage tarball

continuous-integration-no-test: clean validate-source npm grunt version-files upgrade-data reset-test-data tarball

post-deployment-tests: npm test-in-browser-xunit rest-test-xunit end-to-end-test-saucelabs-chrome end-to-end-test-saucelabs-ie10 end-to-end-test-saucelabs-android

build: clean validate-source npm grunt version-files upgrade-data test-xunit

.PHONY: test docs test-docs clean

clean-client-libs:
	rm -rf public/repo

clean-temp-client-libs:
	rm -rf output/client-libs/ output/js-temp


fetch-client-libs:
	bower install

make-client-libs:
	grunt client-libs # --disableMinifiedSource=true

make-jquery:
	npm install
	./node_modules/.bin/jquery-builder -v 2.0.3 -e deprecated -m > public/repo/jquery/jquery.js

install-client-libs:
	ls -d output/client-libs/*|sed -e 's!output/client-libs/!public/repo/!'|sed -e 's!retina.js-js!retina!'|sed -e 's!typeahead.js!typeahead!'|xargs mkdir -p
	cp output/client-libs/almond/almond.js public/repo/almond/almond.js
	cp output/client-libs/assert/assert-amd.js public/repo/assert/assert.js
	cp output/client-libs/backbone/backbone-amd.js public/repo/backbone/backbone.js
	cp output/client-libs/backbone.babysitter/lib/amd/backbone.babysitter.min.js public/repo/backbone.babysitter/backbone.babysitter.js
	cp output/client-libs/backbone.keys/dist/backbone.keys.min.js public/repo/backbone.keys/backbone.keys.js
	cp output/client-libs/backbone.wreqr/lib/amd/backbone.wreqr.min.js public/repo/backbone.wreqr/backbone.wreqr.js
	cp output/client-libs/bootstrap/js/bootstrap-tooltip.js public/repo/bootstrap/tooltip.js
	cp output/client-libs/cocktail/cocktail-amd.js public/repo/cocktail/cocktail.js
	cp output/client-libs/cubism/cubism.v1.min.js public/repo/cubism/cubism.js
	cp output/client-libs/d3/d3.min.js public/repo/d3/d3.js
	cp output/client-libs/expect/expect-amd.js public/repo/expect/expect.js
	cp output/client-libs/faye/faye-browser.js public/repo/faye/faye.js
	cp output/client-libs/filtered-collection/backbone-filtered-collection-amd.js public/repo/filtered-collection/filtered-collection.js
	cp output/client-libs/hopscotch/hopscotch-0.1.2-amd.js public/repo/hopscotch/hopscotch.js

	mkdir -p public/repo/hopscotch/css/ public/repo/hopscotch/img
	cp output/client-libs/hopscotch/css/hopscotch-0.1.1.min.css public/repo/hopscotch/css/hopscotch.css
	cp output/client-libs/hopscotch/img/sprite-green-0.3.png public/repo/hopscotch/img/

	cp output/client-libs/hopscotch/css/hopscotch-0.1.1.min.css public/repo/hopscotch/css/hopscotch.css
	cp output/client-libs/marionette/lib/core/amd/backbone.marionette.min.js public/repo/marionette/marionette.js
	cp output/client-libs/fine-uploader/fine-uploader.js public/repo/fine-uploader/fine-uploader.js
	cp output/client-libs/fine-uploader/client/fineuploader.css public/repo/fine-uploader/fineuploader.less
	cp output/client-libs/hbs/hbs.js public/repo/hbs/hbs.js
	cp output/client-libs/hbs/hbs/i18nprecompile.js public/repo/hbs/i18nprecompile.js
	cp output/client-libs/hbs/Handlebars.js public/repo/hbs/Handlebars.js
	cp output/client-libs/hbs/hbs/json2.js public/repo/hbs/json2.js
	cp output/client-libs/jquery-placeholder/jquery.placeholder-amd.js public/repo/jquery-placeholder/jquery-placeholder.js
	cp output/client-libs/jquery.validation/jquery.validate-amd.js public/repo/jquery.validation/jquery.validation.js
	cp output/client-libs/hammerjs/dist/jquery.hammer.min.js public/repo/hammerjs/jquery.hammer.js
	cp output/client-libs/mocha/mocha-amd.js public/repo/mocha/mocha.js
	cp output/client-libs/mocha/mocha.css public/repo/mocha/mocha.css
	cp output/client-libs/moment/min/moment.min.js public/repo/moment/moment.js
	cp output/client-libs/nanoscroller/jquery.nanoscroller.js public/repo/nanoscroller/nanoscroller.js
	cp output/client-libs/requirejs/index.js public/repo/requirejs/requirejs.js
	cp output/client-libs/retina.js-js/src/retina.js public/repo/retina/retina.js
	cp output/client-libs/scrollfix/scrollfix-amd.js public/repo/scrollfix/scrollfix.js
	cp output/client-libs/underscore/underscore-amd.js public/repo/underscore/underscore.js
	# cp output/client-libs/zeroclipboard/ZeroClipboard.js public/repo/zeroclipboard/zeroclipboard.js
	cp output/client-libs/zeroclipboard/zeroclipboard-amd.js public/repo/zeroclipboard/zeroclipboard.js
	cp output/client-libs/zeroclipboard/ZeroClipboard.swf public/repo/zeroclipboard/

client-libs: clean-temp-client-libs make-jquery fetch-client-libs make-client-libs clean-client-libs install-client-libs<|MERGE_RESOLUTION|>--- conflicted
+++ resolved
@@ -165,15 +165,13 @@
 	grunt -no-color process
 	./build-scripts/gzip-processed.sh
 
-<<<<<<< HEAD
 sprites:
 	@mkdir -p output/temp-sprites
 	@node scripts/generate-service-sprite.js
-=======
+
 security-check:
 	grunt retire
 	grunt validate-shrinkwrap
->>>>>>> 63437c73
 
 version-files:
 	@echo GIT COMMIT: $(GIT_COMMIT)
