TESTS = test/integration
END_TO_END_TESTS = test/end-to-end
PERF_TESTS = test/performance
MOCHA_REPORTER =
DATA_MAINT_SCRIPTS = $(shell find ./scripts/datamaintenance -name '*.sh')
SAUCELABS_REMOTE = http://trevorah:d6b21af1-7ae7-4bed-9c56-c5f9d290712b@ondemand.saucelabs.com:80/wd/hub
BETA_SITE = https://beta.trou.pe
BASE_URL = http://localhost:5000
MAIL_HOST = localhost
MAIL_PORT = 2525
GIT_BRANCH ?= $(shell git rev-parse --abbrev-ref HEAD)
GIT_COMMIT ?= $(shell git rev-parse HEAD)
ASSET_TAG_PREFIX =
ASSET_TAG = $(ASSET_TAG_PREFIX)$(shell echo $(GIT_COMMIT)|cut -c 1-6)
ifeq ($(FAST_BUILD), 1)
CLEAN_FILES = $(shell echo output/ coverage/ cobertura-coverage.xml html-report/ public-processed/ )
else
CLEAN_FILES = $(shell echo output/ coverage/ cobertura-coverage.xml html-report/ public-processed/ public-compile-cache/)
endif

PUBLIC_EXCLUDING_JS = $(shell ls -d public/*|grep -v ^public/js$)

.PHONY: clean test perf-test-xunit perf-test test-xunit test-in-browser test-in-browser-xunit test-coverage prepare-for-end-to-end-testing end-to-end-test

clean:
	rm -rf $(CLEAN_FILES)
<<<<<<< HEAD
	
=======

>>>>>>> c1c254f4
test:
	NODE_ENV=test ./node_modules/.bin/mocha \
		--reporter spec \
		--timeout 10000 \
		--recursive \
		$(TESTS) || true
	
test-coverage:
	rm -rf ./coverage/ cobertura-coverage.xml
	mkdir -p output
	find $(TESTS) -iname "*test.js" | NODE_ENV=test XUNIT_FILE=output/test-reports/integration_cov.xml xargs ./node_modules/.bin/istanbul cover ./node_modules/.bin/_mocha -- --timeout 10000 --reporter xunit-file || true
	./node_modules/.bin/istanbul report cobertura

test-coverage:
	rm -rf ./coverage/ cobertura-coverage.xml
	mkdir -p output
	find $(TESTS) -iname "*test.js" | NODE_ENV=test XUNIT_FILE=output/test-reports/integration_cov.xml xargs ./node_modules/.bin/istanbul cover ./node_modules/.bin/_mocha -- --timeout 10000 --reporter xunit-file || true
	./node_modules/.bin/istanbul report cobertura

perf-test-xunit:
	npm install
	mkdir -p output/test-reports
	NODE_ENV=test XUNIT_FILE=output/test-reports/performance.xml ./node_modules/.bin/mocha \
		--reporter xunit-file \
		--timeout 100000 \
		--recursive \
		$(PERF_TESTS) || true

perf-test:
	npm install
	NODE_ENV=test ./node_modules/.bin/mocha \
		--reporter spec \
		--timeout 100000 \
		--recursive \
		$(PERF_TESTS) || true

test-xunit:
	mkdir -p output/test-reports
	NODE_ENV=test XUNIT_FILE=output/test-reports/integration.xml ./node_modules/.bin/mocha \
		--reporter xunit-file \
		--timeout 10000 \
		--recursive \
		$(TESTS) || true

test-in-browser:
	node_modules/.bin/mocha-phantomjs $(BASE_URL)/test/in-browser/test || true

test-in-browser-xunit:
	mkdir -p output/test-reports
	node_modules/.bin/mocha-phantomjs \
		--timeout 30000 \
		--reporter xunit \
		$(BASE_URL)/test/in-browser/test > ../../output/test-reports/in-browser.xml || true

rest-test-xunit:
	mkdir -p output/test-reports
	NODE_ENV=test BASE_URL=$(BASE_URL) node_modules/.bin/mocha \
		--timeout 4000 \
		--reporter xunit \
		test/rest > output/test-reports/rest.xml || true

prepare-for-end-to-end-testing:
	curl https://raw.github.com/pypa/pip/master/contrib/get-pip.py > /tmp/get-pip.py
	sudo python /tmp/get-pip.py
	test/end-to-end/e2etests/install-libs.sh
	unzip -o test/end-to-end/chromedriver/chromedriver_mac_26.0.1383.0.zip -d test/end-to-end/chromedriver/

end-to-end-test:
	MAIL_HOST=$(MAIL_HOST) \
	MAIL_PORT=$(MAIL_PORT) \
	nosetests --nologcapture --processes=5 --process-timeout=120 --attr '!unreliable','thread_safe' --all-modules test/end-to-end/e2etests || true
	MAIL_HOST=$(MAIL_HOST) \
	MAIL_PORT=$(MAIL_PORT) \
	nosetests --nologcapture --attr '!unreliable','!thread_safe' --all-modules test/end-to-end/e2etests || true

end-to-end-test-saucelabs-chrome:
	@mkdir -p ./output/test-reports
	@echo Testing $(BETA_SITE) with chrome at saucelabs.com thread safe tests in parallel
	@REMOTE_EXECUTOR=$(SAUCELABS_REMOTE) \
	DRIVER=REMOTECHROME \
	BASE_URL=$(BETA_SITE) \
	MAIL_HOST=$(MAIL_HOST) \
	MAIL_PORT=$(MAIL_PORT) \
		nosetests \
			--processes=30 --process-timeout=180 \
			--attr '!unreliable','thread_safe' \
			--nologcapture --with-xunit --xunit-file=./output/test-reports/selenium-remote-chrome-1.xml \
			--all-modules test/end-to-end/e2etests  || true
	@echo Testing $(BETA_SITE) with chrome at saucelabs.com thread unsafe tests in serial
	@REMOTE_EXECUTOR=$(SAUCELABS_REMOTE) \
	DRIVER=REMOTECHROME \
	BASE_URL=$(BETA_SITE) \
	MAIL_HOST=$(MAIL_HOST) \
	MAIL_PORT=$(MAIL_PORT) \
		nosetests \
			--attr '!unreliable','!thread_safe' \
			--nologcapture --with-xunit --xunit-file=./output/test-reports/selenium-remote-chrome-2.xml \
			--all-modules test/end-to-end/e2etests  || true

end-to-end-test-saucelabs-ie10:
	@echo Testing $(BETA_SITE) with ie10 at saucelabs.com thread safe tests in parallel
	@REMOTE_EXECUTOR=$(SAUCELABS_REMOTE) \
	DRIVER=REMOTEIE \
	BASE_URL=$(BETA_SITE) \
	MAIL_HOST=$(MAIL_HOST) \
	MAIL_PORT=$(MAIL_PORT) \
		nosetests \
			--processes=30 --process-timeout=240 \
			--attr '!unreliable','thread_safe' \
			--nologcapture --with-xunit --xunit-file=./output/test-reports/selenium-remote-ie10-1.xml \
			--all-modules test/end-to-end/e2etests  || true
	@echo Testing $(BETA_SITE) with ie10 at saucelabs.com thread unsafe tests in serial
	@REMOTE_EXECUTOR=$(SAUCELABS_REMOTE) \
	DRIVER=REMOTEIE \
	BASE_URL=$(BETA_SITE) \
	MAIL_HOST=$(MAIL_HOST) \
	MAIL_PORT=$(MAIL_PORT) \
		nosetests \
			--attr '!unreliable','!thread_safe' \
			--nologcapture --with-xunit --xunit-file=./output/test-reports/selenium-remote-ie10-2.xml \
			--all-modules test/end-to-end/e2etests || true

end-to-end-test-saucelabs-android:
	@echo Testing $(BETA_SITE) with android at saucelabs.com
	@REMOTE_EXECUTOR=$(SAUCELABS_REMOTE) \
	DRIVER=REMOTEANDROID \
	BASE_URL=$(BETA_SITE) \
	MAIL_HOST=$(MAIL_HOST) \
	MAIL_PORT=$(MAIL_PORT) \
	nosetests --nologcapture \
		--attr 'phone_compatible' \
		--with-xunit \
		--xunit-file=./output/test-reports/selenium-remote-android.xml \
		--all-modules test/end-to-end/e2etests || true

docs: test-docs

test-docs:
	make test REPORTER=doc \
		| cat docs/head.html - docs/tail.html \
		> docs/test.html

npm:
	#rm -f npm-shrinkwrap.json
	#npm prune
	npm install
	#npm shrinkwrap

grunt: clean
	mkdir output
	mkdir -p public-processed/js
	for i in $(PUBLIC_EXCLUDING_JS); \
		do cp -R $$i public-processed/; \
	done
	if [ -d public-compile-cache/js/ ] && [ -n $$(find public-compile-cache/js/ -maxdepth 1 -type f -name '*' -print -quit) ]; then cp public-compile-cache/js/* public-processed/js/; fi
	./build-scripts/copy-templates.sh
	grunt -no-color less requirejs
	./build-scripts/selective-js-compile.sh
	rm -rf public-compile-cache
	mkdir -p public-compile-cache/js
	cp public-processed/js/*.min.js public-processed/js/*.md5 public-compile-cache/js
	./build-scripts/gzip-processed.sh

sprites:
	@mkdir -p output/temp-sprites
	@node scripts/generate-service-sprite.js

security-check:
	grunt retire
	grunt validate-shrinkwrap

version-files:
	@echo GIT COMMIT: $(GIT_COMMIT)
	@echo GIT BRANCH: $(GIT_BRANCH)
	echo $(ASSET_TAG) > ASSET_TAG
	echo $(GIT_COMMIT) > GIT_COMMIT
	echo $(GIT_BRANCH) > VERSION

test-reinit-data: maintain-data test post-test-maintain-data

reset-test-data: maintain-data

upgrade-data:
	./scripts/upgrade-data.sh

maintain-data:
	MODIFY=true ./scripts/datamaintenance/execute.sh || true

# Make a second target
post-test-maintain-data:
	MODIFY=true ./scripts/datamaintenance/execute.sh || true

tarball:
	mkdir -p output
	find . -type f -not -name ".*"| grep -Ev '^\./(\.|coverage/|output/|assets/|mongo-backup-|scripts/mongo-backup-|node_modules/).*'|tar -cv --files-from - |gzip -9 - > output/troupe.tgz
	tar -cvzf output/assets.tgz -C public-processed . > /dev/null

search-js-console:
	if (find public/js -name "*.js" ! -path "*libs*" ! -name log.js |xargs grep -qE '\b(console|debugger)\b'); then \
		echo console references in the code; \
		find public/js -name "*.js" ! -path "*libs*" ! -name log.js |xargs grep -E '\b(console|debugger)\b'; \
		exit 1; \
	fi

	if (find public/js -name "*.js" ! -path "*libs*" |xargs grep -q '\bcontext..\.troupe'); then \
		echo context\(\).troupe references in code. Use context.troupe.get\('X'\); \
		find public/js -name "*.js" ! -path "*libs*" |xargs grep '\bcontext..\.troupe'; \
		exit 1; \
	fi

validate-source: search-js-console

<<<<<<< HEAD
continuous-integration: clean validate-source npm grunt security-check version-files upgrade-data reset-test-data test-xunit tarball
=======
continuous-integration: clean validate-source npm grunt security-check version-files upgrade-data reset-test-data test-xunit test-in-browser tarball
>>>>>>> c1c254f4

continuous-integration-no-test: clean validate-source npm grunt version-files upgrade-data reset-test-data tarball

post-deployment-tests: npm test-in-browser-xunit rest-test-xunit end-to-end-test-saucelabs-chrome end-to-end-test-saucelabs-ie10 end-to-end-test-saucelabs-android

build: clean validate-source npm grunt version-files upgrade-data test-xunit

.PHONY: test docs test-docs clean

clean-client-libs:
	rm -rf public/repo

clean-temp-client-libs:
	rm -rf output/client-libs/ output/js-temp


fetch-client-libs:
	bower install

make-client-libs:
	grunt client-libs # --disableMinifiedSource=true

make-jquery:
	npm install
	./node_modules/.bin/jquery-builder -v 2.0.3 -e deprecated -m > public/repo/jquery/jquery.js

install-client-libs:
	ls -d output/client-libs/*|sed -e 's!output/client-libs/!public/repo/!'|sed -e 's!retina.js-js!retina!'|sed -e 's!typeahead.js!typeahead!'|xargs mkdir -p
	cp output/client-libs/almond/almond.js public/repo/almond/almond.js
	cp output/client-libs/assert/assert-amd.js public/repo/assert/assert.js
	cp output/client-libs/backbone/backbone-amd.js public/repo/backbone/backbone.js
	cp output/client-libs/backbone.babysitter/lib/amd/backbone.babysitter.min.js public/repo/backbone.babysitter/backbone.babysitter.js
	cp output/client-libs/backbone.keys/dist/backbone.keys.min.js public/repo/backbone.keys/backbone.keys.js
	cp output/client-libs/backbone.wreqr/lib/amd/backbone.wreqr.min.js public/repo/backbone.wreqr/backbone.wreqr.js
	cp output/client-libs/bootstrap/js/bootstrap-tooltip.js public/repo/bootstrap/tooltip.js
	cp output/client-libs/cocktail/cocktail-amd.js public/repo/cocktail/cocktail.js
	cp output/client-libs/cubism/cubism.v1.min.js public/repo/cubism/cubism.js
	cp output/client-libs/d3/d3.min.js public/repo/d3/d3.js
	cp output/client-libs/expect/expect-amd.js public/repo/expect/expect.js
	cp output/client-libs/faye/faye-browser.js public/repo/faye/faye.js
	cp output/client-libs/filtered-collection/backbone-filtered-collection-amd.js public/repo/filtered-collection/filtered-collection.js
	cp output/client-libs/marionette/lib/core/amd/backbone.marionette.min.js public/repo/marionette/marionette.js
	cp output/client-libs/hbs/hbs.js public/repo/hbs/hbs.js
	cp output/client-libs/hbs/hbs/i18nprecompile.js public/repo/hbs/i18nprecompile.js
	cp output/client-libs/hbs/Handlebars.js public/repo/hbs/Handlebars.js
	cp output/client-libs/hbs/hbs/json2.js public/repo/hbs/json2.js
	cp output/client-libs/jquery.validation/jquery.validate-amd.js public/repo/jquery.validation/jquery.validation.js
	cp output/client-libs/jquery-carousel/jquery.carouFredSel-6.2.1.amd.js public/repo/jquery-carousel/jquery.carouFredSel-6.2.1.js
	cp output/client-libs/hammerjs/dist/jquery.hammer.min.js public/repo/hammerjs/jquery.hammer.js
	cp output/client-libs/mocha/mocha-amd.js public/repo/mocha/mocha.js
	cp output/client-libs/mocha/mocha.css public/repo/mocha/mocha.css
	cp output/client-libs/moment/min/moment.min.js public/repo/moment/moment.js
	cp output/client-libs/nanoscroller/jquery.nanoscroller.js public/repo/nanoscroller/nanoscroller.js
	cp output/client-libs/requirejs/index.js public/repo/requirejs/requirejs.js
	cp output/client-libs/retina.js-js/src/retina.js public/repo/retina/retina.js
	cp output/client-libs/scrollfix/scrollfix-amd.js public/repo/scrollfix/scrollfix.js
	cp output/client-libs/underscore/underscore-amd.js public/repo/underscore/underscore.js
	# cp output/client-libs/zeroclipboard/ZeroClipboard.js public/repo/zeroclipboard/zeroclipboard.js
	cp output/client-libs/zeroclipboard/zeroclipboard-amd.js public/repo/zeroclipboard/zeroclipboard.js
	cp output/client-libs/zeroclipboard/ZeroClipboard.swf public/repo/zeroclipboard/

client-libs: clean-temp-client-libs make-jquery fetch-client-libs make-client-libs clean-client-libs install-client-libs<|MERGE_RESOLUTION|>--- conflicted
+++ resolved
@@ -24,23 +24,13 @@
 
 clean:
 	rm -rf $(CLEAN_FILES)
-<<<<<<< HEAD
-	
-=======
-
->>>>>>> c1c254f4
+
 test:
 	NODE_ENV=test ./node_modules/.bin/mocha \
 		--reporter spec \
 		--timeout 10000 \
 		--recursive \
 		$(TESTS) || true
-	
-test-coverage:
-	rm -rf ./coverage/ cobertura-coverage.xml
-	mkdir -p output
-	find $(TESTS) -iname "*test.js" | NODE_ENV=test XUNIT_FILE=output/test-reports/integration_cov.xml xargs ./node_modules/.bin/istanbul cover ./node_modules/.bin/_mocha -- --timeout 10000 --reporter xunit-file || true
-	./node_modules/.bin/istanbul report cobertura
 
 test-coverage:
 	rm -rf ./coverage/ cobertura-coverage.xml
@@ -241,11 +231,7 @@
 
 validate-source: search-js-console
 
-<<<<<<< HEAD
-continuous-integration: clean validate-source npm grunt security-check version-files upgrade-data reset-test-data test-xunit tarball
-=======
 continuous-integration: clean validate-source npm grunt security-check version-files upgrade-data reset-test-data test-xunit test-in-browser tarball
->>>>>>> c1c254f4
 
 continuous-integration-no-test: clean validate-source npm grunt version-files upgrade-data reset-test-data tarball
 
