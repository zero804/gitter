{
<<<<<<< HEAD
	"%s ago": "%s ago"
=======
	"%s ago": "%s ago",
	"%d unread message": {
		"one": "%d unread message",
		"other": "%d unread messages"
	},
	"Where developers come to talk.": "Where developers come to talk."
>>>>>>> 93f21250
}<|MERGE_RESOLUTION|>--- conflicted
+++ resolved
@@ -1,12 +1,7 @@
 {
-<<<<<<< HEAD
-	"%s ago": "%s ago"
-=======
 	"%s ago": "%s ago",
 	"%d unread message": {
 		"one": "%d unread message",
 		"other": "%d unread messages"
-	},
-	"Where developers come to talk.": "Where developers come to talk."
->>>>>>> 93f21250
+	}
 }