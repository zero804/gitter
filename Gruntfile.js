--- conflicted
+++ resolved
@@ -2,7 +2,7 @@
 module.exports = function( grunt ) {
   'use strict';
 
-  var min = true; //  !grunt.option('disableMinifiedSource');
+  var min = !grunt.option('disableMinifiedSource');
 
   function createClosureConfig(name) {
     return {
@@ -485,19 +485,6 @@
         exports: 'ScrollFix'
       },
 
-<<<<<<< HEAD
-      'typeahead': {
-        files : {
-          'output/client-libs/typeahead.js/typeahead.js': ['output/client-libs/typeahead.js/dist/typeahead' + (min ? '.min' : '') + '.js']
-        },
-        modules: {
-          'jquery': 'jQuery'
-        },
-        exports: 'jQuery'
-      },
-
-=======
->>>>>>> 37d43d20
       'bootstrap-typeahead': {
         files : {
           'output/client-libs/bootstrap/bootstrap-typeahead.js': ['output/client-libs/bootstrap/js/bootstrap-typeahead.js']
