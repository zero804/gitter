var MODULES = [
  {
    name: "core-libraries",
    include: [
      "../repo/requirejs/requirejs"
    ]
  },
  {
      name: "homepage",
      exclude: ["core-libraries"]
  },
  {
      name: "router-app",
      include: [
        "utils/tracking",
        "views/widgets/avatar",
        "views/widgets/timeago"
      ],
      exclude: ["core-libraries"]
  },
  {
      name: "router-nli-app",
      include: [
        "utils/tracking",
        // XXX: why are these commented out?
        // "views/widgets/avatar",
        // "views/widgets/timeago"
      ],
      exclude: ["core-libraries"]
  },
  {
      name: "router-chat",
      include: [
        "views/widgets/avatar",
        "views/widgets/timeago"
      ],
      exclude: ["core-libraries"]
  },
  {
      name: "router-embed-chat",
      include: [
        "views/widgets/avatar",
        "views/widgets/timeago"
      ],
      exclude: ["core-libraries"]
  },
  {
      name: "router-nli-chat",
      include: [
        "views/widgets/avatar",
        "views/widgets/timeago"
      ],
      exclude: ["core-libraries"]
  },
  {
      name: "router-archive-home",
      include: [
        "views/widgets/avatar",
        "views/widgets/timeago"
      ],
      exclude: ["core-libraries"]
  },
  {
      name: "router-archive-chat",
      include: [
        "views/widgets/avatar",
        "views/widgets/timeago"
      ],
      exclude: ["core-libraries"]
  },
  {
      name: "userhome",
      include: [
        "utils/tracking",
        "views/widgets/avatar",
        "views/widgets/timeago"
      ],
      exclude: ["core-libraries"]
  },
  {
      name: "mobile-native-userhome",
      include: [
        "utils/tracking",
        "views/widgets/avatar",
        "views/widgets/timeago"
      ],
      exclude: ["core-libraries"]
  },
  {
      name: "mobile-native-chat",
      include: [
        "utils/tracking",
        "views/widgets/avatar",
        "views/widgets/timeago"
      ],
      exclude: ["core-libraries"]
  },
  {
      name: "mobile-app",
      include: [
        "utils/tracking",
        "views/widgets/avatar",
        "views/widgets/timeago"
      ],
      exclude: ["core-libraries"]
  },
  {
      name: "mobile-nli-app",
      include: [
        "utils/tracking",
        "views/widgets/avatar",
        "views/widgets/timeago"
      ],
      exclude: ["core-libraries"]
  },
  {
      name: "mobile-userhome",
      include: [
        "utils/tracking",
        "views/widgets/avatar",
        "views/widgets/timeago"
      ],
      exclude: ["core-libraries"]
  },
  {
      name: "just-tracking"
  },
  {
      name: "explore"
  }
];

var LESS_ROOTS = [
  { name: "mobile-login",           only: 'mobile' },
  { name: "signup"                             },
  { name: "trpAppsPage"                        },
  { name: "generic-layout"                     },
  { name: "trpHooks"                           },
  { name: "login"                              },

  // Bootscript root less files
  { name: 'homepage'                           },
<<<<<<< HEAD
  { name: 'explore'                            },
  { name: 'not-found'                          },
=======
  { name: 'about'                              },
  { name: 'explore'                           },
>>>>>>> ac675b6b
  { name: 'router-chat'                        },
  { name: 'router-app'                         },
  { name: 'router-nli-app'                     },
  { name: 'router-nli-chat'                    },
  { name: 'router-embed-chat'                  },
  { name: 'mobile-app',             only: 'mobile' },
  { name: 'mobile-nli-app',         only: 'mobile' },
  { name: 'router-archive-home'                },
  { name: 'router-archive-chat'                },
  { name: 'userhome'                           },
  { name: 'mobile-userhome',        only: 'mobile' },
  { name: 'mobile-native-chat',     only: 'ios'    },
  { name: 'mobile-native-userhome', only: 'ios'    },


];

var LESS_MAP = LESS_ROOTS.reduce(function(memo, file) {
  var css = 'public/styles/' + file.name + '.css';
  memo[css] = 'public/less/' + file.name + '.less';
  return memo;
}, {});

var MOBILE_ONLY_CSS = LESS_ROOTS.filter(function(file) {
  return file.only == 'mobile';
}).map(function(file) {
  return 'public/styles/' + file.name + '.css';
});

var IOS_ONLY_CSS = LESS_ROOTS.filter(function(file) {
  return file.only == 'ios';
}).map(function(file) {
  return 'public/styles/' + file.name + '.css';
});

var WEB_CSS = LESS_ROOTS.filter(function(file) {
  return !file.only;
}).map(function(file) {
  return 'public/styles/' + file.name + '.css';
});

// Unfortunately we can't upgrade to the latest closure
// as it won't let you mix strict and unstrict code
var CLOSURE_PATH = 'build-scripts/closure-v20130722';

module.exports = function( grunt ) {
  'use strict';

  var min = !grunt.option('disableMinifiedSource');

  function createClosureConfig(modules) {
    var config = {};

    var selectedModule = grunt.option('module');

    modules.forEach(function(module) {
      var name = module.name;

      if(selectedModule && selectedModule !== name + '.js') return;

      config[module.name] = {
        js: 'public-processed/js/' + name + '.js',
        jsOutputFile: 'public-processed/js/' + name + '.min.js',
        closurePath: CLOSURE_PATH,
        reportFile: 'output/' + name.replace(/\//g, '-') + '.report.txt',
        options: {
          compilation_level: 'SIMPLE_OPTIMIZATIONS',
          language_in: 'ECMASCRIPT5_STRICT',
          create_source_map: 'public-processed/js/' + name + '.min.js.map',
        }
      };

    });

    return config;
  }

  function compileRequireModules(modules) {
    var requireConfig = {};

    modules.forEach(function(module) {

      requireConfig[module.name] = {
        options: {
          optimize: 'none',
          baseUrl: "public/js",
          name: module.name,
          include: module.include,
          exclude: module.exclude,
          mainConfigFile: 'public/templates/partials/require_config.hbs',
          optimizeCss: "none",
          inlineText: true,
          out: 'public-processed/js/' + module.name + '.js',
          pragmasOnSave: {
            //removes Handlebars.Parser code (used to compile template strings) set
            //it to `false` if you need to parse template strings even after build
            //excludeHbsParser : true,
            // kills the entire plugin set once it's built.
            //excludeHbs: true,
            // removes i18n precompiler, handlebars and json2
            //excludeAfterBuild: true
          }
        },
      };
    });

    return requireConfig;
  }

  function createUglifyConfig(modules) {
    var c = {};

    var selectedModule = grunt.option('module');

    modules.forEach(function(module) {
      var name = module.name;

      if(selectedModule && selectedModule !== name + '.js') return;

      var files = {};

      files['public-processed/js/' + name + '.min.js'] =  ['public-processed/js/' + name + '.js'];

      c[name] = {
        options: {
          // sourceMap: true,
          // sourceMapIncludeSources: true,
          // sourceMapIn: 'example/coffeescript-sourcemap.js', // input sourcemap from a previous compilation
        },
        files: files
      };
    });

    return c;
  }

  function appendSourceMapping(modules) {

    var config = {};

    var selectedModule = grunt.option('module');

    modules.forEach(function(module) {
      var name = module.name;

      if(selectedModule && selectedModule !== name + '.js') return;
      var files = {};
      files["public-processed/js/" + name + ".min.js"] = name + ".js.map";
      config[module.name] = {
        files: files
      };

    });

    return config;

  }

  //
  // Grunt configuration:
  //
  //
  // https://github.com/cowboy/grunt/blob/master/docs/getting_started.md
  //
  grunt.initConfig({
    htmllint: {
      all: ["public/**/*.hbs"]
    },

    requirejs: compileRequireModules(MODULES),
    "uglify": createUglifyConfig(MODULES),
    "closure-compiler": createClosureConfig(MODULES),
    "append-sourcemapping": appendSourceMapping(MODULES),

    jsonlint: {
      config: {
        src: grunt.file.expand('config/**/*.json')
      }
    },

    htmlmin: {                                     // Task
      dist: {                                      // Target
        options: {                                 // Target options
          removeComments: true,
          collapseWhitespace: true,
          minifyJS: true,
          minifyCSS: true
        },
        files: grunt.file.expandMapping('templates/**/*.hbs', 'public-processed', { cwd: 'public'})
      }
    },

    // default watch configuration
    watch: {
      less: {
        files: [
          'public/js/**/*.less',
          'public/less/**/*.less',
          'public/less/bootstrap/*.less'
        ],
        tasks: ['less:dev','autoprefixer'],
        options: {
          livereload: true
        }
      }
    },

    // default lint configuration, change this to match your setup:
    // https://github.com/cowboy/grunt/blob/master/docs/task_lint.md#lint-built-in-task
    lint: {
      files: [
        'public/js/collections/**/*.js',
        'public/js/utils/**/*.js',
        'public/js/views/**/*.js'
      ]
    },

    // specifying JSHint options and globals
    // https://github.com/cowboy/grunt/blob/master/docs/task_lint.md#specifying-jshint-options-and-globals
    jshint: {
      options: {
        curly: true,
        eqeqeq: true,
        immed: true,
        latedef: true,
        newcap: true,
        noarg: true,
        sub: true,
        undef: true,
        boss: true,
        eqnull: true,
        browser: true
      },
      globals: {
        jQuery: true
      }
    },


    less: {
      production: {
        options: {
          compress: true,
          yuicompress: true
        },
        files: LESS_MAP
      },
      dev: {
        options: {
          compress: false
        },
        files: LESS_MAP
      }
    },

    autoprefixer: {
      web: {
        browsers: [
          'last 4 Safari versions',
          'last 4 Firefox versions',
          'last 4 Chrome versions',
          'IE >= 10'],
        expand: true,
        flatten: true,
        src: WEB_CSS,
        dest: 'public/styles/'
      },
      mobile: {
        browsers: [
          'last 4 ios_saf versions',
          'last 4 and_chr versions',
          'last 4 and_ff versions',
          'last 2 ie_mob versions'],
        expand: true,
        flatten: true,
        src: MOBILE_ONLY_CSS,
        dest: 'public/styles/'
      },
      ios: {
        browsers: ['ios_saf >= 6'],
        expand: true,
        flatten: true,
        src: IOS_ONLY_CSS,
        dest: 'public/styles/'
      }
    },

    bowerRequireWrapper: {
      assert: {
        files : {
          'output/client-libs/assert/assert-amd.js': ['output/client-libs/assert/assert.js']
        },
        modules: { },
        exports: 'assert'
      },

      underscore: {
        files : {
          'output/client-libs/underscore/underscore-amd.js': ['output/client-libs/underscore/underscore' + (min ? '-min' : '') + '.js']
        },
        modules: {
        },
        exports: '_'
      },
      backbone: {
        files : {
          'output/client-libs/backbone/backbone-amd.js': ['output/client-libs/backbone/backbone' + (min ? '-min' : '') + '.js']
        },
        modules: {
          'jquery': 'jQuery',
          'underscore': '_'
        },
        exports: 'Backbone'
      },
      cocktail: {
        files : {
          'output/client-libs/cocktail/cocktail-amd.js': ['output/client-libs/cocktail/Cocktail.js']
        },
        modules: {
        },
        exports: 'Cocktail'
      },
      faye: {
        files : {
          'output/client-libs/faye/faye-browser.js': ['output/client-libs/faye/browser/faye-browser' + (min ? '-min' : '') + '.js']
        },
        modules: {
        },
        exports: 'window.Faye'
      },
      nanoscroller: {
        files : {
          'output/client-libs/nanoscroller/jquery.nanoscroller.js': ['output/client-libs/nanoscroller/bin/javascripts/jquery.nanoscroller' + (min ? '.min' : '') + '.js']
        },
        modules: {
          'jquery': 'jQuery'
        },
        exports: 'jQuery'
      },
      filteredCollection: {
        files : {
          'output/client-libs/filtered-collection/backbone-filtered-collection-amd.js': ['output/client-libs/filtered-collection/vendor/assets/javascripts/backbone-filtered-collection.js']
        },
        modules: {
          'underscore': '_',
          'backbone': 'Backbone'
        },
        exports: 'Backbone.FilteredCollection'
      },
      'mocha': {
        files : {
          'output/client-libs/mocha/mocha-amd.js': ['output/client-libs/mocha/mocha.js']
        },
        modules: {},
        exports: 'mocha'
      },
      'expect': {
        files : {
          'output/client-libs/expect/expect-amd.js': ['output/client-libs/expect/expect.js']
        },
        modules: {},
        exports: 'expect'
      },
      'jquery.validation':  {
        files : {
          'output/client-libs/jquery.validation/jquery.validate-amd.js': ['output/client-libs/jquery.validation/jquery.validate.js']
        },
        modules: {
          'jquery': 'jQuery'
        },
        exports: 'jQuery'
      },
      'scrollfix': {
        files : {
          'output/client-libs/scrollfix/scrollfix-amd.js': ['output/client-libs/scrollfix/scrollfix.js']
        },
        modules: {
        },
        exports: 'ScrollFix'
      },

      'zeroclipboard': {
        files : {
          'output/client-libs/zeroclipboard/zeroclipboard-amd.js': ['output/client-libs/zeroclipboard/zeroclipboard.js']
        },
        modules: {
        },
        exports: 'window.ZeroClipboard'
      }


    },

    retire: {
      js: ['server/**/*.js'], /** Which js-files to scan. **/
      node: ['.'], /** Which node directories to scan (containing package.json). **/
      options: {
         jsRepository: 'https://raw.github.com/bekk/retire.js/master/repository/jsrepository.json',
         nodeRepository: 'https://raw.github.com/bekk/retire.js/master/repository/npmrepository.json'
      }
    }

  });

  /* using matchdep to load all grunt related modules */
  require('matchdep').filterDev('grunt-*').forEach(grunt.loadNpmTasks);

  grunt.registerTask('css', ['less:production', 'autoprefixer']);
  grunt.registerTask('process', ['jsonlint', 'css', 'requirejs', 'closure-compiler']);
  grunt.registerTask('manglejs', ['uglify']);
  grunt.registerTask('process-no-min', ['less', 'requirejs']);
  grunt.registerTask('client-libs', ['bowerRequireWrapper']);

};<|MERGE_RESOLUTION|>--- conflicted
+++ resolved
@@ -140,13 +140,9 @@
 
   // Bootscript root less files
   { name: 'homepage'                           },
-<<<<<<< HEAD
   { name: 'explore'                            },
   { name: 'not-found'                          },
-=======
   { name: 'about'                              },
-  { name: 'explore'                           },
->>>>>>> ac675b6b
   { name: 'router-chat'                        },
   { name: 'router-app'                         },
   { name: 'router-nli-app'                     },
