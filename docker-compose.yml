#
# Redis
#
redis1:
  image: redis:3.0.3
  restart: always
  ports:
    - "6379:6379"
  entrypoint: [ "/usr/local/bin/redis-server", "--bind", "0.0.0.0", "--port", "6379", "--maxclients", "200", "--dir", "/tmp", "--save", ""]

redis2:
  image: redis:3.0.3
  restart: always
  ports:
    - "6380:6380"
  links:
    - redis1
  extra_hosts:
     - gitter-redis-dev:${DOCKER_HOST_IP}
  entrypoint: [ "/usr/local/bin/redis-server", "--bind", "0.0.0.0",  "--port", "6380", "--slaveof", "gitter-redis-dev", "6379", "--maxclients", "200", "--dir", "/tmp", "--save", ""]

sentinel1:
  image: redis:3.0.3
  restart: 'on-failure:5'
  links:
    - redis1
    - redis2
  ports:
    - "26379:26379"
  extra_hosts:
     - gitter-redis-dev:${DOCKER_HOST_IP}
  entrypoint: [ "/bin/bash", "-c", "echo 'sentinel monitor gitter-master-dev gitter-redis-dev 6379 1' > /redis-sentinel.conf && exec /usr/local/bin/redis-server /redis-sentinel.conf --sentinel --bind 0.0.0.0 --maxclients 200"]

#
# Mongo
#
mongo2:
  image: mongo:3.2
  restart: always
  entrypoint: [ "/usr/bin/mongod", "--replSet", "troupeSet", "--journal", "--smallfiles", "--storageEngine=wiredTiger", "--oplogSize=20", "--port=27018" ]
  ports:
    - "27018:27018"

mongo3:
  image: mongo:3.2
  restart: always
  entrypoint: [ "/usr/bin/mongod", "--replSet", "troupeSet", "--journal", "--smallfiles", "--storageEngine=wiredTiger", "--oplogSize=20", "--port=27019" ]
  ports:
    - "27019:27019"

mongo1:
  image: mongo:3.2
  restart: always
  entrypoint: [ "/usr/bin/mongod", "--replSet", "troupeSet", "--journal", "--smallfiles", "--storageEngine=wiredTiger", "--oplogSize=20" ]
  ports:
    - "27017:27017"
  links:
    - mongo2
    - mongo3

mongosetup:
  image: mongo:3.2
  restart: 'no'
  links:
    - mongo1
    - mongo2
    - mongo3
  volumes:
   - ${WORKSPACE}:/src
  environment:
    ANNOUNCE_MONGO1_HOST: ${DOCKER_HOST_IP}
    ANNOUNCE_MONGO2_HOST: ${DOCKER_HOST_IP}
    ANNOUNCE_MONGO3_HOST: ${DOCKER_HOST_IP}
  working_dir: /src
  entrypoint: [ "/src/scripts/docker/mongo/mongo-setup.sh" ]

neo4j:
  image: kbastani/docker-neo4j
  restart: always
  ports:
    - "7474:7474"

# The official elasticsearch:1.4.2 image with mapper-attachments and river-mongodb plugins
# https://github.com/soldotno/elasticsearch-river-mongodb/blob/master/Dockerfile
elasticsearch:
  image: elasticsearch:1.4.2
  ports:
    - "9200:9200"
    - "9300:9300"
  links:
    - mongo1
    - mongo2
    - mongo3
  volumes:
   - ${WORKSPACE}:/src
  environment:
    ANNOUNCE_ES_HOST: ${DOCKER_HOST_IP}
  working_dir: /src
  entrypoint: [ "/src/scripts/docker/es/start-elasticsearch.sh" ]

elasticsearchsetup:
<<<<<<< HEAD
  image: elasticsearch:1.4.2 
=======
  image: elasticsearch:1.4.2
>>>>>>> 2c72e37a
  restart: 'no'
  links:
    - mongo1
    - mongo2
    - mongo3
    - elasticsearch:elasticsearch
  volumes:
   - ${WORKSPACE}:/src
  working_dir: /src
  entrypoint: [ "/src/scripts/docker/es/setup-elasticsearch.sh" ]<|MERGE_RESOLUTION|>--- conflicted
+++ resolved
@@ -99,11 +99,7 @@
   entrypoint: [ "/src/scripts/docker/es/start-elasticsearch.sh" ]
 
 elasticsearchsetup:
-<<<<<<< HEAD
-  image: elasticsearch:1.4.2 
-=======
   image: elasticsearch:1.4.2
->>>>>>> 2c72e37a
   restart: 'no'
   links:
     - mongo1
